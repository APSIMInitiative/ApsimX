--- conflicted
+++ resolved
@@ -73,16 +73,8 @@
         /// <inheritdoc/>
         public override List<ResourceRequest> RequestResourcesForTimestep(double argument = 0)
         {
-<<<<<<< HEAD
             amountToSkip = 0;
-
-            // if first step of parent rotation
-            // and timer failed because of harvest data
-            int start = FindAncestor<CropActivityManageProduct>().FirstTimeStepOfRotation;
-            if (Clock.Today.Year * 100 + Clock.Today.Month == start)
-=======
             if (TimingOK)
->>>>>>> 088edb67
             {
                 if (FindAncestor<CropActivityManageProduct>().CurrentlyManaged)
                     Status = ActivityStatus.Success;
