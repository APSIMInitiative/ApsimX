﻿using System;
using System.Collections.Generic;
using System.Data;
using System.IO;
using System.Linq;
using APSIM.Core;
using APSIM.Numerics;
using APSIM.Shared.Utilities;
using ExcelDataReader;
using Models.Core;
using Models.Core.Run;
using Models.Storage;

namespace Models.PreSimulationTools
{

    /// <summary>
    /// Reads the contents of a specific sheet from an EXCEL file and stores into the DataStore.
    /// </summary>
    [Serializable]
    [ViewName("UserInterface.Views.ObservedInputView")]
    [PresenterName("UserInterface.Presenters.ObservedInputPresenter")]
    [ValidParent(ParentType = typeof(DataStore))]
    public class ObservedInput : Model, IPreSimulationTool, IReferenceExternalFiles, IStructureDependency
    {
        /// <summary>Structure instance supplied by APSIM.core.</summary>
        [field: NonSerialized]
        public IStructure Structure { private get; set; }


        /// <summary>
        /// Stores information about a column in an observed table
        /// </summary>
        public class ColumnInfo
        {
            /// <summary></summary>
            public string Name;

            /// <summary></summary>
            public string IsApsimVariable;

            /// <summary></summary>
            public string DataType;

            /// <summary></summary>
            public bool HasErrorColumn;

            /// <summary></summary>
            public string Filename;
        }

        /// <summary>
        /// Stores information about derived values from the input
        /// </summary>
        public class DerivedInfo
        {
            /// <summary></summary>
            public string Name;

            /// <summary></summary>
            public string Function;

            /// <summary></summary>
            public string DataType;

            /// <summary></summary>
            public int Added;

            /// <summary></summary>
            public int Existing;
        }

        /// <summary>
        /// Stores information about derived values from the input
        /// </summary>
        public class SimulationInfo
        {
            /// <summary></summary>
            public string Name;

            /// <summary></summary>
            public bool HasSimulation;

            /// <summary></summary>
            public bool HasData;

            /// <summary></summary>
            public int Rows;
        }

        /// <summary>The DataStore</summary>
        [Link]
        private IDataStore storage = null;

        private string[] filenames;

        /// <summary>
        /// Gets or sets the file name to read from.
        /// </summary>
        [Description("EXCEL file names")]
        [Tooltip("Can contain more than one file name, separated by commas.")]
        [Display(Type = DisplayType.FileNames)]
        public string[] FileNames
        {
            get
            {
                return this.filenames;
            }
            set
            {
                this.filenames = value;
            }
        }

        /// <summary>
        /// List of Excel sheet names to read from.
        /// </summary>
        private string[] sheetNames;

        /// <summary>
        /// Gets or sets the list of EXCEL sheet names to read from.
        /// </summary>
        [Description("EXCEL sheet names (csv)")]
        public string[] SheetNames
        {
            get
            {
                return sheetNames;
            }
            set
            {
                if (value == null)
                {
                    sheetNames = new string[0];
                }
                else
                {
                    string[] formattedSheetNames = new string[value.Length];
                    for (int i = 0; i < value.Length; i++)
                    {
                        if (Char.IsNumber(value[i][0]))
                            formattedSheetNames[i] = "\"" + value[i] + "\"";
                        else
                            formattedSheetNames[i] = value[i];
                    }

                    sheetNames = formattedSheetNames;
                }
            }
        }

        /// <summary></summary>
        public List<ColumnInfo> ColumnData {get; set;}

        /// <summary>Returns the ColumnData as a DataTable object</summary>
        [Display]
        public DataTable ColumnTable {
            get
            {
                DataTable newTable = new DataTable();
                newTable.Columns.Add("Name");
                newTable.Columns.Add("APSIM");
                newTable.Columns.Add("Type");
                newTable.Columns.Add("Error Bars");
                newTable.Columns.Add("File");

                if (ColumnData == null)
                    return newTable;

                foreach (ColumnInfo columnInfo in ColumnData)
                {

                    DataRow row = newTable.NewRow();
                    row["Name"] = columnInfo.Name;
                    row["APSIM"] = columnInfo.IsApsimVariable;
                    row["Type"] = columnInfo.DataType;
                    row["Error Bars"] = columnInfo.HasErrorColumn;
                    row["File"] = columnInfo.Filename;

                    newTable.Rows.Add(row);
                }

                for(int i = 0; i < newTable.Columns.Count; i++)
                    newTable.Columns[i].ReadOnly = true;

                DataView dv = newTable.DefaultView;
                dv.Sort = "APSIM desc, Name asc";

                return dv.ToTable();
            }
        }

        /// <summary></summary>
        public List<DerivedInfo> DerivedData {get; set;}

        /// <summary>List of variables that can be calculated from existing columns</summary>
        [Display]
        public DataTable DerivedTable
        {
            get
            {
                DataTable newTable = new DataTable();
                newTable.Columns.Add("Name");
                newTable.Columns.Add("Function");
                newTable.Columns.Add("DataType");
                newTable.Columns.Add("Added");
                newTable.Columns.Add("Existing");

                if (DerivedData == null)
                    return newTable;

                foreach (DerivedInfo info in DerivedData)
                {

                    DataRow row = newTable.NewRow();
                    row["Name"] = info.Name;
                    row["Function"] = info.Function;
                    row["DataType"] = info.DataType;
                    row["Added"] = info.Added;
                    row["Existing"] = info.Existing;

                    newTable.Rows.Add(row);
                }

                for(int i = 0; i < newTable.Columns.Count; i++)
                    newTable.Columns[i].ReadOnly = true;

                DataView dv = newTable.DefaultView;
                dv.Sort = "Name asc";

                return dv.ToTable();
            }
        }

        /// <summary></summary>
        public List<SimulationInfo> SimulationData {get; set;}

        /// <summary>List of Simulations that are either missing data in the observed, or missing simulations in apsim</summary>
        [Display]
        public DataTable SimulationTable 
        {   
            get 
            {
                DataTable newTable = new DataTable();

                newTable.Columns.Add("Name");
                newTable.Columns.Add("HasSimulation");
                newTable.Columns.Add("HasData");
                newTable.Columns.Add("Rows");

                if (SimulationData == null)
                    return newTable;

                foreach (SimulationInfo info in SimulationData) 
                {
                    DataRow row = newTable.NewRow();
                    row["Name"] = info.Name;
                    row["HasSimulation"] = info.HasSimulation;
                    row["HasData"] = info.HasData;
                    row["Rows"] = info.Rows;
                    newTable.Rows.Add(row);
                }

                for(int i = 0; i < newTable.Columns.Count; i++)
                    newTable.Columns[i].ReadOnly = true;

                DataView dv = newTable.DefaultView;
                dv.Sort = "Name asc";

                return dv.ToTable();
            }
        }

        /// <summary>Get list of column names found in this input data</summary>
        public List<string> ColumnNames { get; set; }

        /// <summary>Return our input filenames</summary>
        public IEnumerable<string> GetReferencedFileNames()
        {
            return FileNames.Select(f => f.Trim());
        }

        /// <summary>Remove all paths from referenced filenames.</summary>
        public void RemovePathsFromReferencedFileNames()
        {
            for (int i = 0; i < FileNames.Length; i++)
                FileNames[i] = Path.GetFileName(FileNames[i]);
        }

        /// <summary>
        /// Main run method for performing our calculations and storing data.
        /// </summary>
        public void Run()
        {
            //Clear the tables at the start, since we need to read into them again
            foreach (string sheet in SheetNames)
                if (storage.Reader.TableNames.Contains(sheet))
                    storage.Writer.DeleteTable(sheet);

            Simulations simulations = Structure.FindParent<Simulations>(recurse: true);
            foreach (string fileName in FileNames)
            {
                string fullFileName = fileName;
                if (simulations != null && simulations.FileName != null)
                    fullFileName = PathUtilities.GetRelativePath(fileName, simulations.FileName);

                string absoluteFileName = PathUtilities.GetAbsolutePath(fullFileName.Trim(), storage.FileName);
                if (!File.Exists(absoluteFileName))
                    throw new Exception($"Error in {Name}: file '{absoluteFileName}' does not exist");

                List<DataTable> tables = LoadFromExcel(absoluteFileName);
                foreach (DataTable table in tables)
                {
                    DataColumn col = table.Columns.Add("_Filename", typeof(string));
                    for (int i = 0; i < table.Rows.Count; i++)
                        table.Rows[i][col] = fullFileName;

                    // Don't delete previous data existing in this table. Doing so would
                    // cause problems when merging sheets from multiple excel files.
                    storage.Writer.WriteTable(table, false);
                    storage.Writer.WaitForIdle();
                }
            }

            foreach (string sheet in SheetNames)
            {
                if (storage.Reader.TableNames.Contains(sheet))
                {
                    DataTable dt = CombineRows(storage.Reader.GetData(sheet));
                    storage.Writer.WriteTable(dt, true);
                    storage.Writer.WaitForIdle();
                }
            }

            GetAPSIMColumnsFromObserved();
            GetDerivedColumnsFromObserved();
            GetSimulationsFromObserved();

        }

        /// <summary>
        /// </summary>
        public List<DataTable> LoadFromExcel(string filepath)
        {
            if (Path.GetExtension(filepath).Equals(".xls", StringComparison.CurrentCultureIgnoreCase))
                throw new Exception($"EXCEL file '{filepath}' must be in .xlsx format.");

            List<DataTable> tables = new List<DataTable>();

            // Open the file
            using (FileStream stream = File.Open(filepath, FileMode.Open, FileAccess.Read, FileShare.Read))
            {
                // Reading from a OpenXml Excel file (2007 format; *.xlsx)
                using (IExcelDataReader excelReader = ExcelReaderFactory.CreateOpenXmlReader(stream))
                {
                    // Read all sheets from the EXCEL file as a data set.
                    DataSet dataSet = excelReader.AsDataSet(new ExcelDataSetConfiguration()
                    {
                        UseColumnDataType = true,
                        ConfigureDataTable = (_) => new ExcelDataTableConfiguration()
                        {
                            UseHeaderRow = true
                        }
                    });

                    // Write all sheets that are specified in 'SheetNames' to the data store
                    foreach (DataTable table in dataSet.Tables)
                        if (SheetNames.Any(str => string.Equals(str.Trim(), table.TableName, StringComparison.InvariantCultureIgnoreCase)))
                            tables.Add(table);
                }
            }
            return tables;
        }

        /// <summary>From the list of columns read in, get a list of columns that match apsim variables.</summary>
        public void GetDerivedColumnsFromObserved()
        {
            Simulations sims = Structure.FindParent<Simulations>(recurse: true);

            List<string> tableNames = SheetNames.ToList();

            DerivedData = new List<DerivedInfo>();

            for (int i = 0; i < tableNames.Count; i++)
            {
                string tableName = tableNames[i];

                storage.Reader.Refresh();
                DataTable dt = storage.Reader.GetData(tableName);
                dt.TableName = tableName;
                dt.Columns.Remove("SimulationName");
                dt.Columns.Remove("CheckpointName");

                bool noMoreFound = false;

                while(!noMoreFound)
                {
                    int count = 0;
                    //Our current list of derived variables
                    count += DeriveColumn(dt, ".NConc",     ".N", "/", ".Wt") ? 1 : 0;
                    count += DeriveColumn(dt, ".N",     ".NConc", "*", ".Wt") ? 1 : 0;
                    count += DeriveColumn(dt, ".Wt",        ".N", "/", ".NConc") ? 1 : 0;

                    count += DeriveColumn(dt, ".",  ".Live.", "+", ".Dead.") ? 1 : 0;
                    count += DeriveColumn(dt, ".Live.",  ".", "-", ".Dead.") ? 1 : 0;
                    count += DeriveColumn(dt, ".Dead.",  ".", "-", ".Live.") ? 1 : 0;

                    count += DeriveColumn(dt, "Leaf.SpecificAreaCanopy",  "Leaf.LAI", "/", "Leaf.Live.Wt") ? 1 : 0;
                    count += DeriveColumn(dt, "Leaf.LAI",  "Leaf.SpecificAreaCanopy", "*", "Leaf.Live.Wt") ? 1 : 0;
                    count += DeriveColumn(dt, "Leaf.Live.Wt",  "Leaf.LAI", "/", "Leaf.SpecificAreaCanopy") ? 1 : 0;

                    if (count == 0)
                        noMoreFound = true;
                }


                storage.Writer.WriteTable(dt, true);
                storage.Writer.WaitForIdle();
                storage.Writer.Stop();
            }
        }

        /// <summary>From the list of columns read in, get a list of columns that match apsim variables.</summary>
        public void GetAPSIMColumnsFromObserved()
        {
            Simulations sims = Structure.FindParent<Simulations>(recurse: true);

            storage?.Writer.Stop();
            storage?.Reader.Refresh();

            List<string> tableNames = SheetNames.ToList();

            ColumnNames = new List<string>();
            ColumnData = new List<ColumnInfo>();

            for (int i = 0; i < tableNames.Count; i++)
            {
                string tableName = tableNames[i];
                DataTable dt = storage.Reader.GetData(tableName);
                List<string> allColumnNames = dt.GetColumnNames().ToList();

                for (int j = 0; j < dt.Columns.Count; j++)
                {
                    string columnName = dt.Columns[j].ColumnName;
                    string columnNameOriginal = columnName;
                    //remove Error from name
                    if (columnName.EndsWith("Error"))
                        columnName = columnName.Remove(columnName.IndexOf("Error"), 5);

                    //check if it has maths
                    bool hasMaths = false;
                    if (columnName.IndexOfAny(new char[] {'+', '-', '*', '/', '='}) > -1 || columnName.StartsWith("sum"))
                        hasMaths = true;

                    //remove ( ) from name
                    if (!hasMaths && columnName.IndexOf('(') > -1 && columnName.EndsWith(')'))
                    {
                        int start = columnName.IndexOf('(');
                        int end = columnName.LastIndexOf(')');
                        columnName = columnName.Remove(start, end-start+1);
                    }

                    //filter out reserved names
                    bool reservedName = false;
                    if (columnName == "CheckpointName" || columnName == "CheckpointID" || columnName == "SimulationName" || columnName == "SimulationID" || columnName == "_Filename")
                        reservedName = true;

                    if(!ColumnNames.Contains(columnName) && !reservedName)
                    {
                        ColumnNames.Add(columnName);

                        bool nameInAPSIMFormat = this.NameIsAPSIMFormat(columnName);
                        VariableComposite variable = null;
                        bool nameIsAPSIMModel = false;
                        if(nameInAPSIMFormat)
                        {
                            variable = this.NameMatchesAPSIMModel(columnName, sims);
                            if (variable != null) {
                                nameIsAPSIMModel = true;
                            }
                        }

                        //Get a filename for this property
                        string filename = "";
                        for (int k = 0; k < dt.Rows.Count && string.IsNullOrEmpty(filename); k++)
                        {
                            DataRow row = dt.Rows[k];
                            if (!string.IsNullOrEmpty(row[columnNameOriginal].ToString()))
                            {
                                filename = row["_Filename"].ToString();
                            }
                        }

                        ColumnInfo colInfo = new ColumnInfo();
                        colInfo.Filename = filename;
                        colInfo.Name = columnName;

                        colInfo.IsApsimVariable = "No";
                        colInfo.DataType = "";
                        if (nameInAPSIMFormat)
                            colInfo.IsApsimVariable = "Not Found";
                        if (hasMaths)
                            colInfo.IsApsimVariable = "Maths";
                        if (nameIsAPSIMModel && variable != null)
                        {
                            colInfo.IsApsimVariable = "Yes";
                            colInfo.DataType = variable.DataType.Name;
                        }

                        colInfo.HasErrorColumn = false;
                        if (allColumnNames.Contains(columnName + "Error"))
                            colInfo.HasErrorColumn = true;

                        ColumnData.Add(colInfo);
                    }
                }
            }
        }

<<<<<<< HEAD
        /// <summary>From the list of columns read in, get a list of columns that match apsim variables.</summary>
        public void GetSimulationsFromObserved()
        {
            Simulations sims = this.FindAncestor<Simulations>();

            List<string> tableNames = SheetNames.ToList();

            SimulationData = new List<SimulationInfo>();

            for (int i = 0; i < tableNames.Count; i++)
            {
                string tableName = tableNames[i];

                storage.Reader.Refresh();
                DataTable dt = storage.Reader.GetData(tableName);
                dt.TableName = tableName;
                dt.Columns.Remove("SimulationName");
                dt.Columns.Remove("CheckpointName");

                bool noMoreFound = false;

                while(!noMoreFound)
                {
                    int count = 0;
                    //Our current list of derived variables
                    count += DeriveColumn(dt, ".NConc",     ".N", "/", ".Wt") ? 1 : 0;
                    count += DeriveColumn(dt, ".N",     ".NConc", "*", ".Wt") ? 1 : 0;
                    count += DeriveColumn(dt, ".Wt",        ".N", "/", ".NConc") ? 1 : 0;

                    count += DeriveColumn(dt, ".",  ".Live.", "+", ".Dead.") ? 1 : 0;
                    count += DeriveColumn(dt, ".Live.",  ".", "-", ".Dead.") ? 1 : 0;
                    count += DeriveColumn(dt, ".Dead.",  ".", "-", ".Live.") ? 1 : 0;

                    if (count == 0)
                        noMoreFound = true;
                }
                

                storage.Writer.WriteTable(dt, true);
                storage.Writer.WaitForIdle();
                storage.Writer.Stop();
            }
=======
        /// <summary>
        /// Filter through the given datatable and combine rows that have the same SimulationName and Clock.Today values.
        /// Will throw if it encounters two rows with different values for a field that should be combined.
        /// </summary>
        private DataTable CombineRows(DataTable datatable)
        {
            if (!datatable.GetColumnNames().ToList().Contains("Clock.Today"))
                return datatable;

            //Get a distinct list of rows of SimulationName and Clock.Today
            var distinctRows = datatable.AsEnumerable()
                .Select(s => new
                {
                    simulation = s["SimulationName"],
                    clock = s["Clock.Today"],
                    clockAsString = s["Clock.Today"].ToString()
                })
                .Distinct();

            DataTable newDataTable = datatable.Clone();

            string errors = "";
            foreach (var item in distinctRows)
            {
                if (!string.IsNullOrEmpty(item.clockAsString))
                {
                    //select all rows in original datatable with this distinct values
                    IEnumerable<DataRow> results = datatable.Select().Where(p => p["SimulationName"] == item.simulation && p["Clock.Today"].ToString() == item.clockAsString);

                    //store the list of columns in the datatable
                    List<string> columns = datatable.GetColumnNames().ToList<string>();

                    //the one or more rows needed to capture the data during merging
                    //multiple lines may still be needed if there are conflicts in columns when trying to merge the data
                    List<DataRow> newRows = new List<DataRow>();

                    foreach (DataRow row in results)
                    {
                        foreach (string column in columns)
                        {
                            bool merged = false;
                            foreach (DataRow newRow in newRows)
                            {
                                if (!merged)
                                {
                                    if (CanMergeRows(row, newRow, column))
                                    {
                                        newRow[column] = row[column];
                                        merged = true;
                                    }
                                    //errors += $"Error merging data rows from file {newDataRow["_Filename"]}: {item.simulation} on date {item.clock} in column {column} has different values {newDataRow[column]} and {row[column]} on rows.\n";
                                }
                            }
                            if (!merged)
                            {
                                DataRow duplicateRow = newDataTable.NewRow();
                                duplicateRow["SimulationName"] = item.simulation;
                                duplicateRow["Clock.Today"] = item.clock;
                                duplicateRow[column] = row[column];
                                newRows.Add(duplicateRow);
                            }
                        }
                    }

                    //add the rows to the result dataTable
                    foreach (DataRow dupilcateRow in newRows)
                        newDataTable.Rows.Add(dupilcateRow);
                }
            }

            if (!string.IsNullOrEmpty(errors))
                throw new Exception(errors);

            return newDataTable;
        }

        /// <summary>
        /// Comparisions to check if the value in the given column can be merged into newRow from row.
        /// </summary>
        private bool CanMergeRows(DataRow row, DataRow newRow, string column)
        {
            List<string> defaultColumns = new List<string>() { "SimulationID", "SimulationName", "CheckpointID", "CheckpointName", "Clock.Today", "_Filename" };

            if (!string.IsNullOrEmpty(row[column].ToString()))
            {
                if (!defaultColumns.Contains(column) && !string.IsNullOrEmpty(newRow[column].ToString()))
                {
                    bool isDouble1 = double.TryParse(newRow[column].ToString(), out double existing);
                    bool isDouble2 = double.TryParse(row[column].ToString(), out double other);
                    if (isDouble1 != true || isDouble2 != true || !MathUtilities.FloatsAreEqual(existing, other))
                    {
                        return false;
                    }
                }
            }
            return true;
>>>>>>> ea8bbd61
        }

        /// <summary></summary>
        private bool NameIsAPSIMFormat(string columnName)
        {
            if (columnName.Contains('.'))
                return true;
            else
                return false;
        }

        /// <summary></summary>
        private VariableComposite NameMatchesAPSIMModel(string columnName, Simulations sims)
        {
            string nameWithoutBrackets = columnName;
            //remove any characters between ( and ) as these are often layers of a model
            while (nameWithoutBrackets.Contains('(') && nameWithoutBrackets.Contains(')'))
            {
                int start = nameWithoutBrackets.IndexOf('(');
                int end = nameWithoutBrackets.IndexOf(')');
                nameWithoutBrackets = nameWithoutBrackets.Substring(0, start) + nameWithoutBrackets.Substring(end+1);
            }

            //if name ends in Error, remove Error before checking
            if (nameWithoutBrackets.EndsWith("Error"))
                nameWithoutBrackets = nameWithoutBrackets.Substring(0, nameWithoutBrackets.IndexOf("Error"));

            if (nameWithoutBrackets.Length == 0)
                return null;

            string[] nameParts = nameWithoutBrackets.Split('.');
            IModel firstPart = Structure.FindChild<IModel>(nameParts[0], relativeTo:sims);
            if (firstPart == null)
                return null;

            sims.Links.Resolve(firstPart, true, true, false);
            string fullPath = firstPart.FullPath;
            for (int i = 1; i < nameParts.Length; i++)
                fullPath += "." + nameParts[i];

            try
            {
                VariableComposite variable = Structure.GetObject(fullPath, relativeTo: sims);
                return variable;
            }
            catch
            {
                return null;
            }
        }

        private Type GetTypeOfCell(string value)
        {

            if (DateUtilities.ValidateStringHasYear(value)) //try parsing to date
            {
                string dateString = DateUtilities.ValidateDateString(value);
                if (dateString != null)
                {
                    DateTime date = DateUtilities.GetDate(value);
                    if (DateUtilities.CompareDates("1900/01/01", date) >= 0)
                        return typeof(DateTime);
                }
            }

            //try parsing to double
            bool d = double.TryParse(value, out double num);
            if (d == true)
            {
                double wholeNum = num - Math.Floor(num);
                if (wholeNum == 0) //try parsing to int
                    return typeof(int);
                else
                    return typeof(double);
            }

            bool b = bool.TryParse(value.Trim(), out bool boolean);
            if (b == true)
                return typeof(bool);

            return typeof(string);
        }

        private string GetNumberOfValuesOfEachType(List<Type> types)
        {
            int countString = 0;
            int countInt = 0;
            int countDouble = 0;
            int countDate = 0;
            int countBool = 0;

            for (int i = 0; i < types.Count; i++)
            {
                if (types[i] == typeof(string))
                    countString += 1;
                else if (types[i] == typeof(int))
                    countInt += 1;
                else if (types[i] == typeof(double))
                    countDouble += 1;
                else if (types[i] == typeof(DateTime))
                    countDate += 1;
                else if (types[i] == typeof(bool))
                    countBool += 1;
            }

            string message = "";
            if (countString > 0)
                message += $" Type string read {countString} times.";
            if (countInt > 0)
                message += $" Type int read {countInt} times.";
            if (countDouble > 0)
                message += $" Type double read {countDouble} times.";
            if (countDate > 0)
                message += $" Type DateTime read {countDate} times.";
            if (countBool > 0)
                message += $" Type bool read {countBool} times.";

            return message;
        }

        /// <summary>
        ///
        /// </summary>
        /// <param name="data"></param>
        /// <param name="derived"></param>
        /// <param name="variable1"></param>
        /// <param name="operation"></param>
        /// <param name="variable2"></param>
        /// <returns>True if a value was derived, false if not</returns>
        private bool DeriveColumn(DataTable data, string derived, string variable1, string operation, string variable2)
        {
            return DeriveColumn(data, derived, operation, new List<string>() {variable1, variable2});
        }

        /// <summary>
        ///
        /// </summary>
        /// <param name="data"></param>
        /// <param name="derived"></param>
        /// <param name="operation"></param>
        /// <param name="variables"></param>
        /// <returns>True if a value was derived, false if not</returns>
        private bool DeriveColumn(DataTable data, string derived, string operation, List<string> variables)
        {
            bool valuesDerived = false;
            if (variables.Count == 0)
                return valuesDerived;

            List<string> allColumnNames = data.GetColumnNames().ToList();

            for (int j = 0; j < data.Columns.Count; j++)
            {
                string columnName = data.Columns[j].ColumnName;
                string variable1 = variables[0];

                //exclude error columns
                if (!columnName.EndsWith("Error") && columnName.LastIndexOf(variable1) > -1)
                {
                    //work out the prefix and suffix of the variables to be used
                    string prefix = columnName.Substring(0, columnName.LastIndexOf(variable1));
                    string postfix = columnName.Substring(columnName.LastIndexOf(variable1) + variable1.Length);

                    //check all the variables exist
                    bool foundAllVariables = true;
                    for (int k = 1; k < variables.Count && foundAllVariables; k++)
                        if (!allColumnNames.Contains(prefix + variables[k] + postfix))
                            foundAllVariables = false;

                    if (foundAllVariables)
                    {
                        string nameDerived = prefix + derived + postfix;
                        //create the column if it doesn't exist
                        if (!data.Columns.Contains(nameDerived))
                            data.Columns.Add(nameDerived);

                        //for each row in the datastore, see if we can compute the derived value
                        int added = 0;
                        int existing = 0;
                        for (int k = 0; k < data.Rows.Count; k++)
                        {
                            DataRow row = data.Rows[k];

                            //if it already exists, we do nothing
                            if (!string.IsNullOrEmpty(row[nameDerived].ToString()))
                            {
                                existing += 1;
                            }
                            else
                            {
                                double value = 0;

                                //Check that all our variables have values on this row
                                bool allVariablesHaveValues = true;
                                for (int m = 0; m < variables.Count && allVariablesHaveValues; m++)
                                {
                                    string nameVariable = prefix + variables[m] + postfix;
                                    if (string.IsNullOrEmpty(row[nameVariable].ToString()))
                                        allVariablesHaveValues = false;
                                    else if (m == 0)
                                        value = Convert.ToDouble(row[nameVariable]);
                                }

                                if (allVariablesHaveValues)
                                {
                                    string nameVariable = prefix + variables[0] + postfix;
                                    double? result = Convert.ToDouble(row[nameVariable]);

                                    //start at 1 here since our running value has the first value in it
                                    for (int m = 1; m < variables.Count; m++)
                                    {
                                        if (result != null && !double.IsNaN((double)result))
                                        {
                                            nameVariable = prefix + variables[m] + postfix;
                                            double valueVar = Convert.ToDouble(row[nameVariable]);

                                            if (operation == "+" || operation == "sum")
                                                result = value + valueVar;
                                            else if (operation == "-")
                                                result = value - valueVar;
                                            else if (operation == "*" || operation == "product")
                                                result = value * valueVar;
                                            else if (operation == "/" && valueVar != 0)
                                                result = value / valueVar;
                                            else
                                                result = null;
                                        }
                                    }
                                    if (result != null && !double.IsNaN((double)result))
                                    {
                                        row[nameDerived] = result;
                                        added += 1;
                                    }
                                }
                            }
                        }
                        //if we added some derived variables, list the stats for the user
                        if (added > 0)
                        {
                            valuesDerived = true;
                            string functionString = "";
                            for (int k = 0; k < variables.Count; k++)
                            {
                                if (k != 0)
                                    functionString += " " + operation + " ";
                                functionString += prefix + variables[k] + postfix;
                            }

                            DerivedInfo info = new DerivedInfo();
                            info.Name = nameDerived;
                            info.Function = functionString;
                            info.DataType = "Double";
                            info.Added = added;
                            info.Existing = existing;
                            DerivedData.Add(info);
                        }
                    }
                }
            }

            return valuesDerived;
        }
    }
}<|MERGE_RESOLUTION|>--- conflicted
+++ resolved
@@ -517,7 +517,6 @@
             }
         }
 
-<<<<<<< HEAD
         /// <summary>From the list of columns read in, get a list of columns that match apsim variables.</summary>
         public void GetSimulationsFromObserved()
         {
@@ -560,7 +559,8 @@
                 storage.Writer.WaitForIdle();
                 storage.Writer.Stop();
             }
-=======
+        }
+        
         /// <summary>
         /// Filter through the given datatable and combine rows that have the same SimulationName and Clock.Today values.
         /// Will throw if it encounters two rows with different values for a field that should be combined.
@@ -657,8 +657,9 @@
                 }
             }
             return true;
->>>>>>> ea8bbd61
-        }
+        }
+
+		
 
         /// <summary></summary>
         private bool NameIsAPSIMFormat(string columnName)
