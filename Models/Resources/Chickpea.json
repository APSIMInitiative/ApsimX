{
  "$type": "Models.Core.Simulations, Models",
  "ExplorerWidth": 0,
<<<<<<< HEAD
  "Version": 171,
=======
  "Version": 176,
>>>>>>> 38e6b378
  "Name": "Simulations",
  "Children": [
    {
      "$type": "Models.PMF.Plant, Models",
      "PlantType": "Chickpea",
      "IsAlive": false,
      "IsEnding": false,
      "DaysAfterEnding": 0,
      "ResourceName": null,
      "Name": "Chickpea",
      "Children": [
        {
          "$type": "Models.Memo, Models",
          "Text": "\r\nThe APSIM Chickpea model has been developed from the original APSIM Chickpea model described by [robertson_simulation_2002] using the Plant Modelling Framework of [brown_plant_2014].\n\nNote to users:\nDesi and Kabuli chickpea are two subspecies of chickpea. The variety set includes both types. As indicated by Peake et al., 2021 (GRDC Updates), there was less confidence in predicting ",
          "Name": "Introduction",
          "Children": [],
          "IncludeInDocumentation": true,
          "Enabled": true,
          "ReadOnly": false
        },
        {
          "$type": "Models.PMF.OrganArbitrator, Models",
          "Name": "Arbitrator",
          "Children": [
            {
              "$type": "Models.PMF.BiomassTypeArbitrator, Models",
              "Name": "DMArbitration",
              "Children": [
                {
                  "$type": "Models.Core.Folder, Models",
                  "ShowPageOfGraphs": true,
                  "Name": "PotentialPartitioningMethods",
                  "Children": [
                    {
                      "$type": "Models.PMF.Arbitrator.ReallocationMethod, Models",
                      "Name": "ReallocationMethod",
                      "Children": [],
                      "IncludeInDocumentation": true,
                      "Enabled": true,
                      "ReadOnly": false
                    },
                    {
                      "$type": "Models.PMF.Arbitrator.AllocateFixationMethod, Models",
                      "Name": "AllocateFixationMethod",
                      "Children": [],
                      "IncludeInDocumentation": true,
                      "Enabled": true,
                      "ReadOnly": false
                    },
                    {
                      "$type": "Models.PMF.Arbitrator.RetranslocationMethod, Models",
                      "Name": "RetranslocationMethod",
                      "Children": [],
                      "IncludeInDocumentation": true,
                      "Enabled": true,
                      "ReadOnly": false
                    },
                    {
                      "$type": "Models.PMF.Arbitrator.SendPotentialDMAllocationsMethod, Models",
                      "Name": "SendPotentialDMAllocationsMethod",
                      "Children": [],
                      "IncludeInDocumentation": true,
                      "Enabled": true,
                      "ReadOnly": false
                    }
                  ],
                  "IncludeInDocumentation": true,
                  "Enabled": true,
                  "ReadOnly": false,
                  "ShowInDocs": true
                },
                {
                  "$type": "Models.Core.Folder, Models",
                  "ShowPageOfGraphs": true,
                  "Name": "AllocationMethods",
                  "Children": [
                    {
                      "$type": "Models.PMF.Arbitrator.NutrientConstrainedAllocationMethod, Models",
                      "Name": "NutrientConstrainedAllocationMethod",
                      "Children": [],
                      "IncludeInDocumentation": true,
                      "Enabled": true,
                      "ReadOnly": false
                    },
                    {
                      "$type": "Models.PMF.Arbitrator.DryMatterAllocationsMethod, Models",
                      "Name": "DryMatterAllocationsMethod",
                      "Children": [],
                      "IncludeInDocumentation": true,
                      "Enabled": true,
                      "ReadOnly": false
                    }
                  ],
                  "IncludeInDocumentation": true,
                  "Enabled": true,
                  "ReadOnly": false,
                  "ShowInDocs": true
                },
                {
                  "$type": "Models.PMF.RelativeAllocation, Models",
                  "Name": "ArbitrationMethod",
                  "Children": [],
                  "IncludeInDocumentation": true,
                  "Enabled": true,
                  "ReadOnly": false
                }
              ],
              "IncludeInDocumentation": true,
              "Enabled": true,
              "ReadOnly": false
            },
            {
              "$type": "Models.PMF.BiomassTypeArbitrator, Models",
              "Name": "NArbitration",
              "Children": [
                {
                  "$type": "Models.Core.Folder, Models",
                  "ShowPageOfGraphs": true,
                  "Name": "PotentialPartitioningMethods",
                  "Children": [
                    {
                      "$type": "Models.PMF.Arbitrator.ReallocationMethod, Models",
                      "Name": "ReallocationMethod",
                      "Children": [],
                      "IncludeInDocumentation": true,
                      "Enabled": true,
                      "ReadOnly": false
                    }
                  ],
                  "IncludeInDocumentation": true,
                  "Enabled": true,
                  "ReadOnly": false,
                  "ShowInDocs": true
                },
                {
                  "$type": "Models.Core.Folder, Models",
                  "ShowPageOfGraphs": true,
                  "Name": "ActualPartitioningMethods",
                  "Children": [
                    {
                      "$type": "Models.PMF.Arbitrator.AllocateFixationMethod, Models",
                      "Name": "AllocateFixationMethod",
                      "Children": [],
                      "IncludeInDocumentation": true,
                      "Enabled": true,
                      "ReadOnly": false
                    },
                    {
                      "$type": "Models.PMF.Arbitrator.RetranslocationMethod, Models",
                      "Name": "RetranslocationMethod",
                      "Children": [],
                      "IncludeInDocumentation": true,
                      "Enabled": true,
                      "ReadOnly": false
                    }
                  ],
                  "IncludeInDocumentation": true,
                  "Enabled": true,
                  "ReadOnly": false,
                  "ShowInDocs": true
                },
                {
                  "$type": "Models.Core.Folder, Models",
                  "ShowPageOfGraphs": true,
                  "Name": "AllocationMethods",
                  "Children": [
                    {
                      "$type": "Models.PMF.Arbitrator.NitrogenAllocationsMethod, Models",
                      "Name": "NitrogenAllocationsMethod",
                      "Children": [],
                      "IncludeInDocumentation": true,
                      "Enabled": true,
                      "ReadOnly": false
                    }
                  ],
                  "IncludeInDocumentation": true,
                  "Enabled": true,
                  "ReadOnly": false,
                  "ShowInDocs": true
                },
                {
                  "$type": "Models.PMF.RelativeAllocation, Models",
                  "Name": "ArbitrationMethod",
                  "Children": [],
                  "IncludeInDocumentation": true,
                  "Enabled": true,
                  "ReadOnly": false
                },
                {
                  "$type": "Models.PMF.Arbitrator.AllocateUptakesMethod, Models",
                  "Name": "AllocateUptakesMethod",
                  "Children": [],
                  "IncludeInDocumentation": true,
                  "Enabled": true,
                  "ReadOnly": false
                }
              ],
              "IncludeInDocumentation": true,
              "Enabled": true,
              "ReadOnly": false
            },
            {
              "$type": "Models.PMF.Arbitrator.WaterUptakeMethod, Models",
              "Name": "WaterUptakeMethod",
              "Children": [],
              "IncludeInDocumentation": true,
              "Enabled": true,
              "ReadOnly": false
            },
            {
              "$type": "Models.PMF.Arbitrator.NitrogenUptakeMethod, Models",
              "Name": "NitrogenUptakeMethod",
              "Children": [],
              "IncludeInDocumentation": true,
              "Enabled": true,
              "ReadOnly": false
            }
          ],
          "IncludeInDocumentation": true,
          "Enabled": true,
          "ReadOnly": false
        },
        {
          "$type": "Models.PMF.Phen.Phenology, Models",
          "Name": "Phenology",
          "Children": [
            {
              "$type": "Models.Functions.PhaseLookup, Models",
              "Name": "ThermalTime",
              "Children": [
                {
                  "$type": "Models.Functions.PhaseLookupValue, Models",
                  "Start": "Germination",
                  "End": "Emergence",
                  "Name": "PreEmergence",
                  "Children": [
                    {
                      "$type": "Models.Functions.SubDailyInterpolation, Models",
                      "agregationMethod": 0,
                      "Name": "ThermalTime",
                      "Children": [
                        {
                          "$type": "Models.Memo, Models",
                          "Text": "\r\nThe cardinal temperatures for calculating thermal time have been taken from [SINGH199641] as used by [robertson_simulation_2002].",
                          "Name": "Memo",
                          "Children": [],
                          "IncludeInDocumentation": true,
                          "Enabled": true,
                          "ReadOnly": false
                        },
                        {
                          "$type": "Models.Functions.XYPairs, Models",
                          "X": [
                            0.0,
                            30.0,
                            40.0
                          ],
                          "Y": [
                            0.0,
                            30.0,
                            0.0
                          ],
                          "Name": "Response",
                          "Children": [],
                          "IncludeInDocumentation": true,
                          "Enabled": true,
                          "ReadOnly": false
                        },
                        {
                          "$type": "Models.Functions.ThreeHourAirTemperature, Models",
                          "TempRangeFactors": null,
                          "Name": "InterpolationMethod",
                          "Children": [],
                          "IncludeInDocumentation": true,
                          "Enabled": true,
                          "ReadOnly": false
                        }
                      ],
                      "IncludeInDocumentation": true,
                      "Enabled": true,
                      "ReadOnly": false
                    }
                  ],
                  "IncludeInDocumentation": true,
                  "Enabled": true,
                  "ReadOnly": false
                },
                {
                  "$type": "Models.Functions.PhaseLookupValue, Models",
                  "Start": "Emergence",
                  "End": "HarvestRipe",
                  "Name": "Emerge_to_EndFlower",
                  "Children": [
                    {
                      "$type": "Models.Functions.SubDailyInterpolation, Models",
                      "agregationMethod": 0,
                      "Name": "ThermalTime",
                      "Children": [
                        {
                          "$type": "Models.Memo, Models",
                          "Text": "\r\nThe cardinal temperatures for calculating thermal time have been taken from [SINGH199641] as used by [robertson_simulation_2002].",
                          "Name": "Memo",
                          "Children": [],
                          "IncludeInDocumentation": true,
                          "Enabled": true,
                          "ReadOnly": false
                        },
                        {
                          "$type": "Models.Functions.XYPairs, Models",
                          "X": [
                            0.0,
                            30.0,
                            40.0
                          ],
                          "Y": [
                            0.0,
                            30.0,
                            30.0
                          ],
                          "Name": "Response",
                          "Children": [],
                          "IncludeInDocumentation": true,
                          "Enabled": true,
                          "ReadOnly": false
                        },
                        {
                          "$type": "Models.Functions.ThreeHourAirTemperature, Models",
                          "TempRangeFactors": null,
                          "Name": "InterpolationMethod",
                          "Children": [],
                          "IncludeInDocumentation": true,
                          "Enabled": true,
                          "ReadOnly": false
                        }
                      ],
                      "IncludeInDocumentation": true,
                      "Enabled": true,
                      "ReadOnly": false
                    }
                  ],
                  "IncludeInDocumentation": true,
                  "Enabled": true,
                  "ReadOnly": false
                }
              ],
              "IncludeInDocumentation": true,
              "Enabled": true,
              "ReadOnly": false
            },
            {
              "$type": "Models.Functions.PhotoperiodFunction, Models",
              "Twilight": -6.0,
              "DayLength": 0.0,
              "Name": "Photoperiod",
              "Children": [],
              "IncludeInDocumentation": true,
              "Enabled": true,
              "ReadOnly": false
            },
            {
              "$type": "Models.PMF.Phen.GerminatingPhase, Models",
              "Start": "Sowing",
              "End": "Germination",
              "Name": "Germinating",
              "IsEmerged": false,
              "Children": [
                {
                  "$type": "Models.Functions.Constant, Models",
                  "FixedValue": 0.0,
                  "Units": null,
                  "Name": "MinSoilTemperature",
                  "ResourceName": null,
                  "Children": [],
                  "Enabled": true,
                  "ReadOnly": false
                }
              ],
              "IncludeInDocumentation": true,
              "Enabled": true,
              "ReadOnly": false
            },
            {
              "$type": "Models.PMF.Phen.EmergingPhase, Models",
              "Start": "Germination",
              "End": "Emergence",
              "TTForTimeStep": 0.0,
              "Name": "Emerging",
              "IsEmerged": false,
              "Children": [
                {
                  "$type": "Models.Memo, Models",
                  "Text": "Shoot lag = constant  \nShoot rate = multiplier on sowing depth (mm)  \n\nNote could be beneficial to set differently for large-seeded kabuli cultivars, which anecdotally seem to be slower emerging.  ",
                  "Name": "Memo",
                  "Children": [],
                  "IncludeInDocumentation": true,
                  "Enabled": true,
                  "ReadOnly": false
                },
                {
                  "$type": "Models.Functions.VariableReference, Models",
                  "VariableName": "[Phenology].ThermalTime",
                  "Name": "ThermalTime",
                  "Children": [],
                  "IncludeInDocumentation": true,
                  "Enabled": true,
                  "ReadOnly": false
                },
                {
                  "$type": "Models.Functions.AddFunction, Models",
                  "Name": "Target",
                  "Children": [
                    {
                      "$type": "Models.Functions.Constant, Models",
                      "FixedValue": 120.0,
                      "Units": null,
                      "Name": "ShootLag",
                      "Children": [],
                      "Enabled": true,
                      "ReadOnly": false
                    },
                    {
                      "$type": "Models.Functions.MultiplyFunction, Models",
                      "Name": "DepthxRate",
                      "Children": [
                        {
                          "$type": "Models.Functions.VariableReference, Models",
                          "VariableName": "[Plant].SowingData.Depth",
                          "Name": "SowingDepth",
                          "Children": [],
                          "Enabled": true,
                          "ReadOnly": false
                        },
                        {
                          "$type": "Models.Functions.Constant, Models",
                          "FixedValue": 0.7,
                          "Units": null,
                          "Name": "ShootRate",
                          "Children": [],
                          "Enabled": true,
                          "ReadOnly": false
                        }
                      ],
                      "Enabled": true,
                      "ReadOnly": false
                    }
                  ],
                  "Enabled": true,
                  "ReadOnly": false
                }
              ],
              "IncludeInDocumentation": true,
              "Enabled": true,
              "ReadOnly": false
            },
            {
              "$type": "Models.PMF.Phen.GenericPhase, Models",
              "Start": "Emergence",
              "End": "EndJuvenille",
              "Name": "Vegetative",
              "Children": [
                {
                  "$type": "Models.Functions.Constant, Models",
                  "FixedValue": 400.0,
                  "Units": "Degree Days",
                  "Name": "Target",
                  "Children": [],
                  "IncludeInDocumentation": true,
                  "Enabled": true,
                  "ReadOnly": false
                },
                {
                  "$type": "Models.Functions.VariableReference, Models",
                  "VariableName": "[Phenology].ThermalTime",
                  "Name": "Progression",
                  "Children": [],
                  "IncludeInDocumentation": true,
                  "Enabled": true,
                  "ReadOnly": false
                }
              ],
              "IncludeInDocumentation": true,
              "Enabled": true,
              "ReadOnly": false
            },
            {
              "$type": "Models.PMF.Phen.GenericPhase, Models",
              "Start": "EndJuvenille",
              "End": "StartBudding",
              "Name": "FloralInitiation",
              "Children": [
                {
                  "$type": "Models.Memo, Models",
                  "Text": "\r\nThis phase simulates the time between end of the Non-inductive phase of [robertson_simulation_2002] (515 TT) and the appearance of visible buds on petioles",
                  "Name": "Memo",
                  "Children": [],
                  "IncludeInDocumentation": true,
                  "Enabled": true,
                  "ReadOnly": false
                },
                {
                  "$type": "Models.Functions.Constant, Models",
                  "FixedValue": 250.0,
                  "Units": "thermal time",
                  "Name": "Target",
                  "Children": [],
                  "IncludeInDocumentation": true,
                  "Enabled": true,
                  "ReadOnly": false
                },
                {
                  "$type": "Models.Functions.VariableReference, Models",
                  "VariableName": "[Phenology].ThermalTime",
                  "Name": "Progression",
                  "Children": [],
                  "IncludeInDocumentation": true,
                  "Enabled": true,
                  "ReadOnly": false
                }
              ],
              "IncludeInDocumentation": true,
              "Enabled": true,
              "ReadOnly": false
            },
            {
              "$type": "Models.PMF.Phen.GenericPhase, Models",
              "Start": "StartBudding",
              "End": "StartFlowering",
              "Name": "Budding",
              "Children": [
                {
                  "$type": "Models.Memo, Models",
                  "Text": "\r\nThis phase encompasses the budding phase. All photoperiod response is currently contained here although in reality probably carries across LateVeg as well as this one",
                  "Name": "Memo",
                  "Children": [],
                  "IncludeInDocumentation": true,
                  "Enabled": true,
                  "ReadOnly": false
                },
                {
                  "$type": "Models.Functions.VariableReference, Models",
                  "VariableName": "[Phenology].ThermalTime",
                  "Name": "Progression",
                  "Children": [],
                  "IncludeInDocumentation": true,
                  "Enabled": true,
                  "ReadOnly": false
                },
                {
                  "$type": "Models.Functions.LinearInterpolationFunction, Models",
                  "Name": "Target",
                  "Children": [
                    {
                      "$type": "Models.Functions.XYPairs, Models",
                      "X": [
                        10.0,
                        12.43,
                        17.0
                      ],
                      "Y": [
                        501.6,
                        50.0,
                        50.0
                      ],
                      "Name": "XYPairs",
                      "Children": [],
                      "IncludeInDocumentation": true,
                      "Enabled": true,
                      "ReadOnly": false
                    },
                    {
                      "$type": "Models.Functions.VariableReference, Models",
                      "VariableName": "[Phenology].EndJuv_PhotoPeriod",
                      "Name": "XValue",
                      "Children": [],
                      "IncludeInDocumentation": true,
                      "Enabled": true,
                      "ReadOnly": false
                    }
                  ],
                  "IncludeInDocumentation": true,
                  "Enabled": true,
                  "ReadOnly": false
                }
              ],
              "IncludeInDocumentation": true,
              "Enabled": true,
              "ReadOnly": false
            },
            {
              "$type": "Models.PMF.Phen.GenericPhase, Models",
              "Start": "StartFlowering",
              "End": "EndFlowering",
              "Name": "Flowering",
              "Children": [
                {
                  "$type": "Models.Memo, Models",
                  "Text": "\r\nMinimum thermal time target for duration of flowers prior to pod initiation. ",
                  "Name": "Memo",
                  "Children": [],
                  "IncludeInDocumentation": true,
                  "Enabled": true,
                  "ReadOnly": false
                },
                {
                  "$type": "Models.Functions.VariableReference, Models",
                  "VariableName": "[Phenology].ThermalTime",
                  "Name": "Progression",
                  "Children": [],
                  "IncludeInDocumentation": true,
                  "Enabled": true,
                  "ReadOnly": false
                },
                {
                  "$type": "Models.Functions.Constant, Models",
                  "FixedValue": 100.0,
                  "Units": null,
                  "Name": "Target",
                  "Children": [],
                  "IncludeInDocumentation": true,
                  "Enabled": true,
                  "ReadOnly": false
                }
              ],
              "IncludeInDocumentation": true,
              "Enabled": true,
              "ReadOnly": false
            },
            {
              "$type": "Models.PMF.Phen.GenericPhase, Models",
              "Start": "EndFlowering",
              "End": "EndPodInitiation",
              "Name": "PodInitiation",
              "Children": [
                {
                  "$type": "Models.Memo, Models",
                  "Text": "\r\n Requires 5 days of temp above 16 degrees (or ten days at 15 degrees) before 1cm pods are visible, due to sensitivity of pod initiation to mean daily temperature (see Srinivasan et al. 1998; Clarke and Siddique, 2004). These days may accumulate anytime after flowering begins (i.e. during previous growth stage as well as during the current one). so the 'EndFloweringPodStartTT' is subtracted from the 5 days target",
                  "Name": "Memo",
                  "Children": [],
                  "IncludeInDocumentation": true,
                  "Enabled": true,
                  "ReadOnly": false
                },
                {
                  "$type": "Models.Functions.VariableReference, Models",
                  "VariableName": "[Phenology].PodStartTT",
                  "Name": "Progression",
                  "Children": [],
                  "IncludeInDocumentation": true,
                  "Enabled": true,
                  "ReadOnly": false
                },
                {
                  "$type": "Models.Functions.SubtractFunction, Models",
                  "Name": "Target",
                  "Children": [
                    {
                      "$type": "Models.Functions.Constant, Models",
                      "FixedValue": 5.0,
                      "Units": null,
                      "Name": "Total",
                      "Children": [],
                      "IncludeInDocumentation": true,
                      "Enabled": true,
                      "ReadOnly": false
                    },
                    {
                      "$type": "Models.Functions.VariableReference, Models",
                      "VariableName": "[Phenology].EndFloweringPodStartTT",
                      "Name": "EndFloweringPodStartTT",
                      "Children": [],
                      "IncludeInDocumentation": true,
                      "Enabled": true,
                      "ReadOnly": false
                    }
                  ],
                  "IncludeInDocumentation": true,
                  "Enabled": true,
                  "ReadOnly": false
                }
              ],
              "IncludeInDocumentation": true,
              "Enabled": true,
              "ReadOnly": false
            },
            {
              "$type": "Models.PMF.Phen.GenericPhase, Models",
              "Start": "EndPodInitiation",
              "End": "MidGrainFilling",
              "Name": "EarlyGrainFilling",
              "Children": [
                {
                  "$type": "Models.Memo, Models",
                  "Text": "\r\nFunction shortens the available TT for grainfilling when there is a big gap between beginning of flowering and beginning of pod initiaton\n\nCan't be less than zero for obvious reasons",
                  "Name": "Memo",
                  "Children": [],
                  "IncludeInDocumentation": true,
                  "Enabled": true,
                  "ReadOnly": false
                },
                {
                  "$type": "Models.Functions.VariableReference, Models",
                  "VariableName": "[Phenology].ThermalTime",
                  "Name": "Progression",
                  "Children": [],
                  "IncludeInDocumentation": true,
                  "Enabled": true,
                  "ReadOnly": false
                },
                {
                  "$type": "Models.Functions.MaximumFunction, Models",
                  "Name": "Target",
                  "Children": [
                    {
                      "$type": "Models.Functions.SubtractFunction, Models",
                      "Name": "Reducer",
                      "Children": [
                        {
                          "$type": "Models.Functions.Constant, Models",
                          "FixedValue": 300.0,
                          "Units": null,
                          "Name": "Max",
                          "Children": [],
                          "IncludeInDocumentation": true,
                          "Enabled": true,
                          "ReadOnly": false
                        },
                        {
                          "$type": "Models.Functions.DivideFunction, Models",
                          "Name": "Adjust",
                          "Children": [
                            {
                              "$type": "Models.Functions.VariableReference, Models",
                              "VariableName": "[Phenology].TotalPodInitTT",
                              "Name": "TotalPodInitTT",
                              "Children": [],
                              "IncludeInDocumentation": true,
                              "Enabled": true,
                              "ReadOnly": false
                            },
                            {
                              "$type": "Models.Functions.Constant, Models",
                              "FixedValue": 2.0,
                              "Units": null,
                              "Name": "Total",
                              "Children": [],
                              "IncludeInDocumentation": true,
                              "Enabled": true,
                              "ReadOnly": false
                            }
                          ],
                          "IncludeInDocumentation": true,
                          "Enabled": true,
                          "ReadOnly": false
                        }
                      ],
                      "IncludeInDocumentation": true,
                      "Enabled": true,
                      "ReadOnly": false
                    },
                    {
                      "$type": "Models.Functions.Constant, Models",
                      "FixedValue": 0.0,
                      "Units": null,
                      "Name": "constant_zero",
                      "Children": [],
                      "IncludeInDocumentation": true,
                      "Enabled": true,
                      "ReadOnly": false
                    }
                  ],
                  "IncludeInDocumentation": true,
                  "Enabled": true,
                  "ReadOnly": false
                }
              ],
              "IncludeInDocumentation": true,
              "Enabled": true,
              "ReadOnly": false
            },
            {
              "$type": "Models.PMF.Phen.GenericPhase, Models",
              "Start": "MidGrainFilling",
              "End": "LateGrainFilling",
              "Name": "MidGrainFilling",
              "Children": [
                {
                  "$type": "Models.Functions.VariableReference, Models",
                  "VariableName": "[Phenology].ThermalTime",
                  "Name": "Progression",
                  "Children": [],
                  "IncludeInDocumentation": true,
                  "Enabled": true,
                  "ReadOnly": false
                },
                {
                  "$type": "Models.Functions.Constant, Models",
                  "FixedValue": 250.0,
                  "Units": null,
                  "Name": "Target",
                  "Children": [],
                  "IncludeInDocumentation": true,
                  "Enabled": true,
                  "ReadOnly": false
                }
              ],
              "IncludeInDocumentation": true,
              "Enabled": true,
              "ReadOnly": false
            },
            {
              "$type": "Models.PMF.Phen.GenericPhase, Models",
              "Start": "LateGrainFilling",
              "End": "EndGrainFill",
              "Name": "LateGrainFilling",
              "Children": [
                {
                  "$type": "Models.Functions.VariableReference, Models",
                  "VariableName": "[Phenology].ThermalTime",
                  "Name": "Progression",
                  "Children": [],
                  "IncludeInDocumentation": true,
                  "Enabled": true,
                  "ReadOnly": false
                },
                {
                  "$type": "Models.Functions.Constant, Models",
                  "FixedValue": 250.0,
                  "Units": null,
                  "Name": "Target",
                  "Children": [],
                  "IncludeInDocumentation": true,
                  "Enabled": true,
                  "ReadOnly": false
                }
              ],
              "IncludeInDocumentation": true,
              "Enabled": true,
              "ReadOnly": false
            },
            {
              "$type": "Models.PMF.Phen.GenericPhase, Models",
              "Start": "EndGrainFill",
              "End": "Maturity",
              "Name": "Maturing",
              "Children": [
                {
                  "$type": "Models.Memo, Models",
                  "Text": "\r\nThe duration of the Maturing phase has been taken from the model of [robertson_simulation_2002].",
                  "Name": "Memo",
                  "Children": [],
                  "IncludeInDocumentation": true,
                  "Enabled": true,
                  "ReadOnly": false
                },
                {
                  "$type": "Models.Functions.Constant, Models",
                  "FixedValue": 60.0,
                  "Units": null,
                  "Name": "Target",
                  "Children": [],
                  "IncludeInDocumentation": true,
                  "Enabled": true,
                  "ReadOnly": false
                },
                {
                  "$type": "Models.Functions.VariableReference, Models",
                  "VariableName": "[Phenology].ThermalTime",
                  "Name": "Progression",
                  "Children": [],
                  "IncludeInDocumentation": true,
                  "Enabled": true,
                  "ReadOnly": false
                }
              ],
              "IncludeInDocumentation": true,
              "Enabled": true,
              "ReadOnly": false
            },
            {
              "$type": "Models.PMF.Phen.GenericPhase, Models",
              "Start": "Maturity",
              "End": "HarvestRipe",
              "Name": "Ripening",
              "Children": [
                {
                  "$type": "Models.Functions.Constant, Models",
                  "FixedValue": 60.0,
                  "Units": null,
                  "Name": "Target",
                  "Children": [],
                  "IncludeInDocumentation": true,
                  "Enabled": true,
                  "ReadOnly": false
                },
                {
                  "$type": "Models.Functions.VariableReference, Models",
                  "VariableName": "[Phenology].ThermalTime",
                  "Name": "Progression",
                  "Children": [],
                  "IncludeInDocumentation": true,
                  "Enabled": true,
                  "ReadOnly": false
                }
              ],
              "IncludeInDocumentation": true,
              "Enabled": true,
              "ReadOnly": false
            },
            {
              "$type": "Models.PMF.Phen.EndPhase, Models",
              "Start": "HarvestRipe",
              "End": "Unused",
              "Name": "ReadyForHarvesting",
              "Children": [
                {
                  "$type": "Models.Functions.VariableReference, Models",
                  "VariableName": "[Phenology].ThermalTime",
                  "Name": "ThermalTime",
                  "Children": [],
                  "IncludeInDocumentation": true,
                  "Enabled": true,
                  "ReadOnly": false
                }
              ],
              "IncludeInDocumentation": true,
              "Enabled": true,
              "ReadOnly": false
            },
            {
              "$type": "Models.Functions.OnEventFunction, Models",
              "SetEvent": "StartBudding",
              "ReSetEvent": "never",
              "Name": "BuddingDAS",
              "Children": [
                {
                  "$type": "Models.Memo, Models",
                  "Text": "\r\nA function is used to provide flowering date as days after sowing(DAS).",
                  "Name": "memo",
                  "Children": [],
                  "IncludeInDocumentation": true,
                  "Enabled": true,
                  "ReadOnly": false
                },
                {
                  "$type": "Models.Functions.Constant, Models",
                  "FixedValue": 0.0,
                  "Units": null,
                  "Name": "PreEventValue",
                  "Children": [],
                  "IncludeInDocumentation": true,
                  "Enabled": true,
                  "ReadOnly": false
                },
                {
                  "$type": "Models.Functions.VariableReference, Models",
                  "VariableName": "[Plant].DaysAfterSowing",
                  "Name": "PostEventValue",
                  "Children": [],
                  "IncludeInDocumentation": true,
                  "Enabled": true,
                  "ReadOnly": false
                }
              ],
              "IncludeInDocumentation": true,
              "Enabled": true,
              "ReadOnly": false
            },
            {
              "$type": "Models.Functions.OnEventFunction, Models",
              "SetEvent": "StartFlowering",
              "ReSetEvent": "never",
              "Name": "FloweringDAS",
              "Children": [
                {
                  "$type": "Models.Memo, Models",
                  "Text": "\r\nA function is used to provide flowering date as days after sowing(DAS).",
                  "Name": "memo",
                  "Children": [],
                  "IncludeInDocumentation": true,
                  "Enabled": true,
                  "ReadOnly": false
                },
                {
                  "$type": "Models.Functions.Constant, Models",
                  "FixedValue": 0.0,
                  "Units": null,
                  "Name": "PreEventValue",
                  "Children": [],
                  "IncludeInDocumentation": true,
                  "Enabled": true,
                  "ReadOnly": false
                },
                {
                  "$type": "Models.Functions.VariableReference, Models",
                  "VariableName": "[Plant].DaysAfterSowing",
                  "Name": "PostEventValue",
                  "Children": [],
                  "IncludeInDocumentation": true,
                  "Enabled": true,
                  "ReadOnly": false
                }
              ],
              "IncludeInDocumentation": true,
              "Enabled": true,
              "ReadOnly": false
            },
            {
              "$type": "Models.Functions.OnEventFunction, Models",
              "SetEvent": "Maturity",
              "ReSetEvent": "never",
              "Name": "MaturityDAS",
              "Children": [
                {
                  "$type": "Models.Memo, Models",
                  "Text": "\r\nA function is used to provide maturity date as days after sowing(DAS).",
                  "Name": "memo",
                  "Children": [],
                  "IncludeInDocumentation": true,
                  "Enabled": true,
                  "ReadOnly": false
                },
                {
                  "$type": "Models.Functions.Constant, Models",
                  "FixedValue": 0.0,
                  "Units": null,
                  "Name": "PreEventValue",
                  "Children": [],
                  "IncludeInDocumentation": true,
                  "Enabled": true,
                  "ReadOnly": false
                },
                {
                  "$type": "Models.Functions.VariableReference, Models",
                  "VariableName": "[Plant].DaysAfterSowing",
                  "Name": "PostEventValue",
                  "Children": [],
                  "IncludeInDocumentation": true,
                  "Enabled": true,
                  "ReadOnly": false
                }
              ],
              "IncludeInDocumentation": true,
              "Enabled": true,
              "ReadOnly": false
            },
            {
              "$type": "Models.Functions.OnEventFunction, Models",
              "SetEvent": "Emergence",
              "ReSetEvent": "never",
              "Name": "EmergenceDAS",
              "Children": [
                {
                  "$type": "Models.Memo, Models",
                  "Text": "\r\nA function is used to provide maturity date as days after sowing(DAS).",
                  "Name": "memo",
                  "Children": [],
                  "IncludeInDocumentation": true,
                  "Enabled": true,
                  "ReadOnly": false
                },
                {
                  "$type": "Models.Functions.Constant, Models",
                  "FixedValue": 0.0,
                  "Units": null,
                  "Name": "PreEventValue",
                  "Children": [],
                  "IncludeInDocumentation": true,
                  "Enabled": true,
                  "ReadOnly": false
                },
                {
                  "$type": "Models.Functions.VariableReference, Models",
                  "VariableName": "[Plant].DaysAfterSowing",
                  "Name": "PostEventValue",
                  "Children": [],
                  "IncludeInDocumentation": true,
                  "Enabled": true,
                  "ReadOnly": false
                }
              ],
              "IncludeInDocumentation": true,
              "Enabled": true,
              "ReadOnly": false
            },
            {
              "$type": "Models.Functions.OnEventFunction, Models",
              "SetEvent": "EndBudding",
              "ReSetEvent": "never",
              "Name": "EndBuddingMSLeafNo",
              "Children": [
                {
                  "$type": "Models.Memo, Models",
                  "Text": "\r\nA function is used to provide leaf number at end of flowering as a reference point for reducing maximum leaf size during grainfilling",
                  "Name": "memo",
                  "Children": [],
                  "IncludeInDocumentation": true,
                  "Enabled": true,
                  "ReadOnly": false
                },
                {
                  "$type": "Models.Functions.Constant, Models",
                  "FixedValue": 0.0,
                  "Units": null,
                  "Name": "PreEventValue",
                  "Children": [],
                  "IncludeInDocumentation": true,
                  "Enabled": true,
                  "ReadOnly": false
                },
                {
                  "$type": "Models.Functions.VariableReference, Models",
                  "VariableName": "[Structure].LeafTipsAppeared",
                  "Name": "PostEventValue",
                  "Children": [],
                  "IncludeInDocumentation": true,
                  "Enabled": true,
                  "ReadOnly": false
                }
              ],
              "IncludeInDocumentation": true,
              "Enabled": true,
              "ReadOnly": false
            },
            {
              "$type": "Models.Functions.OnEventFunction, Models",
              "SetEvent": "EndFlowering",
              "ReSetEvent": "never",
              "Name": "EndFloweringMSLeafNo",
              "Children": [
                {
                  "$type": "Models.Memo, Models",
                  "Text": "\r\nA function is used to provide leaf number at end of flowering as a reference point for reducing maximum leaf size during grainfilling",
                  "Name": "memo",
                  "Children": [],
                  "IncludeInDocumentation": true,
                  "Enabled": true,
                  "ReadOnly": false
                },
                {
                  "$type": "Models.Functions.Constant, Models",
                  "FixedValue": 0.0,
                  "Units": null,
                  "Name": "PreEventValue",
                  "Children": [],
                  "IncludeInDocumentation": true,
                  "Enabled": true,
                  "ReadOnly": false
                },
                {
                  "$type": "Models.Functions.VariableReference, Models",
                  "VariableName": "[Structure].LeafTipsAppeared",
                  "Name": "PostEventValue",
                  "Children": [],
                  "IncludeInDocumentation": true,
                  "Enabled": true,
                  "ReadOnly": false
                }
              ],
              "IncludeInDocumentation": true,
              "Enabled": true,
              "ReadOnly": false
            },
            {
              "$type": "Models.Functions.DivideFunction, Models",
              "Name": "MeanTemp",
              "Children": [
                {
                  "$type": "Models.Functions.AddFunction, Models",
                  "Name": "TempSum",
                  "Children": [
                    {
                      "$type": "Models.Functions.VariableReference, Models",
                      "VariableName": "[Weather].MaxT",
                      "Name": "MaxT",
                      "Children": [],
                      "IncludeInDocumentation": true,
                      "Enabled": true,
                      "ReadOnly": false
                    },
                    {
                      "$type": "Models.Functions.VariableReference, Models",
                      "VariableName": "[Weather].MinT",
                      "Name": "MinT",
                      "Children": [],
                      "IncludeInDocumentation": true,
                      "Enabled": true,
                      "ReadOnly": false
                    }
                  ],
                  "IncludeInDocumentation": true,
                  "Enabled": true,
                  "ReadOnly": false
                },
                {
                  "$type": "Models.Functions.Constant, Models",
                  "FixedValue": 2.0,
                  "Units": null,
                  "Name": "Two",
                  "Children": [],
                  "IncludeInDocumentation": true,
                  "Enabled": true,
                  "ReadOnly": false
                }
              ],
              "IncludeInDocumentation": true,
              "Enabled": true,
              "ReadOnly": false
            },
            {
              "$type": "Models.Functions.AccumulateFunction, Models",
              "StartStageName": "Emergence",
              "EndStageName": "EndGrainFill",
              "ResetStageName": null,
              "FractionRemovedOnCut": 0.0,
              "FractionRemovedOnHarvest": 0.0,
              "FractionRemovedOnGraze": 0.0,
              "FractionRemovedOnPrune": 0.0,
              "Name": "RadDegDays",
              "Children": [
                {
                  "$type": "Models.Functions.DivideFunction, Models",
                  "Name": "RDD",
                  "Children": [
                    {
                      "$type": "Models.Functions.VariableReference, Models",
                      "VariableName": "[Weather].Radn",
                      "Name": "Rad",
                      "Children": [],
                      "IncludeInDocumentation": true,
                      "Enabled": true,
                      "ReadOnly": false
                    },
                    {
                      "$type": "Models.Functions.VariableReference, Models",
                      "VariableName": "[Phenology].ThermalTime",
                      "Name": "TT",
                      "Children": [],
                      "IncludeInDocumentation": true,
                      "Enabled": true,
                      "ReadOnly": false
                    }
                  ],
                  "IncludeInDocumentation": true,
                  "Enabled": true,
                  "ReadOnly": false
                }
              ],
              "IncludeInDocumentation": true,
              "Enabled": true,
              "ReadOnly": false
            },
            {
              "$type": "Models.Functions.OnEventFunction, Models",
              "SetEvent": "StartBudding",
              "ReSetEvent": "never",
              "Name": "StartBudSoilT",
              "Children": [
                {
                  "$type": "Models.Functions.Constant, Models",
                  "FixedValue": 0.0,
                  "Units": null,
                  "Name": "PreEventValue",
                  "Children": [],
                  "IncludeInDocumentation": true,
                  "Enabled": true,
                  "ReadOnly": false
                },
                {
                  "$type": "Models.Functions.VariableReference, Models",
                  "VariableName": "[Soil].Temperature.Value[1]",
                  "Name": "PostEventValue",
                  "Children": [],
                  "IncludeInDocumentation": true,
                  "Enabled": true,
                  "ReadOnly": false
                }
              ],
              "IncludeInDocumentation": true,
              "Enabled": true,
              "ReadOnly": false
            },
            {
              "$type": "Models.Functions.OnEventFunction, Models",
              "SetEvent": "StartBudding",
              "ReSetEvent": "never",
              "Name": "StartBudding_PhotoPeriod",
              "Children": [
                {
                  "$type": "Models.Functions.Constant, Models",
                  "FixedValue": 15.0,
                  "Units": null,
                  "Name": "PreEventValue",
                  "Children": [],
                  "IncludeInDocumentation": true,
                  "Enabled": true,
                  "ReadOnly": false
                },
                {
                  "$type": "Models.Functions.VariableReference, Models",
                  "VariableName": "[Phenology].Photoperiod.DayLength",
                  "Name": "PostEventValue",
                  "Children": [],
                  "IncludeInDocumentation": true,
                  "Enabled": true,
                  "ReadOnly": false
                }
              ],
              "IncludeInDocumentation": true,
              "Enabled": true,
              "ReadOnly": false
            },
            {
              "$type": "Models.Functions.OnEventFunction, Models",
              "SetEvent": "EndPodInitiation",
              "ReSetEvent": "never",
              "Name": "PoddingDAS",
              "Children": [
                {
                  "$type": "Models.Memo, Models",
                  "Text": "\r\nA function is used to provide podding date as days after sowing(DAS).",
                  "Name": "memo",
                  "Children": [],
                  "IncludeInDocumentation": true,
                  "Enabled": true,
                  "ReadOnly": false
                },
                {
                  "$type": "Models.Functions.Constant, Models",
                  "FixedValue": 0.0,
                  "Units": null,
                  "Name": "PreEventValue",
                  "Children": [],
                  "IncludeInDocumentation": true,
                  "Enabled": true,
                  "ReadOnly": false
                },
                {
                  "$type": "Models.Functions.VariableReference, Models",
                  "VariableName": "[Plant].DaysAfterSowing",
                  "Name": "PostEventValue",
                  "Children": [],
                  "IncludeInDocumentation": true,
                  "Enabled": true,
                  "ReadOnly": false
                }
              ],
              "IncludeInDocumentation": true,
              "Enabled": true,
              "ReadOnly": false
            },
            {
              "$type": "Models.Functions.OnEventFunction, Models",
              "SetEvent": "EndJuvenille",
              "ReSetEvent": "never",
              "Name": "EndJuv_PhotoPeriod",
              "Children": [
                {
                  "$type": "Models.Functions.Constant, Models",
                  "FixedValue": 12.0,
                  "Units": null,
                  "Name": "PreEventValue",
                  "Children": [],
                  "IncludeInDocumentation": true,
                  "Enabled": true,
                  "ReadOnly": false
                },
                {
                  "$type": "Models.Functions.VariableReference, Models",
                  "VariableName": "[Phenology].Photoperiod.DayLength",
                  "Name": "PostEventValue",
                  "Children": [],
                  "IncludeInDocumentation": true,
                  "Enabled": true,
                  "ReadOnly": false
                }
              ],
              "IncludeInDocumentation": true,
              "Enabled": true,
              "ReadOnly": false
            },
            {
              "$type": "Models.Functions.PhaseLookup, Models",
              "Name": "PodStartTT",
              "Children": [
                {
                  "$type": "Models.Functions.PhaseLookupValue, Models",
                  "Start": "Germination",
                  "End": "StartFlowering",
                  "Name": "PreFlower",
                  "Children": [
                    {
                      "$type": "Models.Functions.Constant, Models",
                      "FixedValue": 0.0,
                      "Units": null,
                      "Name": "PodStartTT",
                      "Children": [],
                      "IncludeInDocumentation": true,
                      "Enabled": true,
                      "ReadOnly": false
                    }
                  ],
                  "IncludeInDocumentation": true,
                  "Enabled": true,
                  "ReadOnly": false
                },
                {
                  "$type": "Models.Functions.PhaseLookupValue, Models",
                  "Start": "StartFlowering",
                  "End": "HarvestRipe",
                  "Name": "PostFlower",
                  "Children": [
                    {
                      "$type": "Models.Functions.LinearInterpolationFunction, Models",
                      "Name": "PodStartTT",
                      "Children": [
                        {
                          "$type": "Models.Functions.XYPairs, Models",
                          "X": [
                            0.0,
                            14.0,
                            16.0
                          ],
                          "Y": [
                            0.0,
                            0.0,
                            1.0
                          ],
                          "Name": "XYPairs",
                          "Children": [],
                          "IncludeInDocumentation": true,
                          "Enabled": true,
                          "ReadOnly": false
                        },
                        {
                          "$type": "Models.Functions.VariableReference, Models",
                          "VariableName": "[Phenology].MeanTemp",
                          "Name": "XValue",
                          "Children": [],
                          "IncludeInDocumentation": true,
                          "Enabled": true,
                          "ReadOnly": false
                        }
                      ],
                      "IncludeInDocumentation": true,
                      "Enabled": true,
                      "ReadOnly": false
                    }
                  ],
                  "IncludeInDocumentation": true,
                  "Enabled": true,
                  "ReadOnly": false
                }
              ],
              "IncludeInDocumentation": true,
              "Enabled": true,
              "ReadOnly": false
            },
            {
              "$type": "Models.Functions.PhaseLookup, Models",
              "Name": "AccumPodStartTT",
              "Children": [
                {
                  "$type": "Models.Functions.PhaseLookupValue, Models",
                  "Start": "Germination",
                  "End": "StartFlowering",
                  "Name": "PreFlowering",
                  "Children": [
                    {
                      "$type": "Models.Functions.Constant, Models",
                      "FixedValue": 0.0,
                      "Units": null,
                      "Name": "PodStartTT",
                      "Children": [],
                      "IncludeInDocumentation": true,
                      "Enabled": true,
                      "ReadOnly": false
                    }
                  ],
                  "IncludeInDocumentation": true,
                  "Enabled": true,
                  "ReadOnly": false
                },
                {
                  "$type": "Models.Functions.PhaseLookupValue, Models",
                  "Start": "StartFlowering",
                  "End": "HarvestRipe",
                  "Name": "FloweringtoMaturity",
                  "Children": [
                    {
                      "$type": "Models.Functions.AccumulateFunction, Models",
                      "StartStageName": "StartFlowering",
                      "EndStageName": "Maturity",
                      "ResetStageName": null,
                      "FractionRemovedOnCut": 0.0,
                      "FractionRemovedOnHarvest": 0.0,
                      "FractionRemovedOnGraze": 0.0,
                      "FractionRemovedOnPrune": 0.0,
                      "Name": "PodStartTTsum",
                      "Children": [
                        {
                          "$type": "Models.Functions.LinearInterpolationFunction, Models",
                          "Name": "PodStartTT",
                          "Children": [
                            {
                              "$type": "Models.Functions.XYPairs, Models",
                              "X": [
                                0.0,
                                14.0,
                                16.0
                              ],
                              "Y": [
                                0.0,
                                0.0,
                                1.0
                              ],
                              "Name": "XYPairs",
                              "Children": [],
                              "IncludeInDocumentation": true,
                              "Enabled": true,
                              "ReadOnly": false
                            },
                            {
                              "$type": "Models.Functions.VariableReference, Models",
                              "VariableName": "[Phenology].MeanTemp",
                              "Name": "XValue",
                              "Children": [],
                              "IncludeInDocumentation": true,
                              "Enabled": true,
                              "ReadOnly": false
                            }
                          ],
                          "IncludeInDocumentation": true,
                          "Enabled": true,
                          "ReadOnly": false
                        }
                      ],
                      "IncludeInDocumentation": true,
                      "Enabled": true,
                      "ReadOnly": false
                    }
                  ],
                  "IncludeInDocumentation": true,
                  "Enabled": true,
                  "ReadOnly": false
                }
              ],
              "IncludeInDocumentation": true,
              "Enabled": true,
              "ReadOnly": false
            },
            {
              "$type": "Models.Functions.OnEventFunction, Models",
              "SetEvent": "EndFlowering",
              "ReSetEvent": null,
              "Name": "StartPodInitTT",
              "Children": [
                {
                  "$type": "Models.Functions.Constant, Models",
                  "FixedValue": 0.0,
                  "Units": null,
                  "Name": "PreEventValue",
                  "Children": [],
                  "IncludeInDocumentation": true,
                  "Enabled": true,
                  "ReadOnly": false
                },
                {
                  "$type": "Models.Functions.VariableReference, Models",
                  "VariableName": "[Phenology].AccumulatedTT",
                  "Name": "PostEventValue",
                  "Children": [],
                  "IncludeInDocumentation": true,
                  "Enabled": true,
                  "ReadOnly": false
                }
              ],
              "IncludeInDocumentation": true,
              "Enabled": true,
              "ReadOnly": false
            },
            {
              "$type": "Models.Functions.OnEventFunction, Models",
              "SetEvent": "EndPodInitiation",
              "ReSetEvent": null,
              "Name": "EndPodInitTT",
              "Children": [
                {
                  "$type": "Models.Functions.Constant, Models",
                  "FixedValue": 0.0,
                  "Units": null,
                  "Name": "PreEventValue",
                  "Children": [],
                  "IncludeInDocumentation": true,
                  "Enabled": true,
                  "ReadOnly": false
                },
                {
                  "$type": "Models.Functions.VariableReference, Models",
                  "VariableName": "[Phenology].AccumulatedTT",
                  "Name": "PostEventValue",
                  "Children": [],
                  "IncludeInDocumentation": true,
                  "Enabled": true,
                  "ReadOnly": false
                }
              ],
              "IncludeInDocumentation": true,
              "Enabled": true,
              "ReadOnly": false
            },
            {
              "$type": "Models.Functions.OnEventFunction, Models",
              "SetEvent": "StartFlowering",
              "ReSetEvent": null,
              "Name": "StartFloweringPodStartTT",
              "Children": [
                {
                  "$type": "Models.Functions.Constant, Models",
                  "FixedValue": 0.0,
                  "Units": null,
                  "Name": "PreEventValue",
                  "Children": [],
                  "IncludeInDocumentation": true,
                  "Enabled": true,
                  "ReadOnly": false
                },
                {
                  "$type": "Models.Functions.VariableReference, Models",
                  "VariableName": "[Phenology].AccumPodStartTT",
                  "Name": "PostEventValue",
                  "Children": [],
                  "IncludeInDocumentation": true,
                  "Enabled": true,
                  "ReadOnly": false
                }
              ],
              "IncludeInDocumentation": true,
              "Enabled": true,
              "ReadOnly": false
            },
            {
              "$type": "Models.Functions.OnEventFunction, Models",
              "SetEvent": "EndFlowering",
              "ReSetEvent": null,
              "Name": "EndFloweringPodStartTT",
              "Children": [
                {
                  "$type": "Models.Functions.Constant, Models",
                  "FixedValue": 0.0,
                  "Units": null,
                  "Name": "PreEventValue",
                  "Children": [],
                  "IncludeInDocumentation": true,
                  "Enabled": true,
                  "ReadOnly": false
                },
                {
                  "$type": "Models.Functions.VariableReference, Models",
                  "VariableName": "[Phenology].AccumPodStartTT",
                  "Name": "PostEventValue",
                  "Children": [],
                  "IncludeInDocumentation": true,
                  "Enabled": true,
                  "ReadOnly": false
                }
              ],
              "IncludeInDocumentation": true,
              "Enabled": true,
              "ReadOnly": false
            },
            {
              "$type": "Models.Functions.SubtractFunction, Models",
              "Name": "TotalPodInitTT",
              "Children": [
                {
                  "$type": "Models.Memo, Models",
                  "Text": "\r\nShortens TT for grainfilling when there is a big gap between beginning of flowering and beginning of pod initiaton",
                  "Name": "Memo",
                  "Children": [],
                  "IncludeInDocumentation": true,
                  "Enabled": true,
                  "ReadOnly": false
                },
                {
                  "$type": "Models.Functions.VariableReference, Models",
                  "VariableName": "[Phenology].EndPodInitTT",
                  "Name": "EndPodInitTT",
                  "Children": [],
                  "IncludeInDocumentation": true,
                  "Enabled": true,
                  "ReadOnly": false
                },
                {
                  "$type": "Models.Functions.VariableReference, Models",
                  "VariableName": "[Phenology].StartPodInitTT",
                  "Name": "StartPodInitTT",
                  "Children": [],
                  "IncludeInDocumentation": true,
                  "Enabled": true,
                  "ReadOnly": false
                }
              ],
              "IncludeInDocumentation": true,
              "Enabled": true,
              "ReadOnly": false
            },
            {
              "$type": "Models.Functions.OnEventFunction, Models",
              "SetEvent": "EndFlowering",
              "ReSetEvent": "never",
              "Name": "EndFloweringNodeLeafArea",
              "Children": [
                {
                  "$type": "Models.Memo, Models",
                  "Text": "\r\nA function is used to provide leaf number at end of flowering as a reference point for reducing maximum leaf size during grainfilling",
                  "Name": "memo",
                  "Children": [],
                  "IncludeInDocumentation": true,
                  "Enabled": true,
                  "ReadOnly": false
                },
                {
                  "$type": "Models.Functions.Constant, Models",
                  "FixedValue": 1.0,
                  "Units": null,
                  "Name": "PreEventValue",
                  "Children": [],
                  "IncludeInDocumentation": true,
                  "Enabled": true,
                  "ReadOnly": false
                },
                {
                  "$type": "Models.Functions.VariableReference, Models",
                  "VariableName": "[Leaf].LeafCohortParameters.MaxArea.Vegetative_to_Flowering.MaxArea",
                  "Name": "PostEventValue",
                  "Children": [],
                  "IncludeInDocumentation": true,
                  "Enabled": true,
                  "ReadOnly": false
                }
              ],
              "IncludeInDocumentation": true,
              "Enabled": true,
              "ReadOnly": false
            },
            {
              "$type": "Models.Functions.SubtractFunction, Models",
              "Name": "PostFloweringMSLeafNo",
              "Children": [
                {
                  "$type": "Models.Memo, Models",
                  "Text": "\r\nShortens TT for grainfilling when there is a big gap between beginning of flowering and beginning of pod initiaton",
                  "Name": "Memo",
                  "Children": [],
                  "IncludeInDocumentation": true,
                  "Enabled": true,
                  "ReadOnly": false
                },
                {
                  "$type": "Models.Functions.VariableReference, Models",
                  "VariableName": "[Structure].LeafTipsAppeared",
                  "Name": "MSLeafNo",
                  "Children": [],
                  "IncludeInDocumentation": true,
                  "Enabled": true,
                  "ReadOnly": false
                },
                {
                  "$type": "Models.Functions.VariableReference, Models",
                  "VariableName": "[Phenology].EndFloweringMSLeafNo",
                  "Name": "EndFloweringMSL",
                  "Children": [],
                  "IncludeInDocumentation": true,
                  "Enabled": true,
                  "ReadOnly": false
                }
              ],
              "IncludeInDocumentation": true,
              "Enabled": true,
              "ReadOnly": false
            }
          ],
          "IncludeInDocumentation": true,
          "Enabled": true,
          "ReadOnly": false
        },
        {
          "$type": "Models.PMF.Struct.Structure, Models",
          "CohortInitialisationStage": "Germination",
          "LeafInitialisationStage": "Emergence",
          "Name": "Structure",
          "Children": [
            {
              "$type": "Models.Functions.VariableReference, Models",
              "VariableName": "[Phenology].ThermalTime",
              "Name": "ThermalTime",
              "Children": [],
              "IncludeInDocumentation": true,
              "Enabled": true,
              "ReadOnly": false
            },
            {
              "$type": "Models.Functions.Constant, Models",
              "FixedValue": 0.0,
              "Units": null,
              "Name": "DroughtInducedBranchMortality",
              "Children": [],
              "IncludeInDocumentation": true,
              "Enabled": true,
              "ReadOnly": false
            },
            {
              "$type": "Models.Functions.Constant, Models",
              "FixedValue": 40.0,
              "Units": null,
              "Name": "FinalLeafNumber",
              "Children": [],
              "IncludeInDocumentation": true,
              "Enabled": true,
              "ReadOnly": false
            },
            {
              "$type": "Models.Functions.LinearInterpolationFunction, Models",
              "Name": "HeightModel",
              "Children": [
                {
                  "$type": "Models.Functions.XYPairs, Models",
                  "X": [
                    0.0,
                    50.0,
                    300.0
                  ],
                  "Y": [
                    10.0,
                    200.0,
                    750.0
                  ],
                  "Name": "XYPairs",
                  "Children": [],
                  "IncludeInDocumentation": true,
                  "Enabled": true,
                  "ReadOnly": false
                },
                {
                  "$type": "Models.Functions.VariableReference, Models",
                  "VariableName": "[Stem].Wt",
                  "Name": "XValue",
                  "Children": [],
                  "IncludeInDocumentation": true,
                  "Enabled": true,
                  "ReadOnly": false
                }
              ],
              "IncludeInDocumentation": true,
              "Enabled": true,
              "ReadOnly": false
            },
            {
              "$type": "Models.Functions.MultiplyFunction, Models",
              "Name": "BranchingRate",
              "Children": [
                {
                  "$type": "Models.Memo, Models",
                  "Text": "\r\nCover response as per soybean",
                  "Name": "Memo",
                  "Children": [],
                  "IncludeInDocumentation": true,
                  "Enabled": true,
                  "ReadOnly": false
                },
                {
                  "$type": "Models.Functions.PhaseLookup, Models",
                  "Name": "Potential_Branching_Rate",
                  "Children": [
                    {
                      "$type": "Models.Functions.PhaseLookupValue, Models",
                      "Start": "Germination",
                      "End": "Emergence",
                      "Name": "PreEmergence",
                      "Children": [
                        {
                          "$type": "Models.Functions.Constant, Models",
                          "FixedValue": 0.0,
                          "Units": null,
                          "Name": "Function",
                          "Children": [],
                          "IncludeInDocumentation": true,
                          "Enabled": true,
                          "ReadOnly": false
                        }
                      ],
                      "IncludeInDocumentation": true,
                      "Enabled": true,
                      "ReadOnly": false
                    },
                    {
                      "$type": "Models.Functions.PhaseLookupValue, Models",
                      "Start": "Emergence",
                      "End": "EndPodInitiation",
                      "Name": "Vegetative",
                      "Children": [
                        {
                          "$type": "Models.Functions.LinearInterpolationFunction, Models",
                          "Name": "MaxBranchRate",
                          "Children": [
                            {
                              "$type": "Models.Memo, Models",
                              "Text": "\r\n[robertson_simulation_2002] used a maximum leaf size of 300 mm2 for the first 9 leaves and 600 mm2 thereafter.",
                              "Name": "Memo",
                              "Children": [],
                              "IncludeInDocumentation": true,
                              "Enabled": true,
                              "ReadOnly": false
                            },
                            {
                              "$type": "Models.Functions.XYPairs, Models",
                              "X": [
                                0.0,
                                1.0,
                                2.0,
                                3.0,
                                4.0,
                                5.0,
                                12.0,
                                13.0,
                                20.0,
                                21.0
                              ],
                              "Y": [
                                0.0,
                                2.0,
                                2.0,
                                1.0,
                                1.0,
                                1.0,
                                1.0,
                                1.0,
                                1.0,
                                1.0
                              ],
                              "Name": "XYPairs",
                              "Children": [],
                              "IncludeInDocumentation": true,
                              "Enabled": true,
                              "ReadOnly": false
                            },
                            {
                              "$type": "Models.Functions.VariableReference, Models",
                              "VariableName": "[Structure].LeafTipsAppeared",
                              "Name": "XValue",
                              "Children": [],
                              "IncludeInDocumentation": true,
                              "Enabled": true,
                              "ReadOnly": false
                            }
                          ],
                          "IncludeInDocumentation": true,
                          "Enabled": true,
                          "ReadOnly": false
                        }
                      ],
                      "IncludeInDocumentation": true,
                      "Enabled": true,
                      "ReadOnly": false
                    },
                    {
                      "$type": "Models.Functions.PhaseLookupValue, Models",
                      "Start": "EndPodInitiation",
                      "End": "Maturity",
                      "Name": "PostFlowering",
                      "Children": [
                        {
                          "$type": "Models.Functions.Constant, Models",
                          "FixedValue": 0.0,
                          "Units": null,
                          "Name": "Function",
                          "Children": [],
                          "IncludeInDocumentation": true,
                          "Enabled": true,
                          "ReadOnly": false
                        }
                      ],
                      "IncludeInDocumentation": true,
                      "Enabled": true,
                      "ReadOnly": false
                    }
                  ],
                  "IncludeInDocumentation": true,
                  "Enabled": true,
                  "ReadOnly": false
                },
                {
                  "$type": "Models.Functions.PhaseLookup, Models",
                  "Name": "BranchModifier",
                  "Children": [
                    {
                      "$type": "Models.Memo, Models",
                      "Text": "",
                      "Name": "memo",
                      "Children": [],
                      "IncludeInDocumentation": true,
                      "Enabled": true,
                      "ReadOnly": false
                    },
                    {
                      "$type": "Models.Functions.PhaseLookupValue, Models",
                      "Start": "Emergence",
                      "End": "StartBudding",
                      "Name": "EarlyVegetative",
                      "Children": [
                        {
                          "$type": "Models.Functions.MinimumFunction, Models",
                          "Name": "EarlyVeg",
                          "Children": [
                            {
                              "$type": "Models.Functions.LinearInterpolationFunction, Models",
                              "Name": "Cover_response",
                              "Children": [
                                {
                                  "$type": "Models.Functions.XYPairs, Models",
                                  "X": [
                                    0.0,
                                    0.2,
                                    0.4,
                                    0.5,
                                    0.7,
                                    0.8,
                                    0.9
                                  ],
                                  "Y": [
                                    1.0,
                                    1.0,
                                    1.0,
                                    1.0,
                                    0.2,
                                    0.0,
                                    0.0
                                  ],
                                  "Name": "XYPairs",
                                  "Children": [],
                                  "IncludeInDocumentation": true,
                                  "Enabled": true,
                                  "ReadOnly": false
                                },
                                {
                                  "$type": "Models.Functions.VariableReference, Models",
                                  "VariableName": "[leaf].CoverGreen",
                                  "Name": "XValue",
                                  "Children": [],
                                  "IncludeInDocumentation": true,
                                  "Enabled": true,
                                  "ReadOnly": false
                                }
                              ],
                              "IncludeInDocumentation": true,
                              "Enabled": true,
                              "ReadOnly": false
                            },
                            {
                              "$type": "Models.Functions.LinearInterpolationFunction, Models",
                              "Name": "WaterStress",
                              "Children": [
                                {
                                  "$type": "Models.Functions.XYPairs, Models",
                                  "X": [
                                    0.0,
                                    0.2,
                                    0.4,
                                    0.7,
                                    0.8,
                                    1.0
                                  ],
                                  "Y": [
                                    0.0,
                                    0.0,
                                    0.0,
                                    0.0,
                                    0.4,
                                    1.0
                                  ],
                                  "Name": "XYPairs",
                                  "Children": [],
                                  "IncludeInDocumentation": true,
                                  "Enabled": true,
                                  "ReadOnly": false
                                },
                                {
                                  "$type": "Models.Functions.VariableReference, Models",
                                  "VariableName": "[leaf].Fw",
                                  "Name": "XValue",
                                  "Children": [],
                                  "IncludeInDocumentation": true,
                                  "Enabled": true,
                                  "ReadOnly": false
                                }
                              ],
                              "IncludeInDocumentation": true,
                              "Enabled": true,
                              "ReadOnly": false
                            },
                            {
                              "$type": "Models.Functions.LinearInterpolationFunction, Models",
                              "Name": "TempResponse",
                              "Children": [
                                {
                                  "$type": "Models.Functions.XYPairs, Models",
                                  "X": [
                                    4.0,
                                    6.0,
                                    9.0,
                                    10.0,
                                    30.0,
                                    35.0
                                  ],
                                  "Y": [
                                    0.0,
                                    0.5,
                                    1.0,
                                    1.0,
                                    1.0,
                                    0.0
                                  ],
                                  "Name": "XYPairs",
                                  "Children": [],
                                  "IncludeInDocumentation": true,
                                  "Enabled": true,
                                  "ReadOnly": false
                                },
                                {
                                  "$type": "Models.Functions.VariableReference, Models",
                                  "VariableName": "[Weather].MeanT",
                                  "Name": "XValue",
                                  "Children": [],
                                  "IncludeInDocumentation": true,
                                  "Enabled": true,
                                  "ReadOnly": false
                                }
                              ],
                              "IncludeInDocumentation": true,
                              "Enabled": true,
                              "ReadOnly": false
                            }
                          ],
                          "IncludeInDocumentation": true,
                          "Enabled": true,
                          "ReadOnly": false
                        }
                      ],
                      "IncludeInDocumentation": true,
                      "Enabled": true,
                      "ReadOnly": false
                    },
                    {
                      "$type": "Models.Functions.PhaseLookupValue, Models",
                      "Start": "StartBudding",
                      "End": "StartFlowering",
                      "Name": "FloralInitiation",
                      "Children": [
                        {
                          "$type": "Models.Functions.MinimumFunction, Models",
                          "Name": "LateVeg",
                          "Children": [
                            {
                              "$type": "Models.Functions.LinearInterpolationFunction, Models",
                              "Name": "WaterStress",
                              "Children": [
                                {
                                  "$type": "Models.Functions.XYPairs, Models",
                                  "X": [
                                    0.0,
                                    0.2,
                                    0.4,
                                    0.7,
                                    0.8,
                                    1.0
                                  ],
                                  "Y": [
                                    0.0,
                                    0.0,
                                    0.0,
                                    0.0,
                                    0.4,
                                    1.0
                                  ],
                                  "Name": "XYPairs",
                                  "Children": [],
                                  "IncludeInDocumentation": true,
                                  "Enabled": true,
                                  "ReadOnly": false
                                },
                                {
                                  "$type": "Models.Functions.VariableReference, Models",
                                  "VariableName": "[leaf].Fw",
                                  "Name": "XValue",
                                  "Children": [],
                                  "IncludeInDocumentation": true,
                                  "Enabled": true,
                                  "ReadOnly": false
                                }
                              ],
                              "IncludeInDocumentation": true,
                              "Enabled": true,
                              "ReadOnly": false
                            },
                            {
                              "$type": "Models.Functions.LinearInterpolationFunction, Models",
                              "Name": "TempResponse",
                              "Children": [
                                {
                                  "$type": "Models.Functions.XYPairs, Models",
                                  "X": [
                                    4.0,
                                    6.0,
                                    9.0,
                                    10.0,
                                    30.0,
                                    35.0
                                  ],
                                  "Y": [
                                    0.0,
                                    0.5,
                                    1.0,
                                    1.0,
                                    1.0,
                                    0.0
                                  ],
                                  "Name": "XYPairs",
                                  "Children": [],
                                  "IncludeInDocumentation": true,
                                  "Enabled": true,
                                  "ReadOnly": false
                                },
                                {
                                  "$type": "Models.Functions.VariableReference, Models",
                                  "VariableName": "[Weather].MeanT",
                                  "Name": "XValue",
                                  "Children": [],
                                  "IncludeInDocumentation": true,
                                  "Enabled": true,
                                  "ReadOnly": false
                                }
                              ],
                              "IncludeInDocumentation": true,
                              "Enabled": true,
                              "ReadOnly": false
                            }
                          ],
                          "IncludeInDocumentation": true,
                          "Enabled": true,
                          "ReadOnly": false
                        }
                      ],
                      "IncludeInDocumentation": true,
                      "Enabled": true,
                      "ReadOnly": false
                    },
                    {
                      "$type": "Models.Functions.PhaseLookupValue, Models",
                      "Start": "StartFlowering",
                      "End": "EndPodInitiation",
                      "Name": "Flowering",
                      "Children": [
                        {
                          "$type": "Models.Functions.MinimumFunction, Models",
                          "Name": "FlowerResponse",
                          "Children": [
                            {
                              "$type": "Models.Functions.LinearInterpolationFunction, Models",
                              "Name": "WaterStress",
                              "Children": [
                                {
                                  "$type": "Models.Functions.XYPairs, Models",
                                  "X": [
                                    0.0,
                                    0.2,
                                    0.4,
                                    0.7,
                                    0.8,
                                    1.0
                                  ],
                                  "Y": [
                                    0.0,
                                    0.0,
                                    0.0,
                                    0.0,
                                    0.4,
                                    1.0
                                  ],
                                  "Name": "XYPairs",
                                  "Children": [],
                                  "IncludeInDocumentation": true,
                                  "Enabled": true,
                                  "ReadOnly": false
                                },
                                {
                                  "$type": "Models.Functions.VariableReference, Models",
                                  "VariableName": "[leaf].Fw",
                                  "Name": "XValue",
                                  "Children": [],
                                  "IncludeInDocumentation": true,
                                  "Enabled": true,
                                  "ReadOnly": false
                                }
                              ],
                              "IncludeInDocumentation": true,
                              "Enabled": true,
                              "ReadOnly": false
                            },
                            {
                              "$type": "Models.Functions.LinearInterpolationFunction, Models",
                              "Name": "TempResponse",
                              "Children": [
                                {
                                  "$type": "Models.Functions.XYPairs, Models",
                                  "X": [
                                    4.0,
                                    6.0,
                                    9.0,
                                    10.0,
                                    30.0,
                                    35.0
                                  ],
                                  "Y": [
                                    0.0,
                                    0.5,
                                    1.0,
                                    1.0,
                                    1.0,
                                    0.0
                                  ],
                                  "Name": "XYPairs",
                                  "Children": [],
                                  "IncludeInDocumentation": true,
                                  "Enabled": true,
                                  "ReadOnly": false
                                },
                                {
                                  "$type": "Models.Functions.VariableReference, Models",
                                  "VariableName": "[Weather].MeanT",
                                  "Name": "XValue",
                                  "Children": [],
                                  "IncludeInDocumentation": true,
                                  "Enabled": true,
                                  "ReadOnly": false
                                }
                              ],
                              "IncludeInDocumentation": true,
                              "Enabled": true,
                              "ReadOnly": false
                            }
                          ],
                          "IncludeInDocumentation": true,
                          "Enabled": true,
                          "ReadOnly": false
                        }
                      ],
                      "IncludeInDocumentation": true,
                      "Enabled": true,
                      "ReadOnly": false
                    },
                    {
                      "$type": "Models.Functions.PhaseLookupValue, Models",
                      "Start": "EndPodInitiation",
                      "End": "MidGrainFilling",
                      "Name": "EarlyGrainfilling",
                      "Children": [
                        {
                          "$type": "Models.Functions.Constant, Models",
                          "FixedValue": 0.0,
                          "Units": null,
                          "Name": "Fraction",
                          "Children": [],
                          "IncludeInDocumentation": true,
                          "Enabled": true,
                          "ReadOnly": false
                        }
                      ],
                      "IncludeInDocumentation": true,
                      "Enabled": true,
                      "ReadOnly": false
                    },
                    {
                      "$type": "Models.Functions.PhaseLookupValue, Models",
                      "Start": "MidGrainFilling",
                      "End": "LateGrainFilling",
                      "Name": "MidGrainfilling",
                      "Children": [
                        {
                          "$type": "Models.Functions.Constant, Models",
                          "FixedValue": 0.0,
                          "Units": null,
                          "Name": "Fraction",
                          "Children": [],
                          "IncludeInDocumentation": true,
                          "Enabled": true,
                          "ReadOnly": false
                        }
                      ],
                      "IncludeInDocumentation": true,
                      "Enabled": true,
                      "ReadOnly": false
                    },
                    {
                      "$type": "Models.Functions.PhaseLookupValue, Models",
                      "Start": "LateGrainFilling",
                      "End": "EndGrainFill",
                      "Name": "LateGrainfilling",
                      "Children": [
                        {
                          "$type": "Models.Functions.Constant, Models",
                          "FixedValue": 0.0,
                          "Units": null,
                          "Name": "Fraction",
                          "Children": [],
                          "IncludeInDocumentation": true,
                          "Enabled": true,
                          "ReadOnly": false
                        }
                      ],
                      "IncludeInDocumentation": true,
                      "Enabled": true,
                      "ReadOnly": false
                    }
                  ],
                  "IncludeInDocumentation": true,
                  "Enabled": true,
                  "ReadOnly": false
                }
              ],
              "IncludeInDocumentation": true,
              "Enabled": true,
              "ReadOnly": false
            },
            {
              "$type": "Models.Functions.Constant, Models",
              "FixedValue": 0.0,
              "Units": null,
              "Name": "BranchMortality",
              "Children": [],
              "IncludeInDocumentation": true,
              "Enabled": true,
              "ReadOnly": false
            },
            {
              "$type": "Models.Functions.PhaseLookup, Models",
              "Name": "Phyllochron",
              "Children": [
                {
                  "$type": "Models.Memo, Models",
                  "Text": "\r\nWater stress impacts on phyllocron during grainfilling as per Peake et al. 2020. May impact on earlier growth stages so other stages made available for modification in future.\n\n",
                  "Name": "Memo",
                  "Children": [],
                  "IncludeInDocumentation": true,
                  "Enabled": true,
                  "ReadOnly": false
                },
                {
                  "$type": "Models.Functions.PhaseLookupValue, Models",
                  "Start": "Germination",
                  "End": "Emergence",
                  "Name": "PreEmergence",
                  "Children": [
                    {
                      "$type": "Models.Functions.Constant, Models",
                      "FixedValue": 0.0,
                      "Units": null,
                      "Name": "Function",
                      "Children": [],
                      "IncludeInDocumentation": true,
                      "Enabled": true,
                      "ReadOnly": false
                    }
                  ],
                  "IncludeInDocumentation": true,
                  "Enabled": true,
                  "ReadOnly": false
                },
                {
                  "$type": "Models.Functions.PhaseLookupValue, Models",
                  "Start": "Emergence",
                  "End": "EndFlowering",
                  "Name": "CanopyDevelopment",
                  "Children": [
                    {
                      "$type": "Models.Functions.VariableReference, Models",
                      "VariableName": "[Structure].NodeAppearanceRate",
                      "Name": "NodeAppearanceRate",
                      "Children": [],
                      "IncludeInDocumentation": true,
                      "Enabled": true,
                      "ReadOnly": false
                    }
                  ],
                  "IncludeInDocumentation": true,
                  "Enabled": true,
                  "ReadOnly": false
                },
                {
                  "$type": "Models.Functions.PhaseLookupValue, Models",
                  "Start": "EndFlowering",
                  "End": "MidGrainFilling",
                  "Name": "EarlyGrainfilling",
                  "Children": [
                    {
                      "$type": "Models.Functions.DivideFunction, Models",
                      "Name": "DivideFunction",
                      "Children": [
                        {
                          "$type": "Models.Functions.VariableReference, Models",
                          "VariableName": "[Structure].NodeAppearanceRate",
                          "Name": "NodeAppearanceRate",
                          "Children": [],
                          "IncludeInDocumentation": true,
                          "Enabled": true,
                          "ReadOnly": false
                        },
                        {
                          "$type": "Models.Functions.LinearInterpolationFunction, Models",
                          "Name": "WaterStress",
                          "Children": [
                            {
                              "$type": "Models.Functions.XYPairs, Models",
                              "X": [
                                0.0,
                                0.2,
                                0.4,
                                0.6,
                                0.8,
                                1.0
                              ],
                              "Y": [
                                0.0,
                                0.0,
                                0.15,
                                0.5,
                                0.95,
                                1.0
                              ],
                              "Name": "XYPairs",
                              "Children": [],
                              "IncludeInDocumentation": true,
                              "Enabled": true,
                              "ReadOnly": false
                            },
                            {
                              "$type": "Models.Functions.VariableReference, Models",
                              "VariableName": "[leaf].Fw",
                              "Name": "XValue",
                              "Children": [],
                              "IncludeInDocumentation": true,
                              "Enabled": true,
                              "ReadOnly": false
                            }
                          ],
                          "IncludeInDocumentation": true,
                          "Enabled": true,
                          "ReadOnly": false
                        }
                      ],
                      "IncludeInDocumentation": true,
                      "Enabled": true,
                      "ReadOnly": false
                    }
                  ],
                  "IncludeInDocumentation": true,
                  "Enabled": true,
                  "ReadOnly": false
                },
                {
                  "$type": "Models.Functions.PhaseLookupValue, Models",
                  "Start": "MidGrainFilling",
                  "End": "LateGrainFilling",
                  "Name": "MidGrainfilling",
                  "Children": [
                    {
                      "$type": "Models.Functions.DivideFunction, Models",
                      "Name": "DivideFunction",
                      "Children": [
                        {
                          "$type": "Models.Functions.VariableReference, Models",
                          "VariableName": "[Structure].NodeAppearanceRate",
                          "Name": "NodeAppearanceRate",
                          "Children": [],
                          "IncludeInDocumentation": true,
                          "Enabled": true,
                          "ReadOnly": false
                        },
                        {
                          "$type": "Models.Functions.LinearInterpolationFunction, Models",
                          "Name": "WaterStress",
                          "Children": [
                            {
                              "$type": "Models.Functions.XYPairs, Models",
                              "X": [
                                0.0,
                                0.2,
                                0.4,
                                0.6,
                                0.8,
                                1.0
                              ],
                              "Y": [
                                0.0,
                                0.0,
                                0.15,
                                0.5,
                                0.95,
                                1.0
                              ],
                              "Name": "XYPairs",
                              "Children": [],
                              "IncludeInDocumentation": true,
                              "Enabled": true,
                              "ReadOnly": false
                            },
                            {
                              "$type": "Models.Functions.VariableReference, Models",
                              "VariableName": "[leaf].Fw",
                              "Name": "XValue",
                              "Children": [],
                              "IncludeInDocumentation": true,
                              "Enabled": true,
                              "ReadOnly": false
                            }
                          ],
                          "IncludeInDocumentation": true,
                          "Enabled": true,
                          "ReadOnly": false
                        }
                      ],
                      "IncludeInDocumentation": true,
                      "Enabled": true,
                      "ReadOnly": false
                    }
                  ],
                  "IncludeInDocumentation": true,
                  "Enabled": true,
                  "ReadOnly": false
                },
                {
                  "$type": "Models.Functions.PhaseLookupValue, Models",
                  "Start": "LateGrainFilling",
                  "End": "EndGrainFill",
                  "Name": "LateGrainfilling",
                  "Children": [
                    {
                      "$type": "Models.Functions.DivideFunction, Models",
                      "Name": "DivideFunction",
                      "Children": [
                        {
                          "$type": "Models.Functions.VariableReference, Models",
                          "VariableName": "[Structure].NodeAppearanceRate",
                          "Name": "NodeAppearanceRate",
                          "Children": [],
                          "IncludeInDocumentation": true,
                          "Enabled": true,
                          "ReadOnly": false
                        },
                        {
                          "$type": "Models.Functions.LinearInterpolationFunction, Models",
                          "Name": "WaterStress",
                          "Children": [
                            {
                              "$type": "Models.Functions.XYPairs, Models",
                              "X": [
                                0.0,
                                0.2,
                                0.4,
                                0.6,
                                0.8,
                                1.0
                              ],
                              "Y": [
                                0.0,
                                0.0,
                                0.15,
                                0.5,
                                0.95,
                                1.0
                              ],
                              "Name": "XYPairs",
                              "Children": [],
                              "IncludeInDocumentation": true,
                              "Enabled": true,
                              "ReadOnly": false
                            },
                            {
                              "$type": "Models.Functions.VariableReference, Models",
                              "VariableName": "[leaf].Fw",
                              "Name": "XValue",
                              "Children": [],
                              "IncludeInDocumentation": true,
                              "Enabled": true,
                              "ReadOnly": false
                            }
                          ],
                          "IncludeInDocumentation": true,
                          "Enabled": true,
                          "ReadOnly": false
                        }
                      ],
                      "IncludeInDocumentation": true,
                      "Enabled": true,
                      "ReadOnly": false
                    }
                  ],
                  "IncludeInDocumentation": true,
                  "Enabled": true,
                  "ReadOnly": false
                }
              ],
              "IncludeInDocumentation": true,
              "Enabled": true,
              "ReadOnly": false
            },
            {
              "$type": "Models.Functions.LinearInterpolationFunction, Models",
              "Name": "NodeAppearanceRate",
              "Children": [
                {
                  "$type": "Models.Functions.XYPairs, Models",
                  "X": [
                    1.0,
                    2.0,
                    3.0,
                    4.0,
                    30.0
                  ],
                  "Y": [
                    20.0,
                    20.0,
                    20.0,
                    50.0,
                    50.0
                  ],
                  "Name": "XYPairs",
                  "Children": [],
                  "IncludeInDocumentation": true,
                  "Enabled": true,
                  "ReadOnly": false
                },
                {
                  "$type": "Models.Memo, Models",
                  "Text": "\r\nOne node every 20 Degree Days for first 3 nodes. After this then reverts to 50 Degree Days for each subsequent node\n\nOperating during both vegetative and flowering phases.\n\n",
                  "Name": "Memo",
                  "Children": [],
                  "IncludeInDocumentation": true,
                  "Enabled": true,
                  "ReadOnly": false
                },
                {
                  "$type": "Models.Functions.VariableReference, Models",
                  "VariableName": "[Structure].LeafTipsAppeared",
                  "Name": "XValue",
                  "Children": [],
                  "IncludeInDocumentation": true,
                  "Enabled": true,
                  "ReadOnly": false
                }
              ],
              "IncludeInDocumentation": true,
              "Enabled": true,
              "ReadOnly": false
            },
            {
              "$type": "Models.Functions.Constant, Models",
              "FixedValue": 0.0,
              "Units": null,
              "Name": "StemSenescenceAge",
              "Children": [],
              "IncludeInDocumentation": true,
              "Enabled": true,
              "ReadOnly": false
            },
            {
              "$type": "Models.Functions.DivideFunction, Models",
              "Name": "LAIperBranch",
              "Children": [
                {
                  "$type": "Models.Functions.VariableReference, Models",
                  "VariableName": "[Leaf].LAI",
                  "Name": "LAI",
                  "Children": [],
                  "IncludeInDocumentation": true,
                  "Enabled": true,
                  "ReadOnly": false
                },
                {
                  "$type": "Models.Functions.VariableReference, Models",
                  "VariableName": "[Structure].BranchNumber",
                  "Name": "Branches",
                  "Children": [],
                  "IncludeInDocumentation": true,
                  "Enabled": true,
                  "ReadOnly": false
                }
              ],
              "IncludeInDocumentation": true,
              "Enabled": true,
              "ReadOnly": false
            },
            {
              "$type": "Models.Functions.DivideFunction, Models",
              "Name": "PhotoSynthPerBranch",
              "Children": [
                {
                  "$type": "Models.Functions.VariableReference, Models",
                  "VariableName": "[Leaf].Photosynthesis",
                  "Name": "Photosynthesis",
                  "Children": [],
                  "IncludeInDocumentation": true,
                  "Enabled": true,
                  "ReadOnly": false
                },
                {
                  "$type": "Models.Functions.VariableReference, Models",
                  "VariableName": "[Structure].TotalStemPopn",
                  "Name": "Branches",
                  "Children": [],
                  "IncludeInDocumentation": true,
                  "Enabled": true,
                  "ReadOnly": false
                }
              ],
              "IncludeInDocumentation": true,
              "Enabled": true,
              "ReadOnly": false
            },
            {
              "$type": "Models.Functions.LinearInterpolationFunction, Models",
              "Name": "EVCover_response",
              "Children": [
                {
                  "$type": "Models.Functions.XYPairs, Models",
                  "X": [
                    0.0,
                    0.2,
                    0.4,
                    0.5,
                    0.7,
                    0.8,
                    0.9
                  ],
                  "Y": [
                    1.0,
                    1.0,
                    1.0,
                    1.0,
                    0.2,
                    0.0,
                    0.0
                  ],
                  "Name": "XYPairs",
                  "Children": [],
                  "IncludeInDocumentation": true,
                  "Enabled": true,
                  "ReadOnly": false
                },
                {
                  "$type": "Models.Functions.VariableReference, Models",
                  "VariableName": "[leaf].CoverGreen",
                  "Name": "XValue",
                  "Children": [],
                  "IncludeInDocumentation": true,
                  "Enabled": true,
                  "ReadOnly": false
                }
              ],
              "IncludeInDocumentation": true,
              "Enabled": true,
              "ReadOnly": false
            },
            {
              "$type": "Models.Functions.LinearInterpolationFunction, Models",
              "Name": "FICover_response",
              "Children": [
                {
                  "$type": "Models.Functions.XYPairs, Models",
                  "X": [
                    0.0,
                    0.2,
                    0.4,
                    0.5,
                    0.7,
                    0.8,
                    0.9
                  ],
                  "Y": [
                    1.0,
                    1.0,
                    1.0,
                    1.0,
                    0.2,
                    0.0,
                    0.0
                  ],
                  "Name": "XYPairs",
                  "Children": [],
                  "IncludeInDocumentation": true,
                  "Enabled": true,
                  "ReadOnly": false
                },
                {
                  "$type": "Models.Functions.VariableReference, Models",
                  "VariableName": "[leaf].CoverGreen",
                  "Name": "XValue",
                  "Children": [],
                  "IncludeInDocumentation": true,
                  "Enabled": true,
                  "ReadOnly": false
                }
              ],
              "IncludeInDocumentation": true,
              "Enabled": true,
              "ReadOnly": false
            },
            {
              "$type": "Models.Functions.LinearInterpolationFunction, Models",
              "Name": "EVWaterStress",
              "Children": [
                {
                  "$type": "Models.Functions.XYPairs, Models",
                  "X": [
                    0.0,
                    0.2,
                    0.4,
                    0.7,
                    0.8,
                    1.0
                  ],
                  "Y": [
                    0.0,
                    0.0,
                    0.0,
                    0.0,
                    0.4,
                    1.0
                  ],
                  "Name": "XYPairs",
                  "Children": [],
                  "IncludeInDocumentation": true,
                  "Enabled": true,
                  "ReadOnly": false
                },
                {
                  "$type": "Models.Functions.VariableReference, Models",
                  "VariableName": "[leaf].Fw",
                  "Name": "XValue",
                  "Children": [],
                  "IncludeInDocumentation": true,
                  "Enabled": true,
                  "ReadOnly": false
                }
              ],
              "IncludeInDocumentation": true,
              "Enabled": true,
              "ReadOnly": false
            },
            {
              "$type": "Models.Functions.LinearInterpolationFunction, Models",
              "Name": "FIWaterStress",
              "Children": [
                {
                  "$type": "Models.Functions.XYPairs, Models",
                  "X": [
                    0.0,
                    0.2,
                    0.4,
                    0.7,
                    0.8,
                    1.0
                  ],
                  "Y": [
                    0.0,
                    0.0,
                    0.0,
                    0.0,
                    0.4,
                    1.0
                  ],
                  "Name": "XYPairs",
                  "Children": [],
                  "IncludeInDocumentation": true,
                  "Enabled": true,
                  "ReadOnly": false
                },
                {
                  "$type": "Models.Functions.VariableReference, Models",
                  "VariableName": "[leaf].Fw",
                  "Name": "XValue",
                  "Children": [],
                  "IncludeInDocumentation": true,
                  "Enabled": true,
                  "ReadOnly": false
                }
              ],
              "IncludeInDocumentation": true,
              "Enabled": true,
              "ReadOnly": false
            },
            {
              "$type": "Models.Functions.LinearInterpolationFunction, Models",
              "Name": "EVTempResponse",
              "Children": [
                {
                  "$type": "Models.Functions.XYPairs, Models",
                  "X": [
                    4.0,
                    6.0,
                    9.0,
                    10.0,
                    30.0,
                    35.0
                  ],
                  "Y": [
                    0.0,
                    0.5,
                    1.0,
                    1.0,
                    1.0,
                    0.0
                  ],
                  "Name": "XYPairs",
                  "Children": [],
                  "IncludeInDocumentation": true,
                  "Enabled": true,
                  "ReadOnly": false
                },
                {
                  "$type": "Models.Functions.VariableReference, Models",
                  "VariableName": "[Weather].MeanT",
                  "Name": "XValue",
                  "Children": [],
                  "IncludeInDocumentation": true,
                  "Enabled": true,
                  "ReadOnly": false
                }
              ],
              "IncludeInDocumentation": true,
              "Enabled": true,
              "ReadOnly": false
            },
            {
              "$type": "Models.Functions.LinearInterpolationFunction, Models",
              "Name": "FITempResponse",
              "Children": [
                {
                  "$type": "Models.Functions.XYPairs, Models",
                  "X": [
                    4.0,
                    6.0,
                    9.0,
                    10.0,
                    30.0,
                    35.0
                  ],
                  "Y": [
                    0.0,
                    0.5,
                    1.0,
                    1.0,
                    1.0,
                    0.0
                  ],
                  "Name": "XYPairs",
                  "Children": [],
                  "IncludeInDocumentation": true,
                  "Enabled": true,
                  "ReadOnly": false
                },
                {
                  "$type": "Models.Functions.VariableReference, Models",
                  "VariableName": "[Weather].MeanT",
                  "Name": "XValue",
                  "Children": [],
                  "IncludeInDocumentation": true,
                  "Enabled": true,
                  "ReadOnly": false
                }
              ],
              "IncludeInDocumentation": true,
              "Enabled": true,
              "ReadOnly": false
            }
          ],
          "IncludeInDocumentation": true,
          "Enabled": true,
          "ReadOnly": false
        },
        {
          "$type": "Models.PMF.Organs.ReproductiveOrgan, Models",
          "GrowthRespiration": 0.0,
          "MaintenanceRespiration": 0.0,
          "DMDemand": null,
          "DMDemandPriorityFactor": null,
          "NDemand": null,
          "DMSupply": null,
          "NSupply": null,
          "RipeStage": null,
          "potentialDMAllocation": null,
          "Live": {
            "$type": "Models.PMF.Biomass, Models",
            "DMDOfStructural": 0.6,
            "Name": "Biomass",
            "Children": [],
            "IncludeInDocumentation": true,
            "Enabled": true,
            "ReadOnly": false
          },
          "Dead": {
            "$type": "Models.PMF.Biomass, Models",
            "DMDOfStructural": 0.6,
            "Name": "Biomass",
            "Children": [],
            "IncludeInDocumentation": true,
            "Enabled": true,
            "ReadOnly": false
          },
          "Name": "Grain",
          "Children": [
            {
              "$type": "Models.Functions.Constant, Models",
              "FixedValue": 0.5,
              "Units": null,
              "Name": "PotentialHarvestIndex",
              "Children": [],
              "IncludeInDocumentation": true,
              "Enabled": true,
              "ReadOnly": false
            },
            {
              "$type": "Models.Functions.AddFunction, Models",
              "Name": "FillingDuration",
              "Children": [
                {
                  "$type": "Models.Functions.VariableReference, Models",
                  "VariableName": "[Phenology].EarlyGrainFilling.Target",
                  "Name": "EarlyGrainFillingDuration",
                  "Children": [],
                  "IncludeInDocumentation": true,
                  "Enabled": true,
                  "ReadOnly": false
                },
                {
                  "$type": "Models.Functions.VariableReference, Models",
                  "VariableName": "[Phenology].MidGrainFilling.Target",
                  "Name": "MidGrainFillingDuration",
                  "Children": [],
                  "IncludeInDocumentation": true,
                  "Enabled": true,
                  "ReadOnly": false
                },
                {
                  "$type": "Models.Functions.VariableReference, Models",
                  "VariableName": "[Phenology].LateGrainFilling.Target",
                  "Name": "LateGrainFillingDuration",
                  "Children": [],
                  "IncludeInDocumentation": true,
                  "Enabled": true,
                  "ReadOnly": false
                }
              ],
              "IncludeInDocumentation": true,
              "Enabled": true,
              "ReadOnly": false
            },
            {
              "$type": "Models.Functions.Constant, Models",
              "FixedValue": 0.25,
              "Units": null,
              "Name": "MaximumPotentialGrainSize",
              "Children": [],
              "IncludeInDocumentation": true,
              "Enabled": true,
              "ReadOnly": false
            },
            {
              "$type": "Models.Functions.PhaseLookup, Models",
              "Name": "DMDemandFunction",
              "Children": [
                {
                  "$type": "Models.Functions.PhaseLookupValue, Models",
                  "Start": "EndPodInitiation",
                  "End": "HarvestRipe",
                  "Name": "GrainFilling",
                  "Children": [
                    {
                      "$type": "Models.Functions.MultiplyFunction, Models",
                      "Name": "HIGrainDemand",
                      "Children": [
                        {
                          "$type": "Models.Functions.VariableReference, Models",
                          "VariableName": "[AboveGround].Wt",
                          "Name": "AboveGroundWt",
                          "Children": [],
                          "IncludeInDocumentation": true,
                          "Enabled": true,
                          "ReadOnly": false
                        },
                        {
                          "$type": "Models.Functions.DivideFunction, Models",
                          "Name": "HarvestIndexIncrease",
                          "Children": [
                            {
                              "$type": "Models.Functions.VariableReference, Models",
                              "VariableName": "[Grain].PotentialHarvestIndex",
                              "Name": "PotentialHarvestIndex",
                              "Children": [],
                              "IncludeInDocumentation": true,
                              "Enabled": true,
                              "ReadOnly": false
                            },
                            {
                              "$type": "Models.Functions.VariableReference, Models",
                              "VariableName": "[Grain].FillingDuration",
                              "Name": "FillingDuration",
                              "Children": [],
                              "IncludeInDocumentation": true,
                              "Enabled": true,
                              "ReadOnly": false
                            }
                          ],
                          "IncludeInDocumentation": true,
                          "Enabled": true,
                          "ReadOnly": false
                        },
                        {
                          "$type": "Models.Functions.VariableReference, Models",
                          "VariableName": "[Phenology].ThermalTime",
                          "Name": "ThermalTime",
                          "Children": [],
                          "IncludeInDocumentation": true,
                          "Enabled": true,
                          "ReadOnly": false
                        }
                      ],
                      "IncludeInDocumentation": true,
                      "Enabled": true,
                      "ReadOnly": false
                    }
                  ],
                  "IncludeInDocumentation": true,
                  "Enabled": true,
                  "ReadOnly": false
                }
              ],
              "IncludeInDocumentation": true,
              "Enabled": true,
              "ReadOnly": false
            },
            {
              "$type": "Models.Functions.Constant, Models",
              "FixedValue": 0.02,
              "Units": null,
              "Name": "MinimumNConc",
              "Children": [],
              "IncludeInDocumentation": true,
              "Enabled": true,
              "ReadOnly": false
            },
            {
              "$type": "Models.Functions.Constant, Models",
              "FixedValue": 0.04,
              "Units": null,
              "Name": "MaximumNConc",
              "Children": [],
              "IncludeInDocumentation": true,
              "Enabled": true,
              "ReadOnly": false
            },
            {
              "$type": "Models.Functions.Constant, Models",
              "FixedValue": 0.12,
              "Units": null,
              "Name": "WaterContent",
              "Children": [],
              "IncludeInDocumentation": true,
              "Enabled": true,
              "ReadOnly": false
            },
            {
              "$type": "Models.Functions.MultiplyFunction, Models",
              "Name": "NumberFunction",
              "Children": [
                {
                  "$type": "Models.Functions.Constant, Models",
                  "FixedValue": 1.0,
                  "Units": null,
                  "Name": "PeasPerPod",
                  "Children": [],
                  "IncludeInDocumentation": true,
                  "Enabled": true,
                  "ReadOnly": false
                },
                {
                  "$type": "Models.Functions.VariableReference, Models",
                  "VariableName": "[Shell].PodNumber",
                  "Name": "PodNumber",
                  "Children": [],
                  "IncludeInDocumentation": true,
                  "Enabled": true,
                  "ReadOnly": false
                }
              ],
              "IncludeInDocumentation": true,
              "Enabled": true,
              "ReadOnly": false
            },
            {
              "$type": "Models.PMF.Library.BiomassRemoval, Models",
              "Name": "BiomassRemovalDefaults",
              "Children": [],
              "IncludeInDocumentation": true,
              "Enabled": true,
              "ReadOnly": false,
              "HarvestFractionLiveToRemove": 1.0,
              "HarvestFractionDeadToRemove": 0.0,
              "HarvestFractionLiveToResidue": 0.0,
              "HarvestFractionDeadToResidue": 0.0
            },
            {
              "$type": "Models.Functions.Constant, Models",
              "FixedValue": 0.89,
              "Units": null,
              "Name": "DMConversionEfficiency",
              "Children": [],
              "IncludeInDocumentation": true,
              "Enabled": true,
              "ReadOnly": false
            },
            {
              "$type": "Models.Functions.Constant, Models",
              "FixedValue": 0.0,
              "Units": null,
              "Name": "RemobilisationCost",
              "Children": [],
              "IncludeInDocumentation": true,
              "Enabled": true,
              "ReadOnly": false
            },
            {
              "$type": "Models.Functions.MultiplyFunction, Models",
              "Name": "NFillingRate",
              "Children": [
                {
                  "$type": "Models.Functions.VariableReference, Models",
                  "VariableName": "[Grain].MaximumNConc",
                  "Name": "NConc",
                  "Children": [],
                  "IncludeInDocumentation": true,
                  "Enabled": true,
                  "ReadOnly": false
                },
                {
                  "$type": "Models.Functions.VariableReference, Models",
                  "VariableName": "[Grain].DMDemandFunction",
                  "Name": "DMDemand",
                  "Children": [],
                  "IncludeInDocumentation": true,
                  "Enabled": true,
                  "ReadOnly": false
                },
                {
                  "$type": "Models.Functions.VariableReference, Models",
                  "VariableName": "[Grain].DMConversionEfficiency",
                  "Name": "DMConversionEfficiency",
                  "Children": [],
                  "IncludeInDocumentation": true,
                  "Enabled": true,
                  "ReadOnly": false
                }
              ],
              "IncludeInDocumentation": true,
              "Enabled": true,
              "ReadOnly": false
            },
            {
              "$type": "Models.Functions.Constant, Models",
              "FixedValue": 0.4,
              "Units": null,
              "Name": "CarbonConcentration",
              "Children": [],
              "IncludeInDocumentation": true,
              "Enabled": true,
              "ReadOnly": false
            },
            {
              "$type": "Models.Functions.DivideFunction, Models",
              "Name": "HarvestIndex",
              "Children": [
                {
                  "$type": "Models.Functions.VariableReference, Models",
                  "VariableName": "[Grain].Wt",
                  "Name": "GrainWt",
                  "Children": [],
                  "IncludeInDocumentation": true,
                  "Enabled": true,
                  "ReadOnly": false
                },
                {
                  "$type": "Models.Functions.VariableReference, Models",
                  "VariableName": "[AboveGround].Wt",
                  "Name": "AboveGroundWt",
                  "Children": [],
                  "IncludeInDocumentation": true,
                  "Enabled": true,
                  "ReadOnly": false
                }
              ],
              "IncludeInDocumentation": true,
              "Enabled": true,
              "ReadOnly": false
            },
            {
              "$type": "Models.Functions.VariableReference, Models",
              "VariableName": "[AboveGround].Wt",
              "Name": "AboveGroundWt",
              "Children": [],
              "IncludeInDocumentation": true,
              "Enabled": true,
              "ReadOnly": false
            },
            {
              "$type": "Models.PMF.NutrientPoolFunctions, Models",
              "Name": "DMDemandPriorityFactors",
              "Children": [
                {
                  "$type": "Models.Functions.Constant, Models",
                  "Name": "Structural",
                  "FixedValue": "1"
                },
                {
                  "$type": "Models.Functions.Constant, Models",
                  "Name": "Metabolic",
                  "FixedValue": "1"
                },
                {
                  "$type": "Models.Functions.Constant, Models",
                  "Name": "Storage",
                  "FixedValue": "1"
                }
              ]
            },
            {
              "$type": "Models.PMF.NutrientPoolFunctions, Models",
              "Name": "NDemandPriorityFactors",
              "Children": [
                {
                  "$type": "Models.Functions.Constant, Models",
                  "Name": "Structural",
                  "FixedValue": "1"
                },
                {
                  "$type": "Models.Functions.Constant, Models",
                  "Name": "Metabolic",
                  "FixedValue": "1"
                },
                {
                  "$type": "Models.Functions.Constant, Models",
                  "Name": "Storage",
                  "FixedValue": "1"
                }
              ]
            }
          ],
          "IncludeInDocumentation": true,
          "Enabled": true,
          "ReadOnly": false
        },
        {
          "$type": "Models.PMF.Organs.Root, Models",
          "DMSupply": null,
          "NSupply": null,
          "DMDemand": null,
          "DMDemandPriorityFactor": null,
          "NDemand": null,
          "potentialDMAllocation": null,
          "GrowthRespiration": 0.0,
          "MaintenanceRespiration": 0.0,
          "Name": "Root",
          "Children": [
            {
              "$type": "Models.Memo, Models",
              "Text": "Minimal root biomass has been simulated. It appears to interfere with simulation of stem biomass (arbitrator).",
              "Name": "Memo",
              "Children": [],
              "IncludeInDocumentation": true,
              "Enabled": true,
              "ReadOnly": false
            },
            {
              "$type": "Models.Functions.RootShape.RootShapeCylinder, Models",
              "Name": "RootShape",
              "Children": [],
              "IncludeInDocumentation": true,
              "Enabled": true,
              "ReadOnly": false
            },
            {
              "$type": "Models.Functions.PhaseLookup, Models",
              "Name": "KLModifier",
              "Children": [
                {
                  "$type": "Models.Functions.PhaseLookupValue, Models",
                  "Start": "Germination",
                  "End": "Emergence",
                  "Name": "PreEmergence",
                  "Children": [
                    {
                      "$type": "Models.Functions.Constant, Models",
                      "FixedValue": 0.1,
                      "Units": null,
                      "Name": "Function",
                      "Children": [],
                      "IncludeInDocumentation": true,
                      "Enabled": true,
                      "ReadOnly": false
                    }
                  ],
                  "IncludeInDocumentation": true,
                  "Enabled": true,
                  "ReadOnly": false
                },
                {
                  "$type": "Models.Functions.PhaseLookupValue, Models",
                  "Start": "Emergence",
                  "End": "EndFlowering",
                  "Name": "PreCanopyDevelopment",
                  "Children": [
                    {
                      "$type": "Models.Functions.VariableReference, Models",
                      "VariableName": "[Root].klComboeffects",
                      "Name": "klTTfactor1",
                      "Children": [],
                      "IncludeInDocumentation": true,
                      "Enabled": true,
                      "ReadOnly": false
                    }
                  ],
                  "IncludeInDocumentation": true,
                  "Enabled": true,
                  "ReadOnly": false
                },
                {
                  "$type": "Models.Functions.PhaseLookupValue, Models",
                  "Start": "EndFlowering",
                  "End": "Maturity",
                  "Name": "PostCanopyDevelopment",
                  "Children": [
                    {
                      "$type": "Models.Memo, Models",
                      "Text": "Soil data at Kulai and ICRISAT suggests wider row spacing and late sowing can catch up with kl - so allow the function to continue post flowering",
                      "Name": "Memo",
                      "Children": [],
                      "IncludeInDocumentation": true,
                      "Enabled": true,
                      "ReadOnly": false
                    },
                    {
                      "$type": "Models.Functions.VariableReference, Models",
                      "VariableName": "[Root].klComboeffects",
                      "Name": "klTTfactor1",
                      "Children": [],
                      "IncludeInDocumentation": true,
                      "Enabled": true,
                      "ReadOnly": false
                    }
                  ],
                  "IncludeInDocumentation": true,
                  "Enabled": true,
                  "ReadOnly": false
                }
              ],
              "IncludeInDocumentation": true,
              "Enabled": true,
              "ReadOnly": false
            },
            {
              "$type": "Models.Functions.Constant, Models",
              "FixedValue": 6.0,
              "Units": null,
              "Name": "MaxDailyNUptake",
              "Children": [],
              "IncludeInDocumentation": true,
              "Enabled": true,
              "ReadOnly": false
            },
            {
              "$type": "Models.Functions.Constant, Models",
              "FixedValue": 0.005,
              "Units": null,
              "Name": "SenescenceRate",
              "Children": [
                {
                  "$type": "Models.Memo, Models",
                  "Text": "\r\n",
                  "Name": "Memo",
                  "Children": [],
                  "IncludeInDocumentation": true,
                  "Enabled": true,
                  "ReadOnly": false
                }
              ],
              "IncludeInDocumentation": true,
              "Enabled": true,
              "ReadOnly": false
            },
            {
              "$type": "Models.Functions.Constant, Models",
              "FixedValue": 1000000.0,
              "Units": null,
              "Name": "MaximumRootDepth",
              "Children": [],
              "IncludeInDocumentation": true,
              "Enabled": true,
              "ReadOnly": false
            },
            {
              "$type": "Models.Functions.PhaseLookup, Models",
              "Name": "RootFrontVelocity",
              "Children": [
                {
                  "$type": "Models.Functions.PhaseLookupValue, Models",
                  "Start": "Germination",
                  "End": "Emergence",
                  "Name": "PreEmergence",
                  "Children": [
                    {
                      "$type": "Models.Functions.Constant, Models",
                      "FixedValue": 3.0,
                      "Units": null,
                      "Name": "Function",
                      "Children": [],
                      "IncludeInDocumentation": true,
                      "Enabled": true,
                      "ReadOnly": false
                    }
                  ],
                  "IncludeInDocumentation": true,
                  "Enabled": true,
                  "ReadOnly": false
                },
                {
                  "$type": "Models.Functions.PhaseLookupValue, Models",
                  "Start": "Emergence",
                  "End": "StartFlowering",
                  "Name": "early",
                  "Children": [
                    {
                      "$type": "Models.Functions.Constant, Models",
                      "FixedValue": 15.0,
                      "Units": null,
                      "Name": "Function",
                      "Children": [],
                      "IncludeInDocumentation": true,
                      "Enabled": true,
                      "ReadOnly": false
                    }
                  ],
                  "IncludeInDocumentation": true,
                  "Enabled": true,
                  "ReadOnly": false
                },
                {
                  "$type": "Models.Functions.PhaseLookupValue, Models",
                  "Start": "StartFlowering",
                  "End": "Maturity",
                  "Name": "late",
                  "Children": [
                    {
                      "$type": "Models.Functions.Constant, Models",
                      "FixedValue": 17.0,
                      "Units": null,
                      "Name": "Function",
                      "Children": [],
                      "IncludeInDocumentation": true,
                      "Enabled": true,
                      "ReadOnly": false
                    }
                  ],
                  "IncludeInDocumentation": true,
                  "Enabled": true,
                  "ReadOnly": false
                }
              ],
              "IncludeInDocumentation": true,
              "Enabled": true,
              "ReadOnly": false
            },
            {
              "$type": "Models.Functions.Constant, Models",
              "FixedValue": 0.01,
              "Units": null,
              "Name": "MaximumNConc",
              "Children": [],
              "IncludeInDocumentation": true,
              "Enabled": true,
              "ReadOnly": false
            },
            {
              "$type": "Models.Functions.Constant, Models",
              "FixedValue": 0.005,
              "Units": null,
              "Name": "MinimumNConc",
              "Children": [],
              "IncludeInDocumentation": true,
              "Enabled": true,
              "ReadOnly": false
            },
            {
              "$type": "Models.Functions.PhaseLookupValue, Models",
              "Start": "Emergence",
              "End": "EndGrainFill",
              "Name": "NitrogenDemandSwitch",
              "Children": [
                {
                  "$type": "Models.Functions.Constant, Models",
                  "FixedValue": 1.0,
                  "Units": null,
                  "Name": "Constant",
                  "Children": [],
                  "IncludeInDocumentation": true,
                  "Enabled": true,
                  "ReadOnly": false
                }
              ],
              "IncludeInDocumentation": true,
              "Enabled": true,
              "ReadOnly": false
            },
            {
              "$type": "Models.PMF.Library.BiomassRemoval, Models",
              "Name": "BiomassRemovalDefaults",
              "Children": [],
              "IncludeInDocumentation": true,
              "Enabled": true,
              "ReadOnly": false,
              "HarvestFractionLiveToRemove": 0.0,
              "HarvestFractionDeadToRemove": 0.0,
              "HarvestFractionLiveToResidue": 0.2,
              "HarvestFractionDeadToResidue": 0.0
            },
            {
              "$type": "Models.Functions.Constant, Models",
              "FixedValue": 0.02,
              "Units": null,
              "Name": "KNO3",
              "Children": [],
              "IncludeInDocumentation": true,
              "Enabled": true,
              "ReadOnly": false
            },
            {
              "$type": "Models.Functions.Constant, Models",
              "FixedValue": 0.0,
              "Units": null,
              "Name": "KNH4",
              "Children": [],
              "IncludeInDocumentation": true,
              "Enabled": true,
              "ReadOnly": false
            },
            {
              "$type": "Models.Functions.LinearInterpolationFunction, Models",
              "Name": "NUptakeSWFactor",
              "Children": [
                {
                  "$type": "Models.Functions.XYPairs, Models",
                  "X": [
                    0.0,
                    1.0
                  ],
                  "Y": [
                    0.0,
                    1.0
                  ],
                  "Name": "XYPairs",
                  "Children": [],
                  "IncludeInDocumentation": true,
                  "Enabled": true,
                  "ReadOnly": false
                },
                {
                  "$type": "Models.Functions.VariableReference, Models",
                  "VariableName": "[Root].RWC",
                  "Name": "XValue",
                  "Children": [],
                  "IncludeInDocumentation": true,
                  "Enabled": true,
                  "ReadOnly": false
                }
              ],
              "IncludeInDocumentation": true,
              "Enabled": true,
              "ReadOnly": false
            },
            {
              "$type": "Models.Functions.Constant, Models",
              "FixedValue": 40.0,
              "Units": "m/g",
              "Name": "SpecificRootLength",
              "Children": [],
              "IncludeInDocumentation": true,
              "Enabled": true,
              "ReadOnly": false
            },
            {
              "$type": "Models.Functions.Constant, Models",
              "FixedValue": 1.0,
              "Units": null,
              "Name": "DMConversionEfficiency",
              "Children": [],
              "IncludeInDocumentation": true,
              "Enabled": true,
              "ReadOnly": false
            },
            {
              "$type": "Models.Functions.Constant, Models",
              "FixedValue": 1.0,
              "Units": null,
              "Name": "MaintenanceRespirationFunction",
              "Children": [],
              "IncludeInDocumentation": true,
              "Enabled": true,
              "ReadOnly": false
            },
            {
              "$type": "Models.Functions.Constant, Models",
              "FixedValue": 0.0,
              "Units": null,
              "Name": "RemobilisationCost",
              "Children": [],
              "IncludeInDocumentation": true,
              "Enabled": true,
              "ReadOnly": false
            },
            {
              "$type": "Models.Functions.Constant, Models",
              "FixedValue": 0.4,
              "Units": null,
              "Name": "CarbonConcentration",
              "Children": [],
              "IncludeInDocumentation": true,
              "Enabled": true,
              "ReadOnly": false
            },
            {
              "$type": "Models.PMF.NutrientDemandFunctions, Models",
              "Name": "DMDemands",
              "Children": [
                {
                  "$type": "Models.Functions.MultiplyFunction, Models",
                  "Name": "Structural",
                  "Children": [
                    {
                      "$type": "Models.Functions.DemandFunctions.PartitionFractionDemandFunction, Models",
                      "Name": "DMDemandFunction",
                      "Children": [
                        {
                          "$type": "Models.Functions.PhaseLookup, Models",
                          "Name": "PartitionFraction",
                          "Children": [
                            {
                              "$type": "Models.Functions.PhaseLookupValue, Models",
                              "Start": "Emergence",
                              "End": "StartFlowering",
                              "Name": "Early",
                              "Children": [
                                {
                                  "$type": "Models.Functions.Constant, Models",
                                  "FixedValue": 0.2,
                                  "Units": null,
                                  "Name": "Function",
                                  "Children": [],
                                  "IncludeInDocumentation": true,
                                  "Enabled": true,
                                  "ReadOnly": false
                                }
                              ],
                              "IncludeInDocumentation": true,
                              "Enabled": true,
                              "ReadOnly": false
                            },
                            {
                              "$type": "Models.Functions.PhaseLookupValue, Models",
                              "Start": "StartBudding",
                              "End": "StartFlowering",
                              "Name": "Middle",
                              "Children": [
                                {
                                  "$type": "Models.Functions.Constant, Models",
                                  "FixedValue": 0.2,
                                  "Units": null,
                                  "Name": "Function",
                                  "Children": [],
                                  "IncludeInDocumentation": true,
                                  "Enabled": true,
                                  "ReadOnly": false
                                }
                              ],
                              "IncludeInDocumentation": true,
                              "Enabled": true,
                              "ReadOnly": false
                            },
                            {
                              "$type": "Models.Functions.PhaseLookupValue, Models",
                              "Start": "StartFlowering",
                              "End": "Maturity",
                              "Name": "Late",
                              "Children": [
                                {
                                  "$type": "Models.Functions.Constant, Models",
                                  "FixedValue": 0.0,
                                  "Units": null,
                                  "Name": "Function",
                                  "Children": [],
                                  "IncludeInDocumentation": true,
                                  "Enabled": true,
                                  "ReadOnly": false
                                }
                              ],
                              "IncludeInDocumentation": true,
                              "Enabled": true,
                              "ReadOnly": false
                            }
                          ],
                          "IncludeInDocumentation": true,
                          "Enabled": true,
                          "ReadOnly": false
                        }
                      ],
                      "IncludeInDocumentation": true,
                      "Enabled": true,
                      "ReadOnly": false
                    },
                    {
                      "$type": "Models.Functions.Constant, Models",
                      "FixedValue": 1.0,
                      "Units": null,
                      "Name": "StructuralFraction",
                      "Children": [],
                      "IncludeInDocumentation": true,
                      "Enabled": true,
                      "ReadOnly": false
                    }
                  ],
                  "IncludeInDocumentation": true,
                  "Enabled": true,
                  "ReadOnly": false
                },
                {
                  "$type": "Models.Functions.Constant, Models",
                  "FixedValue": 0.0,
                  "Units": null,
                  "Name": "Metabolic",
                  "Children": [],
                  "IncludeInDocumentation": true,
                  "Enabled": true,
                  "ReadOnly": false
                },
                {
                  "$type": "Models.Functions.DemandFunctions.StorageDMDemandFunction, Models",
                  "Name": "Storage",
                  "Children": [
                    {
                      "$type": "Models.Functions.SubtractFunction, Models",
                      "Name": "StorageFraction",
                      "Children": [
                        {
                          "$type": "Models.Functions.Constant, Models",
                          "FixedValue": 1.0,
                          "Units": null,
                          "Name": "One",
                          "Children": [],
                          "IncludeInDocumentation": true,
                          "Enabled": true,
                          "ReadOnly": false
                        },
                        {
                          "$type": "Models.Functions.VariableReference, Models",
                          "VariableName": "[Root].DMDemands.Structural.StructuralFraction",
                          "Name": "StructuralFraction",
                          "Children": [],
                          "IncludeInDocumentation": true,
                          "Enabled": true,
                          "ReadOnly": false
                        }
                      ],
                      "IncludeInDocumentation": true,
                      "Enabled": true,
                      "ReadOnly": false
                    }
                  ],
                  "IncludeInDocumentation": true,
                  "Enabled": true,
                  "ReadOnly": false
                },
                {
                  "$type": "Models.Functions.Constant, Models",
                  "Name": "QStructuralPriority",
                  "FixedValue": "1"
                },
                {
                  "$type": "Models.Functions.Constant, Models",
                  "Name": "QMetabolicPriority",
                  "FixedValue": "1"
                },
                {
                  "$type": "Models.Functions.Constant, Models",
                  "Name": "QStoragePriority",
                  "FixedValue": "1"
                }
              ],
              "IncludeInDocumentation": true,
              "Enabled": true,
              "ReadOnly": false
            },
            {
              "$type": "Models.PMF.NutrientDemandFunctions, Models",
              "Name": "NDemands",
              "Children": [
                {
                  "$type": "Models.Functions.MultiplyFunction, Models",
                  "Name": "Structural",
                  "Children": [
                    {
                      "$type": "Models.Functions.VariableReference, Models",
                      "VariableName": "[Root].minimumNconc",
                      "Name": "MinNconc",
                      "Children": [],
                      "IncludeInDocumentation": true,
                      "Enabled": true,
                      "ReadOnly": false
                    },
                    {
                      "$type": "Models.Functions.VariableReference, Models",
                      "VariableName": "[Root].potentialDMAllocation.Structural",
                      "Name": "PotentialDMAllocation",
                      "Children": [],
                      "IncludeInDocumentation": true,
                      "Enabled": true,
                      "ReadOnly": false
                    }
                  ],
                  "IncludeInDocumentation": true,
                  "Enabled": true,
                  "ReadOnly": false
                },
                {
                  "$type": "Models.Functions.MultiplyFunction, Models",
                  "Name": "Metabolic",
                  "Children": [
                    {
                      "$type": "Models.Functions.SubtractFunction, Models",
                      "Name": "MetabolicNconc",
                      "Children": [
                        {
                          "$type": "Models.Functions.VariableReference, Models",
                          "VariableName": "[Root].criticalNConc",
                          "Name": "CritNconc",
                          "Children": [],
                          "IncludeInDocumentation": true,
                          "Enabled": true,
                          "ReadOnly": false
                        },
                        {
                          "$type": "Models.Functions.VariableReference, Models",
                          "VariableName": "[Root].minimumNconc",
                          "Name": "MinNconc",
                          "Children": [],
                          "IncludeInDocumentation": true,
                          "Enabled": true,
                          "ReadOnly": false
                        }
                      ],
                      "IncludeInDocumentation": true,
                      "Enabled": true,
                      "ReadOnly": false
                    },
                    {
                      "$type": "Models.Functions.VariableReference, Models",
                      "VariableName": "[Root].potentialDMAllocation.Structural",
                      "Name": "PotentialDMAllocation",
                      "Children": [],
                      "IncludeInDocumentation": true,
                      "Enabled": true,
                      "ReadOnly": false
                    }
                  ],
                  "IncludeInDocumentation": true,
                  "Enabled": true,
                  "ReadOnly": false
                },
                {
                  "$type": "Models.Functions.DemandFunctions.StorageNDemandFunction, Models",
                  "Name": "Storage",
                  "Children": [
                    {
                      "$type": "Models.Functions.VariableReference, Models",
                      "VariableName": "[Root].nitrogenDemandSwitch",
                      "Name": "NitrogenDemandSwitch",
                      "Children": [],
                      "IncludeInDocumentation": true,
                      "Enabled": true,
                      "ReadOnly": false
                    },
                    {
                      "$type": "Models.Functions.VariableReference, Models",
                      "VariableName": "[Root].maximumNconc",
                      "Name": "MaxNconc",
                      "Children": [],
                      "IncludeInDocumentation": true,
                      "Enabled": true,
                      "ReadOnly": false
                    }
                  ],
                  "IncludeInDocumentation": true,
                  "Enabled": true,
                  "ReadOnly": false
                },
                {
                  "$type": "Models.Functions.Constant, Models",
                  "Name": "QStructuralPriority",
                  "FixedValue": "1"
                },
                {
                  "$type": "Models.Functions.Constant, Models",
                  "Name": "QMetabolicPriority",
                  "FixedValue": "1"
                },
                {
                  "$type": "Models.Functions.Constant, Models",
                  "Name": "QStoragePriority",
                  "FixedValue": "1"
                }
              ],
              "IncludeInDocumentation": true,
              "Enabled": true,
              "ReadOnly": false
            },
            {
              "$type": "Models.Functions.DivideFunction, Models",
              "Name": "SurfaceWaterAvailability",
              "Children": [
                {
                  "$type": "Models.Functions.VariableReference, Models",
                  "VariableName": "[Soil].SoilWater.PAWmm[1]",
                  "Name": "PAW",
                  "Children": [],
                  "IncludeInDocumentation": true,
                  "Enabled": true,
                  "ReadOnly": false
                },
                {
                  "$type": "Models.Functions.VariableReference, Models",
                  "VariableName": "[Soil].Physical.PAWCmm[1]",
                  "Name": "PAWC",
                  "Children": [],
                  "IncludeInDocumentation": true,
                  "Enabled": true,
                  "ReadOnly": false
                }
              ],
              "IncludeInDocumentation": true,
              "Enabled": true,
              "ReadOnly": false
            },
            {
              "$type": "Models.Functions.DivideFunction, Models",
              "Name": "WithinRowSpaceFactor",
              "Children": [
                {
                  "$type": "Models.Functions.Constant, Models",
                  "FixedValue": 1000.0,
                  "Units": "mm per 1m of row",
                  "Name": "Constant",
                  "Children": [],
                  "IncludeInDocumentation": true,
                  "Enabled": true,
                  "ReadOnly": false
                },
                {
                  "$type": "Models.Functions.VariableReference, Models",
                  "VariableName": "[Chickpea].SowingData.RowSpacing",
                  "Name": "RowSpacing",
                  "Children": [],
                  "IncludeInDocumentation": true,
                  "Enabled": true,
                  "ReadOnly": false
                },
                {
                  "$type": "Models.Functions.VariableReference, Models",
                  "VariableName": "[Chickpea].SowingData.Population",
                  "Name": "Population",
                  "Children": [],
                  "IncludeInDocumentation": true,
                  "Enabled": true,
                  "ReadOnly": false
                },
                {
                  "$type": "Models.Functions.Constant, Models",
                  "FixedValue": 0.001,
                  "Units": "",
                  "Name": "Constant1",
                  "Children": [],
                  "IncludeInDocumentation": true,
                  "Enabled": true,
                  "ReadOnly": false
                }
              ],
              "IncludeInDocumentation": true,
              "Enabled": true,
              "ReadOnly": false
            },
            {
              "$type": "Models.Functions.MultiplyFunction, Models",
              "Name": "KLComboeffects",
              "Children": [
                {
                  "$type": "Models.Functions.VariableReference, Models",
                  "VariableName": "[Root].KLBiomMod",
                  "Name": "Biommod",
                  "Children": [],
                  "IncludeInDocumentation": true,
                  "Enabled": true,
                  "ReadOnly": false
                },
                {
                  "$type": "Models.Functions.VariableReference, Models",
                  "VariableName": "[Root].klPopMultiplier",
                  "Name": "klpopmod2",
                  "Children": [],
                  "IncludeInDocumentation": true,
                  "Enabled": true,
                  "ReadOnly": false
                },
                {
                  "$type": "Models.Functions.VariableReference, Models",
                  "VariableName": "[Root].klRowSpaceMultiplier",
                  "Name": "klRSmod2",
                  "Children": [],
                  "IncludeInDocumentation": true,
                  "Enabled": true,
                  "ReadOnly": false
                }
              ],
              "IncludeInDocumentation": true,
              "Enabled": true,
              "ReadOnly": false
            },
            {
              "$type": "Models.Functions.LinearInterpolationFunction, Models",
              "Name": "KLBiomMod",
              "Children": [
                {
                  "$type": "Models.Functions.XYPairs, Models",
                  "X": [
                    0.0,
                    200.0,
                    350.0,
                    500.0,
                    700.0
                  ],
                  "Y": [
                    0.1,
                    0.6,
                    1.0,
                    1.1,
                    1.2
                  ],
                  "Name": "XYPairs",
                  "Children": [],
                  "IncludeInDocumentation": true,
                  "Enabled": true,
                  "ReadOnly": false
                },
                {
                  "$type": "Models.Functions.VariableReference, Models",
                  "VariableName": "[Chickpea].AboveGround.Wt",
                  "Name": "XValue",
                  "Children": [],
                  "IncludeInDocumentation": true,
                  "Enabled": true,
                  "ReadOnly": false
                }
              ],
              "IncludeInDocumentation": true,
              "Enabled": true,
              "ReadOnly": false
            },
            {
              "$type": "Models.Functions.LinearInterpolationFunction, Models",
              "Name": "KLPopMultiplier",
              "Children": [
                {
                  "$type": "Models.Functions.XYPairs, Models",
                  "X": [
                    10.0,
                    20.0,
                    40.0,
                    60.0,
                    80.0
                  ],
                  "Y": [
                    0.8,
                    0.9,
                    1.0,
                    1.1,
                    1.2
                  ],
                  "Name": "XYPairs",
                  "Children": [],
                  "IncludeInDocumentation": true,
                  "Enabled": true,
                  "ReadOnly": false
                },
                {
                  "$type": "Models.Functions.VariableReference, Models",
                  "VariableName": "[Chickpea].SowingData.Population",
                  "Name": "XValue",
                  "Children": [],
                  "IncludeInDocumentation": true,
                  "Enabled": true,
                  "ReadOnly": false
                }
              ],
              "IncludeInDocumentation": true,
              "Enabled": true,
              "ReadOnly": false
            },
            {
              "$type": "Models.Functions.LinearInterpolationFunction, Models",
              "Name": "KLRowSpaceMultiplier",
              "Children": [
                {
                  "$type": "Models.Functions.XYPairs, Models",
                  "X": [
                    0.0,
                    200.0,
                    350.0,
                    500.0,
                    1000.0
                  ],
                  "Y": [
                    1.05,
                    1.05,
                    1.0,
                    0.95,
                    0.8
                  ],
                  "Name": "XYPairs",
                  "Children": [],
                  "IncludeInDocumentation": true,
                  "Enabled": true,
                  "ReadOnly": false
                },
                {
                  "$type": "Models.Functions.VariableReference, Models",
                  "VariableName": "[Chickpea].SowingData.RowSpacing",
                  "Name": "XValue",
                  "Children": [],
                  "IncludeInDocumentation": true,
                  "Enabled": true,
                  "ReadOnly": false
                }
              ],
              "IncludeInDocumentation": true,
              "Enabled": true,
              "ReadOnly": false
            },
            {
              "$type": "Models.Functions.VariableReference, Models",
              "VariableName": "[Root].MinimumNConc",
              "Name": "CriticalNConc",
              "Children": [],
              "IncludeInDocumentation": true,
              "Enabled": true,
              "ReadOnly": false
            },
            {
              "$type": "Models.PMF.NutrientPoolFunctions, Models",
              "Name": "InitialWt",
              "Children": [
                {
                  "$type": "Models.Functions.Constant, Models",
                  "FixedValue": 0.2,
                  "Units": "g/plant",
                  "Name": "Structural",
                  "Children": [],
                  "IncludeInDocumentation": true,
                  "Enabled": true,
                  "ReadOnly": false
                },
                {
                  "$type": "Models.Functions.Constant, Models",
                  "FixedValue": 0.0,
                  "Units": null,
                  "Name": "Metabolic",
                  "Children": [],
                  "IncludeInDocumentation": true,
                  "Enabled": true,
                  "ReadOnly": false
                },
                {
                  "$type": "Models.Functions.Constant, Models",
                  "FixedValue": 0.0,
                  "Units": null,
                  "Name": "Storage",
                  "Children": [],
                  "IncludeInDocumentation": true,
                  "Enabled": true,
                  "ReadOnly": false
                }
              ],
              "IncludeInDocumentation": true,
              "Enabled": true,
              "ReadOnly": false
            }
          ],
          "IncludeInDocumentation": true,
          "Enabled": true,
          "ReadOnly": false
        },
        {
          "$type": "Models.PMF.Organs.GenericOrgan, Models",
          "StartLive": null,
          "DMSupply": null,
          "NSupply": null,
          "DMDemand": null,
          "DMDemandPriorityFactor": null,
          "NDemand": null,
          "potentialDMAllocation": null,
          "IsAboveGround": true,
          "Name": "Shell",
          "Children": [
            {
              "$type": "Models.Functions.MultiplyFunction, Models",
              "Name": "PodNumber",
              "Children": [
                {
                  "$type": "Models.Functions.Constant, Models",
                  "FixedValue": 2.0,
                  "Units": null,
                  "Name": "PodsPerNode",
                  "Children": [],
                  "IncludeInDocumentation": true,
                  "Enabled": true,
                  "ReadOnly": false
                },
                {
                  "$type": "Models.Functions.VariableReference, Models",
                  "VariableName": "[Structure].TotalStemPopn",
                  "Name": "StemPopulation",
                  "Children": [],
                  "IncludeInDocumentation": true,
                  "Enabled": true,
                  "ReadOnly": false
                }
              ],
              "IncludeInDocumentation": true,
              "Enabled": true,
              "ReadOnly": false
            },
            {
              "$type": "Models.Functions.Constant, Models",
              "FixedValue": 1.0,
              "Units": null,
              "Name": "NReallocationFactor",
              "Children": [],
              "IncludeInDocumentation": true,
              "Enabled": true,
              "ReadOnly": false
            },
            {
              "$type": "Models.Functions.Constant, Models",
              "FixedValue": 0.5,
              "Units": null,
              "Name": "NRetranslocationFactor",
              "Children": [],
              "IncludeInDocumentation": true,
              "Enabled": true,
              "ReadOnly": false
            },
            {
              "$type": "Models.Functions.Constant, Models",
              "FixedValue": 0.02,
              "Units": null,
              "Name": "MaximumNConc",
              "Children": [],
              "IncludeInDocumentation": true,
              "Enabled": true,
              "ReadOnly": false
            },
            {
              "$type": "Models.Functions.VariableReference, Models",
              "VariableName": "[Shell].MinimumNConc",
              "Name": "CriticalNConc",
              "Children": [],
              "IncludeInDocumentation": true,
              "Enabled": true,
              "ReadOnly": false
            },
            {
              "$type": "Models.Functions.Constant, Models",
              "FixedValue": 0.007,
              "Units": null,
              "Name": "MinimumNConc",
              "Children": [],
              "IncludeInDocumentation": true,
              "Enabled": true,
              "ReadOnly": false
            },
            {
              "$type": "Models.Functions.Constant, Models",
              "FixedValue": 0.5,
              "Units": null,
              "Name": "DMRetranslocationFactor",
              "Children": [],
              "IncludeInDocumentation": true,
              "Enabled": true,
              "ReadOnly": false
            },
            {
              "$type": "Models.Functions.Constant, Models",
              "FixedValue": 1.0,
              "Units": null,
              "Name": "DMReallocationFactor",
              "Children": [],
              "IncludeInDocumentation": true,
              "Enabled": true,
              "ReadOnly": false
            },
            {
              "$type": "Models.Functions.PhaseLookupValue, Models",
              "Start": "Germination",
              "End": "Maturity",
              "Name": "NitrogenDemandSwitch",
              "Children": [
                {
                  "$type": "Models.Functions.Constant, Models",
                  "FixedValue": 1.0,
                  "Units": null,
                  "Name": "Constant",
                  "Children": [],
                  "IncludeInDocumentation": true,
                  "Enabled": true,
                  "ReadOnly": false
                }
              ],
              "IncludeInDocumentation": true,
              "Enabled": true,
              "ReadOnly": false
            },
            {
              "$type": "Models.PMF.Library.BiomassRemoval, Models",
              "Name": "BiomassRemovalDefaults",
              "Children": [],
              "IncludeInDocumentation": true,
              "Enabled": true,
              "ReadOnly": false,
              "HarvestFractionLiveToRemove": 0.5,
              "HarvestFractionDeadToRemove": 0.0,
              "HarvestFractionLiveToResidue": 0.1,
              "HarvestFractionDeadToResidue": 0.0
            },
            {
              "$type": "Models.Functions.Constant, Models",
              "FixedValue": 0.0,
              "Units": "/d",
              "Name": "DetachmentRateFunction",
              "Children": [],
              "IncludeInDocumentation": true,
              "Enabled": true,
              "ReadOnly": false
            },
            {
              "$type": "Models.Functions.Constant, Models",
              "FixedValue": 0.0,
              "Units": "0-1",
              "Name": "MaintenanceRespirationFunction",
              "Children": [],
              "IncludeInDocumentation": true,
              "Enabled": true,
              "ReadOnly": false
            },
            {
              "$type": "Models.Functions.Constant, Models",
              "FixedValue": 1.0,
              "Units": "0-1",
              "Name": "DMConversionEfficiency",
              "Children": [],
              "IncludeInDocumentation": true,
              "Enabled": true,
              "ReadOnly": false
            },
            {
              "$type": "Models.Functions.Constant, Models",
              "FixedValue": 0.0,
              "Units": null,
              "Name": "RemobilisationCost",
              "Children": [],
              "IncludeInDocumentation": true,
              "Enabled": true,
              "ReadOnly": false
            },
            {
              "$type": "Models.Functions.Constant, Models",
              "FixedValue": 0.4,
              "Units": null,
              "Name": "CarbonConcentration",
              "Children": [],
              "IncludeInDocumentation": true,
              "Enabled": true,
              "ReadOnly": false
            },
            {
              "$type": "Models.Functions.Constant, Models",
              "FixedValue": 0.2,
              "Units": null,
              "Name": "PotentialHarvestIndex",
              "Children": [],
              "IncludeInDocumentation": true,
              "Enabled": true,
              "ReadOnly": false
            },
            {
              "$type": "Models.PMF.NutrientDemandFunctions, Models",
              "Name": "DMDemands",
              "Children": [
                {
                  "$type": "Models.Functions.MultiplyFunction, Models",
                  "Name": "Structural",
                  "Children": [
                    {
                      "$type": "Models.Functions.PhaseLookup, Models",
                      "Name": "DMDemandFunction",
                      "Children": [
                        {
                          "$type": "Models.Functions.PhaseLookupValue, Models",
                          "Start": "EndPodInitiation",
                          "End": "MidGrainFilling",
                          "Name": "PodDevelopment",
                          "Children": [
                            {
                              "$type": "Models.Functions.MultiplyFunction, Models",
                              "Name": "HIPodDemand",
                              "Children": [
                                {
                                  "$type": "Models.Functions.VariableReference, Models",
                                  "VariableName": "[AboveGround].Wt",
                                  "Name": "AboveGroundWt",
                                  "Children": [],
                                  "IncludeInDocumentation": true,
                                  "Enabled": true,
                                  "ReadOnly": false
                                },
                                {
                                  "$type": "Models.Functions.DivideFunction, Models",
                                  "Name": "HarvestIndexIncrease",
                                  "Children": [
                                    {
                                      "$type": "Models.Functions.VariableReference, Models",
                                      "VariableName": "[Shell].PotentialHarvestIndex",
                                      "Name": "PotentialHarvestIndex",
                                      "Children": [],
                                      "IncludeInDocumentation": true,
                                      "Enabled": true,
                                      "ReadOnly": false
                                    },
                                    {
                                      "$type": "Models.Functions.VariableReference, Models",
                                      "VariableName": "[Shell].FillingDuration",
                                      "Name": "FillingDuration",
                                      "Children": [],
                                      "IncludeInDocumentation": true,
                                      "Enabled": true,
                                      "ReadOnly": false
                                    }
                                  ],
                                  "IncludeInDocumentation": true,
                                  "Enabled": true,
                                  "ReadOnly": false
                                },
                                {
                                  "$type": "Models.Functions.VariableReference, Models",
                                  "VariableName": "[Phenology].ThermalTime",
                                  "Name": "ThermalTime",
                                  "Children": [],
                                  "IncludeInDocumentation": true,
                                  "Enabled": true,
                                  "ReadOnly": false
                                }
                              ],
                              "IncludeInDocumentation": true,
                              "Enabled": true,
                              "ReadOnly": false
                            }
                          ],
                          "IncludeInDocumentation": true,
                          "Enabled": true,
                          "ReadOnly": false
                        }
                      ],
                      "IncludeInDocumentation": true,
                      "Enabled": true,
                      "ReadOnly": false
                    },
                    {
                      "$type": "Models.Functions.Constant, Models",
                      "FixedValue": 1.0,
                      "Units": "g/g",
                      "Name": "StructuralFraction",
                      "Children": [],
                      "IncludeInDocumentation": true,
                      "Enabled": true,
                      "ReadOnly": false
                    }
                  ],
                  "IncludeInDocumentation": true,
                  "Enabled": true,
                  "ReadOnly": false
                },
                {
                  "$type": "Models.Functions.Constant, Models",
                  "FixedValue": 0.0,
                  "Units": null,
                  "Name": "Metabolic",
                  "Children": [],
                  "IncludeInDocumentation": true,
                  "Enabled": true,
                  "ReadOnly": false
                },
                {
                  "$type": "Models.Functions.DemandFunctions.StorageDMDemandFunction, Models",
                  "Name": "Storage",
                  "Children": [
                    {
                      "$type": "Models.Functions.SubtractFunction, Models",
                      "Name": "StorageFraction",
                      "Children": [
                        {
                          "$type": "Models.Functions.Constant, Models",
                          "FixedValue": 1.0,
                          "Units": null,
                          "Name": "One",
                          "Children": [],
                          "IncludeInDocumentation": true,
                          "Enabled": true,
                          "ReadOnly": false
                        },
                        {
                          "$type": "Models.Functions.VariableReference, Models",
                          "VariableName": "[Shell].DMDemands.Structural.StructuralFraction",
                          "Name": "StructuralFraction",
                          "Children": [],
                          "IncludeInDocumentation": true,
                          "Enabled": true,
                          "ReadOnly": false
                        }
                      ],
                      "IncludeInDocumentation": true,
                      "Enabled": true,
                      "ReadOnly": false
                    }
                  ],
                  "IncludeInDocumentation": true,
                  "Enabled": true,
                  "ReadOnly": false
                },
                {
                  "$type": "Models.Functions.Constant, Models",
                  "FixedValue": 1.0,
                  "Units": null,
                  "Name": "QStructuralPriority",
                  "Children": [],
                  "IncludeInDocumentation": true,
                  "Enabled": true,
                  "ReadOnly": false
                },
                {
                  "$type": "Models.Functions.Constant, Models",
                  "FixedValue": 1.0,
                  "Units": null,
                  "Name": "QMetabolicPriority",
                  "Children": [],
                  "IncludeInDocumentation": true,
                  "Enabled": true,
                  "ReadOnly": false
                },
                {
                  "$type": "Models.Functions.Constant, Models",
                  "FixedValue": 1.0,
                  "Units": null,
                  "Name": "QStoragePriority",
                  "Children": [],
                  "IncludeInDocumentation": true,
                  "Enabled": true,
                  "ReadOnly": false
                }
              ],
              "IncludeInDocumentation": true,
              "Enabled": true,
              "ReadOnly": false
            },
            {
              "$type": "Models.Functions.AddFunction, Models",
              "Name": "FillingDuration",
              "Children": [
                {
                  "$type": "Models.Functions.VariableReference, Models",
                  "VariableName": "[Phenology].EarlyGrainFilling.Target",
                  "Name": "EarlyGrainFillingDuration",
                  "Children": [],
                  "IncludeInDocumentation": true,
                  "Enabled": true,
                  "ReadOnly": false
                },
                {
                  "$type": "Models.Functions.VariableReference, Models",
                  "VariableName": "[Phenology].MidGrainFilling.Target",
                  "Name": "MidGrainFillingDuration",
                  "Children": [],
                  "IncludeInDocumentation": true,
                  "Enabled": true,
                  "ReadOnly": false
                },
                {
                  "$type": "Models.Functions.VariableReference, Models",
                  "VariableName": "[Phenology].MidGrainFilling.Target",
                  "Name": "LateGrainFillingDuration",
                  "Children": [],
                  "IncludeInDocumentation": true,
                  "Enabled": true,
                  "ReadOnly": false
                }
              ],
              "IncludeInDocumentation": true,
              "Enabled": true,
              "ReadOnly": false
            },
            {
              "$type": "Models.PMF.NutrientDemandFunctions, Models",
              "Name": "NDemands",
              "Children": [
                {
                  "$type": "Models.Functions.MultiplyFunction, Models",
                  "Name": "Structural",
                  "Children": [
                    {
                      "$type": "Models.Functions.VariableReference, Models",
                      "VariableName": "[Shell].minimumNconc",
                      "Name": "MinNconc",
                      "Children": [],
                      "IncludeInDocumentation": true,
                      "Enabled": true,
                      "ReadOnly": false
                    },
                    {
                      "$type": "Models.Functions.VariableReference, Models",
                      "VariableName": "[Shell].potentialDMAllocation.Structural",
                      "Name": "PotentialDMAllocation",
                      "Children": [],
                      "IncludeInDocumentation": true,
                      "Enabled": true,
                      "ReadOnly": false
                    }
                  ],
                  "IncludeInDocumentation": true,
                  "Enabled": true,
                  "ReadOnly": false
                },
                {
                  "$type": "Models.Functions.MultiplyFunction, Models",
                  "Name": "Metabolic",
                  "Children": [
                    {
                      "$type": "Models.Functions.SubtractFunction, Models",
                      "Name": "MetabolicNconc",
                      "Children": [
                        {
                          "$type": "Models.Functions.VariableReference, Models",
                          "VariableName": "[Shell].criticalNConc",
                          "Name": "CritNconc",
                          "Children": [],
                          "IncludeInDocumentation": true,
                          "Enabled": true,
                          "ReadOnly": false
                        },
                        {
                          "$type": "Models.Functions.VariableReference, Models",
                          "VariableName": "[Shell].minimumNconc",
                          "Name": "MinNconc",
                          "Children": [],
                          "IncludeInDocumentation": true,
                          "Enabled": true,
                          "ReadOnly": false
                        }
                      ],
                      "IncludeInDocumentation": true,
                      "Enabled": true,
                      "ReadOnly": false
                    },
                    {
                      "$type": "Models.Functions.VariableReference, Models",
                      "VariableName": "[Shell].potentialDMAllocation.Structural",
                      "Name": "PotentialDMAllocation",
                      "Children": [],
                      "IncludeInDocumentation": true,
                      "Enabled": true,
                      "ReadOnly": false
                    }
                  ],
                  "IncludeInDocumentation": true,
                  "Enabled": true,
                  "ReadOnly": false
                },
                {
                  "$type": "Models.Functions.DemandFunctions.StorageNDemandFunction, Models",
                  "Name": "Storage",
                  "Children": [
                    {
                      "$type": "Models.Functions.VariableReference, Models",
                      "VariableName": "[Shell].nitrogenDemandSwitch",
                      "Name": "NitrogenDemandSwitch",
                      "Children": [],
                      "IncludeInDocumentation": true,
                      "Enabled": true,
                      "ReadOnly": false
                    },
                    {
                      "$type": "Models.Functions.VariableReference, Models",
                      "VariableName": "[Shell].maximumNconc",
                      "Name": "MaxNconc",
                      "Children": [],
                      "IncludeInDocumentation": true,
                      "Enabled": true,
                      "ReadOnly": false
                    }
                  ],
                  "IncludeInDocumentation": true,
                  "Enabled": true,
                  "ReadOnly": false
                },
                {
                  "$type": "Models.Functions.Constant, Models",
                  "Name": "QStructuralPriority",
                  "FixedValue": "1"
                },
                {
                  "$type": "Models.Functions.Constant, Models",
                  "Name": "QMetabolicPriority",
                  "FixedValue": "1"
                },
                {
                  "$type": "Models.Functions.Constant, Models",
                  "Name": "QStoragePriority",
                  "FixedValue": "1"
                }
              ],
              "IncludeInDocumentation": true,
              "Enabled": true,
              "ReadOnly": false
            },
            {
              "$type": "Models.PMF.RetranslocateNonStructural, Models",
              "Name": "RetranslocateNitrogen",
              "Children": [],
              "IncludeInDocumentation": true,
              "Enabled": true,
              "ReadOnly": false
            },
            {
              "$type": "Models.PMF.NutrientPoolFunctions, Models",
              "Name": "InitialWt",
              "Children": [
                {
                  "$type": "Models.Functions.Constant, Models",
                  "FixedValue": 0.0,
                  "Units": "g/m^2",
                  "Name": "Structural",
                  "Children": [],
                  "IncludeInDocumentation": true,
                  "Enabled": true,
                  "ReadOnly": false
                },
                {
                  "$type": "Models.Functions.Constant, Models",
                  "FixedValue": 0.0,
                  "Units": null,
                  "Name": "Metabolic",
                  "Children": [],
                  "IncludeInDocumentation": true,
                  "Enabled": true,
                  "ReadOnly": false
                },
                {
                  "$type": "Models.Functions.Constant, Models",
                  "FixedValue": 0.0,
                  "Units": null,
                  "Name": "Storage",
                  "Children": [],
                  "IncludeInDocumentation": true,
                  "Enabled": true,
                  "ReadOnly": false
                }
              ],
              "IncludeInDocumentation": true,
              "Enabled": true,
              "ReadOnly": false
            },
            {
              "$type": "Models.Functions.PhaseLookup, Models",
              "Name": "SenescenceRate",
              "Children": [
                {
                  "$type": "Models.Functions.PhaseLookupValue, Models",
                  "Start": "MidGrainFilling",
                  "End": "Maturity",
                  "Name": "ReproductivePhase",
                  "Children": [
                    {
                      "$type": "Models.Functions.MinimumFunction, Models",
                      "Name": "Rate",
                      "Children": [
                        {
                          "$type": "Models.Functions.DivideFunction, Models",
                          "Name": "Fraction",
                          "Children": [
                            {
                              "$type": "Models.Functions.VariableReference, Models",
                              "VariableName": "[Phenology].ThermalTime",
                              "Name": "TT",
                              "Children": [
                                {
                                  "$type": "Models.Functions.SubtractFunction, Models",
                                  "Name": "TTRemaining",
                                  "Children": [
                                    {
                                      "$type": "Models.Functions.ExpressionFunction, Models",
                                      "Expression": "[Phenology].MidGrainFilling.Target+[Phenology].LateGrainFilling.Target",
                                      "Name": "ReproductiveTT",
                                      "Children": [],
                                      "IncludeInDocumentation": true,
                                      "Enabled": true,
                                      "ReadOnly": false
                                    },
                                    {
                                      "$type": "Models.Functions.ExpressionFunction, Models",
                                      "Expression": "[Phenology].MidGrainFilling.ProgressThroughPhase+[Phenology].LateGrainFilling.ProgressThroughPhase",
                                      "Name": "ReproductiveTT1Complete",
                                      "Children": [],
                                      "IncludeInDocumentation": true,
                                      "Enabled": true,
                                      "ReadOnly": false
                                    }
                                  ],
                                  "IncludeInDocumentation": true,
                                  "Enabled": true,
                                  "ReadOnly": false
                                }
                              ],
                              "IncludeInDocumentation": true,
                              "Enabled": true,
                              "ReadOnly": false
                            }
                          ],
                          "IncludeInDocumentation": true,
                          "Enabled": true,
                          "ReadOnly": false
                        },
                        {
                          "$type": "Models.Functions.Constant, Models",
                          "FixedValue": 1.0,
                          "Units": null,
                          "Name": "One",
                          "Children": [],
                          "IncludeInDocumentation": true,
                          "Enabled": true,
                          "ReadOnly": false
                        }
                      ],
                      "IncludeInDocumentation": true,
                      "Enabled": true,
                      "ReadOnly": false
                    }
                  ],
                  "IncludeInDocumentation": true,
                  "Enabled": true,
                  "ReadOnly": false
                }
              ],
              "IncludeInDocumentation": true,
              "Enabled": true,
              "ReadOnly": false
            },
            {
              "$type": "Models.Functions.Constant, Models",
              "FixedValue": 0.0,
              "Units": null,
              "Name": "Photosynthesis",
              "Children": [],
              "IncludeInDocumentation": true,
              "Enabled": true,
              "ReadOnly": false
            },
            {
              "$type": "Models.Functions.VariableReference, Models",
              "VariableName": "[Shell].MinimumNConc",
              "Name": "InitialNConcFunction",
              "Children": [],
              "IncludeInDocumentation": true,
              "Enabled": true,
              "ReadOnly": false
            }
          ],
          "IncludeInDocumentation": true,
          "Enabled": true,
          "ReadOnly": false
        },
        {
          "$type": "Models.PMF.Organs.Leaf, Models",
          "Leaves": [],
          "CurrentExpandingLeaf": 0.0,
          "StartFractionExpanded": 0.0,
          "FractionNextleafExpanded": 0.0,
          "DeadNodesYesterday": 0.0,
          "MaxCover": 1.0,
          "GrowthRespiration": 0.0,
          "DMSupply": null,
          "NSupply": null,
          "DMDemand": null,
          "DMDemandPriorityFactor": null,
          "NDemand": null,
          "potentialDMAllocation": null,
          "Albedo": 0.25,
          "Gsmax350": 0.015,
          "R50": 150.0,
          "LAI": 0.0,
          "Depth": 0.0,
          "Width": 0.0,
          "FRGR": 0.0,
          "PotentialEP": 0.0,
          "WaterDemand": 0.0,
          "LightProfile": null,
          "KDead": 0.3,
          "MaximumMainStemLeafNumber": 40,
          "TipsAtEmergence": 0,
          "CohortsAtInitialisation": 0,
          "FractionDied": 0.0,
          "Name": "Leaf",
          "Children": [
            {
              "$type": "Models.Memo, Models",
              "Text": "Dead leaf ext coeff - may need to be higher than 0.3 - chickpea holds its shape pretty well when dead\n\r\n\n",
              "Name": "Memo",
              "Children": [],
              "IncludeInDocumentation": true,
              "Enabled": true,
              "ReadOnly": false
            },
            {
              "$type": "Models.PMF.Organs.LeafCohort, Models",
              "ApexCohort": null,
              "LiveStart": null,
              "NReallocationFactor": 0.0,
              "DMReallocationFactor": 0.0,
              "NRetranslocationFactor": 0.0,
              "DMRetranslocationFactor": 0.0,
              "ShadeInducedSenRate": 0.0,
              "SenescedFrac": 0.0,
              "DeltaPotentialArea": 0.0,
              "DeltaStressConstrainedArea": 0.0,
              "DeltaCarbonConstrainedArea": 0.0,
              "PotentialStructuralDMAllocation": 0.0,
              "PotentialMetabolicDMAllocation": 0.0,
              "MetabolicNReallocated": 0.0,
              "MetabolicWtReallocated": 0.0,
              "StorageNReallocated": 0.0,
              "StorageWtReallocated": 0.0,
              "MetabolicNRetranslocated": 0.0,
              "StorageNRetrasnlocated": 0.0,
              "DMRetranslocated": 0.0,
              "MetabolicNAllocation": 0.0,
              "StructuralDMAllocation": 0.0,
              "MetabolicDMAllocation": 0.0,
              "Rank": 1,
              "Area": 50.0,
              "MaintenanceRespiration": 0.0,
              "Name": "InitialLeaf1",
              "Children": [],
              "IncludeInDocumentation": true,
              "Enabled": true,
              "ReadOnly": false
            },
            {
              "$type": "Models.PMF.Organs.LeafCohort, Models",
              "ApexCohort": null,
              "LiveStart": null,
              "NReallocationFactor": 0.0,
              "DMReallocationFactor": 0.0,
              "NRetranslocationFactor": 0.0,
              "DMRetranslocationFactor": 0.0,
              "ShadeInducedSenRate": 0.0,
              "SenescedFrac": 0.0,
              "DeltaPotentialArea": 0.0,
              "DeltaStressConstrainedArea": 0.0,
              "DeltaCarbonConstrainedArea": 0.0,
              "PotentialStructuralDMAllocation": 0.0,
              "PotentialMetabolicDMAllocation": 0.0,
              "MetabolicNReallocated": 0.0,
              "MetabolicWtReallocated": 0.0,
              "StorageNReallocated": 0.0,
              "StorageWtReallocated": 0.0,
              "MetabolicNRetranslocated": 0.0,
              "StorageNRetrasnlocated": 0.0,
              "DMRetranslocated": 0.0,
              "MetabolicNAllocation": 0.0,
              "StructuralDMAllocation": 0.0,
              "MetabolicDMAllocation": 0.0,
              "Rank": 2,
              "Area": 100.0,
              "MaintenanceRespiration": 0.0,
              "Name": "InitialLeaf2",
              "Children": [],
              "IncludeInDocumentation": true,
              "Enabled": true,
              "ReadOnly": false
            },
            {
              "$type": "Models.PMF.Organs.LeafCohort, Models",
              "ApexCohort": null,
              "LiveStart": null,
              "NReallocationFactor": 0.0,
              "DMReallocationFactor": 0.0,
              "NRetranslocationFactor": 0.0,
              "DMRetranslocationFactor": 0.0,
              "ShadeInducedSenRate": 0.0,
              "SenescedFrac": 0.0,
              "DeltaPotentialArea": 0.0,
              "DeltaStressConstrainedArea": 0.0,
              "DeltaCarbonConstrainedArea": 0.0,
              "PotentialStructuralDMAllocation": 0.0,
              "PotentialMetabolicDMAllocation": 0.0,
              "MetabolicNReallocated": 0.0,
              "MetabolicWtReallocated": 0.0,
              "StorageNReallocated": 0.0,
              "StorageWtReallocated": 0.0,
              "MetabolicNRetranslocated": 0.0,
              "StorageNRetrasnlocated": 0.0,
              "DMRetranslocated": 0.0,
              "MetabolicNAllocation": 0.0,
              "StructuralDMAllocation": 0.0,
              "MetabolicDMAllocation": 0.0,
              "Rank": 3,
              "Area": 150.0,
              "MaintenanceRespiration": 0.0,
              "Name": "InitialLeaf3",
              "Children": [],
              "IncludeInDocumentation": true,
              "Enabled": true,
              "ReadOnly": false
            },
            {
              "$type": "Models.PMF.Organs.Leaf+LeafCohortParameters, Models",
              "ExpansionStressValue": 0.0,
              "CellDivisionStressValue": 0.0,
              "LagAccelerationValue": 0.0,
              "SenescenceAccelerationValue": 0.0,
              "ShadeInducedSenescenceRateValue": 0.0,
              "SenessingLeafRelativeSizeValue": 0.0,
              "Name": "LeafCohortParameters",
              "Children": [
                {
                  "$type": "Models.Functions.PhaseLookup, Models",
                  "Name": "StorageFraction",
                  "Children": [
                    {
                      "$type": "Models.Functions.PhaseLookupValue, Models",
                      "Start": "Emergence",
                      "End": "StartFlowering",
                      "Name": "Vegetative_to_Flowering",
                      "Children": [
                        {
                          "$type": "Models.Functions.Constant, Models",
                          "FixedValue": 0.0,
                          "Units": null,
                          "Name": "Fraction",
                          "Children": [],
                          "IncludeInDocumentation": true,
                          "Enabled": true,
                          "ReadOnly": false
                        }
                      ],
                      "IncludeInDocumentation": true,
                      "Enabled": true,
                      "ReadOnly": false
                    },
                    {
                      "$type": "Models.Functions.PhaseLookupValue, Models",
                      "Start": "StartFlowering",
                      "End": "EndPodInitiation",
                      "Name": "Flowering",
                      "Children": [
                        {
                          "$type": "Models.Functions.Constant, Models",
                          "FixedValue": 0.0,
                          "Units": null,
                          "Name": "Fraction",
                          "Children": [],
                          "IncludeInDocumentation": true,
                          "Enabled": true,
                          "ReadOnly": false
                        }
                      ],
                      "IncludeInDocumentation": true,
                      "Enabled": true,
                      "ReadOnly": false
                    },
                    {
                      "$type": "Models.Functions.PhaseLookupValue, Models",
                      "Start": "EndPodInitiation",
                      "End": "EndGrainFill",
                      "Name": "Grainfilling",
                      "Children": [
                        {
                          "$type": "Models.Functions.Constant, Models",
                          "FixedValue": 0.0,
                          "Units": null,
                          "Name": "Fraction",
                          "Children": [],
                          "IncludeInDocumentation": true,
                          "Enabled": true,
                          "ReadOnly": false
                        }
                      ],
                      "IncludeInDocumentation": true,
                      "Enabled": true,
                      "ReadOnly": false
                    }
                  ],
                  "IncludeInDocumentation": true,
                  "Enabled": true,
                  "ReadOnly": false
                },
                {
                  "$type": "Models.Functions.PhaseLookup, Models",
                  "Name": "StructuralFraction",
                  "Children": [
                    {
                      "$type": "Models.Functions.PhaseLookupValue, Models",
                      "Start": "Emergence",
                      "End": "StartFlowering",
                      "Name": "Vegetative_to_Flowering",
                      "Children": [
                        {
                          "$type": "Models.Functions.Constant, Models",
                          "FixedValue": 0.99,
                          "Units": null,
                          "Name": "Fraction",
                          "Children": [],
                          "IncludeInDocumentation": true,
                          "Enabled": true,
                          "ReadOnly": false
                        }
                      ],
                      "IncludeInDocumentation": true,
                      "Enabled": true,
                      "ReadOnly": false
                    },
                    {
                      "$type": "Models.Functions.PhaseLookupValue, Models",
                      "Start": "StartFlowering",
                      "End": "EndPodInitiation",
                      "Name": "Flowering",
                      "Children": [
                        {
                          "$type": "Models.Functions.Constant, Models",
                          "FixedValue": 0.99,
                          "Units": null,
                          "Name": "Fraction",
                          "Children": [],
                          "IncludeInDocumentation": true,
                          "Enabled": true,
                          "ReadOnly": false
                        }
                      ],
                      "IncludeInDocumentation": true,
                      "Enabled": true,
                      "ReadOnly": false
                    },
                    {
                      "$type": "Models.Functions.PhaseLookupValue, Models",
                      "Start": "EndPodInitiation",
                      "End": "EndGrainFill",
                      "Name": "Grainfilling",
                      "Children": [
                        {
                          "$type": "Models.Functions.Constant, Models",
                          "FixedValue": 0.99,
                          "Units": null,
                          "Name": "Fraction",
                          "Children": [],
                          "IncludeInDocumentation": true,
                          "Enabled": true,
                          "ReadOnly": false
                        }
                      ],
                      "IncludeInDocumentation": true,
                      "Enabled": true,
                      "ReadOnly": false
                    }
                  ],
                  "IncludeInDocumentation": true,
                  "Enabled": true,
                  "ReadOnly": false
                },
                {
                  "$type": "Models.Functions.Constant, Models",
                  "FixedValue": 1.0,
                  "Units": "0-1",
                  "Name": "SenessingLeafRelativeSize",
                  "Children": [],
                  "IncludeInDocumentation": true,
                  "Enabled": true,
                  "ReadOnly": false
                },
                {
                  "$type": "Models.Functions.PhaseLookup, Models",
                  "Name": "MaxArea",
                  "Children": [
                    {
                      "$type": "Models.Functions.PhaseLookupValue, Models",
                      "Start": "Germination",
                      "End": "Emergence",
                      "Name": "PreEmergence",
                      "Children": [
                        {
                          "$type": "Models.Functions.Constant, Models",
                          "FixedValue": 0.0,
                          "Units": null,
                          "Name": "MaxArea",
                          "Children": [],
                          "IncludeInDocumentation": true,
                          "Enabled": true,
                          "ReadOnly": false
                        }
                      ],
                      "IncludeInDocumentation": true,
                      "Enabled": true,
                      "ReadOnly": false
                    },
                    {
                      "$type": "Models.Functions.PhaseLookupValue, Models",
                      "Start": "Emergence",
                      "End": "EndFlowering",
                      "Name": "Vegetative_to_Flowering",
                      "Children": [
                        {
                          "$type": "Models.Functions.LinearInterpolationFunction, Models",
                          "Name": "MaxArea",
                          "Children": [
                            {
                              "$type": "Models.Memo, Models",
                              "Text": "\r\nIs accumulated across all leaves that appear within a single phyllocron, so it ultimately depends on maximum branching rate",
                              "Name": "Memo",
                              "Children": [],
                              "IncludeInDocumentation": true,
                              "Enabled": true,
                              "ReadOnly": false
                            },
                            {
                              "$type": "Models.Functions.XYPairs, Models",
                              "X": [
                                1.0,
                                5.0,
                                10.0,
                                13.0,
                                19.0,
                                23.0,
                                27.0,
                                35.0,
                                41.0
                              ],
                              "Y": [
                                50.0,
                                255.0,
                                466.0,
                                550.0,
                                1100.0,
                                1250.0,
                                1150.0,
                                435.0,
                                200.0
                              ],
                              "Name": "XYPairs",
                              "Children": [],
                              "IncludeInDocumentation": true,
                              "Enabled": true,
                              "ReadOnly": false
                            },
                            {
                              "$type": "Models.Functions.VariableReference, Models",
                              "VariableName": "[Structure].LeafTipsAppeared",
                              "Name": "XValue",
                              "Children": [],
                              "IncludeInDocumentation": true,
                              "Enabled": true,
                              "ReadOnly": false
                            }
                          ],
                          "IncludeInDocumentation": true,
                          "Enabled": true,
                          "ReadOnly": false
                        }
                      ],
                      "IncludeInDocumentation": true,
                      "Enabled": true,
                      "ReadOnly": false
                    },
                    {
                      "$type": "Models.Functions.PhaseLookupValue, Models",
                      "Start": "EndFlowering",
                      "End": "Maturity",
                      "Name": "Flowering_to_Maturity",
                      "Children": [
                        {
                          "$type": "Models.Functions.MinimumFunction, Models",
                          "Name": "MinimumFunction",
                          "Children": [
                            {
                              "$type": "Models.Functions.LinearInterpolationFunction, Models",
                              "Name": "MaxArea",
                              "Children": [
                                {
                                  "$type": "Models.Functions.XYPairs, Models",
                                  "X": [
                                    1.0,
                                    4.0,
                                    12.0,
                                    18.0
                                  ],
                                  "Y": [
                                    1250.0,
                                    1150.0,
                                    435.0,
                                    200.0
                                  ],
                                  "Name": "XYPairs",
                                  "Children": [],
                                  "IncludeInDocumentation": true,
                                  "Enabled": true,
                                  "ReadOnly": false
                                },
                                {
                                  "$type": "Models.Functions.VariableReference, Models",
                                  "VariableName": "[Phenology].PostFloweringMSLeafNo",
                                  "Name": "XValue",
                                  "Children": [],
                                  "IncludeInDocumentation": true,
                                  "Enabled": true,
                                  "ReadOnly": false
                                }
                              ],
                              "IncludeInDocumentation": true,
                              "Enabled": true,
                              "ReadOnly": false
                            },
                            {
                              "$type": "Models.Functions.VariableReference, Models",
                              "VariableName": "[Phenology].EndFloweringNodeLeafArea",
                              "Name": "PreFlowerMaxLA",
                              "Children": [],
                              "IncludeInDocumentation": true,
                              "Enabled": true,
                              "ReadOnly": false
                            }
                          ],
                          "IncludeInDocumentation": true,
                          "Enabled": true,
                          "ReadOnly": false
                        }
                      ],
                      "IncludeInDocumentation": true,
                      "Enabled": true,
                      "ReadOnly": false
                    }
                  ],
                  "IncludeInDocumentation": true,
                  "Enabled": true,
                  "ReadOnly": false
                },
                {
                  "$type": "Models.Functions.MultiplyFunction, Models",
                  "Name": "GrowthDuration",
                  "Children": [
                    {
                      "$type": "Models.Functions.Constant, Models",
                      "FixedValue": 4.0,
                      "Units": null,
                      "Name": "Multiplier",
                      "Children": [],
                      "IncludeInDocumentation": true,
                      "Enabled": true,
                      "ReadOnly": false
                    },
                    {
                      "$type": "Models.Functions.VariableReference, Models",
                      "VariableName": "[Structure].Phyllochron",
                      "Name": "Phyllochron",
                      "Children": [],
                      "IncludeInDocumentation": true,
                      "Enabled": true,
                      "ReadOnly": false
                    }
                  ],
                  "IncludeInDocumentation": true,
                  "Enabled": true,
                  "ReadOnly": false
                },
                {
                  "$type": "Models.Functions.MultiplyFunction, Models",
                  "Name": "LagDuration",
                  "Children": [
                    {
                      "$type": "Models.Functions.Constant, Models",
                      "FixedValue": 18.0,
                      "Units": null,
                      "Name": "Multiplier",
                      "Children": [],
                      "IncludeInDocumentation": true,
                      "Enabled": true,
                      "ReadOnly": false
                    },
                    {
                      "$type": "Models.Functions.VariableReference, Models",
                      "VariableName": "[Structure].Phyllochron",
                      "Name": "Phyllochron",
                      "Children": [],
                      "IncludeInDocumentation": true,
                      "Enabled": true,
                      "ReadOnly": false
                    }
                  ],
                  "IncludeInDocumentation": true,
                  "Enabled": true,
                  "ReadOnly": false
                },
                {
                  "$type": "Models.Functions.MultiplyFunction, Models",
                  "Name": "SenescenceDuration",
                  "Children": [
                    {
                      "$type": "Models.Functions.Constant, Models",
                      "FixedValue": 2.0,
                      "Units": null,
                      "Name": "Multiplier",
                      "Children": [],
                      "IncludeInDocumentation": true,
                      "Enabled": true,
                      "ReadOnly": false
                    },
                    {
                      "$type": "Models.Functions.VariableReference, Models",
                      "VariableName": "[Structure].Phyllochron",
                      "Name": "Phyllochron",
                      "Children": [],
                      "IncludeInDocumentation": true,
                      "Enabled": true,
                      "ReadOnly": false
                    }
                  ],
                  "IncludeInDocumentation": true,
                  "Enabled": true,
                  "ReadOnly": false
                },
                {
                  "$type": "Models.Functions.Constant, Models",
                  "FixedValue": 1000000.0,
                  "Units": null,
                  "Name": "DetachmentLagDuration",
                  "Children": [],
                  "IncludeInDocumentation": true,
                  "Enabled": true,
                  "ReadOnly": false
                },
                {
                  "$type": "Models.Functions.Constant, Models",
                  "FixedValue": 46.0,
                  "Units": null,
                  "Name": "DetachmentDuration",
                  "Children": [],
                  "IncludeInDocumentation": true,
                  "Enabled": true,
                  "ReadOnly": false
                },
                {
                  "$type": "Models.Functions.LinearInterpolationFunction, Models",
                  "Name": "SpecificLeafAreaMax",
                  "Children": [
                    {
                      "$type": "Models.Functions.XYPairs, Models",
                      "X": [
                        0.0,
                        2000.0
                      ],
                      "Y": [
                        22000.0,
                        15000.0
                      ],
                      "Name": "XYPairs",
                      "Children": [],
                      "IncludeInDocumentation": true,
                      "Enabled": true,
                      "ReadOnly": false
                    },
                    {
                      "$type": "Models.Functions.VariableReference, Models",
                      "VariableName": "[Phenology].AccumulatedTT",
                      "Name": "XValue",
                      "Children": [],
                      "IncludeInDocumentation": true,
                      "Enabled": true,
                      "ReadOnly": false
                    }
                  ],
                  "IncludeInDocumentation": true,
                  "Enabled": true,
                  "ReadOnly": false
                },
                {
                  "$type": "Models.Functions.LinearInterpolationFunction, Models",
                  "Name": "SpecificLeafAreaMin",
                  "Children": [
                    {
                      "$type": "Models.Functions.XYPairs, Models",
                      "X": [
                        0.0,
                        2000.0
                      ],
                      "Y": [
                        20000.0,
                        14000.0
                      ],
                      "Name": "XYPairs",
                      "Children": [],
                      "IncludeInDocumentation": true,
                      "Enabled": true,
                      "ReadOnly": false
                    },
                    {
                      "$type": "Models.Functions.VariableReference, Models",
                      "VariableName": "[Phenology].AccumulatedTT",
                      "Name": "XValue",
                      "Children": [],
                      "IncludeInDocumentation": true,
                      "Enabled": true,
                      "ReadOnly": false
                    }
                  ],
                  "IncludeInDocumentation": true,
                  "Enabled": true,
                  "ReadOnly": false
                },
                {
                  "$type": "Models.Functions.MinimumFunction, Models",
                  "Name": "ExpansionStress",
                  "Children": [
                    {
                      "$type": "Models.Functions.LinearInterpolationFunction, Models",
                      "Name": "WaterStress",
                      "Children": [
                        {
                          "$type": "Models.Functions.XYPairs, Models",
                          "X": [
                            0.0,
                            1.0
                          ],
                          "Y": [
                            0.0,
                            1.0
                          ],
                          "Name": "XYPairs",
                          "Children": [],
                          "IncludeInDocumentation": true,
                          "Enabled": true,
                          "ReadOnly": false
                        },
                        {
                          "$type": "Models.Functions.VariableReference, Models",
                          "VariableName": "[Leaf].Fw",
                          "Name": "XValue",
                          "Children": [],
                          "IncludeInDocumentation": true,
                          "Enabled": true,
                          "ReadOnly": false
                        }
                      ],
                      "IncludeInDocumentation": true,
                      "Enabled": true,
                      "ReadOnly": false
                    },
                    {
                      "$type": "Models.Functions.LinearInterpolationFunction, Models",
                      "Name": "TemperatureEffect",
                      "Children": [
                        {
                          "$type": "Models.Functions.XYPairs, Models",
                          "X": [
                            0.0,
                            12.0,
                            14.0,
                            25.0,
                            30.0,
                            40.0
                          ],
                          "Y": [
                            0.0,
                            1.0,
                            1.0,
                            1.0,
                            1.0,
                            0.0
                          ],
                          "Name": "XYPairs",
                          "Children": [],
                          "IncludeInDocumentation": true,
                          "Enabled": true,
                          "ReadOnly": false
                        },
                        {
                          "$type": "Models.Functions.VariableReference, Models",
                          "VariableName": "[Phenology].MeanTemp",
                          "Name": "XValue",
                          "Children": [],
                          "IncludeInDocumentation": true,
                          "Enabled": true,
                          "ReadOnly": false
                        }
                      ],
                      "IncludeInDocumentation": true,
                      "Enabled": true,
                      "ReadOnly": false
                    },
                    {
                      "$type": "Models.Functions.LinearInterpolationFunction, Models",
                      "Name": "Cover_response",
                      "Children": [
                        {
                          "$type": "Models.Functions.XYPairs, Models",
                          "X": [
                            0.0,
                            0.4,
                            0.5,
                            1.0
                          ],
                          "Y": [
                            1.0,
                            1.0,
                            1.0,
                            0.2
                          ],
                          "Name": "XYPairs",
                          "Children": [],
                          "IncludeInDocumentation": true,
                          "Enabled": true,
                          "ReadOnly": false
                        },
                        {
                          "$type": "Models.Functions.VariableReference, Models",
                          "VariableName": "[leaf].CoverGreen",
                          "Name": "XValue",
                          "Children": [],
                          "IncludeInDocumentation": true,
                          "Enabled": true,
                          "ReadOnly": false
                        }
                      ],
                      "IncludeInDocumentation": true,
                      "Enabled": true,
                      "ReadOnly": false
                    }
                  ],
                  "IncludeInDocumentation": true,
                  "Enabled": true,
                  "ReadOnly": false
                },
                {
                  "$type": "Models.Functions.MinimumFunction, Models",
                  "Name": "CellDivisionStress",
                  "Children": [
                    {
                      "$type": "Models.Functions.LinearInterpolationFunction, Models",
                      "Name": "Cover_response",
                      "Children": [
                        {
                          "$type": "Models.Functions.XYPairs, Models",
                          "X": [
                            0.0,
                            0.2,
                            0.4,
                            0.5,
                            0.6,
                            0.8,
                            1.0
                          ],
                          "Y": [
                            1.0,
                            1.0,
                            1.0,
                            1.0,
                            1.0,
                            0.3,
                            0.0
                          ],
                          "Name": "XYPairs",
                          "Children": [],
                          "IncludeInDocumentation": true,
                          "Enabled": true,
                          "ReadOnly": false
                        },
                        {
                          "$type": "Models.Functions.VariableReference, Models",
                          "VariableName": "[leaf].CoverGreen",
                          "Name": "XValue",
                          "Children": [],
                          "IncludeInDocumentation": true,
                          "Enabled": true,
                          "ReadOnly": false
                        }
                      ],
                      "IncludeInDocumentation": true,
                      "Enabled": true,
                      "ReadOnly": false
                    },
                    {
                      "$type": "Models.Functions.LinearInterpolationFunction, Models",
                      "Name": "WaterStress",
                      "Children": [
                        {
                          "$type": "Models.Functions.XYPairs, Models",
                          "X": [
                            0.0,
                            1.0
                          ],
                          "Y": [
                            0.0,
                            1.0
                          ],
                          "Name": "XYPairs",
                          "Children": [],
                          "IncludeInDocumentation": true,
                          "Enabled": true,
                          "ReadOnly": false
                        },
                        {
                          "$type": "Models.Functions.VariableReference, Models",
                          "VariableName": "[Leaf].Fw",
                          "Name": "XValue",
                          "Children": [],
                          "IncludeInDocumentation": true,
                          "Enabled": true,
                          "ReadOnly": false
                        }
                      ],
                      "IncludeInDocumentation": true,
                      "Enabled": true,
                      "ReadOnly": false
                    }
                  ],
                  "IncludeInDocumentation": true,
                  "Enabled": true,
                  "ReadOnly": false
                },
                {
                  "$type": "Models.Functions.Constant, Models",
                  "FixedValue": 0.02,
                  "Units": null,
                  "Name": "MinimumNConc",
                  "Children": [],
                  "IncludeInDocumentation": true,
                  "Enabled": true,
                  "ReadOnly": false
                },
                {
                  "$type": "Models.Functions.Constant, Models",
                  "FixedValue": 0.05,
                  "Units": null,
                  "Name": "CriticalNConc",
                  "Children": [],
                  "IncludeInDocumentation": true,
                  "Enabled": true,
                  "ReadOnly": false
                },
                {
                  "$type": "Models.Functions.Constant, Models",
                  "FixedValue": 0.08,
                  "Units": null,
                  "Name": "MaximumNConc",
                  "Children": [],
                  "IncludeInDocumentation": true,
                  "Enabled": true,
                  "ReadOnly": false
                },
                {
                  "$type": "Models.Functions.Constant, Models",
                  "FixedValue": 0.3,
                  "Units": null,
                  "Name": "NReallocationFactor",
                  "Children": [],
                  "IncludeInDocumentation": true,
                  "Enabled": true,
                  "ReadOnly": false
                },
                {
                  "$type": "Models.Functions.Constant, Models",
                  "FixedValue": 0.1,
                  "Units": null,
                  "Name": "NRetranslocationFactor",
                  "Children": [
                    {
                      "$type": "Models.Memo, Models",
                      "Text": "Retranslocation = movement of reserves out of live organs.\nReallocation = from senesced organs\n\nStorage fraction decides how much is available to be moved, while these decide what proportion can be moved each day",
                      "Name": "Memo",
                      "Children": [],
                      "IncludeInDocumentation": true,
                      "Enabled": true,
                      "ReadOnly": false
                    }
                  ],
                  "IncludeInDocumentation": true,
                  "Enabled": true,
                  "ReadOnly": false
                },
                {
                  "$type": "Models.Functions.Constant, Models",
                  "FixedValue": 1.0,
                  "Units": null,
                  "Name": "DMReallocationFactor",
                  "Children": [
                    {
                      "$type": "Models.Memo, Models",
                      "Text": "\nReallocation = from senesced organs, fraction that can be moved per day\n\n",
                      "Name": "Memo",
                      "Children": [],
                      "IncludeInDocumentation": true,
                      "Enabled": true,
                      "ReadOnly": false
                    }
                  ],
                  "IncludeInDocumentation": true,
                  "Enabled": true,
                  "ReadOnly": false
                },
                {
                  "$type": "Models.Functions.Constant, Models",
                  "FixedValue": 0.3,
                  "Units": null,
                  "Name": "DMRetranslocationFactor",
                  "Children": [
                    {
                      "$type": "Models.Memo, Models",
                      "Text": "Retranslocation = movement of reserves out of live organs, what proportion can be moved each day",
                      "Name": "Memo",
                      "Children": [],
                      "IncludeInDocumentation": true,
                      "Enabled": true,
                      "ReadOnly": false
                    }
                  ],
                  "IncludeInDocumentation": true,
                  "Enabled": true,
                  "ReadOnly": false
                },
                {
                  "$type": "Models.Functions.Constant, Models",
                  "FixedValue": 0.0,
                  "Units": null,
                  "Name": "ShadeInducedSenescenceRate",
                  "Children": [],
                  "IncludeInDocumentation": true,
                  "Enabled": true,
                  "ReadOnly": false
                },
                {
                  "$type": "Models.Functions.Constant, Models",
                  "FixedValue": 0.08,
                  "Units": null,
                  "Name": "InitialNConc",
                  "Children": [],
                  "IncludeInDocumentation": true,
                  "Enabled": true,
                  "ReadOnly": false
                },
                {
                  "$type": "Models.Functions.Constant, Models",
                  "FixedValue": 0.01,
                  "Units": null,
                  "Name": "LeafSizeShapeParameter",
                  "Children": [],
                  "IncludeInDocumentation": true,
                  "Enabled": true,
                  "ReadOnly": false
                },
                {
                  "$type": "Models.Functions.Constant, Models",
                  "FixedValue": 0.0,
                  "Units": null,
                  "Name": "MaintenanceRespirationFunction",
                  "Children": [],
                  "IncludeInDocumentation": true,
                  "Enabled": true,
                  "ReadOnly": false
                },
                {
                  "$type": "Models.Functions.Constant, Models",
                  "FixedValue": 1.0,
                  "Units": null,
                  "Name": "LagAcceleration",
                  "Children": [],
                  "IncludeInDocumentation": true,
                  "Enabled": true,
                  "ReadOnly": false
                },
                {
                  "$type": "Models.Functions.Constant, Models",
                  "FixedValue": 1.0,
                  "Units": null,
                  "Name": "SenescenceAcceleration",
                  "Children": [],
                  "IncludeInDocumentation": true,
                  "Enabled": true,
                  "ReadOnly": false
                },
                {
                  "$type": "Models.Functions.Constant, Models",
                  "FixedValue": 1.0,
                  "Units": "0-1",
                  "Name": "ArchiveCellDivisionStress",
                  "Children": [],
                  "IncludeInDocumentation": true,
                  "Enabled": true,
                  "ReadOnly": false
                },
                {
                  "$type": "Models.Functions.ArrayFunction, Models",
                  "Values": "1 1 1",
                  "Units": null,
                  "Name": "LagDurationAgeMultiplier",
                  "Children": [],
                  "IncludeInDocumentation": true,
                  "Enabled": true,
                  "ReadOnly": false
                },
                {
                  "$type": "Models.Functions.ArrayFunction, Models",
                  "Values": "1 1 1",
                  "Units": null,
                  "Name": "SenescenceDurationAgeMultiplier",
                  "Children": [],
                  "IncludeInDocumentation": true,
                  "Enabled": true,
                  "ReadOnly": false
                },
                {
                  "$type": "Models.Functions.ArrayFunction, Models",
                  "Values": "1 1 1 1 1 1 1 1 1 1 1 1",
                  "Units": null,
                  "Name": "LeafSizeAgeMultiplier",
                  "Children": [],
                  "IncludeInDocumentation": true,
                  "Enabled": true,
                  "ReadOnly": false
                },
                {
                  "$type": "Models.Functions.Constant, Models",
                  "FixedValue": 0.0,
                  "Units": null,
                  "Name": "RemobilisationCost",
                  "Children": [],
                  "IncludeInDocumentation": true,
                  "Enabled": true,
                  "ReadOnly": false
                },
                {
                  "$type": "Models.Functions.Constant, Models",
                  "FixedValue": 0.4,
                  "Units": null,
                  "Name": "CarbonConcentration",
                  "Children": [],
                  "IncludeInDocumentation": true,
                  "Enabled": true,
                  "ReadOnly": false
                }
              ],
              "IncludeInDocumentation": true,
              "Enabled": true,
              "ReadOnly": false
            },
            {
              "$type": "Models.Functions.VariableReference, Models",
              "VariableName": "[Phenology].ThermalTime",
              "Name": "ThermalTime",
              "Children": [],
              "IncludeInDocumentation": true,
              "Enabled": true,
              "ReadOnly": false
            },
            {
              "$type": "Models.Functions.LinearInterpolationFunction, Models",
              "Name": "ExtinctionCoeff",
              "Children": [
                {
                  "$type": "Models.Functions.XYPairs, Models",
                  "X": [
                    200.0,
                    350.0,
                    500.0,
                    750.0,
                    1000.0
                  ],
                  "Y": [
                    0.71,
                    0.69,
                    0.66,
                    0.57,
                    0.48
                  ],
                  "Name": "XYPairs",
                  "Children": [],
                  "IncludeInDocumentation": true,
                  "Enabled": true,
                  "ReadOnly": false
                },
                {
                  "$type": "Models.Memo, Models",
                  "Text": "Using soybean data from Flenet et al 1996 to establish trend, with data from Tesfaye et al 2006 for absolute values (close to 0.8 at 40cm RS). These high values also agreed with Thomas and Fukai 1995 (their measurements were at noon therefore they need to be increased for absolute light interception?). ICRISAT provided Ext coefficients at standard row spacings",
                  "Name": "Memo",
                  "Children": [],
                  "IncludeInDocumentation": true,
                  "Enabled": true,
                  "ReadOnly": false
                },
                {
                  "$type": "Models.Functions.VariableReference, Models",
                  "VariableName": "[Chickpea].SowingData.RowSpacing",
                  "Name": "XValue",
                  "Children": [],
                  "IncludeInDocumentation": true,
                  "Enabled": true,
                  "ReadOnly": false
                }
              ],
              "IncludeInDocumentation": true,
              "Enabled": true,
              "ReadOnly": false
            },
            {
              "$type": "Models.Functions.SupplyFunctions.RUEModel, Models",
              "Name": "Photosynthesis",
              "Children": [
                {
                  "$type": "Models.Memo, Models",
                  "Text": "There is no specific TE parameter in NextGen. TE is an emergent property calculated separately from water use and biomass production\n\r\n\n",
                  "Name": "memo",
                  "Children": [],
                  "IncludeInDocumentation": true,
                  "Enabled": true,
                  "ReadOnly": false
                },
                {
                  "$type": "Models.Functions.Constant, Models",
                  "FixedValue": 1.25,
                  "Units": null,
                  "Name": "RUE",
                  "Children": [],
                  "IncludeInDocumentation": true,
                  "Enabled": true,
                  "ReadOnly": false
                },
                {
                  "$type": "Models.Functions.WeightedTemperatureFunction, Models",
                  "MaximumTemperatureWeighting": 0.75,
                  "Name": "FT",
                  "Children": [
                    {
                      "$type": "Models.Functions.XYPairs, Models",
                      "X": [
                        0.0,
                        15.0,
                        30.0,
                        40.0
                      ],
                      "Y": [
                        0.0,
                        1.0,
                        1.0,
                        0.0
                      ],
                      "Name": "XYPairs",
                      "Children": [],
                      "IncludeInDocumentation": true,
                      "Enabled": true,
                      "ReadOnly": false
                    }
                  ],
                  "IncludeInDocumentation": true,
                  "Enabled": true,
                  "ReadOnly": false
                },
                {
                  "$type": "Models.Functions.Constant, Models",
                  "FixedValue": 1.0,
                  "Units": null,
                  "Name": "FVPD",
                  "Children": [],
                  "IncludeInDocumentation": true,
                  "Enabled": true,
                  "ReadOnly": false
                },
                {
                  "$type": "Models.Functions.LinearInterpolationFunction, Models",
                  "Name": "FN",
                  "Children": [
                    {
                      "$type": "Models.Functions.XYPairs, Models",
                      "X": [
                        0.0,
                        1.0,
                        1.5
                      ],
                      "Y": [
                        0.0,
                        1.0,
                        1.0
                      ],
                      "Name": "XYPairs",
                      "Children": [],
                      "IncludeInDocumentation": true,
                      "Enabled": true,
                      "ReadOnly": false
                    },
                    {
                      "$type": "Models.Functions.VariableReference, Models",
                      "VariableName": "[Leaf].Fn",
                      "Name": "XValue",
                      "Children": [],
                      "IncludeInDocumentation": true,
                      "Enabled": true,
                      "ReadOnly": false
                    }
                  ],
                  "IncludeInDocumentation": true,
                  "Enabled": true,
                  "ReadOnly": false
                },
                {
                  "$type": "Models.Functions.LinearInterpolationFunction, Models",
                  "Name": "FW",
                  "Children": [
                    {
                      "$type": "Models.Functions.XYPairs, Models",
                      "X": [
                        0.0,
                        1.0,
                        1.5
                      ],
                      "Y": [
                        0.0,
                        1.0,
                        1.0
                      ],
                      "Name": "XYPairs",
                      "Children": [],
                      "IncludeInDocumentation": true,
                      "Enabled": true,
                      "ReadOnly": false
                    },
                    {
                      "$type": "Models.Functions.VariableReference, Models",
                      "VariableName": "[Leaf].Fw",
                      "Name": "XValue",
                      "Children": [],
                      "IncludeInDocumentation": true,
                      "Enabled": true,
                      "ReadOnly": false
                    }
                  ],
                  "IncludeInDocumentation": true,
                  "Enabled": true,
                  "ReadOnly": false
                },
                {
                  "$type": "Models.Functions.SupplyFunctions.RUECO2Function, Models",
                  "PhotosyntheticPathway": "C3",
                  "Name": "FCO2",
                  "Children": [],
                  "IncludeInDocumentation": true,
                  "Enabled": true,
                  "ReadOnly": false
                },
                {
                  "$type": "Models.Memo, Models",
                  "Text": "\r\nAyaz eta 2004 presented a RUE of 1.6 g/MJ PAR during non-limiting temperature conditions for field pea.  Halving this to make it total radiation gives 0.8 g/MJ and adding 20% to account for root and  nodule production and N fixiation costs gives 1.0 g/MJ\n\nHowever Sincalir had data that presented RUE of 2.0 hence by the same calcs we have advanced RUE to 1.2\r\n",
                  "Name": "Memo",
                  "Children": [],
                  "IncludeInDocumentation": true,
                  "Enabled": true,
                  "ReadOnly": false
                },
                {
                  "$type": "Models.Functions.VariableReference, Models",
                  "VariableName": "[Leaf].RadiationIntercepted",
                  "Name": "RadnInt",
                  "Children": [],
                  "IncludeInDocumentation": true,
                  "Enabled": true,
                  "ReadOnly": false
                }
              ],
              "IncludeInDocumentation": true,
              "Enabled": true,
              "ReadOnly": false
            },
            {
              "$type": "Models.Functions.PhaseLookup, Models",
              "Name": "FrostFraction",
              "Children": [
                {
                  "$type": "Models.Memo, Models",
                  "Text": "\r\nAlso includes high T and water stress effect end of season",
                  "Name": "Memo",
                  "Children": [],
                  "IncludeInDocumentation": true,
                  "Enabled": true,
                  "ReadOnly": false
                },
                {
                  "$type": "Models.Functions.PhaseLookupValue, Models",
                  "Start": "Germination",
                  "End": "Emergence",
                  "Name": "PreEmergence",
                  "Children": [
                    {
                      "$type": "Models.Functions.Constant, Models",
                      "FixedValue": 1.0,
                      "Units": null,
                      "Name": "NA",
                      "Children": [],
                      "IncludeInDocumentation": true,
                      "Enabled": true,
                      "ReadOnly": false
                    }
                  ],
                  "IncludeInDocumentation": true,
                  "Enabled": true,
                  "ReadOnly": false
                },
                {
                  "$type": "Models.Functions.PhaseLookupValue, Models",
                  "Start": "Emergence",
                  "End": "StartFlowering",
                  "Name": "Vegetative_to_Flowering",
                  "Children": [
                    {
                      "$type": "Models.Functions.Constant, Models",
                      "FixedValue": 0.0,
                      "Units": null,
                      "Name": "FrostFraction",
                      "Children": [],
                      "IncludeInDocumentation": true,
                      "Enabled": true,
                      "ReadOnly": false
                    }
                  ],
                  "IncludeInDocumentation": true,
                  "Enabled": true,
                  "ReadOnly": false
                },
                {
                  "$type": "Models.Functions.PhaseLookupValue, Models",
                  "Start": "StartFlowering",
                  "End": "EndPodInitiation",
                  "Name": "Flowering",
                  "Children": [
                    {
                      "$type": "Models.Functions.Constant, Models",
                      "FixedValue": 0.0,
                      "Units": null,
                      "Name": "FrostFraction",
                      "Children": [],
                      "IncludeInDocumentation": true,
                      "Enabled": true,
                      "ReadOnly": false
                    }
                  ],
                  "IncludeInDocumentation": true,
                  "Enabled": true,
                  "ReadOnly": false
                },
                {
                  "$type": "Models.Functions.PhaseLookupValue, Models",
                  "Start": "EndPodInitiation",
                  "End": "MidGrainFilling",
                  "Name": "EarlyGrainfilling",
                  "Children": [
                    {
                      "$type": "Models.Functions.Constant, Models",
                      "FixedValue": 0.0,
                      "Units": null,
                      "Name": "FrostFraction",
                      "Children": [],
                      "IncludeInDocumentation": true,
                      "Enabled": true,
                      "ReadOnly": false
                    }
                  ],
                  "IncludeInDocumentation": true,
                  "Enabled": true,
                  "ReadOnly": false
                },
                {
                  "$type": "Models.Functions.PhaseLookupValue, Models",
                  "Start": "MidGrainFilling",
                  "End": "LateGrainFilling",
                  "Name": "MidGrainfilling",
                  "Children": [
                    {
                      "$type": "Models.Functions.Constant, Models",
                      "FixedValue": 0.0,
                      "Units": null,
                      "Name": "FrostFraction",
                      "Children": [],
                      "IncludeInDocumentation": true,
                      "Enabled": true,
                      "ReadOnly": false
                    }
                  ],
                  "IncludeInDocumentation": true,
                  "Enabled": true,
                  "ReadOnly": false
                },
                {
                  "$type": "Models.Functions.PhaseLookupValue, Models",
                  "Start": "LateGrainFilling",
                  "End": "EndGrainFill",
                  "Name": "LateGrainfilling",
                  "Children": [
                    {
                      "$type": "Models.Functions.MaximumFunction, Models",
                      "Name": "MaximumFunction",
                      "Children": [
                        {
                          "$type": "Models.Functions.Constant, Models",
                          "FixedValue": 0.0,
                          "Units": null,
                          "Name": "FrostFraction",
                          "Children": [],
                          "IncludeInDocumentation": true,
                          "Enabled": true,
                          "ReadOnly": false
                        },
                        {
                          "$type": "Models.Functions.LinearInterpolationFunction, Models",
                          "Name": "HighTemp",
                          "Children": [
                            {
                              "$type": "Models.Functions.XYPairs, Models",
                              "X": [
                                0.0,
                                35.0,
                                40.0
                              ],
                              "Y": [
                                0.0,
                                0.0,
                                1.0
                              ],
                              "Name": "XYPairs",
                              "Children": [],
                              "IncludeInDocumentation": true,
                              "Enabled": true,
                              "ReadOnly": false
                            },
                            {
                              "$type": "Models.Functions.VariableReference, Models",
                              "VariableName": "[Weather].MaxT",
                              "Name": "XValue",
                              "Children": [],
                              "IncludeInDocumentation": true,
                              "Enabled": true,
                              "ReadOnly": false
                            }
                          ],
                          "IncludeInDocumentation": true,
                          "Enabled": true,
                          "ReadOnly": false
                        },
                        {
                          "$type": "Models.Functions.LinearInterpolationFunction, Models",
                          "Name": "WaterStress",
                          "Children": [
                            {
                              "$type": "Models.Functions.XYPairs, Models",
                              "X": [
                                0.0,
                                0.1,
                                0.2,
                                0.3,
                                0.5,
                                0.8,
                                1.0
                              ],
                              "Y": [
                                0.2,
                                0.0,
                                0.0,
                                0.0,
                                0.0,
                                0.0,
                                0.0
                              ],
                              "Name": "XYPairs",
                              "Children": [],
                              "IncludeInDocumentation": true,
                              "Enabled": true,
                              "ReadOnly": false
                            },
                            {
                              "$type": "Models.Functions.VariableReference, Models",
                              "VariableName": "[leaf].Fw",
                              "Name": "XValue",
                              "Children": [],
                              "IncludeInDocumentation": true,
                              "Enabled": true,
                              "ReadOnly": false
                            }
                          ],
                          "IncludeInDocumentation": true,
                          "Enabled": true,
                          "ReadOnly": false
                        }
                      ],
                      "IncludeInDocumentation": true,
                      "Enabled": true,
                      "ReadOnly": false
                    }
                  ],
                  "IncludeInDocumentation": true,
                  "Enabled": true,
                  "ReadOnly": false
                }
              ],
              "IncludeInDocumentation": true,
              "Enabled": true,
              "ReadOnly": false
            },
            {
              "$type": "Models.Functions.MinimumFunction, Models",
              "Name": "FRGRFunction",
              "Children": [
                {
                  "$type": "Models.Functions.VariableReference, Models",
                  "VariableName": "[Leaf].Photosynthesis.FT",
                  "Name": "RUE_FT",
                  "Children": [],
                  "IncludeInDocumentation": true,
                  "Enabled": true,
                  "ReadOnly": false
                },
                {
                  "$type": "Models.Functions.MinimumFunction, Models",
                  "Name": "Others",
                  "Children": [
                    {
                      "$type": "Models.Functions.VariableReference, Models",
                      "VariableName": "[Leaf].Photosynthesis.FN",
                      "Name": "RUE_FN",
                      "Children": [],
                      "IncludeInDocumentation": true,
                      "Enabled": true,
                      "ReadOnly": false
                    },
                    {
                      "$type": "Models.Functions.VariableReference, Models",
                      "VariableName": "[Leaf].Photosynthesis.FVPD",
                      "Name": "RUE_FVPD",
                      "Children": [],
                      "IncludeInDocumentation": true,
                      "Enabled": true,
                      "ReadOnly": false
                    }
                  ],
                  "IncludeInDocumentation": true,
                  "Enabled": true,
                  "ReadOnly": false
                }
              ],
              "IncludeInDocumentation": true,
              "Enabled": true,
              "ReadOnly": false
            },
            {
              "$type": "Models.PMF.Library.BiomassRemoval, Models",
              "Name": "BiomassRemovalDefaults",
              "Children": [],
              "IncludeInDocumentation": true,
              "Enabled": true,
              "ReadOnly": false,
              "HarvestFractionLiveToRemove": 0.0,
              "HarvestFractionDeadToRemove": 0.0,
              "HarvestFractionLiveToResidue": 0.3,
              "HarvestFractionDeadToResidue": 0.0
            },
            {
              "$type": "Models.Functions.Constant, Models",
              "FixedValue": 1.0,
              "Units": null,
              "Name": "DMConversionEfficiency",
              "Children": [
                {
                  "$type": "Models.Memo, Models",
                  "Text": "\r\n",
                  "Name": "Memo",
                  "Children": [],
                  "IncludeInDocumentation": true,
                  "Enabled": true,
                  "ReadOnly": false
                }
              ],
              "IncludeInDocumentation": true,
              "Enabled": true,
              "ReadOnly": false
            },
            {
              "$type": "Models.Functions.Constant, Models",
              "FixedValue": 0.0,
              "Units": null,
              "Name": "RemobilisationCost",
              "Children": [],
              "IncludeInDocumentation": true,
              "Enabled": true,
              "ReadOnly": false
            },
            {
              "$type": "Models.Functions.Constant, Models",
              "FixedValue": 0.4,
              "Units": null,
              "Name": "CarbonConcentration",
              "Children": [],
              "IncludeInDocumentation": true,
              "Enabled": true,
              "ReadOnly": false
            },
            {
              "$type": "Models.Functions.Constant, Models",
              "FixedValue": 0.0,
              "Units": null,
              "Name": "WidthFunction",
              "Children": [],
              "IncludeInDocumentation": true,
              "Enabled": true,
              "ReadOnly": false
            },
            {
              "$type": "Models.Functions.VariableReference, Models",
              "VariableName": "[Leaf].Height",
              "Name": "DepthFunction",
              "Children": [],
              "IncludeInDocumentation": true,
              "Enabled": true,
              "ReadOnly": false
            },
            {
              "$type": "Models.Functions.SupplyFunctions.StomatalConductanceCO2Modifier, Models",
              "Name": "StomatalConductanceCO2Modifier",
              "Children": [
                {
                  "$type": "Models.Functions.VariableReference, Models",
                  "VariableName": "[Leaf].Photosynthesis.FCO2",
                  "Name": "PhotosynthesisCO2Modifier",
                  "Children": [],
                  "IncludeInDocumentation": true,
                  "Enabled": true,
                  "ReadOnly": false
                }
              ],
              "IncludeInDocumentation": true,
              "Enabled": true,
              "ReadOnly": false
            },
            {
              "$type": "Models.Functions.VariableReference, Models",
              "VariableName": "[Leaf].LeafCohortParameters.StructuralFraction",
              "Name": "StructuralFraction",
              "Children": [],
              "IncludeInDocumentation": true,
              "Enabled": true,
              "ReadOnly": false
            },
            {
              "$type": "Models.PMF.NutrientPoolFunctions, Models",
              "Name": "DMDemandPriorityFactors",
              "Children": [
                {
                  "$type": "Models.Functions.Constant, Models",
                  "Name": "Structural",
                  "FixedValue": "1"
                },
                {
                  "$type": "Models.Functions.Constant, Models",
                  "Name": "Metabolic",
                  "FixedValue": "1"
                },
                {
                  "$type": "Models.Functions.Constant, Models",
                  "Name": "Storage",
                  "FixedValue": "1"
                }
              ]
            },
            {
              "$type": "Models.PMF.NutrientPoolFunctions, Models",
              "Name": "NDemandPriorityFactors",
              "Children": [
                {
                  "$type": "Models.Functions.Constant, Models",
                  "Name": "Structural",
                  "FixedValue": "1"
                },
                {
                  "$type": "Models.Functions.Constant, Models",
                  "Name": "Metabolic",
                  "FixedValue": "1"
                },
                {
                  "$type": "Models.Functions.Constant, Models",
                  "Name": "Storage",
                  "FixedValue": "1"
                }
              ]
            }
          ],
          "IncludeInDocumentation": true,
          "Enabled": true,
          "ReadOnly": false
        },
        {
          "$type": "Models.PMF.Organs.GenericOrgan, Models",
          "StartLive": null,
          "DMSupply": null,
          "NSupply": null,
          "DMDemand": null,
          "DMDemandPriorityFactor": null,
          "NDemand": null,
          "potentialDMAllocation": null,
          "IsAboveGround": true,
          "Name": "Stem",
          "Children": [
            {
              "$type": "Models.Functions.Constant, Models",
              "FixedValue": 1.0,
              "Units": null,
              "Name": "NReallocationFactor",
              "Children": [
                {
                  "$type": "Models.Memo, Models",
                  "Text": "\r\nRate (fraction per day) at which N can be reallocated e.g. SPECIFICALLY from sensecing stem",
                  "Name": "Memo",
                  "Children": [],
                  "IncludeInDocumentation": true,
                  "Enabled": true,
                  "ReadOnly": false
                }
              ],
              "IncludeInDocumentation": true,
              "Enabled": true,
              "ReadOnly": false
            },
            {
              "$type": "Models.Functions.Constant, Models",
              "FixedValue": 0.5,
              "Units": null,
              "Name": "NRetranslocationFactor",
              "Children": [
                {
                  "$type": "Models.Memo, Models",
                  "Text": "fraction per day of stored stem reserves that can be used elsewhere - from live leaves, not seneseced",
                  "Name": "Memo",
                  "Children": [],
                  "IncludeInDocumentation": true,
                  "Enabled": true,
                  "ReadOnly": false
                }
              ],
              "IncludeInDocumentation": true,
              "Enabled": true,
              "ReadOnly": false
            },
            {
              "$type": "Models.Functions.Constant, Models",
              "FixedValue": 1.0,
              "Units": null,
              "Name": "DMReallocationFactor",
              "Children": [
                {
                  "$type": "Models.Memo, Models",
                  "Text": "How quickly will it reallocate somwhere else (0.1) = 10% per day FROM SENESCED STEM",
                  "Name": "Memo",
                  "Children": [],
                  "IncludeInDocumentation": true,
                  "Enabled": true,
                  "ReadOnly": false
                }
              ],
              "IncludeInDocumentation": true,
              "Enabled": true,
              "ReadOnly": false
            },
            {
              "$type": "Models.Functions.Constant, Models",
              "FixedValue": 0.5,
              "Units": null,
              "Name": "DMRetranslocationFactor",
              "Children": [
                {
                  "$type": "Models.Memo, Models",
                  "Text": "How quickly will it retranslocate somwhere else from LIVE stem (0.1) = 10% per day",
                  "Name": "Memo",
                  "Children": [],
                  "IncludeInDocumentation": true,
                  "Enabled": true,
                  "ReadOnly": false
                }
              ],
              "IncludeInDocumentation": true,
              "Enabled": true,
              "ReadOnly": false
            },
            {
              "$type": "Models.Functions.Constant, Models",
              "FixedValue": 0.02,
              "Units": null,
              "Name": "MaximumNConc",
              "Children": [],
              "IncludeInDocumentation": true,
              "Enabled": true,
              "ReadOnly": false
            },
            {
              "$type": "Models.Functions.Constant, Models",
              "FixedValue": 0.007,
              "Units": null,
              "Name": "MinimumNConc",
              "Children": [],
              "IncludeInDocumentation": true,
              "Enabled": true,
              "ReadOnly": false
            },
            {
              "$type": "Models.Functions.PhaseLookupValue, Models",
              "Start": "Emergence",
              "End": "EndGrainFill",
              "Name": "NitrogenDemandSwitch",
              "Children": [
                {
                  "$type": "Models.Functions.Constant, Models",
                  "FixedValue": 1.0,
                  "Units": null,
                  "Name": "Constant",
                  "Children": [],
                  "IncludeInDocumentation": true,
                  "Enabled": true,
                  "ReadOnly": false
                }
              ],
              "IncludeInDocumentation": true,
              "Enabled": true,
              "ReadOnly": false
            },
            {
              "$type": "Models.PMF.Library.BiomassRemoval, Models",
              "Name": "BiomassRemovalDefaults",
              "Children": [],
              "IncludeInDocumentation": true,
              "Enabled": true,
              "ReadOnly": false,
              "HarvestFractionLiveToRemove": 0.5,
              "HarvestFractionDeadToRemove": 0.0,
              "HarvestFractionLiveToResidue": 0.1,
              "HarvestFractionDeadToResidue": 0.0
            },
            {
              "$type": "Models.Functions.Constant, Models",
              "FixedValue": 0.0,
              "Units": "/d",
              "Name": "DetachmentRateFunction",
              "Children": [],
              "IncludeInDocumentation": true,
              "Enabled": true,
              "ReadOnly": false
            },
            {
              "$type": "Models.Functions.Constant, Models",
              "FixedValue": 0.0,
              "Units": "0-1",
              "Name": "MaintenanceRespirationFunction",
              "Children": [],
              "IncludeInDocumentation": true,
              "Enabled": true,
              "ReadOnly": false
            },
            {
              "$type": "Models.Functions.Constant, Models",
              "FixedValue": 1.0,
              "Units": "0-1",
              "Name": "DMConversionEfficiency",
              "Children": [],
              "IncludeInDocumentation": true,
              "Enabled": true,
              "ReadOnly": false
            },
            {
              "$type": "Models.Functions.VariableReference, Models",
              "VariableName": "[Stem].MinimumNConc",
              "Name": "CriticalNConc",
              "Children": [],
              "IncludeInDocumentation": true,
              "Enabled": true,
              "ReadOnly": false
            },
            {
              "$type": "Models.Functions.Constant, Models",
              "FixedValue": 0.0,
              "Units": null,
              "Name": "RemobilisationCost",
              "Children": [
                {
                  "$type": "Models.Functions.Constant, Models",
                  "FixedValue": 1.0,
                  "Units": "0-1",
                  "Name": "DMConversionEfficiency",
                  "Children": [],
                  "IncludeInDocumentation": true,
                  "Enabled": true,
                  "ReadOnly": false
                }
              ],
              "IncludeInDocumentation": true,
              "Enabled": true,
              "ReadOnly": false
            },
            {
              "$type": "Models.Functions.Constant, Models",
              "FixedValue": 0.4,
              "Units": null,
              "Name": "CarbonConcentration",
              "Children": [],
              "IncludeInDocumentation": true,
              "Enabled": true,
              "ReadOnly": false
            },
            {
              "$type": "Models.PMF.NutrientDemandFunctions, Models",
              "Name": "NDemands",
              "Children": [
                {
                  "$type": "Models.Functions.MultiplyFunction, Models",
                  "Name": "Structural",
                  "Children": [
                    {
                      "$type": "Models.Functions.VariableReference, Models",
                      "VariableName": "[Stem].minimumNconc",
                      "Name": "MinNconc",
                      "Children": [],
                      "IncludeInDocumentation": true,
                      "Enabled": true,
                      "ReadOnly": false
                    },
                    {
                      "$type": "Models.Functions.VariableReference, Models",
                      "VariableName": "[Stem].potentialDMAllocation.Structural",
                      "Name": "PotentialDMAllocation",
                      "Children": [],
                      "IncludeInDocumentation": true,
                      "Enabled": true,
                      "ReadOnly": false
                    }
                  ],
                  "IncludeInDocumentation": true,
                  "Enabled": true,
                  "ReadOnly": false
                },
                {
                  "$type": "Models.Functions.MultiplyFunction, Models",
                  "Name": "Metabolic",
                  "Children": [
                    {
                      "$type": "Models.Functions.SubtractFunction, Models",
                      "Name": "MetabolicNconc",
                      "Children": [
                        {
                          "$type": "Models.Functions.VariableReference, Models",
                          "VariableName": "[Stem].criticalNConc",
                          "Name": "CritNconc",
                          "Children": [],
                          "IncludeInDocumentation": true,
                          "Enabled": true,
                          "ReadOnly": false
                        },
                        {
                          "$type": "Models.Functions.VariableReference, Models",
                          "VariableName": "[Stem].minimumNconc",
                          "Name": "MinNconc",
                          "Children": [],
                          "IncludeInDocumentation": true,
                          "Enabled": true,
                          "ReadOnly": false
                        }
                      ],
                      "IncludeInDocumentation": true,
                      "Enabled": true,
                      "ReadOnly": false
                    },
                    {
                      "$type": "Models.Functions.VariableReference, Models",
                      "VariableName": "[Stem].potentialDMAllocation.Structural",
                      "Name": "PotentialDMAllocation",
                      "Children": [],
                      "IncludeInDocumentation": true,
                      "Enabled": true,
                      "ReadOnly": false
                    }
                  ],
                  "IncludeInDocumentation": true,
                  "Enabled": true,
                  "ReadOnly": false
                },
                {
                  "$type": "Models.Functions.DemandFunctions.StorageNDemandFunction, Models",
                  "Name": "Storage",
                  "Children": [
                    {
                      "$type": "Models.Functions.VariableReference, Models",
                      "VariableName": "[Stem].nitrogenDemandSwitch",
                      "Name": "NitrogenDemandSwitch",
                      "Children": [],
                      "IncludeInDocumentation": true,
                      "Enabled": true,
                      "ReadOnly": false
                    },
                    {
                      "$type": "Models.Functions.VariableReference, Models",
                      "VariableName": "[Stem].maximumNconc",
                      "Name": "MaxNconc",
                      "Children": [],
                      "IncludeInDocumentation": true,
                      "Enabled": true,
                      "ReadOnly": false
                    }
                  ],
                  "IncludeInDocumentation": true,
                  "Enabled": true,
                  "ReadOnly": false
                },
                {
                  "$type": "Models.Functions.Constant, Models",
                  "Name": "QStructuralPriority",
                  "FixedValue": "1"
                },
                {
                  "$type": "Models.Functions.Constant, Models",
                  "Name": "QMetabolicPriority",
                  "FixedValue": "1"
                },
                {
                  "$type": "Models.Functions.Constant, Models",
                  "Name": "QStoragePriority",
                  "FixedValue": "1"
                }
              ],
              "IncludeInDocumentation": true,
              "Enabled": true,
              "ReadOnly": false
            },
            {
              "$type": "Models.PMF.RetranslocateNonStructural, Models",
              "Name": "RetranslocateNitrogen",
              "Children": [],
              "IncludeInDocumentation": true,
              "Enabled": true,
              "ReadOnly": false
            },
            {
              "$type": "Models.PMF.NutrientDemandFunctions, Models",
              "Name": "DMDemands",
              "Children": [
                {
                  "$type": "Models.Functions.MultiplyFunction, Models",
                  "Name": "Structural",
                  "Children": [
                    {
                      "$type": "Models.Functions.PhaseLookup, Models",
                      "Name": "Fraction",
                      "Children": [
                        {
                          "$type": "Models.Memo, Models",
                          "Text": "",
                          "Name": "memo",
                          "Children": [],
                          "IncludeInDocumentation": true,
                          "Enabled": true,
                          "ReadOnly": false
                        },
                        {
                          "$type": "Models.Functions.PhaseLookupValue, Models",
                          "Start": "Emergence",
                          "End": "StartBudding",
                          "Name": "EarlyVegetative",
                          "Children": [
                            {
                              "$type": "Models.Functions.Constant, Models",
                              "FixedValue": 0.5,
                              "Units": null,
                              "Name": "Fraction",
                              "Children": [],
                              "IncludeInDocumentation": true,
                              "Enabled": true,
                              "ReadOnly": false
                            }
                          ],
                          "IncludeInDocumentation": true,
                          "Enabled": true,
                          "ReadOnly": false
                        },
                        {
                          "$type": "Models.Functions.PhaseLookupValue, Models",
                          "Start": "StartBudding",
                          "End": "StartFlowering",
                          "Name": "FloralInitiation",
                          "Children": [
                            {
                              "$type": "Models.Functions.Constant, Models",
                              "FixedValue": 0.5,
                              "Units": null,
                              "Name": "Fraction",
                              "Children": [],
                              "IncludeInDocumentation": true,
                              "Enabled": true,
                              "ReadOnly": false
                            }
                          ],
                          "IncludeInDocumentation": true,
                          "Enabled": true,
                          "ReadOnly": false
                        },
                        {
                          "$type": "Models.Functions.PhaseLookupValue, Models",
                          "Start": "StartFlowering",
                          "End": "EndPodInitiation",
                          "Name": "Flowering",
                          "Children": [
                            {
                              "$type": "Models.Functions.Constant, Models",
                              "FixedValue": 0.3,
                              "Units": null,
                              "Name": "Fraction",
                              "Children": [],
                              "IncludeInDocumentation": true,
                              "Enabled": true,
                              "ReadOnly": false
                            }
                          ],
                          "IncludeInDocumentation": true,
                          "Enabled": true,
                          "ReadOnly": false
                        },
                        {
                          "$type": "Models.Functions.PhaseLookupValue, Models",
                          "Start": "EndPodInitiation",
                          "End": "MidGrainFilling",
                          "Name": "EarlyGrainfilling",
                          "Children": [
                            {
                              "$type": "Models.Functions.Constant, Models",
                              "FixedValue": 0.2,
                              "Units": null,
                              "Name": "Fraction",
                              "Children": [],
                              "IncludeInDocumentation": true,
                              "Enabled": true,
                              "ReadOnly": false
                            }
                          ],
                          "IncludeInDocumentation": true,
                          "Enabled": true,
                          "ReadOnly": false
                        },
                        {
                          "$type": "Models.Functions.PhaseLookupValue, Models",
                          "Start": "MidGrainFilling",
                          "End": "LateGrainFilling",
                          "Name": "MidGrainfilling",
                          "Children": [
                            {
                              "$type": "Models.Functions.Constant, Models",
                              "FixedValue": 0.1,
                              "Units": null,
                              "Name": "Fraction",
                              "Children": [],
                              "IncludeInDocumentation": true,
                              "Enabled": true,
                              "ReadOnly": false
                            }
                          ],
                          "IncludeInDocumentation": true,
                          "Enabled": true,
                          "ReadOnly": false
                        },
                        {
                          "$type": "Models.Functions.PhaseLookupValue, Models",
                          "Start": "LateGrainFilling",
                          "End": "EndGrainFill",
                          "Name": "LateGrainfilling",
                          "Children": [
                            {
                              "$type": "Models.Functions.Constant, Models",
                              "FixedValue": 0.0,
                              "Units": null,
                              "Name": "Fraction",
                              "Children": [],
                              "IncludeInDocumentation": true,
                              "Enabled": true,
                              "ReadOnly": false
                            }
                          ],
                          "IncludeInDocumentation": true,
                          "Enabled": true,
                          "ReadOnly": false
                        }
                      ],
                      "IncludeInDocumentation": true,
                      "Enabled": true,
                      "ReadOnly": false
                    },
                    {
                      "$type": "Models.Functions.VariableReference, Models",
                      "VariableName": "[Stem].PotentialGrowth",
                      "Name": "DMDemand",
                      "Children": [],
                      "IncludeInDocumentation": true,
                      "Enabled": true,
                      "ReadOnly": false
                    }
                  ],
                  "IncludeInDocumentation": true,
                  "Enabled": true,
                  "ReadOnly": false
                },
                {
                  "$type": "Models.Functions.Constant, Models",
                  "FixedValue": 0.0,
                  "Units": null,
                  "Name": "Metabolic",
                  "Children": [],
                  "IncludeInDocumentation": true,
                  "Enabled": true,
                  "ReadOnly": false
                },
                {
                  "$type": "Models.Functions.MultiplyFunction, Models",
                  "Name": "Storage",
                  "Children": [
                    {
                      "$type": "Models.Functions.VariableReference, Models",
                      "VariableName": "[Stem].PotentialGrowth",
                      "Name": "DMDemand",
                      "Children": [],
                      "IncludeInDocumentation": true,
                      "Enabled": true,
                      "ReadOnly": false
                    },
                    {
                      "$type": "Models.Functions.SubtractFunction, Models",
                      "Name": "StorageFraction",
                      "Children": [
                        {
                          "$type": "Models.Functions.Constant, Models",
                          "FixedValue": 1.0,
                          "Units": null,
                          "Name": "One",
                          "Children": [],
                          "IncludeInDocumentation": true,
                          "Enabled": true,
                          "ReadOnly": false
                        },
                        {
                          "$type": "Models.Functions.VariableReference, Models",
                          "VariableName": "[Stem].DMDemands.Structural.Fraction",
                          "Name": "StructuralFraction",
                          "Children": [],
                          "IncludeInDocumentation": true,
                          "Enabled": true,
                          "ReadOnly": false
                        }
                      ],
                      "IncludeInDocumentation": true,
                      "Enabled": true,
                      "ReadOnly": false
                    }
                  ],
                  "IncludeInDocumentation": true,
                  "Enabled": true,
                  "ReadOnly": false
                },
                {
                  "$type": "Models.Functions.Constant, Models",
                  "FixedValue": 1.0,
                  "Units": null,
                  "Name": "QStructuralPriority",
                  "Children": [],
                  "IncludeInDocumentation": true,
                  "Enabled": true,
                  "ReadOnly": false
                },
                {
                  "$type": "Models.Functions.Constant, Models",
                  "FixedValue": 1.0,
                  "Units": null,
                  "Name": "QMetabolicPriority",
                  "Children": [],
                  "IncludeInDocumentation": true,
                  "Enabled": true,
                  "ReadOnly": false
                },
                {
                  "$type": "Models.Functions.Constant, Models",
                  "FixedValue": 1.0,
                  "Units": null,
                  "Name": "QStoragePriority",
                  "Children": [],
                  "IncludeInDocumentation": true,
                  "Enabled": true,
                  "ReadOnly": false
                }
              ],
              "IncludeInDocumentation": true,
              "Enabled": true,
              "ReadOnly": false
            },
            {
              "$type": "Models.Functions.DemandFunctions.PartitionFractionDemandFunction, Models",
              "Name": "PotentialGrowth",
              "Children": [
                {
                  "$type": "Models.Functions.PhaseLookup, Models",
                  "Name": "PartitionFraction",
                  "Children": [
                    {
                      "$type": "Models.Memo, Models",
                      "Text": "",
                      "Name": "memo",
                      "Children": [],
                      "IncludeInDocumentation": true,
                      "Enabled": true,
                      "ReadOnly": false
                    },
                    {
                      "$type": "Models.Functions.PhaseLookupValue, Models",
                      "Start": "Emergence",
                      "End": "StartBudding",
                      "Name": "EarlyVegetative",
                      "Children": [
                        {
                          "$type": "Models.Functions.Constant, Models",
                          "FixedValue": 0.9,
                          "Units": null,
                          "Name": "Fraction",
                          "Children": [],
                          "IncludeInDocumentation": true,
                          "Enabled": true,
                          "ReadOnly": false
                        }
                      ],
                      "IncludeInDocumentation": true,
                      "Enabled": true,
                      "ReadOnly": false
                    },
                    {
                      "$type": "Models.Functions.PhaseLookupValue, Models",
                      "Start": "StartBudding",
                      "End": "StartFlowering",
                      "Name": "FloralInitiation",
                      "Children": [
                        {
                          "$type": "Models.Functions.Constant, Models",
                          "FixedValue": 0.9,
                          "Units": null,
                          "Name": "Fraction",
                          "Children": [],
                          "IncludeInDocumentation": true,
                          "Enabled": true,
                          "ReadOnly": false
                        }
                      ],
                      "IncludeInDocumentation": true,
                      "Enabled": true,
                      "ReadOnly": false
                    },
                    {
                      "$type": "Models.Functions.PhaseLookupValue, Models",
                      "Start": "StartFlowering",
                      "End": "EndPodInitiation",
                      "Name": "Flowering",
                      "Children": [
                        {
                          "$type": "Models.Functions.Constant, Models",
                          "FixedValue": 0.9,
                          "Units": null,
                          "Name": "Fraction",
                          "Children": [],
                          "IncludeInDocumentation": true,
                          "Enabled": true,
                          "ReadOnly": false
                        }
                      ],
                      "IncludeInDocumentation": true,
                      "Enabled": true,
                      "ReadOnly": false
                    },
                    {
                      "$type": "Models.Functions.PhaseLookupValue, Models",
                      "Start": "EndPodInitiation",
                      "End": "MidGrainFilling",
                      "Name": "EarlyGrainfilling",
                      "Children": [
                        {
                          "$type": "Models.Functions.Constant, Models",
                          "FixedValue": 0.5,
                          "Units": null,
                          "Name": "Fraction",
                          "Children": [],
                          "IncludeInDocumentation": true,
                          "Enabled": true,
                          "ReadOnly": false
                        }
                      ],
                      "IncludeInDocumentation": true,
                      "Enabled": true,
                      "ReadOnly": false
                    },
                    {
                      "$type": "Models.Functions.PhaseLookupValue, Models",
                      "Start": "MidGrainFilling",
                      "End": "LateGrainFilling",
                      "Name": "MidGrainfilling",
                      "Children": [
                        {
                          "$type": "Models.Functions.Constant, Models",
                          "FixedValue": 0.3,
                          "Units": null,
                          "Name": "Fraction",
                          "Children": [],
                          "IncludeInDocumentation": true,
                          "Enabled": true,
                          "ReadOnly": false
                        }
                      ],
                      "IncludeInDocumentation": true,
                      "Enabled": true,
                      "ReadOnly": false
                    },
                    {
                      "$type": "Models.Functions.PhaseLookupValue, Models",
                      "Start": "LateGrainFilling",
                      "End": "EndGrainFill",
                      "Name": "LateGrainfilling",
                      "Children": [
                        {
                          "$type": "Models.Functions.Constant, Models",
                          "FixedValue": 0.0,
                          "Units": null,
                          "Name": "Fraction",
                          "Children": [],
                          "IncludeInDocumentation": true,
                          "Enabled": true,
                          "ReadOnly": false
                        }
                      ],
                      "IncludeInDocumentation": true,
                      "Enabled": true,
                      "ReadOnly": false
                    }
                  ],
                  "IncludeInDocumentation": true,
                  "Enabled": true,
                  "ReadOnly": false
                }
              ],
              "IncludeInDocumentation": true,
              "Enabled": true,
              "ReadOnly": false
            },
            {
              "$type": "Models.PMF.NutrientPoolFunctions, Models",
              "Name": "InitialWt",
              "Children": [
                {
                  "$type": "Models.Functions.Constant, Models",
                  "FixedValue": 0.0,
                  "Units": "g/m^2",
                  "Name": "Structural",
                  "Children": [],
                  "IncludeInDocumentation": true,
                  "Enabled": true,
                  "ReadOnly": false
                },
                {
                  "$type": "Models.Functions.Constant, Models",
                  "FixedValue": 0.0,
                  "Units": null,
                  "Name": "Metabolic",
                  "Children": [],
                  "IncludeInDocumentation": true,
                  "Enabled": true,
                  "ReadOnly": false
                },
                {
                  "$type": "Models.Functions.Constant, Models",
                  "FixedValue": 0.0,
                  "Units": null,
                  "Name": "Storage",
                  "Children": [],
                  "IncludeInDocumentation": true,
                  "Enabled": true,
                  "ReadOnly": false
                }
              ],
              "IncludeInDocumentation": true,
              "Enabled": true,
              "ReadOnly": false
            },
            {
              "$type": "Models.Functions.PhaseLookup, Models",
              "Name": "SenescenceRate",
              "Children": [
                {
                  "$type": "Models.Functions.PhaseLookupValue, Models",
                  "Start": "MidGrainFilling",
                  "End": "Maturity",
                  "Name": "PostCanopyPhase",
                  "Children": [
                    {
                      "$type": "Models.Functions.MinimumFunction, Models",
                      "Name": "Rate",
                      "Children": [
                        {
                          "$type": "Models.Functions.DivideFunction, Models",
                          "Name": "Fraction",
                          "Children": [
                            {
                              "$type": "Models.Functions.VariableReference, Models",
                              "VariableName": "[Phenology].ThermalTime",
                              "Name": "TT",
                              "Children": [],
                              "IncludeInDocumentation": true,
                              "Enabled": true,
                              "ReadOnly": false
                            },
                            {
                              "$type": "Models.Functions.SubtractFunction, Models",
                              "Name": "TTRemaining",
                              "Children": [
                                {
                                  "$type": "Models.Functions.ExpressionFunction, Models",
                                  "Expression": "[Phenology].MidGrainFilling.Target+[Phenology].LateGrainFilling.Target",
                                  "Name": "PostCanopyTT",
                                  "Children": [],
                                  "IncludeInDocumentation": true,
                                  "Enabled": true,
                                  "ReadOnly": false
                                },
                                {
                                  "$type": "Models.Functions.ExpressionFunction, Models",
                                  "Expression": "[Phenology].MidGrainFilling.ProgressThroughPhase+[Phenology].LateGrainFilling.ProgressThroughPhase",
                                  "Name": "PostCanopyTTComplete",
                                  "Children": [],
                                  "IncludeInDocumentation": true,
                                  "Enabled": true,
                                  "ReadOnly": false
                                }
                              ],
                              "IncludeInDocumentation": true,
                              "Enabled": true,
                              "ReadOnly": false
                            }
                          ],
                          "IncludeInDocumentation": true,
                          "Enabled": true,
                          "ReadOnly": false
                        },
                        {
                          "$type": "Models.Functions.Constant, Models",
                          "FixedValue": 1.0,
                          "Units": null,
                          "Name": "One",
                          "Children": [],
                          "IncludeInDocumentation": true,
                          "Enabled": true,
                          "ReadOnly": false
                        }
                      ],
                      "IncludeInDocumentation": true,
                      "Enabled": true,
                      "ReadOnly": false
                    }
                  ],
                  "IncludeInDocumentation": true,
                  "Enabled": true,
                  "ReadOnly": false
                }
              ],
              "IncludeInDocumentation": true,
              "Enabled": true,
              "ReadOnly": false
            },
            {
              "$type": "Models.Functions.Constant, Models",
              "FixedValue": 0.0,
              "Units": null,
              "Name": "Photosynthesis",
              "Children": [],
              "IncludeInDocumentation": true,
              "Enabled": true,
              "ReadOnly": false
            },
            {
              "$type": "Models.Functions.VariableReference, Models",
              "VariableName": "[Stem].MinimumNConc",
              "Name": "InitialNConcFunction",
              "Children": [],
              "IncludeInDocumentation": true,
              "Enabled": true,
              "ReadOnly": false
            }
          ],
          "IncludeInDocumentation": true,
          "Enabled": true,
          "ReadOnly": false
        },
        {
          "$type": "Models.PMF.Organs.Nodule, Models",
          "DMSupply": null,
          "NSupply": null,
          "DMDemand": null,
          "DMDemandPriorityFactor": null,
          "NDemand": null,
          "potentialDMAllocation": null,
          "Name": "Nodule",
          "Children": [
            {
              "$type": "Models.Functions.Constant, Models",
              "FixedValue": 0.0,
              "Units": null,
              "Name": "FixationMetabolicCost",
              "Children": [],
              "IncludeInDocumentation": true,
              "Enabled": true,
              "ReadOnly": false
            },
            {
              "$type": "Models.Functions.Constant, Models",
              "FixedValue": 0.02,
              "Units": null,
              "Name": "MaximumNConc",
              "Children": [],
              "IncludeInDocumentation": true,
              "Enabled": true,
              "ReadOnly": false
            },
            {
              "$type": "Models.Functions.Constant, Models",
              "FixedValue": 0.01,
              "Units": null,
              "Name": "MinimumNConc",
              "Children": [],
              "IncludeInDocumentation": true,
              "Enabled": true,
              "ReadOnly": false
            },
            {
              "$type": "Models.Functions.Constant, Models",
              "FixedValue": 0.0,
              "Units": null,
              "Name": "SenescenceRate",
              "Children": [],
              "IncludeInDocumentation": true,
              "Enabled": true,
              "ReadOnly": false
            },
            {
              "$type": "Models.Functions.Constant, Models",
              "FixedValue": 0.0,
              "Units": null,
              "Name": "NReallocationFactor",
              "Children": [],
              "IncludeInDocumentation": true,
              "Enabled": true,
              "ReadOnly": false
            },
            {
              "$type": "Models.Functions.PhaseLookupValue, Models",
              "Start": "Emergence",
              "End": "EndGrainFill",
              "Name": "NitrogenDemandSwitch",
              "Children": [
                {
                  "$type": "Models.Functions.Constant, Models",
                  "FixedValue": 1.0,
                  "Units": null,
                  "Name": "Constant",
                  "Children": [],
                  "IncludeInDocumentation": true,
                  "Enabled": true,
                  "ReadOnly": false
                }
              ],
              "IncludeInDocumentation": true,
              "Enabled": true,
              "ReadOnly": false
            },
            {
              "$type": "Models.PMF.Library.BiomassRemoval, Models",
              "Name": "BiomassRemovalDefaults",
              "Children": [],
              "IncludeInDocumentation": true,
              "Enabled": true,
              "ReadOnly": false,
              "HarvestFractionLiveToRemove": 0.0,
              "HarvestFractionDeadToRemove": 0.0,
              "HarvestFractionLiveToResidue": 0.0,
              "HarvestFractionDeadToResidue": 0.0
            },
            {
              "$type": "Models.Functions.Constant, Models",
              "FixedValue": 0.0,
              "Units": "g/m^2",
              "Name": "InitialWtFunction",
              "Children": [],
              "IncludeInDocumentation": true,
              "Enabled": true,
              "ReadOnly": false
            },
            {
              "$type": "Models.Functions.Constant, Models",
              "FixedValue": 0.0,
              "Units": "/d",
              "Name": "DetachmentRateFunction",
              "Children": [],
              "IncludeInDocumentation": true,
              "Enabled": true,
              "ReadOnly": false
            },
            {
              "$type": "Models.Functions.Constant, Models",
              "FixedValue": 10000.0,
              "Units": "g/m^2/d",
              "Name": "FixationRate",
              "Children": [],
              "IncludeInDocumentation": true,
              "Enabled": true,
              "ReadOnly": false
            },
            {
              "$type": "Models.Functions.Constant, Models",
              "FixedValue": 0.0,
              "Units": "0-1",
              "Name": "MaintenanceRespirationFunction",
              "Children": [],
              "IncludeInDocumentation": true,
              "Enabled": true,
              "ReadOnly": false
            },
            {
              "$type": "Models.Functions.Constant, Models",
              "FixedValue": 1.0,
              "Units": "0-1",
              "Name": "DMConversionEfficiency",
              "Children": [],
              "IncludeInDocumentation": true,
              "Enabled": true,
              "ReadOnly": false
            },
            {
              "$type": "Models.Functions.Constant, Models",
              "FixedValue": 0.0,
              "Units": null,
              "Name": "NRetranslocationFactor",
              "Children": [],
              "IncludeInDocumentation": true,
              "Enabled": true,
              "ReadOnly": false
            },
            {
              "$type": "Models.Functions.Constant, Models",
              "FixedValue": 0.0,
              "Units": null,
              "Name": "DMReallocationFactor",
              "Children": [],
              "IncludeInDocumentation": true,
              "Enabled": true,
              "ReadOnly": false
            },
            {
              "$type": "Models.Functions.Constant, Models",
              "FixedValue": 0.0,
              "Units": null,
              "Name": "DMRetranslocationFactor",
              "Children": [],
              "IncludeInDocumentation": true,
              "Enabled": true,
              "ReadOnly": false
            },
            {
              "$type": "Models.Functions.VariableReference, Models",
              "VariableName": "[Nodule].MinimumNConc",
              "Name": "CriticalNConc",
              "Children": [],
              "IncludeInDocumentation": true,
              "Enabled": true,
              "ReadOnly": false
            },
            {
              "$type": "Models.Functions.Constant, Models",
              "FixedValue": 0.0,
              "Units": null,
              "Name": "RemobilisationCost",
              "Children": [],
              "IncludeInDocumentation": true,
              "Enabled": true,
              "ReadOnly": false
            },
            {
              "$type": "Models.Functions.Constant, Models",
              "FixedValue": 0.4,
              "Units": null,
              "Name": "CarbonConcentration",
              "Children": [],
              "IncludeInDocumentation": true,
              "Enabled": true,
              "ReadOnly": false
            },
            {
              "$type": "Models.PMF.NutrientPoolFunctions, Models",
              "Name": "DMDemands",
              "Children": [
                {
                  "$type": "Models.Functions.MultiplyFunction, Models",
                  "Name": "Structural",
                  "Children": [
                    {
                      "$type": "Models.Functions.DemandFunctions.PartitionFractionDemandFunction, Models",
                      "Name": "DMDemandFunction",
                      "Children": [
                        {
                          "$type": "Models.Functions.PhaseLookup, Models",
                          "Name": "PartitionFraction",
                          "Children": [
                            {
                              "$type": "Models.Functions.PhaseLookupValue, Models",
                              "Start": "Emergence",
                              "End": "StartFlowering",
                              "Name": "Early",
                              "Children": [
                                {
                                  "$type": "Models.Functions.Constant, Models",
                                  "FixedValue": 0.0,
                                  "Units": null,
                                  "Name": "Function",
                                  "Children": [],
                                  "IncludeInDocumentation": true,
                                  "Enabled": true,
                                  "ReadOnly": false
                                }
                              ],
                              "IncludeInDocumentation": true,
                              "Enabled": true,
                              "ReadOnly": false
                            },
                            {
                              "$type": "Models.Functions.PhaseLookupValue, Models",
                              "Start": "StartFlowering",
                              "End": "EndFlowering",
                              "Name": "Middle",
                              "Children": [
                                {
                                  "$type": "Models.Functions.Constant, Models",
                                  "FixedValue": 0.0,
                                  "Units": null,
                                  "Name": "Function",
                                  "Children": [],
                                  "IncludeInDocumentation": true,
                                  "Enabled": true,
                                  "ReadOnly": false
                                }
                              ],
                              "IncludeInDocumentation": true,
                              "Enabled": true,
                              "ReadOnly": false
                            },
                            {
                              "$type": "Models.Functions.PhaseLookupValue, Models",
                              "Start": "EndFlowering",
                              "End": "Maturity",
                              "Name": "Late",
                              "Children": [
                                {
                                  "$type": "Models.Functions.Constant, Models",
                                  "FixedValue": 0.0,
                                  "Units": null,
                                  "Name": "Function",
                                  "Children": [],
                                  "IncludeInDocumentation": true,
                                  "Enabled": true,
                                  "ReadOnly": false
                                }
                              ],
                              "IncludeInDocumentation": true,
                              "Enabled": true,
                              "ReadOnly": false
                            }
                          ],
                          "IncludeInDocumentation": true,
                          "Enabled": true,
                          "ReadOnly": false
                        }
                      ],
                      "IncludeInDocumentation": true,
                      "Enabled": true,
                      "ReadOnly": false
                    },
                    {
                      "$type": "Models.Functions.Constant, Models",
                      "FixedValue": 1.0,
                      "Units": "g/g",
                      "Name": "StructuralFraction",
                      "Children": [],
                      "IncludeInDocumentation": true,
                      "Enabled": true,
                      "ReadOnly": false
                    }
                  ],
                  "IncludeInDocumentation": true,
                  "Enabled": true,
                  "ReadOnly": false
                },
                {
                  "$type": "Models.Functions.Constant, Models",
                  "FixedValue": 0.0,
                  "Units": null,
                  "Name": "Metabolic",
                  "Children": [],
                  "IncludeInDocumentation": true,
                  "Enabled": true,
                  "ReadOnly": false
                },
                {
                  "$type": "Models.Functions.DemandFunctions.StorageDMDemandFunction, Models",
                  "Name": "Storage",
                  "Children": [
                    {
                      "$type": "Models.Functions.SubtractFunction, Models",
                      "Name": "StorageFraction",
                      "Children": [
                        {
                          "$type": "Models.Functions.Constant, Models",
                          "FixedValue": 1.0,
                          "Units": null,
                          "Name": "One",
                          "Children": [],
                          "IncludeInDocumentation": true,
                          "Enabled": true,
                          "ReadOnly": false
                        },
                        {
                          "$type": "Models.Functions.VariableReference, Models",
                          "VariableName": "[Nodule].DMDemands.Structural.StructuralFraction",
                          "Name": "StructuralFraction",
                          "Children": [],
                          "IncludeInDocumentation": true,
                          "Enabled": true,
                          "ReadOnly": false
                        }
                      ],
                      "IncludeInDocumentation": true,
                      "Enabled": true,
                      "ReadOnly": false
                    }
                  ],
                  "IncludeInDocumentation": true,
                  "Enabled": true,
                  "ReadOnly": false
                }
              ],
              "IncludeInDocumentation": true,
              "Enabled": true,
              "ReadOnly": false
            },
            {
              "$type": "Models.PMF.NutrientPoolFunctions, Models",
              "Name": "NDemands",
              "Children": [
                {
                  "$type": "Models.Functions.MultiplyFunction, Models",
                  "Name": "Structural",
                  "Children": [
                    {
                      "$type": "Models.Functions.VariableReference, Models",
                      "VariableName": "[Nodule].minimumNconc",
                      "Name": "MinNconc",
                      "Children": [],
                      "IncludeInDocumentation": true,
                      "Enabled": true,
                      "ReadOnly": false
                    },
                    {
                      "$type": "Models.Functions.VariableReference, Models",
                      "VariableName": "[Nodule].potentialDMAllocation.Structural",
                      "Name": "PotentialDMAllocation",
                      "Children": [],
                      "IncludeInDocumentation": true,
                      "Enabled": true,
                      "ReadOnly": false
                    }
                  ],
                  "IncludeInDocumentation": true,
                  "Enabled": true,
                  "ReadOnly": false
                },
                {
                  "$type": "Models.Functions.MultiplyFunction, Models",
                  "Name": "Metabolic",
                  "Children": [
                    {
                      "$type": "Models.Functions.SubtractFunction, Models",
                      "Name": "MetabolicNconc",
                      "Children": [
                        {
                          "$type": "Models.Functions.VariableReference, Models",
                          "VariableName": "[Nodule].criticalNConc",
                          "Name": "CritNconc",
                          "Children": [],
                          "IncludeInDocumentation": true,
                          "Enabled": true,
                          "ReadOnly": false
                        },
                        {
                          "$type": "Models.Functions.VariableReference, Models",
                          "VariableName": "[Nodule].minimumNconc",
                          "Name": "MinNconc",
                          "Children": [],
                          "IncludeInDocumentation": true,
                          "Enabled": true,
                          "ReadOnly": false
                        }
                      ],
                      "IncludeInDocumentation": true,
                      "Enabled": true,
                      "ReadOnly": false
                    },
                    {
                      "$type": "Models.Functions.VariableReference, Models",
                      "VariableName": "[Nodule].potentialDMAllocation.Structural",
                      "Name": "PotentialDMAllocation",
                      "Children": [],
                      "IncludeInDocumentation": true,
                      "Enabled": true,
                      "ReadOnly": false
                    }
                  ],
                  "IncludeInDocumentation": true,
                  "Enabled": true,
                  "ReadOnly": false
                },
                {
                  "$type": "Models.Functions.DemandFunctions.StorageNDemandFunction, Models",
                  "Name": "Storage",
                  "Children": [
                    {
                      "$type": "Models.Functions.VariableReference, Models",
                      "VariableName": "[Nodule].nitrogenDemandSwitch",
                      "Name": "NitrogenDemandSwitch",
                      "Children": [],
                      "IncludeInDocumentation": true,
                      "Enabled": true,
                      "ReadOnly": false
                    },
                    {
                      "$type": "Models.Functions.VariableReference, Models",
                      "VariableName": "[Nodule].maximumNconc",
                      "Name": "MaxNconc",
                      "Children": [],
                      "IncludeInDocumentation": true,
                      "Enabled": true,
                      "ReadOnly": false
                    }
                  ],
                  "IncludeInDocumentation": true,
                  "Enabled": true,
                  "ReadOnly": false
                }
              ],
              "IncludeInDocumentation": true,
              "Enabled": true,
              "ReadOnly": false
            }
          ],
          "IncludeInDocumentation": true,
          "Enabled": true,
          "ReadOnly": false
        },
        {
          "$type": "Models.PMF.CompositeBiomass, Models",
          "Propertys": null,
          "DMDOfStructural": 0.6,
          "Name": "AboveGround",
          "Children": [],
          "IncludeInDocumentation": true,
          "Enabled": true,
          "ReadOnly": false,
          "OrganNames": [
            "Leaf",
            "Stem",
            "Grain",
            "Shell"
          ],
          "IncludeLive": true,
          "IncludeDead": true
        },
        {
          "$type": "Models.PMF.CompositeBiomass, Models",
          "Propertys": null,
          "DMDOfStructural": 0.6,
          "Name": "BelowGround",
          "Children": [],
          "IncludeInDocumentation": true,
          "Enabled": true,
          "ReadOnly": false,
          "OrganNames": [
            "Root",
            "Nodule"
          ],
          "IncludeLive": true,
          "IncludeDead": true
        },
        {
          "$type": "Models.PMF.CompositeBiomass, Models",
          "Propertys": null,
          "DMDOfStructural": 0.6,
          "Name": "Total",
          "Children": [],
          "IncludeInDocumentation": true,
          "Enabled": true,
          "ReadOnly": false,
          "OrganNames": [
            "Leaf",
            "Stem",
            "Grain",
            "Shell",
            "Root",
            "Nodule"
          ],
          "IncludeLive": true,
          "IncludeDead": true
        },
        {
          "$type": "Models.PMF.CompositeBiomass, Models",
          "Propertys": null,
          "DMDOfStructural": 0.6,
          "Name": "TotalLive",
          "Children": [],
          "IncludeInDocumentation": true,
          "Enabled": true,
          "ReadOnly": false,
          "OrganNames": [
            "Leaf",
            "Stem",
            "Grain",
            "Shell",
            "Root",
            "Nodule"
          ],
          "IncludeLive": true,
          "IncludeDead": false
        },
        {
          "$type": "Models.PMF.CompositeBiomass, Models",
          "Propertys": null,
          "DMDOfStructural": 0.6,
          "Name": "TotalDead",
          "Children": [],
          "IncludeInDocumentation": true,
          "Enabled": true,
          "ReadOnly": false,
          "OrganNames": [
            "Leaf",
            "Stem",
            "Grain",
            "Shell",
            "Root",
            "Nodule"
          ],
          "IncludeLive": false,
          "IncludeDead": true
        },
        {
          "$type": "Models.PMF.CompositeBiomass, Models",
          "Propertys": null,
          "DMDOfStructural": 0.6,
          "Name": "Pod",
          "Children": [],
          "IncludeInDocumentation": true,
          "Enabled": true,
          "ReadOnly": false,
          "OrganNames": [
            "Shell",
            "Grain"
          ],
          "IncludeLive": true,
          "IncludeDead": true
        },
        {
          "$type": "Models.Functions.Constant, Models",
          "FixedValue": 0.0,
          "Units": null,
          "Name": "MortalityRate",
          "Children": [],
          "IncludeInDocumentation": true,
          "Enabled": true,
          "ReadOnly": false
        },
        {
          "$type": "Models.Functions.Constant, Models",
          "FixedValue": 0.0,
          "Units": null,
          "Name": "SeedMortalityRate",
          "Children": [],
          "IncludeInDocumentation": true,
          "Enabled": true,
          "ReadOnly": false
        },
        {
          "$type": "Models.Core.Folder, Models",
          "Name": "Cultivars",
          "Children": [
            {
              "$type": "Models.Core.Folder, Models",
              "Name": "Australian cvv",
              "Children": [
                {
                  "$type": "Models.PMF.Cultivar, Models",
                  "Command": [
                    ""
                  ],
                  "Name": "Amethyst",
                  "Children": [],
                  "IncludeInDocumentation": true,
                  "Enabled": true,
                  "ReadOnly": false
                },
                {
                  "$type": "Models.PMF.Cultivar, Models",
                  "Command": [
                    "[Phenology].Emerging.Target.ShootLag.FixedValue = 140",
                    "[Phenology].Vegetative.Target.FixedValue = 500",
                    "[Phenology].FloralInitiation.Target.FixedValue = 100",
                    "[Phenology].Budding.Target.XYPairs.X = 10, 13.17, 17",
                    "[Phenology].Budding.Target.XYPairs.Y = 665, 50, 50"
                  ],
                  "Name": "Almaz",
                  "Children": [],
                  "IncludeInDocumentation": true,
                  "Enabled": true,
                  "ReadOnly": false
                },
                {
                  "$type": "Models.PMF.Cultivar, Models",
                  "Command": [
                    ""
                  ],
                  "Name": "Boundary",
                  "Children": [],
                  "IncludeInDocumentation": true,
                  "Enabled": true,
                  "ReadOnly": false
                },
                {
                  "$type": "Models.PMF.Cultivar, Models",
                  "Command": [
                    "[Phenology].Vegetative.Target.FixedValue = 600",
                    "[Phenology].FloralInitiation.Target.FixedValue = 100",
                    "[Phenology].Budding.Target.XYPairs.X = 10, 12.54, 17",
                    "[Phenology].Budding.Target.XYPairs.Y = 453, 50, 50"
                  ],
                  "Name": "CICA1521",
                  "Children": [],
                  "IncludeInDocumentation": true,
                  "Enabled": true,
                  "ReadOnly": false
                },
                {
                  "$type": "Models.PMF.Cultivar, Models",
                  "Command": [
                    "[Phenology].Vegetative.Target.FixedValue = 600",
                    "[Phenology].FloralInitiation.Target.FixedValue = 100",
                    "[Phenology].Budding.Target.XYPairs.X = 10, 12.54, 17",
                    "[Phenology].Budding.Target.XYPairs.Y = 453, 50, 50",
                    "[Phenology].Flowering.Target.FixedValue = 200",
                    "[Phenology].PodInitiation.Target.Total.FixedValue = 8"
                  ],
                  "Name": "Drummond",
                  "Children": [],
                  "IncludeInDocumentation": true,
                  "Enabled": true,
                  "ReadOnly": false
                },
                {
                  "$type": "Models.PMF.Cultivar, Models",
                  "Command": [
                    "[Phenology].Emerging.Target.ShootLag.FixedValue = 140",
                    "[Phenology].Vegetative.Target.FixedValue = 600",
                    "[Phenology].FloralInitiation.Target.FixedValue = 0",
                    "[Phenology].Budding.Target.XYPairs.X = 10, 15.62, 17",
                    "[Phenology].Budding.Target.XYPairs.Y = 300, 300, 300",
                    "[Phenology].Flowering.Target.FixedValue = 200",
                    "[Phenology].PodInitiation.Target.Total.FixedValue = 8"
                  ],
                  "Name": "Genesis90",
                  "Children": [],
                  "IncludeInDocumentation": true,
                  "Enabled": true,
                  "ReadOnly": false
                },
                {
                  "$type": "Models.PMF.Cultivar, Models",
                  "Command": [
                    ""
                  ],
                  "Name": "HatTrick",
                  "Children": [],
                  "IncludeInDocumentation": true,
                  "Enabled": true,
                  "ReadOnly": false
                },
                {
                  "$type": "Models.PMF.Cultivar, Models",
                  "Command": [
                    "[Phenology].Emerging.Target.ShootLag.FixedValue = 140",
                    "[Phenology].Vegetative.Target.FixedValue = 600",
                    "[Phenology].FloralInitiation.Target.FixedValue = 0",
                    "[Phenology].Budding.Target.XYPairs.X = 10, 14.31, 17",
                    "[Phenology].Budding.Target.XYPairs.Y = 633, 50, 50",
                    "[Phenology].Flowering.Target.FixedValue = 200"
                  ],
                  "Name": "Kalkee",
                  "Children": [],
                  "IncludeInDocumentation": true,
                  "Enabled": true,
                  "ReadOnly": false
                },
                {
                  "$type": "Models.PMF.Cultivar, Models",
                  "Command": [
                    "[Phenology].FloralInitiation.Target.FixedValue = 200",
                    "[Phenology].Budding.Target.XYPairs.X = 10, 12.51, 17",
                    "[Phenology].Budding.Target.XYPairs.Y = 466, 50, 50",
                    "[Phenology].Flowering.Target.FixedValue = 250",
                    "[Phenology].PodInitiation.Target.Total.FixedValue = 8"
                  ],
                  "Name": "Kyabra",
                  "Children": [],
                  "IncludeInDocumentation": true,
                  "Enabled": true,
                  "ReadOnly": false
                },
                {
                  "$type": "Models.PMF.Cultivar, Models",
                  "Command": [
                    "[Phenology].Emerging.Target.ShootLag.FixedValue = 140",
                    "[Phenology].Vegetative.Target.FixedValue = 600",
                    "[Phenology].FloralInitiation.Target.FixedValue = 0",
                    "[Phenology].Budding.Target.XYPairs.X = 10, 13.45, 17",
                    "[Phenology].Budding.Target.XYPairs.Y = 621, 50, 50",
                    "[Phenology].Flowering.Target.FixedValue = 200",
                    "[Phenology].PodInitiation.Target.Total.FixedValue = 8"
                  ],
                  "Name": "Monarch",
                  "Children": [],
                  "IncludeInDocumentation": true,
                  "Enabled": true,
                  "ReadOnly": false
                },
                {
                  "$type": "Models.PMF.Cultivar, Models",
                  "Command": [
                    "[Phenology].FloralInitiation.Target.FixedValue = 200",
                    "[Phenology].Budding.Target.XYPairs.X = 10, 12.51, 17",
                    "[Phenology].Budding.Target.XYPairs.Y = 466, 50, 50",
                    "[Phenology].Flowering.Target.FixedValue = 200"
                  ],
                  "Name": "Pistol",
                  "Children": [],
                  "IncludeInDocumentation": true,
                  "Enabled": true,
                  "ReadOnly": false
                },
                {
                  "$type": "Models.PMF.Cultivar, Models",
                  "Command": [
                    "[Phenology].Emerging.Target.ShootLag.FixedValue = 140",
                    "[Phenology].Vegetative.Target.FixedValue = 600",
                    "[Phenology].FloralInitiation.Target.FixedValue = 0",
                    "[Phenology].Budding.Target.XYPairs.X = 10, 13.45, 17",
                    "[Phenology].Budding.Target.XYPairs.Y = 621, 50, 50",
                    "[Phenology].Flowering.Target.FixedValue = 150"
                  ],
                  "Name": "QuickKabuli",
                  "Children": [],
                  "IncludeInDocumentation": true,
                  "Enabled": true,
                  "ReadOnly": false
                },
                {
                  "$type": "Models.PMF.Cultivar, Models",
                  "Command": [
                    "[Phenology].FloralInitiation.Target.FixedValue = 200",
                    "[Phenology].Budding.Target.XYPairs.X = 10, 12.51, 17",
                    "[Phenology].Budding.Target.XYPairs.Y = 466, 50, 50",
                    "[Phenology].Flowering.Target.FixedValue = 200",
                    "[Phenology].PodInitiation.Target.Total.FixedValue = 5"
                  ],
                  "Name": "Seamer",
                  "Children": [],
                  "IncludeInDocumentation": true,
                  "Enabled": true,
                  "ReadOnly": false
                },
                {
                  "$type": "Models.PMF.Cultivar, Models",
                  "Command": [
                    "[Phenology].FloralInitiation.Target.FixedValue = 200",
                    "[Phenology].Budding.Target.XYPairs.X = 10, 12.51, 17",
                    "[Phenology].Budding.Target.XYPairs.Y = 466, 50, 50",
                    "[Phenology].Flowering.Target.FixedValue = 100",
                    "[Phenology].PodInitiation.Target.Total.FixedValue = 5"
                  ],
                  "Name": "Slasher",
                  "Children": [],
                  "IncludeInDocumentation": true,
                  "Enabled": true,
                  "ReadOnly": false
                },
                {
                  "$type": "Models.PMF.Cultivar, Models",
                  "Command": [
                    "[Phenology].Vegetative.Target.FixedValue = 600",
                    "[Phenology].FloralInitiation.Target.FixedValue = 100",
                    "[Phenology].Budding.Target.XYPairs.X = 10, 12.54, 17",
                    "[Phenology].Budding.Target.XYPairs.Y = 453, 50, 50"
                  ],
                  "Name": "SlowDesi",
                  "Children": [],
                  "IncludeInDocumentation": true,
                  "Enabled": true,
                  "ReadOnly": false
                },
                {
                  "$type": "Models.PMF.Cultivar, Models",
                  "Command": [
                    "[Phenology].FloralInitiation.Target.FixedValue = 200",
                    "[Phenology].Budding.Target.XYPairs.X = 10, 12.51, 17",
                    "[Phenology].Budding.Target.XYPairs.Y = 466, 50, 50",
                    "[Phenology].Flowering.Target.FixedValue = 200",
                    "[Phenology].PodInitiation.Target.Total.FixedValue = 5"
                  ],
                  "Name": "Striker",
                  "Children": [],
                  "IncludeInDocumentation": true,
                  "Enabled": true,
                  "ReadOnly": false
                },
                {
                  "$type": "Models.PMF.Cultivar, Models",
                  "Command": [
                    "[Phenology].Emerging.Target.ShootLag.FixedValue = 140",
                    "[Phenology].Vegetative.Target.FixedValue = 600",
                    "[Phenology].FloralInitiation.Target.FixedValue = 0",
                    "[Phenology].Budding.Target.XYPairs.X = 10, 15.62, 17",
                    "[Phenology].Budding.Target.XYPairs.Y = 478, 50, 50",
                    "[Phenology].Flowering.Target.FixedValue = 200",
                    "[Phenology].PodInitiation.Target.Total.FixedValue = 8"
                  ],
                  "Name": "Genesis90_archivePPsensitive",
                  "Children": [],
                  "IncludeInDocumentation": true,
                  "Enabled": true,
                  "ReadOnly": false
                }
              ],
              "IncludeInDocumentation": true,
              "Enabled": true,
              "ReadOnly": false
            },
            {
              "$type": "Models.Core.Folder, Models",
              "Name": "ICRISAT cvv",
              "Children": [
                {
                  "$type": "Models.PMF.Cultivar, Models",
                  "Command": [
                    "[Phenology].Emerging.Target.ShootLag.FixedValue = 140",
                    "[Phenology].Vegetative.Target.FixedValue = 550",
                    "[Phenology].FloralInitiation.Target.FixedValue = 0",
                    "[Phenology].Budding.Target.XYPairs.X = 10, 15.62, 17",
                    "[Phenology].Budding.Target.XYPairs.Y = 478, 50, 50",
                    "[Phenology].Flowering.Target.FixedValue = 200",
                    "[Phenology].PodInitiation.Target.Total.FixedValue = 8",
                    "[Leaf].LeafCohortParameters.MaxArea.Vegetative_to_Flowering.MaxArea.XYPairs.X = 1,  9,  19,   23,   30,    38",
                    "[Leaf].LeafCohortParameters.MaxArea.Vegetative_to_Flowering.MaxArea.XYPairs.Y = 200,  400,  1000,  1000, 400,  0",
                    "[Leaf].LeafCohortParameters.MaxArea.Flowering_to_Maturity.MinimumFunction.MaxArea.XYPairs.X = 1,   7,    15",
                    "[Leaf].LeafCohortParameters.MaxArea.Flowering_to_Maturity.MinimumFunction.MaxArea.XYPairs.Y = 1000, 400,  10",
                    "[Leaf].LeafCohortParameters.SpecificLeafAreaMax.XYPairs.X = 0, 1800",
                    "[Leaf].LeafCohortParameters.SpecificLeafAreaMax.XYPairs.Y = 32000, 2000",
                    "[Leaf].LeafCohortParameters.SpecificLeafAreaMin.XYPairs.X = 0, 1800",
                    "[Leaf].LeafCohortParameters.SpecificLeafAreaMin.XYPairs.Y = 30000, 1000",
                    "[Root].KLBiomMod.XYPairs.X = 0, 200, 350, 500, 700",
                    "[Root].KLBiomMod.XYPairs.Y = 0.3, 0.8, 1.0, 1.2, 1.4",
                    "[Structure].FinalLeafNumber.FixedValue = 26"
                  ],
                  "Name": "JAKI",
                  "Children": [],
                  "IncludeInDocumentation": true,
                  "Enabled": true,
                  "ReadOnly": false
                },
                {
                  "$type": "Models.PMF.Cultivar, Models",
                  "Command": [
                    "[Phenology].Emerging.Target.ShootLag.FixedValue = 140",
                    "[Phenology].FloralInitiation.Target.FixedValue = 100",
                    "[Phenology].Budding.Target.XYPairs.X = 10, 12.51, 17",
                    "[Phenology].Budding.Target.XYPairs.Y = 466, 50, 50",
                    "[Phenology].Flowering.Target.FixedValue = 150",
                    "[Phenology].PodInitiation.Target.Total.FixedValue = 5",
                    "[Phenology].MidGrainFilling.Target.FixedValue = 350",
                    "[Leaf].LeafCohortParameters.MaxArea.Vegetative_to_Flowering.MaxArea.XYPairs.X = 1,  8,  21,   25,   40",
                    "[Leaf].LeafCohortParameters.MaxArea.Vegetative_to_Flowering.MaxArea.XYPairs.Y = 200,  700,  1000,   200,  100",
                    "[Leaf].LeafCohortParameters.MaxArea.Flowering_to_Maturity.MinimumFunction.MaxArea.XYPairs.X = 1,   5,   20",
                    "[Leaf].LeafCohortParameters.MaxArea.Flowering_to_Maturity.MinimumFunction.MaxArea.XYPairs.Y =  1000,   200,  100",
                    "[Leaf].LeafCohortParameters.SpecificLeafAreaMax.XYPairs.X = 0, 1800",
                    "[Leaf].LeafCohortParameters.SpecificLeafAreaMax.XYPairs.Y = 32000, 2000",
                    "[Leaf].LeafCohortParameters.SpecificLeafAreaMin.XYPairs.X = 0, 1800",
                    "[Leaf].LeafCohortParameters.SpecificLeafAreaMin.XYPairs.Y = 30000, 1000",
                    "[Root].KLBiomMod.XYPairs.X = 0, 200, 350, 500, 700",
                    "[Root].KLBiomMod.XYPairs.Y = 0.3, 0.8, 1.0, 1.2, 1.4",
                    "[Structure].FinalLeafNumber.FixedValue = 24"
                  ],
                  "Name": "ICCV2",
                  "Children": [],
                  "IncludeInDocumentation": true,
                  "Enabled": true,
                  "ReadOnly": false
                },
                {
                  "$type": "Models.PMF.Cultivar, Models",
                  "Command": [
                    "[Leaf].LeafCohortParameters.MaxArea.Vegetative_to_Flowering.MaxArea.XYPairs.X = 1,  9,  16,   21,   31, 39",
                    "[Leaf].LeafCohortParameters.MaxArea.Vegetative_to_Flowering.MaxArea.XYPairs.Y = 270,  670,  1250,   1250,  670, 0",
                    "[Leaf].LeafCohortParameters.MaxArea.Flowering_to_Maturity.MinimumFunction.MaxArea.XYPairs.X =   1,   11, 19",
                    "[Leaf].LeafCohortParameters.MaxArea.Flowering_to_Maturity.MinimumFunction.MaxArea.XYPairs.Y =   1250,  670, 10",
                    "[Leaf].ExtinctionCoeff.XYPairs.X = 200, 350, 500, 750, 1000",
                    "[Leaf].ExtinctionCoeff.XYPairs.Y = 0.51, 0.49, 0.46, 0.43, 0.35",
                    "[Leaf].LeafCohortParameters.SpecificLeafAreaMax.XYPairs.X = 0, 1800",
                    "[Leaf].LeafCohortParameters.SpecificLeafAreaMax.XYPairs.Y = 32000, 2000",
                    "[Leaf].LeafCohortParameters.SpecificLeafAreaMin.XYPairs.X = 0, 1800",
                    "[Leaf].LeafCohortParameters.SpecificLeafAreaMin.XYPairs.Y = 30000, 1000",
                    "[Root].KLBiomMod.XYPairs.X = 0, 200, 350, 500, 700",
                    "[Root].KLBiomMod.XYPairs.Y = 0.3, 0.8, 1.0, 1.2, 1.4",
                    "[Phenology].MidGrainFilling.Target.FixedValue = 350",
                    "[Structure].FinalLeafNumber.FixedValue = 30"
                  ],
                  "Name": "NBeG47",
                  "Children": [],
                  "IncludeInDocumentation": true,
                  "Enabled": true,
                  "ReadOnly": false
                },
                {
                  "$type": "Models.PMF.Cultivar, Models",
                  "Command": [
                    "[Phenology].Emerging.Target.ShootLag.FixedValue = 140",
                    "[Phenology].FloralInitiation.Target.FixedValue = 100",
                    "[Phenology].Budding.Target.XYPairs.X = 10, 12.51, 17",
                    "[Phenology].Budding.Target.XYPairs.Y = 466, 50, 50",
                    "[Phenology].Flowering.Target.FixedValue = 150",
                    "[Phenology].PodInitiation.Target.Total.FixedValue = 5",
                    "[Phenology].MidGrainFilling.Target.FixedValue = 350",
                    "[Leaf].LeafCohortParameters.MaxArea.Vegetative_to_Flowering.MaxArea.XYPairs.X = 1,  10,  22,   30,   40",
                    "[Leaf].LeafCohortParameters.MaxArea.Vegetative_to_Flowering.MaxArea.XYPairs.Y = 200,  900,  900,   300,  100",
                    "[Leaf].LeafCohortParameters.MaxArea.Flowering_to_Maturity.MinimumFunction.MaxArea.XYPairs.X = 1,   8,   18",
                    "[Leaf].LeafCohortParameters.MaxArea.Flowering_to_Maturity.MinimumFunction.MaxArea.XYPairs.Y =  900,   300,  100",
                    "[Leaf].ExtinctionCoeff.XYPairs.X = 200, 350, 500, 750, 1000",
                    "[Leaf].ExtinctionCoeff.XYPairs.Y = 0.76, 0.74, 0.71, 0.60, 0.51",
                    "[Leaf].LeafCohortParameters.SpecificLeafAreaMax.XYPairs.X = 0, 1800",
                    "[Leaf].LeafCohortParameters.SpecificLeafAreaMax.XYPairs.Y = 32000, 2000",
                    "[Leaf].LeafCohortParameters.SpecificLeafAreaMin.XYPairs.X = 0, 1800",
                    "[Leaf].LeafCohortParameters.SpecificLeafAreaMin.XYPairs.Y = 30000, 1000",
                    "[Root].KLBiomMod.XYPairs.X = 0, 200, 350, 500, 700",
                    "[Root].KLBiomMod.XYPairs.Y = 0.3, 0.8, 1.0, 1.2, 1.4",
                    "[Structure].FinalLeafNumber.FixedValue = 28"
                  ],
                  "Name": "NBeG119",
                  "Children": [],
                  "IncludeInDocumentation": true,
                  "Enabled": true,
                  "ReadOnly": false
                }
              ],
              "IncludeInDocumentation": true,
              "Enabled": true,
              "ReadOnly": false
            },
            {
              "$type": "Models.Core.Folder, Models",
              "Name": "Other cvv",
              "Children": [
                {
                  "$type": "Models.PMF.Cultivar, Models",
                  "Command": [
                    "[Leaf].LeafCohortParameters.MaxArea.Vegetative_to_Flowering.MaxArea.XYPairs.X = 1,  5,  10,  21",
                    "[Leaf].LeafCohortParameters.MaxArea.Vegetative_to_Flowering.MaxArea.XYPairs.Y = 224,  224,  489, 1080",
                    "[Phenology].Vegetative.Target.FixedValue = 490",
                    "[Phenology].Vegetative.Progression.PhotoperiodModifier.CriticalPhotoperiod = 11"
                  ],
                  "Name": "Anwar",
                  "Children": [],
                  "IncludeInDocumentation": true,
                  "Enabled": true,
                  "ReadOnly": false
                },
                {
                  "$type": "Models.PMF.Cultivar, Models",
                  "Command": [
                    "[Leaf].LeafCohortParameters.MaxArea.Vegetative_to_Flowering.MaxArea.XYPairs.X = 1,  5,  10,  21",
                    "[Leaf].LeafCohortParameters.MaxArea.Vegetative_to_Flowering.MaxArea.XYPairs.Y = 224,  224,  489, 1080",
                    "[Phenology].Vegetative.Target.FixedValue = 550"
                  ],
                  "Name": "Ayaz",
                  "Children": [],
                  "IncludeInDocumentation": true,
                  "Enabled": true,
                  "ReadOnly": false
                },
                {
                  "$type": "Models.PMF.Cultivar, Models",
                  "Command": [
                    "[Leaf].LeafCohortParameters.MaxArea.Vegetative_to_Flowering.MaxArea.XYPairs.X = 1,  5,  10,  21",
                    "[Leaf].LeafCohortParameters.MaxArea.Vegetative_to_Flowering.MaxArea.XYPairs.Y = 224,  224,  489, 1080",
                    "[Phenology].Vegetative.Target.FixedValue = 610",
                    "[Phenology].Vegetative.Progression.PhotoperiodModifier.CriticalPhotoperiod = 10.3"
                  ],
                  "Name": "Hashem",
                  "Children": [],
                  "IncludeInDocumentation": true,
                  "Enabled": true,
                  "ReadOnly": false
                }
              ],
              "IncludeInDocumentation": true,
              "Enabled": true,
              "ReadOnly": false
            }
          ],
          "IncludeInDocumentation": true,
          "Enabled": true,
          "ReadOnly": false
        },
        {
          "$type": "Models.Core.Folder, Models",
          "Name": "Archived Cultivars",
          "Children": [
            {
              "$type": "Models.PMF.Cultivar, Models",
              "Command": [
                "[Leaf].LeafCohortParameters.MaxArea.Vegetative_to_Flowering.MaxArea.XYPairs.X = 1,  5,  10,  21",
                "[Leaf].LeafCohortParameters.MaxArea.Vegetative_to_Flowering.MaxArea.XYPairs.Y = 224,  224,  489, 1080",
                "[Phenology].Vegetative.Target.FixedValue = 440",
                "[Phenology].Vegetative.Progression.PhotoperiodModifier.CriticalPhotoperiod = 11"
              ],
              "Name": "99_73C",
              "Children": [],
              "IncludeInDocumentation": false,
              "Enabled": true,
              "ReadOnly": false
            },
            {
              "$type": "Models.PMF.Cultivar, Models",
              "Command": [
                "[Leaf].LeafCohortParameters.MaxArea.Vegetative_to_Flowering.MaxArea.XYPairs.X = 1,  5,  10,  21",
                "[Leaf].LeafCohortParameters.MaxArea.Vegetative_to_Flowering.MaxArea.XYPairs.Y = 224,  224,  489, 1080",
                "[Phenology].Vegetative.Target.FixedValue = 410",
                "[Phenology].Vegetative.Progression.PhotoperiodModifier.CriticalPhotoperiod = 11"
              ],
              "Name": "99_66C",
              "Children": [],
              "IncludeInDocumentation": false,
              "Enabled": true,
              "ReadOnly": false
            },
            {
              "$type": "Models.PMF.Cultivar, Models",
              "Command": [
                "[Leaf].LeafCohortParameters.MaxArea.Vegetative_to_Flowering.MaxArea.XYPairs.X = 1,  5,  10,  21",
                "[Leaf].LeafCohortParameters.MaxArea.Vegetative_to_Flowering.MaxArea.XYPairs.Y = 224,  224,  489, 1080",
                "[Phenology].Vegetative.Target.FixedValue = 420",
                "[Phenology].Vegetative.Progression.PhotoperiodModifier.CriticalPhotoperiod = 11"
              ],
              "Name": "99_34C",
              "Children": [],
              "IncludeInDocumentation": false,
              "Enabled": true,
              "ReadOnly": false
            },
            {
              "$type": "Models.PMF.Cultivar, Models",
              "Command": [
                "[Leaf].LeafCohortParameters.MaxArea.Vegetative_to_Flowering.MaxArea.XYPairs.X = 1,  5,  10,  21",
                "[Leaf].LeafCohortParameters.MaxArea.Vegetative_to_Flowering.MaxArea.XYPairs.Y = 224,  224,  489, 1080",
                "[Phenology].Vegetative.Target.FixedValue = 410",
                "[Phenology].Vegetative.Progression.PhotoperiodModifier.CriticalPhotoperiod = 11"
              ],
              "Name": "98_79C",
              "Children": [],
              "IncludeInDocumentation": false,
              "Enabled": true,
              "ReadOnly": false
            },
            {
              "$type": "Models.PMF.Cultivar, Models",
              "Command": [
                "[Leaf].LeafCohortParameters.MaxArea.Vegetative_to_Flowering.MaxArea.XYPairs.X = 1,  5,  10,  21",
                "[Leaf].LeafCohortParameters.MaxArea.Vegetative_to_Flowering.MaxArea.XYPairs.Y = 224,  224,  489, 1080",
                "[Phenology].Vegetative.Target.FixedValue = 410",
                "[Phenology].Vegetative.Progression.PhotoperiodModifier.CriticalPhotoperiod = 11"
              ],
              "Name": "98_55C",
              "Children": [],
              "IncludeInDocumentation": false,
              "Enabled": true,
              "ReadOnly": false
            },
            {
              "$type": "Models.PMF.Cultivar, Models",
              "Command": [
                "[Leaf].LeafCohortParameters.MaxArea.Vegetative_to_Flowering.MaxArea.XYPairs.X = 1,  5,  10,  21",
                "[Leaf].LeafCohortParameters.MaxArea.Vegetative_to_Flowering.MaxArea.XYPairs.Y = 224,  224,  489, 1080",
                "[Phenology].Vegetative.Target.FixedValue = 430",
                "[Phenology].Vegetative.Progression.PhotoperiodModifier.CriticalPhotoperiod = 10"
              ],
              "Name": "98_16C",
              "Children": [],
              "IncludeInDocumentation": false,
              "Enabled": true,
              "ReadOnly": false
            },
            {
              "$type": "Models.PMF.Cultivar, Models",
              "Command": [
                "[Leaf].LeafCohortParameters.MaxArea.Vegetative_to_Flowering.MaxArea.XYPairs.X = 1,  5,  10,  21",
                "[Leaf].LeafCohortParameters.MaxArea.Vegetative_to_Flowering.MaxArea.XYPairs.Y = 224,  224,  489, 1080",
                "[Phenology].Vegetative.Target.FixedValue = 410",
                "[Phenology].Vegetative.Progression.PhotoperiodModifier.CriticalPhotoperiod = 11"
              ],
              "Name": "98_107C",
              "Children": [],
              "IncludeInDocumentation": false,
              "Enabled": true,
              "ReadOnly": false
            },
            {
              "$type": "Models.PMF.Cultivar, Models",
              "Command": [
                "[Leaf].LeafCohortParameters.MaxArea.Vegetative_to_Flowering.MaxArea.XYPairs.X = 1,  5,  10,  21",
                "[Leaf].LeafCohortParameters.MaxArea.Vegetative_to_Flowering.MaxArea.XYPairs.Y = 224,  224,  489, 1080",
                "[Phenology].Vegetative.Target.FixedValue = 400",
                "[Phenology].Vegetative.Progression.PhotoperiodModifier.CriticalPhotoperiod = 11"
              ],
              "Name": "98_106C",
              "Children": [],
              "IncludeInDocumentation": false,
              "Enabled": true,
              "ReadOnly": false
            },
            {
              "$type": "Models.PMF.Cultivar, Models",
              "Command": [
                "[Leaf].LeafCohortParameters.MaxArea.Vegetative_to_Flowering.MaxArea.XYPairs.X = 1,  5,  10,  21",
                "[Leaf].LeafCohortParameters.MaxArea.Vegetative_to_Flowering.MaxArea.XYPairs.Y = 224,  224,  489, 1080",
                "[Phenology].Vegetative.Target.FixedValue = 430",
                "[Phenology].Vegetative.Progression.PhotoperiodModifier.CriticalPhotoperiod = 11"
              ],
              "Name": "97_219C",
              "Children": [],
              "IncludeInDocumentation": false,
              "Enabled": true,
              "ReadOnly": false
            },
            {
              "$type": "Models.PMF.Cultivar, Models",
              "Command": [
                "[Leaf].LeafCohortParameters.MaxArea.Vegetative_to_Flowering.MaxArea.XYPairs.X = 1,  5,  10,  21",
                "[Leaf].LeafCohortParameters.MaxArea.Vegetative_to_Flowering.MaxArea.XYPairs.Y = 224,  224,  489, 1080",
                "[Phenology].Vegetative.Target.FixedValue = 400",
                "[Phenology].Vegetative.Progression.PhotoperiodModifier.CriticalPhotoperiod = 11"
              ],
              "Name": "97_120C",
              "Children": [],
              "IncludeInDocumentation": false,
              "Enabled": true,
              "ReadOnly": false
            },
            {
              "$type": "Models.PMF.Cultivar, Models",
              "Command": [
                "[Leaf].LeafCohortParameters.MaxArea.Vegetative_to_Flowering.MaxArea.XYPairs.X = 1,  5,  10,  21",
                "[Leaf].LeafCohortParameters.MaxArea.Vegetative_to_Flowering.MaxArea.XYPairs.Y = 224,  224,  489, 1080",
                "[Phenology].Vegetative.Target.FixedValue = 420",
                "[Phenology].Vegetative.Progression.PhotoperiodModifier.CriticalPhotoperiod = 10.5"
              ],
              "Name": "97_118C",
              "Children": [],
              "IncludeInDocumentation": false,
              "Enabled": true,
              "ReadOnly": false
            },
            {
              "$type": "Models.PMF.Cultivar, Models",
              "Command": [
                "[Leaf].LeafCohortParameters.MaxArea.Vegetative_to_Flowering.MaxArea.XYPairs.X = 1,  5,  10,  21",
                "[Leaf].LeafCohortParameters.MaxArea.Vegetative_to_Flowering.MaxArea.XYPairs.Y = 224,  224,  489, 1080",
                "[Phenology].Vegetative.Target.FixedValue = 405",
                "[Phenology].Vegetative.Progression.PhotoperiodModifier.CriticalPhotoperiod = 10.5"
              ],
              "Name": "97_116C",
              "Children": [],
              "IncludeInDocumentation": false,
              "Enabled": true,
              "ReadOnly": false
            },
            {
              "$type": "Models.PMF.Cultivar, Models",
              "Command": [
                "[Leaf].LeafCohortParameters.MaxArea.Vegetative_to_Flowering.MaxArea.XYPairs.X = 1,  5,  10,  21",
                "[Leaf].LeafCohortParameters.MaxArea.Vegetative_to_Flowering.MaxArea.XYPairs.Y = 224,  224,  489, 1080",
                "[Phenology].Vegetative.Target.FixedValue = 505",
                "[Phenology].Vegetative.Progression.PhotoperiodModifier.CriticalPhotoperiod = 10.5"
              ],
              "Name": "02_35C",
              "Children": [],
              "IncludeInDocumentation": false,
              "Enabled": true,
              "ReadOnly": false
            },
            {
              "$type": "Models.PMF.Cultivar, Models",
              "Command": [
                "[Leaf].LeafCohortParameters.MaxArea.Vegetative_to_Flowering.MaxArea.XYPairs.X = 1,  5,  10,  21",
                "[Leaf].LeafCohortParameters.MaxArea.Vegetative_to_Flowering.MaxArea.XYPairs.Y = 224,  224,  489, 1080",
                "[Phenology].Vegetative.Target.FixedValue = 400",
                "[Phenology].Vegetative.Progression.PhotoperiodModifier.CriticalPhotoperiod = 11"
              ],
              "Name": "02_30C",
              "Children": [],
              "IncludeInDocumentation": false,
              "Enabled": true,
              "ReadOnly": false
            },
            {
              "$type": "Models.PMF.Cultivar, Models",
              "Command": [
                "[Leaf].LeafCohortParameters.MaxArea.Vegetative_to_Flowering.MaxArea.XYPairs.X = 1,  5,  10,  21",
                "[Leaf].LeafCohortParameters.MaxArea.Vegetative_to_Flowering.MaxArea.XYPairs.Y = 224,  224,  489, 1080",
                "[Phenology].Vegetative.Target.FixedValue = 400",
                "[Phenology].Vegetative.Progression.PhotoperiodModifier.CriticalPhotoperiod = 11"
              ],
              "Name": "02_23C",
              "Children": [],
              "IncludeInDocumentation": false,
              "Enabled": true,
              "ReadOnly": false
            },
            {
              "$type": "Models.PMF.Cultivar, Models",
              "Command": [
                "[Leaf].LeafCohortParameters.MaxArea.Vegetative_to_Flowering.MaxArea.XYPairs.X = 1,  5,  10,  21",
                "[Leaf].LeafCohortParameters.MaxArea.Vegetative_to_Flowering.MaxArea.XYPairs.Y = 224,  224,  489, 1080",
                "[Phenology].Vegetative.Target.FixedValue = 500",
                "[Phenology].Vegetative.Progression.PhotoperiodModifier.CriticalPhotoperiod = 10.5"
              ],
              "Name": "02_10C",
              "Children": [],
              "IncludeInDocumentation": false,
              "Enabled": true,
              "ReadOnly": false
            },
            {
              "$type": "Models.PMF.Cultivar, Models",
              "Command": [
                "[Leaf].LeafCohortParameters.MaxArea.Vegetative_to_Flowering.MaxArea.XYPairs.X = 1,  5,  10,  21",
                "[Leaf].LeafCohortParameters.MaxArea.Vegetative_to_Flowering.MaxArea.XYPairs.Y = 224,  224,  489, 1080",
                "[Phenology].Vegetative.Target.FixedValue = 500",
                "[Phenology].Vegetative.Progression.PhotoperiodModifier.CriticalPhotoperiod = 10.5"
              ],
              "Name": "02_03C",
              "Children": [],
              "IncludeInDocumentation": false,
              "Enabled": true,
              "ReadOnly": false
            },
            {
              "$type": "Models.PMF.Cultivar, Models",
              "Command": [
                "[Leaf].LeafCohortParameters.MaxArea.Vegetative_to_Flowering.MaxArea.XYPairs.X = 1,  5,  10,  21",
                "[Leaf].LeafCohortParameters.MaxArea.Vegetative_to_Flowering.MaxArea.XYPairs.Y = 224,  224,  489, 1080",
                "[Phenology].Vegetative.Target.FixedValue = 485",
                "[Phenology].Vegetative.Progression.PhotoperiodModifier.CriticalPhotoperiod = 10.5"
              ],
              "Name": "01_7C",
              "Children": [],
              "IncludeInDocumentation": false,
              "Enabled": true,
              "ReadOnly": false
            },
            {
              "$type": "Models.PMF.Cultivar, Models",
              "Command": [
                "[Leaf].LeafCohortParameters.MaxArea.Vegetative_to_Flowering.MaxArea.XYPairs.X = 1,  5,  10,  21",
                "[Leaf].LeafCohortParameters.MaxArea.Vegetative_to_Flowering.MaxArea.XYPairs.Y = 224,  224,  489, 1080",
                "[Phenology].Vegetative.Target.FixedValue = 500",
                "[Phenology].Vegetative.Progression.PhotoperiodModifier.CriticalPhotoperiod = 10.5"
              ],
              "Name": "01_61C",
              "Children": [],
              "IncludeInDocumentation": false,
              "Enabled": true,
              "ReadOnly": false
            },
            {
              "$type": "Models.PMF.Cultivar, Models",
              "Command": [
                "[Leaf].LeafCohortParameters.MaxArea.Vegetative_to_Flowering.MaxArea.XYPairs.X = 1,  5,  10,  21",
                "[Leaf].LeafCohortParameters.MaxArea.Vegetative_to_Flowering.MaxArea.XYPairs.Y = 224,  224,  489, 1080",
                "[Phenology].Vegetative.Target.FixedValue = 600",
                "[Phenology].Vegetative.Progression.PhotoperiodModifier.CriticalPhotoperiod = 10"
              ],
              "Name": "01_36C",
              "Children": [],
              "IncludeInDocumentation": false,
              "Enabled": true,
              "ReadOnly": false
            },
            {
              "$type": "Models.PMF.Cultivar, Models",
              "Command": [
                "[Leaf].LeafCohortParameters.MaxArea.Vegetative_to_Flowering.MaxArea.XYPairs.X = 1,  5,  10,  21",
                "[Leaf].LeafCohortParameters.MaxArea.Vegetative_to_Flowering.MaxArea.XYPairs.Y = 224,  224,  489, 1080",
                "[Phenology].Vegetative.Target.FixedValue = 430",
                "[Phenology].Vegetative.Progression.PhotoperiodModifier.CriticalPhotoperiod = 10"
              ],
              "Name": "00_40C",
              "Children": [],
              "IncludeInDocumentation": false,
              "Enabled": true,
              "ReadOnly": false
            },
            {
              "$type": "Models.PMF.Cultivar, Models",
              "Command": [
                "[Leaf].LeafCohortParameters.MaxArea.Vegetative_to_Flowering.MaxArea.XYPairs.X = 1,  5,  10,  21",
                "[Leaf].LeafCohortParameters.MaxArea.Vegetative_to_Flowering.MaxArea.XYPairs.Y = 224,  224,  489, 1080",
                "[Phenology].Vegetative.Target.FixedValue = 500",
                "[Phenology].Vegetative.Progression.PhotoperiodModifier.CriticalPhotoperiod = 10.5"
              ],
              "Name": "00_21C",
              "Children": [],
              "IncludeInDocumentation": false,
              "Enabled": true,
              "ReadOnly": false
            },
            {
              "$type": "Models.PMF.Cultivar, Models",
              "Command": [
                "[Leaf].LeafCohortParameters.MaxArea.Vegetative_to_Flowering.MaxArea.XYPairs.X = 1,  5,  10,  21",
                "[Leaf].LeafCohortParameters.MaxArea.Vegetative_to_Flowering.MaxArea.XYPairs.Y = 224,  224,  489, 1080",
                "[Phenology].Vegetative.Target.FixedValue = 500",
                "[Phenology].Vegetative.Progression.PhotoperiodModifier.CriticalPhotoperiod = 10.5"
              ],
              "Name": "Ghab4",
              "Children": [],
              "IncludeInDocumentation": false,
              "Enabled": true,
              "ReadOnly": false
            },
            {
              "$type": "Models.PMF.Cultivar, Models",
              "Command": [
                "[Leaf].LeafCohortParameters.MaxArea.Vegetative_to_Flowering.MaxArea.XYPairs.X = 1,  5,  10,  21",
                "[Leaf].LeafCohortParameters.MaxArea.Vegetative_to_Flowering.MaxArea.XYPairs.Y = 224,  224,  489, 1080",
                "[Phenology].Vegetative.Target.FixedValue = 500",
                "[Phenology].Vegetative.Progression.PhotoperiodModifier.CriticalPhotoperiod = 10.5"
              ],
              "Name": "Ghab5",
              "Children": [],
              "IncludeInDocumentation": false,
              "Enabled": true,
              "ReadOnly": false
            },
            {
              "$type": "Models.PMF.Cultivar, Models",
              "Command": [
                "[Leaf].LeafCohortParameters.MaxArea.Vegetative_to_Flowering.MaxArea.XYPairs.X = 1,  5,  10,  21",
                "[Leaf].LeafCohortParameters.MaxArea.Vegetative_to_Flowering.MaxArea.XYPairs.Y = 224,  224,  489, 1080",
                "[Phenology].Vegetative.Target.FixedValue = 510",
                "[Phenology].Vegetative.Progression.PhotoperiodModifier.CriticalPhotoperiod = 10.5"
              ],
              "Name": "Ghab3",
              "Children": [],
              "IncludeInDocumentation": false,
              "Enabled": true,
              "ReadOnly": false
            }
          ],
          "IncludeInDocumentation": false,
          "Enabled": true,
          "ReadOnly": false
        }
      ],
      "IncludeInDocumentation": true,
      "Enabled": true,
      "ReadOnly": false
    }
  ],
  "IncludeInDocumentation": true,
  "Enabled": true,
  "ReadOnly": false
}<|MERGE_RESOLUTION|>--- conflicted
+++ resolved
@@ -1,11 +1,7 @@
 {
   "$type": "Models.Core.Simulations, Models",
   "ExplorerWidth": 0,
-<<<<<<< HEAD
-  "Version": 171,
-=======
   "Version": 176,
->>>>>>> 38e6b378
   "Name": "Simulations",
   "Children": [
     {
