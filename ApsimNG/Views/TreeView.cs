using APSIM.Shared.Utilities;
using Gtk;
using System;
using System.Collections.Generic;
using System.Drawing;
using System.Runtime.InteropServices;
using System.Runtime.Serialization;
using System.Timers;
using UserInterface.Interfaces;
using Utility;
using TreeModel = Gtk.ITreeModel;

namespace UserInterface.Views
{

    /// <summary>
    /// This class encapsulates a hierachical tree view that the user interacts with.
    /// </summary>
    /// <remarks>
    /// The basics are all here, but there are still a few things to be implemented:
    /// Drag and drop is pinning an object so we can pass its address around as data. Is there a better way?
    /// (Probably not really, as we go through a native layer, unless we can get by with the serialized XML).
    /// Shortcuts (accelerators in Gtk terminology) haven't yet been implemented.
    /// Link doesn't work, but it appears that move and link aren't working in the Windows.Forms implementation either.
    /// Actually, Move "works" here but doesn't undo correctly
    /// </remarks>
    public class TreeView : ViewBase, ITreeView
    {
        private string previouslySelectedNodePath;
        private string sourcePathOfItemBeingDragged;
        private string nodePathBeforeRename;
        private Gtk.TreeView treeview1 = null;
        private TreeViewNode rootNode;
        private ISerializable dragDropData = null;
        private GCHandle dragSourceHandle;
        private CellRendererText textRender;
        private const string modelMime = "application/x-model-component";
        private Timer timer = new Timer();
        private bool isEdittingNodeLabel = false;

        /// <summary>
        /// Keep track of whether the accelerator group is attached to the toplevel window.
        /// </summary>
        /// <remarks>
        /// Normally we just need to remove the accelerators when the treeview loses focus,
        /// and re-add them when it regains focus. However, it's possible for the treeview
        /// to gain focus multiple times without losing it in-between, which leads to
        /// gtk warnings. Typically this occurs after using the search functionality.
        /// The solution is to use this variable to keep track of whether the accelerators
        /// are already attached to the window, so that we only add them when necessary.
        /// </remarks>
        private bool acceleratorsAreAttached;

        // If you add a new item to the tree model that is not at the end (e.g. add a bool as the third item), a lot of things will break.
        private TreeStore treemodel = new TreeStore(typeof(string), typeof(Gdk.Pixbuf), typeof(string), typeof(string), typeof(Color), typeof(bool));

        /// <summary>Constructor</summary>
        public TreeView()
        {
        }

        /// <summary>Constructor</summary>
        public TreeView(ViewBase owner) : base(owner)
        {
            Initialise(owner, new Gtk.TreeView());
        }

        /// <summary>Constructor</summary>
        public TreeView(ViewBase owner, Gtk.TreeView treeView) : base(owner)
        {
            Initialise(owner, treeView);
        }

        /// <summary>Gets or sets whether tree nodes can be changed.</summary>
        public bool ReadOnly { get; set; }

        protected override void Initialise(ViewBase ownerView, GLib.Object gtkControl)
        {
            treeview1 = (Gtk.TreeView)gtkControl;
            mainWidget = treeview1;
            treeview1.Model = treemodel;
            TreeViewColumn column = new TreeViewColumn();
            CellRendererPixbuf iconRender = new Gtk.CellRendererPixbuf();
            iconRender.SetPadding(2, 1);
            column.PackStart(iconRender, false);
            textRender = new Gtk.CellRendererText();
            textRender.Editable = false;
            textRender.EditingStarted += OnBeforeLabelEdit;
            textRender.Edited += OnAfterLabelEdit;
            column.PackStart(textRender, true);
            column.SetCellDataFunc(textRender, OnSetCellData);

            CellRendererText tickCell = new CellRendererText();
            tickCell.Editable = false;
            column.PackEnd(tickCell, false);
            column.SetAttributes(iconRender, "pixbuf", 1);
            column.SetAttributes(textRender, "text", 0);
            column.SetAttributes(tickCell, "text", 3);
            treeview1.AppendColumn(column);
            treeview1.TooltipColumn = 2;

            treeview1.CursorChanged += OnAfterSelect;
            treeview1.ButtonReleaseEvent += OnButtonUp;
            treeview1.ButtonPressEvent += OnButtonPress;
            treeview1.RowActivated += OnRowActivated;
            treeview1.FocusInEvent += OnTreeGainFocus;
            treeview1.FocusOutEvent += OnTreeLoseFocus;
            treeview1.RowExpanded += OnRowExpanded;

            TargetEntry[] target_table = new TargetEntry[] {
               new TargetEntry(modelMime, TargetFlags.App, 0)
            };

            Gdk.DragAction actions = Gdk.DragAction.Copy | Gdk.DragAction.Link | Gdk.DragAction.Move;
            Drag.SourceSet(treeview1, Gdk.ModifierType.Button1Mask, target_table, actions);
            Drag.DestSet(treeview1, 0, target_table, actions);
            treeview1.DragMotion += OnDragOver;
            treeview1.DragDrop += OnDragDrop;
            treeview1.DragBegin += OnDragBegin;
            treeview1.DragDataGet += OnDragDataGet;
            treeview1.DragDataReceived += OnDragDataReceived;
            treeview1.DragEnd += OnDragEnd;
            timer.Elapsed += OnTimerElapsed;
            mainWidget.Destroyed += OnDestroyed;
        }

        /// <summary>Invoked when a node is selected not by the user but by an Undo command.</summary>
        public event EventHandler<NodeSelectedArgs> SelectedNodeChanged;

        /// <summary>Invoked when a drag operation has commenced. Need to create a DragObject.</summary>
        public event EventHandler<DragStartArgs> DragStarted;

        /// <summary>Invoked to determine if a drop is allowed on the specified Node.</summary>
        public event EventHandler<AllowDropArgs> AllowDrop;

        /// <summary>Invoked when a drop has occurred.</summary>
        public event EventHandler<DropArgs> Droped;

        /// <summary>Invoked then a node is renamed.</summary>
        public event EventHandler<NodeRenameArgs> Renamed;

        /// <summary>Invoked then a node is double clicked.</summary>
        public event EventHandler<EventArgs> DoubleClicked;

        /// <summary>Gets or sets the currently selected node.</summary>
        public string SelectedNode
        {
            get
            {
                TreePath selPath;
                TreeViewColumn selCol;
                treeview1.GetCursor(out selPath, out selCol);
                if (selPath != null)
                    return this.GetFullPath(selPath);
                else
                    return string.Empty;
            }
            set
            {
                if (SelectedNode != value && value != string.Empty)
                {
                    if (FindNode(value, out TreeIter iter))
                    {
                        TreePath pathToSelect = treemodel.GetPath(iter);
                        if (pathToSelect != null)
                        {
                            treeview1.ExpandToPath(pathToSelect);
                            treeview1.SetCursor(pathToSelect, treeview1.GetColumn(0), false);
                        }
                        // Scroll to the newly-selected cell (if necessary; in theory, setting
                        // use_align to false should cause the tree to perform the minimum amount
                        // of scrolling necessary to bring the cell onscreen).
                        treeview1.ScrollToCell(pathToSelect, null, false, 0, 0);
                        treeview1.GrabFocus();
                    }
                }
            }
        }

        /// <summary>Gets or sets the width of the tree view.</summary>
        public Int32 TreeWidth
        {
            get { return treeview1.Allocation.Width; }
            set { treeview1.WidthRequest = value; }
        }

        /// <summary>Gets or sets the popup menu of the tree view.</summary>
        public MenuView ContextMenu { get; set; }

        /// <summary>Populate the treeview.</summary>
        /// <param name="topLevelNode">A description of the top level root node</param>
        public void Populate(TreeViewNode topLevelNode)
        {
            rootNode = topLevelNode;
            Refresh(rootNode);
        }

        /// <summary>Moves the specified node up 1 position.</summary>
        /// <param name="nodePath">The path of the node to move.</param>
        public void MoveUp(string nodePath)
        {
            if (FindNode(nodePath, out TreeIter node))
            {
                TreePath path = treemodel.GetPath(node);
                TreeIter prevnode;
                if (path.Prev() && treemodel.GetIter(out prevnode, path))
                    treemodel.MoveBefore(node, prevnode);

                treeview1.ScrollToCell(path, null, false, 0, 0);
            }
        }

        /// <summary>Moves the specified node down 1 position.</summary>
        /// <param name="nodePath">The path of the node to move.</param>
        public void MoveDown(string nodePath)
        {
            if (FindNode(nodePath, out TreeIter node))
            {
                TreePath path = treemodel.GetPath(node);
                TreeIter nextnode;
                path.Next();
                if (treemodel.GetIter(out nextnode, path))
                    treemodel.MoveAfter(node, nextnode);

                treeview1.ScrollToCell(path, null, false, 0, 0);
            }
        }

        /// <summary>Renames the specified node path.</summary>
        /// <param name="nodePath">The node path.</param>
        /// <param name="newName">The new name for the node.</param>
        public void Rename(string nodePath, string newName)
        {
            if (FindNode(nodePath, out TreeIter node))
            {
                treemodel.SetValue(node, 0, newName);
                previouslySelectedNodePath = GetFullPath(treemodel.GetPath(node));
            }
        }

        /// <summary>Puts the current node into edit mode so user can rename it.</summary>
        public void BeginRenamingCurrentNode()
        {
            if (!ReadOnly)
            {
                textRender.Editable = true;
                TreePath selPath;
                TreeViewColumn selCol;
                treeview1.GetCursor(out selPath, out selCol);
                treeview1.GrabFocus();
                treeview1.SetCursor(selPath, treeview1.GetColumn(0), true);
            }
        }

        private TreePath CreatePath(Utility.TreeNode node)
        {
            return new TreePath(node.Indices);
        }

        /// <summary>
        /// 
        /// </summary>
        /// <param name="expandedNodes"></param>
        public void ExpandNodes(Utility.TreeNode[] expandedNodes)
        {
            foreach (var node in expandedNodes)
                treeview1.ExpandRow(CreatePath(node), false);
        }

        public Utility.TreeNode[] GetExpandedNodes()
        {
            List<Utility.TreeNode> expandedRows = new List<Utility.TreeNode>();
            treeview1.MapExpandedRows((view, path) => expandedRows.Add(new Utility.TreeNode(path.Indices)));
            return expandedRows.ToArray();
        }

        /// <summary>Deletes the specified node.</summary>
        /// <param name="nodePath">The node path.</param>
        public void Delete(string nodePath)
        {
            if (!FindNode(nodePath, out TreeIter node))
                return;

            // We will typically be deleting the currently selected node. If this is the case,
            // Gtk will not automatically move the cursor for us.
            // We need to work out where we want selection to be after this node is deleted
            TreePath cursorPath;
            TreeViewColumn cursorCol;
            treeview1.GetCursor(out cursorPath, out cursorCol);
            TreeIter nextSel = node;
            TreePath pathToSelect = treemodel.GetPath(node);
            if (pathToSelect.Compare(cursorPath) != 0)
                pathToSelect = null;
            else if (treemodel.IterNext(ref nextSel)) // If there's a "next" sibling, the current TreePath will do
                pathToSelect = treemodel.GetPath(nextSel);
            else
            {                                     // Otherwise
                if (!pathToSelect.Prev())         // If there's a "previous" sibling, use that
                    pathToSelect.Up();            // and if that didn't work, use the parent
            }

            // Note: gtk_tree_store_remove() seems quite slow if the node being
            // deleted is selected. Therefore, we select the next node *before*
            // deleting the specified node.
            if (pathToSelect != null)
                treeview1.SetCursor(pathToSelect, treeview1.GetColumn(0), false);

            treemodel.Remove(ref node);
        }

        /// <summary>Adds a child node.</summary>
        /// <param name="parentNodePath">The node path.</param>
        /// <param name="nodeDescription">The node description.</param>
        /// <param name="position">The position.</param>
        public void AddChild(string parentNodePath, TreeViewNode nodeDescription, int position = -1)
        {
            if (FindNode(parentNodePath, out TreeIter node))
            {
                TreeIter iter;
                if (position == -1)
                    iter = treemodel.AppendNode(node);
                else
                    iter = treemodel.InsertNode(node, position);
                RefreshNode(iter, nodeDescription);
                treeview1.ExpandToPath(treemodel.GetPath(iter));
            }
        }

        /// <summary>Return the position of the node under its parent</summary>
        /// <param name="path">The full node path.</param>
        public int GetNodePosition(string path)
        {
            int count = 0;
            if (FindNode(path, out TreeIter node))
                while (treemodel.IterPrevious(ref node))
                    count = count + 1;

            return count;
        }

        /// <summary>
        /// Treeview is being destroyed.
        /// </summary>
        /// <param name="sender"></param>
        /// <param name="e"></param>
        private void OnDestroyed(object sender, EventArgs e)
        {
            try
            {
                textRender.EditingStarted -= OnBeforeLabelEdit;
                textRender.Edited -= OnAfterLabelEdit;
                treeview1.FocusInEvent -= OnTreeGainFocus;
                treeview1.FocusOutEvent -= OnTreeLoseFocus;
                treeview1.CursorChanged -= OnAfterSelect;
                treeview1.ButtonReleaseEvent -= OnButtonUp;
                treeview1.ButtonPressEvent -= OnButtonPress;
                treeview1.RowActivated -= OnRowActivated;
                treeview1.DragMotion -= OnDragOver;
                treeview1.DragDrop -= OnDragDrop;
                treeview1.DragBegin -= OnDragBegin;
                treeview1.DragDataGet -= OnDragDataGet;
                treeview1.DragDataReceived -= OnDragDataReceived;
                treeview1.DragEnd -= OnDragEnd;
                timer.Elapsed -= OnTimerElapsed;
                ContextMenu = null;

                mainWidget.Destroyed -= OnDestroyed;
                owner = null;
            }
            catch (Exception err)
            {
                ShowError(err);
            }
        }

        /// <summary>Refreshes the entire tree from the specified descriptions.</summary>
        /// <param name="nodeDescriptions">The nodes descriptions.</param>
        private void Refresh(TreeViewNode nodeDescriptions)
        {
            // Record which rows are currently expanded.
            // We can't directly use a TreePath to an outdated TreeModel/TreeView, so we store the path as a string, and 
            // then parse that into a new TreePath after the model is reassembled. This assumes that the structure of the 
            // tree view/model does not change when RefreshNode() is called (e.g. it still has the same number of rows/columns).
            List<string> expandedRows = new List<string>();
            treeview1.MapExpandedRows(new TreeViewMappingFunc((tree, path) =>
            {
                expandedRows.Add(path.ToString());
            }));

            treeview1.CursorChanged -= OnAfterSelect;

            treemodel.Clear();

            treeview1.CursorChanged += OnAfterSelect;

            TreeIter iter = treemodel.AppendNode();
            RefreshNode(iter, nodeDescriptions, false);
            treeview1.ShowAll();
            treeview1.ExpandRow(new TreePath("0"), false);
            // Expand all rows which were previously expanded by the user.
            try
            {
                expandedRows.ForEach(row => treeview1.ExpandRow(new TreePath(row), false));
            }
            catch
            {
            }

            if (ContextMenu != null)
                ContextMenu.AttachToWidget(treeview1);
        }

        /// <summary>
        /// Add a node as a child of the model specified by path.
        /// </summary>
        /// <param name="path">Path of the node to which the model will be added.</param>
        /// <param name="description">Model to be added.</param>
        public void AddNode(string path, TreeViewNode description)
        {
            if (FindNode(path, out TreeIter parent))
            {
                TreeIter child = treemodel.AppendNode(parent);
                RefreshNode(child, description);
            }
            else
                throw new Exception($"Unable to add node at path '{path}' - path is invalid");
        }

        /// <summary>
        /// Refresh the node at the given data.
        /// </summary>
        /// <param name="path">The node to refresh.</param>
        /// <param name="description">Data to use to refresh the node.</param>
        /// <remarks>
        /// This will not remove any existing children - but it will append new ones.
        /// If any children already exist, they must be removed before calling this function.
        /// </remarks>
        public void RefreshNode(string path, TreeViewNode description)
        {
            if (FindNode(path, out TreeIter iter))
                RefreshNode(iter, description);
            else
                throw new Exception($"Unable to refresh node - invalid path '{path}'");
        }

        /// <summary>
        /// Configure the specified tree node using the fields in 'Description'.
        /// Recursively descends through all child nodes as well.
        /// </summary>
        /// <remarks>
        /// If any models have been deleted, calls to this function will not
        /// cause those models to be removed from the tree. When child models are
        /// updated, this function will attempt to update any existing tree nodes
        /// representing the children - if none exist, they will be added.
        /// </remarks>
        /// <param name="node">The node.</param>
        /// <param name="description">The description.</param>
        /// <param name="checkForExisting">
        /// If set to true, will attempt to update existing nodes instead of creating
        /// new ones, where possible. This should only be set to false when populating
        /// the tree control for the first time, and when set to false it will improve
        /// performance considerably, especially for large tree structures.
        /// </param>
        private void RefreshNode(TreeIter node, TreeViewNode description, bool checkForExisting = true)
        {
            Gdk.Pixbuf pixbuf = null;
            if (MasterView != null && MasterView.HasResource(description.ResourceNameForImage))
                pixbuf = new Gdk.Pixbuf(null, description.ResourceNameForImage);
            string tick = description.Checked ? "✓" : "";
            treemodel.SetValues(node, description.Name, pixbuf, description.ToolTip, tick, description.Colour, description.Strikethrough);

            foreach (TreeViewNode child in description.Children)
            {
                string path = GetFullPath(treemodel.GetPath(node));
                TreeIter iter;
                if (checkForExisting)
                {
                    if (FindChild(node, child.Name, out TreeIter matchingChild))
                        iter = matchingChild;
                    else
                        iter = treemodel.AppendNode(node);
                }
                else
                    iter = treemodel.AppendNode(node);
                RefreshNode(iter, child);
            }
        }

        /// <summary>
        /// Find a child of a TreeIter with the specified name.
        /// Returns true iff a matching child was found.
        /// </summary>
        /// <param name="node">Node under which to search for a child.</param>
        /// <param name="name">Name of the child.</param>
        /// <param name="child">The matching child, if any is found.</param>
        private bool FindChild(TreeIter node, string name, out TreeIter child)
        {
            child = TreeIter.Zero;
            foreach (TreeIter c in GetChildren(node))
            {
                if (GetName(c) == name)
                {
                    child = c;
                    return true;
                }
            }
            return false;
        }

        private IEnumerable<TreeIter> GetChildren(TreeIter node)
        {
            if (treemodel.IterChildren(out TreeIter child, node))
            {
                yield return child;
                while (treemodel.IterNext(ref child))
                    yield return child;
            }
        }

        /// <summary>
        /// Return the name of the given node.
        /// </summary>
        /// <param name="node">The node.</param>
        private string GetName(TreeIter node)
        {
            return (string)treemodel.GetValue(node, 0);
        }

        /// <summary>Return a string representation of the specified path.</summary>
        /// <param name="path">The path.</param>
        private string GetFullPath(TreePath path)
        {
            string result = "";
            if (path != null)
            {
                int[] ilist = path.Indices;
                TreeIter iter;
                treemodel.IterNthChild(out iter, ilist[0]);
                result = "." + (string)treemodel.GetValue(iter, 0);
                for (int i = 1; i < ilist.Length; i++)
                {
                    treemodel.IterNthChild(out iter, iter, ilist[i]);
                    result += "." + (string)treemodel.GetValue(iter, 0);
                }
            }
            return result;
        }

        /// <summary>
        /// Find a specific node with the node path.
        /// NodePath format: .Parent.Child.SubChild
        /// </summary>
        /// <param name="namePath">The name path.</param>
        /// <param name="result">The matching node.</param>
        /// <exception cref="System.Exception">Invalid name path ' + namePath + '</exception>
        private bool FindNode(string namePath, out TreeIter result)
        {
            if (!namePath.StartsWith(".", StringComparison.CurrentCulture))
                throw new Exception("Invalid name path '" + namePath + "'");

            namePath = namePath.Remove(0, 1); // Remove the leading '.'

            string[] namePathBits = namePath.Split(".".ToCharArray(), StringSplitOptions.RemoveEmptyEntries);

            result = TreeIter.Zero;
            TreeIter iter;
            if (!treemodel.GetIterFirst(out iter))
                // The tree is empty.
                return false;
            for (int i = 0; i < namePathBits.Length; i++)
            {
                string pathBit = namePathBits[i];
                string nodeName = (string)treemodel.GetValue(iter, 0);
                while (nodeName != pathBit && treemodel.IterNext(ref iter))
                {
                    nodeName = (string)treemodel.GetValue(iter, 0);
                }
                if (nodeName == pathBit)
                {
                    result = iter;
                    if (!treemodel.IterChildren(out iter, iter) && i != namePathBits.Length - 1)
                        // We've found an ancestor but it has no children.
                        return false;
                }
                else
                    // Unable to locate an ancestor at this level.
                    return false;
            }
            return true;
        }

        /// <summary>
        /// Allows for fine control over how each individual cell is rendered.
        /// </summary>
        /// <param name="col">Column in which the cell appears.</param>
        /// <param name="cell">
        /// The individual cells. 
        /// Any changes to this cell only affect this cell.
        /// The other cells in the column are unaffected.
        /// </param>
        /// <param name="model">
        /// The tree model which holds the data being displayed in the tree.
        /// </param>
        /// <param name="iter">
        /// TreeIter object associated with this cell in the tree. This object
        /// can be used for many things, such as retrieving this cell's data.
        /// </param>
        private void OnSetCellData(TreeViewColumn col, CellRenderer cell, TreeModel model, TreeIter iter)
        {
            try
            {
                // This makes a lot of assumptions about how the tree model is structured.
                if (cell is CellRendererText)
                {
                    Color colour = (Color)model.GetValue(iter, 4);
                    if (colour == Color.Empty)
                    {

                        Gdk.Color foreground = treeview1.StyleContext.GetColor(StateFlags.Normal).ToColour().ToGdk();

                        colour = Utility.Colour.FromGtk(foreground);
                    }
                    (cell as CellRendererText).Strikethrough = (bool)model.GetValue(iter, 5);

                    // This is a bit of a hack which we use to convert a System.Drawing.Color
                    // to its hex string equivalent (e.g. #FF0000).
                    string hex = Utility.Colour.ToHex(colour);

                    string text = (string)model.GetValue(iter, 0);
                    (cell as CellRendererText).Markup = "<span foreground=\"" + hex + "\">" + text + "</span>";
                }
            }
            catch (Exception err)
            {
                ShowError(err);
            }
        }

        /// <summary>User has selected a node. Raise event for presenter.</summary>
        /// <param name="sender">The sender.</param>
        /// <param name="e">The EventArgs instance containing the event data.</param>
        private void OnAfterSelect(object sender, EventArgs e)
        {
            try
            {
                if (SelectedNodeChanged != null)
                {
                    treeview1.CursorChanged -= OnAfterSelect;
                    NodeSelectedArgs selectionChangedData = new NodeSelectedArgs();
                    selectionChangedData.OldNodePath = previouslySelectedNodePath;
                    TreePath selPath;
                    TreeViewColumn selCol;
                    treeview1.GetCursor(out selPath, out selCol);
                    selectionChangedData.NewNodePath = GetFullPath(selPath);
                    if (selectionChangedData.NewNodePath != selectionChangedData.OldNodePath)
                        SelectedNodeChanged.Invoke(this, selectionChangedData);
                    previouslySelectedNodePath = selectionChangedData.NewNodePath;
                }
                else
                {
                    // Presenter is ignoring the SelectedNodeChanged event.
                    // We should scroll to the newly selected node so the user
                    // can actually see what they've selected.
                    treeview1.GetCursor(out TreePath path, out _);
                    treeview1.ScrollToCell(path, null, false, 0, 1);
                }
            }
            catch (Exception err)
            {
                ShowError(err);
            }
            finally
            {
                if (SelectedNodeChanged != null && treeview1 != null)
                    treeview1.CursorChanged += OnAfterSelect;
            }
        }

        /// <summary>
        /// Handle button press events to possibly begin editing an item name.
        /// This is in an attempt to rather slavishly follow Windows conventions.
        /// </summary>
        /// <param name="sender"></param>
        /// <param name="e"></param>
        [GLib.ConnectBefore]
        private void OnButtonPress(object sender, ButtonPressEventArgs e)
        {
            try
            {
                timer.Stop();
                if (e.Event.Button == 1 && e.Event.Type == Gdk.EventType.ButtonPress)
                {
                    TreePath path;
                    TreeViewColumn col;
                    // Get the clicked location
                    if (treeview1.GetPathAtPos((int)e.Event.X, (int)e.Event.Y, out path, out col))
                    {
                        // See if the click was on the current selection
                        TreePath selPath;
                        TreeViewColumn selCol;
                        treeview1.GetCursor(out selPath, out selCol);
                        if (selPath != null && path.Compare(selPath) == 0)
                        {
                            // Check where on the row we are located, allowing 16 pixels for the image, and 2 for its border
                            Gdk.Rectangle rect = treeview1.GetCellArea(path, col);
                            if (e.Event.X > rect.X + 18)
                            {
                                // We want this to be a bit longer than the double-click interval, which is normally 250 milliseconds
                                timer.Interval = Settings.Default.DoubleClickTime + 10;
                                timer.AutoReset = false;
                                timer.Start();
                            }
                        }
                    }
                }
            }
            catch (Exception err)
            {
                ShowError(err);
            }
        }

        /// <summary>
        /// Timer has elapsed. Begin renaming node
        /// </summary>
        /// <param name="sender"></param>
        /// <param name="e"></param>
        private void OnTimerElapsed(object sender, System.Timers.ElapsedEventArgs e)
        {
            try
            {
                // Note - this will not be called on the main thread, so we
                // need to wrap any Gtk calls inside an appropriate delegate
                Gtk.Application.Invoke(delegate
                {
                    try
                    {
                        BeginRenamingCurrentNode();
                    }
                    catch (Exception err)
                    {
                        ShowError(err);
                    }
                });
            }
            catch (Exception err)
            {
                ShowError(err);
            }
        }

        /// <summary>
        /// A row in the tree view has been activated
        /// </summary>
        /// <param name="sender"></param>
        /// <param name="e"></param>
        private void OnRowActivated(object sender, RowActivatedArgs e)
        {
            try
            {
                timer.Stop();
                if (treeview1.GetRowExpanded(e.Path))
                    treeview1.CollapseRow(e.Path);
                else
                    treeview1.ExpandRow(e.Path, false);
                e.RetVal = true;

                DoubleClicked?.Invoke(this, new EventArgs());
            }
            catch (Exception err)
            {
                ShowError(err);
            }
        }

        /// <summary>
        /// A row in the tree view has been expanded
        /// </summary>
        /// <param name="sender"></param>
        /// <param name="e"></param>
        private void OnRowExpanded(object sender, RowExpandedArgs e)
        {
            try
            {
                TreePath path = e.Path.Copy();
                path.Down();
                bool stop = false;
                while (!stop)
                {
                    path.Next();
                    treeview1.Model.GetIter(out TreeIter iter, path);
                    var value = treeview1.Model.GetValue(iter, 0);
                    if (value == null)
                        stop = true;
                }
                path.Prev();
                treeview1.ScrollToCell(path, null, false, 0, 0);
            }
            catch (Exception err)
            {
                ShowError(err);
            }
        }

        /// <summary>
        /// Displays the popup menu when the right mouse button is released
        /// </summary>
        /// <param name="sender"></param>
        /// <param name="e"></param>
        private void OnButtonUp(object sender, ButtonReleaseEventArgs e)
        {
            try
            {
                if (e.Event.Button == 3 && ContextMenu != null)
                    ContextMenu.Show();
            }
            catch (Exception err)
            {
                ShowError(err);
            }
        }

        /// <summary>Node has begun to be dragged.</summary>
        /// <param name="sender">Event sender.</param>
        /// <param name="e">Event data.</param>
        private void OnDragBegin(object sender, DragBeginArgs e)
        {
            try
            {
                if (textRender.Editable) // If the node to be dragged is open for editing (renaming), close it now.
                    textRender.StopEditing(true);
                DragStartArgs args = new DragStartArgs();
                args.NodePath = SelectedNode; // FullPath(e.Item as TreeNode);
                if (DragStarted != null)
                {
                    DragStarted(this, args);
                    if (args.DragObject != null)
                    {
                        sourcePathOfItemBeingDragged = args.NodePath;
                        dragSourceHandle = GCHandle.Alloc(args.DragObject);
                    }
                }
            }
            catch (Exception err)
            {
                ShowError(err);
            }
        }

        /// <summary>
        /// A drag has completed
        /// </summary>
        /// <param name="sender"></param>
        /// <param name="e"></param>
        private void OnDragEnd(object sender, DragEndArgs e)
        {
            try
            {
                if (dragSourceHandle.IsAllocated)
                {
                    dragSourceHandle.Free();
                }
                sourcePathOfItemBeingDragged = null;
            }
            catch (Exception err)
            {
                ShowError(err);
            }
        }

        /// <summary>Node has been dragged over another node. Allow a drop here?</summary>
        /// <param name="sender">Event sender.</param>
        /// <param name="e">Event data.</param>
        private void OnDragOver(object sender, DragMotionArgs e)
        {
            try
            {
                // e.Effect = DragDropEffects.None;
                e.RetVal = false;
                Gdk.Drag.Status(e.Context, 0, e.Time); // Default to no drop

                Gdk.Atom target = Drag.DestFindTarget(treeview1, e.Context, null);
                // Get the drop location
                TreePath path;
                TreeIter dest;
                if (treeview1.GetPathAtPos(e.X, e.Y, out path) && treemodel.GetIter(out dest, path) &&
                    target != Gdk.Atom.Intern("GDK_NONE", false))
                {
                    AllowDropArgs args = new AllowDropArgs();
                    args.NodePath = GetFullPath(path);
                    Drag.GetData(treeview1, e.Context, target, e.Time);
                    if (dragDropData != null)
                    {
                        args.DragObject = dragDropData;
                        if (AllowDrop != null)
                        {
                            AllowDrop(this, args);
                            if (args.Allow)
                            {
                                e.RetVal = true;
                                string sourceParent = null;
                                if (sourcePathOfItemBeingDragged != null)
                                    sourceParent = StringUtilities.ParentName(sourcePathOfItemBeingDragged);

                                // Now determine the effect. If the drag originated from a different view 
                                // (e.g. a toolbox or another file) then only copy is supported.
                                if (sourcePathOfItemBeingDragged == null)
                                    Gdk.Drag.Status(e.Context, Gdk.DragAction.Copy, e.Time);
                                else if (sourceParent == args.NodePath)
                                    Gdk.Drag.Status(e.Context, Gdk.DragAction.Copy, e.Time);
                                else
                                    // The "SuggestedAction" will normally be Copy, but will be Move 
                                    // if shift is pressed, and Link if Ctrl-Shift is pressed
                                    Gdk.Drag.Status(e.Context, e.Context.SuggestedAction, e.Time);
                            }
                        }
                    }
                }
            }
            catch (Exception err)
            {
                ShowError(err);
            }
        }

        /// <summary>Node has been dropped. Send to presenter.</summary>
        /// <param name="sender">Event sender.</param>
        /// <param name="e">Event data.</param>
        private void OnDragDataGet(object sender, DragDataGetArgs e)
        {
            try
            {
                IntPtr data = (IntPtr)dragSourceHandle;
                Int64 ptrInt = data.ToInt64();
                Gdk.Atom target = Drag.DestFindTarget(sender as Widget, e.Context, null);
                if (target != Gdk.Atom.Intern("GDK_NONE", false))
                    e.SelectionData.Set(target, 8, BitConverter.GetBytes(ptrInt));
            }
            catch (Exception err)
            {
                ShowError(err);
            }
        }

        /// <summary>
        /// Drag data has been received
        /// </summary>
        /// <param name="sender"></param>
        /// <param name="e"></param>
        private void OnDragDataReceived(object sender, DragDataReceivedArgs e)
        {
            try
            {
                byte[] data = e.SelectionData.Data;
                Int64 value = BitConverter.ToInt64(data, 0);
                if (value != 0)
                {
                    GCHandle handle = (GCHandle)new IntPtr(value);
                    dragDropData = (ISerializable)handle.Target;
                }
            }
            catch (Exception err)
            {
                ShowError(err);
            }
        }

        /// <summary>Node has been dropped. Send to presenter.</summary>
        /// <param name="sender">Event sender.</param>
        /// <param name="e">Event data.</param>
        private void OnDragDrop(object sender, DragDropArgs e)
        {
            try
            {
                Gdk.Atom target = Drag.DestFindTarget(treeview1, e.Context, null);
                // Get the drop location
                TreePath path;
                TreeIter dest;
                bool success = false;
                if (treeview1.GetPathAtPos(e.X, e.Y, out path) && treemodel.GetIter(out dest, path) &&
                    target != Gdk.Atom.Intern("GDK_NONE", false))
                {
                    AllowDropArgs args = new AllowDropArgs();
                    args.NodePath = GetFullPath(path);

                    Drag.GetData(treeview1, e.Context, target, e.Time);
                    if (dragDropData != null)
                    {
                        DropArgs dropArgs = new DropArgs();
                        dropArgs.NodePath = GetFullPath(path);

                        dropArgs.DragObject = dragDropData;
                        Gdk.DragAction action = e.Context.SelectedAction;
                        if ((action & Gdk.DragAction.Move) == Gdk.DragAction.Move)
                            dropArgs.Moved = true;
                        else if ((action & Gdk.DragAction.Copy) == Gdk.DragAction.Copy)
                            dropArgs.Copied = true;
                        else
                            dropArgs.Linked = true;
                        Droped(this, dropArgs);
                        success = true;
                    }
                }
                Gtk.Drag.Finish(e.Context, success, e.Context.SelectedAction == Gdk.DragAction.Move, e.Time);
                e.RetVal = success;
            }
            catch (Exception err)
            {
                ShowError(err);
            }
        }

        /// <summary>User is about to start renaming a node.</summary>
        /// <param name="sender">The sender.</param>
        /// <param name="e">The EventArgs> instance containing the event data.</param>
        private void OnBeforeLabelEdit(object sender, EditingStartedArgs e)
        {
            try
            {
<<<<<<< HEAD
                treeview1.CursorChanged -= OnAfterSelect;
                nodePathBeforeRename = SelectedNode;
                // TreeView.ContextMenuStrip = null;
                // e.CancelEdit = false;
=======
                if (isEdittingNodeLabel == false)
                {
                    isEdittingNodeLabel = true;
                    treeview1.CursorChanged -= OnAfterSelect;
                    nodePathBeforeRename = SelectedNode;
                }
>>>>>>> dce17a51
            }
            catch (Exception err)
            {
                ShowError(err);
            }
        }

        /// <summary>User has finished renaming a node.</summary>
        /// <param name="sender">The sender.</param>
        /// <param name="e">The EventArgs instance containing the event data.</param>
        private void OnAfterLabelEdit(object sender, EditedArgs e)
        {
            try
            {
                if (isEdittingNodeLabel == true)
                {
                    isEdittingNodeLabel = false;
                    textRender.Editable = false;
                    // TreeView.ContextMenuStrip = this.PopupMenu;
                    if (Renamed != null && !string.IsNullOrEmpty(e.NewText))
                    {
                        NodeRenameArgs args = new NodeRenameArgs()
                        {
                            NodePath = this.nodePathBeforeRename,
                            NewName = e.NewText
                        };
                        Renamed(this, args);
                        if (!args.CancelEdit)
                            previouslySelectedNodePath = args.NodePath;
                    }
                    treeview1.CursorChanged += OnAfterSelect;
                }
                treeview1.CursorChanged += OnAfterSelect;
            }
            catch (Exception err)
            {
                ShowError(err);
            }
        }

        /// <summary>
        /// Handle loss of focus by removing the accelerators from the popup menu
        /// </summary>
        /// <param name="o"></param>
        /// <param name="args"></param>
        private void OnTreeLoseFocus(object o, FocusOutEventArgs args)
        {
            try
            {
                if (ContextMenu != null && acceleratorsAreAttached)
                {
                    (treeview1.Toplevel as Gtk.Window).RemoveAccelGroup(ContextMenu.Accelerators);
                    acceleratorsAreAttached = false;
                }
            }
            catch (Exception err)
            {
                ShowError(err);
            }
        }

        /// <summary>
        /// Handle receiving focus by adding accelerators for the popup menu
        /// </summary>
        /// <param name="o"></param>
        /// <param name="args"></param>
        private void OnTreeGainFocus(object o, FocusInEventArgs args)
        {
            try
            {
                // window is already in the list of acceleratables. Need to remove accelerators before we add them!
                if (ContextMenu != null && !acceleratorsAreAttached)
                {
                    (treeview1.Toplevel as Gtk.Window).AddAccelGroup(ContextMenu.Accelerators);
                    acceleratorsAreAttached = true;
                }
            }
            catch (Exception err)
            {
                ShowError(err);
            }
        }

        /// <summary>
        /// Expands all child nodes recursively.
        /// </summary>
        /// <param name="path">Path to the node. e.g. ".Simulations.DataStore"</param>
        /// <param name="recursive">Recursively expand children too?</param>
        public void ExpandChildren(string path, bool recursive = true)
        {
            if (FindNode(path, out TreeIter node))
                treeview1.ExpandRow(treemodel.GetPath(node), recursive);
        }

        /// <summary>
        /// Collapses all child nodes recursively.
        /// </summary>
        /// <param name="path">Path to the node. e.g. ".Simulations.DataStore"</param>
        public void CollapseChildren(string path)
        {
            if (FindNode(path, out TreeIter node))
                treeview1.CollapseRow(treemodel.GetPath(node));
        }
    }
}<|MERGE_RESOLUTION|>--- conflicted
+++ resolved
@@ -1017,19 +1017,12 @@
         {
             try
             {
-<<<<<<< HEAD
-                treeview1.CursorChanged -= OnAfterSelect;
-                nodePathBeforeRename = SelectedNode;
-                // TreeView.ContextMenuStrip = null;
-                // e.CancelEdit = false;
-=======
                 if (isEdittingNodeLabel == false)
                 {
                     isEdittingNodeLabel = true;
                     treeview1.CursorChanged -= OnAfterSelect;
                     nodePathBeforeRename = SelectedNode;
                 }
->>>>>>> dce17a51
             }
             catch (Exception err)
             {
@@ -1062,7 +1055,6 @@
                     }
                     treeview1.CursorChanged += OnAfterSelect;
                 }
-                treeview1.CursorChanged += OnAfterSelect;
             }
             catch (Exception err)
             {
