--- conflicted
+++ resolved
@@ -47,13 +47,11 @@
         /// <summary>Amount of solute lost in runoff water (kg/ha).</summary>
         double[] AmountLostInRunoff { get; set; }
 
-<<<<<<< HEAD
+        /// <summary>Concentration of solute in solution.</summary>
+        double[] ConcInSolution { get; set; }
+
         /// <summary>Amount of N leaching from each soil layer (kg /ha)</summary>
         public double[] Flow { get; set; }
-=======
-        /// <summary>Concentration of solute in solution.</summary>
-        double[] ConcInSolution { get; set; }
->>>>>>> cb14d006
 
         /// <summary>Setter for kgha.</summary>
         /// <remarks>
