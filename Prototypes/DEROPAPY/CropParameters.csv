<<<<<<< HEAD
ParamName,ParamUnit,Description,MaizeOG,MaizeS,Maize,WheatOG,WheatS,Wheat,HempOG,Hemp,OSR,Grapevine,Macadamia,Lemons,Avocado,Apple,RyeGrass,Clover
CropType,string,Type of crop (i.e. crop name) used for characterising organic matter residues composition,Maize,Maize,Maize,Maize,Maize,Maize,Maize,Maize,Maize,Grapevine,Grapevine,Grapevine,Grapevine,Grapevine,pasture,whiteclover
TT_Temp_X,oC,Average temperature for thermal time calculation,(0   18  26  34  44),(0   18  26  34  44),(0   18  26  34  44),(0  26  37),(0  26  37),(0  26  37),(1.9 26  40),(1.9 26  40),2  30  35,(3.9  29  37.9),(10  24 26  35),(7.2  28.9  40.1),(10 25 33 45),(0   18.0  26.0  34.0  44.0),(0   18.0  26.0  34.0  44.0),(0   18.0  26.0  34.0  44.0)
TT_Acc_Y,oCd,Thermal time accumulation at average temperature,(0   10  18  26   0),(0   10  18  26   0),(0   10  18  26   0),(0  26  0),(0  26  0),(0  26  0),(0 24.1 0),(0 24.1 0),0  28  0,(0  25  0),(0 14 16 0),(0 21.7 0),(0 15 23 0),(0   10.0  18.0  26.0   0.0),(0   10.0  18.0  26.0   0.0),(0   10.0  18.0  26.0   0.0)
D_StartGrowth_00,DAWS,Earliest day after winter solstice when sowing/end-dorm is resumed every year,72,72,72,254,301,301,116,116,267,106,100,100,100,102,0,0
T_StartGrowth_00,oC,Temperature 14-day running av temp from StartGrowthDOY_00 when growth starts,13,13,13,0,10,10,7,7,0,10,0,0,0,10,0,0
Tt_Growing_01,oCd,Thermal-time accumulation from StartGrowth to FullCanopy,500,500,500,500,1000,1000,600,600,1180,1000,1000,1000,510,450,300,300
DefoliateOrDevelop,string,Phase to rewind if defoliated at FullCanopy (FullCover or Graze),FullCover,FullCover,FullCover,FullCover,FullCover,FullCover,FullCover,FullCover,FullCover,FullCover,FullCover,FullCover,FullCover,FullCover,Graze,Graze
Pp_FullCover_02,h,Photoperiod x-values for full cover target thermal-time lengths,(11 14 24),(11 14 24),(11 14 24),(12 17),(12 17),(12 17),(14 16),(14 16),(13 14),(13 15),(10 11),(8 16),(8 16),(8.0 16.0),(8.0 16.0),(8.0 16.0)
Tt_FullCover_02,oCd,Thermal-time duration of full-cover phase at PP x-values (FullCanopy to StartSenescence),(0 700 700),(0 700 700),(0 700 700),(7000 700),(1000 800),(1000 800),(55 300),(900 400),(500 700),(1167 1167),(1167 1167),(1167 1167),(1167 1167),(200 1000),(1300 1300),(1300 1300)
Tt_Senescent_03,oCd,Thermal-time accumulation from StartSenescence to Maturity,500,500,500,800,1100,1100,450,660,700,100,100,100,120,200,0,0
Tt_Mature_04,oCd,Thermal-time accumulation from Maturity to Dormancy,0,0,0,150,0,0,0,0,0,0,0,0,0,50,0,0
EndOrHarvest,string,If plant is harvested and pruned or dies completely at end of growth phase,EndCrop,EndCrop,EndCrop,EndCrop,EndCrop,EndCrop,EndCrop,EndCrop,EndCrop,HarvestAndPrune,HarvestAndPrune,HarvestAndPrune,HarvestAndPrune,HarvestAndPrune,HarvestAndPrune,HarvestAndPrune
Chill_Temp_X,oC,Temperatures when chilling-time accumulation occurs,(0 0 0 0),(0 0 0 0),(0 0 0 0),(-2 -1 16 17),(-2 -1 16 17),(-2 -1 16 17),(0 0 0 0),(0 0 0 0),(0 2 8 15),(-5 0 7 15),(0 0 0 0),(0 0 0 0),(0 0 0 0),(-5.0 0.0 8.0 12.0),(-5.0 0.0 8.0 12.0),(-5.0 0.0 8.0 12.0)
Chill_Acc_Y,oCd,Chilling rate accumulation at a given cardinal temperature,(0 0 0 0),(0 0 0 0),(0 0 0 0),(0 1 1 0),(0 1 1 0),(0 1 1 0),(0 0 0 0),(0 0 0 0),(0 1 0.5 0),(0 1 1 0),(0 0 0 0),(0 0 0 0),(0 0 0 0),(0.0 1.0 1.0 0.0),(0.0 1.0 1.0 0.0),(0.0 1.0 1.0 0.0)
AC_Dormant_05,oCd,Accumulated chill units (x-value),(0 0),(0 0),(0 0),(0 0),(0 0),(0 0),(0 0),(0 0),(0 0),(0 0),(0 0),(0 0),(0 0),(0 100),(0.0 30),(0.0 30)
Tt_Dormant_05,oCd,Thermal-time duration of dormant phase at  accumulated chill unit (y-value),(0 0),(0 0),(0 0),(0 0),(0 0),(0 0),(0 0),(0 0),(0 0),(0 0),(0 0),(0 0),(0 0),(500 0),(0 0),(0 0)
VegetativeStartStage,Value,Phenological stage to start accumulating vegetative tt,3.01,3.01,3.01,6.01,6.01,6.01,3.01,3.01,3.01,3.01,3.01,3.01,3.01,3.01,3.01,3.01
Pp_Vegetative,h,Photoperiod x-values for pre flowering target thermal-time lengths,(12.5 24),(12.5 24),(12.5 24),(12 17),(12 17),(12 17),(14 16),(14 16),(13 14),(13 15),(10 11),(8 16),(8 16),(8.0 16.0),(8.0 16.0),(8.0 16.0)
Tt_Vegetative,oCd,Thermal-time duration of pre flowering phase at PP x-values,(200 500),(200 500),(200 500),(5000 500),(650 500),(650 500),(55 300),(700 200),(500 700),(1167 1167),(1167 1167),(1167 1167),(1167 1167),(0 0),(1300 1300),(1300 1300)
Tt_Flowering,oCd,Thermal time for flowering window,500,500,500,200,300,300,200,200,200,200,200,200,200,200,200,200
Tt_Reproductive,oCd,Thermal-time duration of produce growth post flowering,1000,1000,1000,800,800,800,3000,3000,3000,700,700,700,700,1000,700,700
MaxCanopyBaseHeight,mm,Height of the base of the canopy of mature plant,0,0,0,0,0,0,0,0,0,1100,1100,1000,1370,1500,0,0
MaxCanopyPrunedHeight,mm,Height of the top of the canopy of a mature plant after pruning or grazing,0,0,0,0,0,0,0,0,0,3000,3000,3500,4500,2500,100,100
MaxCanopyHeight,mm,Maximum canopy height,2500,2500,2500,1800,1800,1800,1800,1800,1800,4500,5700,4500,3500,3500,300,300
MaxCanopyPrunedWidth,mm,Width of the canopy of mature plants after pruning,0,0,0,0,0,0,0,0,0,1200,1200,1200,10000,1200,300,300
MaxCanopyWidth,mm,Width of the canopy of mature plants before pruning,800,800,800,800,800,800,800,800,800,1500,1500,1500,1500,1500,300,300
AgeToMaxDimension,Y,Years until plant reaches mature size,1,1,1,1,1,1,1,1,1,6,6,6,6,6,1,1
AgeAtStartSimulation,Y,How old is the plant at the start of the simulation,0,0,0,0,0,0,0,0,0,6,6,6,6,6,0.3,1
SeasonalDimensionPattern,0-1,Relative values for height and width at StartGrowth | FullCanopy | StartSenescence | Maturity,(0 1 1 1),(0 1 1 1),(0 1 1 1),(0 1 1 1),(0 1 1 1),(0 1 1 1),(0 1 1 1),(0 1 1 1),(0 1 1 0.5),(0.5 1 1 1),(0.5 1 1 1),(0.5 1 1 1),(0.5 1 1 1),(0 0.3 0.3 1.0),(0 1.0 1.0 1.0),(0 1.0 1.0 1.0)
TrunkWtAtMaxDimension,g/m2,The weight of perennial biomass when crop has reached max size,0,0,0,0,0,0,0,0,0,500,1500,1000,1500,1500,0,0
LAIbase,m2/m2,The LAI during the winter period for evergreen crops,0,0,0,0,0,0,0,0,0,0,6,6,6,0,0,0
LAImax,m2/m2,Maximum achievable leaf are index less the LAI base (optimal management),6,6,6,7,7,7,7,7,6,4,2,2,2,8,6,3
ExtCoeff,fractional,Extinction coefficient for diffuse light across canopy,0.5,0.5,0.5,0.5,0.5,0.5,0.96,0.96,0.55,0.5,0.4,0.4,0.6,0.7,0.5,0.8
RUEtotal,g DM/MJ global rad,Radiation use efficiency for total plant biomass (global solar radiation),2,2,2,1.5,1.5,1.5,2.32,2.32,1.69,0.9,2.3,1,1,1.2,1,0.9
RUETempThresholds,oC,Radiation Use Efficiency temperatures for lower_minimum | lower_optima | upper_optima | upper_minimum,(8 15 35 50),(8 15 35 50),(8 15 35 50),(0 15 25 35),(0 15 25 35),(0 15 25 35),(0 25 30 45),(0 25 30 45),(0  10 22 30),(5 25 30 45),(10  24 26  35),(10 25 30 45),(10 25 33 45),(5 20 30 40),(3 18 25 35),(5 20 25 35)
PhotosynthesisType,C3 or C4,Select if a C3 or C4 crop to set sensitivity to atmospheric CO2,C4,C4,C4,C3,C3,C3,C4,C4,C3,C3,C3,C3,C3,C3,C3,C3
LeafPartitionFrac,fractional,Proportion of total biomass partitioned to Leaf (Note leaf is all above ground biomass that is not removed as product or remaining in permenant trunk),0.45,0.47,0.47,0.45,0.45,0.45,0.78,0.78,0.5,0.08,0.14,0.2,0.06,0.3,0.1,0.1
ProductPartitionFrac,fractional,Proportion of total biomass partitioned to Product,0.45,0.45,0.45,0.45,0.45,0.45,0.02,0.02,0.3,0.25,0.06,0.6,0.04,0.8,0.7,0.7
RootPartitionFrac,fractional,Proportion of total biomass partitioned to Root,0.1,0.08,0.08,0.1,0.1,0.1,0.2,0.2,0.2,0.2,0.2,0.4,0.3,0.2,0.2,0.2
LeafMaxNConc,gN/gDM,Highest N conc of organ,0,0,0,0,0,0,0,0,0,0,0,0,0,0,0,0
LeafMinNConc,gN/gDM,Lowest N conc of organ,0,0,0,0,0,0,0,0,0,0,0,0,0,0,0,0
ProductMaxNConc,gN/gDM,Highest N conc of organ,0,0,0,0,0,0,0,0,0,0,0,0,0,0,0,0
ProductMinNConc,gN/gDM,Lowest N conc of organ,0,0,0,0,0,0,0,0,0,0,0,0,0,0,0,0
RootMaxNConc,gN/gDM,Highest N conc of organ,0,0,0,0,0,0,0,0,0,0,0,0,0,0,0,0
RootMinNConc,gN/gDM,Lowest N conc of organ,0,0,0,0,0,0,0,0,0,0,0,0,0,0,0,0
TrunkMaxNConc,gN/gDM,Highest N conc of organ,0,0,0,0,0,0,0,0,0,0,0,0,0,0,0,0
TrunkMinNConc,gN/gDM,Lowest N conc of organ,0,0,0,0,0,0,0,0,0,0,0,0,0,0,0,0
MaxRootDepth,mm,Potential depth that roots achieve when plant is mature,1600,1600,1600,1100,1100,1100,2000,2000,2300,3000,1600,1500,1400,3000,600,600
RootTheNeighboursZone,bool,Do roots grow into neighbouring zone if multi simulation run?,TRUE,TRUE,TRUE,TRUE,TRUE,TRUE,TRUE,TRUE,TRUE,TRUE,TRUE,TRUE,TRUE,TRUE,TRUE,TRUE
Frost_Temp_X,oC,Minimum temperatures for frost damage,(-5 0),(-5 0),(-5 0),(-15 -10),(-15 -10),(-15 -10),(-5 0),(-5 0),(-3 0),(-5 0),(-5 0),(-7 -3),(-5 0),(-10 -5),(-5 0),(-5 0)
Frost_Frac_Y,fractional,Frost damage at x-axes temperaure,(1 0),(1 0),(1 0),(1 0),(1 0),(0 0),(1 0),(1 0),(1 0),(1 0),(1 0),(1 0),(1 0),(1 0),(1 0),(1 0)
WaterStressLAI_Fw_X,fractional,Fractional degree of water stress,(0 0.5 1),(0 0.5 1),(0 0.5 1),(0 0.5 1),(0 0.5 1),(0 0.5 1),(0 0.5 1),(0 0.5 1),(0 0.5 1),(0 0.5 1),(0 0.5 1),(0 0.5 1),(0 0.5 1),(0 0.5 1),(0 0.5 1),(0 0.5 1)
WaterStressLAI_Frac_Y,fractional,Fractional multiplier of LAI expansion rates,(0 1 1),(0 1 1),(1 1 1),(0 1 1),(0 1 1),(1 1 1),(0 1 1),(0 1 1),(0 1 1),(0 1 1),(0 1 1),(0 1 1),(0 1 1),(0 1 1),(0 1 1),(0 1 1)
WaterStressExtCoeff_Fw_X,fractional,Fractional degree of water stress,(0 0.5 1),(0 0.5 1),(0 0.5 1),(0 0.5 1),(0 0.5 1),(0 0.5 1),(0 0.5 1),(0 0.5 1),(0 0.5 1),(0 0.5 1),(0 0.5 1),(0 0.5 1),(0 0.5 1),(0 0.5 1),(0 0.5 1),(0 0.5 1)
WaterStressExtCoeff_Frac_Y,fractional,Fractional multiplier of extinction coefficient,(0 1 1),(0 1 1),(1 1 1),(0 1 1),(0 1 1),(1 1 1),(0 1 1),(0 1 1),(0 1 1),(0 1 1),(0 1 1),(0 1 1),(0 1 1),(0 1 1),(0 1 1),(0 1 1)
WaterStressRUE_Fw_X,fractional,Fractional degree of water stress,(0 0.5 1),(0 0.5 1),(0 0.5 1),(0 0.5 1),(0 0.5 1),(0 0.5 1),(0 0.5 1),(0 0.5 1),(0 0.5 1),(0 0.5 1),(0 0.5 1),(0 0.5 1),(0 0.5 1),(0 0.5 1),(0 0.5 1),(0 0.5 1)
WaterStressRUE_Fract_Y,fractional,Fractional multiplier of extinction coefficient,(0 1 1),(0 1 1),(1 1 1),(0 1 1),(0 1 1),(1 1 1),(0 1 1),(0 1 1),(0 1 1),(0 1 1),(0 1 1),(0 1 1),(0 1 1),(0 1 1),(0 1 1),(0 1 1)
FlowerNumberMax,/m2,Maximum (potential) number of flowers per square meter,4500,4500,4500,30000,30000,30000,1000,35000,1000,1000,1000,1000,1000,40,1000,1000
FlowerStress_Temp_X,oC,Maximum temperature at flowering,(0 30 31 35 40 45),(0 30 31 35 40 45),(0 30 31 35 40 45),(0 30 31 35 40 45),(0 30 31 35 40 45),(0 30 31 35 40 45),(0 30 31 35 40 45),(0 30 31 35 40 45),(0 30 31 35 40 45),(0 30 31 35 40 45),(0 30 31 35 40 45),(0 30 45),(0 30 31 35 40 45),(0 30 31 35 40 45),(0 30 31 35 40 45),(0 30 31 35 40 45)
FlowerStress_Factor_Y,fractional,Multiplier of maximum flower number at threshold maximum temperature,(1 1 1 0.8 0.5 0),(1 1 1 0.8 0.5 0),(1 1 1 1 1 1),(1 1 1 0.8 0.5 0),(1 1 1 0.8 0.5 0),(1 1 1 1 1 1),(1 1 1 0.8 0.5 0),(1 1 1 0.8 0.5 0),(1 1 1 0.8 0.5 0),(1 1 1 0.8 0.5 0),(1 1 1 0.8 0.5 0),(1 1 0),(1 1 1 0.8 0.5 0),(1 1 1 0.8 0.5 0),(1 1 1 0.8 0.5 0),(1 1 1 0.8 0.5 0)
ProduceDryMatterFrac,fractional,Fraction of drymatter in produce,0.86,0.86,0.86,.86,.86,.86,0.8,0.8,0.92,0.2,0.2,0.2,0.2,0.2,0.2,0.2
FruitWeightPotential,g DM/fruit,Dry weight potential per fruit,0.34,0.34,0.34,.05,.05,.05,10,0.00718,10,10,10,10,10,35,10,10
RainfallExcessDamage_mm_X,mm/year,Annual rainfall amount (cycle or full-year?),(0 1500 1700),(0 1500 1700),(0 1500 1700),(0 1500 1700),(0 1500 1700),(0 1500 1700),(0 1500 1700),(0 1500 1700),(0 1500 1700),(0 1500 1700),(0 1500 1700),(0 1500 1700),(0 1500 1700),(0 1500 1700),(0 1500 1700),(0 1500 1700)
RainfallExcessDamage_Fract_Y,fractional,Fractional multiplier of produce,(1 1 0),(1 1 0),(1 1 0),(1 1 0),(1 1 0),(1 1 0),(1 1 0),(1 1 0),(1 1 0),(1 1 0),(1 1 0),(1 1 0),(1 1 0),(1 1 0),(1 1 0),(1 1 0)
=======
ParamName,ParamUnit,Description,MaizeOG,MaizeS,Maize,WheatOG,WheatS,Wheat,HempOG,HempS,Hemp,OSR_OG,OSR,Grapevine,Macadamia,Lemons,Avocado,Apple,RyeGrass,Clover
CropType,string,Type of crop (i.e. crop name) used for characterising organic matter residues composition,Maize,Maize,Maize,Maize,Maize,Maize,Maize,Maize,Maize,Maize,Maize,Grapevine,Grapevine,Grapevine,Grapevine,Grapevine,pasture,whiteclover
TT_Temp_X,oC,Average temperature for thermal time calculation,(0   18  26  34  44),(0   18  26  34  44),(0   18  26  34  44),(0  26  37),(0  26  37),(0  26  37),(1.9 26  40),(1.9 26  40),(1.9 26  40),2  30  35,2  30  35,(3.9  29  37.9),(10  24 26  35),(7.2  28.9  40.1),(10 25 33 45),(0   18.0  26.0  34.0  44.0),(0   18.0  26.0  34.0  44.0),(0   18.0  26.0  34.0  44.0)
TT_Acc_Y,oCd,Thermal time accumulation at average temperature,(0   10  18  26   0),(0   10  18  26   0),(0   10  18  26   0),(0  26  0),(0  26  0),(0  26  0),(0 24.1 0),(0 24.1 0),(0 24.1 0),0  28  0,0  28  0,(0  25  0),(0 14 16 0),(0 21.7 0),(0 15 23 0),(0   10.0  18.0  26.0   0.0),(0   10.0  18.0  26.0   0.0),(0   10.0  18.0  26.0   0.0)
D_StartGrowth_00,DAWS,Earliest day after winter solstice when sowing/end-dorm is resumed every year,72,72,72,254,301,301,116,116,116,267,267,106,100,100,100,102,0,0
T_StartGrowth_00,oC,Temperature 14-day running av temp from StartGrowthDOY_00 when growth starts,13,13,13,0,10,10,7,7,7,0,0,10,0,0,0,10,0,0
Tt_Growing_01,oCd,Thermal-time accumulation from StartGrowth to FullCanopy,500,500,500,500,1000,1000,600,670,670,1180,1200,1000,1000,1000,510,450,300,300
DefoliateOrDevelop,string,Phase to rewind if defoliated at FullCanopy (FullCover or Graze),FullCover,FullCover,FullCover,FullCover,FullCover,FullCover,FullCover,FullCover,FullCover,FullCover,FullCover,FullCover,FullCover,FullCover,FullCover,FullCover,Graze,Graze
Pp_FullCover_02,h,Photoperiod x-values for full cover target thermal-time lengths,(11 14 24),(11 14 24),(11 14 24),(12 17),(12 17),(12 17),(14 16),(14 16),(14 16),(13 14),(13 14),(13 15),(10 11),(8 16),(8 16),(8.0 16.0),(8.0 16.0),(8.0 16.0)
Tt_FullCover_02,oCd,Thermal-time duration of full-cover phase at PP x-values (FullCanopy to StartSenescence),(0 700 700),(0 700 700),(0 700 700),(7000 700),(1000 800),(1000 800),(55 300),(1000 800),(1000 800),(500 700),(800 700),(1167 1167),(1167 1167),(1167 1167),(1167 1167),(200 1000),(1300 1300),(1300 1300)
Tt_Senescent_03,oCd,Thermal-time accumulation from StartSenescence to Maturity,500,500,500,800,1100,1100,450,660,700,700,700,100,100,100,120,200,0,0
Tt_Mature_04,oCd,Thermal-time accumulation from Maturity to Dormancy,0,0,0,150,0,0,0,0,0,0,0,0,0,0,0,50,0,0
EndOrHarvest,string,If plant is harvested and pruned or dies completely at end of growth phase,EndCrop,EndCrop,EndCrop,EndCrop,EndCrop,EndCrop,EndCrop,EndCrop,EndCrop,EndCrop,EndCrop,HarvestAndPrune,HarvestAndPrune,HarvestAndPrune,HarvestAndPrune,HarvestAndPrune,HarvestAndPrune,HarvestAndPrune
Chill_Temp_X,oC,Temperatures when chilling-time accumulation occurs,(0 0 0 0),(0 0 0 0),(0 0 0 0),(-2 -1 16 17),(-2 -1 16 17),(-2 -1 16 17),(0 0 0 0),(0 0 0 0),(0 0 0 0),(0 2 8 15),(0 2 8 15),(-5 0 7 15),(0 0 0 0),(0 0 0 0),(0 0 0 0),(-5.0 0.0 8.0 12.0),(-5.0 0.0 8.0 12.0),(-5.0 0.0 8.0 12.0)
Chill_Acc_Y,oCd,Chilling rate accumulation at a given cardinal temperature,(0 0 0 0),(0 0 0 0),(0 0 0 0),(0 1 1 0),(0 1 1 0),(0 1 1 0),(0 0 0 0),(0 0 0 0),(0 0 0 0),(0 1 0.5 0),(0 1 0.5 0),(0 1 1 0),(0 0 0 0),(0 0 0 0),(0 0 0 0),(0.0 1.0 1.0 0.0),(0.0 1.0 1.0 0.0),(0.0 1.0 1.0 0.0)
AC_Dormant_05,oCd,Accumulated chill units (x-value),(0 0),(0 0),(0 0),(0 0),(0 0),(0 0),(0 0),(0 0),(0 0),(0 0),(0 0),(0 0),(0 0),(0 0),(0 0),(0 100),(0.0 30),(0.0 30)
Tt_Dormant_05,oCd,Thermal-time duration of dormant phase at  accumulated chill unit (y-value),(0 0),(0 0),(0 0),(0 0),(0 0),(0 0),(0 0),(0 0),(0 0),(0 0),(0 0),(0 0),(0 0),(0 0),(0 0),(500 0),(0 0),(0 0)
VegetativeStartStage,Value,Phenological stage to start accumulating vegetative tt,3.01,3.01,3.01,6.01,6.01,6.01,3.01,3.01,3.01,3.01,3.01,3.01,3.01,3.01,3.01,3.01,3.01,3.01
Pp_Vegetative,h,Photoperiod x-values for pre flowering target thermal-time lengths,(12.5 24),(12.5 24),(12.5 24),(12 17),(12 17),(12 17),(14 16),(14 16),(14 16),(13 14),(13 14),(13 15),(10 11),(8 16),(8 16),(8.0 16.0),(8.0 16.0),(8.0 16.0)
Tt_Vegetative,oCd,Thermal-time duration of pre flowering phase at PP x-values,(200 500),(200 500),(200 500),(5000 500),(650 500),(650 500),(55 300),(800 600),(800 600),(500 700),(600 500),(1167 1167),(1167 1167),(1167 1167),(1167 1167),(0 0),(1300 1300),(1300 1300)
Tt_Flowering,oCd,Thermal time for flowering window,500,500,500,200,300,300,200,600,600,200,600,200,200,200,200,200,200,200
Tt_Reproductive,oCd,Thermal-time duration of produce growth post flowering,1000,1000,1000,800,800,800,3000,760,760,3000,1000,700,700,700,700,1000,700,700
MaxCanopyBaseHeight,mm,Height of the base of the canopy of mature plant,0,0,0,0,0,0,0,0,0,0,0,1100,1100,1000,1370,1500,0,0
MaxCanopyPrunedHeight,mm,Height of the top of the canopy of a mature plant after pruning or grazing,0,0,0,0,0,0,0,0,0,0,0,3000,3000,3500,4500,2500,100,100
MaxCanopyHeight,mm,Maximum canopy height,2500,2500,2500,1800,1800,1800,1800,1800,1800,1800,1800,4500,5700,4500,3500,3500,300,300
MaxCanopyPrunedWidth,mm,Width of the canopy of mature plants after pruning,0,0,0,0,0,0,0,0,0,0,0,1200,1200,1200,10000,1200,300,300
MaxCanopyWidth,mm,Width of the canopy of mature plants before pruning,800,800,800,800,800,800,800,800,800,800,800,1500,1500,1500,1500,1500,300,300
AgeToMaxDimension,Y,Years until plant reaches mature size,1,1,1,1,1,1,1,1,1,1,1,6,6,6,6,6,1,1
AgeAtStartSimulation,Y,How old is the plant at the start of the simulation,0,0,0,0,0,0,0,0,0,0,0,6,6,6,6,6,0.3,1
SeasonalDimensionPattern,0-1,Relative values for height and width at StartGrowth | FullCanopy | StartSenescence | Maturity,(0 1 1 1),(0 1 1 1),(0 1 1 1),(0 1 1 1),(0 1 1 1),(0 1 1 1),(0 1 1 1),(0 1 1 1),(0 1 1 1),(0 1 1 0.5),(0 1 1 0.5),(0.5 1 1 1),(0.5 1 1 1),(0.5 1 1 1),(0.5 1 1 1),(0 0.3 0.3 1.0),(0 1.0 1.0 1.0),(0 1.0 1.0 1.0)
TrunkWtAtMaxDimension,g/m2,The weight of perennial biomass when crop has reached max size,0,0,0,0,0,0,0,0,0,0,0,500,1500,1000,1500,1500,0,0
LAIbase,m2/m2,The LAI during the winter period for evergreen crops,0,0,0,0,0,0,0,0,0,0,0,0,6,6,6,0,0,0
LAImax,m2/m2,Maximum achievable leaf are index less the LAI base (optimal management),6,6,6,7,7,7,7,7,7,6,6,4,2,2,2,8,6,3
ExtCoeff,fractional,Extinction coefficient for diffuse light across canopy,0.5,0.5,0.5,0.5,0.5,0.5,0.96,0.96,0.96,0.55,0.55,0.5,0.4,0.4,0.6,0.7,0.5,0.8
RUEtotal,g DM/MJ global rad,Radiation use efficiency for total plant biomass (global solar radiation),2,2,2,1.5,1.5,1.5,2.32,1.05,1.05,1.69,1.66,0.9,2.3,1,1,1.2,1,0.9
RUETempThresholds,oC,Radiation Use Efficiency temperatures for lower_minimum | lower_optima | upper_optima | upper_minimum,(8 15 35 50),(8 15 35 50),(8 15 35 50),(0 15 25 35),(0 15 25 35),(0 15 25 35),(0 25 30 45),(0 25 30 45),(0 25 30 45),(0  10 22 30),(0  10 22 30),(5 25 30 45),(10  24 26  35),(10 25 30 45),(10 25 33 45),(5 20 30 40),(3 18 25 35),(5 20 25 35)
PhotosynthesisType,C3 or C4,Select if a C3 or C4 crop to set sensitivity to atmospheric CO2,C4,C4,C4,C3,C3,C3,C4,C4,C4,C3,C3,C3,C3,C3,C3,C3,C3,C3
LeafPartitionFrac,fractional,Proportion of total biomass partitioned to Leaf (Note leaf is all above ground biomass that is not removed as product or remaining in permenant trunk),0.45,0.47,0.47,0.45,0.45,0.45,0.78,.88,.88,0.5,0.66,0.08,0.14,0.2,0.06,0.3,0.1,0.1
ProductPartitionFrac,fractional,Proportion of total biomass partitioned to Product,0.45,0.45,0.45,0.45,0.45,0.45,0.02,.13,.13,0.3,0.17,0.25,0.06,0.6,0.04,0.8,0.7,0.7
RootPartitionFrac,fractional,Proportion of total biomass partitioned to Root,0.1,0.08,0.08,0.1,0.1,0.1,0.2,.13,.13,0.2,0.17,0.2,0.2,0.4,0.3,0.2,0.2,0.2
LeafMaxNConc,gN/gDM,Highest N conc of organ,0,0,0,0,0,0,0,0,0,0,0,0,0,0,0,0,0,0
LeafMinNConc,gN/gDM,Lowest N conc of organ,0,0,0,0,0,0,0,0,0,0,0,0,0,0,0,0,0,0
ProductMaxNConc,gN/gDM,Highest N conc of organ,0,0,0,0,0,0,0,0,0,0,0,0,0,0,0,0,0,0
ProductMinNConc,gN/gDM,Lowest N conc of organ,0,0,0,0,0,0,0,0,0,0,0,0,0,0,0,0,0,0
RootMaxNConc,gN/gDM,Highest N conc of organ,0,0,0,0,0,0,0,0,0,0,0,0,0,0,0,0,0,0
RootMinNConc,gN/gDM,Lowest N conc of organ,0,0,0,0,0,0,0,0,0,0,0,0,0,0,0,0,0,0
TrunkMaxNConc,gN/gDM,Highest N conc of organ,0,0,0,0,0,0,0,0,0,0,0,0,0,0,0,0,0,0
TrunkMinNConc,gN/gDM,Lowest N conc of organ,0,0,0,0,0,0,0,0,0,0,0,0,0,0,0,0,0,0
MaxRootDepth,mm,Potential depth that roots achieve when plant is mature,1600,1600,1600,1100,1100,1100,2000,2000,2000,2300,2300,3000,1600,1500,1400,3000,600,600
RootTheNeighboursZone,bool,Do roots grow into neighbouring zone if multi simulation run?,TRUE,TRUE,TRUE,TRUE,TRUE,TRUE,TRUE,TRUE,TRUE,TRUE,TRUE,TRUE,TRUE,TRUE,TRUE,TRUE,TRUE,TRUE
Frost_Temp_X,oC,Minimum temperatures for frost damage,(-5 0),(-5 0),(-5 0),(-15 -10),(-15 -10),(-15 -10),(-5 0),(-5 0),(-5 0),(-3 0),(-3 0),(-5 0),(-5 0),(-7 -3),(-5 0),(-10 -5),(-5 0),(-5 0)
Frost_Frac_Y,fractional,Frost damage at x-axes temperaure,(1 0),(1 0),(0 0),(1 0),(1 0),(0 0),(1 0),(1 0),(0 0),(1 0),(0 0),(1 0),(1 0),(1 0),(1 0),(1 0),(1 0),(1 0)
WaterStressLAI_Fw_X,fractional,Fractional degree of water stress,(0 0.5 1),(0 0.5 1),(0 0.5 1),(0 0.5 1),(0 0.5 1),(0 0.5 1),(0 0.5 1),(0 0.5 1),(0 0.5 1),(0 0.5 1),(0 0.5 1),(0 0.5 1),(0 0.5 1),(0 0.5 1),(0 0.5 1),(0 0.5 1),(0 0.5 1),(0 0.5 1)
WaterStressLAI_Frac_Y,fractional,Fractional multiplier of LAI expansion rates,(0 1 1),(0 1 1),(1 1 1),(0 1 1),(0 1 1),(1 1 1),(0 1 1),(0 1 1),(1 1 1),(0 1 1),(0 1 1),(0 1 1),(0 1 1),(0 1 1),(0 1 1),(0 1 1),(0 1 1),(0 1 1)
WaterStressExtCoeff_Fw_X,fractional,Fractional degree of water stress,(0 0.5 1),(0 0.5 1),(0 0.5 1),(0 0.5 1),(0 0.5 1),(0 0.5 1),(0 0.5 1),(0 0.5 1),(0 0.5 1),(0 0.5 1),(0 0.5 1),(0 0.5 1),(0 0.5 1),(0 0.5 1),(0 0.5 1),(0 0.5 1),(0 0.5 1),(0 0.5 1)
WaterStressExtCoeff_Frac_Y,fractional,Fractional multiplier of extinction coefficient,(0 1 1),(0 1 1),(1 1 1),(0 1 1),(0 1 1),(1 1 1),(0 1 1),(0 1 1),(1 1 1),(0 1 1),(0 1 1),(0 1 1),(0 1 1),(0 1 1),(0 1 1),(0 1 1),(0 1 1),(0 1 1)
WaterStressRUE_Fw_X,fractional,Fractional degree of water stress,(0 0.5 1),(0 0.5 1),(0 0.5 1),(0 0.5 1),(0 0.5 1),(0 0.5 1),(0 0.5 1),(0 0.5 1),(0 0.5 1),(0 0.5 1),(0 0.5 1),(0 0.5 1),(0 0.5 1),(0 0.5 1),(0 0.5 1),(0 0.5 1),(0 0.5 1),(0 0.5 1)
WaterStressRUE_Fract_Y,fractional,Fractional multiplier of extinction coefficient,(0 1 1),(0 1 1),(1 1 1),(0 1 1),(0 1 1),(1 1 1),(0 1 1),(0 1 1),(1 1 1),(0 1 1),(0 1 1),(0 1 1),(0 1 1),(0 1 1),(0 1 1),(0 1 1),(0 1 1),(0 1 1)
FlowerNumberMax,/m2,Maximum (potential) number of flowers per square meter,4500,4500,4500,30000,30000,30000,1000,35400,35400,1000,134000,1000,1000,1000,1000,40,1000,1000
FlowerStress_Temp_X,oC,Maximum temperature at flowering,(0 30 31 35 40 45),(0 30 31 35 40 45),(0 30 31 35 40 45),(0 30 31 35 40 45),(0 30 31 35 40 45),(0 30 31 35 40 45),(0 30 31 35 40 45),(0 30 31 35 40 45),(0 30 31 35 40 45),(0 30 31 35 40 45),(0 30 31 35 40 45),(0 30 31 35 40 45),(0 30 31 35 40 45),(0 30 45),(0 30 31 35 40 45),(0 30 31 35 40 45),(0 30 31 35 40 45),(0 30 31 35 40 45)
FlowerStress_Factor_Y,fractional,Multiplier of maximum flower number at threshold maximum temperature,(1 1 1 0.8 0.5 0),(1 1 1 0.8 0.5 0),(1 1 1 1 1 1),(1 1 1 0.8 0.5 0),(1 1 1 0.8 0.5 0),(1 1 1 1 1 1),(1 1 1 0.8 0.5 0),(1 1 1 0.8 0.5 0),(1 1 1 1 1 1),(1 1 1 0.8 0.5 0),(1 1 1 0.8 0.5 0),(1 1 1 0.8 0.5 0),(1 1 1 0.8 0.5 0),(1 1 0),(1 1 1 0.8 0.5 0),(1 1 1 0.8 0.5 0),(1 1 1 0.8 0.5 0),(1 1 1 0.8 0.5 0)
ProduceDryMatterFrac,fractional,Fraction of drymatter in produce,0.86,0.86,0.86,.86,.86,.86,0.8,0.8,0.8,0.92,0.92,0.2,0.2,0.2,0.2,0.2,0.2,0.2
FruitWeightPotential,g DM/fruit,Dry weight potential per fruit,0.34,0.34,0.34,.05,.05,.05,10,0.00718,0.00718,10,0.00376,10,10,10,10,35,10,10
RainfallExcessDamage_mm_X,mm/year,Annual rainfall amount (cycle or full-year?),(0 1500 1700),(0 1500 1700),(0 1500 1700),(0 1500 1700),(0 1500 1700),(0 1500 1700),(0 1500 1700),(0 1500 1700),(0 1500 1700),(0 1500 1700),(0 1500 1700),(0 1500 1700),(0 1500 1700),(0 1500 1700),(0 1500 1700),(0 1500 1700),(0 1500 1700),(0 1500 1700)
RainfallExcessDamage_Fract_Y,fractional,Fractional multiplier of produce,(1 1 0),(1 1 0),(1 1 0),(1 1 0),(1 1 0),(1 1 0),(1 1 0),(1 1 0),(1 1 0),(1 1 0),(1 1 0),(1 1 0),(1 1 0),(1 1 0),(1 1 0),(1 1 0),(1 1 0),(1 1 0)
>>>>>>> 094cc6fb
<|MERGE_RESOLUTION|>--- conflicted
+++ resolved
@@ -1,70 +1,3 @@
-<<<<<<< HEAD
-ParamName,ParamUnit,Description,MaizeOG,MaizeS,Maize,WheatOG,WheatS,Wheat,HempOG,Hemp,OSR,Grapevine,Macadamia,Lemons,Avocado,Apple,RyeGrass,Clover
-CropType,string,Type of crop (i.e. crop name) used for characterising organic matter residues composition,Maize,Maize,Maize,Maize,Maize,Maize,Maize,Maize,Maize,Grapevine,Grapevine,Grapevine,Grapevine,Grapevine,pasture,whiteclover
-TT_Temp_X,oC,Average temperature for thermal time calculation,(0   18  26  34  44),(0   18  26  34  44),(0   18  26  34  44),(0  26  37),(0  26  37),(0  26  37),(1.9 26  40),(1.9 26  40),2  30  35,(3.9  29  37.9),(10  24 26  35),(7.2  28.9  40.1),(10 25 33 45),(0   18.0  26.0  34.0  44.0),(0   18.0  26.0  34.0  44.0),(0   18.0  26.0  34.0  44.0)
-TT_Acc_Y,oCd,Thermal time accumulation at average temperature,(0   10  18  26   0),(0   10  18  26   0),(0   10  18  26   0),(0  26  0),(0  26  0),(0  26  0),(0 24.1 0),(0 24.1 0),0  28  0,(0  25  0),(0 14 16 0),(0 21.7 0),(0 15 23 0),(0   10.0  18.0  26.0   0.0),(0   10.0  18.0  26.0   0.0),(0   10.0  18.0  26.0   0.0)
-D_StartGrowth_00,DAWS,Earliest day after winter solstice when sowing/end-dorm is resumed every year,72,72,72,254,301,301,116,116,267,106,100,100,100,102,0,0
-T_StartGrowth_00,oC,Temperature 14-day running av temp from StartGrowthDOY_00 when growth starts,13,13,13,0,10,10,7,7,0,10,0,0,0,10,0,0
-Tt_Growing_01,oCd,Thermal-time accumulation from StartGrowth to FullCanopy,500,500,500,500,1000,1000,600,600,1180,1000,1000,1000,510,450,300,300
-DefoliateOrDevelop,string,Phase to rewind if defoliated at FullCanopy (FullCover or Graze),FullCover,FullCover,FullCover,FullCover,FullCover,FullCover,FullCover,FullCover,FullCover,FullCover,FullCover,FullCover,FullCover,FullCover,Graze,Graze
-Pp_FullCover_02,h,Photoperiod x-values for full cover target thermal-time lengths,(11 14 24),(11 14 24),(11 14 24),(12 17),(12 17),(12 17),(14 16),(14 16),(13 14),(13 15),(10 11),(8 16),(8 16),(8.0 16.0),(8.0 16.0),(8.0 16.0)
-Tt_FullCover_02,oCd,Thermal-time duration of full-cover phase at PP x-values (FullCanopy to StartSenescence),(0 700 700),(0 700 700),(0 700 700),(7000 700),(1000 800),(1000 800),(55 300),(900 400),(500 700),(1167 1167),(1167 1167),(1167 1167),(1167 1167),(200 1000),(1300 1300),(1300 1300)
-Tt_Senescent_03,oCd,Thermal-time accumulation from StartSenescence to Maturity,500,500,500,800,1100,1100,450,660,700,100,100,100,120,200,0,0
-Tt_Mature_04,oCd,Thermal-time accumulation from Maturity to Dormancy,0,0,0,150,0,0,0,0,0,0,0,0,0,50,0,0
-EndOrHarvest,string,If plant is harvested and pruned or dies completely at end of growth phase,EndCrop,EndCrop,EndCrop,EndCrop,EndCrop,EndCrop,EndCrop,EndCrop,EndCrop,HarvestAndPrune,HarvestAndPrune,HarvestAndPrune,HarvestAndPrune,HarvestAndPrune,HarvestAndPrune,HarvestAndPrune
-Chill_Temp_X,oC,Temperatures when chilling-time accumulation occurs,(0 0 0 0),(0 0 0 0),(0 0 0 0),(-2 -1 16 17),(-2 -1 16 17),(-2 -1 16 17),(0 0 0 0),(0 0 0 0),(0 2 8 15),(-5 0 7 15),(0 0 0 0),(0 0 0 0),(0 0 0 0),(-5.0 0.0 8.0 12.0),(-5.0 0.0 8.0 12.0),(-5.0 0.0 8.0 12.0)
-Chill_Acc_Y,oCd,Chilling rate accumulation at a given cardinal temperature,(0 0 0 0),(0 0 0 0),(0 0 0 0),(0 1 1 0),(0 1 1 0),(0 1 1 0),(0 0 0 0),(0 0 0 0),(0 1 0.5 0),(0 1 1 0),(0 0 0 0),(0 0 0 0),(0 0 0 0),(0.0 1.0 1.0 0.0),(0.0 1.0 1.0 0.0),(0.0 1.0 1.0 0.0)
-AC_Dormant_05,oCd,Accumulated chill units (x-value),(0 0),(0 0),(0 0),(0 0),(0 0),(0 0),(0 0),(0 0),(0 0),(0 0),(0 0),(0 0),(0 0),(0 100),(0.0 30),(0.0 30)
-Tt_Dormant_05,oCd,Thermal-time duration of dormant phase at  accumulated chill unit (y-value),(0 0),(0 0),(0 0),(0 0),(0 0),(0 0),(0 0),(0 0),(0 0),(0 0),(0 0),(0 0),(0 0),(500 0),(0 0),(0 0)
-VegetativeStartStage,Value,Phenological stage to start accumulating vegetative tt,3.01,3.01,3.01,6.01,6.01,6.01,3.01,3.01,3.01,3.01,3.01,3.01,3.01,3.01,3.01,3.01
-Pp_Vegetative,h,Photoperiod x-values for pre flowering target thermal-time lengths,(12.5 24),(12.5 24),(12.5 24),(12 17),(12 17),(12 17),(14 16),(14 16),(13 14),(13 15),(10 11),(8 16),(8 16),(8.0 16.0),(8.0 16.0),(8.0 16.0)
-Tt_Vegetative,oCd,Thermal-time duration of pre flowering phase at PP x-values,(200 500),(200 500),(200 500),(5000 500),(650 500),(650 500),(55 300),(700 200),(500 700),(1167 1167),(1167 1167),(1167 1167),(1167 1167),(0 0),(1300 1300),(1300 1300)
-Tt_Flowering,oCd,Thermal time for flowering window,500,500,500,200,300,300,200,200,200,200,200,200,200,200,200,200
-Tt_Reproductive,oCd,Thermal-time duration of produce growth post flowering,1000,1000,1000,800,800,800,3000,3000,3000,700,700,700,700,1000,700,700
-MaxCanopyBaseHeight,mm,Height of the base of the canopy of mature plant,0,0,0,0,0,0,0,0,0,1100,1100,1000,1370,1500,0,0
-MaxCanopyPrunedHeight,mm,Height of the top of the canopy of a mature plant after pruning or grazing,0,0,0,0,0,0,0,0,0,3000,3000,3500,4500,2500,100,100
-MaxCanopyHeight,mm,Maximum canopy height,2500,2500,2500,1800,1800,1800,1800,1800,1800,4500,5700,4500,3500,3500,300,300
-MaxCanopyPrunedWidth,mm,Width of the canopy of mature plants after pruning,0,0,0,0,0,0,0,0,0,1200,1200,1200,10000,1200,300,300
-MaxCanopyWidth,mm,Width of the canopy of mature plants before pruning,800,800,800,800,800,800,800,800,800,1500,1500,1500,1500,1500,300,300
-AgeToMaxDimension,Y,Years until plant reaches mature size,1,1,1,1,1,1,1,1,1,6,6,6,6,6,1,1
-AgeAtStartSimulation,Y,How old is the plant at the start of the simulation,0,0,0,0,0,0,0,0,0,6,6,6,6,6,0.3,1
-SeasonalDimensionPattern,0-1,Relative values for height and width at StartGrowth | FullCanopy | StartSenescence | Maturity,(0 1 1 1),(0 1 1 1),(0 1 1 1),(0 1 1 1),(0 1 1 1),(0 1 1 1),(0 1 1 1),(0 1 1 1),(0 1 1 0.5),(0.5 1 1 1),(0.5 1 1 1),(0.5 1 1 1),(0.5 1 1 1),(0 0.3 0.3 1.0),(0 1.0 1.0 1.0),(0 1.0 1.0 1.0)
-TrunkWtAtMaxDimension,g/m2,The weight of perennial biomass when crop has reached max size,0,0,0,0,0,0,0,0,0,500,1500,1000,1500,1500,0,0
-LAIbase,m2/m2,The LAI during the winter period for evergreen crops,0,0,0,0,0,0,0,0,0,0,6,6,6,0,0,0
-LAImax,m2/m2,Maximum achievable leaf are index less the LAI base (optimal management),6,6,6,7,7,7,7,7,6,4,2,2,2,8,6,3
-ExtCoeff,fractional,Extinction coefficient for diffuse light across canopy,0.5,0.5,0.5,0.5,0.5,0.5,0.96,0.96,0.55,0.5,0.4,0.4,0.6,0.7,0.5,0.8
-RUEtotal,g DM/MJ global rad,Radiation use efficiency for total plant biomass (global solar radiation),2,2,2,1.5,1.5,1.5,2.32,2.32,1.69,0.9,2.3,1,1,1.2,1,0.9
-RUETempThresholds,oC,Radiation Use Efficiency temperatures for lower_minimum | lower_optima | upper_optima | upper_minimum,(8 15 35 50),(8 15 35 50),(8 15 35 50),(0 15 25 35),(0 15 25 35),(0 15 25 35),(0 25 30 45),(0 25 30 45),(0  10 22 30),(5 25 30 45),(10  24 26  35),(10 25 30 45),(10 25 33 45),(5 20 30 40),(3 18 25 35),(5 20 25 35)
-PhotosynthesisType,C3 or C4,Select if a C3 or C4 crop to set sensitivity to atmospheric CO2,C4,C4,C4,C3,C3,C3,C4,C4,C3,C3,C3,C3,C3,C3,C3,C3
-LeafPartitionFrac,fractional,Proportion of total biomass partitioned to Leaf (Note leaf is all above ground biomass that is not removed as product or remaining in permenant trunk),0.45,0.47,0.47,0.45,0.45,0.45,0.78,0.78,0.5,0.08,0.14,0.2,0.06,0.3,0.1,0.1
-ProductPartitionFrac,fractional,Proportion of total biomass partitioned to Product,0.45,0.45,0.45,0.45,0.45,0.45,0.02,0.02,0.3,0.25,0.06,0.6,0.04,0.8,0.7,0.7
-RootPartitionFrac,fractional,Proportion of total biomass partitioned to Root,0.1,0.08,0.08,0.1,0.1,0.1,0.2,0.2,0.2,0.2,0.2,0.4,0.3,0.2,0.2,0.2
-LeafMaxNConc,gN/gDM,Highest N conc of organ,0,0,0,0,0,0,0,0,0,0,0,0,0,0,0,0
-LeafMinNConc,gN/gDM,Lowest N conc of organ,0,0,0,0,0,0,0,0,0,0,0,0,0,0,0,0
-ProductMaxNConc,gN/gDM,Highest N conc of organ,0,0,0,0,0,0,0,0,0,0,0,0,0,0,0,0
-ProductMinNConc,gN/gDM,Lowest N conc of organ,0,0,0,0,0,0,0,0,0,0,0,0,0,0,0,0
-RootMaxNConc,gN/gDM,Highest N conc of organ,0,0,0,0,0,0,0,0,0,0,0,0,0,0,0,0
-RootMinNConc,gN/gDM,Lowest N conc of organ,0,0,0,0,0,0,0,0,0,0,0,0,0,0,0,0
-TrunkMaxNConc,gN/gDM,Highest N conc of organ,0,0,0,0,0,0,0,0,0,0,0,0,0,0,0,0
-TrunkMinNConc,gN/gDM,Lowest N conc of organ,0,0,0,0,0,0,0,0,0,0,0,0,0,0,0,0
-MaxRootDepth,mm,Potential depth that roots achieve when plant is mature,1600,1600,1600,1100,1100,1100,2000,2000,2300,3000,1600,1500,1400,3000,600,600
-RootTheNeighboursZone,bool,Do roots grow into neighbouring zone if multi simulation run?,TRUE,TRUE,TRUE,TRUE,TRUE,TRUE,TRUE,TRUE,TRUE,TRUE,TRUE,TRUE,TRUE,TRUE,TRUE,TRUE
-Frost_Temp_X,oC,Minimum temperatures for frost damage,(-5 0),(-5 0),(-5 0),(-15 -10),(-15 -10),(-15 -10),(-5 0),(-5 0),(-3 0),(-5 0),(-5 0),(-7 -3),(-5 0),(-10 -5),(-5 0),(-5 0)
-Frost_Frac_Y,fractional,Frost damage at x-axes temperaure,(1 0),(1 0),(1 0),(1 0),(1 0),(0 0),(1 0),(1 0),(1 0),(1 0),(1 0),(1 0),(1 0),(1 0),(1 0),(1 0)
-WaterStressLAI_Fw_X,fractional,Fractional degree of water stress,(0 0.5 1),(0 0.5 1),(0 0.5 1),(0 0.5 1),(0 0.5 1),(0 0.5 1),(0 0.5 1),(0 0.5 1),(0 0.5 1),(0 0.5 1),(0 0.5 1),(0 0.5 1),(0 0.5 1),(0 0.5 1),(0 0.5 1),(0 0.5 1)
-WaterStressLAI_Frac_Y,fractional,Fractional multiplier of LAI expansion rates,(0 1 1),(0 1 1),(1 1 1),(0 1 1),(0 1 1),(1 1 1),(0 1 1),(0 1 1),(0 1 1),(0 1 1),(0 1 1),(0 1 1),(0 1 1),(0 1 1),(0 1 1),(0 1 1)
-WaterStressExtCoeff_Fw_X,fractional,Fractional degree of water stress,(0 0.5 1),(0 0.5 1),(0 0.5 1),(0 0.5 1),(0 0.5 1),(0 0.5 1),(0 0.5 1),(0 0.5 1),(0 0.5 1),(0 0.5 1),(0 0.5 1),(0 0.5 1),(0 0.5 1),(0 0.5 1),(0 0.5 1),(0 0.5 1)
-WaterStressExtCoeff_Frac_Y,fractional,Fractional multiplier of extinction coefficient,(0 1 1),(0 1 1),(1 1 1),(0 1 1),(0 1 1),(1 1 1),(0 1 1),(0 1 1),(0 1 1),(0 1 1),(0 1 1),(0 1 1),(0 1 1),(0 1 1),(0 1 1),(0 1 1)
-WaterStressRUE_Fw_X,fractional,Fractional degree of water stress,(0 0.5 1),(0 0.5 1),(0 0.5 1),(0 0.5 1),(0 0.5 1),(0 0.5 1),(0 0.5 1),(0 0.5 1),(0 0.5 1),(0 0.5 1),(0 0.5 1),(0 0.5 1),(0 0.5 1),(0 0.5 1),(0 0.5 1),(0 0.5 1)
-WaterStressRUE_Fract_Y,fractional,Fractional multiplier of extinction coefficient,(0 1 1),(0 1 1),(1 1 1),(0 1 1),(0 1 1),(1 1 1),(0 1 1),(0 1 1),(0 1 1),(0 1 1),(0 1 1),(0 1 1),(0 1 1),(0 1 1),(0 1 1),(0 1 1)
-FlowerNumberMax,/m2,Maximum (potential) number of flowers per square meter,4500,4500,4500,30000,30000,30000,1000,35000,1000,1000,1000,1000,1000,40,1000,1000
-FlowerStress_Temp_X,oC,Maximum temperature at flowering,(0 30 31 35 40 45),(0 30 31 35 40 45),(0 30 31 35 40 45),(0 30 31 35 40 45),(0 30 31 35 40 45),(0 30 31 35 40 45),(0 30 31 35 40 45),(0 30 31 35 40 45),(0 30 31 35 40 45),(0 30 31 35 40 45),(0 30 31 35 40 45),(0 30 45),(0 30 31 35 40 45),(0 30 31 35 40 45),(0 30 31 35 40 45),(0 30 31 35 40 45)
-FlowerStress_Factor_Y,fractional,Multiplier of maximum flower number at threshold maximum temperature,(1 1 1 0.8 0.5 0),(1 1 1 0.8 0.5 0),(1 1 1 1 1 1),(1 1 1 0.8 0.5 0),(1 1 1 0.8 0.5 0),(1 1 1 1 1 1),(1 1 1 0.8 0.5 0),(1 1 1 0.8 0.5 0),(1 1 1 0.8 0.5 0),(1 1 1 0.8 0.5 0),(1 1 1 0.8 0.5 0),(1 1 0),(1 1 1 0.8 0.5 0),(1 1 1 0.8 0.5 0),(1 1 1 0.8 0.5 0),(1 1 1 0.8 0.5 0)
-ProduceDryMatterFrac,fractional,Fraction of drymatter in produce,0.86,0.86,0.86,.86,.86,.86,0.8,0.8,0.92,0.2,0.2,0.2,0.2,0.2,0.2,0.2
-FruitWeightPotential,g DM/fruit,Dry weight potential per fruit,0.34,0.34,0.34,.05,.05,.05,10,0.00718,10,10,10,10,10,35,10,10
-RainfallExcessDamage_mm_X,mm/year,Annual rainfall amount (cycle or full-year?),(0 1500 1700),(0 1500 1700),(0 1500 1700),(0 1500 1700),(0 1500 1700),(0 1500 1700),(0 1500 1700),(0 1500 1700),(0 1500 1700),(0 1500 1700),(0 1500 1700),(0 1500 1700),(0 1500 1700),(0 1500 1700),(0 1500 1700),(0 1500 1700)
-RainfallExcessDamage_Fract_Y,fractional,Fractional multiplier of produce,(1 1 0),(1 1 0),(1 1 0),(1 1 0),(1 1 0),(1 1 0),(1 1 0),(1 1 0),(1 1 0),(1 1 0),(1 1 0),(1 1 0),(1 1 0),(1 1 0),(1 1 0),(1 1 0)
-=======
 ParamName,ParamUnit,Description,MaizeOG,MaizeS,Maize,WheatOG,WheatS,Wheat,HempOG,HempS,Hemp,OSR_OG,OSR,Grapevine,Macadamia,Lemons,Avocado,Apple,RyeGrass,Clover
 CropType,string,Type of crop (i.e. crop name) used for characterising organic matter residues composition,Maize,Maize,Maize,Maize,Maize,Maize,Maize,Maize,Maize,Maize,Maize,Grapevine,Grapevine,Grapevine,Grapevine,Grapevine,pasture,whiteclover
 TT_Temp_X,oC,Average temperature for thermal time calculation,(0   18  26  34  44),(0   18  26  34  44),(0   18  26  34  44),(0  26  37),(0  26  37),(0  26  37),(1.9 26  40),(1.9 26  40),(1.9 26  40),2  30  35,2  30  35,(3.9  29  37.9),(10  24 26  35),(7.2  28.9  40.1),(10 25 33 45),(0   18.0  26.0  34.0  44.0),(0   18.0  26.0  34.0  44.0),(0   18.0  26.0  34.0  44.0)
@@ -129,5 +62,4 @@
 ProduceDryMatterFrac,fractional,Fraction of drymatter in produce,0.86,0.86,0.86,.86,.86,.86,0.8,0.8,0.8,0.92,0.92,0.2,0.2,0.2,0.2,0.2,0.2,0.2
 FruitWeightPotential,g DM/fruit,Dry weight potential per fruit,0.34,0.34,0.34,.05,.05,.05,10,0.00718,0.00718,10,0.00376,10,10,10,10,35,10,10
 RainfallExcessDamage_mm_X,mm/year,Annual rainfall amount (cycle or full-year?),(0 1500 1700),(0 1500 1700),(0 1500 1700),(0 1500 1700),(0 1500 1700),(0 1500 1700),(0 1500 1700),(0 1500 1700),(0 1500 1700),(0 1500 1700),(0 1500 1700),(0 1500 1700),(0 1500 1700),(0 1500 1700),(0 1500 1700),(0 1500 1700),(0 1500 1700),(0 1500 1700)
-RainfallExcessDamage_Fract_Y,fractional,Fractional multiplier of produce,(1 1 0),(1 1 0),(1 1 0),(1 1 0),(1 1 0),(1 1 0),(1 1 0),(1 1 0),(1 1 0),(1 1 0),(1 1 0),(1 1 0),(1 1 0),(1 1 0),(1 1 0),(1 1 0),(1 1 0),(1 1 0)
->>>>>>> 094cc6fb
+RainfallExcessDamage_Fract_Y,fractional,Fractional multiplier of produce,(1 1 0),(1 1 0),(1 1 0),(1 1 0),(1 1 0),(1 1 0),(1 1 0),(1 1 0),(1 1 0),(1 1 0),(1 1 0),(1 1 0),(1 1 0),(1 1 0),(1 1 0),(1 1 0),(1 1 0),(1 1 0)