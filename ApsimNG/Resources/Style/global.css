/*
# Global Stylesheet, applied on all operating systems, on all themes

For gtk3 css/styling info, see:
https://developer.gnome.org/gtk3/stable/chap-css-overview.html
https://developer.gnome.org/gtk3/stable/chap-css-properties.html
*/

scrollbar, scrollbar button, scrollbar slider {
	min-width: 8px;
	min-height: 8px;
}

progressbar.fat-progress-bar progress, progressbar.fat-progress-bar trough {
	min-height: 34px;
}

.separator {
	background-color: #B0C4DE;
	color: #000000;
	padding: 5px;
}

<<<<<<< HEAD
/* Adds scroll bar to comboboxes. */
combobox{
=======
combobox {
>>>>>>> 5c54d8ea
	-GtkComboBox-appears-as-list: true;
}<|MERGE_RESOLUTION|>--- conflicted
+++ resolved
@@ -21,11 +21,6 @@
 	padding: 5px;
 }
 
-<<<<<<< HEAD
-/* Adds scroll bar to comboboxes. */
-combobox{
-=======
 combobox {
->>>>>>> 5c54d8ea
 	-GtkComboBox-appears-as-list: true;
 }