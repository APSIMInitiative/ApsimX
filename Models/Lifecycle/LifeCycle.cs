--- conflicted
+++ resolved
@@ -5,11 +5,7 @@
     using Newtonsoft.Json;
     using System;
     using System.Collections.Generic;
-<<<<<<< HEAD
-=======
-    using System.Xml.Serialization;
     using static Models.LifeCycle.LifeCyclePhase;
->>>>>>> 501ee190
 
     /// <summary>
     /// # [Name]
