--- conflicted
+++ resolved
@@ -66,12 +66,9 @@
                 {typeof(Biomass), typeof(DocGeneric)},
                 {typeof(CompositeBiomass), typeof(DocGeneric)},
                 {typeof(Cultivar), typeof(DocCultivar)},
-<<<<<<< HEAD
-                {typeof(Memo), typeof(DocMemo)},
-=======
                 {typeof(Map), typeof(DocMap)},
                 {typeof(Map), typeof(DocMap)},
->>>>>>> 44ecb9e5
+                {typeof(Memo), typeof(DocMemo)},
             };
             return documentMap;
         }
