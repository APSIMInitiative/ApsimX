﻿// -----------------------------------------------------------------------
// <copyright file="IHasWaterDemand.cs" company="APSIM Initiative">
//     Copyright (c) APSIM Initiative
// </copyright>
//-----------------------------------------------------------------------
namespace Models.PMF.Interfaces
{
    /// <summary>An interface that defines what needs to be implemented by an organthat has a water demand.</summary>
    public interface IHasWaterDemand
    {
        /// <summary>Gets or sets the water demand.</summary>
        double CalculateWaterDemand();

        /// <summary>Sets the organs water allocation.</summary>
        double WaterAllocation { get; set; }
<<<<<<< HEAD

=======
>>>>>>> c95b3815
    }  
}<|MERGE_RESOLUTION|>--- conflicted
+++ resolved
@@ -13,9 +13,5 @@
 
         /// <summary>Sets the organs water allocation.</summary>
         double WaterAllocation { get; set; }
-<<<<<<< HEAD
-
-=======
->>>>>>> c95b3815
     }  
 }