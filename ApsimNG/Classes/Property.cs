using System;
using System.Collections;
using System.Collections.Generic;
using System.Data;
using System.Globalization;
using System.Linq;
using System.Reflection;
using APSIM.Shared.Extensions.Collections;
using APSIM.Shared.Utilities;
using Models;
using Models.Core;
using Models.LifeCycle;
using Models.Management;
using Models.PMF;
using Models.Storage;
using Models.Surface;
<<<<<<< HEAD
using Models.Utilities;
=======
using Models.Soils;

>>>>>>> e7abb88d
namespace UserInterface.Classes
{
    public enum PropertyType
    {
        SingleLineText,
        MultiLineText,
        DropDown,
        Checkbox,
        Colour,
        ColourPicker,
        File,
        Files,
        Directory,
        //Directories,
        Font,
        Numeric,
        Code
    }

    /// <summary>
    /// Represents a property which can be displayed/edited by the user.
    /// </summary>
    /// <remarks>
    /// todo : convert DisplayType to a class with no constructor but a bunch of static instances?
    /// </remarks>
    public class Property
    {
        /// <summary>
        /// A unique ID.
        /// </summary>
        public Guid ID { get; private set; }

        /// <summary>
        /// Name of the property, as it will be displayed to the user.
        /// Often this is the same as property name in the source code,
        /// but not always - e.g. "Pascal Case" instead of "PascalCase".
        /// </summary>
        public string Name { get; private set; }

        /// <summary>
        /// A tooltip which provides more detailed information about the
        /// property.
        /// </summary>
        public string Tooltip { get; private set; }

        /// <summary>
        /// Separators to be shown above the property. May be null.
        /// </summary>
        public List<string> Separators { get; private set; }

        /// <summary>
        /// Value of the property.
        /// </summary>
        public object Value { get; private set; }

        /// <summary>
        /// This determines how the property is editable by the user.
        /// </summary>
        public PropertyType DisplayMethod { get; private set; }

        /// <summary>
        /// Options to be shown in a dropdown. This will always be null
        /// unless <see cref="DisplayMethod" /> is set to PropertyType.DropDown.
        /// </summary>
        public string[] DropDownOptions { get; private set; }

        /// <summary>
        /// If false, the widget shown in the GUI for this property will be disabled.
        /// </summary>
        public bool Enabled { get; private set; }

        /// <summary>
        /// If false, the widget will not be shown in the GUI for this property.
        /// </summary>
        public bool Visible { get; private set; }

        /// <summary>
        /// Constructor.
        /// </summary>
        public Property(string name, string tooltip, object value, PropertyType displayType, IEnumerable<string> dropDownOptions = null, IEnumerable<string> separators = null)
        {
            ID = Guid.NewGuid();
            Name = name;
            Tooltip = tooltip;
            Value = value;
            DisplayMethod = displayType;
            DropDownOptions = dropDownOptions?.ToArray();
            Separators = separators?.ToList();
            Enabled = true;
            Visible = true;
        }

        /// <summary>
        /// Instantiates a Property object by reading metadata about
        /// the given property.
        /// </summary>
        /// <param name="obj">The object reference used to fetch the current value of the property.</param>
        /// <param name="metadata">Property metadata.</param>
        public Property(object obj, PropertyInfo metadata)
        {
            IModel model = obj as IModel;
            ID = Guid.NewGuid();
            Name = metadata.GetCustomAttribute<DescriptionAttribute>()?.ToString();
            if (string.IsNullOrEmpty(Name))
                Name = metadata.Name;
            string units = metadata.GetCustomAttribute<UnitsAttribute>()?.ToString();
            if (!string.IsNullOrEmpty(units))
            {
                units = "(" + units + ")";
                if (!Name.Contains(units))
                    Name += " " + units;
            }

            Tooltip = metadata.GetCustomAttribute<TooltipAttribute>()?.Tooltip;
            Separators = metadata.GetCustomAttributes<SeparatorAttribute>()?.Select(s => s.ToString())?.ToList();

            Value = metadata.GetValue(obj);
            if (metadata.PropertyType == typeof(DateTime) || (metadata.PropertyType == typeof(DateTime?) && Value != null))
                // Note: ToShortDateString() uses the current culture, which is what we want in this case.
                Value = ((DateTime)Value).ToShortDateString();
            // ?else if property type isn't a struct?
            else if (Value != null && typeof(IModel).IsAssignableFrom(Value.GetType()))
                Value = ((IModel)Value).Name;
            else if (metadata.PropertyType.IsEnum)
                Value = AttributeUtilities.GetEnumDescription((Enum)Enum.Parse(metadata.PropertyType, Value?.ToString()));
            else if (metadata.PropertyType != typeof(bool) && metadata.PropertyType != typeof(System.Drawing.Color))
                Value = ReflectionUtilities.ObjectToString(Value, CultureInfo.CurrentCulture);

            // fixme - need to fix this unmaintainable mess brought across from the old PropertyPresenter
            DisplayAttribute attrib = metadata.GetCustomAttribute<DisplayAttribute>();
            DisplayType displayType = attrib?.Type ?? DisplayType.None;

            // For compatibility with the old PropertyPresenter, assume a default of
            // DisplayType.DropDown if the Values property is specified.
            if (displayType == DisplayType.None && !string.IsNullOrEmpty(attrib?.Values))
                displayType = DisplayType.DropDown;

            if (attrib != null && !string.IsNullOrEmpty(attrib.VisibleCallback))
            {
                BindingFlags flags = BindingFlags.Instance | BindingFlags.Static | BindingFlags.Public | BindingFlags.NonPublic | BindingFlags.FlattenHierarchy;
                MethodInfo method = metadata.DeclaringType.GetMethod(attrib.VisibleCallback, flags);
                if (method == null)
                {
                    // Try a property with this name.
                    PropertyInfo visibleProperty = metadata.DeclaringType.GetProperty(attrib.VisibleCallback, flags);
                    if (visibleProperty == null)
                        throw new InvalidOperationException($"Unable to evaluate visible callback {attrib.VisibleCallback} for property {metadata.Name} on type {metadata.DeclaringType.FullName} - method or property does not exist");

                    if (visibleProperty.PropertyType != typeof(bool))
                        throw new InvalidOperationException($"Property {visibleProperty.Name} is not a valid enabled callback, because it has a return type of {visibleProperty.PropertyType}. It should have a bool return type.");
                    if (!visibleProperty.CanRead)
                        throw new InvalidOperationException($"Property {visibleProperty.Name} is not a valid enabled callback, because it does not have a get accessor.");

                    Visible = (bool)visibleProperty.GetValue(obj);
                }
                else
                {
                    if (method.ReturnType != typeof(bool))
                        throw new InvalidOperationException($"Method {metadata.Name} is not a valid enabled callback, because it has a return type of {method.ReturnType}. It should have a bool return type.");
                    ParameterInfo[] parameters = method.GetParameters();
                    List<ParameterInfo> nonOptionalParameters = parameters.Where(p => !p.IsOptional).ToList();
                    if (nonOptionalParameters.Count != 0)
                        throw new InvalidOperationException($"Method {metadata.Name} is not a valid enabled callback, because it takes {nonOptionalParameters.Count} non-optional arguments ({string.Join(", ", nonOptionalParameters.Select(p => p.Name))}). It should take 0 arguments");

                    Visible = (bool)method.Invoke(obj, null);
                }
            }
            else
                Visible = true;

            if (attrib != null && !string.IsNullOrEmpty(attrib.EnabledCallback))
            {
                BindingFlags flags = BindingFlags.Instance | BindingFlags.Static | BindingFlags.Public | BindingFlags.NonPublic | BindingFlags.FlattenHierarchy;
                MethodInfo method = metadata.DeclaringType.GetMethod(attrib.EnabledCallback, flags);
                if (method == null)
                {
                    // Try a property with this name.
                    PropertyInfo enabledProperty = metadata.DeclaringType.GetProperty(attrib.EnabledCallback, flags);
                    if (enabledProperty == null)
                        throw new InvalidOperationException($"Unable to evaluate enabled callback {attrib.EnabledCallback} for property {metadata.Name} on type {metadata.DeclaringType.FullName} - method or property does not exist");

                    if (enabledProperty.PropertyType != typeof(bool))
                        throw new InvalidOperationException($"Property {enabledProperty.Name} is not a valid enabled callback, because it has a return type of {enabledProperty.PropertyType}. It should have a bool return type.");
                    if (!enabledProperty.CanRead)
                        throw new InvalidOperationException($"Property {enabledProperty.Name} is not a valid enabled callback, because it does not have a get accessor.");

                    Enabled = (bool)enabledProperty.GetValue(obj);
                }
                else
                {
                    if (method.ReturnType != typeof(bool))
                        throw new InvalidOperationException($"Method {metadata.Name} is not a valid enabled callback, because it has a return type of {method.ReturnType}. It should have a bool return type.");
                    ParameterInfo[] parameters = method.GetParameters();
                    List<ParameterInfo> nonOptionalParameters = parameters.Where(p => !p.IsOptional).ToList();
                    if (nonOptionalParameters.Count != 0)
                        throw new InvalidOperationException($"Method {metadata.Name} is not a valid enabled callback, because it takes {nonOptionalParameters.Count} non-optional arguments ({string.Join(", ", nonOptionalParameters.Select(p => p.Name))}). It should take 0 arguments");

                    Enabled = (bool)method.Invoke(obj, null);
                }
            }
            else
                Enabled = true;

            switch (displayType)
            {
                case DisplayType.None:
                    if (metadata.PropertyType.IsEnum)
                    {
                        // Enums use dropdown
                        DropDownOptions = Enum.GetValues(metadata.PropertyType).Cast<Enum>()
                                      .Select(e => AttributeUtilities.GetEnumDescription(e))
                                      .ToArray();
                        DisplayMethod = PropertyType.DropDown;
                    }
                    else if (typeof(IModel).IsAssignableFrom(metadata.PropertyType))
                    {
                        // Model selector - use a dropdown containing names of all models in scope.
                        DisplayMethod = PropertyType.DropDown;
                        DropDownOptions = model.FindAllInScope()
                                               .Where(m => metadata.PropertyType.IsAssignableFrom(m.GetType()))
                                               .Select(m => m.Name)
                                               .ToArray();
                    }
                    else if (metadata.PropertyType == typeof(bool))
                        DisplayMethod = PropertyType.Checkbox;
                    else if (metadata.PropertyType == typeof(System.Drawing.Color))
                        DisplayMethod = PropertyType.Colour;
                    else
                        DisplayMethod = PropertyType.SingleLineText;
                    break;
                case DisplayType.Code:
                    DisplayMethod = PropertyType.Code;
                    break;
                case DisplayType.ColourPicker:
                    DisplayMethod = PropertyType.ColourPicker;
                    break;
                case DisplayType.FileName:
                    DisplayMethod = PropertyType.File;
                    break;
                case DisplayType.FileNames:
                    DisplayMethod = PropertyType.Files;
                    break;
                case DisplayType.DirectoryName:
                    DisplayMethod = PropertyType.Directory;
                    break;
                case DisplayType.DropDown:
                    string methodName = metadata.GetCustomAttribute<DisplayAttribute>().Values;
                    if (methodName == null)
                        throw new ArgumentNullException($"When using DisplayType.DropDown, the Values property must be specified.");
                    BindingFlags flags = BindingFlags.Public | BindingFlags.NonPublic | BindingFlags.Instance | BindingFlags.Static | BindingFlags.FlattenHierarchy;
                    MethodInfo method = model.GetType().GetMethod(methodName, flags);

                    object[] args = metadata.GetCustomAttribute<DisplayAttribute>().ValuesArgs;

                    // Attempt to resolve links - populating the dropdown may
                    // require access to linked models.
                    Simulations sims = model.FindAncestor<Simulations>();
                    if (sims != null)
                        sims.Links.Resolve(model, allLinks: true, throwOnFail: false);

                    DropDownOptions = ((IEnumerable<object>)method.Invoke(model, args))?.Select(v => v?.ToString())?.ToArray();
                    DisplayMethod = PropertyType.DropDown;
                    break;
                case DisplayType.CultivarName:
                    DisplayMethod = PropertyType.DropDown;
                    IPlant plant = null;
                    PropertyInfo plantProperty = model.GetType().GetProperties().FirstOrDefault(p => typeof(IPlant).IsAssignableFrom(p.PropertyType));
                    if (plantProperty != null)
                        plant = plantProperty.GetValue(model) as IPlant;
                    else
                        plant = model.FindInScope<IPlant>();
                    if (plant != null)
                        DropDownOptions = PropertyPresenterHelpers.GetCultivarNames(plant);
                    else
                        DropDownOptions = new string[] { };
                    break;
                case DisplayType.SCRUMcropName:
                    DisplayMethod = PropertyType.DropDown;
                    Zone zoney = model.FindInScope<Zone>();
                    if (zoney != null)
                        DropDownOptions = PropertyPresenterHelpers.GetSCRUMcropNames(zoney);
                    break;
                case DisplayType.TableName:
                    DisplayMethod = PropertyType.DropDown;
                    DropDownOptions = model.FindInScope<IDataStore>()?.Reader?.TableNames?.ToArray();
                    break;
                case DisplayType.FieldName:
                    DisplayMethod = PropertyType.DropDown;
                    IDataStore storage = model.FindInScope<IDataStore>();
                    PropertyInfo tableNameProperty = model.GetType().GetProperties().FirstOrDefault(p => p.GetCustomAttribute<DisplayAttribute>()?.Type == DisplayType.TableName);
                    string tableName = tableNameProperty?.GetValue(model) as string;
                    if (storage != null && storage.Reader.TableNames.Contains(tableName))
                        DropDownOptions = storage.Reader.ColumnNames(tableName).ToArray();
                    break;
                case DisplayType.LifeCycleName:
                    DisplayMethod = PropertyType.DropDown;
                    Zone zone = model.FindInScope<Zone>();
                    if (zone != null)
                        DropDownOptions = PropertyPresenterHelpers.GetLifeCycleNames(zone);
                    break;
                case DisplayType.CropStageName:
                    DisplayMethod = PropertyType.DropDown;
                    Plant planty = model.FindInScope<Plant>();
                    if (model.GetType().Name == "BiomassRemovalEvents")
                        planty = ((BiomassRemovalEvents)model).PlantInstanceToRemoveFrom;
                    if (planty != null)
                        DropDownOptions = PropertyPresenterHelpers.GetCropStageNames(planty);
                    break;
                case DisplayType.CSVCrops:
                    DisplayMethod = PropertyType.DropDown;
                    PropertyInfo namesPropInfo = model.GetType().GetProperty("CropNames");
                    string[] names = namesPropInfo?.GetValue(model) as string[] ;
                    if (names != null)
                        DropDownOptions = names;
                    break;
                case DisplayType.CropPhaseName:
                    DisplayMethod = PropertyType.DropDown;
                    Plant plantyy = model.FindInScope<Plant>();
                    if (plantyy != null)
                        DropDownOptions = PropertyPresenterHelpers.GetCropPhaseNames(plantyy);
                    break;
                case DisplayType.PlantOrganList:
                    DisplayMethod = PropertyType.DropDown;
                    Zone zone1 = model.FindAncestor<Zone>();
                    List<Plant> plants = zone1.FindAllChildren<Plant>().ToList();
                    if (plants != null)
                        DropDownOptions = PropertyPresenterHelpers.GetPlantOrgans(plants);
                    break;
                case DisplayType.LifePhaseName:
                    DisplayMethod = PropertyType.DropDown;
                    LifeCycle lifeCycle = null;
                    if (attrib.LifeCycleName != null)
                        lifeCycle = model.FindInScope<LifeCycle>(attrib.LifeCycleName);
                    else
                    {
                        foreach (PropertyInfo property in model.GetType().GetProperties(BindingFlags.Public | BindingFlags.Instance))
                        {
                            if (property.PropertyType == typeof(string))
                            {
                                string value = property.GetValue(model) as string;
                                LifeCycle match = model.FindInScope<LifeCycle>(value);
                                if (match != null)
                                {
                                    lifeCycle = match;
                                    break;
                                }
                            }
                        }
                    }
                    if (lifeCycle != null)
                        DropDownOptions = PropertyPresenterHelpers.GetPhaseNames(lifeCycle).ToArray();
                    break;
                case DisplayType.Model:
                    DisplayMethod = PropertyType.DropDown;
                    DropDownOptions = model.FindAllInScope().Where(m => metadata.PropertyType.IsAssignableFrom(m.GetType()))
                                           .Select(m => m.Name)
                                           .ToArray();
                    break;
                case DisplayType.ResidueName:
                    if (model is SurfaceOrganicMatter surfaceOM)
                    {
                        DisplayMethod = PropertyType.DropDown;
                        DropDownOptions = surfaceOM.ResidueTypeNames().ToArray();
                        break;
                    }
                    else
                        throw new NotImplementedException($"Display type {displayType} is only supported on models of type {typeof(SurfaceOrganicMatter).Name}, but model is of type {model.GetType().Name}.");
                case DisplayType.FertiliserType:
                    var fertiliser = model.FindInScope<Fertiliser>();
                    if (fertiliser != null)
                    {
                        DisplayMethod = PropertyType.DropDown;
                        DropDownOptions = fertiliser.FindAllChildren<FertiliserType>()
                                                    .Select(c => c.Name).ToArray();
                    }
                    break;
                case DisplayType.MultiLineText:
                    DisplayMethod = PropertyType.MultiLineText;
                    if (Value is IEnumerable enumerable && metadata.PropertyType != typeof(string))
                        Value = string.Join(Environment.NewLine, ((IEnumerable)metadata.GetValue(obj)).ToGenericEnumerable());
                    break;
                case DisplayType.ScrumEstablishStages:
                    DisplayMethod = PropertyType.DropDown;
                    DropDownOptions = new string[3] { "Seed", "Emergence", "Seedling" };
                    break;
                case DisplayType.ScrumHarvestStages:
                    DisplayMethod = PropertyType.DropDown;
                    DropDownOptions = new string[6] { "Vegetative", "EarlyReproductive", "MidReproductive", "LateReproductive", "Maturity", "Ripe" };
                    break;
                case DisplayType.PlantName:
                    DisplayMethod = PropertyType.DropDown;
                    var plantModels = model.FindAllInScope<Plant>();
                    if (plantModels != null)
                        DropDownOptions = plantModels.Select(plant => plant.Name).ToArray();
                    break;
                case DisplayType.SoilCrop:
                    DisplayMethod = PropertyType.DropDown;
                    Water water = model.FindInScope<Water>();
                    if (water != null)
                        DropDownOptions = water.AllowedRelativeTo.ToArray();
                    break;

                // Should never happen - presenter should handle this(?)
                //case DisplayType.SubModel:
                default:
                    throw new NotImplementedException($"Unknown display type {displayType}");
            }

            // If the list of dropdown options doesn't contain the actual value of the
            // property, add that value to the list of valid options.
            if (DisplayMethod == PropertyType.DropDown && Value != null)
            {
                if (DropDownOptions == null)
                    DropDownOptions = new string[1] { Value.ToString() };
                else if (!DropDownOptions.Contains(Value.ToString()))
                {
                    List<string> values = DropDownOptions.ToList();
                    values.Add(Value.ToString());
                    DropDownOptions = values.ToArray();
                }
            }
        }
    }
}<|MERGE_RESOLUTION|>--- conflicted
+++ resolved
@@ -14,12 +14,9 @@
 using Models.PMF;
 using Models.Storage;
 using Models.Surface;
-<<<<<<< HEAD
+using Models.Soils;
+
 using Models.Utilities;
-=======
-using Models.Soils;
-
->>>>>>> e7abb88d
 namespace UserInterface.Classes
 {
     public enum PropertyType
