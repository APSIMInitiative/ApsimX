@echo off
setlocal enabledelayedexpansion
setlocal
if "%apsimx%"=="" (
	pushd %~dp0..>nul
	set "apsimx=!cd!"
	popd>nul
)
set COMMIT_AUTHOR=%ghprbActualCommitAuthor%
if "%COMMIT_AUTHOR%"=="" (
	rem ----- Seems to be a bug in the Jenkins extension "GitHub Pull Request Builder".
	rem ----- Somtimes this environment variable is not set. In this scenario, we have
	rem ----- a look at the git logs and set it manually ourselves. 😠
	git log -n 1 --pretty=%%an>"%tmp%\ghprbActualCommitAuthor.txt"
	set /p COMMIT_AUTHOR=<"%tmp%\ghprbActualCommitAuthor.txt"
	echo WARNING: Using COMMIT_AUTHOR Fallback; COMMIT_AUTHOR='!COMMIT_AUTHOR!'
)
set PULL_ID=%ghprbPullId%
<<<<<<< HEAD
curl -ks https://apsimdev.apsim.info/APSIM.Builds.Service/Builds.svc/GetPullRequestDetails?pullRequestID=%PULL_ID% > temp.txt
for /F "tokens=1-6 delims==><" %%I IN (temp.txt) DO SET FULLRESPONSE=%%K
del temp.txt
=======

set "http_code_file=%tmp%\http_code.txt"
set "resp_file=%tmp%\resp.txt"

curl -ks https://apsimdev.apsim.info/APSIM.Builds.Service/Builds.svc/GetPullRequestDetails?pullRequestID=%PULL_ID% -o "%resp_file%" -w "%%{http_code}">"%http_code_file%"

rem Check http code from server
set /p resp=<"%http_code_file%"
if "%resp%" neq "200" (
	echo failure while fetching info about pull request #%PULL_ID%: http response code is "%resp%". Full response from server:
	cat "%resp_file%"
	exit /b 1
)

for /F "tokens=1-6 delims==><" %%I IN (%resp_file%) DO SET FULLRESPONSE=%%K
>>>>>>> 17423643
for /F "tokens=1-6 delims=," %%I IN ("%FULLRESPONSE%") DO SET DATETIMESTAMP=%%I

pushd %apsimx%\..
if not exist APSIM.PerformanceTests (
	echo Cloning APSIM.PerformanceTests...
	git clone https://github.com/APSIMInitiative/APSIM.PerformanceTests
)

rem Cleanup any modified files.
cd APSIM.PerformanceTests\APSIM.PerformanceTests.Collector
git checkout .
git clean -fdxq
git checkout master
git pull

echo Restoring nuget packages for APSIM.PerformanceTests.Collector...
nuget restore -verbosity quiet

echo Compiling APSIM.PerformanceTests.Collector...
msbuild /v:m /p:Configuration=Release /m APSIM.PerformanceTests.Collector.sln
copy /y "%apsimx%\DeploymentSupport\Windows\Bin32\sqlite3.dll" bin\Release\
echo Running performance tests collector...
bin\Release\APSIM.PerformanceTests.Collector.exe AddToDatabase %PULL_ID% %DATETIMESTAMP% %COMMIT_AUTHOR%

set err=%errorlevel%
if errorlevel 1 (
	echo APSIM.PerformanceTests.Collector did not run succecssfully!
	echo Pull request ID: 	"%PULL_ID%"
	echo DateTime stamp: 	"%DATETIMESTAMP%"
	echo Commit author:		"%COMMIT_AUTHOR%"
	echo Log file:
	type bin\Release\PerformanceCollector.txt
	exit /b 1
) else (
	echo Done.
)
popd
endlocal
exit /b %err%<|MERGE_RESOLUTION|>--- conflicted
+++ resolved
@@ -16,11 +16,6 @@
 	echo WARNING: Using COMMIT_AUTHOR Fallback; COMMIT_AUTHOR='!COMMIT_AUTHOR!'
 )
 set PULL_ID=%ghprbPullId%
-<<<<<<< HEAD
-curl -ks https://apsimdev.apsim.info/APSIM.Builds.Service/Builds.svc/GetPullRequestDetails?pullRequestID=%PULL_ID% > temp.txt
-for /F "tokens=1-6 delims==><" %%I IN (temp.txt) DO SET FULLRESPONSE=%%K
-del temp.txt
-=======
 
 set "http_code_file=%tmp%\http_code.txt"
 set "resp_file=%tmp%\resp.txt"
@@ -36,7 +31,6 @@
 )
 
 for /F "tokens=1-6 delims==><" %%I IN (%resp_file%) DO SET FULLRESPONSE=%%K
->>>>>>> 17423643
 for /F "tokens=1-6 delims=," %%I IN ("%FULLRESPONSE%") DO SET DATETIMESTAMP=%%I
 
 pushd %apsimx%\..
