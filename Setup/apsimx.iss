
; Inno Setup Compiler 5.5.3

;APSIM setup script

#include  "ISPPBuiltins.iss"
#define AppVerNo GetStringFileInfo("..\Bin\Models.exe", PRODUCT_VERSION) 

[Setup]
AppName=APSIM
AppVerName=APSIM v{#AppVerNo}
AppPublisherURL=http://www.apsim.au
ArchitecturesAllowed=x64
ArchitecturesInstallIn64BitMode=x64
OutputBaseFilename=APSIMSetup
VersionInfoVersion={#AppVerNo}
PrivilegesRequired=poweruser
;LicenseFile=..\license.txt
AppVersion={#AppVerNo}
AppID=APSIM{#AppVerNo}
DefaultDirName={pf}\APSIM{#AppVerNo}
DefaultGroupName=APSIM{#AppVerNo}
UninstallDisplayIcon={app}\Bin\ApsimNG.exe
Compression=lzma/Max
ChangesAssociations=true
WizardSmallImageFile=apsim_logo32.bmp
WizardImageFile=.\APSIMInitiativeBanner.bmp
;InfoBeforeFile=
VersionInfoCompany=APSIM Initiative4
VersionInfoDescription=Apsim Modelling
VersionInfoProductName=Apsim
VersionInfoProductVersion={#AppVerNo}


[Code]

<<<<<<< HEAD
type
  //
  // Enumeration used to specify a .NET framework version 
  //
  TDotNetFramework = (
    DotNet_v11_4322,  // .NET Framework 1.1
    DotNet_v20_50727, // .NET Framework 2.0
    DotNet_v30,       // .NET Framework 3.0
    DotNet_v35,       // .NET Framework 3.5
    DotNet_v4_Client, // .NET Framework 4.0 Client Profile
    DotNet_v4_Full,   // .NET Framework 4.0 Full Installation
    DotNet_v45);      // .NET Framework 4.5

//
// Checks whether the specified .NET Framework version and service pack
// is installed (See: http://www.kynosarges.de/DotNetVersion.html)
=======
function IsDotNetDetected(version: string; service: cardinal): boolean;
// Indicates whether the specified version and service pack of the .NET Framework is installed.
>>>>>>> a6f38064
//
// version -- Specify one of these strings for the required .NET Framework version:
//    'v1.1'          .NET Framework 1.1
//    'v2.0'          .NET Framework 2.0
//    'v3.0'          .NET Framework 3.0
//    'v3.5'          .NET Framework 3.5
//    'v4\Client'     .NET Framework 4.0 Client Profile
//    'v4\Full'       .NET Framework 4.0 Full Installation
//    'v4.5'          .NET Framework 4.5
//    'v4.5.1'        .NET Framework 4.5.1
//    'v4.5.2'        .NET Framework 4.5.2
//    'v4.6'          .NET Framework 4.6
//    'v4.6.1'        .NET Framework 4.6.1
//    'v4.6.2'        .NET Framework 4.6.2
//    'v4.7'          .NET Framework 4.7
//    'v4.7.1'        .NET Framework 4.7.1
//
<<<<<<< HEAD
function IsDotNetInstalled(Version: TDotNetFramework; ServicePack: cardinal): boolean;
  var
    KeyName      : string;
    Success      : boolean;
    InstallFlag  : cardinal; 
    ReleaseVer   : cardinal;
    ServiceCount : cardinal;
  begin
    // Registry path for the requested .NET Version
    KeyName := 'SOFTWARE\Microsoft\NET Framework Setup\NDP\';

    case Version of
      DotNet_v11_4322:  KeyName := KeyName + 'v1.1.4322';
      DotNet_v20_50727: KeyName := KeyName + 'v2.0.50727';
      DotNet_v30:       KeyName := KeyName + 'v3.0';
      DotNet_v35:       KeyName := KeyName + 'v3.5';
      DotNet_v4_Client: KeyName := KeyName + 'v4\Client';
      DotNet_v4_Full:   KeyName := KeyName + 'v4\Full';
      DotNet_v45:       KeyName := KeyName + 'v4\Full';
    end;

    // .NET 3.0 uses "InstallSuccess" key in subkey Setup
    if (Version = DotNet_v30) then
      Success := RegQueryDWordValue(HKLM, KeyName + '\Setup', 'InstallSuccess', InstallFlag) else
      Success := RegQueryDWordValue(HKLM, KeyName, 'Install', InstallFlag);

    // .NET 4.0/4.5 uses "Servicing" key instead of "SP"
    if (Version = DotNet_v4_Client) or
       (Version = DotNet_v4_Full) or
       (Version = DotNet_v45) then
      Success := Success and RegQueryDWordValue(HKLM, KeyName, 'Servicing', ServiceCount) else
      Success := Success and RegQueryDWordValue(HKLM, KeyName, 'SP', ServiceCount);

    // .NET 4.5 is distinguished from .NET 4.0 by the Release key
    if (Version = DotNet_v45) then
      begin
        Success := Success and RegQueryDWordValue(HKLM, KeyName, 'Release', ReleaseVer);
        Success := Success and (ReleaseVer >= 378389);
      end;

    Result := Success and (InstallFlag = 1) and (ServiceCount >= ServicePack);
  end;
=======
// service -- Specify any non-negative integer for the required service pack level:
//    0               No service packs required
//    1, 2, etc.      Service pack 1, 2, etc. required
var
    key, versionKey: string;
    install, release, serviceCount, versionRelease: cardinal;
    success: boolean;
begin
    versionKey := version;
    versionRelease := 0;

    // .NET 1.1 and 2.0 embed release number in version key
    if version = 'v1.1' then begin
        versionKey := 'v1.1.4322';
    end else if version = 'v2.0' then begin
        versionKey := 'v2.0.50727';
    end

    // .NET 4.5 and newer install as update to .NET 4.0 Full
    else if Pos('v4.', version) = 1 then begin
        versionKey := 'v4\Full';
        case version of
          'v4.5':   versionRelease := 378389;
          'v4.5.1': versionRelease := 378675; // 378758 on Windows 8 and older
          'v4.5.2': versionRelease := 379893;
          'v4.6':   versionRelease := 393295; // 393297 on Windows 8.1 and older
          'v4.6.1': versionRelease := 394254; // 394271 before Win10 November Update
          'v4.6.2': versionRelease := 394802; // 394806 before Win10 Anniversary Update
          'v4.7':   versionRelease := 460798; // 460805 before Win10 Creators Update
          'v4.7.1': versionRelease := 461308; // 461310 before Win10 Fall Creators Update
        end;
    end;

    // installation key group for all .NET versions
    key := 'SOFTWARE\Microsoft\NET Framework Setup\NDP\' + versionKey;

    // .NET 3.0 uses value InstallSuccess in subkey Setup
    if Pos('v3.0', version) = 1 then begin
        success := RegQueryDWordValue(HKLM, key + '\Setup', 'InstallSuccess', install);
    end else begin
        success := RegQueryDWordValue(HKLM, key, 'Install', install);
    end;

    // .NET 4.0 and newer use value Servicing instead of SP
    if Pos('v4', version) = 1 then begin
        success := success and RegQueryDWordValue(HKLM, key, 'Servicing', serviceCount);
    end else begin
        success := success and RegQueryDWordValue(HKLM, key, 'SP', serviceCount);
    end;

    // .NET 4.5 and newer use additional value Release
    if versionRelease > 0 then begin
        success := success and RegQueryDWordValue(HKLM, key, 'Release', release);
        success := success and (release >= versionRelease);
    end;

    result := success and (install = 1) and (serviceCount >= service);
end;
>>>>>>> a6f38064

// this is the main function that detects the required version
function IsRequiredDotNetDetected(): Boolean;  
begin
    result := IsDotNetDetected('v4.6', 0);
end;

function InitializeSetup(): Boolean;
var
  answer: integer;
  ErrorCode: Integer;
begin
    //check for the .net runtime. If it is not found then show a message.
    if not IsRequiredDotNetDetected() then 
    begin
<<<<<<< HEAD
        answer := MsgBox('The Microsoft .NET Framework 4.5 is required.' + #13#10 + #13#10 +
=======
        answer := MsgBox('The Microsoft .NET Framework 4.6 is required.' + #13#10 + #13#10 +
>>>>>>> a6f38064
        'Click OK to go to the web site or Cancel to quit', mbInformation, MB_OKCANCEL);        
        result := false;
        if (answer = MROK) then
        begin
          ShellExecAsOriginalUser('open', 'http://www.microsoft.com/en-au/download/details.aspx?id=48130', '', '', SW_SHOWNORMAL, ewNoWait, ErrorCode);
        end;
    end
    else
      result := true;
end; 

[InstallDelete]
Name: {localappdata}\VirtualStore\Apsim\*.*; Type: filesandordirs
Name: {localappdata}\VirtualStore\Apsim; Type: dirifempty

[Files]
Source: ..\Bin\*.exe; DestDir: {app}\Bin; Flags: ignoreversion; 
Source: ..\Bin\*.dll; DestDir: {app}\Bin; Flags: ignoreversion; 
<<<<<<< HEAD
Source: ..\DeploymentSupport\Windows\Bin\*.dll; DestDir: {app}\Bin; Flags: ignoreversion;
Source: ..\DeploymentSupport\Windows\lib\gtk-2.0\2.10.0\engines\*.dll; DestDir: {app}\lib\gtk-2.0\2.10.0\engines; Flags: ignoreversion;
=======
Source: ..\DeploymentSupport\Windows\Bin64\*.dll; DestDir: {app}\Bin; Flags: ignoreversion;
;Source: ..\DeploymentSupport\Windows\Bin\x64\*.dll; DestDir: {app}\Bin\x64; Flags: ignoreversion;
Source: ..\DeploymentSupport\Windows\Bin64\lib\gtk-2.0\2.10.0\engines\*.dll; DestDir: {app}\lib\gtk-2.0\2.10.0\engines; Flags: ignoreversion;
>>>>>>> a6f38064
Source: ..\Bin\.gtkrc; DestDir: {app}\Bin; Flags: ignoreversion;
Source: ..\Bin\ApsimNG.exe.config; DestDir: {app}\Bin; Flags: ignoreversion; 
Source: ..\Bin\Models.xml; DestDir: {app}\Bin; Flags: ignoreversion; 
Source: ..\APSIM.bib; DestDir: {app}; Flags: ignoreversion; 

;Sample files 
Source: ..\Examples\*; DestDir: {app}\Examples; Flags: recursesubdirs
Source: ..\Examples\*; DestDir: {commondocs}\Apsim\Examples; Flags: recursesubdirs

[INI]

[Tasks]
Name: desktopicon; Description: Create a &desktop icon; Flags: exclusive; GroupDescription: Additional icons:
Name: commondesktopicon; Description: Create a &desktop icon for all users; Flags: exclusive; GroupDescription: Additional icons:
Name: associate; Description: &Associate .apsimx with Apsim; GroupDescription: Other tasks:

[Icons]
Name: {commonprograms}\APSIM{#AppVerNo}; Filename: {app}\Bin\ApsimNG.exe
Name: {userdesktop}\APSIM{#AppVerNo}; Filename: {app}\Bin\ApsimNG.exe; Tasks: desktopicon
Name: {commondesktop}\APSIM{#AppVerNo}; Filename: {app}\Bin\ApsimNG.exe; Tasks: commondesktopicon

[Registry]
; With this key, the embedded WebBrowser emulates IE7, which breaks Google Maps.
; I'm setting a value of 11000 here to emulate IE11; this may need to change in the future.
Root: HKLM; Subkey: "Software\Microsoft\Internet Explorer\Main\FeatureControl\FEATURE_BROWSER_EMULATION"; ValueType: dword; ValueName: "ApsimNG.exe"; ValueData: "11000"
Root: HKLM; Subkey: "Software\Microsoft\Internet Explorer\Main\FeatureControl\FEATURE_BROWSER_EMULATION"; ValueType: dword; ValueName: "ApsimNG.vshost.exe"; ValueData: "11000"

[Run]
Filename: {app}\Bin\ApsimNG.exe; Description: Launch APSIM; Flags: postinstall nowait skipifsilent<|MERGE_RESOLUTION|>--- conflicted
+++ resolved
@@ -34,27 +34,8 @@
 
 [Code]
 
-<<<<<<< HEAD
-type
-  //
-  // Enumeration used to specify a .NET framework version 
-  //
-  TDotNetFramework = (
-    DotNet_v11_4322,  // .NET Framework 1.1
-    DotNet_v20_50727, // .NET Framework 2.0
-    DotNet_v30,       // .NET Framework 3.0
-    DotNet_v35,       // .NET Framework 3.5
-    DotNet_v4_Client, // .NET Framework 4.0 Client Profile
-    DotNet_v4_Full,   // .NET Framework 4.0 Full Installation
-    DotNet_v45);      // .NET Framework 4.5
-
-//
-// Checks whether the specified .NET Framework version and service pack
-// is installed (See: http://www.kynosarges.de/DotNetVersion.html)
-=======
 function IsDotNetDetected(version: string; service: cardinal): boolean;
 // Indicates whether the specified version and service pack of the .NET Framework is installed.
->>>>>>> a6f38064
 //
 // version -- Specify one of these strings for the required .NET Framework version:
 //    'v1.1'          .NET Framework 1.1
@@ -72,50 +53,6 @@
 //    'v4.7'          .NET Framework 4.7
 //    'v4.7.1'        .NET Framework 4.7.1
 //
-<<<<<<< HEAD
-function IsDotNetInstalled(Version: TDotNetFramework; ServicePack: cardinal): boolean;
-  var
-    KeyName      : string;
-    Success      : boolean;
-    InstallFlag  : cardinal; 
-    ReleaseVer   : cardinal;
-    ServiceCount : cardinal;
-  begin
-    // Registry path for the requested .NET Version
-    KeyName := 'SOFTWARE\Microsoft\NET Framework Setup\NDP\';
-
-    case Version of
-      DotNet_v11_4322:  KeyName := KeyName + 'v1.1.4322';
-      DotNet_v20_50727: KeyName := KeyName + 'v2.0.50727';
-      DotNet_v30:       KeyName := KeyName + 'v3.0';
-      DotNet_v35:       KeyName := KeyName + 'v3.5';
-      DotNet_v4_Client: KeyName := KeyName + 'v4\Client';
-      DotNet_v4_Full:   KeyName := KeyName + 'v4\Full';
-      DotNet_v45:       KeyName := KeyName + 'v4\Full';
-    end;
-
-    // .NET 3.0 uses "InstallSuccess" key in subkey Setup
-    if (Version = DotNet_v30) then
-      Success := RegQueryDWordValue(HKLM, KeyName + '\Setup', 'InstallSuccess', InstallFlag) else
-      Success := RegQueryDWordValue(HKLM, KeyName, 'Install', InstallFlag);
-
-    // .NET 4.0/4.5 uses "Servicing" key instead of "SP"
-    if (Version = DotNet_v4_Client) or
-       (Version = DotNet_v4_Full) or
-       (Version = DotNet_v45) then
-      Success := Success and RegQueryDWordValue(HKLM, KeyName, 'Servicing', ServiceCount) else
-      Success := Success and RegQueryDWordValue(HKLM, KeyName, 'SP', ServiceCount);
-
-    // .NET 4.5 is distinguished from .NET 4.0 by the Release key
-    if (Version = DotNet_v45) then
-      begin
-        Success := Success and RegQueryDWordValue(HKLM, KeyName, 'Release', ReleaseVer);
-        Success := Success and (ReleaseVer >= 378389);
-      end;
-
-    Result := Success and (InstallFlag = 1) and (ServiceCount >= ServicePack);
-  end;
-=======
 // service -- Specify any non-negative integer for the required service pack level:
 //    0               No service packs required
 //    1, 2, etc.      Service pack 1, 2, etc. required
@@ -174,7 +111,6 @@
 
     result := success and (install = 1) and (serviceCount >= service);
 end;
->>>>>>> a6f38064
 
 // this is the main function that detects the required version
 function IsRequiredDotNetDetected(): Boolean;  
@@ -190,11 +126,7 @@
     //check for the .net runtime. If it is not found then show a message.
     if not IsRequiredDotNetDetected() then 
     begin
-<<<<<<< HEAD
-        answer := MsgBox('The Microsoft .NET Framework 4.5 is required.' + #13#10 + #13#10 +
-=======
         answer := MsgBox('The Microsoft .NET Framework 4.6 is required.' + #13#10 + #13#10 +
->>>>>>> a6f38064
         'Click OK to go to the web site or Cancel to quit', mbInformation, MB_OKCANCEL);        
         result := false;
         if (answer = MROK) then
@@ -213,14 +145,9 @@
 [Files]
 Source: ..\Bin\*.exe; DestDir: {app}\Bin; Flags: ignoreversion; 
 Source: ..\Bin\*.dll; DestDir: {app}\Bin; Flags: ignoreversion; 
-<<<<<<< HEAD
-Source: ..\DeploymentSupport\Windows\Bin\*.dll; DestDir: {app}\Bin; Flags: ignoreversion;
-Source: ..\DeploymentSupport\Windows\lib\gtk-2.0\2.10.0\engines\*.dll; DestDir: {app}\lib\gtk-2.0\2.10.0\engines; Flags: ignoreversion;
-=======
 Source: ..\DeploymentSupport\Windows\Bin64\*.dll; DestDir: {app}\Bin; Flags: ignoreversion;
 ;Source: ..\DeploymentSupport\Windows\Bin\x64\*.dll; DestDir: {app}\Bin\x64; Flags: ignoreversion;
 Source: ..\DeploymentSupport\Windows\Bin64\lib\gtk-2.0\2.10.0\engines\*.dll; DestDir: {app}\lib\gtk-2.0\2.10.0\engines; Flags: ignoreversion;
->>>>>>> a6f38064
 Source: ..\Bin\.gtkrc; DestDir: {app}\Bin; Flags: ignoreversion;
 Source: ..\Bin\ApsimNG.exe.config; DestDir: {app}\Bin; Flags: ignoreversion; 
 Source: ..\Bin\Models.xml; DestDir: {app}\Bin; Flags: ignoreversion; 
