﻿using APSIM.Shared.Graphing;
using Models.Soils;
using System;
using System.Globalization;
using System.Linq;
using UserInterface.Commands;
using UserInterface.Views;

namespace UserInterface.Presenters
{
    /// <summary>A presenter for the water model.</summary>
    public class WaterPresenter : IPresenter
    {
        /// <summary>The grid presenter.</summary>
        private NewGridPresenter gridPresenter;

        /// <summary>Parent explorer presenter.</summary>
        private ExplorerPresenter explorerPresenter;

        /// <summary>The base view.</summary>
        private ViewBase view = null;

        /// <summary>The water model.</summary>
        private Water water;

        /// <summary>Percent full edit box.</summary>
        private EditView percentFullEdit;

        /// <summary>Filled from top check box.</summary>
        private CheckBoxView filledFromTopCheckbox;

        /// <summary>Relative to combo.</summary>
        private DropDownView relativeToDropDown;

        /// <summary>Percent full edit box.</summary>
        private EditView depthWetSoilEdit;

        /// <summary>Plant available water label.</summary>
        private EditView pawEdit;

        /// <summary>Graph.</summary>
        private GraphView graph;

        /// <summary>Default constructor</summary>
        public WaterPresenter()
        {
        }
        
        /// <summary>Attach the model and view to this presenter and populate the view.</summary>
        /// <param name="model">The data store model to work with.</param>
        /// <param name="v">Data store view to work with.</param>
        /// <param name="explorerPresenter">Parent explorer presenter.</param>
        public void Attach(object model, object v, ExplorerPresenter explorerPresenter)
        {
            water = model as Water;
            view = v as ViewBase;
            this.explorerPresenter = explorerPresenter;
            gridPresenter = new NewGridPresenter();
            gridPresenter.Attach(model, v, explorerPresenter);

            percentFullEdit = view.GetControl<EditView>("percentFullEdit");
            filledFromTopCheckbox = view.GetControl<CheckBoxView>("filledFromTopCheckbox");
            relativeToDropDown = view.GetControl<DropDownView>("relativeToDropDown");
            depthWetSoilEdit = view.GetControl<EditView>("depthWetSoilEdit");
            pawEdit = view.GetControl<EditView>("pawEdit");
            graph = view.GetControl<GraphView>("graph");
            graph.SetPreferredWidth(0.3);

            Refresh();
            ConnectEvents();
        }

        /// <summary>Detach the model from the view.</summary>
        public void Detach()
        {
            DisconnectEvents();
            gridPresenter.Detach();
            view.Dispose();
        }

        /// <summary>Populate the grid control with data.</summary>
        public void Refresh()
        {
            try
            {
                DisconnectEvents();
                pawEdit.Text = water.InitialPAWmm.ToString("F0", CultureInfo.CurrentCulture);
                percentFullEdit.Text = (water.FractionFull * 100).ToString("F0", CultureInfo.CurrentCulture);
                filledFromTopCheckbox.Checked = water.FilledFromTop;
                relativeToDropDown.Values = water.AllowedRelativeTo.ToArray();
                relativeToDropDown.SelectedValue = water.RelativeTo;
                depthWetSoilEdit.Text = water.DepthWetSoil.ToString("F0", CultureInfo.CurrentCulture);
<<<<<<< HEAD
                PopulateWaterGraph(graph, water.Physical.Thickness, water.Physical.AirDry, water.Physical.DUL, water.Physical.SAT,
                                   water.RelativeTo, water.Thickness, water.RelativeToLL, water.InitialValues);
=======
                PopulateWaterGraph(graph, water.Physical.Thickness, water.Physical.AirDry, water.Physical.LL15, water.Physical.DUL, water.Physical.SAT,
                                   water.RelativeTo, water.Thickness, water.RelativeToLL, water.InitialValues, null, null);
>>>>>>> 68c337be
                ConnectEvents();
            }
            catch (Exception err)
            {
                explorerPresenter.MainPresenter.ShowError(err.ToString());
            }
        }

        /// <summary>Connect all widget events.</summary>
        private void ConnectEvents()
        {
            DisconnectEvents();
            gridPresenter.CellChanged += OnCellChanged;
            pawEdit.Changed += OnPawChanged;
            percentFullEdit.Changed += OnPercentFullChanged;
            filledFromTopCheckbox.Changed += OnFilledFromTopChanged;
            relativeToDropDown.Changed += OnRelativeToChanged;
            depthWetSoilEdit.Changed += OnDepthWetSoilChanged;
            explorerPresenter.CommandHistory.ModelChanged += OnModelChanged;
        }

        /// <summary>Disconnect all widget events.</summary>
        private void DisconnectEvents()
        {
            gridPresenter.CellChanged -= OnCellChanged;
            pawEdit.Changed -= OnPawChanged;
            percentFullEdit.Changed -= OnPercentFullChanged;
            filledFromTopCheckbox.Changed -= OnFilledFromTopChanged;
            relativeToDropDown.Changed -= OnRelativeToChanged;
            depthWetSoilEdit.Changed -= OnDepthWetSoilChanged;
            explorerPresenter.CommandHistory.ModelChanged -= OnModelChanged;
        }

        /// <summary>Invoked when a grid cell has changed.</summary>
        /// <param name="dataProvider">The provider that contains the data.</param>
        /// <param name="colIndex">The index of the column of the cell that was changed.</param>
        /// <param name="rowIndex">The index of the row of the cell that was changed.</param>
        private void OnCellChanged(ISheetDataProvider dataProvider, int colIndex, int rowIndex)
        {
            Refresh();
        }

        /// <summary>Invoked when the PAW edit box is changed.</summary>
        /// <param name="sender">The send of the event.</param>
        /// <param name="e">The event arguments.</param>
        private void OnPawChanged(object sender, EventArgs e)
        {
            // Due to a quirk of gtk, selecting the entire textbox contents and
            // then commencing typing (so as to overwrite the old value) will
            // cause this method to be called with an empty string and then
            // again with each new character in turn. The best thing to do with
            // an empty string is to just ignore it, but only if there are
            // pending events.
            if (string.IsNullOrEmpty(pawEdit.Text) && Gtk.Application.EventsPending())
                return;
            double paw = Convert.ToDouble(pawEdit.Text, CultureInfo.CurrentCulture);
            ChangePropertyValue(new ChangeProperty(water, "InitialPAWmm", paw));
        }

        /// <summary>Invoked when the percent full edit box is changed.</summary>
        /// <param name="sender">The send of the event.</param>
        /// <param name="e">The event arguments.</param>
        private void OnPercentFullChanged(object sender, EventArgs e)
        {
            // Due to a quirk of gtk, selecting the entire textbox contents and
            // then commencing typing (so as to overwrite the old value) will
            // cause this method to be called with an empty string and then
            // again with each new character in turn. The best thing to do with
            // an empty string is to just ignore it, but only if there are
            // pending events.
            if (string.IsNullOrEmpty(percentFullEdit.Text) && Gtk.Application.EventsPending())
                return;
            double fractionFull = Convert.ToDouble(percentFullEdit.Text, CultureInfo.CurrentCulture) / 100;
            ChangePropertyValue(new ChangeProperty(water, nameof(water.FractionFull), fractionFull));
        }

        /// <summary>Invoked when the filled from top checkbox is changed.</summary>
        /// <param name="sender">The send of the event.</param>
        /// <param name="e">The event arguments.</param>
        private void OnFilledFromTopChanged(object sender, EventArgs e)
        {
            var changeFilledFromTop = new ChangeProperty.Property(water, nameof(water.FilledFromTop), filledFromTopCheckbox.Checked);

            double fractionFull = Convert.ToDouble(percentFullEdit.Text, CultureInfo.CurrentCulture) / 100;
            var changeFractionFull = new ChangeProperty.Property(water, nameof(water.FractionFull), fractionFull);

            // Create a single ChangeProperty object with two actual changes.
            // This will cause both changes to be applied (and be undo-able) in
            // a single atomic action.
            ChangeProperty changes = new ChangeProperty(new[] { changeFilledFromTop, changeFractionFull });
            ChangePropertyValue(changes);
        }

        /// <summary>Invoked when the relative to drop down is changed.</summary>
        /// <param name="sender">The send of the event.</param>
        /// <param name="e">The event arguments.</param>
        private void OnRelativeToChanged(object sender, EventArgs e)
        {
            var changeRelativeTo = new ChangeProperty.Property(water, nameof(water.RelativeTo), relativeToDropDown.SelectedValue);

            double fractionFull = Convert.ToDouble(percentFullEdit.Text, CultureInfo.CurrentCulture) / 100;
            var changeFractionFull = new ChangeProperty.Property(water, nameof(water.FractionFull), fractionFull);

            // Create a single ChangeProperty object with two actual changes.
            // This will cause both changes to be applied (and be undo-able) in
            // a single atomic action.
            ChangeProperty changes = new ChangeProperty(new[] { changeRelativeTo, changeFractionFull });
            ChangePropertyValue(changes);
        }

        /// <summary>Invoked when the depth of wet soil is changed.</summary>
        /// <param name="sender">The send of the event.</param>
        /// <param name="e">The event arguments.</param>
        private void OnDepthWetSoilChanged(object sender, EventArgs e)
        {
            double depthWetSoil = Convert.ToDouble(depthWetSoilEdit.Text, CultureInfo.CurrentCulture);
            ChangePropertyValue(nameof(water.DepthWetSoil), depthWetSoil);
        }

        /// <summary>
        /// Change a property of the water model via the command system, then
        /// update the GUI.
        /// </summary>
        /// <param name="propertyName">Name of the property to be changed.</param>
        /// <param name="propertyValue">New value of the property.</param>
        private void ChangePropertyValue(string propertyName, object propertyValue)
        {
            ChangePropertyValue(new ChangeProperty(water, propertyName, propertyValue));
        }

        /// <summary>
        /// Change a property of the water model via the command system, then
        /// update the GUI.
        /// </summary>
        /// <param name="command">The property change to be applied.</param>
        private void ChangePropertyValue(ChangeProperty command)
        {
            explorerPresenter.CommandHistory.Add(command);
            Refresh();
            gridPresenter.Refresh();
        }

        /// <summary>
        /// The mode has changed (probably via undo/redo).
        /// </summary>
        /// <param name="changedModel">The model with changes</param>
        private void OnModelChanged(object changedModel)
        {
            Refresh();
        }

<<<<<<< HEAD
        public static void PopulateWaterGraph(GraphView graph, double[] thickness, double[] airdry, double[] dul, double[] sat,
                                               string cllName, double[] swThickness, double[] cll, double[] sw)
=======
        public static void PopulateWaterGraph(GraphView graph, double[] thickness, double[] airdry, double[] ll15, double[] dul, double[] sat,
                                               string cllName, double[] swThickness, double[] cll, double[] sw, string llsoilsName, double[] llsoil)
>>>>>>> 68c337be
        {
            var cumulativeThickness = APSIM.Shared.Utilities.SoilUtilities.ToCumThickness(thickness);
            var swCumulativeThickness = APSIM.Shared.Utilities.SoilUtilities.ToCumThickness(swThickness);
            graph.Clear();

            if (llsoil != null && llsoilsName != null)
            {       //draw the area relative to the water LL instead.
                graph.DrawRegion($"PAW relative to {llsoilsName}", llsoil, swCumulativeThickness,
                             sw, swCumulativeThickness,
                             AxisPosition.Top, AxisPosition.Left,
                             System.Drawing.Color.LightSkyBlue, true);
            } 
            else
            {       //draw the area relative to whatever the water node is currently relative to
                graph.DrawRegion($"PAW relative to {cllName}", cll, swCumulativeThickness,
                            sw, swCumulativeThickness,
                            AxisPosition.Top, AxisPosition.Left,
                            System.Drawing.Color.LightSkyBlue, true);
            }
            

            graph.DrawLineAndMarkers("Airdry", airdry,
                                     cumulativeThickness,
                                     "", "", null, null, AxisPosition.Top, AxisPosition.Left,
                                     System.Drawing.Color.Red, LineType.DashDot, MarkerType.None,
                                     LineThickness.Normal, MarkerSize.Normal, 1, true);

            graph.DrawLineAndMarkers(cllName, cll,
                                     swCumulativeThickness,
                                     "", "", null, null, AxisPosition.Top, AxisPosition.Left,
                                     System.Drawing.Color.Red, LineType.Solid, MarkerType.None,
                                     LineThickness.Normal, MarkerSize.Normal, 1, true);

            graph.DrawLineAndMarkers("DUL", dul,
                         cumulativeThickness,
                         "", "", null, null, AxisPosition.Top, AxisPosition.Left,
                         System.Drawing.Color.Blue, LineType.Solid, MarkerType.None,
                         LineThickness.Normal, MarkerSize.Normal, 1, true);

            graph.DrawLineAndMarkers("SAT", sat,
                                     cumulativeThickness,
                                     "", "", null, null, AxisPosition.Top, AxisPosition.Left,
                                     System.Drawing.Color.Blue, LineType.DashDot, MarkerType.None,
                                     LineThickness.Normal, MarkerSize.Normal, 1, true);

            if (llsoil != null && llsoilsName != null)
            {
                graph.DrawLineAndMarkers(llsoilsName, llsoil,
                        cumulativeThickness,
                        "", "", null, null, AxisPosition.Top, AxisPosition.Left,
                        System.Drawing.Color.Green, LineType.Dash, MarkerType.None,
                        LineThickness.Normal, MarkerSize.Normal, 1, true);
            }

            graph.FormatAxis(AxisPosition.Top, "Volumetric water (mm/mm)", inverted: false, double.NaN, double.NaN, double.NaN, false);
            graph.FormatAxis(AxisPosition.Left, "Depth (mm)", inverted: true, 0, double.NaN, double.NaN, false);
            graph.FormatLegend(LegendPosition.RightBottom, LegendOrientation.Vertical);
            graph.Refresh();
        }
    }
}<|MERGE_RESOLUTION|>--- conflicted
+++ resolved
@@ -90,13 +90,8 @@
                 relativeToDropDown.Values = water.AllowedRelativeTo.ToArray();
                 relativeToDropDown.SelectedValue = water.RelativeTo;
                 depthWetSoilEdit.Text = water.DepthWetSoil.ToString("F0", CultureInfo.CurrentCulture);
-<<<<<<< HEAD
-                PopulateWaterGraph(graph, water.Physical.Thickness, water.Physical.AirDry, water.Physical.DUL, water.Physical.SAT,
-                                   water.RelativeTo, water.Thickness, water.RelativeToLL, water.InitialValues);
-=======
                 PopulateWaterGraph(graph, water.Physical.Thickness, water.Physical.AirDry, water.Physical.LL15, water.Physical.DUL, water.Physical.SAT,
                                    water.RelativeTo, water.Thickness, water.RelativeToLL, water.InitialValues, null, null);
->>>>>>> 68c337be
                 ConnectEvents();
             }
             catch (Exception err)
@@ -248,13 +243,8 @@
             Refresh();
         }
 
-<<<<<<< HEAD
-        public static void PopulateWaterGraph(GraphView graph, double[] thickness, double[] airdry, double[] dul, double[] sat,
-                                               string cllName, double[] swThickness, double[] cll, double[] sw)
-=======
         public static void PopulateWaterGraph(GraphView graph, double[] thickness, double[] airdry, double[] ll15, double[] dul, double[] sat,
                                                string cllName, double[] swThickness, double[] cll, double[] sw, string llsoilsName, double[] llsoil)
->>>>>>> 68c337be
         {
             var cumulativeThickness = APSIM.Shared.Utilities.SoilUtilities.ToCumThickness(thickness);
             var swCumulativeThickness = APSIM.Shared.Utilities.SoilUtilities.ToCumThickness(swThickness);
