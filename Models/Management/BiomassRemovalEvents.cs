﻿using System;
using System.Data;
using System.Linq;
using System.Collections.Generic;
using Newtonsoft.Json;
using APSIM.Shared.Utilities;
using Models.Core;
using Models.PMF;
using Models.PMF.Interfaces;
using Models.PMF.Phen;

namespace Models.Management
{
    /// <summary>
    /// This is used to create biomass removal actions on a crop without requiring a manager script.
    /// It has a linked crop plant, a type of removal, a list of dates to do the action on, and a setting for changing the phenology.
    /// It has also a list of values for the removal fractions for each organ of the linked plant.
    /// The removal can be triggered 'manually' from a schedule or manager script by calling the Remove() method.
    /// </summary>
    [ValidParent(ParentType = typeof(Zone))]
    [ValidParent(ParentType = typeof(Folder))]
    [Serializable]
    [ViewName("UserInterface.Views.PropertyAndGridView")]
    [PresenterName("UserInterface.Presenters.PropertyAndGridPresenter")]
    public class BiomassRemovalEvents : Model
    {
        /// <summary>Name of crop to remove biomass from.</summary>
        [Description("Crop to remove biomass from:")]
        [Display(Type = DisplayType.PlantName)]
        public string PlantToRemoveBiomassFrom { get; set; }

        /// <summary>Crop to remove biomass from.</summary>
        [JsonIgnore]
        private Plant PlantToRemoveFrom { get; set; }

        /// <summary>The type of biomass removal event.</summary>
        [Description("Type of biomass removal (triggers events OnCutting, OnGrazing, etc.):")]
        public BiomassRemovalType RemovalType
        {
            get { return _removalType; }
            set { _removalType = value; CheckCropIsLinked(); }
        }

        /// <summary>Internal type of biomass removal event.</summary>
        private BiomassRemovalType _removalType { get; set; }

        /// <summary>The stage to set phenology to on removal event.</summary>
        [Description("Stage to set phenology to on removal (leave blank if not changing):")]
        [Display(Type = DisplayType.CropStageName)]
        public string StageToSet { get; set; }

        /// <summary>List of dates to trigger biomass removal events.</summary>
        [Description("List of dates for removal events (comma separated, dd/mm/yyyy or dd-mmm):")]
        public string[] RemovalDates { get; set; }

<<<<<<< HEAD
        /// <summary>List of all biomass removal fractions, per organ.</summary>
        [Display]
        public List<BiomassRemovalOfPlantOrganType> BiomassRemovalFractions { get; set; }
=======
        /// <summary>Removal Options in Table</summary>
        [Display(Type = DisplayType.SubModel)]
        public List<BiomassRemovalOfPlantOrganType> BiomassRemovals { get; set; }
>>>>>>> 5ee4d15f

        /// <summary>Cutting Event.</summary>
        public event EventHandler<EventArgs> Cutting;

        /// <summary>Grazing Event.</summary>
        public event EventHandler<EventArgs> Grazing;

        /// <summary>Pruning Event.</summary>
        public event EventHandler<EventArgs> Pruning;

        /// <summary>Harvesting Event.</summary>
        public event EventHandler<EventArgs> Harvesting;

        /// <summary>Harvesting Event.</summary>
        public event EventHandler<EventArgs> EndCrop;

        /// <summary>Link to the simulation clock.</summary>
        [Link]
        private Clock Clock = null;

        /// <summary>Renames column headers for display.</summary>
        public DataTable ConvertModelToDisplay(DataTable removalData)
        {
            removalData.Columns["PlantName"].ColumnName = "Plant";
            removalData.Columns["OrganName"].ColumnName = "Organ";
            removalData.Columns["TypeString"].ColumnName = "Type";
            removalData.Columns["LiveToRemove"].ColumnName = "Live To Remove";
            removalData.Columns["DeadToRemove"].ColumnName = "Dead To Remove";
            removalData.Columns["LiveToResidue"].ColumnName = "Live To Residue";
            removalData.Columns["DeadToResidue"].ColumnName = "Dead To Residue";
            return removalData;
        }

        /// <summary>Renames the columns back to model property names.</summary>
        public DataTable ConvertDisplayToModel(DataTable removalData)
        {
            removalData.Columns["Plant"].ColumnName = "PlantName";
            removalData.Columns["Organ"].ColumnName = "OrganName";
            removalData.Columns["Type"].ColumnName = "TypeString";
            removalData.Columns["Live To Remove"].ColumnName = "LiveToRemove";
            removalData.Columns["Dead To Remove"].ColumnName = "DeadToRemove";
            removalData.Columns["Live To Residue"].ColumnName = "LiveToResidue";
            removalData.Columns["Dead To Residue"].ColumnName = "DeadToResidue";
            return removalData;
        }

        /// <summary>Sets up a biomass removal from plant.</summary>
        public void Remove()
        {
            CheckCropIsLinked();
            if (RemovalType.ToString() == BiomassRemovalType.Cutting.ToString())
                Cutting?.Invoke(this, new EventArgs());
            if (RemovalType.ToString() == BiomassRemovalType.Grazing.ToString())
                Grazing?.Invoke(this, new EventArgs());
            if (RemovalType.ToString() == BiomassRemovalType.Pruning.ToString())
                Pruning?.Invoke(this, new EventArgs());
            if (RemovalType.ToString() == BiomassRemovalType.Harvesting.ToString())
                Harvesting?.Invoke(this, new EventArgs());
            if (RemovalType.ToString() == BiomassRemovalType.EndCrop.ToString())
                EndCrop?.Invoke(this, new EventArgs());

            foreach (BiomassRemovalOfPlantOrganType removalFraction in BiomassRemovalFractions)
            {
                checkRemoval(removalFraction);
                if (removalFraction.Type == RemovalType)
                {
                    IOrgan organ = PlantToRemoveFrom.FindDescendant<IOrgan>(removalFraction.OrganName);
                    (organ as IHasDamageableBiomass).RemoveBiomass(liveToRemove: removalFraction.LiveToRemove,
                                                                   deadToRemove: removalFraction.DeadToRemove,
                                                                   liveToResidue: removalFraction.LiveToResidue,
                                                                   deadToResidue: removalFraction.DeadToResidue);
                }
            }

            double stage;
            double.TryParse(StageToSet, out stage);
            if (!double.IsNaN(stage) && stage >= 1.0)
            {
                Phenology phenology = PlantToRemoveFrom.FindChild<Phenology>();
                if (phenology != null)
                    phenology?.SetToStage(stage);
                else
                    throw new Exception($"Plant {PlantToRemoveFrom.Name} does not have a Phenology that can be set");
            }
        }

        [EventSubscribe("DoManagement")]
        private void OnDoManagement(object sender, EventArgs e)
        {
            if ((RemovalDates != null) && (RemovalDates.Length > 0))
            { // some date were given, check whether removal can be triggered
                foreach (string date in RemovalDates)
                {
                    if (DateUtilities.CompareDates(date, Clock.Today) == 0)
                    { // date match, trigger a removal
                        Remove();
                    }
                }
            }
        }

        [EventSubscribe("PhenologyDefoliate")]
        private void OnPhenologyDefoliate(object sender, BiomassRemovalEventArgs e)
        {
            if (RemovalType == e.RemovalType)
                Remove();
        }

        [EventSubscribe("PhenologyPrune")]
        private void OnPhenologyPrune(object sender, EventArgs e)
        {
            if (RemovalType == BiomassRemovalType.Pruning)
                Remove();
        }

        [EventSubscribe("PhenologyHarvest")]
        private void OnPhenologyHarvest(object sender, EventArgs e)
        {
            if (RemovalType == BiomassRemovalType.Harvesting)
                Remove();
        }

        /// <summary>Checks whether the crop and its organs are linked, and link if not.</summary>
        private void CheckCropIsLinked()
        {
            if (this.Parent == null)
                return;

            //check if our plant is currently linked, link if not
            if (PlantToRemoveFrom == null)
                PlantToRemoveFrom = this.Parent.FindDescendant<Plant>();

            if (PlantToRemoveFrom != null)
                if (PlantToRemoveFrom.Parent == null)
                    PlantToRemoveFrom = this.Parent.FindDescendant<Plant>(PlantToRemoveFrom.Name);

            if (PlantToRemoveFrom == null)
                throw new Exception("BiomassRemovalEvents could not find a crop in this simulation.");

            if (BiomassRemovalFractions == null)
                BiomassRemovalFractions = new List<BiomassRemovalOfPlantOrganType>();

            //check if it has organs, if not, check if it is in replacements
            List<IOrgan> organs = PlantToRemoveFrom.FindAllDescendants<IOrgan>().ToList();
            if (organs.Count == 0)
            {
                Simulations sims = PlantToRemoveFrom.FindAncestor<Simulations>();
                Folder replacements = sims.FindChild<Folder>("Replacements");
                if (replacements != null)
                {
                    Plant plant = replacements.FindChild<Plant>(PlantToRemoveFrom.Name);
                    if (plant != null)
                        PlantToRemoveFrom = plant;
                }
            }

            //remove all non-matching plants
            for (int i = BiomassRemovalFractions.Count - 1; i >= 0; i--)
            {
                BiomassRemovalOfPlantOrganType rem = BiomassRemovalFractions[i];
                if (PlantToRemoveFrom.Name != rem.PlantName || RemovalType != rem.Type)
                    BiomassRemovalFractions.Remove(rem);
            }

            //remove duplicates
            List<BiomassRemovalOfPlantOrganType> removeList = new List<BiomassRemovalOfPlantOrganType>();
            for (int i = BiomassRemovalFractions.Count - 1; i >= 0; i--)
            {
                BiomassRemovalOfPlantOrganType rem = BiomassRemovalFractions[i];
                for (int j = BiomassRemovalFractions.Count - 1; j >= 0; j--)
                {
                    if (!removeList.Contains(rem))
                        if (i != j && rem.OrganName == BiomassRemovalFractions[j].OrganName)
                            removeList.Add(BiomassRemovalFractions[j]);
                }
            }

            for (int i = 0; i < removeList.Count; i++)
                BiomassRemovalFractions.Remove(removeList[i]);

            //add in organs that are missing
            foreach (IOrgan organ in organs)
            {
                bool isInList = false;
                for (int i = 0; i < BiomassRemovalFractions.Count && !isInList; i++)
                {
                    if (organ.Name == BiomassRemovalFractions[i].OrganName)
                        isInList = true;
                }

                if (!isInList)
                {
                    BiomassRemovalOfPlantOrganType rem = new BiomassRemovalOfPlantOrganType(PlantToRemoveFrom.Name, organ.Name, RemovalType.ToString(), 0, 0, 0, 0);
                    BiomassRemovalFractions.Add(rem);
                }
            }
        }

        /// <summary>Checks each biomass removal for invalid parameters.</summary>
        /// <param name="removalFractions">Fractions of biomass to remove (live and dead, to remove and to residue)</param>
        private void checkRemoval(BiomassRemovalOfPlantOrganType removalFractions)
        {
            List<double> removals = new List<double>{removalFractions.LiveToRemove,
                                                     removalFractions.DeadToRemove,
                                                     removalFractions.LiveToResidue,
                                                     removalFractions.DeadToResidue};

            foreach (double rem in removals)
            {
                if (double.IsNaN(rem))
                    throw new Exception("a removal fraction in " + Name + " is not a number. All values must be numbers between zero and one");
                if (rem < 0)
                    throw new Exception("a removal fraction in " + Name + " is negative. All values must be numbers between zero and one");
                if (rem > 1)
                    throw new Exception("a removal fraction in " + Name + " greater than one. All values must be numbers between zero and one");
            }
        }

    }
    /// <summary>Set of arguments passed to defoliate event when stage is reset.</summary>
    public class BiomassRemovalEventArgs : EventArgs
    {
        /// <summary>Type of biomass removal.</summary>
        public BiomassRemovalType RemovalType { get; set; }
    }
}<|MERGE_RESOLUTION|>--- conflicted
+++ resolved
@@ -1,21 +1,23 @@
-﻿using System;
+﻿using Models.Core;
+using Models.Interfaces;
+using Models.PMF.Interfaces;
+using Models.PMF.Phen;
+using System;
+using System.Collections.Generic;
 using System.Data;
 using System.Linq;
-using System.Collections.Generic;
 using Newtonsoft.Json;
 using APSIM.Shared.Utilities;
-using Models.Core;
+using Models.Utilities;
 using Models.PMF;
-using Models.PMF.Interfaces;
-using Models.PMF.Phen;
 
 namespace Models.Management
 {
     /// <summary>
-    /// This is used to create biomass removal actions on a crop without requiring a manager script.
-    /// It has a linked crop plant, a type of removal, a list of dates to do the action on, and a setting for changing the phenology.
-    /// It has also a list of values for the removal fractions for each organ of the linked plant.
-    /// The removal can be triggered 'manually' from a schedule or manager script by calling the Remove() method.
+    /// This is used to create Biomass Removal actions on a crop without requiring a manager script.
+    /// It has a linked crop plant, a type of removal, a list of dates to do the action on and a setting for changing the phenology.
+    /// It has an array of removal values for each organ of the linked plant.
+    /// The removal can be manually called from a manager script with the Remove() function.
     /// </summary>
     [ValidParent(ParentType = typeof(Zone))]
     [ValidParent(ParentType = typeof(Folder))]
@@ -24,94 +26,119 @@
     [PresenterName("UserInterface.Presenters.PropertyAndGridPresenter")]
     public class BiomassRemovalEvents : Model
     {
-        /// <summary>Name of crop to remove biomass from.</summary>
-        [Description("Crop to remove biomass from:")]
+        /// <summary>
+        /// Crop to remove biomass from
+        /// </summary>
+        [Description("Crop to remove biomass from")]
         [Display(Type = DisplayType.PlantName)]
         public string PlantToRemoveBiomassFrom { get; set; }
 
-        /// <summary>Crop to remove biomass from.</summary>
         [JsonIgnore]
         private Plant PlantToRemoveFrom { get; set; }
 
-        /// <summary>The type of biomass removal event.</summary>
-        [Description("Type of biomass removal (triggers events OnCutting, OnGrazing, etc.):")]
+        /// <summary>
+        /// The type of biomass removal event
+        /// </summary>
+        [Description("Type of biomass removal.  This triggers events OnCutting, OnGrazing etc")]
         public BiomassRemovalType RemovalType
         {
             get { return _removalType; }
-            set { _removalType = value; CheckCropIsLinked(); }
-        }
-
-        /// <summary>Internal type of biomass removal event.</summary>
+            set { _removalType = value; LinkCrop(); }
+        }
+        [JsonIgnore]
         private BiomassRemovalType _removalType { get; set; }
 
-        /// <summary>The stage to set phenology to on removal event.</summary>
-        [Description("Stage to set phenology to on removal (leave blank if not changing):")]
+        /// <summary>
+        /// The stage to set phenology to on removal event
+        /// </summary>
+        [Description("Stage to set phenology to on removal.  Leave blank if phenology not changed")]
         [Display(Type = DisplayType.CropStageName)]
         public string StageToSet { get; set; }
 
-        /// <summary>List of dates to trigger biomass removal events.</summary>
-        [Description("List of dates for removal events (comma separated, dd/mm/yyyy or dd-mmm):")]
-        public string[] RemovalDates { get; set; }
-
-<<<<<<< HEAD
-        /// <summary>List of all biomass removal fractions, per organ.</summary>
-        [Display]
-        public List<BiomassRemovalOfPlantOrganType> BiomassRemovalFractions { get; set; }
-=======
+        /// <summary>
+        /// Dates to trigger biomass removal events
+        /// </summary>
+        [Description("Removal Event Dates (comma seperated dd/mm/yyyy")]
+        public string RemovalDatesInput { get; set; }
+
         /// <summary>Removal Options in Table</summary>
         [Display(Type = DisplayType.SubModel)]
         public List<BiomassRemovalOfPlantOrganType> BiomassRemovals { get; set; }
->>>>>>> 5ee4d15f
-
-        /// <summary>Cutting Event.</summary>
+
+        /// <summary>Cutting Event</summary>
         public event EventHandler<EventArgs> Cutting;
 
-        /// <summary>Grazing Event.</summary>
+        /// <summary>Grazing Event</summary>
         public event EventHandler<EventArgs> Grazing;
 
-        /// <summary>Pruning Event.</summary>
+        /// <summary>Pruning Event</summary>
         public event EventHandler<EventArgs> Pruning;
 
-        /// <summary>Harvesting Event.</summary>
+        /// <summary>Harvesting Event</summary>
         public event EventHandler<EventArgs> Harvesting;
 
-        /// <summary>Harvesting Event.</summary>
+        /// <summary>Harvesting Event</summary>
         public event EventHandler<EventArgs> EndCrop;
 
-        /// <summary>Link to the simulation clock.</summary>
         [Link]
         private Clock Clock = null;
 
-        /// <summary>Renames column headers for display.</summary>
-        public DataTable ConvertModelToDisplay(DataTable removalData)
-        {
-            removalData.Columns["PlantName"].ColumnName = "Plant";
-            removalData.Columns["OrganName"].ColumnName = "Organ";
-            removalData.Columns["TypeString"].ColumnName = "Type";
-            removalData.Columns["LiveToRemove"].ColumnName = "Live To Remove";
-            removalData.Columns["DeadToRemove"].ColumnName = "Dead To Remove";
-            removalData.Columns["LiveToResidue"].ColumnName = "Live To Residue";
-            removalData.Columns["DeadToResidue"].ColumnName = "Dead To Residue";
-            return removalData;
-        }
-
-        /// <summary>Renames the columns back to model property names.</summary>
-        public DataTable ConvertDisplayToModel(DataTable removalData)
-        {
-            removalData.Columns["Plant"].ColumnName = "PlantName";
-            removalData.Columns["Organ"].ColumnName = "OrganName";
-            removalData.Columns["Type"].ColumnName = "TypeString";
-            removalData.Columns["Live To Remove"].ColumnName = "LiveToRemove";
-            removalData.Columns["Dead To Remove"].ColumnName = "DeadToRemove";
-            removalData.Columns["Live To Residue"].ColumnName = "LiveToResidue";
-            removalData.Columns["Dead To Residue"].ColumnName = "DeadToResidue";
-            return removalData;
-        }
-
-        /// <summary>Sets up a biomass removal from plant.</summary>
+        /// <summary>
+        /// Dates to trigger biomass removal events as dates
+        /// Will append a default year to dates that do not have a year
+        /// </summary>
+        [JsonIgnore]
+        public DateTime[] RemovalDates
+        {
+            get
+            {
+                if (String.IsNullOrEmpty(RemovalDatesInput))
+                    return new List<DateTime>().ToArray();
+                List<DateTime> dates = new List<DateTime>();
+                string[] inputs = RemovalDatesInput.Split(',');
+                foreach (string input in inputs)
+                    dates.Add(DateUtilities.GetDate(input));
+
+                return dates.ToArray();
+            }
+        }
+
+        /// <summary>
+        /// Renames column headers for display
+        /// </summary>
+        public DataTable ConvertModelToDisplay(DataTable dt)
+        {
+            dt.Columns["PlantName"].ColumnName = "Plant";
+            dt.Columns["OrganName"].ColumnName = "Organ";
+            dt.Columns["TypeString"].ColumnName = "Type";
+            dt.Columns["LiveToRemove"].ColumnName = "Live To Remove";
+            dt.Columns["DeadToRemove"].ColumnName = "Dead To Remove";
+            dt.Columns["LiveToResidue"].ColumnName = "Live To Residue";
+            dt.Columns["DeadToResidue"].ColumnName = "Dead To Residue";
+            return dt;
+        }
+
+        /// <summary>
+        /// Renames the columns back to model property names
+        /// </summary>
+        public DataTable ConvertDisplayToModel(DataTable dt)
+        {
+            dt.Columns["Plant"].ColumnName = "PlantName";
+            dt.Columns["Organ"].ColumnName = "OrganName";
+            dt.Columns["Type"].ColumnName = "TypeString";
+            dt.Columns["Live To Remove"].ColumnName = "LiveToRemove";
+            dt.Columns["Dead To Remove"].ColumnName = "DeadToRemove";
+            dt.Columns["Live To Residue"].ColumnName = "LiveToResidue";
+            dt.Columns["Dead To Residue"].ColumnName = "DeadToResidue";
+            return dt;
+        }
+
+        /// <summary>
+        /// Method to initiate biomass removal from plant
+        /// </summary>
         public void Remove()
         {
-            CheckCropIsLinked();
+            LinkCrop();
             if (RemovalType.ToString() == BiomassRemovalType.Cutting.ToString())
                 Cutting?.Invoke(this, new EventArgs());
             if (RemovalType.ToString() == BiomassRemovalType.Grazing.ToString())
@@ -123,21 +150,22 @@
             if (RemovalType.ToString() == BiomassRemovalType.EndCrop.ToString())
                 EndCrop?.Invoke(this, new EventArgs());
 
-            foreach (BiomassRemovalOfPlantOrganType removalFraction in BiomassRemovalFractions)
-            {
-                checkRemoval(removalFraction);
-                if (removalFraction.Type == RemovalType)
+            foreach (BiomassRemovalOfPlantOrganType removal in BiomassRemovals)
+            {
+                checkRemoval(removal);
+                if (removal.Type == RemovalType)
                 {
-                    IOrgan organ = PlantToRemoveFrom.FindDescendant<IOrgan>(removalFraction.OrganName);
-                    (organ as IHasDamageableBiomass).RemoveBiomass(liveToRemove: removalFraction.LiveToRemove,
-                                                                   deadToRemove: removalFraction.DeadToRemove,
-                                                                   liveToResidue: removalFraction.LiveToResidue,
-                                                                   deadToResidue: removalFraction.DeadToResidue);
+                    IOrgan organ = PlantToRemoveFrom.FindDescendant<IOrgan>(removal.OrganName);
+                    (organ as IHasDamageableBiomass).RemoveBiomass(liveToRemove: removal.LiveToRemove,
+                                                                   deadToRemove: removal.DeadToRemove,
+                                                                   liveToResidue: removal.LiveToResidue,
+                                                                   deadToResidue: removal.DeadToResidue);
                 }
             }
 
+
             double stage;
-            double.TryParse(StageToSet, out stage);
+            Double.TryParse(StageToSet, out stage);
             if (!double.IsNaN(stage) && stage >= 1.0)
             {
                 Phenology phenology = PlantToRemoveFrom.FindChild<Phenology>();
@@ -151,16 +179,16 @@
         [EventSubscribe("DoManagement")]
         private void OnDoManagement(object sender, EventArgs e)
         {
-            if ((RemovalDates != null) && (RemovalDates.Length > 0))
-            { // some date were given, check whether removal can be triggered
-                foreach (string date in RemovalDates)
-                {
-                    if (DateUtilities.CompareDates(date, Clock.Today) == 0)
-                    { // date match, trigger a removal
-                        Remove();
-                    }
-                }
-            }
+            if (String.IsNullOrEmpty(RemovalDatesInput))
+                return;
+
+            string[] inputs = RemovalDatesInput.Split(',');
+            foreach (string date in inputs)
+            {
+                if (DateUtilities.CompareDates(date, Clock.Today) == 0)
+                    Remove();
+            }
+            return;
         }
 
         [EventSubscribe("PhenologyDefoliate")]
@@ -184,8 +212,7 @@
                 Remove();
         }
 
-        /// <summary>Checks whether the crop and its organs are linked, and link if not.</summary>
-        private void CheckCropIsLinked()
+        private void LinkCrop()
         {
             if (this.Parent == null)
                 return;
@@ -201,8 +228,8 @@
             if (PlantToRemoveFrom == null)
                 throw new Exception("BiomassRemovalEvents could not find a crop in this simulation.");
 
-            if (BiomassRemovalFractions == null)
-                BiomassRemovalFractions = new List<BiomassRemovalOfPlantOrganType>();
+            if (BiomassRemovals == null)
+                BiomassRemovals = new List<BiomassRemovalOfPlantOrganType>();
 
             //check if it has organs, if not, check if it is in replacements
             List<IOrgan> organs = PlantToRemoveFrom.FindAllDescendants<IOrgan>().ToList();
@@ -219,72 +246,72 @@
             }
 
             //remove all non-matching plants
-            for (int i = BiomassRemovalFractions.Count - 1; i >= 0; i--)
-            {
-                BiomassRemovalOfPlantOrganType rem = BiomassRemovalFractions[i];
+            for (int i = BiomassRemovals.Count - 1; i >= 0; i--)
+            {
+                BiomassRemovalOfPlantOrganType rem = BiomassRemovals[i];
                 if (PlantToRemoveFrom.Name != rem.PlantName || RemovalType != rem.Type)
-                    BiomassRemovalFractions.Remove(rem);
-            }
-
+                    BiomassRemovals.Remove(rem);
+            }
             //remove duplicates
             List<BiomassRemovalOfPlantOrganType> removeList = new List<BiomassRemovalOfPlantOrganType>();
-            for (int i = BiomassRemovalFractions.Count - 1; i >= 0; i--)
-            {
-                BiomassRemovalOfPlantOrganType rem = BiomassRemovalFractions[i];
-                for (int j = BiomassRemovalFractions.Count - 1; j >= 0; j--)
-                {
+            for (int i = BiomassRemovals.Count - 1; i >= 0; i--)
+            {
+                BiomassRemovalOfPlantOrganType rem = BiomassRemovals[i];
+                for (int j = BiomassRemovals.Count - 1; j >= 0; j--)
                     if (!removeList.Contains(rem))
-                        if (i != j && rem.OrganName == BiomassRemovalFractions[j].OrganName)
-                            removeList.Add(BiomassRemovalFractions[j]);
-                }
-            }
-
+                        if (i != j && rem.OrganName == BiomassRemovals[j].OrganName)
+                            removeList.Add(BiomassRemovals[j]);
+            }
             for (int i = 0; i < removeList.Count; i++)
-                BiomassRemovalFractions.Remove(removeList[i]);
+                BiomassRemovals.Remove(removeList[i]);
 
             //add in organs that are missing
             foreach (IOrgan organ in organs)
             {
                 bool isInList = false;
-                for (int i = 0; i < BiomassRemovalFractions.Count && !isInList; i++)
-                {
-                    if (organ.Name == BiomassRemovalFractions[i].OrganName)
+                for (int i = 0; i < BiomassRemovals.Count && !isInList; i++)
+                    if (organ.Name == BiomassRemovals[i].OrganName)
                         isInList = true;
-                }
 
                 if (!isInList)
                 {
                     BiomassRemovalOfPlantOrganType rem = new BiomassRemovalOfPlantOrganType(PlantToRemoveFrom.Name, organ.Name, RemovalType.ToString(), 0, 0, 0, 0);
-                    BiomassRemovalFractions.Add(rem);
+                    BiomassRemovals.Add(rem);
                 }
             }
         }
-
-        /// <summary>Checks each biomass removal for invalid parameters.</summary>
-        /// <param name="removalFractions">Fractions of biomass to remove (live and dead, to remove and to residue)</param>
-        private void checkRemoval(BiomassRemovalOfPlantOrganType removalFractions)
-        {
-            List<double> removals = new List<double>{removalFractions.LiveToRemove,
-                                                     removalFractions.DeadToRemove,
-                                                     removalFractions.LiveToResidue,
-                                                     removalFractions.DeadToResidue};
+        /// <summary>
+        /// Method to check each biomass removal for invalid parameters
+        /// </summary>
+        /// <param name="removal"></param>
+        /// <exception cref="Exception"></exception>
+        private void checkRemoval(BiomassRemovalOfPlantOrganType removal)
+        {
+            List<double> removals = new List<double>{removal.LiveToRemove,
+                                                     removal.DeadToRemove,
+                                                     removal.LiveToResidue,
+                                                     removal.DeadToResidue};
 
             foreach (double rem in removals)
             {
-                if (double.IsNaN(rem))
-                    throw new Exception("a removal fraction in " + Name + " is not a number. All values must be numbers between zero and one");
+                if (Double.IsNaN(rem))
+                    throw new Exception("a removal fraction in " + this.Name + " is not a number.  all values must be numbers between zero and one");
                 if (rem < 0)
-                    throw new Exception("a removal fraction in " + Name + " is negative. All values must be numbers between zero and one");
+                    throw new Exception("a removal fraction in " + this.Name + " is negative.  all values must be numbers between zero and one");
                 if (rem > 1)
-                    throw new Exception("a removal fraction in " + Name + " greater than one. All values must be numbers between zero and one");
+                    throw new Exception("a removal fraction in " + this.Name + " greater than one.  all values must be numbers between zero and one");
             }
         }
 
     }
-    /// <summary>Set of arguments passed to defoliate event when stage is reset.</summary>
+    /// <summary>
+    /// Arguments passed to defoliate event when stage is reset
+    /// </summary>
     public class BiomassRemovalEventArgs : EventArgs
     {
-        /// <summary>Type of biomass removal.</summary>
+        /// <summary>
+        /// Type of biomass removal
+        /// </summary>
         public BiomassRemovalType RemovalType { get; set; }
     }
 }