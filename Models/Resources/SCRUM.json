--- conflicted
+++ resolved
@@ -5,114 +5,1363 @@
   "Name": "Simulations",
   "Children": [
     {
-      "$type": "Models.PMF.Plant, Models",
-      "PlantType": "SCRUM",
-      "Name": "SCRUM",
+  "$type": "Models.PMF.Plant, Models",
+  "PlantType": "SCRUM",
+  "Name": "SCRUM",
+  "ResourceName": null,
+  "Children": [
+    {
+      "$type": "Models.Memo, Models",
+      "Text": "# SCRUM: the Simple Crop Resource Uptake Model\n\n_Hamish Brown, Edith Khaembah, Rogerio Cichota, Xiumei Yang and Jo Sharp, New Zealand Institute for Bioeconomy Science_ \n\n_Neil Huth and Dean Holzworth, Commonwealth Scientific and Industrial Research Organisation_\n\n_Steven Reeves, Queensland Department of the Environment, Tourism, Science and Innovation_\n\nThe first version of SCRUM was released in APSIM in December 2015 to provide a simple model for simulating a wide range of annual crops where water and nitrogen balance are of interest but a fully mechanistic plant model is not needed or is not available. It was a daily time step implementation of the crop model that is used in the Overseer nutrient balance model [Cichota_etal_2010] and was parameterised for over 50 different crop types.  However, a number of limitations had been identified with the model and the crop parameterisations were location and sowing time specific so it did not achieve wide spread use.  An updated version was put into release in June 2025 which retains the same underlying concepts but has a different approach for modelling phenology, making it easy to parameterise the model for any situation.  This makes it relevant for modelling any annual crop at any point on the globe providing the user setting the crop parameters has a good understanding of the crops behaviour in the situations being simulated.\n\n**Note:  The updated version is different to the first version in its underlying model structure, the way it is parameterised and the way in integrates into simulations.  As such it is not possible to maintain backward compatibility of simulations configured prior to June 2025.  Unfortunately, users will need to update these simulations manually be removing the old version of SCRUM for simulations and replacing it with the new version by following the instructions below.**\n\nThe SCRUM model serves two main purposes:\n1. To represent annual crops in APSIM simulations that we do not yet have a detailed model for and/or lack the experimental data required to parametrise one.  SCRUM has been designed to be parameterised with some basic crop information that an expert in a specific crop type will have close to hand.  This provides an alternative to using another crop model as a proxy when we are simulating rotations that include crops with no detailed crop model.\n2. For studies that are not primarily interested in the crop and don’t want to invest a lot of time in setting the crop component of simulations but still need something to provide sensible boundaries to the nitrogen and water balance.\n\nTo be able to represent a broad range of annual crops, SCRUM makes a number of simplifications:\n* It does not predict potential yield.  This is a user input and a value must be provided that is sensible for the context being simulated.  Harvest index and root proportion coefficients are used to determine stover and root biomass.  Crop yields may be less than the yield specified if stress events occur.\n* Daily patterns of biomass accumulation, cover, root depth and height are calculated from basic linear and sigmoidal functions anchored to phenological stages as shown below.\n![Schematic of biomass, cover, root depth and height with crop development stages](SCRUM_Patterns.jpg)\n* The model does not predict when harvests occur.  Instead, the user provides dates and crop stages for establishment and harvest as inputs.  Scrum scales its development patterns (shown above) between the user specified dates and stages to give daily patterns.  An example for biomass accumulation patterns is shown in the figure below.  Dotted, dashed and solid lines represent seedling, emergence and seed establishment stages respectively.   All of the patterns displayed are possible depending on which stage is specified for establishment and harvest. So  a wide range of development patterns can be simulated by changing the establishment and harvest dates and stages to represent different situations.\n* Establishment Stages:\n    - _Seed_ is selected to represent a crop that is sown and emerges after establishment date.\n   - _Emergence_ is selected if the crop is to start growing on the day of establishment\n   - _Seedling_ is selected to represent transplanted crops that already have some biomass and leaf area on the day of establishment.\n* Harvest Stages:\n   - _Vegetative_ is selected for crops such as lettuce that are harvested while still in rapid growth.\n   - _Early_, _Mid_ and _Late Reproductive_ are other options for crops that are harvested before maturity such as whole crop silage, fresh legumes and oil seeds (respectively)\n   - _Maturity_ is selected for a crop that is harvested as soon as biomass accumulation has finished\n   - _Ripe_ is selected for crops that are harvested after maturity and a period of field drying as for most cereals.\n![Schematic of biomass, accumulation patterns possible with different establishment and harvest stages.  Dotted, dashed and solid lines represent seedling, emergence and seed establishment stages respectively](SCRUM_Scaling.jpg)\n* Water stress responses may be switched on or off by the user depending on the simulation needs.  When water stress is switched on it will affect crop cover and biomass accumulation.\n* Nitrogen stress reduces biomass accumulation if there is insufficient N to meat minimum N concentration of growing organs.  Nitrogen stress does not affect cover.\n* SCRUM is not released with sets of coefficients to represent different crop types.  Instead a ScrumCropInstance model is included in a simulation where the user sets coefficients to represent the crop required.  This provides great flexibility for parameterising crops but puts the responsibility for having sensible parameters on the model user.  The name of a ScrumCropInstance is arbitrary and you may include as many as are needed to provide all the crops for a simulation.\n* SCRUM is not established with a .Sow() command the same as other crops.  Instead, it is established with an .Establish() command that includes harvest date, expected yield and other data (see below for more detail).\n* There is a SCRUM rotation component that can be used for specifying rotations of SCRUM crops without needing to use a manager.  It is possible to trigger these events from manager if more sophisticated set ups are required.\n\nThe SCRUM model is built using the Plant Modelling Framework (PMF) of [brown_plant_2014] so it interfaces with other APSIM models in the same way as other plant models. \nSCRUM has 4 organ classes to represent different biomass components. The real biomass components that these classes represent change from crop to crop:  \n   1. A Simple leaf class called <b>Stover</b> which represents the unharvested parts of the plant.  Generally, this represents the leaf and stem components of the crop but for crops where stem and leaf are part of the harvested product (e.g forages and leafy vegetables) than stover is the residual fraction of leaf and stem that is not harvested.  \n   2. A Generic organ class called <b>Product</b> which represents the plant parts that are harvested and removed from the field.  This could represent grain, fruits, tubers, leaf or stem depending on what sort of crop is being represented.  \n   3. A Root organ which extracts water and nitrogen from the soil for plant growth and returns biomass to the soil on harvest  \n   4. A Nodule organ which is only activated and fixes nitrogen for the legume crops.  \n\n# Using SCRUM in simulations.\nSome working examples and a number of parameterised ScrumCropInstances are provided in the SCRUM simulation in Examples.  These are meant to provide a start point and users should carefully review these parameterisations and adapt them to best represent the crops being simulated.\n\nTo use SCRUM in a simulation you must add the SCRUM model, at least one ScrumCropInstance and a manager model to establish the crop.  The parameters in the ScrumCropInstance are:\n* Harvest Index - The proportion of total biomass that is in the harvested product (0-1).\n* Product Moisture Content - The proportion of the harvested yield that is moisture (g/g).  A value of zero is used if input yields are in dry weight and a value between zero and 1 is used if the input yields include some moisture.  A value of up to 0.95 is possible for crops like lettice that have very high moisture contents.\n* Root biomass proportion - The proportion of total biomass that is in the roots (0-1).  The sum of the root proportion and harvest index must be less than 1.\n* Root depth at maturity (mm) - SCRUM grows roots from sowing depth to Root Depth at maturity so an appropriate value for the mature crop must be specified.  This will interact with soil limitations (XF) so roots may not reach the depth specified.  Also note that roots don't reach mature depth until the EarlyReproductive stage so crops harvested at the Vegetative stage will not reach the root depth specified.  \n* Crop height at maturity (mm)- is the ultimate hight of the crop.\n* Maximum green cover (0-1) is the highest value of cover that the crop would be expected to achieve depending on row spacing and crop width.  Note that cover will be reduced in response to water stress so may not reach the values specified.\n* Extinction coefficient (0.4-1) is a parameter that describes how quickly cover increases with increased LAI.  A value of 1.0 represents a prostrate leaved crop and this decreases for crops with more erect leaves.  \n* Stage for Nconc parameters.  Nconc declines as the crop develops so a crop harvested at the vegetative stage (e.g. forage cereals) would have higher Nconc than the same crop if it were taken to maturity.  The Nconc parameters for product and stover (below) represent the value at the development stage selected here.  The model then scales them up or down for a given simulation if the harvest stage used differs to this stage.  This allow us to achieve sensible Nconc at harvest with a single ScrumCropInstance when harvesting at different stages.\n* Nitrogen concentration at seedling stage (g/g).  At an early stage a crop is predominantly leaf and an Nconc of 0.05 is typical for most plants.  Nconc declines from this value at the start of simulations to lower values at harvest.\n* Nitrogen concentration of product at harvest (g/g).  This is the nitrogen concentration of the harvested product at the stage specified for Nconc parameters.  The model may grow to Nconcs higher or lower than this if it is harvested before or after the specified Stage for Nconc parameters.\n* Nitrogen concentration of Stover at harvest (g/g).  This is the nitrogen concentration of any above ground biomass not removed by harvest, at the stage specified for Nconc parameters.  The model may grow to Nconcs higher or lower than this if it is harvested before or after the stage specified for Nconc parameters.\n* Nitrogen concentration of Roots (g/g).  As the name infers.\n* Base, Optimum and Maximum temperatures (<sup>o</sup>C) are specified for the accumulation of thermal time.  Although harvest dates are provided as a user input, patterns of biomass accumulation, cover, root depth and height are all driven by thermal time so it is important that appropriate values are specified so seasonal growth and development patterns are sensible.\n* Thermal Time required from sowing to emergence.  If the crop is established at the seed stage this is how much thermal time it will take to emerge.\n* Maximum Canopy Conductance - This controls crop transpiration demand.\n* Net radiation at 50% of maximum conductance - This also controls transpiration demand and how it responds to radiation levels.\n* Does the crop respond to water stress?  If checked biomass and cover accumulation will decrease if water stress occurs.  \n\nThe SCRUM crop instance sets the basic parameters for a Scrum crop.  Additional parameters must also be sent when the crop is established.  To establish a SCRUM crop a manager model must be included that links to the appropriate ScrumCropInstance as shown below: \n\n~~~\nScrumCropInstance SCRUMCrop = zone.FindDescendant<ScrumCropInstance>(CropName);\n~~~\nIt must then create a ScrumManagementInstance that contains the SCRUM management parameters:\n~~~\nScrumManagementInstance management = new ScrumManagementInstance(\n                  cropName: \"SCRUMCereal\",\n                  establishDate: clock.Today,\n                  establishStage: \"Seed\",\n                  plantingDepth: 20,\n                  harvestStage: \"Ripe\",\n                  expectedYield: 1000,\n                  harvestDate: \"23/4/2021,\n                  ttEstablishmentToHarvest: \"\",\n                  fieldLoss: 0.05,\n                  residueRemoval: 0,\n                  residueIncorporation: 0,\n                  residueIncorporationDepth: 0\n                                                                );\n~~~\nthe meaning of the management parameters is:\n\n* cropName: Name corresponding exactly to the name of the ScrumCropInstance to be established\n* establishDate: The date the crop is established on\n* establishStage: The development stage at the time of establishment\n* plantingDepth: in mm,\n* harvestStage: The stage the crop is harvested at,\n* expectedYield: The yield expected if the crop does not encounter nitrogen or water stress. \n* harvestDate: The date the crop is harvested (This is not needed if ttEstablishmentToHarvest is specified)\n* ttEstablishmentToHarvest: Thermal time from establishment to harvest (This is not needed if harvest date specified)\n* fieldLoss: (0-1) The proportion of gross product yield that is not harvested and remains in the field as residues.  For perfect harvesting this would be 0 and if the entire crop goes rotten this would be 1.\n* residueRemoval: (0-1) The proportion of stover biomass that is removed from the field at harvest (e.g if straw is bailed)\n* residueIncorporation: (0-1) The proportion of residues that are incorporated at harvest.  0 unless some form of cultivation of soil disturbance burries residues on day of harvest.  \n* residueIncorporationDepth: (mm) Depth to incorporate residue to.\n\nThe manager scrip must then call the ScrumCropInstances Establish method and pass in the management class set up above\n~~~\nSCRUMCrop.Establish(management)\n~~~\n \n\n",
+      "Name": "TitlePage",
+      "ResourceName": null,
+      "Children": [],
+      "Enabled": true,
+      "ReadOnly": false
+    },
+    {
+      "$type": "Models.PMF.Phen.Phenology, Models",
+      "Name": "Phenology",
       "ResourceName": null,
       "Children": [
         {
           "$type": "Models.Memo, Models",
-          "Text": "# SCRUM: the Simple Crop Resource Uptake Model\n\n_Hamish Brown, Edith Khaembah, Rogerio Cichota, Xiumei Yang and Jo Sharp, New Zealand Institute for Bioeconomy Science_ \n\n_Neil Huth and Dean Holzworth, Commonwealth Scientific and Industrial Research Organisation_\n\n_Steven Reeves, Queensland Department of the Environment, Tourism, Science and Innovation_\n\nThe first version of SCRUM was released in APSIM in December 2015 to provide a simple model for simulating a wide range of annual crops where water and nitrogen balance are of interest but a fully mechanistic plant model is not needed or is not available. It was a daily time step implementation of the crop model that is used in the Overseer nutrient balance model [Cichota_etal_2010] and was parameterised for over 50 different crop types.  However, a number of limitations had been identified with the model and the crop parameterisations were location and sowing time specific so it did not achieve wide spread use.  An updated version was put into release in June 2025 which retains the same underlying concepts but has a different approach for modelling phenology, making it easy to parameterise the model for any situation.  This makes it relevant for modelling any annual crop at any point on the globe providing the user setting the crop parameters has a good understanding of the crops behaviour in the situations being simulated.\n\n**Note:  The updated version is different to the first version in its underlying model structure, the way it is parameterised and the way in integrates into simulations.  As such it is not possible to maintain backward compatibility of simulations configured prior to June 2025.  Unfortunately, users will need to update these simulations manually be removing the old version of SCRUM for simulations and replacing it with the new version by following the instructions below.**\n\nThe SCRUM model serves two main purposes:\n1. To represent annual crops in APSIM simulations that we do not yet have a detailed model for and/or lack the experimental data required to parametrise one.  SCRUM has been designed to be parameterised with some basic crop information that an expert in a specific crop type will have close to hand.  This provides an alternative to using another crop model as a proxy when we are simulating rotations that include crops with no detailed crop model.\n2. For studies that are not primarily interested in the crop and don’t want to invest a lot of time in setting the crop component of simulations but still need something to provide sensible boundaries to the nitrogen and water balance.\n\nTo be able to represent a broad range of annual crops, SCRUM makes a number of simplifications:\n* It does not predict potential yield.  This is a user input and a value must be provided that is sensible for the context being simulated.  Harvest index and root proportion coefficients are used to determine stover and root biomass.  Crop yields may be less than the yield specified if stress events occur.\n* Daily patterns of biomass accumulation, cover, root depth and height are calculated from basic linear and sigmoidal functions anchored to phenological stages as shown below.\n![Schematic of biomass, cover, root depth and height with crop development stages](SCRUM_Patterns.jpg)\n* The model does not predict when harvests occur.  Instead, the user provides dates and crop stages for establishment and harvest as inputs.  Scrum scales its development patterns (shown above) between the user specified dates and stages to give daily patterns.  An example for biomass accumulation patterns is shown in the figure below.  Dotted, dashed and solid lines represent seedling, emergence and seed establishment stages respectively.   All of the patterns displayed are possible depending on which stage is specified for establishment and harvest. So  a wide range of development patterns can be simulated by changing the establishment and harvest dates and stages to represent different situations.\n* Establishment Stages:\n    - _Seed_ is selected to represent a crop that is sown and emerges after establishment date.\n   - _Emergence_ is selected if the crop is to start growing on the day of establishment\n   - _Seedling_ is selected to represent transplanted crops that already have some biomass and leaf area on the day of establishment.\n* Harvest Stages:\n   - _Vegetative_ is selected for crops such as lettuce that are harvested while still in rapid growth.\n   - _Early_, _Mid_ and _Late Reproductive_ are other options for crops that are harvested before maturity such as whole crop silage, fresh legumes and oil seeds (respectively)\n   - _Maturity_ is selected for a crop that is harvested as soon as biomass accumulation has finished\n   - _Ripe_ is selected for crops that are harvested after maturity and a period of field drying as for most cereals.\n![Schematic of biomass, accumulation patterns possible with different establishment and harvest stages.  Dotted, dashed and solid lines represent seedling, emergence and seed establishment stages respectively](SCRUM_Scaling.jpg)\n* Water stress responses may be switched on or off by the user depending on the simulation needs.  When water stress is switched on it will affect crop cover and biomass accumulation.\n* Nitrogen stress reduces biomass accumulation if there is insufficient N to meat minimum N concentration of growing organs.  Nitrogen stress does not affect cover.\n* SCRUM is not released with sets of coefficients to represent different crop types.  Instead a ScrumCropInstance model is included in a simulation where the user sets coefficients to represent the crop required.  This provides great flexibility for parameterising crops but puts the responsibility for having sensible parameters on the model user.  The name of a ScrumCropInstance is arbitrary and you may include as many as are needed to provide all the crops for a simulation.\n* SCRUM is not established with a .Sow() command the same as other crops.  Instead, it is established with an .Establish() command that includes harvest date, expected yield and other data (see below for more detail).\n* There is a SCRUM rotation component that can be used for specifying rotations of SCRUM crops without needing to use a manager.  It is possible to trigger these events from manager if more sophisticated set ups are required.\n\nThe SCRUM model is built using the Plant Modelling Framework (PMF) of [brown_plant_2014] so it interfaces with other APSIM models in the same way as other plant models. \nSCRUM has 4 organ classes to represent different biomass components. The real biomass components that these classes represent change from crop to crop:  \n   1. A Simple leaf class called <b>Stover</b> which represents the unharvested parts of the plant.  Generally, this represents the leaf and stem components of the crop but for crops where stem and leaf are part of the harvested product (e.g forages and leafy vegetables) than stover is the residual fraction of leaf and stem that is not harvested.  \n   2. A Generic organ class called <b>Product</b> which represents the plant parts that are harvested and removed from the field.  This could represent grain, fruits, tubers, leaf or stem depending on what sort of crop is being represented.  \n   3. A Root organ which extracts water and nitrogen from the soil for plant growth and returns biomass to the soil on harvest  \n   4. A Nodule organ which is only activated and fixes nitrogen for the legume crops.  \n\n# Using SCRUM in simulations.\nSome working examples and a number of parameterised ScrumCropInstances are provided in the SCRUM simulation in Examples.  These are meant to provide a start point and users should carefully review these parameterisations and adapt them to best represent the crops being simulated.\n\nTo use SCRUM in a simulation you must add the SCRUM model, at least one ScrumCropInstance and a manager model to establish the crop.  The parameters in the ScrumCropInstance are:\n* Harvest Index - The proportion of total biomass that is in the harvested product (0-1).\n* Product Moisture Content - The proportion of the harvested yield that is moisture (g/g).  A value of zero is used if input yields are in dry weight and a value between zero and 1 is used if the input yields include some moisture.  A value of up to 0.95 is possible for crops like lettice that have very high moisture contents.\n* Root biomass proportion - The proportion of total biomass that is in the roots (0-1).  The sum of the root proportion and harvest index must be less than 1.\n* Root depth at maturity (mm) - SCRUM grows roots from sowing depth to Root Depth at maturity so an appropriate value for the mature crop must be specified.  This will interact with soil limitations (XF) so roots may not reach the depth specified.  Also note that roots don't reach mature depth until the EarlyReproductive stage so crops harvested at the Vegetative stage will not reach the root depth specified.  \n* Crop height at maturity (mm)- is the ultimate hight of the crop.\n* Maximum green cover (0-1) is the highest value of cover that the crop would be expected to achieve depending on row spacing and crop width.  Note that cover will be reduced in response to water stress so may not reach the values specified.\n* Extinction coefficient (0.4-1) is a parameter that describes how quickly cover increases with increased LAI.  A value of 1.0 represents a prostrate leaved crop and this decreases for crops with more erect leaves.  \n* Stage for Nconc parameters.  Nconc declines as the crop develops so a crop harvested at the vegetative stage (e.g. forage cereals) would have higher Nconc than the same crop if it were taken to maturity.  The Nconc parameters for product and stover (below) represent the value at the development stage selected here.  The model then scales them up or down for a given simulation if the harvest stage used differs to this stage.  This allow us to achieve sensible Nconc at harvest with a single ScrumCropInstance when harvesting at different stages.\n* Nitrogen concentration at seedling stage (g/g).  At an early stage a crop is predominantly leaf and an Nconc of 0.05 is typical for most plants.  Nconc declines from this value at the start of simulations to lower values at harvest.\n* Nitrogen concentration of product at harvest (g/g).  This is the nitrogen concentration of the harvested product at the stage specified for Nconc parameters.  The model may grow to Nconcs higher or lower than this if it is harvested before or after the specified Stage for Nconc parameters.\n* Nitrogen concentration of Stover at harvest (g/g).  This is the nitrogen concentration of any above ground biomass not removed by harvest, at the stage specified for Nconc parameters.  The model may grow to Nconcs higher or lower than this if it is harvested before or after the stage specified for Nconc parameters.\n* Nitrogen concentration of Roots (g/g).  As the name infers.\n* Base, Optimum and Maximum temperatures (<sup>o</sup>C) are specified for the accumulation of thermal time.  Although harvest dates are provided as a user input, patterns of biomass accumulation, cover, root depth and height are all driven by thermal time so it is important that appropriate values are specified so seasonal growth and development patterns are sensible.\n* Thermal Time required from sowing to emergence.  If the crop is established at the seed stage this is how much thermal time it will take to emerge.\n* Maximum Canopy Conductance - This controls crop transpiration demand.\n* Net radiation at 50% of maximum conductance - This also controls transpiration demand and how it responds to radiation levels.\n* Does the crop respond to water stress?  If checked biomass and cover accumulation will decrease if water stress occurs.  \n\nThe SCRUM crop instance sets the basic parameters for a Scrum crop.  Additional parameters must also be sent when the crop is established.  To establish a SCRUM crop a manager model must be included that links to the appropriate ScrumCropInstance as shown below: \n\n~~~\nScrumCropInstance SCRUMCrop = zone.FindDescendant<ScrumCropInstance>(CropName);\n~~~\nIt must then create a ScrumManagementInstance that contains the SCRUM management parameters:\n~~~\nScrumManagementInstance management = new ScrumManagementInstance(\n                  cropName: \"SCRUMCereal\",\n                  establishDate: clock.Today,\n                  establishStage: \"Seed\",\n                  plantingDepth: 20,\n                  harvestStage: \"Ripe\",\n                  expectedYield: 1000,\n                  harvestDate: \"23/4/2021,\n                  ttEstablishmentToHarvest: \"\",\n                  fieldLoss: 0.05,\n                  residueRemoval: 0,\n                  residueIncorporation: 0,\n                  residueIncorporationDepth: 0\n                                                                );\n~~~\nthe meaning of the management parameters is:\n\n* cropName: Name corresponding exactly to the name of the ScrumCropInstance to be established\n* establishDate: The date the crop is established on\n* establishStage: The development stage at the time of establishment\n* plantingDepth: in mm,\n* harvestStage: The stage the crop is harvested at,\n* expectedYield: The yield expected if the crop does not encounter nitrogen or water stress. \n* harvestDate: The date the crop is harvested (This is not needed if ttEstablishmentToHarvest is specified)\n* ttEstablishmentToHarvest: Thermal time from establishment to harvest (This is not needed if harvest date specified)\n* fieldLoss: (0-1) The proportion of gross product yield that is not harvested and remains in the field as residues.  For perfect harvesting this would be 0 and if the entire crop goes rotten this would be 1.\n* residueRemoval: (0-1) The proportion of stover biomass that is removed from the field at harvest (e.g if straw is bailed)\n* residueIncorporation: (0-1) The proportion of residues that are incorporated at harvest.  0 unless some form of cultivation of soil disturbance burries residues on day of harvest.  \n* residueIncorporationDepth: (mm) Depth to incorporate residue to.\n\nThe manager scrip must then call the ScrumCropInstances Establish method and pass in the management class set up above\n~~~\nSCRUMCrop.Establish(management)\n~~~\n \n\n",
-          "Name": "TitlePage",
-          "ResourceName": null,
-          "Children": [],
-          "Enabled": true,
-          "ReadOnly": false
-        },
-        {
-          "$type": "Models.PMF.Phen.Phenology, Models",
-          "Name": "Phenology",
-          "ResourceName": null,
-          "Children": [
-            {
-              "$type": "Models.Memo, Models",
-              "Text": "Phenological phases for SCRUM do not correspond to objective development stages as they do for detailed crop models.  Instead they represent subjective stages in the development of an annual crop when they may be established or harvested and so provide weigh points for scalling biomass, cover, root depth and height between.  As ThermalTime accumulates the crop progresses through the following phases:",
-              "Name": "Description",
-              "ResourceName": null,
-              "Children": [],
-              "Enabled": true,
-              "ReadOnly": false
-            },
-            {
-              "$type": "Models.Functions.WeightedTemperatureFunction, Models",
-              "MaximumTemperatureWeighting": 0.5,
-              "Name": "ThermalTime",
+          "Text": "Phenological phases for SCRUM do not correspond to objective development stages as they do for detailed crop models.  Instead they represent subjective stages in the development of an annual crop when they may be established or harvested and so provide weigh points for scalling biomass, cover, root depth and height between.  As ThermalTime accumulates the crop progresses through the following phases:",
+          "Name": "Description",
+          "ResourceName": null,
+          "Children": [],
+          "Enabled": true,
+          "ReadOnly": false
+        },
+        {
+          "$type": "Models.Functions.WeightedTemperatureFunction, Models",
+          "MaximumTemperatureWeighting": 0.5,
+          "Name": "ThermalTime",
+          "ResourceName": null,
+          "Children": [
+            {
+              "$type": "Models.Functions.XYPairs, Models",
+              "X": [
+                0.0,
+                30.0,
+                40.0
+              ],
+              "Y": [
+                0.0,
+                30.0,
+                0.0
+              ],
+              "Name": "XYPairs",
               "ResourceName": null,
               "Children": [
                 {
-                  "$type": "Models.Functions.XYPairs, Models",
-                  "X": [
-                    0.0,
-                    30.0,
-                    40.0
+                  "$type": "Models.Graph, Models",
+                  "Caption": null,
+                  "Axis": [
+                    {
+                      "$type": "APSIM.Shared.Graphing.Axis, APSIM.Shared",
+                      "Title": "Y",
+                      "Position": 0,
+                      "Inverted": false,
+                      "CrossesAtZero": false,
+                      "LabelOnOneLine": false,
+                      "Minimum": "NaN",
+                      "Maximum": "NaN",
+                      "Interval": null
+                    },
+                    {
+                      "$type": "APSIM.Shared.Graphing.Axis, APSIM.Shared",
+                      "Title": "X",
+                      "Position": 3,
+                      "Inverted": false,
+                      "CrossesAtZero": false,
+                      "LabelOnOneLine": false,
+                      "Minimum": "NaN",
+                      "Maximum": "NaN",
+                      "Interval": null
+                    }
                   ],
-                  "Y": [
-                    0.0,
-                    30.0,
-                    0.0
-                  ],
-                  "Name": "XYPairs",
+                  "LegendPosition": 5,
+                  "LegendOrientation": 0,
+                  "AnnotationLocation": 0,
+                  "DisabledSeries": [],
+                  "LegendOutsideGraph": false,
+                  "Name": "Graph",
                   "ResourceName": null,
                   "Children": [
                     {
-                      "$type": "Models.Graph, Models",
-                      "Caption": null,
-                      "Axis": [
-                        {
-                          "$type": "APSIM.Shared.Graphing.Axis, APSIM.Shared",
-                          "Title": "Y",
-                          "Position": 0,
-                          "Inverted": false,
-                          "CrossesAtZero": false,
-                          "LabelOnOneLine": false,
-                          "Minimum": "NaN",
-                          "Maximum": "NaN",
-                          "Interval": null
-                        },
-                        {
-                          "$type": "APSIM.Shared.Graphing.Axis, APSIM.Shared",
-                          "Title": "X",
-                          "Position": 3,
-                          "Inverted": false,
-                          "CrossesAtZero": false,
-                          "LabelOnOneLine": false,
-                          "Minimum": "NaN",
-                          "Maximum": "NaN",
-                          "Interval": null
-                        }
-                      ],
-                      "LegendPosition": 5,
-                      "LegendOrientation": 0,
-                      "AnnotationLocation": 0,
-                      "DisabledSeries": [],
-                      "LegendOutsideGraph": false,
-                      "Name": "Graph",
+                      "$type": "Models.Series, Models",
+                      "Type": 1,
+                      "XAxis": 3,
+                      "YAxis": 0,
+                      "ColourArgb": -65536,
+                      "FactorToVaryColours": null,
+                      "FactorToVaryMarkers": null,
+                      "FactorToVaryLines": null,
+                      "Marker": 11,
+                      "MarkerSize": 0,
+                      "Line": 0,
+                      "LineThickness": 0,
+                      "TableName": null,
+                      "XFieldName": ".Simulations.Replacements.SCRUM.Phenology.WeightedTemperatureFunction.XYPairs.X",
+                      "YFieldName": ".Simulations.Replacements.SCRUM.Phenology.WeightedTemperatureFunction.XYPairs.Y",
+                      "X2FieldName": null,
+                      "Y2FieldName": null,
+                      "ShowInLegend": false,
+                      "IncludeSeriesNameInLegend": false,
+                      "Cumulative": false,
+                      "CumulativeX": false,
+                      "Filter": null,
+                      "Name": "Series",
+                      "ResourceName": null,
+                      "Children": [],
+                      "Enabled": true,
+                      "ReadOnly": false
+                    }
+                  ],
+                  "Enabled": true,
+                  "ReadOnly": false
+                }
+              ],
+              "Enabled": true,
+              "ReadOnly": false
+            }
+          ],
+          "Enabled": true,
+          "ReadOnly": false
+        },
+        {
+          "$type": "Models.PMF.Phen.GenericPhase, Models",
+          "Start": "Seed",
+          "End": "Emergence",
+          "IsEmerged": false,
+          "Name": "Seed",
+          "ResourceName": null,
+          "Children": [
+            {
+              "$type": "Models.Memo, Models",
+              "Text": "The phase that runs from sowing until the seedlings emergence is complete.\n",
+              "Name": "Description",
+              "ResourceName": null,
+              "Children": [],
+              "Enabled": true,
+              "ReadOnly": false
+            },
+            {
+              "$type": "Models.Functions.Constant, Models",
+              "FixedValue": 0.0,
+              "Units": "<sup>o</sup>Cd",
+              "Name": "Target",
+              "ResourceName": null,
+              "Children": [
+                {
+                  "$type": "Models.Memo, Models",
+                  "Text": "SCRUM calculates this parameter during run-time, when the crop is being established. This is done in ScrumCropInstance based on parameter values set in the relevant ScrumCrop and CropManagement script.\n",
+                  "Name": "Parameter set at establishment",
+                  "ResourceName": null,
+                  "Children": [],
+                  "Enabled": true,
+                  "ReadOnly": false
+                }
+              ],
+              "Enabled": true,
+              "ReadOnly": false
+            },
+            {
+              "$type": "Models.Functions.MultiplyFunction, Models",
+              "Name": "Progression",
+              "ResourceName": null,
+              "Children": [
+                {
+                  "$type": "Models.Functions.VariableReference, Models",
+                  "VariableName": "[Phenology].ThermalTime",
+                  "Name": "ThermalTime",
+                  "ResourceName": null,
+                  "Children": [],
+                  "Enabled": true,
+                  "ReadOnly": false
+                },
+                {
+                  "$type": "Models.Functions.LessThanFunction, Models",
+                  "Name": "SoilMoistureFunction",
+                  "ResourceName": null,
+                  "Children": [
+                    {
+                      "$type": "Models.Functions.VariableReference, Models",
+                      "VariableName": "[ISoilWater].SWmm[1]",
+                      "Name": "TopLayerMoisture",
+                      "ResourceName": null,
+                      "Children": [],
+                      "Enabled": true,
+                      "ReadOnly": false
+                    },
+                    {
+                      "$type": "Models.Functions.VariableReference, Models",
+                      "VariableName": "[IPhysical].LL15mm[1]",
+                      "Name": "TopLayerLL",
+                      "ResourceName": null,
+                      "Children": [],
+                      "Enabled": true,
+                      "ReadOnly": false
+                    },
+                    {
+                      "$type": "Models.Functions.Constant, Models",
+                      "FixedValue": 0.0,
+                      "Units": null,
+                      "Name": "IfLessThan0Return0",
+                      "ResourceName": null,
+                      "Children": [],
+                      "Enabled": true,
+                      "ReadOnly": false
+                    },
+                    {
+                      "$type": "Models.Functions.Constant, Models",
+                      "FixedValue": 1.0,
+                      "Units": null,
+                      "Name": "IfGreaterThan0Return1",
+                      "ResourceName": null,
+                      "Children": [],
+                      "Enabled": true,
+                      "ReadOnly": false
+                    }
+                  ],
+                  "Enabled": true,
+                  "ReadOnly": false
+                }
+              ],
+              "Enabled": true,
+              "ReadOnly": false
+            }
+          ],
+          "Enabled": true,
+          "ReadOnly": false
+        },
+        {
+          "$type": "Models.PMF.Phen.GenericPhase, Models",
+          "Start": "Emergence",
+          "End": "Seedling",
+          "IsEmerged": true,
+          "Name": "Seedling",
+          "ResourceName": null,
+          "Children": [
+            {
+              "$type": "Models.Memo, Models",
+              "Text": "The phase that runs from emergence until the seedlings are established (later than emergence) or ready for transplanting.\n",
+              "Name": "Description",
+              "ResourceName": null,
+              "Children": [],
+              "Enabled": true,
+              "ReadOnly": false
+            },
+            {
+              "$type": "Models.Functions.Constant, Models",
+              "FixedValue": 0.0,
+              "Units": "<sup>o</sup>Cd",
+              "Name": "Target",
+              "ResourceName": null,
+              "Children": [
+                {
+                  "$type": "Models.Memo, Models",
+                  "Text": "SCRUM calculates this parameter during run-time, when the crop is being established. This is done in ScrumCropInstance based on parameter values set in the relevant ScrumCrop and CropManagement script.\n",
+                  "Name": "Parameter set at establishment",
+                  "ResourceName": null,
+                  "Children": [],
+                  "Enabled": true,
+                  "ReadOnly": false
+                }
+              ],
+              "Enabled": true,
+              "ReadOnly": false
+            },
+            {
+              "$type": "Models.Functions.VariableReference, Models",
+              "VariableName": "[Phenology].ThermalTime",
+              "Name": "Progression",
+              "ResourceName": null,
+              "Children": [],
+              "Enabled": true,
+              "ReadOnly": false
+            }
+          ],
+          "Enabled": true,
+          "ReadOnly": false
+        },
+        {
+          "$type": "Models.PMF.Phen.GenericPhase, Models",
+          "Start": "Seedling",
+          "End": "Vegetative",
+          "IsEmerged": true,
+          "Name": "Vegetative",
+          "ResourceName": null,
+          "Children": [
+            {
+              "$type": "Models.Memo, Models",
+              "Text": "The phase in which the plant is rapidly growing and closing its canopy, represents the period of pure vegetative growth.\n",
+              "Name": "Description",
+              "ResourceName": null,
+              "Children": [],
+              "Enabled": true,
+              "ReadOnly": false
+            },
+            {
+              "$type": "Models.Functions.Constant, Models",
+              "FixedValue": 0.0,
+              "Units": "<sup>o</sup>Cd",
+              "Name": "Target",
+              "ResourceName": null,
+              "Children": [
+                {
+                  "$type": "Models.Memo, Models",
+                  "Text": "SCRUM calculates this parameter during run-time, when the crop is being established. This is done in ScrumCropInstance based on parameter values set in the relevant ScrumCrop and CropManagement script.\n",
+                  "Name": "Parameter set at establishment",
+                  "ResourceName": null,
+                  "Children": [],
+                  "Enabled": true,
+                  "ReadOnly": false
+                }
+              ],
+              "Enabled": true,
+              "ReadOnly": false
+            },
+            {
+              "$type": "Models.Functions.VariableReference, Models",
+              "VariableName": "[Phenology].ThermalTime",
+              "Name": "Progression",
+              "ResourceName": null,
+              "Children": [],
+              "Enabled": true,
+              "ReadOnly": false
+            }
+          ],
+          "Enabled": true,
+          "ReadOnly": false
+        },
+        {
+          "$type": "Models.PMF.Phen.GenericPhase, Models",
+          "Start": "Vegetative",
+          "End": "EarlyReproductive",
+          "IsEmerged": true,
+          "Name": "EarlyReproductive",
+          "ResourceName": null,
+          "Children": [
+            {
+              "$type": "Models.Memo, Models",
+              "Text": "The phase with substantial plant growth and when canopy reaches full development, represents the period in which crops are flowering.\n",
+              "Name": "Description",
+              "ResourceName": null,
+              "Children": [],
+              "Enabled": true,
+              "ReadOnly": false
+            },
+            {
+              "$type": "Models.Functions.Constant, Models",
+              "FixedValue": 0.0,
+              "Units": "<sup>o</sup>Cd",
+              "Name": "Target",
+              "ResourceName": null,
+              "Children": [
+                {
+                  "$type": "Models.Memo, Models",
+                  "Text": "SCRUM calculates this parameter during run-time, when the crop is being established. This is done in ScrumCropInstance based on parameter values set in the relevant ScrumCrop and CropManagement script.\n",
+                  "Name": "Parameter set at establishment",
+                  "ResourceName": null,
+                  "Children": [],
+                  "Enabled": true,
+                  "ReadOnly": false
+                }
+              ],
+              "Enabled": true,
+              "ReadOnly": false
+            },
+            {
+              "$type": "Models.Functions.VariableReference, Models",
+              "VariableName": "[Phenology].ThermalTime",
+              "Name": "Progression",
+              "ResourceName": null,
+              "Children": [],
+              "Enabled": true,
+              "ReadOnly": false
+            }
+          ],
+          "Enabled": true,
+          "ReadOnly": false
+        },
+        {
+          "$type": "Models.PMF.Phen.GenericPhase, Models",
+          "Start": "EarlyReproductive",
+          "End": "MidReproductive",
+          "IsEmerged": true,
+          "Name": "MidReproductive",
+          "ResourceName": null,
+          "Children": [
+            {
+              "$type": "Models.Memo, Models",
+              "Text": "The phase in which plant growth starts to slow down while still maintaining full canopy, represents the period when crops have started grain filling.\n",
+              "Name": "Description",
+              "ResourceName": null,
+              "Children": [],
+              "Enabled": true,
+              "ReadOnly": false
+            },
+            {
+              "$type": "Models.Functions.Constant, Models",
+              "FixedValue": 0.0,
+              "Units": "<sup>o</sup>Cd",
+              "Name": "Target",
+              "ResourceName": null,
+              "Children": [
+                {
+                  "$type": "Models.Memo, Models",
+                  "Text": "SCRUM calculates this parameter during run-time, when the crop is being established. This is done in ScrumCropInstance based on parameter values set in the relevant ScrumCrop and CropManagement script.\n",
+                  "Name": "Parameter set at establishment",
+                  "ResourceName": null,
+                  "Children": [],
+                  "Enabled": true,
+                  "ReadOnly": false
+                }
+              ],
+              "Enabled": true,
+              "ReadOnly": false
+            },
+            {
+              "$type": "Models.Functions.VariableReference, Models",
+              "VariableName": "[Phenology].ThermalTime",
+              "Name": "Progression",
+              "ResourceName": null,
+              "Children": [],
+              "Enabled": true,
+              "ReadOnly": false
+            }
+          ],
+          "Enabled": true,
+          "ReadOnly": false
+        },
+        {
+          "$type": "Models.PMF.Phen.GenericPhase, Models",
+          "Start": "MidReproductive",
+          "End": "LateReproductive",
+          "IsEmerged": true,
+          "Name": "LateReproductive",
+          "ResourceName": null,
+          "Children": [
+            {
+              "$type": "Models.Memo, Models",
+              "Text": "The phase in which plant growth is near completion, represents the period when crops are completing grain filling.\n",
+              "Name": "Description",
+              "ResourceName": null,
+              "Children": [],
+              "Enabled": true,
+              "ReadOnly": false
+            },
+            {
+              "$type": "Models.Functions.Constant, Models",
+              "FixedValue": 0.0,
+              "Units": "<sup>o</sup>Cd",
+              "Name": "Target",
+              "ResourceName": null,
+              "Children": [
+                {
+                  "$type": "Models.Memo, Models",
+                  "Text": "SCRUM calculates this parameter during run-time, when the crop is being established. This is done in ScrumCropInstance based on parameter values set in the relevant ScrumCrop and CropManagement script.\n",
+                  "Name": "Parameter set at establishment",
+                  "ResourceName": null,
+                  "Children": [],
+                  "Enabled": true,
+                  "ReadOnly": false
+                }
+              ],
+              "Enabled": true,
+              "ReadOnly": false
+            },
+            {
+              "$type": "Models.Functions.VariableReference, Models",
+              "VariableName": "[Phenology].ThermalTime",
+              "Name": "Progression",
+              "ResourceName": null,
+              "Children": [],
+              "Enabled": true,
+              "ReadOnly": false
+            }
+          ],
+          "Enabled": true,
+          "ReadOnly": false
+        },
+        {
+          "$type": "Models.PMF.Phen.GenericPhase, Models",
+          "Start": "LateReproductive",
+          "End": "Maturity",
+          "IsEmerged": true,
+          "Name": "Maturity",
+          "ResourceName": null,
+          "Children": [
+            {
+              "$type": "Models.Memo, Models",
+              "Text": "The phase in which plant growth ends reaching maximum biomass and cover, represents the period where grain filling is nearly complete\n",
+              "Name": "Description",
+              "ResourceName": null,
+              "Children": [],
+              "Enabled": true,
+              "ReadOnly": false
+            },
+            {
+              "$type": "Models.Functions.Constant, Models",
+              "FixedValue": 0.0,
+              "Units": "<sup>o</sup>Cd",
+              "Name": "Target",
+              "ResourceName": null,
+              "Children": [
+                {
+                  "$type": "Models.Memo, Models",
+                  "Text": "SCRUM calculates this parameter during run-time, when the crop is being established. This is done in ScrumCropInstance based on parameter values set in the relevant ScrumCrop and CropManagement script.\n",
+                  "Name": "Parameter set at establishment",
+                  "ResourceName": null,
+                  "Children": [],
+                  "Enabled": true,
+                  "ReadOnly": false
+                }
+              ],
+              "Enabled": true,
+              "ReadOnly": false
+            },
+            {
+              "$type": "Models.Functions.VariableReference, Models",
+              "VariableName": "[Phenology].ThermalTime",
+              "Name": "Progression",
+              "ResourceName": null,
+              "Children": [],
+              "Enabled": true,
+              "ReadOnly": false
+            }
+          ],
+          "Enabled": true,
+          "ReadOnly": false
+        },
+        {
+          "$type": "Models.PMF.Phen.GenericPhase, Models",
+          "Start": "Maturity",
+          "End": "Ripe",
+          "IsEmerged": true,
+          "Name": "Ripe",
+          "ResourceName": null,
+          "Children": [
+            {
+              "$type": "Models.Memo, Models",
+              "Text": "The phase in which canopy cover starts to decline, represents the period when grains are drying down to be ready for harvest.\n",
+              "Name": "Description",
+              "ResourceName": null,
+              "Children": [],
+              "Enabled": true,
+              "ReadOnly": false
+            },
+            {
+              "$type": "Models.Functions.Constant, Models",
+              "FixedValue": 0.0,
+              "Units": "<sup>o</sup>Cd",
+              "Name": "Target",
+              "ResourceName": null,
+              "Children": [
+                {
+                  "$type": "Models.Memo, Models",
+                  "Text": "SCRUM calculates this parameter during run-time, when the crop is being established. This is done in ScrumCropInstance based on parameter values set in the relevant ScrumCrop and CropManagement script.\n",
+                  "Name": "Parameter set at establishment",
+                  "ResourceName": null,
+                  "Children": [],
+                  "Enabled": true,
+                  "ReadOnly": false
+                }
+              ],
+              "Enabled": true,
+              "ReadOnly": false
+            },
+            {
+              "$type": "Models.Functions.VariableReference, Models",
+              "VariableName": "[Phenology].ThermalTime",
+              "Name": "Progression",
+              "ResourceName": null,
+              "Children": [],
+              "Enabled": true,
+              "ReadOnly": false
+            }
+          ],
+          "Enabled": true,
+          "ReadOnly": false
+        },
+        {
+          "$type": "Models.PMF.Phen.EndPhase, Models",
+          "Start": "Ripe",
+          "End": "Unused",
+          "IsEmerged": true,
+          "Name": "ReadyForHarvesting",
+          "ResourceName": null,
+          "Children": [
+            {
+              "$type": "Models.Functions.VariableReference, Models",
+              "VariableName": "[Phenology].ThermalTime",
+              "Name": "ThermalTime",
+              "ResourceName": null,
+              "Children": [],
+              "Enabled": true,
+              "ReadOnly": false
+            }
+          ],
+          "Enabled": true,
+          "ReadOnly": false
+        }
+      ],
+      "Enabled": true,
+      "ReadOnly": false
+    },
+    {
+      "$type": "Models.PMF.OrganArbitrator, Models",
+      "Name": "Arbitrator",
+      "ResourceName": null,
+      "Children": [
+        {
+          "$type": "Models.PMF.BiomassTypeArbitrator, Models",
+          "Name": "DMArbitration",
+          "ResourceName": null,
+          "Children": [
+            {
+              "$type": "Models.Core.Folder, Models",
+              "ShowInDocs": false,
+              "Name": "PotentialPartitioningMethods",
+              "ResourceName": null,
+              "Children": [
+                {
+                  "$type": "Models.PMF.Arbitrator.ReallocationMethod, Models",
+                  "Name": "ReallocationMethod",
+                  "ResourceName": null,
+                  "Children": [],
+                  "Enabled": true,
+                  "ReadOnly": false
+                },
+                {
+                  "$type": "Models.PMF.Arbitrator.AllocateFixationMethod, Models",
+                  "Name": "AllocateFixationMethod",
+                  "ResourceName": null,
+                  "Children": [],
+                  "Enabled": true,
+                  "ReadOnly": false
+                },
+                {
+                  "$type": "Models.PMF.Arbitrator.RetranslocationMethod, Models",
+                  "Name": "RetranslocationMethod",
+                  "ResourceName": null,
+                  "Children": [],
+                  "Enabled": true,
+                  "ReadOnly": false
+                },
+                {
+                  "$type": "Models.PMF.Arbitrator.SendPotentialDMAllocationsMethod, Models",
+                  "Name": "SendPotentialDMAllocationsMethod",
+                  "ResourceName": null,
+                  "Children": [],
+                  "Enabled": true,
+                  "ReadOnly": false
+                }
+              ],
+              "Enabled": true,
+              "ReadOnly": false
+            },
+            {
+              "$type": "Models.Core.Folder, Models",
+              "ShowInDocs": false,
+              "Name": "AllocationMethods",
+              "ResourceName": null,
+              "Children": [
+                {
+                  "$type": "Models.PMF.Arbitrator.NutrientConstrainedAllocationMethod, Models",
+                  "Name": "NutrientConstrainedAllocationMethod",
+                  "ResourceName": null,
+                  "Children": [],
+                  "Enabled": true,
+                  "ReadOnly": false
+                },
+                {
+                  "$type": "Models.PMF.Arbitrator.DryMatterAllocationsMethod, Models",
+                  "Name": "DryMatterAllocationsMethod",
+                  "ResourceName": null,
+                  "Children": [],
+                  "Enabled": true,
+                  "ReadOnly": false
+                }
+              ],
+              "Enabled": true,
+              "ReadOnly": false
+            },
+            {
+              "$type": "Models.PMF.RelativeAllocation, Models",
+              "Name": "ArbitrationMethod",
+              "ResourceName": null,
+              "Children": [],
+              "Enabled": true,
+              "ReadOnly": false
+            }
+          ],
+          "Enabled": true,
+          "ReadOnly": false
+        },
+        {
+          "$type": "Models.PMF.BiomassTypeArbitrator, Models",
+          "Name": "NArbitration",
+          "ResourceName": null,
+          "Children": [
+            {
+              "$type": "Models.Core.Folder, Models",
+              "ShowInDocs": false,
+              "Name": "PotentialPartitioningMethods",
+              "ResourceName": null,
+              "Children": [
+                {
+                  "$type": "Models.PMF.Arbitrator.ReallocationMethod, Models",
+                  "Name": "ReallocationMethod",
+                  "ResourceName": null,
+                  "Children": [],
+                  "Enabled": true,
+                  "ReadOnly": false
+                }
+              ],
+              "Enabled": true,
+              "ReadOnly": false
+            },
+            {
+              "$type": "Models.Core.Folder, Models",
+              "ShowInDocs": false,
+              "Name": "ActualPartitioningMethods",
+              "ResourceName": null,
+              "Children": [
+                {
+                  "$type": "Models.PMF.Arbitrator.AllocateFixationMethod, Models",
+                  "Name": "AllocateFixationMethod",
+                  "ResourceName": null,
+                  "Children": [],
+                  "Enabled": true,
+                  "ReadOnly": false
+                },
+                {
+                  "$type": "Models.PMF.Arbitrator.RetranslocationMethod, Models",
+                  "Name": "RetranslocationMethod",
+                  "ResourceName": null,
+                  "Children": [],
+                  "Enabled": true,
+                  "ReadOnly": false
+                }
+              ],
+              "Enabled": true,
+              "ReadOnly": false
+            },
+            {
+              "$type": "Models.Core.Folder, Models",
+              "ShowInDocs": false,
+              "Name": "AllocationMethods",
+              "ResourceName": null,
+              "Children": [
+                {
+                  "$type": "Models.PMF.Arbitrator.NitrogenAllocationsMethod, Models",
+                  "Name": "NitrogenAllocationsMethod",
+                  "ResourceName": null,
+                  "Children": [],
+                  "Enabled": true,
+                  "ReadOnly": false
+                }
+              ],
+              "Enabled": true,
+              "ReadOnly": false
+            },
+            {
+              "$type": "Models.PMF.RelativeAllocation, Models",
+              "Name": "ArbitrationMethod",
+              "ResourceName": null,
+              "Children": [],
+              "Enabled": true,
+              "ReadOnly": false
+            },
+            {
+              "$type": "Models.PMF.Arbitrator.AllocateUptakesMethod, Models",
+              "Name": "AllocateUptakesMethod",
+              "ResourceName": null,
+              "Children": [],
+              "Enabled": true,
+              "ReadOnly": false
+            }
+          ],
+          "Enabled": true,
+          "ReadOnly": false
+        },
+        {
+          "$type": "Models.PMF.Arbitrator.WaterUptakeMethod, Models",
+          "Name": "WaterUptakeMethod",
+          "ResourceName": null,
+          "Children": [],
+          "Enabled": true,
+          "ReadOnly": false
+        },
+        {
+          "$type": "Models.PMF.Arbitrator.NitrogenUptakeMethod, Models",
+          "Name": "NitrogenUptakeMethod",
+          "ResourceName": null,
+          "Children": [],
+          "Enabled": true,
+          "ReadOnly": false
+        }
+      ],
+      "Enabled": true,
+      "ReadOnly": false
+    },
+    {
+      "$type": "Models.PMF.Organs.GenericOrgan, Models",
+      "StartLive": null,
+      "DMSupply": null,
+      "NSupply": null,
+      "DMDemand": null,
+      "NDemand": null,
+      "potentialDMAllocation": null,
+      "IsAboveGround": true,
+      "Name": "Product",
+      "ResourceName": null,
+      "Children": [
+        {
+          "$type": "Models.Memo, Models",
+          "Text": "This organ represents the biomass that is typically removed from the crop at harvest. It may include grain, root, leaf, stem, pod, tuber, or any other organ depending on the type of crop and how it is harvested.\n",
+          "Name": "Description",
+          "ResourceName": null,
+          "Children": [],
+          "Enabled": true,
+          "ReadOnly": false
+        },
+        {
+          "$type": "Models.PMF.NutrientPoolFunctions, Models",
+          "Name": "InitialWt",
+          "ResourceName": null,
+          "Children": [
+            {
+              "$type": "Models.Functions.Constant, Models",
+              "FixedValue": 0.0,
+              "Units": "g/m^2",
+              "Name": "Structural",
+              "ResourceName": null,
+              "Children": [],
+              "Enabled": true,
+              "ReadOnly": false
+            },
+            {
+              "$type": "Models.Functions.Constant, Models",
+              "FixedValue": 0.0,
+              "Units": "g/m^2",
+              "Name": "Metabolic",
+              "ResourceName": null,
+              "Children": [],
+              "Enabled": true,
+              "ReadOnly": false
+            },
+            {
+              "$type": "Models.Functions.Constant, Models",
+              "FixedValue": 0.0,
+              "Units": "g/m^2",
+              "Name": "Storage",
+              "ResourceName": null,
+              "Children": [],
+              "Enabled": true,
+              "ReadOnly": false
+            }
+          ],
+          "Enabled": true,
+          "ReadOnly": false
+        },
+        {
+          "$type": "Models.Functions.VariableReference, Models",
+          "VariableName": "[Product].MaximumNConc",
+          "Name": "initialNConcFunction",
+          "ResourceName": null,
+          "Children": [],
+          "Enabled": true,
+          "ReadOnly": false
+        },
+        {
+          "$type": "Models.Functions.Constant, Models",
+          "FixedValue": 0.0,
+          "Units": "g/g",
+          "Name": "MaxNConcAtMaturity",
+          "ResourceName": null,
+          "Children": [
+            {
+              "$type": "Models.Memo, Models",
+              "Text": "This represents the maximum N concentration for Product at harvest time. SCRUM assumes that the maximum N concentration decreases as plants grow, starting at MaxNConcAtSeedling and reaching the value specified here at Maturity.  \nSCRUM calculates this parameter during run-time, when the crop is being established. This is done in ScrumCropInstance based on parameter values set in the relevant ScrumCrop and CropManagement script.\n",
+              "Name": "Parameter set at establishment",
+              "ResourceName": null,
+              "Children": [],
+              "Enabled": true,
+              "ReadOnly": false
+            }
+          ],
+          "Enabled": true,
+          "ReadOnly": false
+        },
+        {
+          "$type": "Models.Functions.AddFunction, Models",
+          "Name": "MaximumNConc",
+          "ResourceName": null,
+          "Children": [
+            {
+              "$type": "Models.Functions.VariableReference, Models",
+              "VariableName": "[Product].MaxNConcAtMaturity",
+              "Name": "MaxNConcAtMaturity",
+              "ResourceName": null,
+              "Children": [],
+              "Enabled": true,
+              "ReadOnly": false
+            },
+            {
+              "$type": "Models.Functions.MultiplyFunction, Models",
+              "Name": "EarlyNConcElevation",
+              "ResourceName": null,
+              "Children": [
+                {
+                  "$type": "Models.Functions.SubtractFunction, Models",
+                  "Name": "DeltaNConcentration",
+                  "ResourceName": null,
+                  "Children": [
+                    {
+                      "$type": "Models.Functions.VariableReference, Models",
+                      "VariableName": "[SCRUM].MaxNConcAtSeedling",
+                      "Name": "MaxNConcAtSeedling",
+                      "ResourceName": null,
+                      "Children": [],
+                      "Enabled": true,
+                      "ReadOnly": false
+                    },
+                    {
+                      "$type": "Models.Functions.VariableReference, Models",
+                      "VariableName": "[Product].MaxNConcAtMaturity",
+                      "Name": "MaxNConcAtMaturity",
+                      "ResourceName": null,
+                      "Children": [],
+                      "Enabled": true,
+                      "ReadOnly": false
+                    }
+                  ],
+                  "Enabled": true,
+                  "ReadOnly": false
+                },
+                {
+                  "$type": "Models.Functions.ExpressionFunction, Models",
+                  "Expression": "Min(1,exp(-[NDilutionConstant]*([Phenology].Stage-3)))",
+                  "Name": "StageDilution",
+                  "ResourceName": null,
+                  "Children": [],
+                  "Enabled": true,
+                  "ReadOnly": false
+                }
+              ],
+              "Enabled": true,
+              "ReadOnly": false
+            }
+          ],
+          "Enabled": true,
+          "ReadOnly": false
+        },
+        {
+          "$type": "Models.Functions.MultiplyFunction, Models",
+          "Name": "CriticalNConc",
+          "ResourceName": null,
+          "Children": [
+            {
+              "$type": "Models.Functions.VariableReference, Models",
+              "VariableName": "[Product].MaxNConcAtMaturity",
+              "Name": "MaxNConcAtMaturity",
+              "ResourceName": null,
+              "Children": [],
+              "Enabled": true,
+              "ReadOnly": false
+            },
+            {
+              "$type": "Models.Functions.Constant, Models",
+              "FixedValue": 0.6,
+              "Units": null,
+              "Name": "StructuralNFactor",
+              "ResourceName": null,
+              "Children": [],
+              "Enabled": true,
+              "ReadOnly": false
+            }
+          ],
+          "Enabled": true,
+          "ReadOnly": false
+        },
+        {
+          "$type": "Models.Functions.MultiplyFunction, Models",
+          "Name": "MinimumNConc",
+          "ResourceName": null,
+          "Children": [
+            {
+              "$type": "Models.Functions.VariableReference, Models",
+              "VariableName": "[Product].MaxNConcAtMaturity",
+              "Name": "MaxNConcAtMaturity",
+              "ResourceName": null,
+              "Children": [],
+              "Enabled": true,
+              "ReadOnly": false
+            },
+            {
+              "$type": "Models.Functions.Constant, Models",
+              "FixedValue": 0.6,
+              "Units": null,
+              "Name": "StructuralNFactor",
+              "ResourceName": null,
+              "Children": [],
+              "Enabled": true,
+              "ReadOnly": false
+            }
+          ],
+          "Enabled": true,
+          "ReadOnly": false
+        },
+        {
+          "$type": "Models.Functions.Constant, Models",
+          "FixedValue": 0.4,
+          "Units": "g/g",
+          "Name": "CarbonConcentration",
+          "ResourceName": null,
+          "Children": [],
+          "Enabled": true,
+          "ReadOnly": false
+        },
+        {
+          "$type": "Models.Functions.Constant, Models",
+          "FixedValue": 0.0,
+          "Units": "g/m^2 fresh mass",
+          "Name": "ExpectedYield",
+          "ResourceName": null,
+          "Children": [
+            {
+              "$type": "Models.Memo, Models",
+              "Text": "This value represents the expected biomass for Product at harvest time, in fresh weight basis. The actual yield may be lower due to water or N stress.  \nSCRUM gets the value for this parameter during run-time, when the crop is established. The value is set on ScrumCropInstance or CropManagement script.\n",
+              "Name": "Parameter set at establishment",
+              "ResourceName": null,
+              "Children": [],
+              "Enabled": true,
+              "ReadOnly": false
+            }
+          ],
+          "Enabled": true,
+          "ReadOnly": false
+        },
+        {
+          "$type": "Models.Functions.Constant, Models",
+          "FixedValue": 0.0,
+          "Units": "g/g",
+          "Name": "HarvestIndex",
+          "ResourceName": null,
+          "Children": [
+            {
+              "$type": "Models.Memo, Models",
+              "Text": "SCRUM gets the value for this parameter during run-time, when the crop is established. The value is set on ScrumCropInstance or CropManagement script.\n",
+              "Name": "Parameter set at establishment",
+              "ResourceName": null,
+              "Children": [],
+              "Enabled": true,
+              "ReadOnly": false
+            }
+          ],
+          "Enabled": true,
+          "ReadOnly": false
+        },
+        {
+          "$type": "Models.Functions.Constant, Models",
+          "FixedValue": 0.0,
+          "Units": "g/g",
+          "Name": "DryMatterContent",
+          "ResourceName": null,
+          "Children": [
+            {
+              "$type": "Models.Memo, Models",
+              "Text": "SCRUM gets the value for this parameter during run-time, when the crop is established. The value is set on ScrumCropInstance or CropManagement script.\n",
+              "Name": "Parameter set at establishment",
+              "ResourceName": null,
+              "Children": [],
+              "Enabled": true,
+              "ReadOnly": false
+            }
+          ],
+          "Enabled": true,
+          "ReadOnly": false
+        },
+        {
+          "$type": "Models.Functions.SubtractFunction, Models",
+          "Name": "WaterContent",
+          "ResourceName": null,
+          "Children": [
+            {
+              "$type": "Models.Memo, Models",
+              "Text": "This is used to convert the biomass weights of this organ from dry matter basis back to fresh mass once daily partitining is complete.\n",
+              "Name": "Description",
+              "ResourceName": null,
+              "Children": [],
+              "Enabled": true,
+              "ReadOnly": false
+            },
+            {
+              "$type": "Models.Functions.Constant, Models",
+              "FixedValue": 1.0,
+              "Units": null,
+              "Name": "One",
+              "ResourceName": null,
+              "Children": [],
+              "Enabled": true,
+              "ReadOnly": false
+            },
+            {
+              "$type": "Models.Functions.VariableReference, Models",
+              "VariableName": "[Product].DryMatterContent",
+              "Name": "DryMatterContent",
+              "ResourceName": null,
+              "Children": [],
+              "Enabled": true,
+              "ReadOnly": false
+            }
+          ],
+          "Enabled": true,
+          "ReadOnly": false
+        },
+        {
+          "$type": "Models.Functions.MultiplyFunction, Models",
+          "Name": "DMAtHarvest",
+          "ResourceName": null,
+          "Children": [
+            {
+              "$type": "Models.Memo, Models",
+              "Text": "This is the expected yield at harvest time expressed in dry matter basis. It is calculated by the product of ExpectedYield (which is assumed to be given on fresh mass basis) and the dry matter content of the Product. Both are set during runtime, when the crop is stablished.\n",
+              "Name": "Description",
+              "ResourceName": null,
+              "Children": [],
+              "Enabled": true,
+              "ReadOnly": false
+            },
+            {
+              "$type": "Models.Functions.VariableReference, Models",
+              "VariableName": "[Product].ExpectedYield",
+              "Name": "ExpectedYield",
+              "ResourceName": null,
+              "Children": [],
+              "Enabled": true,
+              "ReadOnly": false
+            },
+            {
+              "$type": "Models.Functions.VariableReference, Models",
+              "VariableName": "[Product].DryMatterContent",
+              "Name": "DryMatterContent",
+              "ResourceName": null,
+              "Children": [],
+              "Enabled": true,
+              "ReadOnly": false
+            }
+          ],
+          "Enabled": true,
+          "ReadOnly": false
+        },
+        {
+          "$type": "Models.Functions.ExpressionFunction, Models",
+          "Expression": "(divide(1,[Product].DryMatterContent,0)*[Product].Wt)/100",
+          "Name": "Yield",
+          "ResourceName": null,
+          "Children": [
+            {
+              "$type": "Models.Memo, Models",
+              "Text": "Product fresh yield (t/ha).\n",
+              "Name": "Description",
+              "ResourceName": null,
+              "Children": [],
+              "Enabled": true,
+              "ReadOnly": false
+            }
+          ],
+          "Enabled": true,
+          "ReadOnly": false
+        },
+        {
+          "$type": "Models.Functions.Constant, Models",
+          "FixedValue": 0.0,
+          "Units": "g/m^2",
+          "Name": "Photosynthesis",
+          "ResourceName": null,
+          "Children": [],
+          "Enabled": true,
+          "ReadOnly": false
+        },
+        {
+          "$type": "Models.Functions.Constant, Models",
+          "FixedValue": 1.0,
+          "Units": "0-1",
+          "Name": "DMConversionEfficiency",
+          "ResourceName": null,
+          "Children": [],
+          "Enabled": true,
+          "ReadOnly": false
+        },
+        {
+          "$type": "Models.Functions.Constant, Models",
+          "FixedValue": 0.0,
+          "Units": "0-1",
+          "Name": "MaintenanceRespirationFunction",
+          "ResourceName": null,
+          "Children": [],
+          "Enabled": true,
+          "ReadOnly": false
+        },
+        {
+          "$type": "Models.Functions.Constant, Models",
+          "FixedValue": 0.0,
+          "Units": "/d",
+          "Name": "SenescenceRate",
+          "ResourceName": null,
+          "Children": [],
+          "Enabled": true,
+          "ReadOnly": false
+        },
+        {
+          "$type": "Models.Functions.Constant, Models",
+          "FixedValue": 0.0,
+          "Units": "/d",
+          "Name": "DetachmentRateFunction",
+          "ResourceName": null,
+          "Children": [],
+          "Enabled": true,
+          "ReadOnly": false
+        },
+        {
+          "$type": "Models.Functions.Constant, Models",
+          "FixedValue": 0.0,
+          "Units": null,
+          "Name": "RemobilisationCost",
+          "ResourceName": null,
+          "Children": [],
+          "Enabled": true,
+          "ReadOnly": false
+        },
+        {
+          "$type": "Models.Functions.Constant, Models",
+          "FixedValue": 0.0,
+          "Units": "/d",
+          "Name": "DMReallocationFactor",
+          "ResourceName": null,
+          "Children": [],
+          "Enabled": true,
+          "ReadOnly": false
+        },
+        {
+          "$type": "Models.Functions.Constant, Models",
+          "FixedValue": 0.0,
+          "Units": "/d",
+          "Name": "DMRetranslocationFactor",
+          "ResourceName": null,
+          "Children": [],
+          "Enabled": true,
+          "ReadOnly": false
+        },
+        {
+          "$type": "Models.Functions.PhaseLookupValue, Models",
+          "Start": "Emergence",
+          "End": "MidReproductive",
+          "Name": "NitrogenDemandSwitch",
+          "ResourceName": null,
+          "Children": [
+            {
+              "$type": "Models.Functions.Constant, Models",
+              "FixedValue": 1.0,
+              "Units": null,
+              "Name": "Constant",
+              "ResourceName": null,
+              "Children": [],
+              "Enabled": true,
+              "ReadOnly": false
+            }
+          ],
+          "Enabled": true,
+          "ReadOnly": false
+        },
+        {
+          "$type": "Models.Functions.Constant, Models",
+          "FixedValue": 0.0,
+          "Units": "/d",
+          "Name": "NReallocationFactor",
+          "ResourceName": null,
+          "Children": [],
+          "Enabled": true,
+          "ReadOnly": false
+        },
+        {
+          "$type": "Models.Functions.Constant, Models",
+          "FixedValue": 0.0,
+          "Units": "/d",
+          "Name": "NRetranslocationFactor",
+          "ResourceName": null,
+          "Children": [],
+          "Enabled": true,
+          "ReadOnly": false
+        },
+        {
+          "$type": "Models.PMF.RetranslocateNonStructural, Models",
+          "Name": "RetranslocateNitrogen",
+          "ResourceName": null,
+          "Children": [],
+          "Enabled": true,
+          "ReadOnly": false
+        },
+        {
+          "$type": "Models.PMF.Library.BiomassRemoval, Models",
+          "HarvestFractionLiveToRemove": 1.0,
+          "HarvestFractionDeadToRemove": 1.0,
+          "HarvestFractionLiveToResidue": 0.0,
+          "HarvestFractionDeadToResidue": 0.0,
+          "Name": "BiomassRemovalDefaults",
+          "ResourceName": null,
+          "Children": [],
+          "Enabled": true,
+          "ReadOnly": false
+        },
+        {
+          "$type": "Models.PMF.NutrientDemandFunctions, Models",
+          "Name": "DMDemands",
+          "ResourceName": null,
+          "Children": [
+            {
+              "$type": "Models.Functions.MultiplyFunction, Models",
+              "Name": "Structural",
+              "ResourceName": null,
+              "Children": [
+                {
+                  "$type": "Models.Functions.DemandFunctions.PartitionFractionDemandFunction, Models",
+                  "Name": "DMDemandFunction",
+                  "ResourceName": null,
+                  "Children": [
+                    {
+                      "$type": "Models.Functions.SubtractFunction, Models",
+                      "Name": "PartitionFraction",
                       "ResourceName": null,
                       "Children": [
                         {
-                          "$type": "Models.Series, Models",
-                          "Type": 1,
-                          "XAxis": 3,
-                          "YAxis": 0,
-                          "ColourArgb": -65536,
-                          "FactorToVaryColours": null,
-                          "FactorToVaryMarkers": null,
-                          "FactorToVaryLines": null,
-                          "Marker": 11,
-                          "MarkerSize": 0,
-                          "Line": 0,
-                          "LineThickness": 0,
-                          "TableName": null,
-                          "XFieldName": ".Simulations.Replacements.SCRUM.Phenology.WeightedTemperatureFunction.XYPairs.X",
-                          "YFieldName": ".Simulations.Replacements.SCRUM.Phenology.WeightedTemperatureFunction.XYPairs.Y",
-                          "X2FieldName": null,
-                          "Y2FieldName": null,
-                          "ShowInLegend": false,
-                          "IncludeSeriesNameInLegend": false,
-                          "Cumulative": false,
-                          "CumulativeX": false,
-                          "Filter": null,
-                          "Name": "Series",
+                          "$type": "Models.Functions.Constant, Models",
+                          "FixedValue": 1.0,
+                          "Units": null,
+                          "Name": "One",
+                          "ResourceName": null,
+                          "Children": [],
+                          "Enabled": true,
+                          "ReadOnly": false
+                        },
+                        {
+                          "$type": "Models.Functions.VariableReference, Models",
+                          "VariableName": "[Root].DMDemands.Structural.DMDemandFunction.PartitionFraction",
+                          "Name": "RootFraction",
+                          "ResourceName": null,
+                          "Children": [],
+                          "Enabled": true,
+                          "ReadOnly": false
+                        },
+                        {
+                          "$type": "Models.Functions.VariableReference, Models",
+                          "VariableName": "[Stover].DMDemands.Structural.DMDemandFunction.PartitionFraction",
+                          "Name": "StoverFraction",
                           "ResourceName": null,
                           "Children": [],
                           "Enabled": true,
@@ -125,39 +1374,130 @@
                   ],
                   "Enabled": true,
                   "ReadOnly": false
+                },
+                {
+                  "$type": "Models.Functions.Constant, Models",
+                  "FixedValue": 1.0,
+                  "Units": "0-1",
+                  "Name": "StructuralFraction",
+                  "ResourceName": null,
+                  "Children": [],
+                  "Enabled": true,
+                  "ReadOnly": false
                 }
               ],
               "Enabled": true,
               "ReadOnly": false
             },
             {
-              "$type": "Models.PMF.Phen.GenericPhase, Models",
-              "Start": "Seed",
-              "End": "Emergence",
-              "IsEmerged": false,
-              "Name": "Seed",
+              "$type": "Models.Functions.Constant, Models",
+              "FixedValue": 0.0,
+              "Units": null,
+              "Name": "Metabolic",
+              "ResourceName": null,
+              "Children": [],
+              "Enabled": true,
+              "ReadOnly": false
+            },
+            {
+              "$type": "Models.Functions.Constant, Models",
+              "FixedValue": 0.0,
+              "Units": null,
+              "Name": "Storage",
+              "ResourceName": null,
+              "Children": [],
+              "Enabled": true,
+              "ReadOnly": false
+            },
+            {
+              "$type": "Models.Functions.Constant, Models",
+              "FixedValue": 1.0,
+              "Units": null,
+              "Name": "QStructuralPriority",
+              "ResourceName": null,
+              "Children": [],
+              "Enabled": true,
+              "ReadOnly": false
+            },
+            {
+              "$type": "Models.Functions.Constant, Models",
+              "FixedValue": 1.0,
+              "Units": null,
+              "Name": "QMetabolicPriority",
+              "ResourceName": null,
+              "Children": [],
+              "Enabled": true,
+              "ReadOnly": false
+            },
+            {
+              "$type": "Models.Functions.Constant, Models",
+              "FixedValue": 1.0,
+              "Units": null,
+              "Name": "QStoragePriority",
+              "ResourceName": null,
+              "Children": [],
+              "Enabled": true,
+              "ReadOnly": false
+            }
+          ],
+          "Enabled": true,
+          "ReadOnly": false
+        },
+        {
+          "$type": "Models.PMF.NutrientDemandFunctions, Models",
+          "Name": "NDemands",
+          "ResourceName": null,
+          "Children": [
+            {
+              "$type": "Models.Functions.MultiplyFunction, Models",
+              "Name": "Structural",
               "ResourceName": null,
               "Children": [
                 {
-                  "$type": "Models.Memo, Models",
-                  "Text": "The phase that runs from sowing until the seedlings emergence is complete.\n",
-                  "Name": "Description",
+                  "$type": "Models.Functions.VariableReference, Models",
+                  "VariableName": "[Product].minimumNconc",
+                  "Name": "MinNConc",
                   "ResourceName": null,
                   "Children": [],
                   "Enabled": true,
                   "ReadOnly": false
                 },
                 {
-                  "$type": "Models.Functions.Constant, Models",
-                  "FixedValue": 0.0,
-                  "Units": "<sup>o</sup>Cd",
-                  "Name": "Target",
+                  "$type": "Models.Functions.VariableReference, Models",
+                  "VariableName": "[Product].potentialDMAllocation.Structural",
+                  "Name": "PotentialDMAllocation",
+                  "ResourceName": null,
+                  "Children": [],
+                  "Enabled": true,
+                  "ReadOnly": false
+                }
+              ],
+              "Enabled": true,
+              "ReadOnly": false
+            },
+            {
+              "$type": "Models.Functions.MultiplyFunction, Models",
+              "Name": "Metabolic",
+              "ResourceName": null,
+              "Children": [
+                {
+                  "$type": "Models.Functions.SubtractFunction, Models",
+                  "Name": "MetabolicNConc",
                   "ResourceName": null,
                   "Children": [
                     {
-                      "$type": "Models.Memo, Models",
-                      "Text": "SCRUM calculates this parameter during run-time, when the crop is being established. This is done in ScrumCropInstance based on parameter values set in the relevant ScrumCrop and CropManagement script.\n",
-                      "Name": "Parameter set at establishment",
+                      "$type": "Models.Functions.VariableReference, Models",
+                      "VariableName": "[Product].criticalNConc",
+                      "Name": "CritNConc",
+                      "ResourceName": null,
+                      "Children": [],
+                      "Enabled": true,
+                      "ReadOnly": false
+                    },
+                    {
+                      "$type": "Models.Functions.VariableReference, Models",
+                      "VariableName": "[Product].minimumNconc",
+                      "Name": "MinNConc",
                       "ResourceName": null,
                       "Children": [],
                       "Enabled": true,
@@ -168,37 +1508,335 @@
                   "ReadOnly": false
                 },
                 {
-                  "$type": "Models.Functions.MultiplyFunction, Models",
-                  "Name": "Progression",
+                  "$type": "Models.Functions.VariableReference, Models",
+                  "VariableName": "[Product].potentialDMAllocation.Structural",
+                  "Name": "PotentialDMAllocation",
+                  "ResourceName": null,
+                  "Children": [],
+                  "Enabled": true,
+                  "ReadOnly": false
+                }
+              ],
+              "Enabled": true,
+              "ReadOnly": false
+            },
+            {
+              "$type": "Models.Functions.DemandFunctions.StorageNDemandFunction, Models",
+              "Name": "Storage",
+              "ResourceName": null,
+              "Children": [
+                {
+                  "$type": "Models.Functions.VariableReference, Models",
+                  "VariableName": "[Product].nitrogenDemandSwitch",
+                  "Name": "NitrogenDemandSwitch",
+                  "ResourceName": null,
+                  "Children": [],
+                  "Enabled": true,
+                  "ReadOnly": false
+                },
+                {
+                  "$type": "Models.Functions.VariableReference, Models",
+                  "VariableName": "[Product].MaximumNconc",
+                  "Name": "MaxNConc",
+                  "ResourceName": null,
+                  "Children": [],
+                  "Enabled": true,
+                  "ReadOnly": false
+                }
+              ],
+              "Enabled": true,
+              "ReadOnly": false
+            },
+            {
+              "$type": "Models.Functions.Constant, Models",
+              "FixedValue": 1.0,
+              "Units": null,
+              "Name": "QStructuralPriority",
+              "ResourceName": null,
+              "Children": [],
+              "Enabled": true,
+              "ReadOnly": false
+            },
+            {
+              "$type": "Models.Functions.Constant, Models",
+              "FixedValue": 1.0,
+              "Units": null,
+              "Name": "QMetabolicPriority",
+              "ResourceName": null,
+              "Children": [],
+              "Enabled": true,
+              "ReadOnly": false
+            },
+            {
+              "$type": "Models.Functions.Constant, Models",
+              "FixedValue": 1.0,
+              "Units": null,
+              "Name": "QStoragePriority",
+              "ResourceName": null,
+              "Children": [],
+              "Enabled": true,
+              "ReadOnly": false
+            }
+          ],
+          "Enabled": true,
+          "ReadOnly": false
+        }
+      ],
+      "Enabled": true,
+      "ReadOnly": false
+    },
+    {
+      "$type": "Models.PMF.Organs.SimpleLeaf, Models",
+      "Albedo": 0.18,
+      "Gsmax350": 0.01,
+      "R50": 150.0,
+      "LeafInitialisationStage": "Emergence",
+      "Height": 0.0,
+      "BaseHeight": 0.0,
+      "Width": 0.0,
+      "FRGR": 0.0,
+      "PotentialEP": 0.0,
+      "WaterDemand": 0.0,
+      "LightProfile": null,
+      "KDead": 0.1,
+      "LAIDead": 0.0,
+      "DMSupply": null,
+      "NSupply": null,
+      "DMDemand": null,
+      "NDemand": null,
+      "potentialDMAllocation": null,
+      "Name": "Stover",
+      "ResourceName": null,
+      "Children": [
+        {
+          "$type": "Models.Memo, Models",
+          "Text": "This organ represents the biomass that is typically not removed at harvest. It may include leaf, stem, or any other organ depending on the type of crop and how it is harvested. The processes defining biomass accumulation over time (akin to photosythesis) are accounted for in this organ. It also holds the information about the canopy (cover, height, etc.).\n",
+          "Name": "Description",
+          "ResourceName": null,
+          "Children": [],
+          "Enabled": true,
+          "ReadOnly": false
+        },
+        {
+          "$type": "Models.Functions.Constant, Models",
+          "FixedValue": 0.0,
+          "Units": "g/m^2",
+          "Name": "InitialWt",
+          "ResourceName": null,
+          "Children": [],
+          "Enabled": true,
+          "ReadOnly": false
+        },
+        {
+          "$type": "Models.Functions.Constant, Models",
+          "FixedValue": 0.0,
+          "Units": "g/g",
+          "Name": "MaxNConcAtMaturity",
+          "ResourceName": null,
+          "Children": [
+            {
+              "$type": "Models.Memo, Models",
+              "Text": "This represents the maximum N concentration for Stover at harvest time. SCRUM assumes that the maximum N concentration decreases as plants grow, starting at MaxNConcAtSeedling and reaching the value specified here at Maturity.  \nSCRUM calculates this parameter during run-time, when the crop is being established. This is done in ScrumCropInstance based on parameter values set in the relevant ScrumCrop and CropManagement script.\n",
+              "Name": "Parameter set at establishment",
+              "ResourceName": null,
+              "Children": [],
+              "Enabled": true,
+              "ReadOnly": false
+            }
+          ],
+          "Enabled": true,
+          "ReadOnly": false
+        },
+        {
+          "$type": "Models.Functions.AddFunction, Models",
+          "Name": "MaximumNConc",
+          "ResourceName": null,
+          "Children": [
+            {
+              "$type": "Models.Functions.VariableReference, Models",
+              "VariableName": "[Stover].MaxNConcAtMaturity",
+              "Name": "MaxNConcAtMaturity",
+              "ResourceName": null,
+              "Children": [],
+              "Enabled": true,
+              "ReadOnly": false
+            },
+            {
+              "$type": "Models.Functions.MultiplyFunction, Models",
+              "Name": "EarlyNConcElevation",
+              "ResourceName": null,
+              "Children": [
+                {
+                  "$type": "Models.Functions.SubtractFunction, Models",
+                  "Name": "SubtractFunction",
                   "ResourceName": null,
                   "Children": [
                     {
                       "$type": "Models.Functions.VariableReference, Models",
-                      "VariableName": "[Phenology].ThermalTime",
-                      "Name": "ThermalTime",
+                      "VariableName": "[SCRUM].MaxNConcAtSeedling",
+                      "Name": "MaxNConcAtSeedling",
                       "ResourceName": null,
                       "Children": [],
                       "Enabled": true,
                       "ReadOnly": false
                     },
                     {
-                      "$type": "Models.Functions.LessThanFunction, Models",
-                      "Name": "SoilMoistureFunction",
+                      "$type": "Models.Functions.VariableReference, Models",
+                      "VariableName": "[Stover].MaxNConcAtMaturity",
+                      "Name": "MaxNConcAtMaturity",
+                      "ResourceName": null,
+                      "Children": [],
+                      "Enabled": true,
+                      "ReadOnly": false
+                    }
+                  ],
+                  "Enabled": true,
+                  "ReadOnly": false
+                },
+                {
+                  "$type": "Models.Functions.ExpressionFunction, Models",
+                  "Expression": "Min(1,exp(-[NDilutionConstant]*([Phenology].Stage-3)))",
+                  "Name": "StageDilution",
+                  "ResourceName": null,
+                  "Children": [],
+                  "Enabled": true,
+                  "ReadOnly": false
+                }
+              ],
+              "Enabled": true,
+              "ReadOnly": false
+            }
+          ],
+          "Enabled": true,
+          "ReadOnly": false
+        },
+        {
+          "$type": "Models.Functions.MultiplyFunction, Models",
+          "Name": "CriticalNConc",
+          "ResourceName": null,
+          "Children": [
+            {
+              "$type": "Models.Functions.VariableReference, Models",
+              "VariableName": "[Stover].MaxNConcAtMaturity",
+              "Name": "MaxNConcAtMaturity",
+              "ResourceName": null,
+              "Children": [],
+              "Enabled": true,
+              "ReadOnly": false
+            },
+            {
+              "$type": "Models.Functions.Constant, Models",
+              "FixedValue": 0.6,
+              "Units": null,
+              "Name": "StructuralNFactor",
+              "ResourceName": null,
+              "Children": [],
+              "Enabled": true,
+              "ReadOnly": false
+            }
+          ],
+          "Enabled": true,
+          "ReadOnly": false
+        },
+        {
+          "$type": "Models.Functions.MultiplyFunction, Models",
+          "Name": "MinimumNConc",
+          "ResourceName": null,
+          "Children": [
+            {
+              "$type": "Models.Functions.VariableReference, Models",
+              "VariableName": "[Stover].MaxNConcAtMaturity",
+              "Name": "MaxNConcAtMaturity",
+              "ResourceName": null,
+              "Children": [],
+              "Enabled": true,
+              "ReadOnly": false
+            },
+            {
+              "$type": "Models.Functions.Constant, Models",
+              "FixedValue": 0.6,
+              "Units": null,
+              "Name": "StructuralNFactor",
+              "ResourceName": null,
+              "Children": [],
+              "Enabled": true,
+              "ReadOnly": false
+            }
+          ],
+          "Enabled": true,
+          "ReadOnly": false
+        },
+        {
+          "$type": "Models.Functions.Constant, Models",
+          "FixedValue": 0.4,
+          "Units": "g/g",
+          "Name": "CarbonConcentration",
+          "ResourceName": null,
+          "Children": [],
+          "Enabled": true,
+          "ReadOnly": false
+        },
+        {
+          "$type": "Models.Functions.SubtractFunction, Models",
+          "Name": "DMAtHarvest",
+          "ResourceName": null,
+          "Children": [
+            {
+              "$type": "Models.Memo, Models",
+              "Text": "This is the expected biomass for Stover at harvest time expressed in dry matter basis.\n",
+              "Name": "Description",
+              "ResourceName": null,
+              "Children": [],
+              "Enabled": true,
+              "ReadOnly": false
+            },
+            {
+              "$type": "Models.Functions.VariableReference, Models",
+              "VariableName": "[SCRUM].AbovegroundDMAtHarvest",
+              "Name": "AbovegroundDMAtHarvest",
+              "ResourceName": null,
+              "Children": [],
+              "Enabled": true,
+              "ReadOnly": false
+            },
+            {
+              "$type": "Models.Functions.VariableReference, Models",
+              "VariableName": "[Product].DMAtHarvest",
+              "Name": "ProductDMAtHarvest",
+              "ResourceName": null,
+              "Children": [],
+              "Enabled": true,
+              "ReadOnly": false
+            }
+          ],
+          "Enabled": true,
+          "ReadOnly": false
+        },
+        {
+          "$type": "Models.Functions.MultiplyFunction, Models",
+          "Name": "Photosynthesis",
+          "ResourceName": null,
+          "Children": [
+            {
+              "$type": "Models.Functions.DeltaFunction, Models",
+              "StartStageName": "Emergence",
+              "Name": "UnStressedBiomass",
+              "ResourceName": null,
+              "Children": [
+                {
+                  "$type": "Models.Functions.SigmoidFunction, Models",
+                  "Name": "Integral",
+                  "ResourceName": null,
+                  "Children": [
+                    {
+                      "$type": "Models.Functions.MultiplyFunction, Models",
+                      "Name": "Ymax",
                       "ResourceName": null,
                       "Children": [
                         {
                           "$type": "Models.Functions.VariableReference, Models",
-                          "VariableName": "[ISoilWater].SWmm[1]",
-                          "Name": "TopLayerMoisture",
-                          "ResourceName": null,
-                          "Children": [],
-                          "Enabled": true,
-                          "ReadOnly": false
-                        },
-                        {
-                          "$type": "Models.Functions.VariableReference, Models",
-                          "VariableName": "[IPhysical].LL15mm[1]",
-                          "Name": "TopLayerLL",
+                          "VariableName": "[SCRUM].TotalDMAtHarvest",
+                          "Name": "TotalDMAtHarvest",
                           "ResourceName": null,
                           "Children": [],
                           "Enabled": true,
@@ -206,1162 +1844,15 @@
                         },
                         {
                           "$type": "Models.Functions.Constant, Models",
-                          "FixedValue": 0.0,
+                          "FixedValue": "NaN",
                           "Units": null,
-                          "Name": "IfLessThan0Return0",
-                          "ResourceName": null,
-                          "Children": [],
-                          "Enabled": true,
-                          "ReadOnly": false
-                        },
-                        {
-                          "$type": "Models.Functions.Constant, Models",
-                          "FixedValue": 1.0,
-                          "Units": null,
-                          "Name": "IfGreaterThan0Return1",
-                          "ResourceName": null,
-                          "Children": [],
-                          "Enabled": true,
-                          "ReadOnly": false
-                        }
-                      ],
-                      "Enabled": true,
-                      "ReadOnly": false
-                    }
-                  ],
-                  "Enabled": true,
-                  "ReadOnly": false
-                }
-              ],
-              "Enabled": true,
-              "ReadOnly": false
-            },
-            {
-              "$type": "Models.PMF.Phen.GenericPhase, Models",
-              "Start": "Emergence",
-              "End": "Seedling",
-              "IsEmerged": true,
-              "Name": "Seedling",
-              "ResourceName": null,
-              "Children": [
-                {
-                  "$type": "Models.Memo, Models",
-                  "Text": "The phase that runs from emergence until the seedlings are established (later than emergence) or ready for transplanting.\n",
-                  "Name": "Description",
-                  "ResourceName": null,
-                  "Children": [],
-                  "Enabled": true,
-                  "ReadOnly": false
-                },
-                {
-                  "$type": "Models.Functions.Constant, Models",
-                  "FixedValue": 0.0,
-                  "Units": "<sup>o</sup>Cd",
-                  "Name": "Target",
-                  "ResourceName": null,
-                  "Children": [
-                    {
-                      "$type": "Models.Memo, Models",
-                      "Text": "SCRUM calculates this parameter during run-time, when the crop is being established. This is done in ScrumCropInstance based on parameter values set in the relevant ScrumCrop and CropManagement script.\n",
-                      "Name": "Parameter set at establishment",
-                      "ResourceName": null,
-                      "Children": [],
-                      "Enabled": true,
-                      "ReadOnly": false
-                    }
-                  ],
-                  "Enabled": true,
-                  "ReadOnly": false
-                },
-                {
-                  "$type": "Models.Functions.VariableReference, Models",
-                  "VariableName": "[Phenology].ThermalTime",
-                  "Name": "Progression",
-                  "ResourceName": null,
-                  "Children": [],
-                  "Enabled": true,
-                  "ReadOnly": false
-                }
-              ],
-              "Enabled": true,
-              "ReadOnly": false
-            },
-            {
-              "$type": "Models.PMF.Phen.GenericPhase, Models",
-              "Start": "Seedling",
-              "End": "Vegetative",
-              "IsEmerged": true,
-              "Name": "Vegetative",
-              "ResourceName": null,
-              "Children": [
-                {
-                  "$type": "Models.Memo, Models",
-                  "Text": "The phase in which the plant is rapidly growing and closing its canopy, represents the period of pure vegetative growth.\n",
-                  "Name": "Description",
-                  "ResourceName": null,
-                  "Children": [],
-                  "Enabled": true,
-                  "ReadOnly": false
-                },
-                {
-                  "$type": "Models.Functions.Constant, Models",
-                  "FixedValue": 0.0,
-                  "Units": "<sup>o</sup>Cd",
-                  "Name": "Target",
-                  "ResourceName": null,
-                  "Children": [
-                    {
-                      "$type": "Models.Memo, Models",
-                      "Text": "SCRUM calculates this parameter during run-time, when the crop is being established. This is done in ScrumCropInstance based on parameter values set in the relevant ScrumCrop and CropManagement script.\n",
-                      "Name": "Parameter set at establishment",
-                      "ResourceName": null,
-                      "Children": [],
-                      "Enabled": true,
-                      "ReadOnly": false
-                    }
-                  ],
-                  "Enabled": true,
-                  "ReadOnly": false
-                },
-                {
-                  "$type": "Models.Functions.VariableReference, Models",
-                  "VariableName": "[Phenology].ThermalTime",
-                  "Name": "Progression",
-                  "ResourceName": null,
-                  "Children": [],
-                  "Enabled": true,
-                  "ReadOnly": false
-                }
-              ],
-              "Enabled": true,
-              "ReadOnly": false
-            },
-            {
-              "$type": "Models.PMF.Phen.GenericPhase, Models",
-              "Start": "Vegetative",
-              "End": "EarlyReproductive",
-              "IsEmerged": true,
-              "Name": "EarlyReproductive",
-              "ResourceName": null,
-              "Children": [
-                {
-                  "$type": "Models.Memo, Models",
-                  "Text": "The phase with substantial plant growth and when canopy reaches full development, represents the period in which crops are flowering.\n",
-                  "Name": "Description",
-                  "ResourceName": null,
-                  "Children": [],
-                  "Enabled": true,
-                  "ReadOnly": false
-                },
-                {
-                  "$type": "Models.Functions.Constant, Models",
-                  "FixedValue": 0.0,
-                  "Units": "<sup>o</sup>Cd",
-                  "Name": "Target",
-                  "ResourceName": null,
-                  "Children": [
-                    {
-                      "$type": "Models.Memo, Models",
-                      "Text": "SCRUM calculates this parameter during run-time, when the crop is being established. This is done in ScrumCropInstance based on parameter values set in the relevant ScrumCrop and CropManagement script.\n",
-                      "Name": "Parameter set at establishment",
-                      "ResourceName": null,
-                      "Children": [],
-                      "Enabled": true,
-                      "ReadOnly": false
-                    }
-                  ],
-                  "Enabled": true,
-                  "ReadOnly": false
-                },
-                {
-                  "$type": "Models.Functions.VariableReference, Models",
-                  "VariableName": "[Phenology].ThermalTime",
-                  "Name": "Progression",
-                  "ResourceName": null,
-                  "Children": [],
-                  "Enabled": true,
-                  "ReadOnly": false
-                }
-              ],
-              "Enabled": true,
-              "ReadOnly": false
-            },
-            {
-              "$type": "Models.PMF.Phen.GenericPhase, Models",
-              "Start": "EarlyReproductive",
-              "End": "MidReproductive",
-              "IsEmerged": true,
-              "Name": "MidReproductive",
-              "ResourceName": null,
-              "Children": [
-                {
-                  "$type": "Models.Memo, Models",
-                  "Text": "The phase in which plant growth starts to slow down while still maintaining full canopy, represents the period when crops have started grain filling.\n",
-                  "Name": "Description",
-                  "ResourceName": null,
-                  "Children": [],
-                  "Enabled": true,
-                  "ReadOnly": false
-                },
-                {
-                  "$type": "Models.Functions.Constant, Models",
-                  "FixedValue": 0.0,
-                  "Units": "<sup>o</sup>Cd",
-                  "Name": "Target",
-                  "ResourceName": null,
-                  "Children": [
-                    {
-                      "$type": "Models.Memo, Models",
-                      "Text": "SCRUM calculates this parameter during run-time, when the crop is being established. This is done in ScrumCropInstance based on parameter values set in the relevant ScrumCrop and CropManagement script.\n",
-                      "Name": "Parameter set at establishment",
-                      "ResourceName": null,
-                      "Children": [],
-                      "Enabled": true,
-                      "ReadOnly": false
-                    }
-                  ],
-                  "Enabled": true,
-                  "ReadOnly": false
-                },
-                {
-                  "$type": "Models.Functions.VariableReference, Models",
-                  "VariableName": "[Phenology].ThermalTime",
-                  "Name": "Progression",
-                  "ResourceName": null,
-                  "Children": [],
-                  "Enabled": true,
-                  "ReadOnly": false
-                }
-              ],
-              "Enabled": true,
-              "ReadOnly": false
-            },
-            {
-              "$type": "Models.PMF.Phen.GenericPhase, Models",
-              "Start": "MidReproductive",
-              "End": "LateReproductive",
-              "IsEmerged": true,
-              "Name": "LateReproductive",
-              "ResourceName": null,
-              "Children": [
-                {
-                  "$type": "Models.Memo, Models",
-                  "Text": "The phase in which plant growth is near completion, represents the period when crops are completing grain filling.\n",
-                  "Name": "Description",
-                  "ResourceName": null,
-                  "Children": [],
-                  "Enabled": true,
-                  "ReadOnly": false
-                },
-                {
-                  "$type": "Models.Functions.Constant, Models",
-                  "FixedValue": 0.0,
-                  "Units": "<sup>o</sup>Cd",
-                  "Name": "Target",
-                  "ResourceName": null,
-                  "Children": [
-                    {
-                      "$type": "Models.Memo, Models",
-                      "Text": "SCRUM calculates this parameter during run-time, when the crop is being established. This is done in ScrumCropInstance based on parameter values set in the relevant ScrumCrop and CropManagement script.\n",
-                      "Name": "Parameter set at establishment",
-                      "ResourceName": null,
-                      "Children": [],
-                      "Enabled": true,
-                      "ReadOnly": false
-                    }
-                  ],
-                  "Enabled": true,
-                  "ReadOnly": false
-                },
-                {
-                  "$type": "Models.Functions.VariableReference, Models",
-                  "VariableName": "[Phenology].ThermalTime",
-                  "Name": "Progression",
-                  "ResourceName": null,
-                  "Children": [],
-                  "Enabled": true,
-                  "ReadOnly": false
-                }
-              ],
-              "Enabled": true,
-              "ReadOnly": false
-            },
-            {
-              "$type": "Models.PMF.Phen.GenericPhase, Models",
-              "Start": "LateReproductive",
-              "End": "Maturity",
-              "IsEmerged": true,
-              "Name": "Maturity",
-              "ResourceName": null,
-              "Children": [
-                {
-                  "$type": "Models.Memo, Models",
-                  "Text": "The phase in which plant growth ends reaching maximum biomass and cover, represents the period where grain filling is nearly complete\n",
-                  "Name": "Description",
-                  "ResourceName": null,
-                  "Children": [],
-                  "Enabled": true,
-                  "ReadOnly": false
-                },
-                {
-                  "$type": "Models.Functions.Constant, Models",
-                  "FixedValue": 0.0,
-                  "Units": "<sup>o</sup>Cd",
-                  "Name": "Target",
-                  "ResourceName": null,
-                  "Children": [
-                    {
-                      "$type": "Models.Memo, Models",
-                      "Text": "SCRUM calculates this parameter during run-time, when the crop is being established. This is done in ScrumCropInstance based on parameter values set in the relevant ScrumCrop and CropManagement script.\n",
-                      "Name": "Parameter set at establishment",
-                      "ResourceName": null,
-                      "Children": [],
-                      "Enabled": true,
-                      "ReadOnly": false
-                    }
-                  ],
-                  "Enabled": true,
-                  "ReadOnly": false
-                },
-                {
-                  "$type": "Models.Functions.VariableReference, Models",
-                  "VariableName": "[Phenology].ThermalTime",
-                  "Name": "Progression",
-                  "ResourceName": null,
-                  "Children": [],
-                  "Enabled": true,
-                  "ReadOnly": false
-                }
-              ],
-              "Enabled": true,
-              "ReadOnly": false
-            },
-            {
-              "$type": "Models.PMF.Phen.GenericPhase, Models",
-              "Start": "Maturity",
-              "End": "Ripe",
-              "IsEmerged": true,
-              "Name": "Ripe",
-              "ResourceName": null,
-              "Children": [
-                {
-                  "$type": "Models.Memo, Models",
-                  "Text": "The phase in which canopy cover starts to decline, represents the period when grains are drying down to be ready for harvest.\n",
-                  "Name": "Description",
-                  "ResourceName": null,
-                  "Children": [],
-                  "Enabled": true,
-                  "ReadOnly": false
-                },
-                {
-                  "$type": "Models.Functions.Constant, Models",
-                  "FixedValue": 0.0,
-                  "Units": "<sup>o</sup>Cd",
-                  "Name": "Target",
-                  "ResourceName": null,
-                  "Children": [
-                    {
-                      "$type": "Models.Memo, Models",
-                      "Text": "SCRUM calculates this parameter during run-time, when the crop is being established. This is done in ScrumCropInstance based on parameter values set in the relevant ScrumCrop and CropManagement script.\n",
-                      "Name": "Parameter set at establishment",
-                      "ResourceName": null,
-                      "Children": [],
-                      "Enabled": true,
-                      "ReadOnly": false
-                    }
-                  ],
-                  "Enabled": true,
-                  "ReadOnly": false
-                },
-                {
-                  "$type": "Models.Functions.VariableReference, Models",
-                  "VariableName": "[Phenology].ThermalTime",
-                  "Name": "Progression",
-                  "ResourceName": null,
-                  "Children": [],
-                  "Enabled": true,
-                  "ReadOnly": false
-                }
-              ],
-              "Enabled": true,
-              "ReadOnly": false
-            },
-            {
-              "$type": "Models.PMF.Phen.EndPhase, Models",
-              "Start": "Ripe",
-              "End": "Unused",
-              "IsEmerged": true,
-              "Name": "ReadyForHarvesting",
-              "ResourceName": null,
-              "Children": [
-                {
-                  "$type": "Models.Functions.VariableReference, Models",
-                  "VariableName": "[Phenology].ThermalTime",
-                  "Name": "ThermalTime",
-                  "ResourceName": null,
-                  "Children": [],
-                  "Enabled": true,
-                  "ReadOnly": false
-                }
-              ],
-              "Enabled": true,
-              "ReadOnly": false
-            }
-          ],
-          "Enabled": true,
-          "ReadOnly": false
-        },
-        {
-          "$type": "Models.PMF.OrganArbitrator, Models",
-          "Name": "Arbitrator",
-          "ResourceName": null,
-          "Children": [
-            {
-              "$type": "Models.PMF.BiomassTypeArbitrator, Models",
-              "Name": "DMArbitration",
-              "ResourceName": null,
-              "Children": [
-                {
-                  "$type": "Models.Core.Folder, Models",
-                  "ShowInDocs": false,
-                  "Name": "PotentialPartitioningMethods",
-                  "ResourceName": null,
-                  "Children": [
-                    {
-                      "$type": "Models.PMF.Arbitrator.ReallocationMethod, Models",
-                      "Name": "ReallocationMethod",
-                      "ResourceName": null,
-                      "Children": [],
-                      "Enabled": true,
-                      "ReadOnly": false
-                    },
-                    {
-                      "$type": "Models.PMF.Arbitrator.AllocateFixationMethod, Models",
-                      "Name": "AllocateFixationMethod",
-                      "ResourceName": null,
-                      "Children": [],
-                      "Enabled": true,
-                      "ReadOnly": false
-                    },
-                    {
-                      "$type": "Models.PMF.Arbitrator.RetranslocationMethod, Models",
-                      "Name": "RetranslocationMethod",
-                      "ResourceName": null,
-                      "Children": [],
-                      "Enabled": true,
-                      "ReadOnly": false
-                    },
-                    {
-                      "$type": "Models.PMF.Arbitrator.SendPotentialDMAllocationsMethod, Models",
-                      "Name": "SendPotentialDMAllocationsMethod",
-                      "ResourceName": null,
-                      "Children": [],
-                      "Enabled": true,
-                      "ReadOnly": false
-                    }
-                  ],
-                  "Enabled": true,
-                  "ReadOnly": false
-                },
-                {
-                  "$type": "Models.Core.Folder, Models",
-                  "ShowInDocs": false,
-                  "Name": "AllocationMethods",
-                  "ResourceName": null,
-                  "Children": [
-                    {
-                      "$type": "Models.PMF.Arbitrator.NutrientConstrainedAllocationMethod, Models",
-                      "Name": "NutrientConstrainedAllocationMethod",
-                      "ResourceName": null,
-                      "Children": [],
-                      "Enabled": true,
-                      "ReadOnly": false
-                    },
-                    {
-                      "$type": "Models.PMF.Arbitrator.DryMatterAllocationsMethod, Models",
-                      "Name": "DryMatterAllocationsMethod",
-                      "ResourceName": null,
-                      "Children": [],
-                      "Enabled": true,
-                      "ReadOnly": false
-                    }
-                  ],
-                  "Enabled": true,
-                  "ReadOnly": false
-                },
-                {
-                  "$type": "Models.PMF.RelativeAllocation, Models",
-                  "Name": "ArbitrationMethod",
-                  "ResourceName": null,
-                  "Children": [],
-                  "Enabled": true,
-                  "ReadOnly": false
-                }
-              ],
-              "Enabled": true,
-              "ReadOnly": false
-            },
-            {
-              "$type": "Models.PMF.BiomassTypeArbitrator, Models",
-              "Name": "NArbitration",
-              "ResourceName": null,
-              "Children": [
-                {
-                  "$type": "Models.Core.Folder, Models",
-                  "ShowInDocs": false,
-                  "Name": "PotentialPartitioningMethods",
-                  "ResourceName": null,
-                  "Children": [
-                    {
-                      "$type": "Models.PMF.Arbitrator.ReallocationMethod, Models",
-                      "Name": "ReallocationMethod",
-                      "ResourceName": null,
-                      "Children": [],
-                      "Enabled": true,
-                      "ReadOnly": false
-                    }
-                  ],
-                  "Enabled": true,
-                  "ReadOnly": false
-                },
-                {
-                  "$type": "Models.Core.Folder, Models",
-                  "ShowInDocs": false,
-                  "Name": "ActualPartitioningMethods",
-                  "ResourceName": null,
-                  "Children": [
-                    {
-                      "$type": "Models.PMF.Arbitrator.AllocateFixationMethod, Models",
-                      "Name": "AllocateFixationMethod",
-                      "ResourceName": null,
-                      "Children": [],
-                      "Enabled": true,
-                      "ReadOnly": false
-                    },
-                    {
-                      "$type": "Models.PMF.Arbitrator.RetranslocationMethod, Models",
-                      "Name": "RetranslocationMethod",
-                      "ResourceName": null,
-                      "Children": [],
-                      "Enabled": true,
-                      "ReadOnly": false
-                    }
-                  ],
-                  "Enabled": true,
-                  "ReadOnly": false
-                },
-                {
-                  "$type": "Models.Core.Folder, Models",
-                  "ShowInDocs": false,
-                  "Name": "AllocationMethods",
-                  "ResourceName": null,
-                  "Children": [
-                    {
-                      "$type": "Models.PMF.Arbitrator.NitrogenAllocationsMethod, Models",
-                      "Name": "NitrogenAllocationsMethod",
-                      "ResourceName": null,
-                      "Children": [],
-                      "Enabled": true,
-                      "ReadOnly": false
-                    }
-                  ],
-                  "Enabled": true,
-                  "ReadOnly": false
-                },
-                {
-                  "$type": "Models.PMF.RelativeAllocation, Models",
-                  "Name": "ArbitrationMethod",
-                  "ResourceName": null,
-                  "Children": [],
-                  "Enabled": true,
-                  "ReadOnly": false
-                },
-                {
-                  "$type": "Models.PMF.Arbitrator.AllocateUptakesMethod, Models",
-                  "Name": "AllocateUptakesMethod",
-                  "ResourceName": null,
-                  "Children": [],
-                  "Enabled": true,
-                  "ReadOnly": false
-                }
-              ],
-              "Enabled": true,
-              "ReadOnly": false
-            },
-            {
-              "$type": "Models.PMF.Arbitrator.WaterUptakeMethod, Models",
-              "Name": "WaterUptakeMethod",
-              "ResourceName": null,
-              "Children": [],
-              "Enabled": true,
-              "ReadOnly": false
-            },
-            {
-              "$type": "Models.PMF.Arbitrator.NitrogenUptakeMethod, Models",
-              "Name": "NitrogenUptakeMethod",
-              "ResourceName": null,
-              "Children": [],
-              "Enabled": true,
-              "ReadOnly": false
-            }
-          ],
-          "Enabled": true,
-          "ReadOnly": false
-        },
-        {
-          "$type": "Models.PMF.Organs.GenericOrgan, Models",
-          "StartLive": null,
-          "DMSupply": null,
-          "NSupply": null,
-          "DMDemand": null,
-          "NDemand": null,
-          "potentialDMAllocation": null,
-          "IsAboveGround": true,
-          "Name": "Product",
-          "ResourceName": null,
-          "Children": [
-            {
-              "$type": "Models.Memo, Models",
-              "Text": "This organ represents the biomass that is typically removed from the crop at harvest. It may include grain, root, leaf, stem, pod, tuber, or any other organ depending on the type of crop and how it is harvested.\n",
-              "Name": "Description",
-              "ResourceName": null,
-              "Children": [],
-              "Enabled": true,
-              "ReadOnly": false
-            },
-            {
-              "$type": "Models.PMF.NutrientPoolFunctions, Models",
-              "Name": "InitialWt",
-              "ResourceName": null,
-              "Children": [
-                {
-                  "$type": "Models.Functions.Constant, Models",
-                  "FixedValue": 0.0,
-                  "Units": "g/m^2",
-                  "Name": "Structural",
-                  "ResourceName": null,
-                  "Children": [],
-                  "Enabled": true,
-                  "ReadOnly": false
-                },
-                {
-                  "$type": "Models.Functions.Constant, Models",
-                  "FixedValue": 0.0,
-                  "Units": "g/m^2",
-                  "Name": "Metabolic",
-                  "ResourceName": null,
-                  "Children": [],
-                  "Enabled": true,
-                  "ReadOnly": false
-                },
-                {
-                  "$type": "Models.Functions.Constant, Models",
-                  "FixedValue": 0.0,
-                  "Units": "g/m^2",
-                  "Name": "Storage",
-                  "ResourceName": null,
-                  "Children": [],
-                  "Enabled": true,
-                  "ReadOnly": false
-                }
-              ],
-              "Enabled": true,
-              "ReadOnly": false
-            },
-            {
-              "$type": "Models.Functions.VariableReference, Models",
-              "VariableName": "[Product].MaximumNConc",
-              "Name": "initialNConcFunction",
-              "ResourceName": null,
-              "Children": [],
-              "Enabled": true,
-              "ReadOnly": false
-            },
-            {
-              "$type": "Models.Functions.Constant, Models",
-              "FixedValue": 0.0,
-              "Units": "g/g",
-              "Name": "MaxNConcAtMaturity",
-              "ResourceName": null,
-              "Children": [
-                {
-                  "$type": "Models.Memo, Models",
-                  "Text": "This represents the maximum N concentration for Product at harvest time. SCRUM assumes that the maximum N concentration decreases as plants grow, starting at MaxNConcAtSeedling and reaching the value specified here at Maturity.  \nSCRUM calculates this parameter during run-time, when the crop is being established. This is done in ScrumCropInstance based on parameter values set in the relevant ScrumCrop and CropManagement script.\n",
-                  "Name": "Parameter set at establishment",
-                  "ResourceName": null,
-                  "Children": [],
-                  "Enabled": true,
-                  "ReadOnly": false
-                }
-              ],
-              "Enabled": true,
-              "ReadOnly": false
-            },
-            {
-              "$type": "Models.Functions.AddFunction, Models",
-              "Name": "MaximumNConc",
-              "ResourceName": null,
-              "Children": [
-                {
-                  "$type": "Models.Functions.VariableReference, Models",
-                  "VariableName": "[Product].MaxNConcAtMaturity",
-                  "Name": "MaxNConcAtMaturity",
-                  "ResourceName": null,
-                  "Children": [],
-                  "Enabled": true,
-                  "ReadOnly": false
-                },
-                {
-                  "$type": "Models.Functions.MultiplyFunction, Models",
-                  "Name": "EarlyNConcElevation",
-                  "ResourceName": null,
-                  "Children": [
-                    {
-                      "$type": "Models.Functions.SubtractFunction, Models",
-                      "Name": "DeltaNConcentration",
-                      "ResourceName": null,
-                      "Children": [
-                        {
-                          "$type": "Models.Functions.VariableReference, Models",
-                          "VariableName": "[SCRUM].MaxNConcAtSeedling",
-                          "Name": "MaxNConcAtSeedling",
-                          "ResourceName": null,
-                          "Children": [],
-                          "Enabled": true,
-                          "ReadOnly": false
-                        },
-                        {
-                          "$type": "Models.Functions.VariableReference, Models",
-                          "VariableName": "[Product].MaxNConcAtMaturity",
-                          "Name": "MaxNConcAtMaturity",
-                          "ResourceName": null,
-                          "Children": [],
-                          "Enabled": true,
-                          "ReadOnly": false
-                        }
-                      ],
-                      "Enabled": true,
-                      "ReadOnly": false
-                    },
-                    {
-                      "$type": "Models.Functions.ExpressionFunction, Models",
-                      "Expression": "Min(1,exp(-[NDilutionConstant]*([Phenology].Stage-3)))",
-                      "Name": "StageDilution",
-                      "ResourceName": null,
-                      "Children": [],
-                      "Enabled": true,
-                      "ReadOnly": false
-                    }
-                  ],
-                  "Enabled": true,
-                  "ReadOnly": false
-                }
-              ],
-              "Enabled": true,
-              "ReadOnly": false
-            },
-            {
-              "$type": "Models.Functions.MultiplyFunction, Models",
-              "Name": "CriticalNConc",
-              "ResourceName": null,
-              "Children": [
-                {
-                  "$type": "Models.Functions.VariableReference, Models",
-                  "VariableName": "[Product].MaxNConcAtMaturity",
-                  "Name": "MaxNConcAtMaturity",
-                  "ResourceName": null,
-                  "Children": [],
-                  "Enabled": true,
-                  "ReadOnly": false
-                },
-                {
-                  "$type": "Models.Functions.Constant, Models",
-                  "FixedValue": 0.6,
-                  "Units": null,
-                  "Name": "StructuralNFactor",
-                  "ResourceName": null,
-                  "Children": [],
-                  "Enabled": true,
-                  "ReadOnly": false
-                }
-              ],
-              "Enabled": true,
-              "ReadOnly": false
-            },
-            {
-              "$type": "Models.Functions.MultiplyFunction, Models",
-              "Name": "MinimumNConc",
-              "ResourceName": null,
-              "Children": [
-                {
-                  "$type": "Models.Functions.VariableReference, Models",
-                  "VariableName": "[Product].MaxNConcAtMaturity",
-                  "Name": "MaxNConcAtMaturity",
-                  "ResourceName": null,
-                  "Children": [],
-                  "Enabled": true,
-                  "ReadOnly": false
-                },
-                {
-                  "$type": "Models.Functions.Constant, Models",
-                  "FixedValue": 0.6,
-                  "Units": null,
-                  "Name": "StructuralNFactor",
-                  "ResourceName": null,
-                  "Children": [],
-                  "Enabled": true,
-                  "ReadOnly": false
-                }
-              ],
-              "Enabled": true,
-              "ReadOnly": false
-            },
-            {
-              "$type": "Models.Functions.Constant, Models",
-              "FixedValue": 0.4,
-              "Units": "g/g",
-              "Name": "CarbonConcentration",
-              "ResourceName": null,
-              "Children": [],
-              "Enabled": true,
-              "ReadOnly": false
-            },
-            {
-              "$type": "Models.Functions.Constant, Models",
-              "FixedValue": 0.0,
-              "Units": "g/m^2 fresh mass",
-              "Name": "ExpectedYield",
-              "ResourceName": null,
-              "Children": [
-                {
-                  "$type": "Models.Memo, Models",
-                  "Text": "This value represents the expected biomass for Product at harvest time, in fresh weight basis. The actual yield may be lower due to water or N stress.  \nSCRUM gets the value for this parameter during run-time, when the crop is established. The value is set on ScrumCropInstance or CropManagement script.\n",
-                  "Name": "Parameter set at establishment",
-                  "ResourceName": null,
-                  "Children": [],
-                  "Enabled": true,
-                  "ReadOnly": false
-                }
-              ],
-              "Enabled": true,
-              "ReadOnly": false
-            },
-            {
-              "$type": "Models.Functions.Constant, Models",
-              "FixedValue": 0.0,
-              "Units": "g/g",
-              "Name": "HarvestIndex",
-              "ResourceName": null,
-              "Children": [
-                {
-                  "$type": "Models.Memo, Models",
-                  "Text": "SCRUM gets the value for this parameter during run-time, when the crop is established. The value is set on ScrumCropInstance or CropManagement script.\n",
-                  "Name": "Parameter set at establishment",
-                  "ResourceName": null,
-                  "Children": [],
-                  "Enabled": true,
-                  "ReadOnly": false
-                }
-              ],
-              "Enabled": true,
-              "ReadOnly": false
-            },
-            {
-              "$type": "Models.Functions.Constant, Models",
-              "FixedValue": 0.0,
-              "Units": "g/g",
-              "Name": "DryMatterContent",
-              "ResourceName": null,
-              "Children": [
-                {
-                  "$type": "Models.Memo, Models",
-                  "Text": "SCRUM gets the value for this parameter during run-time, when the crop is established. The value is set on ScrumCropInstance or CropManagement script.\n",
-                  "Name": "Parameter set at establishment",
-                  "ResourceName": null,
-                  "Children": [],
-                  "Enabled": true,
-                  "ReadOnly": false
-                }
-              ],
-              "Enabled": true,
-              "ReadOnly": false
-            },
-            {
-              "$type": "Models.Functions.SubtractFunction, Models",
-              "Name": "WaterContent",
-              "ResourceName": null,
-              "Children": [
-                {
-                  "$type": "Models.Memo, Models",
-                  "Text": "This is used to convert the biomass weights of this organ from dry matter basis back to fresh mass once daily partitining is complete.\n",
-                  "Name": "Description",
-                  "ResourceName": null,
-                  "Children": [],
-                  "Enabled": true,
-                  "ReadOnly": false
-                },
-                {
-                  "$type": "Models.Functions.Constant, Models",
-                  "FixedValue": 1.0,
-                  "Units": null,
-                  "Name": "One",
-                  "ResourceName": null,
-                  "Children": [],
-                  "Enabled": true,
-                  "ReadOnly": false
-                },
-                {
-                  "$type": "Models.Functions.VariableReference, Models",
-                  "VariableName": "[Product].DryMatterContent",
-                  "Name": "DryMatterContent",
-                  "ResourceName": null,
-                  "Children": [],
-                  "Enabled": true,
-                  "ReadOnly": false
-                }
-              ],
-              "Enabled": true,
-              "ReadOnly": false
-            },
-            {
-              "$type": "Models.Functions.MultiplyFunction, Models",
-              "Name": "DMAtHarvest",
-              "ResourceName": null,
-              "Children": [
-                {
-                  "$type": "Models.Memo, Models",
-                  "Text": "This is the expected yield at harvest time expressed in dry matter basis. It is calculated by the product of ExpectedYield (which is assumed to be given on fresh mass basis) and the dry matter content of the Product. Both are set during runtime, when the crop is stablished.\n",
-                  "Name": "Description",
-                  "ResourceName": null,
-                  "Children": [],
-                  "Enabled": true,
-                  "ReadOnly": false
-                },
-                {
-                  "$type": "Models.Functions.VariableReference, Models",
-                  "VariableName": "[Product].ExpectedYield",
-                  "Name": "ExpectedYield",
-                  "ResourceName": null,
-                  "Children": [],
-                  "Enabled": true,
-                  "ReadOnly": false
-                },
-                {
-                  "$type": "Models.Functions.VariableReference, Models",
-                  "VariableName": "[Product].DryMatterContent",
-                  "Name": "DryMatterContent",
-                  "ResourceName": null,
-                  "Children": [],
-                  "Enabled": true,
-                  "ReadOnly": false
-                }
-              ],
-              "Enabled": true,
-              "ReadOnly": false
-            },
-            {
-              "$type": "Models.Functions.ExpressionFunction, Models",
-              "Expression": "(divide(1,[Product].DryMatterContent,0)*[Product].Wt)/100",
-              "Name": "Yield",
-              "ResourceName": null,
-              "Children": [
-                {
-                  "$type": "Models.Memo, Models",
-                  "Text": "Product fresh yield (t/ha).\n",
-                  "Name": "Description",
-                  "ResourceName": null,
-                  "Children": [],
-                  "Enabled": true,
-                  "ReadOnly": false
-                }
-              ],
-              "Enabled": true,
-              "ReadOnly": false
-            },
-            {
-              "$type": "Models.Functions.Constant, Models",
-              "FixedValue": 0.0,
-              "Units": "g/m^2",
-              "Name": "Photosynthesis",
-              "ResourceName": null,
-              "Children": [],
-              "Enabled": true,
-              "ReadOnly": false
-            },
-            {
-              "$type": "Models.Functions.Constant, Models",
-              "FixedValue": 1.0,
-              "Units": "0-1",
-              "Name": "DMConversionEfficiency",
-              "ResourceName": null,
-              "Children": [],
-              "Enabled": true,
-              "ReadOnly": false
-            },
-            {
-              "$type": "Models.Functions.Constant, Models",
-              "FixedValue": 0.0,
-              "Units": "0-1",
-              "Name": "MaintenanceRespirationFunction",
-              "ResourceName": null,
-              "Children": [],
-              "Enabled": true,
-              "ReadOnly": false
-            },
-            {
-              "$type": "Models.Functions.Constant, Models",
-              "FixedValue": 0.0,
-              "Units": "/d",
-              "Name": "SenescenceRate",
-              "ResourceName": null,
-              "Children": [],
-              "Enabled": true,
-              "ReadOnly": false
-            },
-            {
-              "$type": "Models.Functions.Constant, Models",
-              "FixedValue": 0.0,
-              "Units": "/d",
-              "Name": "DetachmentRateFunction",
-              "ResourceName": null,
-              "Children": [],
-              "Enabled": true,
-              "ReadOnly": false
-            },
-            {
-              "$type": "Models.Functions.Constant, Models",
-              "FixedValue": 0.0,
-              "Units": null,
-              "Name": "RemobilisationCost",
-              "ResourceName": null,
-              "Children": [],
-              "Enabled": true,
-              "ReadOnly": false
-            },
-            {
-              "$type": "Models.Functions.Constant, Models",
-              "FixedValue": 0.0,
-              "Units": "/d",
-              "Name": "DMReallocationFactor",
-              "ResourceName": null,
-              "Children": [],
-              "Enabled": true,
-              "ReadOnly": false
-            },
-            {
-              "$type": "Models.Functions.Constant, Models",
-              "FixedValue": 0.0,
-              "Units": "/d",
-              "Name": "DMRetranslocationFactor",
-              "ResourceName": null,
-              "Children": [],
-              "Enabled": true,
-              "ReadOnly": false
-            },
-            {
-              "$type": "Models.Functions.PhaseLookupValue, Models",
-              "Start": "Emergence",
-              "End": "MidReproductive",
-              "Name": "NitrogenDemandSwitch",
-              "ResourceName": null,
-              "Children": [
-                {
-                  "$type": "Models.Functions.Constant, Models",
-                  "FixedValue": 1.0,
-                  "Units": null,
-                  "Name": "Constant",
-                  "ResourceName": null,
-                  "Children": [],
-                  "Enabled": true,
-                  "ReadOnly": false
-                }
-              ],
-              "Enabled": true,
-              "ReadOnly": false
-            },
-            {
-              "$type": "Models.Functions.Constant, Models",
-              "FixedValue": 0.0,
-              "Units": "/d",
-              "Name": "NReallocationFactor",
-              "ResourceName": null,
-              "Children": [],
-              "Enabled": true,
-              "ReadOnly": false
-            },
-            {
-              "$type": "Models.Functions.Constant, Models",
-              "FixedValue": 0.0,
-              "Units": "/d",
-              "Name": "NRetranslocationFactor",
-              "ResourceName": null,
-              "Children": [],
-              "Enabled": true,
-              "ReadOnly": false
-            },
-            {
-              "$type": "Models.PMF.RetranslocateNonStructural, Models",
-              "Name": "RetranslocateNitrogen",
-              "ResourceName": null,
-              "Children": [],
-              "Enabled": true,
-              "ReadOnly": false
-            },
-            {
-              "$type": "Models.PMF.Library.BiomassRemoval, Models",
-              "HarvestFractionLiveToRemove": 1.0,
-              "HarvestFractionDeadToRemove": 1.0,
-              "HarvestFractionLiveToResidue": 0.0,
-              "HarvestFractionDeadToResidue": 0.0,
-              "Name": "BiomassRemovalDefaults",
-              "ResourceName": null,
-              "Children": [],
-              "Enabled": true,
-              "ReadOnly": false
-            },
-            {
-              "$type": "Models.PMF.NutrientDemandFunctions, Models",
-              "Name": "DMDemands",
-              "ResourceName": null,
-              "Children": [
-                {
-                  "$type": "Models.Functions.MultiplyFunction, Models",
-                  "Name": "Structural",
-                  "ResourceName": null,
-                  "Children": [
-                    {
-                      "$type": "Models.Functions.DemandFunctions.PartitionFractionDemandFunction, Models",
-                      "Name": "DMDemandFunction",
-                      "ResourceName": null,
-                      "Children": [
-                        {
-                          "$type": "Models.Functions.SubtractFunction, Models",
-                          "Name": "PartitionFraction",
+                          "Name": "InvertedRelativeDMAtHarvest",
                           "ResourceName": null,
                           "Children": [
                             {
-                              "$type": "Models.Functions.Constant, Models",
-                              "FixedValue": 1.0,
-                              "Units": null,
-                              "Name": "One",
-                              "ResourceName": null,
-                              "Children": [],
-                              "Enabled": true,
-                              "ReadOnly": false
-                            },
-                            {
-                              "$type": "Models.Functions.VariableReference, Models",
-                              "VariableName": "[Root].DMDemands.Structural.DMDemandFunction.PartitionFraction",
-                              "Name": "RootFraction",
-                              "ResourceName": null,
-                              "Children": [],
-                              "Enabled": true,
-                              "ReadOnly": false
-                            },
-                            {
-                              "$type": "Models.Functions.VariableReference, Models",
-                              "VariableName": "[Stover].DMDemands.Structural.DMDemandFunction.PartitionFraction",
-                              "Name": "StoverFraction",
+                              "$type": "Models.Memo, Models",
+                              "Text": "This parameter is used to normalise the sigmoid function, ensuring it reached the maximum value at the specified time for harvest.  \nSCRUM calculates this parameter during run-time, when the crop is being established. This is done in ScrumCropInstance based on parameter values set in the relevant ScrumCrop and CropManagement script.\n",
+                              "Name": "Parameter set at establishment",
                               "ResourceName": null,
                               "Children": [],
                               "Enabled": true,
@@ -1376,119 +1867,14 @@
                       "ReadOnly": false
                     },
                     {
-                      "$type": "Models.Functions.Constant, Models",
-                      "FixedValue": 1.0,
-                      "Units": "0-1",
-                      "Name": "StructuralFraction",
-                      "ResourceName": null,
-                      "Children": [],
-                      "Enabled": true,
-                      "ReadOnly": false
-                    }
-                  ],
-                  "Enabled": true,
-                  "ReadOnly": false
-                },
-                {
-                  "$type": "Models.Functions.Constant, Models",
-                  "FixedValue": 0.0,
-                  "Units": null,
-                  "Name": "Metabolic",
-                  "ResourceName": null,
-                  "Children": [],
-                  "Enabled": true,
-                  "ReadOnly": false
-                },
-                {
-                  "$type": "Models.Functions.Constant, Models",
-                  "FixedValue": 0.0,
-                  "Units": null,
-                  "Name": "Storage",
-                  "ResourceName": null,
-                  "Children": [],
-                  "Enabled": true,
-                  "ReadOnly": false
-                },
-                {
-                  "$type": "Models.Functions.Constant, Models",
-                  "FixedValue": 1.0,
-                  "Units": null,
-                  "Name": "QStructuralPriority",
-                  "ResourceName": null,
-                  "Children": [],
-                  "Enabled": true,
-                  "ReadOnly": false
-                },
-                {
-                  "$type": "Models.Functions.Constant, Models",
-                  "FixedValue": 1.0,
-                  "Units": null,
-                  "Name": "QMetabolicPriority",
-                  "ResourceName": null,
-                  "Children": [],
-                  "Enabled": true,
-                  "ReadOnly": false
-                },
-                {
-                  "$type": "Models.Functions.Constant, Models",
-                  "FixedValue": 1.0,
-                  "Units": null,
-                  "Name": "QStoragePriority",
-                  "ResourceName": null,
-                  "Children": [],
-                  "Enabled": true,
-                  "ReadOnly": false
-                }
-              ],
-              "Enabled": true,
-              "ReadOnly": false
-            },
-            {
-              "$type": "Models.PMF.NutrientDemandFunctions, Models",
-              "Name": "NDemands",
-              "ResourceName": null,
-              "Children": [
-                {
-                  "$type": "Models.Functions.MultiplyFunction, Models",
-                  "Name": "Structural",
-                  "ResourceName": null,
-                  "Children": [
-                    {
-                      "$type": "Models.Functions.VariableReference, Models",
-                      "VariableName": "[Product].minimumNconc",
-                      "Name": "MinNConc",
-                      "ResourceName": null,
-                      "Children": [],
-                      "Enabled": true,
-                      "ReadOnly": false
-                    },
-                    {
-                      "$type": "Models.Functions.VariableReference, Models",
-                      "VariableName": "[Product].potentialDMAllocation.Structural",
-                      "Name": "PotentialDMAllocation",
-                      "ResourceName": null,
-                      "Children": [],
-                      "Enabled": true,
-                      "ReadOnly": false
-                    }
-                  ],
-                  "Enabled": true,
-                  "ReadOnly": false
-                },
-                {
-                  "$type": "Models.Functions.MultiplyFunction, Models",
-                  "Name": "Metabolic",
-                  "ResourceName": null,
-                  "Children": [
-                    {
                       "$type": "Models.Functions.SubtractFunction, Models",
-                      "Name": "MetabolicNConc",
+                      "Name": "XValue",
                       "ResourceName": null,
                       "Children": [
                         {
                           "$type": "Models.Functions.VariableReference, Models",
-                          "VariableName": "[Product].criticalNConc",
-                          "Name": "CritNConc",
+                          "VariableName": "[Phenology].AccumulatedTt",
+                          "Name": "AccumulatedTt",
                           "ResourceName": null,
                           "Children": [],
                           "Enabled": true,
@@ -1496,8 +1882,8 @@
                         },
                         {
                           "$type": "Models.Functions.VariableReference, Models",
-                          "VariableName": "[Product].minimumNconc",
-                          "Name": "MinNConc",
+                          "VariableName": "[Phenology].Seed.Target",
+                          "Name": "TtEmergence",
                           "ResourceName": null,
                           "Children": [],
                           "Enabled": true,
@@ -1508,182 +1894,16 @@
                       "ReadOnly": false
                     },
                     {
-                      "$type": "Models.Functions.VariableReference, Models",
-                      "VariableName": "[Product].potentialDMAllocation.Structural",
-                      "Name": "PotentialDMAllocation",
-                      "ResourceName": null,
-                      "Children": [],
-                      "Enabled": true,
-                      "ReadOnly": false
-                    }
-                  ],
-                  "Enabled": true,
-                  "ReadOnly": false
-                },
-                {
-                  "$type": "Models.Functions.DemandFunctions.StorageNDemandFunction, Models",
-                  "Name": "Storage",
-                  "ResourceName": null,
-                  "Children": [
-                    {
-                      "$type": "Models.Functions.VariableReference, Models",
-                      "VariableName": "[Product].nitrogenDemandSwitch",
-                      "Name": "NitrogenDemandSwitch",
-                      "ResourceName": null,
-                      "Children": [],
-                      "Enabled": true,
-                      "ReadOnly": false
-                    },
-                    {
-                      "$type": "Models.Functions.VariableReference, Models",
-                      "VariableName": "[Product].MaximumNconc",
-                      "Name": "MaxNConc",
-                      "ResourceName": null,
-                      "Children": [],
-                      "Enabled": true,
-                      "ReadOnly": false
-                    }
-                  ],
-                  "Enabled": true,
-                  "ReadOnly": false
-                },
-                {
-                  "$type": "Models.Functions.Constant, Models",
-                  "FixedValue": 1.0,
-                  "Units": null,
-                  "Name": "QStructuralPriority",
-                  "ResourceName": null,
-                  "Children": [],
-                  "Enabled": true,
-                  "ReadOnly": false
-                },
-                {
-                  "$type": "Models.Functions.Constant, Models",
-                  "FixedValue": 1.0,
-                  "Units": null,
-                  "Name": "QMetabolicPriority",
-                  "ResourceName": null,
-                  "Children": [],
-                  "Enabled": true,
-                  "ReadOnly": false
-                },
-                {
-                  "$type": "Models.Functions.Constant, Models",
-                  "FixedValue": 1.0,
-                  "Units": null,
-                  "Name": "QStoragePriority",
-                  "ResourceName": null,
-                  "Children": [],
-                  "Enabled": true,
-                  "ReadOnly": false
-                }
-              ],
-              "Enabled": true,
-              "ReadOnly": false
-            }
-          ],
-          "Enabled": true,
-          "ReadOnly": false
-        },
-        {
-          "$type": "Models.PMF.Organs.SimpleLeaf, Models",
-          "Albedo": 0.18,
-          "Gsmax350": 0.01,
-          "R50": 150.0,
-          "LeafInitialisationStage": "Emergence",
-          "Height": 0.0,
-          "BaseHeight": 0.0,
-          "Width": 0.0,
-          "FRGR": 0.0,
-          "PotentialEP": 0.0,
-          "WaterDemand": 0.0,
-          "LightProfile": null,
-          "KDead": 0.1,
-          "LAIDead": 0.0,
-          "DMSupply": null,
-          "NSupply": null,
-          "DMDemand": null,
-          "NDemand": null,
-          "potentialDMAllocation": null,
-          "Name": "Stover",
-          "ResourceName": null,
-          "Children": [
-            {
-              "$type": "Models.Memo, Models",
-              "Text": "This organ represents the biomass that is typically not removed at harvest. It may include leaf, stem, or any other organ depending on the type of crop and how it is harvested. The processes defining biomass accumulation over time (akin to photosythesis) are accounted for in this organ. It also holds the information about the canopy (cover, height, etc.).\n",
-              "Name": "Description",
-              "ResourceName": null,
-              "Children": [],
-              "Enabled": true,
-              "ReadOnly": false
-            },
-            {
-              "$type": "Models.Functions.Constant, Models",
-              "FixedValue": 0.0,
-              "Units": "g/m^2",
-              "Name": "InitialWt",
-              "ResourceName": null,
-              "Children": [],
-              "Enabled": true,
-              "ReadOnly": false
-            },
-            {
-              "$type": "Models.Functions.Constant, Models",
-              "FixedValue": 0.0,
-              "Units": "g/g",
-              "Name": "MaxNConcAtMaturity",
-              "ResourceName": null,
-              "Children": [
-                {
-                  "$type": "Models.Memo, Models",
-                  "Text": "This represents the maximum N concentration for Stover at harvest time. SCRUM assumes that the maximum N concentration decreases as plants grow, starting at MaxNConcAtSeedling and reaching the value specified here at Maturity.  \nSCRUM calculates this parameter during run-time, when the crop is being established. This is done in ScrumCropInstance based on parameter values set in the relevant ScrumCrop and CropManagement script.\n",
-                  "Name": "Parameter set at establishment",
-                  "ResourceName": null,
-                  "Children": [],
-                  "Enabled": true,
-                  "ReadOnly": false
-                }
-              ],
-              "Enabled": true,
-              "ReadOnly": false
-            },
-            {
-              "$type": "Models.Functions.AddFunction, Models",
-              "Name": "MaximumNConc",
-              "ResourceName": null,
-              "Children": [
-                {
-                  "$type": "Models.Functions.VariableReference, Models",
-                  "VariableName": "[Stover].MaxNConcAtMaturity",
-                  "Name": "MaxNConcAtMaturity",
-                  "ResourceName": null,
-                  "Children": [],
-                  "Enabled": true,
-                  "ReadOnly": false
-                },
-                {
-                  "$type": "Models.Functions.MultiplyFunction, Models",
-                  "Name": "EarlyNConcElevation",
-                  "ResourceName": null,
-                  "Children": [
-                    {
-                      "$type": "Models.Functions.SubtractFunction, Models",
-                      "Name": "SubtractFunction",
+                      "$type": "Models.Functions.Constant, Models",
+                      "FixedValue": 0.0,
+                      "Units": null,
+                      "Name": "Xo",
                       "ResourceName": null,
                       "Children": [
                         {
-                          "$type": "Models.Functions.VariableReference, Models",
-                          "VariableName": "[SCRUM].MaxNConcAtSeedling",
-                          "Name": "MaxNConcAtSeedling",
-                          "ResourceName": null,
-                          "Children": [],
-                          "Enabled": true,
-                          "ReadOnly": false
-                        },
-                        {
-                          "$type": "Models.Functions.VariableReference, Models",
-                          "VariableName": "[Stover].MaxNConcAtMaturity",
-                          "Name": "MaxNConcAtMaturity",
+                          "$type": "Models.Memo, Models",
+                          "Text": "SCRUM calculates this parameter during run-time, when the crop is being established. This is done in ScrumCropInstance based on parameter values set in the relevant ScrumCrop and CropManagement script.\n",
+                          "Name": "Parameter set at establishment",
                           "ResourceName": null,
                           "Children": [],
                           "Enabled": true,
@@ -1694,366 +1914,16 @@
                       "ReadOnly": false
                     },
                     {
-                      "$type": "Models.Functions.ExpressionFunction, Models",
-                      "Expression": "Min(1,exp(-[NDilutionConstant]*([Phenology].Stage-3)))",
-                      "Name": "StageDilution",
-                      "ResourceName": null,
-                      "Children": [],
-                      "Enabled": true,
-                      "ReadOnly": false
-                    }
-                  ],
-                  "Enabled": true,
-                  "ReadOnly": false
-                }
-              ],
-              "Enabled": true,
-              "ReadOnly": false
-            },
-            {
-              "$type": "Models.Functions.MultiplyFunction, Models",
-              "Name": "CriticalNConc",
-              "ResourceName": null,
-              "Children": [
-                {
-                  "$type": "Models.Functions.VariableReference, Models",
-                  "VariableName": "[Stover].MaxNConcAtMaturity",
-                  "Name": "MaxNConcAtMaturity",
-                  "ResourceName": null,
-                  "Children": [],
-                  "Enabled": true,
-                  "ReadOnly": false
-                },
-                {
-                  "$type": "Models.Functions.Constant, Models",
-                  "FixedValue": 0.6,
-                  "Units": null,
-                  "Name": "StructuralNFactor",
-                  "ResourceName": null,
-                  "Children": [],
-                  "Enabled": true,
-                  "ReadOnly": false
-                }
-              ],
-              "Enabled": true,
-              "ReadOnly": false
-            },
-            {
-              "$type": "Models.Functions.MultiplyFunction, Models",
-              "Name": "MinimumNConc",
-              "ResourceName": null,
-              "Children": [
-                {
-                  "$type": "Models.Functions.VariableReference, Models",
-                  "VariableName": "[Stover].MaxNConcAtMaturity",
-                  "Name": "MaxNConcAtMaturity",
-                  "ResourceName": null,
-                  "Children": [],
-                  "Enabled": true,
-                  "ReadOnly": false
-                },
-                {
-                  "$type": "Models.Functions.Constant, Models",
-                  "FixedValue": 0.6,
-                  "Units": null,
-                  "Name": "StructuralNFactor",
-                  "ResourceName": null,
-                  "Children": [],
-                  "Enabled": true,
-                  "ReadOnly": false
-                }
-              ],
-              "Enabled": true,
-              "ReadOnly": false
-            },
-            {
-              "$type": "Models.Functions.Constant, Models",
-              "FixedValue": 0.4,
-              "Units": "g/g",
-              "Name": "CarbonConcentration",
-              "ResourceName": null,
-              "Children": [],
-              "Enabled": true,
-              "ReadOnly": false
-            },
-            {
-              "$type": "Models.Functions.SubtractFunction, Models",
-              "Name": "DMAtHarvest",
-              "ResourceName": null,
-              "Children": [
-                {
-                  "$type": "Models.Memo, Models",
-                  "Text": "This is the expected biomass for Stover at harvest time expressed in dry matter basis.\n",
-                  "Name": "Description",
-                  "ResourceName": null,
-                  "Children": [],
-                  "Enabled": true,
-                  "ReadOnly": false
-                },
-                {
-                  "$type": "Models.Functions.VariableReference, Models",
-                  "VariableName": "[SCRUM].AbovegroundDMAtHarvest",
-                  "Name": "AbovegroundDMAtHarvest",
-                  "ResourceName": null,
-                  "Children": [],
-                  "Enabled": true,
-                  "ReadOnly": false
-                },
-                {
-                  "$type": "Models.Functions.VariableReference, Models",
-                  "VariableName": "[Product].DMAtHarvest",
-                  "Name": "ProductDMAtHarvest",
-                  "ResourceName": null,
-                  "Children": [],
-                  "Enabled": true,
-                  "ReadOnly": false
-                }
-              ],
-              "Enabled": true,
-              "ReadOnly": false
-            },
-            {
-              "$type": "Models.Functions.MultiplyFunction, Models",
-              "Name": "Photosynthesis",
-              "ResourceName": null,
-              "Children": [
-                {
-                  "$type": "Models.Functions.DeltaFunction, Models",
-                  "StartStageName": "Emergence",
-                  "Name": "UnStressedBiomass",
-                  "ResourceName": null,
-                  "Children": [
-                    {
-                      "$type": "Models.Functions.SigmoidFunction, Models",
-                      "Name": "Integral",
+                      "$type": "Models.Functions.Constant, Models",
+                      "FixedValue": 0.0,
+                      "Units": null,
+                      "Name": "b",
                       "ResourceName": null,
                       "Children": [
                         {
-                          "$type": "Models.Functions.MultiplyFunction, Models",
-                          "Name": "Ymax",
-                          "ResourceName": null,
-                          "Children": [
-                            {
-                              "$type": "Models.Functions.VariableReference, Models",
-                              "VariableName": "[SCRUM].TotalDMAtHarvest",
-                              "Name": "TotalDMAtHarvest",
-                              "ResourceName": null,
-                              "Children": [],
-                              "Enabled": true,
-                              "ReadOnly": false
-                            },
-                            {
-                              "$type": "Models.Functions.Constant, Models",
-                              "FixedValue": "NaN",
-                              "Units": null,
-                              "Name": "InvertedRelativeDMAtHarvest",
-                              "ResourceName": null,
-                              "Children": [
-                                {
-                                  "$type": "Models.Memo, Models",
-                                  "Text": "This parameter is used to normalise the sigmoid function, ensuring it reached the maximum value at the specified time for harvest.  \nSCRUM calculates this parameter during run-time, when the crop is being established. This is done in ScrumCropInstance based on parameter values set in the relevant ScrumCrop and CropManagement script.\n",
-                                  "Name": "Parameter set at establishment",
-                                  "ResourceName": null,
-                                  "Children": [],
-                                  "Enabled": true,
-                                  "ReadOnly": false
-                                }
-                              ],
-                              "Enabled": true,
-                              "ReadOnly": false
-                            }
-                          ],
-                          "Enabled": true,
-                          "ReadOnly": false
-                        },
-                        {
-                          "$type": "Models.Functions.SubtractFunction, Models",
-                          "Name": "XValue",
-                          "ResourceName": null,
-                          "Children": [
-                            {
-                              "$type": "Models.Functions.VariableReference, Models",
-                              "VariableName": "[Phenology].AccumulatedTt",
-                              "Name": "AccumulatedTt",
-                              "ResourceName": null,
-                              "Children": [],
-                              "Enabled": true,
-                              "ReadOnly": false
-                            },
-                            {
-                              "$type": "Models.Functions.VariableReference, Models",
-                              "VariableName": "[Phenology].Seed.Target",
-                              "Name": "TtEmergence",
-                              "ResourceName": null,
-                              "Children": [],
-                              "Enabled": true,
-                              "ReadOnly": false
-                            }
-                          ],
-                          "Enabled": true,
-                          "ReadOnly": false
-                        },
-                        {
-                          "$type": "Models.Functions.Constant, Models",
-                          "FixedValue": 0.0,
-                          "Units": null,
-                          "Name": "Xo",
-                          "ResourceName": null,
-                          "Children": [
-                            {
-                              "$type": "Models.Memo, Models",
-                              "Text": "SCRUM calculates this parameter during run-time, when the crop is being established. This is done in ScrumCropInstance based on parameter values set in the relevant ScrumCrop and CropManagement script.\n",
-                              "Name": "Parameter set at establishment",
-                              "ResourceName": null,
-                              "Children": [],
-                              "Enabled": true,
-                              "ReadOnly": false
-                            }
-                          ],
-                          "Enabled": true,
-                          "ReadOnly": false
-                        },
-                        {
-                          "$type": "Models.Functions.Constant, Models",
-                          "FixedValue": 0.0,
-                          "Units": null,
-                          "Name": "b",
-                          "ResourceName": null,
-                          "Children": [
-                            {
-                              "$type": "Models.Memo, Models",
-                              "Text": "SCRUM calculates this parameter during run-time, when the crop is being established. This is done in ScrumCropInstance based on parameter values set in the relevant ScrumCrop and CropManagement script.\n",
-                              "Name": "Parameter set at establishment",
-                              "ResourceName": null,
-                              "Children": [],
-                              "Enabled": true,
-                              "ReadOnly": false
-                            }
-                          ],
-                          "Enabled": true,
-                          "ReadOnly": false
-                        }
-                      ],
-                      "Enabled": true,
-                      "ReadOnly": false
-                    }
-                  ],
-                  "Enabled": true,
-                  "ReadOnly": false
-                },
-                {
-                  "$type": "Models.Functions.LinearInterpolationFunction, Models",
-                  "Name": "WaterStressFactor",
-                  "ResourceName": null,
-                  "Children": [
-                    {
-                      "$type": "Models.Functions.XYPairs, Models",
-                      "X": [
-                        0.0,
-                        1.0
-                      ],
-                      "Y": [
-                        0.0,
-                        1.0
-                      ],
-                      "Name": "XYPairs",
-                      "ResourceName": null,
-                      "Children": [],
-                      "Enabled": true,
-                      "ReadOnly": false
-                    },
-                    {
-                      "$type": "Models.Functions.VariableReference, Models",
-                      "VariableName": "[Stover].Fw",
-                      "Name": "XValue",
-                      "ResourceName": null,
-                      "Children": [],
-                      "Enabled": true,
-                      "ReadOnly": false
-                    }
-                  ],
-                  "Enabled": true,
-                  "ReadOnly": false
-                },
-                {
-                  "$type": "Models.Functions.Constant, Models",
-                  "FixedValue": 1.0068,
-                  "Units": null,
-                  "Name": "CorrectionFactor",
-                  "ResourceName": null,
-                  "Children": [
-                    {
-                      "$type": "Models.Memo, Models",
-                      "Text": "The sigmoid curve only reaches its asymtotes of 0.0 and 1.0 at infinity, thus never getting to its maximum for practical purposes. Given the parameters used in SCRUM, the sigmoid only gets to ~99.3% at the Maturity stage, when the crop should be at its maximum biomass accumulation. So, this correction factor is used to stretch the sigmoid out a bit so it covers 100% of its range between emergence and Maturity.  \n",
-                      "Name": "Why",
-                      "ResourceName": null,
-                      "Children": [],
-                      "Enabled": true,
-                      "ReadOnly": false
-                    }
-                  ],
-                  "Enabled": true,
-                  "ReadOnly": false
-                },
-                {
-                  "$type": "Models.Functions.PhaseLookup, Models",
-                  "Name": "StageFactor",
-                  "ResourceName": null,
-                  "Children": [
-                    {
-                      "$type": "Models.Functions.PhaseLookupValue, Models",
-                      "Start": "Seed",
-                      "End": "Emergence",
-                      "Name": "Emerging",
-                      "ResourceName": null,
-                      "Children": [
-                        {
-                          "$type": "Models.Functions.Constant, Models",
-                          "FixedValue": 0.0,
-                          "Units": null,
-                          "Name": "Constant",
-                          "ResourceName": null,
-                          "Children": [],
-                          "Enabled": true,
-                          "ReadOnly": false
-                        }
-                      ],
-                      "Enabled": true,
-                      "ReadOnly": false
-                    },
-                    {
-                      "$type": "Models.Functions.PhaseLookupValue, Models",
-                      "Start": "Emergence",
-                      "End": "Maturity",
-                      "Name": "Growing",
-                      "ResourceName": null,
-                      "Children": [
-                        {
-                          "$type": "Models.Functions.Constant, Models",
-                          "FixedValue": 1.0,
-                          "Units": null,
-                          "Name": "Constant",
-                          "ResourceName": null,
-                          "Children": [],
-                          "Enabled": true,
-                          "ReadOnly": false
-                        }
-                      ],
-                      "Enabled": true,
-                      "ReadOnly": false
-                    },
-                    {
-                      "$type": "Models.Functions.PhaseLookupValue, Models",
-                      "Start": "Maturity",
-                      "End": "Ripe",
-                      "Name": "Ripening",
-                      "ResourceName": null,
-                      "Children": [
-                        {
-                          "$type": "Models.Functions.Constant, Models",
-                          "FixedValue": 0.0,
-                          "Units": null,
-                          "Name": "Constant",
+                          "$type": "Models.Memo, Models",
+                          "Text": "SCRUM calculates this parameter during run-time, when the crop is being established. This is done in ScrumCropInstance based on parameter values set in the relevant ScrumCrop and CropManagement script.\n",
+                          "Name": "Parameter set at establishment",
                           "ResourceName": null,
                           "Children": [],
                           "Enabled": true,
@@ -2072,60 +1942,76 @@
               "ReadOnly": false
             },
             {
-              "$type": "Models.Functions.Constant, Models",
-              "FixedValue": 1.0,
-              "Units": "0-1",
-              "Name": "DMConversionEfficiency",
-              "ResourceName": null,
-              "Children": [],
-              "Enabled": true,
-              "ReadOnly": false
-            },
-            {
-              "$type": "Models.Functions.Constant, Models",
-              "FixedValue": 0.0,
-              "Units": "0-1",
-              "Name": "MaintenanceRespiration",
-              "ResourceName": null,
-              "Children": [],
-              "Enabled": true,
-              "ReadOnly": false
-            },
-            {
-              "$type": "Models.Functions.MinimumFunction, Models",
-              "Name": "FRGR",
+              "$type": "Models.Functions.LinearInterpolationFunction, Models",
+              "Name": "WaterStressFactor",
               "ResourceName": null,
               "Children": [
                 {
-                  "$type": "Models.Functions.SubDailyInterpolation, Models",
-                  "agregationMethod": 0,
-                  "Name": "FRGRFunctionTemp",
+                  "$type": "Models.Functions.XYPairs, Models",
+                  "X": [
+                    0.0,
+                    1.0
+                  ],
+                  "Y": [
+                    0.0,
+                    1.0
+                  ],
+                  "Name": "XYPairs",
+                  "ResourceName": null,
+                  "Children": [],
+                  "Enabled": true,
+                  "ReadOnly": false
+                },
+                {
+                  "$type": "Models.Functions.VariableReference, Models",
+                  "VariableName": "[Stover].Fw",
+                  "Name": "XValue",
+                  "ResourceName": null,
+                  "Children": [],
+                  "Enabled": true,
+                  "ReadOnly": false
+                }
+              ],
+              "Enabled": true,
+              "ReadOnly": false
+            },
+            {
+              "$type": "Models.Functions.Constant, Models",
+              "FixedValue": 1.0068,
+              "Units": null,
+              "Name": "CorrectionFactor",
+              "ResourceName": null,
+              "Children": [
+                {
+                  "$type": "Models.Memo, Models",
+                  "Text": "The sigmoid curve only reaches its asymtotes of 0.0 and 1.0 at infinity, thus never getting to its maximum for practical purposes. Given the parameters used in SCRUM, the sigmoid only gets to ~99.3% at the Maturity stage, when the crop should be at its maximum biomass accumulation. So, this correction factor is used to stretch the sigmoid out a bit so it covers 100% of its range between emergence and Maturity.  \n",
+                  "Name": "Why",
+                  "ResourceName": null,
+                  "Children": [],
+                  "Enabled": true,
+                  "ReadOnly": false
+                }
+              ],
+              "Enabled": true,
+              "ReadOnly": false
+            },
+            {
+              "$type": "Models.Functions.PhaseLookup, Models",
+              "Name": "StageFactor",
+              "ResourceName": null,
+              "Children": [
+                {
+                  "$type": "Models.Functions.PhaseLookupValue, Models",
+                  "Start": "Seed",
+                  "End": "Emergence",
+                  "Name": "Emerging",
                   "ResourceName": null,
                   "Children": [
                     {
-                      "$type": "Models.Functions.XYPairs, Models",
-                      "X": [
-                        0.0,
-                        10.0,
-                        25.0,
-                        40.0
-                      ],
-                      "Y": [
-                        1.0,
-                        1.0,
-                        1.0,
-                        0.0
-                      ],
-                      "Name": "Response",
-                      "ResourceName": null,
-                      "Children": [],
-                      "Enabled": true,
-                      "ReadOnly": false
-                    },
-                    {
-                      "$type": "Models.Functions.ThreeHourAirTemperature, Models",
-                      "TempRangeFactors": null,
-                      "Name": "InterpolationMethod",
+                      "$type": "Models.Functions.Constant, Models",
+                      "FixedValue": 0.0,
+                      "Units": null,
+                      "Name": "Constant",
                       "ResourceName": null,
                       "Children": [],
                       "Enabled": true,
@@ -2136,32 +2022,17 @@
                   "ReadOnly": false
                 },
                 {
-                  "$type": "Models.Functions.LinearInterpolationFunction, Models",
-                  "Name": "NStressFactor",
+                  "$type": "Models.Functions.PhaseLookupValue, Models",
+                  "Start": "Emergence",
+                  "End": "Maturity",
+                  "Name": "Growing",
                   "ResourceName": null,
                   "Children": [
                     {
-                      "$type": "Models.Functions.XYPairs, Models",
-                      "X": [
-                        0.0,
-                        0.8,
-                        1.0
-                      ],
-                      "Y": [
-                        0.0,
-                        1.0,
-                        1.0
-                      ],
-                      "Name": "XYPairs",
-                      "ResourceName": null,
-                      "Children": [],
-                      "Enabled": true,
-                      "ReadOnly": false
-                    },
-                    {
-                      "$type": "Models.Functions.VariableReference, Models",
-                      "VariableName": "[Stover].Fn",
-                      "Name": "XValue",
+                      "$type": "Models.Functions.Constant, Models",
+                      "FixedValue": 1.0,
+                      "Units": null,
+                      "Name": "Constant",
                       "ResourceName": null,
                       "Children": [],
                       "Enabled": true,
@@ -2170,213 +2041,244 @@
                   ],
                   "Enabled": true,
                   "ReadOnly": false
-                }
-              ],
-              "Enabled": true,
-              "ReadOnly": false
-            },
-            {
-              "$type": "Models.Functions.AddFunction, Models",
-              "Name": "Cover",
-              "ResourceName": null,
-              "Children": [
-                {
-                  "$type": "Models.Functions.AccumulateFunctionGeneral, Models",
-                  "AccumulateEventName": "[SCRUM].Phenology.PostPhenology",
-                  "NameOfPlantToLink": null,
-                  "StartStageName": "Seed",
-                  "EndStageName": "Ripe",
-                  "StartEventName": null,
-                  "EndEventName": null,
-                  "StartDate": null,
-                  "EndDate": null,
-                  "ReduceStageName": null,
-                  "FractionRemovedOnStage": 0.0,
-                  "ReduceEventName": null,
-                  "FractionRemovedOnEvent": 0.0,
-                  "ReduceDates": null,
-                  "FractionRemovedOnDate": 0.0,
-                  "FractionRemovedOnCut": 0.0,
-                  "FractionRemovedOnHarvest": 1.0,
-                  "FractionRemovedOnGraze": 0.0,
-                  "FractionRemovedOnPrune": 0.0,
-                  "Name": "Growth",
+                },
+                {
+                  "$type": "Models.Functions.PhaseLookupValue, Models",
+                  "Start": "Maturity",
+                  "End": "Ripe",
+                  "Name": "Ripening",
                   "ResourceName": null,
                   "Children": [
                     {
-                      "$type": "Models.Functions.MultiplyFunction, Models",
-                      "Name": "Expansion",
+                      "$type": "Models.Functions.Constant, Models",
+                      "FixedValue": 0.0,
+                      "Units": null,
+                      "Name": "Constant",
+                      "ResourceName": null,
+                      "Children": [],
+                      "Enabled": true,
+                      "ReadOnly": false
+                    }
+                  ],
+                  "Enabled": true,
+                  "ReadOnly": false
+                }
+              ],
+              "Enabled": true,
+              "ReadOnly": false
+            }
+          ],
+          "Enabled": true,
+          "ReadOnly": false
+        },
+        {
+          "$type": "Models.Functions.Constant, Models",
+          "FixedValue": 1.0,
+          "Units": "0-1",
+          "Name": "DMConversionEfficiency",
+          "ResourceName": null,
+          "Children": [],
+          "Enabled": true,
+          "ReadOnly": false
+        },
+        {
+          "$type": "Models.Functions.Constant, Models",
+          "FixedValue": 0.0,
+          "Units": "0-1",
+          "Name": "MaintenanceRespiration",
+          "ResourceName": null,
+          "Children": [],
+          "Enabled": true,
+          "ReadOnly": false
+        },
+        {
+          "$type": "Models.Functions.MinimumFunction, Models",
+          "Name": "FRGR",
+          "ResourceName": null,
+          "Children": [
+            {
+              "$type": "Models.Functions.SubDailyInterpolation, Models",
+              "agregationMethod": 0,
+              "Name": "FRGRFunctionTemp",
+              "ResourceName": null,
+              "Children": [
+                {
+                  "$type": "Models.Functions.XYPairs, Models",
+                  "X": [
+                    0.0,
+                    10.0,
+                    25.0,
+                    40.0
+                  ],
+                  "Y": [
+                    1.0,
+                    1.0,
+                    1.0,
+                    0.0
+                  ],
+                  "Name": "Response",
+                  "ResourceName": null,
+                  "Children": [],
+                  "Enabled": true,
+                  "ReadOnly": false
+                },
+                {
+                  "$type": "Models.Functions.ThreeHourAirTemperature, Models",
+                  "TempRangeFactors": null,
+                  "Name": "InterpolationMethod",
+                  "ResourceName": null,
+                  "Children": [],
+                  "Enabled": true,
+                  "ReadOnly": false
+                }
+              ],
+              "Enabled": true,
+              "ReadOnly": false
+            },
+            {
+              "$type": "Models.Functions.LinearInterpolationFunction, Models",
+              "Name": "NStressFactor",
+              "ResourceName": null,
+              "Children": [
+                {
+                  "$type": "Models.Functions.XYPairs, Models",
+                  "X": [
+                    0.0,
+                    0.8,
+                    1.0
+                  ],
+                  "Y": [
+                    0.0,
+                    1.0,
+                    1.0
+                  ],
+                  "Name": "XYPairs",
+                  "ResourceName": null,
+                  "Children": [],
+                  "Enabled": true,
+                  "ReadOnly": false
+                },
+                {
+                  "$type": "Models.Functions.VariableReference, Models",
+                  "VariableName": "[Stover].Fn",
+                  "Name": "XValue",
+                  "ResourceName": null,
+                  "Children": [],
+                  "Enabled": true,
+                  "ReadOnly": false
+                }
+              ],
+              "Enabled": true,
+              "ReadOnly": false
+            }
+          ],
+          "Enabled": true,
+          "ReadOnly": false
+        },
+        {
+          "$type": "Models.Functions.AddFunction, Models",
+          "Name": "Cover",
+          "ResourceName": null,
+          "Children": [
+            {
+              "$type": "Models.Functions.AccumulateFunctionGeneral, Models",
+              "AccumulateEventName": "[SCRUM].Phenology.PostPhenology",
+              "NameOfPlantToLink": null,
+              "StartStageName": "Seed",
+              "EndStageName": "Ripe",
+              "StartEventName": null,
+              "EndEventName": null,
+              "StartDate": null,
+              "EndDate": null,
+              "ReduceStageName": null,
+              "FractionRemovedOnStage": 0.0,
+              "ReduceEventName": null,
+              "FractionRemovedOnEvent": 0.0,
+              "ReduceDates": null,
+              "FractionRemovedOnDate": 0.0,
+              "FractionRemovedOnCut": 0.0,
+              "FractionRemovedOnHarvest": 1.0,
+              "FractionRemovedOnGraze": 0.0,
+              "FractionRemovedOnPrune": 0.0,
+              "Name": "Growth",
+              "ResourceName": null,
+              "Children": [
+                {
+                  "$type": "Models.Functions.MultiplyFunction, Models",
+                  "Name": "Expansion",
+                  "ResourceName": null,
+                  "Children": [
+                    {
+                      "$type": "Models.Functions.DeltaFunction, Models",
+                      "StartStageName": "Seed",
+                      "Name": "Delta",
                       "ResourceName": null,
                       "Children": [
                         {
-                          "$type": "Models.Functions.DeltaFunction, Models",
-                          "StartStageName": "Seed",
-                          "Name": "Delta",
+                          "$type": "Models.Functions.SigmoidFunction, Models",
+                          "Name": "Integral",
                           "ResourceName": null,
                           "Children": [
                             {
-                              "$type": "Models.Functions.SigmoidFunction, Models",
-                              "Name": "Integral",
+                              "$type": "Models.Functions.Constant, Models",
+                              "FixedValue": 0.97,
+                              "Units": null,
+                              "Name": "Ymax",
                               "ResourceName": null,
                               "Children": [
                                 {
-                                  "$type": "Models.Functions.Constant, Models",
-                                  "FixedValue": 0.97,
-                                  "Units": null,
-                                  "Name": "Ymax",
-                                  "ResourceName": null,
-                                  "Children": [
-                                    {
-                                      "$type": "Models.Memo, Models",
-                                      "Text": "This is the maximum canopy cover for the crop, reached around the end of the Vegetative phase. Cover starts to decrease during the LaterReproductive phase.  \nSCRUM gets the value for this parameter during run-time, when the crop is established. The value is set on ScrumCropInstance or CropManagement script.\n",
-                                      "Name": "Parameter set at establishment",
-                                      "ResourceName": null,
-                                      "Children": [],
-                                      "Enabled": true,
-                                      "ReadOnly": false
-                                    }
-                                  ],
-                                  "Enabled": true,
-                                  "ReadOnly": false
-                                },
-                                {
-                                  "$type": "Models.Functions.VariableReference, Models",
-                                  "VariableName": "[Phenology].AccumulatedEmergedTt",
-                                  "Name": "XValue",
+                                  "$type": "Models.Memo, Models",
+                                  "Text": "This is the maximum canopy cover for the crop, reached around the end of the Vegetative phase. Cover starts to decrease during the LaterReproductive phase.  \nSCRUM gets the value for this parameter during run-time, when the crop is established. The value is set on ScrumCropInstance or CropManagement script.\n",
+                                  "Name": "Parameter set at establishment",
                                   "ResourceName": null,
                                   "Children": [],
-                                  "Enabled": true,
-                                  "ReadOnly": false
-                                },
-                                {
-                                  "$type": "Models.Functions.Constant, Models",
-                                  "FixedValue": 403.8,
-                                  "Units": null,
-                                  "Name": "Xo",
-                                  "ResourceName": null,
-                                  "Children": [
-                                    {
-                                      "$type": "Models.Memo, Models",
-                                      "Text": "SCRUM calculates this parameter during run-time, when the crop is being established. This is done in ScrumCropInstance based on parameter values set in the relevant ScrumCrop and CropManagement script.\n",
-                                      "Name": "Parameter set at establishment",
-                                      "ResourceName": null,
-                                      "Children": [],
-                                      "Enabled": true,
-                                      "ReadOnly": false
-                                    }
-                                  ],
-                                  "Enabled": true,
-                                  "ReadOnly": false
-                                },
-                                {
-                                  "$type": "Models.Functions.Constant, Models",
-                                  "FixedValue": 80.75,
-                                  "Units": null,
-                                  "Name": "b",
-                                  "ResourceName": null,
-                                  "Children": [
-                                    {
-                                      "$type": "Models.Memo, Models",
-                                      "Text": "SCRUM calculates this parameter during run-time, when the crop is being established. This is done in ScrumCropInstance based on parameter values set in the relevant ScrumCrop and CropManagement script.\n",
-                                      "Name": "Parameter set at establishment",
-                                      "ResourceName": null,
-                                      "Children": [],
-                                      "Enabled": true,
-                                      "ReadOnly": false
-                                    }
-                                  ],
                                   "Enabled": true,
                                   "ReadOnly": false
                                 }
                               ],
                               "Enabled": true,
                               "ReadOnly": false
-                            }
-                          ],
-                          "Enabled": true,
-                          "ReadOnly": false
-                        },
-                        {
-                          "$type": "Models.Functions.LinearInterpolationFunction, Models",
-                          "Name": "WaterStressFactor",
-                          "ResourceName": null,
-                          "Children": [
+                            },
                             {
-                              "$type": "Models.Functions.XYPairs, Models",
-                              "X": [
-                                0.5,
-                                1.0
-                              ],
-                              "Y": [
-                                0.0,
-                                1.0
-                              ],
-                              "Name": "XYPairs",
+                              "$type": "Models.Functions.VariableReference, Models",
+                              "VariableName": "[Phenology].AccumulatedEmergedTt",
+                              "Name": "XValue",
                               "ResourceName": null,
                               "Children": [],
                               "Enabled": true,
                               "ReadOnly": false
                             },
                             {
-                              "$type": "Models.Functions.VariableReference, Models",
-                              "VariableName": "[Stover].Fw",
-                              "Name": "XValue",
-                              "ResourceName": null,
-                              "Children": [],
-                              "Enabled": true,
-                              "ReadOnly": false
-                            }
-                          ],
-                          "Enabled": true,
-                          "ReadOnly": false
-                        }
-                      ],
-                      "Enabled": true,
-                      "ReadOnly": false
-                    },
-                    {
-                      "$type": "Models.Functions.PhaseLookupValue, Models",
-                      "Start": "MidReproductive",
-                      "End": "Ripe",
-                      "Name": "Senescence",
-                      "ResourceName": null,
-                      "Children": [
-                        {
-                          "$type": "Models.Functions.DeltaFunction, Models",
-                          "StartStageName": "Seed",
-                          "Name": "Delta",
-                          "ResourceName": null,
-                          "Children": [
-                            {
-                              "$type": "Models.Functions.MultiplyFunction, Models",
-                              "Name": "Integral",
+                              "$type": "Models.Functions.Constant, Models",
+                              "FixedValue": 403.8,
+                              "Units": null,
+                              "Name": "Xo",
                               "ResourceName": null,
                               "Children": [
                                 {
-                                  "$type": "Models.Functions.HoldFunction, Models",
-                                  "WhenToHold": "MidReproductive",
-                                  "Name": "MaxCover",
+                                  "$type": "Models.Memo, Models",
+                                  "Text": "SCRUM calculates this parameter during run-time, when the crop is being established. This is done in ScrumCropInstance based on parameter values set in the relevant ScrumCrop and CropManagement script.\n",
+                                  "Name": "Parameter set at establishment",
                                   "ResourceName": null,
-                                  "Children": [
-                                    {
-                                      "$type": "Models.Functions.VariableReference, Models",
-                                      "VariableName": "[Stover].CoverGreen",
-                                      "Name": "ValueToHold",
-                                      "ResourceName": null,
-                                      "Children": [],
-                                      "Enabled": true,
-                                      "ReadOnly": false
-                                    }
-                                  ],
+                                  "Children": [],
                                   "Enabled": true,
                                   "ReadOnly": false
-                                },
+                                }
+                              ],
+                              "Enabled": true,
+                              "ReadOnly": false
+                            },
+                            {
+                              "$type": "Models.Functions.Constant, Models",
+                              "FixedValue": 80.75,
+                              "Units": null,
+                              "Name": "b",
+                              "ResourceName": null,
+                              "Children": [
                                 {
-                                  "$type": "Models.Functions.AggregateOverMultiplePhases, Models",
-                                  "StartStageName": "MidReproductive",
-                                  "EndStageName": "Maturity",
-                                  "Method": 1,
-                                  "Name": "AggregateOverMultiplePhases",
+                                  "$type": "Models.Memo, Models",
+                                  "Text": "SCRUM calculates this parameter during run-time, when the crop is being established. This is done in ScrumCropInstance based on parameter values set in the relevant ScrumCrop and CropManagement script.\n",
+                                  "Name": "Parameter set at establishment",
                                   "ResourceName": null,
                                   "Children": [],
                                   "Enabled": true,
@@ -2393,63 +2295,32 @@
                       ],
                       "Enabled": true,
                       "ReadOnly": false
-                    }
-                  ],
-                  "Enabled": true,
-                  "ReadOnly": false
-                },
-                {
-                  "$type": "Models.Functions.Constant, Models",
-                  "FixedValue": 0.0,
-                  "Units": "g/m2",
-                  "Name": "InitialCover",
-                  "ResourceName": null,
-                  "Children": [],
-                  "Enabled": true,
-                  "ReadOnly": false
-                },
-                {
-                  "$type": "Models.Functions.AccumulateFunctionGeneral, Models",
-                  "AccumulateEventName": "[Clock].PrePhenology",
-                  "NameOfPlantToLink": null,
-                  "StartStageName": "Seed",
-                  "EndStageName": "Ripe",
-                  "StartEventName": null,
-                  "EndEventName": null,
-                  "StartDate": null,
-                  "EndDate": null,
-                  "ReduceStageName": null,
-                  "FractionRemovedOnStage": 0.0,
-                  "ReduceEventName": null,
-                  "FractionRemovedOnEvent": 0.0,
-                  "ReduceDates": null,
-                  "FractionRemovedOnDate": 0.0,
-                  "FractionRemovedOnCut": 0.0,
-                  "FractionRemovedOnHarvest": 1.0,
-                  "FractionRemovedOnGraze": 0.0,
-                  "FractionRemovedOnPrune": 0.0,
-                  "Name": "Removal",
-                  "ResourceName": null,
-                  "Children": [
+                    },
                     {
-                      "$type": "Models.Functions.MultiplyFunction, Models",
-                      "Name": "Cover Removed",
+                      "$type": "Models.Functions.LinearInterpolationFunction, Models",
+                      "Name": "WaterStressFactor",
                       "ResourceName": null,
                       "Children": [
                         {
-                          "$type": "Models.Functions.VariableReference, Models",
-                          "VariableName": "[Stover].CoverGreenRemoved",
-                          "Name": "VariableReference",
+                          "$type": "Models.Functions.XYPairs, Models",
+                          "X": [
+                            0.5,
+                            1.0
+                          ],
+                          "Y": [
+                            0.0,
+                            1.0
+                          ],
+                          "Name": "XYPairs",
                           "ResourceName": null,
                           "Children": [],
                           "Enabled": true,
                           "ReadOnly": false
                         },
                         {
-                          "$type": "Models.Functions.Constant, Models",
-                          "FixedValue": -1.0,
-                          "Units": "0-1",
-                          "Name": "MakeNegative",
+                          "$type": "Models.Functions.VariableReference, Models",
+                          "VariableName": "[Stover].Fw",
+                          "Name": "XValue",
                           "ResourceName": null,
                           "Children": [],
                           "Enabled": true,
@@ -2462,374 +2333,50 @@
                   ],
                   "Enabled": true,
                   "ReadOnly": false
-                }
-              ],
-              "Enabled": true,
-              "ReadOnly": false
-            },
-            {
-              "$type": "Models.Functions.Constant, Models",
-              "FixedValue": 0.0,
-              "Units": "0-1",
-              "Name": "ExtinctionCoefficient",
-              "ResourceName": null,
-              "Children": [
-                {
-                  "$type": "Models.Memo, Models",
-                  "Text": "This parameter does not have a functional use in SCRUM. As cannopy cover is calculated directly, this value is only used to estimate the value of LAI.  \nSCRUM gets the value for this parameter during run-time, when the crop is established. The value is set on ScrumCropInstance or CropManagement script.\n",
-                  "Name": "Parameter set at establishment",
-                  "ResourceName": null,
-                  "Children": [],
-                  "Enabled": true,
-                  "ReadOnly": false
-                }
-              ],
-              "Enabled": true,
-              "ReadOnly": false
-            },
-            {
-              "$type": "Models.Functions.Constant, Models",
-              "FixedValue": 1.0,
-              "Units": "",
-              "Name": "StomatalConductanceCO2Modifier",
-              "ResourceName": null,
-              "Children": [],
-              "Enabled": true,
-              "ReadOnly": false
-            },
-            {
-              "$type": "Models.Functions.SubtractFunction, Models",
-              "Name": "LaiDead",
-              "ResourceName": null,
-              "Children": [
-                {
-                  "$type": "Models.Functions.AccumulateFunctionGeneral, Models",
-                  "AccumulateEventName": "[Clock].PartitioningComplete",
-                  "NameOfPlantToLink": null,
-                  "StartStageName": "EarlyReproductive",
-                  "EndStageName": null,
-                  "StartEventName": null,
-                  "EndEventName": null,
-                  "StartDate": null,
-                  "EndDate": null,
-                  "ReduceStageName": null,
-                  "FractionRemovedOnStage": 0.0,
-                  "ReduceEventName": null,
-                  "FractionRemovedOnEvent": 0.0,
-                  "ReduceDates": null,
-                  "FractionRemovedOnDate": 0.0,
-                  "FractionRemovedOnCut": 0.0,
-                  "FractionRemovedOnHarvest": 1.0,
-                  "FractionRemovedOnGraze": 0.0,
-                  "FractionRemovedOnPrune": 0.0,
+                },
+                {
+                  "$type": "Models.Functions.PhaseLookupValue, Models",
+                  "Start": "MidReproductive",
+                  "End": "Ripe",
                   "Name": "Senescence",
                   "ResourceName": null,
                   "Children": [
                     {
-                      "$type": "Models.Functions.MultiplyFunction, Models",
-                      "Name": "DailyLAILoss",
+                      "$type": "Models.Functions.DeltaFunction, Models",
+                      "StartStageName": "Seed",
+                      "Name": "Delta",
                       "ResourceName": null,
                       "Children": [
                         {
-                          "$type": "Models.Functions.DeltaFunction, Models",
-                          "StartStageName": "EarlyReproductive",
-                          "Name": "DailyLAILoss",
+                          "$type": "Models.Functions.MultiplyFunction, Models",
+                          "Name": "Integral",
                           "ResourceName": null,
                           "Children": [
                             {
-                              "$type": "Models.Functions.VariableReference, Models",
-                              "VariableName": "[SCRUM].Stover.LAI",
-                              "Name": "Integral",
+                              "$type": "Models.Functions.HoldFunction, Models",
+                              "WhenToHold": "MidReproductive",
+                              "Name": "MaxCover",
                               "ResourceName": null,
-                              "Children": [],
-                              "Enabled": true,
-                              "ReadOnly": false
-                            }
-                          ],
-                          "Enabled": true,
-                          "ReadOnly": false
-                        },
-                        {
-                          "$type": "Models.Functions.Constant, Models",
-                          "FixedValue": -1.0,
-                          "Units": null,
-                          "Name": "Invert",
-                          "ResourceName": null,
-                          "Children": [],
-                          "Enabled": true,
-                          "ReadOnly": false
-                        }
-                      ],
-                      "Enabled": true,
-                      "ReadOnly": false
-                    }
-                  ],
-                  "Enabled": true,
-                  "ReadOnly": false
-                },
-                {
-                  "$type": "Models.Functions.AccumulateFunctionGeneral, Models",
-                  "AccumulateEventName": "[Clock].PartitioningComplete",
-                  "NameOfPlantToLink": null,
-                  "StartStageName": "Seed",
-                  "EndStageName": "",
-                  "StartEventName": null,
-                  "EndEventName": null,
-                  "StartDate": null,
-                  "EndDate": null,
-                  "ReduceStageName": null,
-                  "FractionRemovedOnStage": 0.0,
-                  "ReduceEventName": "",
-                  "FractionRemovedOnEvent": 0.0,
-                  "ReduceDates": null,
-                  "FractionRemovedOnDate": 0.0,
-                  "FractionRemovedOnCut": 0.0,
-                  "FractionRemovedOnHarvest": 1.0,
-                  "FractionRemovedOnGraze": 0.0,
-                  "FractionRemovedOnPrune": 0.0,
-                  "Name": "Removal",
-                  "ResourceName": null,
-                  "Children": [
-                    {
-                      "$type": "Models.Functions.VariableReference, Models",
-                      "VariableName": "[Stover].LAIDeadRemoved",
-                      "Name": "VariableReference",
-                      "ResourceName": null,
-                      "Children": [],
-                      "Enabled": true,
-                      "ReadOnly": false
-                    }
-                  ],
-                  "Enabled": true,
-                  "ReadOnly": false
-                }
-              ],
-              "Enabled": true,
-              "ReadOnly": false
-            },
-            {
-              "$type": "Models.Functions.SigmoidFunction, Models",
-              "Name": "HeightFunction",
-              "ResourceName": null,
-              "Children": [
-                {
-                  "$type": "Models.Functions.Constant, Models",
-                  "FixedValue": 0.0,
-                  "Units": null,
-                  "Name": "Ymax",
-                  "ResourceName": null,
-                  "Children": [
-                    {
-                      "$type": "Models.Memo, Models",
-                      "Text": "This represents the maximum height for the plant, it is reached at the LateReproductive phase. The height is not affected by water or N stresses.  \nSCRUM gets the value for this parameter during run-time, when the crop is established. The value is set on ScrumCropInstance or CropManagement script.\n",
-                      "Name": "Parameter set at establishment",
-                      "ResourceName": null,
-                      "Children": [],
-                      "Enabled": true,
-                      "ReadOnly": false
-                    }
-                  ],
-                  "Enabled": true,
-                  "ReadOnly": false
-                },
-                {
-                  "$type": "Models.Functions.VariableReference, Models",
-                  "VariableName": "[Phenology].AccumulatedEmergedTt",
-                  "Name": "XValue",
-                  "ResourceName": null,
-                  "Children": [],
-                  "Enabled": true,
-                  "ReadOnly": false
-                },
-                {
-                  "$type": "Models.Functions.Constant, Models",
-                  "FixedValue": 0.0,
-                  "Units": null,
-                  "Name": "Xo",
-                  "ResourceName": null,
-                  "Children": [
-                    {
-                      "$type": "Models.Memo, Models",
-                      "Text": "SCRUM calculates this parameter during run-time, when the crop is being established. This is done in ScrumCropInstance based on parameter values set in the relevant ScrumCrop and CropManagement script\n",
-                      "Name": "Parameter set at establishment",
-                      "ResourceName": null,
-                      "Children": [],
-                      "Enabled": true,
-                      "ReadOnly": false
-                    }
-                  ],
-                  "Enabled": true,
-                  "ReadOnly": false
-                },
-                {
-                  "$type": "Models.Functions.Constant, Models",
-                  "FixedValue": 0.0,
-                  "Units": null,
-                  "Name": "b",
-                  "ResourceName": null,
-                  "Children": [
-                    {
-                      "$type": "Models.Memo, Models",
-                      "Text": "SCRUM calculates this parameter during run-time, when the crop is being established. This is done in ScrumCropInstance based on parameter values set in the relevant ScrumCrop and CropManagement script\n",
-                      "Name": "Parameter set at establishment",
-                      "ResourceName": null,
-                      "Children": [],
-                      "Enabled": true,
-                      "ReadOnly": false
-                    }
-                  ],
-                  "Enabled": true,
-                  "ReadOnly": false
-                }
-              ],
-              "Enabled": true,
-              "ReadOnly": false
-            },
-            {
-              "$type": "Models.Functions.Constant, Models",
-              "FixedValue": 0.0,
-              "Units": "/d",
-              "Name": "SenescenceRate",
-              "ResourceName": null,
-              "Children": [],
-              "Enabled": true,
-              "ReadOnly": false
-            },
-            {
-              "$type": "Models.Functions.Constant, Models",
-              "FixedValue": 0.0,
-              "Units": "/d",
-              "Name": "DetachmentRate",
-              "ResourceName": null,
-              "Children": [],
-              "Enabled": true,
-              "ReadOnly": false
-            },
-            {
-              "$type": "Models.Functions.Constant, Models",
-              "FixedValue": 0.0,
-              "Units": null,
-              "Name": "RemobilisationCost",
-              "ResourceName": null,
-              "Children": [],
-              "Enabled": true,
-              "ReadOnly": false
-            },
-            {
-              "$type": "Models.Functions.Constant, Models",
-              "FixedValue": 0.0,
-              "Units": "/d",
-              "Name": "DMReallocationFactor",
-              "ResourceName": null,
-              "Children": [],
-              "Enabled": true,
-              "ReadOnly": false
-            },
-            {
-              "$type": "Models.Functions.Constant, Models",
-              "FixedValue": 0.0,
-              "Units": "/d",
-              "Name": "DMRetranslocationFactor",
-              "ResourceName": null,
-              "Children": [],
-              "Enabled": true,
-              "ReadOnly": false
-            },
-            {
-              "$type": "Models.Functions.PhaseLookupValue, Models",
-              "Start": "Emergence",
-              "End": "MidReproductive",
-              "Name": "NitrogenDemandSwitch",
-              "ResourceName": null,
-              "Children": [
-                {
-                  "$type": "Models.Functions.Constant, Models",
-                  "FixedValue": 1.0,
-                  "Units": null,
-                  "Name": "Constant",
-                  "ResourceName": null,
-                  "Children": [],
-                  "Enabled": true,
-                  "ReadOnly": false
-                }
-              ],
-              "Enabled": true,
-              "ReadOnly": false
-            },
-            {
-              "$type": "Models.Functions.Constant, Models",
-              "FixedValue": 0.0,
-              "Units": "/d",
-              "Name": "NReallocationFactor",
-              "ResourceName": null,
-              "Children": [],
-              "Enabled": true,
-              "ReadOnly": false
-            },
-            {
-              "$type": "Models.Functions.Constant, Models",
-              "FixedValue": 0.0,
-              "Units": "/d",
-              "Name": "NRetranslocationFactor",
-              "ResourceName": null,
-              "Children": [],
-              "Enabled": true,
-              "ReadOnly": false
-            },
-            {
-              "$type": "Models.PMF.Library.BiomassRemoval, Models",
-              "HarvestFractionLiveToRemove": 0.0,
-              "HarvestFractionDeadToRemove": 0.0,
-              "HarvestFractionLiveToResidue": 1.0,
-              "HarvestFractionDeadToResidue": 1.0,
-              "Name": "BiomassRemovalDefaults",
-              "ResourceName": null,
-              "Children": [],
-              "Enabled": true,
-              "ReadOnly": false
-            },
-            {
-              "$type": "Models.PMF.NutrientDemandFunctions, Models",
-              "Name": "DMDemands",
-              "ResourceName": null,
-              "Children": [
-                {
-                  "$type": "Models.Functions.MultiplyFunction, Models",
-                  "Name": "Structural",
-                  "ResourceName": null,
-                  "Children": [
-                    {
-                      "$type": "Models.Functions.DemandFunctions.PartitionFractionDemandFunction, Models",
-                      "Name": "DMDemandFunction",
-                      "ResourceName": null,
-                      "Children": [
-                        {
-                          "$type": "Models.Memo, Models",
-                          "Text": "DM demand is based on a simple partitioning coefficients.  At harvest the biomass partitioned to the stover = TotalDM * (1 - RootProportion) * (1 - Harvest index).  However the partitioningFraction is more complicated that this as it partitions more biomass to the stover in the CanopyExpanding Phase and less in the Yield increasing phase to give realistic patterns of accumulation of biomass in the Stover and Product over the duration of the crop\n",
-                          "Name": "Description",
-                          "ResourceName": null,
-                          "Children": [],
-                          "Enabled": true,
-                          "ReadOnly": false
-                        },
-                        {
-                          "$type": "Models.Functions.DivideFunction, Models",
-                          "Name": "PartitionFraction",
-                          "ResourceName": null,
-                          "Children": [
-                            {
-                              "$type": "Models.Functions.VariableReference, Models",
-                              "VariableName": "[Stover].DMAtHarvest",
-                              "Name": "StoverDMAtHarvest",
-                              "ResourceName": null,
-                              "Children": [],
+                              "Children": [
+                                {
+                                  "$type": "Models.Functions.VariableReference, Models",
+                                  "VariableName": "[Stover].CoverGreen",
+                                  "Name": "ValueToHold",
+                                  "ResourceName": null,
+                                  "Children": [],
+                                  "Enabled": true,
+                                  "ReadOnly": false
+                                }
+                              ],
                               "Enabled": true,
                               "ReadOnly": false
                             },
                             {
-                              "$type": "Models.Functions.VariableReference, Models",
-                              "VariableName": "[Scrum].TotalDMAtHarvest",
-                              "Name": "TotalDMAtHarvest",
+                              "$type": "Models.Functions.AggregateOverMultiplePhases, Models",
+                              "StartStageName": "MidReproductive",
+                              "EndStageName": "Maturity",
+                              "Method": 1,
+                              "Name": "AggregateOverMultiplePhases",
                               "ResourceName": null,
                               "Children": [],
                               "Enabled": true,
@@ -2842,12 +2389,67 @@
                       ],
                       "Enabled": true,
                       "ReadOnly": false
+                    }
+                  ],
+                  "Enabled": true,
+                  "ReadOnly": false
+                }
+              ],
+              "Enabled": true,
+              "ReadOnly": false
+            },
+            {
+              "$type": "Models.Functions.Constant, Models",
+              "FixedValue": 0.0,
+              "Units": "g/m2",
+              "Name": "InitialCover",
+              "ResourceName": null,
+              "Children": [],
+              "Enabled": true,
+              "ReadOnly": false
+            },
+            {
+              "$type": "Models.Functions.AccumulateFunctionGeneral, Models",
+              "AccumulateEventName": "[Clock].PrePhenology",
+              "NameOfPlantToLink": null,
+              "StartStageName": "Seed",
+              "EndStageName": "Ripe",
+              "StartEventName": null,
+              "EndEventName": null,
+              "StartDate": null,
+              "EndDate": null,
+              "ReduceStageName": null,
+              "FractionRemovedOnStage": 0.0,
+              "ReduceEventName": null,
+              "FractionRemovedOnEvent": 0.0,
+              "ReduceDates": null,
+              "FractionRemovedOnDate": 0.0,
+              "FractionRemovedOnCut": 0.0,
+              "FractionRemovedOnHarvest": 1.0,
+              "FractionRemovedOnGraze": 0.0,
+              "FractionRemovedOnPrune": 0.0,
+              "Name": "Removal",
+              "ResourceName": null,
+              "Children": [
+                {
+                  "$type": "Models.Functions.MultiplyFunction, Models",
+                  "Name": "Cover Removed",
+                  "ResourceName": null,
+                  "Children": [
+                    {
+                      "$type": "Models.Functions.VariableReference, Models",
+                      "VariableName": "[Stover].CoverGreenRemoved",
+                      "Name": "VariableReference",
+                      "ResourceName": null,
+                      "Children": [],
+                      "Enabled": true,
+                      "ReadOnly": false
                     },
                     {
                       "$type": "Models.Functions.Constant, Models",
-                      "FixedValue": 1.0,
+                      "FixedValue": -1.0,
                       "Units": "0-1",
-                      "Name": "StructuralFraction",
+                      "Name": "MakeNegative",
                       "ResourceName": null,
                       "Children": [],
                       "Enabled": true,
@@ -2856,507 +2458,88 @@
                   ],
                   "Enabled": true,
                   "ReadOnly": false
-                },
-                {
-                  "$type": "Models.Functions.Constant, Models",
-                  "FixedValue": 0.0,
-                  "Units": null,
-                  "Name": "Metabolic",
-                  "ResourceName": null,
-                  "Children": [],
-                  "Enabled": true,
-                  "ReadOnly": false
-                },
-                {
-                  "$type": "Models.Functions.Constant, Models",
-                  "FixedValue": 0.0,
-                  "Units": null,
-                  "Name": "Storage",
-                  "ResourceName": null,
-                  "Children": [],
-                  "Enabled": true,
-                  "ReadOnly": false
-                },
-                {
-                  "$type": "Models.Functions.Constant, Models",
-                  "FixedValue": 1.0,
-                  "Units": null,
-                  "Name": "QStructuralPriority",
-                  "ResourceName": null,
-                  "Children": [],
-                  "Enabled": true,
-                  "ReadOnly": false
-                },
-                {
-                  "$type": "Models.Functions.Constant, Models",
-                  "FixedValue": 1.0,
-                  "Units": null,
-                  "Name": "QMetabolicPriority",
-                  "ResourceName": null,
-                  "Children": [],
-                  "Enabled": true,
-                  "ReadOnly": false
-                },
-                {
-                  "$type": "Models.Functions.Constant, Models",
-                  "FixedValue": 1.0,
-                  "Units": null,
-                  "Name": "QStoragePriority",
-                  "ResourceName": null,
-                  "Children": [],
-                  "Enabled": true,
-                  "ReadOnly": false
                 }
               ],
               "Enabled": true,
               "ReadOnly": false
-            },
-            {
-              "$type": "Models.PMF.NutrientDemandFunctions, Models",
-              "Name": "NDemands",
+            }
+          ],
+          "Enabled": true,
+          "ReadOnly": false
+        },
+        {
+          "$type": "Models.Functions.Constant, Models",
+          "FixedValue": 0.0,
+          "Units": "0-1",
+          "Name": "ExtinctionCoefficient",
+          "ResourceName": null,
+          "Children": [
+            {
+              "$type": "Models.Memo, Models",
+              "Text": "This parameter does not have a functional use in SCRUM. As cannopy cover is calculated directly, this value is only used to estimate the value of LAI.  \nSCRUM gets the value for this parameter during run-time, when the crop is established. The value is set on ScrumCropInstance or CropManagement script.\n",
+              "Name": "Parameter set at establishment",
+              "ResourceName": null,
+              "Children": [],
+              "Enabled": true,
+              "ReadOnly": false
+            }
+          ],
+          "Enabled": true,
+          "ReadOnly": false
+        },
+        {
+          "$type": "Models.Functions.Constant, Models",
+          "FixedValue": 1.0,
+          "Units": "",
+          "Name": "StomatalConductanceCO2Modifier",
+          "ResourceName": null,
+          "Children": [],
+          "Enabled": true,
+          "ReadOnly": false
+        },
+        {
+          "$type": "Models.Functions.SubtractFunction, Models",
+          "Name": "LaiDead",
+          "ResourceName": null,
+          "Children": [
+            {
+              "$type": "Models.Functions.AccumulateFunctionGeneral, Models",
+              "AccumulateEventName": "[Clock].PartitioningComplete",
+              "NameOfPlantToLink": null,
+              "StartStageName": "EarlyReproductive",
+              "EndStageName": null,
+              "StartEventName": null,
+              "EndEventName": null,
+              "StartDate": null,
+              "EndDate": null,
+              "ReduceStageName": null,
+              "FractionRemovedOnStage": 0.0,
+              "ReduceEventName": null,
+              "FractionRemovedOnEvent": 0.0,
+              "ReduceDates": null,
+              "FractionRemovedOnDate": 0.0,
+              "FractionRemovedOnCut": 0.0,
+              "FractionRemovedOnHarvest": 1.0,
+              "FractionRemovedOnGraze": 0.0,
+              "FractionRemovedOnPrune": 0.0,
+              "Name": "Senescence",
               "ResourceName": null,
               "Children": [
                 {
                   "$type": "Models.Functions.MultiplyFunction, Models",
-                  "Name": "Structural",
+                  "Name": "DailyLAILoss",
                   "ResourceName": null,
                   "Children": [
                     {
-                      "$type": "Models.Functions.VariableReference, Models",
-                      "VariableName": "[Stover].minimumNconc",
-                      "Name": "MinNConc",
-                      "ResourceName": null,
-                      "Children": [],
-                      "Enabled": true,
-                      "ReadOnly": false
-                    },
-                    {
-                      "$type": "Models.Functions.VariableReference, Models",
-                      "VariableName": "[Stover].potentialDMAllocation.Structural",
-                      "Name": "PotentialDMAllocation",
-                      "ResourceName": null,
-                      "Children": [],
-                      "Enabled": true,
-                      "ReadOnly": false
-                    }
-                  ],
-                  "Enabled": true,
-                  "ReadOnly": false
-                },
-                {
-                  "$type": "Models.Functions.MultiplyFunction, Models",
-                  "Name": "Metabolic",
-                  "ResourceName": null,
-                  "Children": [
-                    {
-                      "$type": "Models.Functions.SubtractFunction, Models",
-                      "Name": "MetabolicNConc",
+                      "$type": "Models.Functions.DeltaFunction, Models",
+                      "StartStageName": "EarlyReproductive",
+                      "Name": "DailyLAILoss",
                       "ResourceName": null,
                       "Children": [
                         {
                           "$type": "Models.Functions.VariableReference, Models",
-                          "VariableName": "[Stover].criticalNConc",
-                          "Name": "CritNConc",
-                          "ResourceName": null,
-                          "Children": [],
-                          "Enabled": true,
-                          "ReadOnly": false
-                        },
-                        {
-                          "$type": "Models.Functions.VariableReference, Models",
-                          "VariableName": "[Stover].minimumNconc",
-                          "Name": "MinNConc",
-                          "ResourceName": null,
-                          "Children": [],
-                          "Enabled": true,
-                          "ReadOnly": false
-                        }
-                      ],
-                      "Enabled": true,
-                      "ReadOnly": false
-                    },
-                    {
-                      "$type": "Models.Functions.VariableReference, Models",
-                      "VariableName": "[Stover].potentialDMAllocation.Structural",
-                      "Name": "PotentialDMAllocation",
-                      "ResourceName": null,
-                      "Children": [],
-                      "Enabled": true,
-                      "ReadOnly": false
-                    }
-                  ],
-                  "Enabled": true,
-                  "ReadOnly": false
-                },
-                {
-                  "$type": "Models.Functions.DemandFunctions.StorageNDemandFunction, Models",
-                  "Name": "Storage",
-                  "ResourceName": null,
-                  "Children": [
-                    {
-                      "$type": "Models.Functions.VariableReference, Models",
-                      "VariableName": "[Stover].nitrogenDemandSwitch",
-                      "Name": "NitrogenDemandSwitch",
-                      "ResourceName": null,
-                      "Children": [],
-                      "Enabled": true,
-                      "ReadOnly": false
-                    },
-                    {
-                      "$type": "Models.Functions.VariableReference, Models",
-                      "VariableName": "[Stover].MaximumNconc",
-                      "Name": "MaxNConc",
-                      "ResourceName": null,
-                      "Children": [],
-                      "Enabled": true,
-                      "ReadOnly": false
-                    }
-                  ],
-                  "Enabled": true,
-                  "ReadOnly": false
-                },
-                {
-                  "$type": "Models.Functions.Constant, Models",
-                  "FixedValue": 1.0,
-                  "Units": null,
-                  "Name": "QStructuralPriority",
-                  "ResourceName": null,
-                  "Children": [],
-                  "Enabled": true,
-                  "ReadOnly": false
-                },
-                {
-                  "$type": "Models.Functions.Constant, Models",
-                  "FixedValue": 1.0,
-                  "Units": null,
-                  "Name": "QMetabolicPriority",
-                  "ResourceName": null,
-                  "Children": [],
-                  "Enabled": true,
-                  "ReadOnly": false
-                },
-                {
-                  "$type": "Models.Functions.Constant, Models",
-                  "FixedValue": 1.0,
-                  "Units": null,
-                  "Name": "QStoragePriority",
-                  "ResourceName": null,
-                  "Children": [],
-                  "Enabled": true,
-                  "ReadOnly": false
-                }
-              ],
-              "Enabled": true,
-              "ReadOnly": false
-            }
-          ],
-          "Enabled": true,
-          "ReadOnly": false
-        },
-        {
-          "$type": "Models.PMF.Organs.Root, Models",
-          "DMSupply": null,
-          "NSupply": null,
-          "DMDemand": null,
-          "NDemand": null,
-          "potentialDMAllocation": null,
-          "GrowthRespiration": 0.0,
-          "MaintenanceRespiration": 0.0,
-          "Name": "Root",
-          "ResourceName": null,
-          "Children": [
-            {
-              "$type": "Models.Memo, Models",
-              "Text": "This organ represents the biomass below ground that is typically not removed at harvest. The processes related to water and nitrogen uptake are handled through this organ, which also contains the information about the distribution or roots over the soil profile.  \nThe SCRUM model assumes that a fixed proportion of biomass is allocated to roots as the crop grows, and that it has a fixed N concentration. No retranslocation for either biomass or N is enabled from roots.  \nThe roots grow over time is controlled by thermal time, reaching is maximum(MaximumRootDepth) at the end of the EarlyReproductive phase.\n",
-              "Name": "Description",
-              "ResourceName": null,
-              "Children": [],
-              "Enabled": true,
-              "ReadOnly": false
-            },
-            {
-              "$type": "Models.PMF.NutrientPoolFunctions, Models",
-              "Name": "InitialWt",
-              "ResourceName": null,
-              "Children": [
-                {
-                  "$type": "Models.Functions.Constant, Models",
-                  "FixedValue": 0.0,
-                  "Units": "g/m^2",
-                  "Name": "Structural",
-                  "ResourceName": null,
-                  "Children": [],
-                  "Enabled": true,
-                  "ReadOnly": false
-                },
-                {
-                  "$type": "Models.Functions.Constant, Models",
-                  "FixedValue": 0.0,
-                  "Units": "g/m^2",
-                  "Name": "Metabolic",
-                  "ResourceName": null,
-                  "Children": [],
-                  "Enabled": true,
-                  "ReadOnly": false
-                },
-                {
-                  "$type": "Models.Functions.Constant, Models",
-                  "FixedValue": 0.0,
-                  "Units": "g/m^2",
-                  "Name": "Storage",
-                  "ResourceName": null,
-                  "Children": [],
-                  "Enabled": true,
-                  "ReadOnly": false
-                }
-              ],
-              "Enabled": true,
-              "ReadOnly": false
-            },
-            {
-              "$type": "Models.Functions.Constant, Models",
-              "FixedValue": 0.0,
-              "Units": "g/g",
-              "Name": "MaximumNConc",
-              "ResourceName": null,
-              "Children": [
-                {
-                  "$type": "Models.Memo, Models",
-                  "Text": "SCRUM gets the value for this parameter during run-time, when the crop is established. The value is set on ScrumCropInstance or CropManagement script.\n",
-                  "Name": "Parameter set at establishment",
-                  "ResourceName": null,
-                  "Children": [],
-                  "Enabled": true,
-                  "ReadOnly": false
-                }
-              ],
-              "Enabled": true,
-              "ReadOnly": false
-            },
-            {
-              "$type": "Models.Functions.VariableReference, Models",
-              "VariableName": "[Root].MaximumNConc",
-              "Name": "CriticalNConc",
-              "ResourceName": null,
-              "Children": [],
-              "Enabled": true,
-              "ReadOnly": false
-            },
-            {
-              "$type": "Models.Functions.VariableReference, Models",
-              "VariableName": "[Root].MaximumNConc",
-              "Name": "MinimumNConc",
-              "ResourceName": null,
-              "Children": [],
-              "Enabled": true,
-              "ReadOnly": false
-            },
-            {
-              "$type": "Models.Functions.Constant, Models",
-              "FixedValue": 0.4,
-              "Units": "g/g",
-              "Name": "CarbonConcentration",
-              "ResourceName": null,
-              "Children": [],
-              "Enabled": true,
-              "ReadOnly": false
-            },
-            {
-              "$type": "Models.Functions.Constant, Models",
-              "FixedValue": 0.1,
-              "Units": "g/g",
-              "Name": "RootProportion",
-              "ResourceName": null,
-              "Children": [
-                {
-                  "$type": "Models.Memo, Models",
-                  "Text": "This represents the ratio between the biomass of roots to the otehr organs (Product plus Stover), akin to root to shoot ratio for crops that have product aboveground only.  \nSCRUM gets the value for this parameter during run-time, when the crop is established. The value is set on ScrumCropInstance or CropManagement script.\n",
-                  "Name": "Parameter set at establishment",
-                  "ResourceName": null,
-                  "Children": [],
-                  "Enabled": true,
-                  "ReadOnly": false
-                }
-              ],
-              "Enabled": true,
-              "ReadOnly": false
-            },
-            {
-              "$type": "Models.Functions.MultiplyFunction, Models",
-              "Name": "DMAtHarvest",
-              "ResourceName": null,
-              "Children": [
-                {
-                  "$type": "Models.Memo, Models",
-                  "Text": "This is the expected biomass for Roots at harvest time expressed in dry matter basis.\n",
-                  "Name": "Description",
-                  "ResourceName": null,
-                  "Children": [],
-                  "Enabled": true,
-                  "ReadOnly": false
-                },
-                {
-                  "$type": "Models.Functions.VariableReference, Models",
-                  "VariableName": "[SCRUM].AboveGroundDMAtHarvest",
-                  "Name": "AbovegroundDMAtHarvest",
-                  "ResourceName": null,
-                  "Children": [],
-                  "Enabled": true,
-                  "ReadOnly": false
-                },
-                {
-                  "$type": "Models.Functions.VariableReference, Models",
-                  "VariableName": "[Root].RootProportion",
-                  "Name": "PartitionFraction",
-                  "ResourceName": null,
-                  "Children": [],
-                  "Enabled": true,
-                  "ReadOnly": false
-                }
-              ],
-              "Enabled": true,
-              "ReadOnly": false
-            },
-            {
-              "$type": "Models.Functions.Constant, Models",
-              "FixedValue": 1.0,
-              "Units": "0-1",
-              "Name": "DMConversionEfficiency",
-              "ResourceName": null,
-              "Children": [],
-              "Enabled": true,
-              "ReadOnly": false
-            },
-            {
-              "$type": "Models.Functions.Constant, Models",
-              "FixedValue": 0.0,
-              "Units": null,
-              "Name": "MaintenanceRespirationFunction",
-              "ResourceName": null,
-              "Children": [],
-              "Enabled": true,
-              "ReadOnly": false
-            },
-            {
-              "$type": "Models.Functions.RootShape.RootShapeCylinder, Models",
-              "Name": "RootShape",
-              "ResourceName": null,
-              "Children": [],
-              "Enabled": true,
-              "ReadOnly": false
-            },
-            {
-              "$type": "Models.Functions.Constant, Models",
-              "FixedValue": 40.0,
-              "Units": "m/g",
-              "Name": "SpecificRootLength",
-              "ResourceName": null,
-              "Children": [],
-              "Enabled": true,
-              "ReadOnly": false
-            },
-            {
-              "$type": "Models.Functions.Constant, Models",
-              "FixedValue": 0.0,
-              "Units": "mm",
-              "Name": "MaximumRootDepth",
-              "ResourceName": null,
-              "Children": [
-                {
-                  "$type": "Models.Memo, Models",
-                  "Text": "SCRUM gets the value for this parameter during run-time, when the crop is established. The value is set on ScrumCropInstance or CropManagement script\n",
-                  "Name": "Parameter set at establishment",
-                  "ResourceName": null,
-                  "Children": [],
-                  "Enabled": true,
-                  "ReadOnly": false
-                }
-              ],
-              "Enabled": true,
-              "ReadOnly": false
-            },
-            {
-              "$type": "Models.Functions.MultiplyFunction, Models",
-              "Name": "RootFrontVelocity",
-              "ResourceName": null,
-              "Children": [
-                {
-                  "$type": "Models.Functions.LessThanFunction, Models",
-                  "Name": "RootFrontVelocity",
-                  "ResourceName": null,
-                  "Children": [
-                    {
-                      "$type": "Models.Functions.VariableReference, Models",
-                      "VariableName": "[Phenology].AccumulatedEmergedTt",
-                      "Name": "TestVariable",
-                      "ResourceName": null,
-                      "Children": [],
-                      "Enabled": true,
-                      "ReadOnly": false
-                    },
-                    {
-                      "$type": "Models.Functions.AddFunction, Models",
-                      "Name": "GrowthDuration",
-                      "ResourceName": null,
-                      "Children": [
-                        {
-                          "$type": "Models.Functions.VariableReference, Models",
-                          "VariableName": "[Phenology].Seed.Target",
-                          "Name": "Emerging",
-                          "ResourceName": null,
-                          "Children": [],
-                          "Enabled": true,
-                          "ReadOnly": false
-                        },
-                        {
-                          "$type": "Models.Functions.VariableReference, Models",
-                          "VariableName": "[Phenology].Seedling.Target",
-                          "Name": "Seedling",
-                          "ResourceName": null,
-                          "Children": [],
-                          "Enabled": true,
-                          "ReadOnly": false
-                        },
-                        {
-                          "$type": "Models.Functions.VariableReference, Models",
-                          "VariableName": "[Phenology].Vegetative.Target",
-                          "Name": "Vegetative",
-                          "ResourceName": null,
-                          "Children": [],
-                          "Enabled": true,
-                          "ReadOnly": false
-                        },
-                        {
-                          "$type": "Models.Functions.VariableReference, Models",
-                          "VariableName": "[Phenology].EarlyReproductive.Target",
-                          "Name": "EarlyReproductive",
-                          "ResourceName": null,
-                          "Children": [],
-                          "Enabled": true,
-                          "ReadOnly": false
-                        }
-                      ],
-                      "Enabled": true,
-                      "ReadOnly": false
-                    },
-                    {
-                      "$type": "Models.Functions.DivideFunction, Models",
-                      "Name": "IfTrue",
-                      "ResourceName": null,
-                      "Children": [
-                        {
-                          "$type": "Models.Functions.VariableReference, Models",
-                          "VariableName": "[Root].MaximumRootDepth",
-                          "Name": "MaxRootDepth",
-                          "ResourceName": null,
-                          "Children": [],
-                          "Enabled": true,
-                          "ReadOnly": false
-                        },
-                        {
-                          "$type": "Models.Functions.VariableReference, Models",
-                          "VariableName": "[Root].RootFrontVelocity.RootFrontVelocity.GrowthDuration",
-                          "Name": "GrowthDuration",
+                          "VariableName": "[SCRUM].Stover.LAI",
+                          "Name": "Integral",
                           "ResourceName": null,
                           "Children": [],
                           "Enabled": true,
@@ -3368,9 +2551,9 @@
                     },
                     {
                       "$type": "Models.Functions.Constant, Models",
-                      "FixedValue": 0.0,
+                      "FixedValue": -1.0,
                       "Units": null,
-                      "Name": "IfFalse",
+                      "Name": "Invert",
                       "ResourceName": null,
                       "Children": [],
                       "Enabled": true,
@@ -3379,11 +2562,38 @@
                   ],
                   "Enabled": true,
                   "ReadOnly": false
-                },
+                }
+              ],
+              "Enabled": true,
+              "ReadOnly": false
+            },
+            {
+              "$type": "Models.Functions.AccumulateFunctionGeneral, Models",
+              "AccumulateEventName": "[Clock].PartitioningComplete",
+              "NameOfPlantToLink": null,
+              "StartStageName": "Seed",
+              "EndStageName": "",
+              "StartEventName": null,
+              "EndEventName": null,
+              "StartDate": null,
+              "EndDate": null,
+              "ReduceStageName": null,
+              "FractionRemovedOnStage": 0.0,
+              "ReduceEventName": "",
+              "FractionRemovedOnEvent": 0.0,
+              "ReduceDates": null,
+              "FractionRemovedOnDate": 0.0,
+              "FractionRemovedOnCut": 0.0,
+              "FractionRemovedOnHarvest": 1.0,
+              "FractionRemovedOnGraze": 0.0,
+              "FractionRemovedOnPrune": 0.0,
+              "Name": "Removal",
+              "ResourceName": null,
+              "Children": [
                 {
                   "$type": "Models.Functions.VariableReference, Models",
-                  "VariableName": "[Phenology].ThermalTime",
-                  "Name": "ThermalTime",
+                  "VariableName": "[Stover].LAIDeadRemoved",
+                  "Name": "VariableReference",
                   "ResourceName": null,
                   "Children": [],
                   "Enabled": true,
@@ -3392,25 +2602,27 @@
               ],
               "Enabled": true,
               "ReadOnly": false
-            },
-            {
-              "$type": "Models.Functions.KLModiferVsDepthFunction, Models",
-              "Name": "KLModifier",
+            }
+          ],
+          "Enabled": true,
+          "ReadOnly": false
+        },
+        {
+          "$type": "Models.Functions.SigmoidFunction, Models",
+          "Name": "HeightFunction",
+          "ResourceName": null,
+          "Children": [
+            {
+              "$type": "Models.Functions.Constant, Models",
+              "FixedValue": 0.0,
+              "Units": null,
+              "Name": "Ymax",
               "ResourceName": null,
               "Children": [
                 {
-                  "$type": "Models.Functions.VariableReference, Models",
-                  "VariableName": "[Physical].DepthMidPoints",
-                  "Name": "LayerDepth",
-                  "ResourceName": null,
-                  "Children": [],
-                  "Enabled": true,
-                  "ReadOnly": false
-                },
-                {
-                  "$type": "Models.Functions.VariableReference, Models",
-                  "VariableName": "[Root].MaximumRootDepth",
-                  "Name": "MaximumRootDepth",
+                  "$type": "Models.Memo, Models",
+                  "Text": "This represents the maximum height for the plant, it is reached at the LateReproductive phase. The height is not affected by water or N stresses.  \nSCRUM gets the value for this parameter during run-time, when the crop is established. The value is set on ScrumCropInstance or CropManagement script.\n",
+                  "Name": "Parameter set at establishment",
                   "ResourceName": null,
                   "Children": [],
                   "Enabled": true,
@@ -3420,225 +2632,212 @@
               "Enabled": true,
               "ReadOnly": false
             },
+            {
+              "$type": "Models.Functions.VariableReference, Models",
+              "VariableName": "[Phenology].AccumulatedEmergedTt",
+              "Name": "XValue",
+              "ResourceName": null,
+              "Children": [],
+              "Enabled": true,
+              "ReadOnly": false
+            },
+            {
+              "$type": "Models.Functions.Constant, Models",
+              "FixedValue": 0.0,
+              "Units": null,
+              "Name": "Xo",
+              "ResourceName": null,
+              "Children": [
+                {
+                  "$type": "Models.Memo, Models",
+                  "Text": "SCRUM calculates this parameter during run-time, when the crop is being established. This is done in ScrumCropInstance based on parameter values set in the relevant ScrumCrop and CropManagement script\n",
+                  "Name": "Parameter set at establishment",
+                  "ResourceName": null,
+                  "Children": [],
+                  "Enabled": true,
+                  "ReadOnly": false
+                }
+              ],
+              "Enabled": true,
+              "ReadOnly": false
+            },
+            {
+              "$type": "Models.Functions.Constant, Models",
+              "FixedValue": 0.0,
+              "Units": null,
+              "Name": "b",
+              "ResourceName": null,
+              "Children": [
+                {
+                  "$type": "Models.Memo, Models",
+                  "Text": "SCRUM calculates this parameter during run-time, when the crop is being established. This is done in ScrumCropInstance based on parameter values set in the relevant ScrumCrop and CropManagement script\n",
+                  "Name": "Parameter set at establishment",
+                  "ResourceName": null,
+                  "Children": [],
+                  "Enabled": true,
+                  "ReadOnly": false
+                }
+              ],
+              "Enabled": true,
+              "ReadOnly": false
+            }
+          ],
+          "Enabled": true,
+          "ReadOnly": false
+        },
+        {
+          "$type": "Models.Functions.Constant, Models",
+          "FixedValue": 0.0,
+          "Units": "/d",
+          "Name": "SenescenceRate",
+          "ResourceName": null,
+          "Children": [],
+          "Enabled": true,
+          "ReadOnly": false
+        },
+        {
+          "$type": "Models.Functions.Constant, Models",
+          "FixedValue": 0.0,
+          "Units": "/d",
+          "Name": "DetachmentRate",
+          "ResourceName": null,
+          "Children": [],
+          "Enabled": true,
+          "ReadOnly": false
+        },
+        {
+          "$type": "Models.Functions.Constant, Models",
+          "FixedValue": 0.0,
+          "Units": null,
+          "Name": "RemobilisationCost",
+          "ResourceName": null,
+          "Children": [],
+          "Enabled": true,
+          "ReadOnly": false
+        },
+        {
+          "$type": "Models.Functions.Constant, Models",
+          "FixedValue": 0.0,
+          "Units": "/d",
+          "Name": "DMReallocationFactor",
+          "ResourceName": null,
+          "Children": [],
+          "Enabled": true,
+          "ReadOnly": false
+        },
+        {
+          "$type": "Models.Functions.Constant, Models",
+          "FixedValue": 0.0,
+          "Units": "/d",
+          "Name": "DMRetranslocationFactor",
+          "ResourceName": null,
+          "Children": [],
+          "Enabled": true,
+          "ReadOnly": false
+        },
+        {
+          "$type": "Models.Functions.PhaseLookupValue, Models",
+          "Start": "Emergence",
+          "End": "MidReproductive",
+          "Name": "NitrogenDemandSwitch",
+          "ResourceName": null,
+          "Children": [
             {
               "$type": "Models.Functions.Constant, Models",
               "FixedValue": 1.0,
               "Units": null,
-              "Name": "SoilWaterEffect",
-              "ResourceName": null,
-              "Children": [],
-              "Enabled": true,
-              "ReadOnly": false
-            },
-            {
-              "$type": "Models.Functions.Constant, Models",
-              "FixedValue": 0.0,
-              "Units": "/d",
-              "Name": "SenescenceRate",
-              "ResourceName": null,
-              "Children": [],
-              "Enabled": true,
-              "ReadOnly": false
-            },
-            {
-              "$type": "Models.Functions.Constant, Models",
-              "FixedValue": 0.0,
-              "Units": null,
-              "Name": "RemobilisationCost",
-              "ResourceName": null,
-              "Children": [],
-              "Enabled": true,
-              "ReadOnly": false
-            },
-            {
-              "$type": "Models.Functions.Constant, Models",
-              "FixedValue": 1.0,
-              "Units": null,
-              "Name": "NitrogenDemandSwitch",
-              "ResourceName": null,
-              "Children": [],
-              "Enabled": true,
-              "ReadOnly": false
-            },
-            {
-              "$type": "Models.Functions.LinearInterpolationFunction, Models",
-              "Name": "KNO3",
+              "Name": "Constant",
+              "ResourceName": null,
+              "Children": [],
+              "Enabled": true,
+              "ReadOnly": false
+            }
+          ],
+          "Enabled": true,
+          "ReadOnly": false
+        },
+        {
+          "$type": "Models.Functions.Constant, Models",
+          "FixedValue": 0.0,
+          "Units": "/d",
+          "Name": "NReallocationFactor",
+          "ResourceName": null,
+          "Children": [],
+          "Enabled": true,
+          "ReadOnly": false
+        },
+        {
+          "$type": "Models.Functions.Constant, Models",
+          "FixedValue": 0.0,
+          "Units": "/d",
+          "Name": "NRetranslocationFactor",
+          "ResourceName": null,
+          "Children": [],
+          "Enabled": true,
+          "ReadOnly": false
+        },
+        {
+          "$type": "Models.PMF.Library.BiomassRemoval, Models",
+          "HarvestFractionLiveToRemove": 0.0,
+          "HarvestFractionDeadToRemove": 0.0,
+          "HarvestFractionLiveToResidue": 1.0,
+          "HarvestFractionDeadToResidue": 1.0,
+          "Name": "BiomassRemovalDefaults",
+          "ResourceName": null,
+          "Children": [],
+          "Enabled": true,
+          "ReadOnly": false
+        },
+        {
+          "$type": "Models.PMF.NutrientDemandFunctions, Models",
+          "Name": "DMDemands",
+          "ResourceName": null,
+          "Children": [
+            {
+              "$type": "Models.Functions.MultiplyFunction, Models",
+              "Name": "Structural",
               "ResourceName": null,
               "Children": [
                 {
-                  "$type": "Models.Functions.XYPairs, Models",
-                  "X": [
-                    0.0,
-                    0.003
-                  ],
-                  "Y": [
-                    0.02,
-                    0.02
-                  ],
-                  "Name": "XYPairs",
-                  "ResourceName": null,
-                  "Children": [],
-                  "Enabled": true,
-                  "ReadOnly": false
-                },
-                {
-                  "$type": "Models.Functions.VariableReference, Models",
-                  "VariableName": "[Root].LengthDensity",
-                  "Name": "XValue",
-                  "ResourceName": null,
-                  "Children": [],
-                  "Enabled": true,
-                  "ReadOnly": false
-                }
-              ],
-              "Enabled": true,
-              "ReadOnly": false
-            },
-            {
-              "$type": "Models.Functions.LinearInterpolationFunction, Models",
-              "Name": "KNH4",
-              "ResourceName": null,
-              "Children": [
-                {
-                  "$type": "Models.Functions.XYPairs, Models",
-                  "X": [
-                    0.0,
-                    0.003
-                  ],
-                  "Y": [
-                    0.0,
-                    0.0
-                  ],
-                  "Name": "XYPairs",
-                  "ResourceName": null,
-                  "Children": [],
-                  "Enabled": true,
-                  "ReadOnly": false
-                },
-                {
-                  "$type": "Models.Functions.VariableReference, Models",
-                  "VariableName": "[Root].LengthDensity",
-                  "Name": "XValue",
-                  "ResourceName": null,
-                  "Children": [],
-                  "Enabled": true,
-                  "ReadOnly": false
-                }
-              ],
-              "Enabled": true,
-              "ReadOnly": false
-            },
-            {
-              "$type": "Models.Functions.LinearInterpolationFunction, Models",
-              "Name": "NUptakeSWFactor",
-              "ResourceName": null,
-              "Children": [
-                {
-                  "$type": "Models.Functions.XYPairs, Models",
-                  "X": [
-                    0.0,
-                    1.0
-                  ],
-                  "Y": [
-                    1.0,
-                    1.0
-                  ],
-                  "Name": "XYPairs",
-                  "ResourceName": null,
-                  "Children": [],
-                  "Enabled": true,
-                  "ReadOnly": false
-                },
-                {
-                  "$type": "Models.Functions.VariableReference, Models",
-                  "VariableName": "[Root].RWC",
-                  "Name": "XValue",
-                  "ResourceName": null,
-                  "Children": [],
-                  "Enabled": true,
-                  "ReadOnly": false
-                }
-              ],
-              "Enabled": true,
-              "ReadOnly": false
-            },
-            {
-              "$type": "Models.Functions.Constant, Models",
-              "FixedValue": 30.0,
-              "Units": "kg N/ha/d",
-              "Name": "MaxDailyNUptake",
-              "ResourceName": null,
-              "Children": [],
-              "Enabled": true,
-              "ReadOnly": false
-            },
-            {
-              "$type": "Models.PMF.Library.BiomassRemoval, Models",
-              "HarvestFractionLiveToRemove": 0.0,
-              "HarvestFractionDeadToRemove": 0.0,
-              "HarvestFractionLiveToResidue": 1.0,
-              "HarvestFractionDeadToResidue": 1.0,
-              "Name": "BiomassRemovalDefaults",
-              "ResourceName": null,
-              "Children": [],
-              "Enabled": true,
-              "ReadOnly": false
-            },
-            {
-              "$type": "Models.PMF.NutrientDemandFunctions, Models",
-              "Name": "DMDemands",
-              "ResourceName": null,
-              "Children": [
-                {
-                  "$type": "Models.Functions.MultiplyFunction, Models",
-                  "Name": "Structural",
+                  "$type": "Models.Functions.DemandFunctions.PartitionFractionDemandFunction, Models",
+                  "Name": "DMDemandFunction",
                   "ResourceName": null,
                   "Children": [
                     {
-                      "$type": "Models.Functions.DemandFunctions.PartitionFractionDemandFunction, Models",
-                      "Name": "DMDemandFunction",
+                      "$type": "Models.Memo, Models",
+                      "Text": "DM demand is based on a simple partitioning coefficients.  At harvest the biomass partitioned to the stover = TotalDM * (1 - RootProportion) * (1 - Harvest index).  However the partitioningFraction is more complicated that this as it partitions more biomass to the stover in the CanopyExpanding Phase and less in the Yield increasing phase to give realistic patterns of accumulation of biomass in the Stover and Product over the duration of the crop\n",
+                      "Name": "Description",
+                      "ResourceName": null,
+                      "Children": [],
+                      "Enabled": true,
+                      "ReadOnly": false
+                    },
+                    {
+                      "$type": "Models.Functions.DivideFunction, Models",
+                      "Name": "PartitionFraction",
                       "ResourceName": null,
                       "Children": [
                         {
-                          "$type": "Models.Functions.DivideFunction, Models",
-                          "Name": "PartitionFraction",
+                          "$type": "Models.Functions.VariableReference, Models",
+                          "VariableName": "[Stover].DMAtHarvest",
+                          "Name": "StoverDMAtHarvest",
                           "ResourceName": null,
-                          "Children": [
-                            {
-                              "$type": "Models.Functions.VariableReference, Models",
-                              "VariableName": "[Root].DMAtHarvest",
-                              "Name": "RootDMAtHarvest",
-                              "ResourceName": null,
-                              "Children": [],
-                              "Enabled": true,
-                              "ReadOnly": false
-                            },
-                            {
-                              "$type": "Models.Functions.VariableReference, Models",
-                              "VariableName": "[Scrum].TotalDMAtHarvest",
-                              "Name": "TotalDMAtHarvest",
-                              "ResourceName": null,
-                              "Children": [],
-                              "Enabled": true,
-                              "ReadOnly": false
-                            }
-                          ],
+                          "Children": [],
+                          "Enabled": true,
+                          "ReadOnly": false
+                        },
+                        {
+                          "$type": "Models.Functions.VariableReference, Models",
+                          "VariableName": "[Scrum].TotalDMAtHarvest",
+                          "Name": "TotalDMAtHarvest",
+                          "ResourceName": null,
+                          "Children": [],
                           "Enabled": true,
                           "ReadOnly": false
                         }
                       ],
                       "Enabled": true,
                       "ReadOnly": false
-                    },
-                    {
-                      "$type": "Models.Functions.Constant, Models",
-                      "FixedValue": 1.0,
-                      "Units": null,
-                      "Name": "StructuralFraction",
-                      "ResourceName": null,
-                      "Children": [],
-                      "Enabled": true,
-                      "ReadOnly": false
                     }
                   ],
                   "Enabled": true,
@@ -3646,49 +2845,95 @@
                 },
                 {
                   "$type": "Models.Functions.Constant, Models",
-                  "FixedValue": 0.0,
-                  "Units": null,
-                  "Name": "Metabolic",
+                  "FixedValue": 1.0,
+                  "Units": "0-1",
+                  "Name": "StructuralFraction",
+                  "ResourceName": null,
+                  "Children": [],
+                  "Enabled": true,
+                  "ReadOnly": false
+                }
+              ],
+              "Enabled": true,
+              "ReadOnly": false
+            },
+            {
+              "$type": "Models.Functions.Constant, Models",
+              "FixedValue": 0.0,
+              "Units": null,
+              "Name": "Metabolic",
+              "ResourceName": null,
+              "Children": [],
+              "Enabled": true,
+              "ReadOnly": false
+            },
+            {
+              "$type": "Models.Functions.Constant, Models",
+              "FixedValue": 0.0,
+              "Units": null,
+              "Name": "Storage",
+              "ResourceName": null,
+              "Children": [],
+              "Enabled": true,
+              "ReadOnly": false
+            },
+            {
+              "$type": "Models.Functions.Constant, Models",
+              "FixedValue": 1.0,
+              "Units": null,
+              "Name": "QStructuralPriority",
+              "ResourceName": null,
+              "Children": [],
+              "Enabled": true,
+              "ReadOnly": false
+            },
+            {
+              "$type": "Models.Functions.Constant, Models",
+              "FixedValue": 1.0,
+              "Units": null,
+              "Name": "QMetabolicPriority",
+              "ResourceName": null,
+              "Children": [],
+              "Enabled": true,
+              "ReadOnly": false
+            },
+            {
+              "$type": "Models.Functions.Constant, Models",
+              "FixedValue": 1.0,
+              "Units": null,
+              "Name": "QStoragePriority",
+              "ResourceName": null,
+              "Children": [],
+              "Enabled": true,
+              "ReadOnly": false
+            }
+          ],
+          "Enabled": true,
+          "ReadOnly": false
+        },
+        {
+          "$type": "Models.PMF.NutrientDemandFunctions, Models",
+          "Name": "NDemands",
+          "ResourceName": null,
+          "Children": [
+            {
+              "$type": "Models.Functions.MultiplyFunction, Models",
+              "Name": "Structural",
+              "ResourceName": null,
+              "Children": [
+                {
+                  "$type": "Models.Functions.VariableReference, Models",
+                  "VariableName": "[Stover].minimumNconc",
+                  "Name": "MinNConc",
                   "ResourceName": null,
                   "Children": [],
                   "Enabled": true,
                   "ReadOnly": false
                 },
                 {
-                  "$type": "Models.Functions.Constant, Models",
-                  "FixedValue": 0.0,
-                  "Units": null,
-                  "Name": "Storage",
-                  "ResourceName": null,
-                  "Children": [],
-                  "Enabled": true,
-                  "ReadOnly": false
-                },
-                {
-                  "$type": "Models.Functions.Constant, Models",
-                  "FixedValue": 1.0,
-                  "Units": null,
-                  "Name": "QStructuralPriority",
-                  "ResourceName": null,
-                  "Children": [],
-                  "Enabled": true,
-                  "ReadOnly": false
-                },
-                {
-                  "$type": "Models.Functions.Constant, Models",
-                  "FixedValue": 1.0,
-                  "Units": null,
-                  "Name": "QMetabolicPriority",
-                  "ResourceName": null,
-                  "Children": [],
-                  "Enabled": true,
-                  "ReadOnly": false
-                },
-                {
-                  "$type": "Models.Functions.Constant, Models",
-                  "FixedValue": 1.0,
-                  "Units": null,
-                  "Name": "QStoragePriority",
+                  "$type": "Models.Functions.VariableReference, Models",
+                  "VariableName": "[Stover].potentialDMAllocation.Structural",
+                  "Name": "PotentialDMAllocation",
                   "ResourceName": null,
                   "Children": [],
                   "Enabled": true,
@@ -3699,19 +2944,19 @@
               "ReadOnly": false
             },
             {
-              "$type": "Models.PMF.NutrientDemandFunctions, Models",
-              "Name": "NDemands",
+              "$type": "Models.Functions.MultiplyFunction, Models",
+              "Name": "Metabolic",
               "ResourceName": null,
               "Children": [
                 {
-                  "$type": "Models.Functions.MultiplyFunction, Models",
-                  "Name": "Structural",
+                  "$type": "Models.Functions.SubtractFunction, Models",
+                  "Name": "MetabolicNConc",
                   "ResourceName": null,
                   "Children": [
                     {
                       "$type": "Models.Functions.VariableReference, Models",
-                      "VariableName": "[Root].MinimumNconc",
-                      "Name": "MinNConc",
+                      "VariableName": "[Stover].criticalNConc",
+                      "Name": "CritNConc",
                       "ResourceName": null,
                       "Children": [],
                       "Enabled": true,
@@ -3719,8 +2964,8 @@
                     },
                     {
                       "$type": "Models.Functions.VariableReference, Models",
-                      "VariableName": "[Root].potentialDMAllocation.Structural",
-                      "Name": "PotentialDMAllocation",
+                      "VariableName": "[Stover].minimumNconc",
+                      "Name": "MinNConc",
                       "ResourceName": null,
                       "Children": [],
                       "Enabled": true,
@@ -3731,50 +2976,36 @@
                   "ReadOnly": false
                 },
                 {
-                  "$type": "Models.Functions.Constant, Models",
-                  "FixedValue": 0.0,
-                  "Units": null,
-                  "Name": "Metabolic",
+                  "$type": "Models.Functions.VariableReference, Models",
+                  "VariableName": "[Stover].potentialDMAllocation.Structural",
+                  "Name": "PotentialDMAllocation",
+                  "ResourceName": null,
+                  "Children": [],
+                  "Enabled": true,
+                  "ReadOnly": false
+                }
+              ],
+              "Enabled": true,
+              "ReadOnly": false
+            },
+            {
+              "$type": "Models.Functions.DemandFunctions.StorageNDemandFunction, Models",
+              "Name": "Storage",
+              "ResourceName": null,
+              "Children": [
+                {
+                  "$type": "Models.Functions.VariableReference, Models",
+                  "VariableName": "[Stover].nitrogenDemandSwitch",
+                  "Name": "NitrogenDemandSwitch",
                   "ResourceName": null,
                   "Children": [],
                   "Enabled": true,
                   "ReadOnly": false
                 },
                 {
-                  "$type": "Models.Functions.Constant, Models",
-                  "FixedValue": 0.0,
-                  "Units": null,
-                  "Name": "Storage",
-                  "ResourceName": null,
-                  "Children": [],
-                  "Enabled": true,
-                  "ReadOnly": false
-                },
-                {
-                  "$type": "Models.Functions.Constant, Models",
-                  "FixedValue": 1.0,
-                  "Units": null,
-                  "Name": "QStructuralPriority",
-                  "ResourceName": null,
-                  "Children": [],
-                  "Enabled": true,
-                  "ReadOnly": false
-                },
-                {
-                  "$type": "Models.Functions.Constant, Models",
-                  "FixedValue": 1.0,
-                  "Units": null,
-                  "Name": "QMetabolicPriority",
-                  "ResourceName": null,
-                  "Children": [],
-                  "Enabled": true,
-                  "ReadOnly": false
-                },
-                {
-                  "$type": "Models.Functions.Constant, Models",
-                  "FixedValue": 1.0,
-                  "Units": null,
-                  "Name": "QStoragePriority",
+                  "$type": "Models.Functions.VariableReference, Models",
+                  "VariableName": "[Stover].MaximumNconc",
+                  "Name": "MaxNConc",
                   "ResourceName": null,
                   "Children": [],
                   "Enabled": true,
@@ -3783,70 +3014,76 @@
               ],
               "Enabled": true,
               "ReadOnly": false
-            }
-          ],
-          "Enabled": true,
-          "ReadOnly": false
-        },
-        {
-<<<<<<< HEAD
-          "$type": "Models.PMF.Organs.Nodule, Models",
-          "DMSupply": null,
-          "NSupply": null,
-          "DMDemand": null,
-          "NDemand": null,
-          "potentialDMAllocation": null,
-          "Name": "Nodule",
-          "ResourceName": null,
-          "Children": [
-            {
-              "$type": "Models.Memo, Models",
-              "Text": "This is parameterised as a dummy organ, it can supply nitrogen if the plant is a legume, but has no biomass (DM or N) nor any other function. The organ is 'activated' using a switch, which should be turned on for legume crops (so N fixation can be added as supply to the Arbitrator to help covering the crop N demand). To turn this feature on, the value for LegumeFactor should be set to a non-zero value, this parameter represents the proportion of the potential N fixation rate that the nodules are capable of supplying. The potential fixation is linked to the daily fixation and controlled by the MaximumFixation parameter. Nitrogen fixation is switched off by setting LegumeFactor to zero.\n",
-              "Name": "Description",
-=======
-          "$type": "Models.Functions.MultiplyFunction, Models",
-          "Name": "KLModifier",
-          "ResourceName": null,
-          "Children": [
-            {
-              "$type": "Models.Functions.KLModiferVsDepthFunction, Models",
-              "Name": "DepthReduction",
->>>>>>> dc64ea13
-              "ResourceName": null,
-              "Children": [
-                {
-                  "$type": "Models.Functions.VariableReference, Models",
-                  "VariableName": "[Physical].DepthMidPoints",
-                  "Name": "LayerDepth",
-                  "ResourceName": null,
-                  "Children": [],
-                  "Enabled": true,
-                  "ReadOnly": false
-                },
-                {
-                  "$type": "Models.Functions.VariableReference, Models",
-                  "VariableName": "[Root].MaximumRootDepth",
-                  "Name": "MaximumRootDepth",
-                  "ResourceName": null,
-                  "Children": [],
-                  "Enabled": true,
-                  "ReadOnly": false
-                }
-              ],
-              "Enabled": true,
-              "ReadOnly": false
-            },
-            {
-              "$type": "Models.Functions.Constant, Models",
-<<<<<<< HEAD
+            },
+            {
+              "$type": "Models.Functions.Constant, Models",
+              "FixedValue": 1.0,
+              "Units": null,
+              "Name": "QStructuralPriority",
+              "ResourceName": null,
+              "Children": [],
+              "Enabled": true,
+              "ReadOnly": false
+            },
+            {
+              "$type": "Models.Functions.Constant, Models",
+              "FixedValue": 1.0,
+              "Units": null,
+              "Name": "QMetabolicPriority",
+              "ResourceName": null,
+              "Children": [],
+              "Enabled": true,
+              "ReadOnly": false
+            },
+            {
+              "$type": "Models.Functions.Constant, Models",
+              "FixedValue": 1.0,
+              "Units": null,
+              "Name": "QStoragePriority",
+              "ResourceName": null,
+              "Children": [],
+              "Enabled": true,
+              "ReadOnly": false
+            }
+          ],
+          "Enabled": true,
+          "ReadOnly": false
+        }
+      ],
+      "Enabled": true,
+      "ReadOnly": false
+    },
+    {
+      "$type": "Models.PMF.Organs.Root, Models",
+      "DMSupply": null,
+      "NSupply": null,
+      "DMDemand": null,
+      "NDemand": null,
+      "potentialDMAllocation": null,
+      "GrowthRespiration": 0.0,
+      "MaintenanceRespiration": 0.0,
+      "Name": "Root",
+      "ResourceName": null,
+      "Children": [
+        {
+          "$type": "Models.Memo, Models",
+          "Text": "This organ represents the biomass below ground that is typically not removed at harvest. The processes related to water and nitrogen uptake are handled through this organ, which also contains the information about the distribution or roots over the soil profile.  \nThe SCRUM model assumes that a fixed proportion of biomass is allocated to roots as the crop grows, and that it has a fixed N concentration. No retranslocation for either biomass or N is enabled from roots.  \nThe roots grow over time is controlled by thermal time, reaching is maximum(MaximumRootDepth) at the end of the EarlyReproductive phase.\n",
+          "Name": "Description",
+          "ResourceName": null,
+          "Children": [],
+          "Enabled": true,
+          "ReadOnly": false
+        },
+        {
+          "$type": "Models.PMF.NutrientPoolFunctions, Models",
+          "Name": "InitialWt",
+          "ResourceName": null,
+          "Children": [
+            {
+              "$type": "Models.Functions.Constant, Models",
               "FixedValue": 0.0,
               "Units": "g/m^2",
-              "Name": "InitialWtFunction",
-=======
-              "FixedValue": 0.10,
-              "Units": null,
-              "Name": "SurfaceKL",
->>>>>>> dc64ea13
+              "Name": "Structural",
               "ResourceName": null,
               "Children": [],
               "Enabled": true,
@@ -3855,8 +3092,8 @@
             {
               "$type": "Models.Functions.Constant, Models",
               "FixedValue": 0.0,
-              "Units": "g/g",
-              "Name": "MaximumNConc",
+              "Units": "g/m^2",
+              "Name": "Metabolic",
               "ResourceName": null,
               "Children": [],
               "Enabled": true,
@@ -3865,69 +3102,234 @@
             {
               "$type": "Models.Functions.Constant, Models",
               "FixedValue": 0.0,
-              "Units": "g/g",
-              "Name": "CriticalNConc",
-              "ResourceName": null,
-              "Children": [],
-              "Enabled": true,
-              "ReadOnly": false
-            },
-            {
-              "$type": "Models.Functions.Constant, Models",
-              "FixedValue": 0.0,
-              "Units": "g/g",
-              "Name": "MinimumNConc",
-              "ResourceName": null,
-              "Children": [],
-              "Enabled": true,
-              "ReadOnly": false
-            },
-            {
-              "$type": "Models.Functions.Constant, Models",
-              "FixedValue": 0.4,
-              "Units": "g/g",
-              "Name": "CarbonConcentration",
-              "ResourceName": null,
-              "Children": [],
-              "Enabled": true,
-              "ReadOnly": false
-            },
-            {
-              "$type": "Models.Functions.Constant, Models",
-              "FixedValue": 1.0,
-              "Units": "0-1",
-              "Name": "DMConversionEfficiency",
-              "ResourceName": null,
-              "Children": [],
-              "Enabled": true,
-              "ReadOnly": false
-            },
-            {
-              "$type": "Models.Functions.Constant, Models",
-              "FixedValue": 0.0,
-              "Units": "0-1",
-              "Name": "MaintenanceRespirationFunction",
-              "ResourceName": null,
-              "Children": [],
-              "Enabled": true,
-              "ReadOnly": false
-            },
-            {
-              "$type": "Models.Functions.MultiplyFunction, Models",
-              "Name": "FixationRate",
+              "Units": "g/m^2",
+              "Name": "Storage",
+              "ResourceName": null,
+              "Children": [],
+              "Enabled": true,
+              "ReadOnly": false
+            }
+          ],
+          "Enabled": true,
+          "ReadOnly": false
+        },
+        {
+          "$type": "Models.Functions.Constant, Models",
+          "FixedValue": 0.0,
+          "Units": "g/g",
+          "Name": "MaximumNConc",
+          "ResourceName": null,
+          "Children": [
+            {
+              "$type": "Models.Memo, Models",
+              "Text": "SCRUM gets the value for this parameter during run-time, when the crop is established. The value is set on ScrumCropInstance or CropManagement script.\n",
+              "Name": "Parameter set at establishment",
+              "ResourceName": null,
+              "Children": [],
+              "Enabled": true,
+              "ReadOnly": false
+            }
+          ],
+          "Enabled": true,
+          "ReadOnly": false
+        },
+        {
+          "$type": "Models.Functions.VariableReference, Models",
+          "VariableName": "[Root].MaximumNConc",
+          "Name": "CriticalNConc",
+          "ResourceName": null,
+          "Children": [],
+          "Enabled": true,
+          "ReadOnly": false
+        },
+        {
+          "$type": "Models.Functions.VariableReference, Models",
+          "VariableName": "[Root].MaximumNConc",
+          "Name": "MinimumNConc",
+          "ResourceName": null,
+          "Children": [],
+          "Enabled": true,
+          "ReadOnly": false
+        },
+        {
+          "$type": "Models.Functions.Constant, Models",
+          "FixedValue": 0.4,
+          "Units": "g/g",
+          "Name": "CarbonConcentration",
+          "ResourceName": null,
+          "Children": [],
+          "Enabled": true,
+          "ReadOnly": false
+        },
+        {
+          "$type": "Models.Functions.Constant, Models",
+          "FixedValue": 0.1,
+          "Units": "g/g",
+          "Name": "RootProportion",
+          "ResourceName": null,
+          "Children": [
+            {
+              "$type": "Models.Memo, Models",
+              "Text": "This represents the ratio between the biomass of roots to the otehr organs (Product plus Stover), akin to root to shoot ratio for crops that have product aboveground only.  \nSCRUM gets the value for this parameter during run-time, when the crop is established. The value is set on ScrumCropInstance or CropManagement script.\n",
+              "Name": "Parameter set at establishment",
+              "ResourceName": null,
+              "Children": [],
+              "Enabled": true,
+              "ReadOnly": false
+            }
+          ],
+          "Enabled": true,
+          "ReadOnly": false
+        },
+        {
+          "$type": "Models.Functions.MultiplyFunction, Models",
+          "Name": "DMAtHarvest",
+          "ResourceName": null,
+          "Children": [
+            {
+              "$type": "Models.Memo, Models",
+              "Text": "This is the expected biomass for Roots at harvest time expressed in dry matter basis.\n",
+              "Name": "Description",
+              "ResourceName": null,
+              "Children": [],
+              "Enabled": true,
+              "ReadOnly": false
+            },
+            {
+              "$type": "Models.Functions.VariableReference, Models",
+              "VariableName": "[SCRUM].AboveGroundDMAtHarvest",
+              "Name": "AbovegroundDMAtHarvest",
+              "ResourceName": null,
+              "Children": [],
+              "Enabled": true,
+              "ReadOnly": false
+            },
+            {
+              "$type": "Models.Functions.VariableReference, Models",
+              "VariableName": "[Root].RootProportion",
+              "Name": "PartitionFraction",
+              "ResourceName": null,
+              "Children": [],
+              "Enabled": true,
+              "ReadOnly": false
+            }
+          ],
+          "Enabled": true,
+          "ReadOnly": false
+        },
+        {
+          "$type": "Models.Functions.Constant, Models",
+          "FixedValue": 1.0,
+          "Units": "0-1",
+          "Name": "DMConversionEfficiency",
+          "ResourceName": null,
+          "Children": [],
+          "Enabled": true,
+          "ReadOnly": false
+        },
+        {
+          "$type": "Models.Functions.Constant, Models",
+          "FixedValue": 0.0,
+          "Units": null,
+          "Name": "MaintenanceRespirationFunction",
+          "ResourceName": null,
+          "Children": [],
+          "Enabled": true,
+          "ReadOnly": false
+        },
+        {
+          "$type": "Models.Functions.RootShape.RootShapeCylinder, Models",
+          "Name": "RootShape",
+          "ResourceName": null,
+          "Children": [],
+          "Enabled": true,
+          "ReadOnly": false
+        },
+        {
+          "$type": "Models.Functions.Constant, Models",
+          "FixedValue": 40.0,
+          "Units": "m/g",
+          "Name": "SpecificRootLength",
+          "ResourceName": null,
+          "Children": [],
+          "Enabled": true,
+          "ReadOnly": false
+        },
+        {
+          "$type": "Models.Functions.Constant, Models",
+          "FixedValue": 0.0,
+          "Units": "mm",
+          "Name": "MaximumRootDepth",
+          "ResourceName": null,
+          "Children": [
+            {
+              "$type": "Models.Memo, Models",
+              "Text": "SCRUM gets the value for this parameter during run-time, when the crop is established. The value is set on ScrumCropInstance or CropManagement script\n",
+              "Name": "Parameter set at establishment",
+              "ResourceName": null,
+              "Children": [],
+              "Enabled": true,
+              "ReadOnly": false
+            }
+          ],
+          "Enabled": true,
+          "ReadOnly": false
+        },
+        {
+          "$type": "Models.Functions.MultiplyFunction, Models",
+          "Name": "RootFrontVelocity",
+          "ResourceName": null,
+          "Children": [
+            {
+              "$type": "Models.Functions.LessThanFunction, Models",
+              "Name": "RootFrontVelocity",
               "ResourceName": null,
               "Children": [
                 {
-                  "$type": "Models.Functions.Constant, Models",
-                  "FixedValue": 0.03,
-                  "Units": "g N / g Photosynthesis",
-                  "Name": "MaximumFixation",
+                  "$type": "Models.Functions.VariableReference, Models",
+                  "VariableName": "[Phenology].AccumulatedEmergedTt",
+                  "Name": "TestVariable",
+                  "ResourceName": null,
+                  "Children": [],
+                  "Enabled": true,
+                  "ReadOnly": false
+                },
+                {
+                  "$type": "Models.Functions.AddFunction, Models",
+                  "Name": "GrowthDuration",
                   "ResourceName": null,
                   "Children": [
                     {
-                      "$type": "Models.Memo, Models",
-                      "Text": "This represents the maximum concentration in the plant that N fixation can maintain.\n",
-                      "Name": "memo",
+                      "$type": "Models.Functions.VariableReference, Models",
+                      "VariableName": "[Phenology].Seed.Target",
+                      "Name": "Emerging",
+                      "ResourceName": null,
+                      "Children": [],
+                      "Enabled": true,
+                      "ReadOnly": false
+                    },
+                    {
+                      "$type": "Models.Functions.VariableReference, Models",
+                      "VariableName": "[Phenology].Seedling.Target",
+                      "Name": "Seedling",
+                      "ResourceName": null,
+                      "Children": [],
+                      "Enabled": true,
+                      "ReadOnly": false
+                    },
+                    {
+                      "$type": "Models.Functions.VariableReference, Models",
+                      "VariableName": "[Phenology].Vegetative.Target",
+                      "Name": "Vegetative",
+                      "ResourceName": null,
+                      "Children": [],
+                      "Enabled": true,
+                      "ReadOnly": false
+                    },
+                    {
+                      "$type": "Models.Functions.VariableReference, Models",
+                      "VariableName": "[Phenology].EarlyReproductive.Target",
+                      "Name": "EarlyReproductive",
                       "ResourceName": null,
                       "Children": [],
                       "Enabled": true,
@@ -3938,159 +3340,82 @@
                   "ReadOnly": false
                 },
                 {
-                  "$type": "Models.Functions.VariableReference, Models",
-                  "VariableName": "[Stover].Photosynthesis",
-                  "Name": "DailyPhotosynthesis",
-                  "ResourceName": null,
-                  "Children": [],
+                  "$type": "Models.Functions.DivideFunction, Models",
+                  "Name": "IfTrue",
+                  "ResourceName": null,
+                  "Children": [
+                    {
+                      "$type": "Models.Functions.VariableReference, Models",
+                      "VariableName": "[Root].MaximumRootDepth",
+                      "Name": "MaxRootDepth",
+                      "ResourceName": null,
+                      "Children": [],
+                      "Enabled": true,
+                      "ReadOnly": false
+                    },
+                    {
+                      "$type": "Models.Functions.VariableReference, Models",
+                      "VariableName": "[Root].RootFrontVelocity.RootFrontVelocity.GrowthDuration",
+                      "Name": "GrowthDuration",
+                      "ResourceName": null,
+                      "Children": [],
+                      "Enabled": true,
+                      "ReadOnly": false
+                    }
+                  ],
                   "Enabled": true,
                   "ReadOnly": false
                 },
-                {
-                  "$type": "Models.Functions.VariableReference, Models",
-                  "VariableName": "[SCRUM].LegumeFactor",
-                  "Name": "LegumeFactor",
-                  "ResourceName": null,
-                  "Children": [],
-                  "Enabled": true,
-                  "ReadOnly": false
-                }
-              ],
-              "Enabled": true,
-              "ReadOnly": false
-            },
-            {
-              "$type": "Models.Functions.Constant, Models",
-              "FixedValue": 0.0,
-              "Units": null,
-              "Name": "FixationMetabolicCost",
-              "ResourceName": null,
-              "Children": [],
-              "Enabled": true,
-              "ReadOnly": false
-            },
-            {
-              "$type": "Models.Functions.Constant, Models",
-              "FixedValue": 0.0,
-              "Units": "/d",
-              "Name": "SenescenceRate",
-              "ResourceName": null,
-              "Children": [],
-              "Enabled": true,
-              "ReadOnly": false
-            },
-            {
-              "$type": "Models.Functions.Constant, Models",
-              "FixedValue": 0.0,
-              "Units": "/d",
-              "Name": "DetachmentRateFunction",
-              "ResourceName": null,
-              "Children": [],
-              "Enabled": true,
-              "ReadOnly": false
-            },
-            {
-              "$type": "Models.Functions.Constant, Models",
-              "FixedValue": 0.0,
-              "Units": null,
-              "Name": "RemobilisationCost",
-              "ResourceName": null,
-              "Children": [],
-              "Enabled": true,
-              "ReadOnly": false
-            },
-            {
-              "$type": "Models.Functions.Constant, Models",
-              "FixedValue": 0.0,
-              "Units": "/d",
-              "Name": "DMReallocationFactor",
-              "ResourceName": null,
-              "Children": [],
-              "Enabled": true,
-              "ReadOnly": false
-            },
-            {
-              "$type": "Models.Functions.Constant, Models",
-              "FixedValue": 0.0,
-              "Units": "/d",
-              "Name": "DMRetranslocationFactor",
-              "ResourceName": null,
-              "Children": [],
-              "Enabled": true,
-              "ReadOnly": false
-            },
-            {
-              "$type": "Models.Functions.Constant, Models",
-              "FixedValue": 0.0,
-              "Units": null,
-              "Name": "NitrogenDemandSwitch",
-              "ResourceName": null,
-              "Children": [],
-              "Enabled": true,
-              "ReadOnly": false
-            },
-            {
-              "$type": "Models.Functions.Constant, Models",
-              "FixedValue": 0.0,
-              "Units": "/d",
-              "Name": "NReallocationFactor",
-              "ResourceName": null,
-              "Children": [],
-              "Enabled": true,
-              "ReadOnly": false
-            },
-            {
-              "$type": "Models.Functions.Constant, Models",
-              "FixedValue": 0.0,
-              "Units": "/d",
-              "Name": "NRetranslocationFactor",
-              "ResourceName": null,
-              "Children": [],
-              "Enabled": true,
-              "ReadOnly": false
-            },
-            {
-              "$type": "Models.PMF.Library.BiomassRemoval, Models",
-              "HarvestFractionLiveToRemove": 0.0,
-              "HarvestFractionDeadToRemove": 0.0,
-              "HarvestFractionLiveToResidue": 0.0,
-              "HarvestFractionDeadToResidue": 0.0,
-              "Name": "BiomassRemovalDefaults",
-              "ResourceName": null,
-              "Children": [],
-              "Enabled": true,
-              "ReadOnly": false
-            },
-            {
-              "$type": "Models.PMF.NutrientPoolFunctions, Models",
-              "Name": "DMDemands",
-              "ResourceName": null,
-              "Children": [
                 {
                   "$type": "Models.Functions.Constant, Models",
                   "FixedValue": 0.0,
                   "Units": null,
-                  "Name": "Structural",
+                  "Name": "IfFalse",
+                  "ResourceName": null,
+                  "Children": [],
+                  "Enabled": true,
+                  "ReadOnly": false
+                }
+              ],
+              "Enabled": true,
+              "ReadOnly": false
+            },
+            {
+              "$type": "Models.Functions.VariableReference, Models",
+              "VariableName": "[Phenology].ThermalTime",
+              "Name": "ThermalTime",
+              "ResourceName": null,
+              "Children": [],
+              "Enabled": true,
+              "ReadOnly": false
+            }
+          ],
+          "Enabled": true,
+          "ReadOnly": false
+        },
+        {
+          "$type": "Models.Functions.MultiplyFunction, Models",
+          "Name": "KLModifier",
+          "ResourceName": null,
+          "Children": [
+            {
+              "$type": "Models.Functions.KLModiferVsDepthFunction, Models",
+              "Name": "DepthReduction",
+              "ResourceName": null,
+              "Children": [
+                {
+                  "$type": "Models.Functions.VariableReference, Models",
+                  "VariableName": "[Physical].DepthMidPoints",
+                  "Name": "LayerDepth",
                   "ResourceName": null,
                   "Children": [],
                   "Enabled": true,
                   "ReadOnly": false
                 },
                 {
-                  "$type": "Models.Functions.Constant, Models",
-                  "FixedValue": 0.0,
-                  "Units": null,
-                  "Name": "Metabolic",
-                  "ResourceName": null,
-                  "Children": [],
-                  "Enabled": true,
-                  "ReadOnly": false
-                },
-                {
-                  "$type": "Models.Functions.Constant, Models",
-                  "FixedValue": 0.0,
-                  "Units": null,
-                  "Name": "Storage",
+                  "$type": "Models.Functions.VariableReference, Models",
+                  "VariableName": "[Root].MaximumRootDepth",
+                  "Name": "MaximumRootDepth",
                   "ResourceName": null,
                   "Children": [],
                   "Enabled": true,
@@ -4101,84 +3426,36 @@
               "ReadOnly": false
             },
             {
-              "$type": "Models.PMF.NutrientPoolFunctions, Models",
-              "Name": "NDemands",
-              "ResourceName": null,
-              "Children": [
-                {
-                  "$type": "Models.Functions.Constant, Models",
-                  "FixedValue": 0.0,
-                  "Units": null,
-                  "Name": "Structural",
-                  "ResourceName": null,
-                  "Children": [],
-                  "Enabled": true,
-                  "ReadOnly": false
-                },
-                {
-                  "$type": "Models.Functions.Constant, Models",
-                  "FixedValue": 0.0,
-                  "Units": null,
-                  "Name": "Metabolic",
-                  "ResourceName": null,
-                  "Children": [],
-                  "Enabled": true,
-                  "ReadOnly": false
-                },
-                {
-                  "$type": "Models.Functions.Constant, Models",
-                  "FixedValue": 0.0,
-                  "Units": null,
-                  "Name": "Storage",
-                  "ResourceName": null,
-                  "Children": [],
-                  "Enabled": true,
-                  "ReadOnly": false
-                }
-              ],
-              "Enabled": true,
-              "ReadOnly": false
-            }
-          ],
-          "Enabled": true,
-          "ReadOnly": false
-        },
-        {
-          "$type": "Models.PMF.CompositeBiomass, Models",
-          "OrganNames": [
-            "Stover",
-            "Product",
-            "Root"
-          ],
-          "IncludeLive": true,
-          "IncludeDead": true,
-          "Name": "Total",
-          "ResourceName": null,
-          "Children": [],
-          "Enabled": true,
-          "ReadOnly": false
-        },
-        {
-          "$type": "Models.PMF.CompositeBiomass, Models",
-          "OrganNames": [
-            "Stover",
-            "Product"
-          ],
-          "IncludeLive": true,
-          "IncludeDead": true,
-          "Name": "AboveGround",
-          "ResourceName": null,
-          "Children": [
-            {
-              "$type": "Models.Memo, Models",
-              "Text": "The AboveGround composite biomass object includes Stover and Product organs.\n",
-              "Name": "memo",
-              "ResourceName": null,
-              "Children": [],
-              "Enabled": true,
-              "ReadOnly": false
-            }
-          ],
+              "$type": "Models.Functions.Constant, Models",
+              "FixedValue": 0.10,
+              "Units": null,
+              "Name": "SurfaceKL",
+              "ResourceName": null,
+              "Children": [],
+              "Enabled": true,
+              "ReadOnly": false
+            }
+          ],
+          "Enabled": true,
+          "ReadOnly": false
+        },
+        {
+          "$type": "Models.Functions.Constant, Models",
+          "FixedValue": 1.0,
+          "Units": null,
+          "Name": "SoilWaterEffect",
+          "ResourceName": null,
+          "Children": [],
+          "Enabled": true,
+          "ReadOnly": false
+        },
+        {
+          "$type": "Models.Functions.Constant, Models",
+          "FixedValue": 0.0,
+          "Units": "/d",
+          "Name": "SenescenceRate",
+          "ResourceName": null,
+          "Children": [],
           "Enabled": true,
           "ReadOnly": false
         },
@@ -4186,9 +3463,483 @@
           "$type": "Models.Functions.Constant, Models",
           "FixedValue": 0.0,
           "Units": null,
-          "Name": "MortalityRate",
-          "ResourceName": null,
-          "Children": [],
+          "Name": "RemobilisationCost",
+          "ResourceName": null,
+          "Children": [],
+          "Enabled": true,
+          "ReadOnly": false
+        },
+        {
+          "$type": "Models.Functions.Constant, Models",
+          "FixedValue": 1.0,
+          "Units": null,
+          "Name": "NitrogenDemandSwitch",
+          "ResourceName": null,
+          "Children": [],
+          "Enabled": true,
+          "ReadOnly": false
+        },
+        {
+          "$type": "Models.Functions.LinearInterpolationFunction, Models",
+          "Name": "KNO3",
+          "ResourceName": null,
+          "Children": [
+            {
+              "$type": "Models.Functions.XYPairs, Models",
+              "X": [
+                0.0,
+                0.003
+              ],
+              "Y": [
+                0.02,
+                0.02
+              ],
+              "Name": "XYPairs",
+              "ResourceName": null,
+              "Children": [],
+              "Enabled": true,
+              "ReadOnly": false
+            },
+            {
+              "$type": "Models.Functions.VariableReference, Models",
+              "VariableName": "[Root].LengthDensity",
+              "Name": "XValue",
+              "ResourceName": null,
+              "Children": [],
+              "Enabled": true,
+              "ReadOnly": false
+            }
+          ],
+          "Enabled": true,
+          "ReadOnly": false
+        },
+        {
+          "$type": "Models.Functions.LinearInterpolationFunction, Models",
+          "Name": "KNH4",
+          "ResourceName": null,
+          "Children": [
+            {
+              "$type": "Models.Functions.XYPairs, Models",
+              "X": [
+                0.0,
+                0.003
+              ],
+              "Y": [
+                0.0,
+                0.0
+              ],
+              "Name": "XYPairs",
+              "ResourceName": null,
+              "Children": [],
+              "Enabled": true,
+              "ReadOnly": false
+            },
+            {
+              "$type": "Models.Functions.VariableReference, Models",
+              "VariableName": "[Root].LengthDensity",
+              "Name": "XValue",
+              "ResourceName": null,
+              "Children": [],
+              "Enabled": true,
+              "ReadOnly": false
+            }
+          ],
+          "Enabled": true,
+          "ReadOnly": false
+        },
+        {
+          "$type": "Models.Functions.LinearInterpolationFunction, Models",
+          "Name": "NUptakeSWFactor",
+          "ResourceName": null,
+          "Children": [
+            {
+              "$type": "Models.Functions.XYPairs, Models",
+              "X": [
+                0.0,
+                1.0
+              ],
+              "Y": [
+                1.0,
+                1.0
+              ],
+              "Name": "XYPairs",
+              "ResourceName": null,
+              "Children": [],
+              "Enabled": true,
+              "ReadOnly": false
+            },
+            {
+              "$type": "Models.Functions.VariableReference, Models",
+              "VariableName": "[Root].RWC",
+              "Name": "XValue",
+              "ResourceName": null,
+              "Children": [],
+              "Enabled": true,
+              "ReadOnly": false
+            }
+          ],
+          "Enabled": true,
+          "ReadOnly": false
+        },
+        {
+          "$type": "Models.Functions.Constant, Models",
+          "FixedValue": 30.0,
+          "Units": "kg N/ha/d",
+          "Name": "MaxDailyNUptake",
+          "ResourceName": null,
+          "Children": [],
+          "Enabled": true,
+          "ReadOnly": false
+        },
+        {
+          "$type": "Models.PMF.Library.BiomassRemoval, Models",
+          "HarvestFractionLiveToRemove": 0.0,
+          "HarvestFractionDeadToRemove": 0.0,
+          "HarvestFractionLiveToResidue": 1.0,
+          "HarvestFractionDeadToResidue": 1.0,
+          "Name": "BiomassRemovalDefaults",
+          "ResourceName": null,
+          "Children": [],
+          "Enabled": true,
+          "ReadOnly": false
+        },
+        {
+          "$type": "Models.PMF.NutrientDemandFunctions, Models",
+          "Name": "DMDemands",
+          "ResourceName": null,
+          "Children": [
+            {
+              "$type": "Models.Functions.MultiplyFunction, Models",
+              "Name": "Structural",
+              "ResourceName": null,
+              "Children": [
+                {
+                  "$type": "Models.Functions.DemandFunctions.PartitionFractionDemandFunction, Models",
+                  "Name": "DMDemandFunction",
+                  "ResourceName": null,
+                  "Children": [
+                    {
+                      "$type": "Models.Functions.DivideFunction, Models",
+                      "Name": "PartitionFraction",
+                      "ResourceName": null,
+                      "Children": [
+                        {
+                          "$type": "Models.Functions.VariableReference, Models",
+                          "VariableName": "[Root].DMAtHarvest",
+                          "Name": "RootDMAtHarvest",
+                          "ResourceName": null,
+                          "Children": [],
+                          "Enabled": true,
+                          "ReadOnly": false
+                        },
+                        {
+                          "$type": "Models.Functions.VariableReference, Models",
+                          "VariableName": "[Scrum].TotalDMAtHarvest",
+                          "Name": "TotalDMAtHarvest",
+                          "ResourceName": null,
+                          "Children": [],
+                          "Enabled": true,
+                          "ReadOnly": false
+                        }
+                      ],
+                      "Enabled": true,
+                      "ReadOnly": false
+                    }
+                  ],
+                  "Enabled": true,
+                  "ReadOnly": false
+                },
+                {
+                  "$type": "Models.Functions.Constant, Models",
+                  "FixedValue": 1.0,
+                  "Units": null,
+                  "Name": "StructuralFraction",
+                  "ResourceName": null,
+                  "Children": [],
+                  "Enabled": true,
+                  "ReadOnly": false
+                }
+              ],
+              "Enabled": true,
+              "ReadOnly": false
+            },
+            {
+              "$type": "Models.Functions.Constant, Models",
+              "FixedValue": 0.0,
+              "Units": null,
+              "Name": "Metabolic",
+              "ResourceName": null,
+              "Children": [],
+              "Enabled": true,
+              "ReadOnly": false
+            },
+            {
+              "$type": "Models.Functions.Constant, Models",
+              "FixedValue": 0.0,
+              "Units": null,
+              "Name": "Storage",
+              "ResourceName": null,
+              "Children": [],
+              "Enabled": true,
+              "ReadOnly": false
+            },
+            {
+              "$type": "Models.Functions.Constant, Models",
+              "FixedValue": 1.0,
+              "Units": null,
+              "Name": "QStructuralPriority",
+              "ResourceName": null,
+              "Children": [],
+              "Enabled": true,
+              "ReadOnly": false
+            },
+            {
+              "$type": "Models.Functions.Constant, Models",
+              "FixedValue": 1.0,
+              "Units": null,
+              "Name": "QMetabolicPriority",
+              "ResourceName": null,
+              "Children": [],
+              "Enabled": true,
+              "ReadOnly": false
+            },
+            {
+              "$type": "Models.Functions.Constant, Models",
+              "FixedValue": 1.0,
+              "Units": null,
+              "Name": "QStoragePriority",
+              "ResourceName": null,
+              "Children": [],
+              "Enabled": true,
+              "ReadOnly": false
+            }
+          ],
+          "Enabled": true,
+          "ReadOnly": false
+        },
+        {
+          "$type": "Models.PMF.NutrientDemandFunctions, Models",
+          "Name": "NDemands",
+          "ResourceName": null,
+          "Children": [
+            {
+              "$type": "Models.Functions.MultiplyFunction, Models",
+              "Name": "Structural",
+              "ResourceName": null,
+              "Children": [
+                {
+                  "$type": "Models.Functions.VariableReference, Models",
+                  "VariableName": "[Root].MinimumNconc",
+                  "Name": "MinNConc",
+                  "ResourceName": null,
+                  "Children": [],
+                  "Enabled": true,
+                  "ReadOnly": false
+                },
+                {
+                  "$type": "Models.Functions.VariableReference, Models",
+                  "VariableName": "[Root].potentialDMAllocation.Structural",
+                  "Name": "PotentialDMAllocation",
+                  "ResourceName": null,
+                  "Children": [],
+                  "Enabled": true,
+                  "ReadOnly": false
+                }
+              ],
+              "Enabled": true,
+              "ReadOnly": false
+            },
+            {
+              "$type": "Models.Functions.Constant, Models",
+              "FixedValue": 0.0,
+              "Units": null,
+              "Name": "Metabolic",
+              "ResourceName": null,
+              "Children": [],
+              "Enabled": true,
+              "ReadOnly": false
+            },
+            {
+              "$type": "Models.Functions.Constant, Models",
+              "FixedValue": 0.0,
+              "Units": null,
+              "Name": "Storage",
+              "ResourceName": null,
+              "Children": [],
+              "Enabled": true,
+              "ReadOnly": false
+            },
+            {
+              "$type": "Models.Functions.Constant, Models",
+              "FixedValue": 1.0,
+              "Units": null,
+              "Name": "QStructuralPriority",
+              "ResourceName": null,
+              "Children": [],
+              "Enabled": true,
+              "ReadOnly": false
+            },
+            {
+              "$type": "Models.Functions.Constant, Models",
+              "FixedValue": 1.0,
+              "Units": null,
+              "Name": "QMetabolicPriority",
+              "ResourceName": null,
+              "Children": [],
+              "Enabled": true,
+              "ReadOnly": false
+            },
+            {
+              "$type": "Models.Functions.Constant, Models",
+              "FixedValue": 1.0,
+              "Units": null,
+              "Name": "QStoragePriority",
+              "ResourceName": null,
+              "Children": [],
+              "Enabled": true,
+              "ReadOnly": false
+            }
+          ],
+          "Enabled": true,
+          "ReadOnly": false
+        }
+      ],
+      "Enabled": true,
+      "ReadOnly": false
+    },
+    {
+      "$type": "Models.PMF.Organs.Nodule, Models",
+      "DMSupply": null,
+      "NSupply": null,
+      "DMDemand": null,
+      "NDemand": null,
+      "potentialDMAllocation": null,
+      "Name": "Nodule",
+      "ResourceName": null,
+      "Children": [
+        {
+          "$type": "Models.Memo, Models",
+          "Text": "This is parameterised as a dummy organ, it can supply nitrogen if the plant is a legume, but has no biomass (DM or N) nor any other function. The organ is 'activated' using a switch, which should be turned on for legume crops (so N fixation can be added as supply to the Arbitrator to help covering the crop N demand). To turn this feature on, the value for LegumeFactor should be set to a non-zero value, this parameter represents the proportion of the potential N fixation rate that the nodules are capable of supplying. The potential fixation is linked to the daily fixation and controlled by the MaximumFixation parameter. Nitrogen fixation is switched off by setting LegumeFactor to zero.\n",
+          "Name": "Description",
+          "ResourceName": null,
+          "Children": [],
+          "Enabled": true,
+          "ReadOnly": false
+        },
+        {
+          "$type": "Models.Functions.Constant, Models",
+          "FixedValue": 0.0,
+          "Units": "g/m^2",
+          "Name": "InitialWtFunction",
+          "ResourceName": null,
+          "Children": [],
+          "Enabled": true,
+          "ReadOnly": false
+        },
+        {
+          "$type": "Models.Functions.Constant, Models",
+          "FixedValue": 0.0,
+          "Units": "g/g",
+          "Name": "MaximumNConc",
+          "ResourceName": null,
+          "Children": [],
+          "Enabled": true,
+          "ReadOnly": false
+        },
+        {
+          "$type": "Models.Functions.Constant, Models",
+          "FixedValue": 0.0,
+          "Units": "g/g",
+          "Name": "CriticalNConc",
+          "ResourceName": null,
+          "Children": [],
+          "Enabled": true,
+          "ReadOnly": false
+        },
+        {
+          "$type": "Models.Functions.Constant, Models",
+          "FixedValue": 0.0,
+          "Units": "g/g",
+          "Name": "MinimumNConc",
+          "ResourceName": null,
+          "Children": [],
+          "Enabled": true,
+          "ReadOnly": false
+        },
+        {
+          "$type": "Models.Functions.Constant, Models",
+          "FixedValue": 0.4,
+          "Units": "g/g",
+          "Name": "CarbonConcentration",
+          "ResourceName": null,
+          "Children": [],
+          "Enabled": true,
+          "ReadOnly": false
+        },
+        {
+          "$type": "Models.Functions.Constant, Models",
+          "FixedValue": 1.0,
+          "Units": "0-1",
+          "Name": "DMConversionEfficiency",
+          "ResourceName": null,
+          "Children": [],
+          "Enabled": true,
+          "ReadOnly": false
+        },
+        {
+          "$type": "Models.Functions.Constant, Models",
+          "FixedValue": 0.0,
+          "Units": "0-1",
+          "Name": "MaintenanceRespirationFunction",
+          "ResourceName": null,
+          "Children": [],
+          "Enabled": true,
+          "ReadOnly": false
+        },
+        {
+          "$type": "Models.Functions.MultiplyFunction, Models",
+          "Name": "FixationRate",
+          "ResourceName": null,
+          "Children": [
+            {
+              "$type": "Models.Functions.Constant, Models",
+              "FixedValue": 0.03,
+              "Units": "g N / g Photosynthesis",
+              "Name": "MaximumFixation",
+              "ResourceName": null,
+              "Children": [
+                {
+                  "$type": "Models.Memo, Models",
+                  "Text": "This represents the maximum concentration in the plant that N fixation can maintain.\n",
+                  "Name": "memo",
+                  "ResourceName": null,
+                  "Children": [],
+                  "Enabled": true,
+                  "ReadOnly": false
+                }
+              ],
+              "Enabled": true,
+              "ReadOnly": false
+            },
+            {
+              "$type": "Models.Functions.VariableReference, Models",
+              "VariableName": "[Stover].Photosynthesis",
+              "Name": "DailyPhotosynthesis",
+              "ResourceName": null,
+              "Children": [],
+              "Enabled": true,
+              "ReadOnly": false
+            },
+            {
+              "$type": "Models.Functions.VariableReference, Models",
+              "VariableName": "[SCRUM].LegumeFactor",
+              "Name": "LegumeFactor",
+              "ResourceName": null,
+              "Children": [],
+              "Enabled": true,
+              "ReadOnly": false
+            }
+          ],
           "Enabled": true,
           "ReadOnly": false
         },
@@ -4196,123 +3947,352 @@
           "$type": "Models.Functions.Constant, Models",
           "FixedValue": 0.0,
           "Units": null,
-          "Name": "SeedMortalityRate",
-          "ResourceName": null,
-          "Children": [],
-          "Enabled": true,
-          "ReadOnly": false
-        },
-        {
-          "$type": "Models.Functions.Constant, Models",
-          "FixedValue": 1.0,
-          "Units": "0-1",
-          "Name": "LegumeFactor",
-          "ResourceName": null,
-          "Children": [
-            {
-              "$type": "Models.Memo, Models",
-              "Text": "This parameter controls the potential N fixation for the crop. It varies from zero, no fixation, to one when fixation is at its maximum.  \nSCRUM gets the value for this parameter during run-time, when the crop is established. The value is set on ScrumCropInstance or CropManagement script.\n",
-              "Name": "Parameter set at establishment",
-              "ResourceName": null,
-              "Children": [],
-              "Enabled": true,
-              "ReadOnly": false
-            }
-          ],
-          "Enabled": true,
-          "ReadOnly": false
-        },
-        {
-          "$type": "Models.Functions.DivideFunction, Models",
+          "Name": "FixationMetabolicCost",
+          "ResourceName": null,
+          "Children": [],
+          "Enabled": true,
+          "ReadOnly": false
+        },
+        {
+          "$type": "Models.Functions.Constant, Models",
+          "FixedValue": 0.0,
+          "Units": "/d",
+          "Name": "SenescenceRate",
+          "ResourceName": null,
+          "Children": [],
+          "Enabled": true,
+          "ReadOnly": false
+        },
+        {
+          "$type": "Models.Functions.Constant, Models",
+          "FixedValue": 0.0,
+          "Units": "/d",
+          "Name": "DetachmentRateFunction",
+          "ResourceName": null,
+          "Children": [],
+          "Enabled": true,
+          "ReadOnly": false
+        },
+        {
+          "$type": "Models.Functions.Constant, Models",
+          "FixedValue": 0.0,
+          "Units": null,
+          "Name": "RemobilisationCost",
+          "ResourceName": null,
+          "Children": [],
+          "Enabled": true,
+          "ReadOnly": false
+        },
+        {
+          "$type": "Models.Functions.Constant, Models",
+          "FixedValue": 0.0,
+          "Units": "/d",
+          "Name": "DMReallocationFactor",
+          "ResourceName": null,
+          "Children": [],
+          "Enabled": true,
+          "ReadOnly": false
+        },
+        {
+          "$type": "Models.Functions.Constant, Models",
+          "FixedValue": 0.0,
+          "Units": "/d",
+          "Name": "DMRetranslocationFactor",
+          "ResourceName": null,
+          "Children": [],
+          "Enabled": true,
+          "ReadOnly": false
+        },
+        {
+          "$type": "Models.Functions.Constant, Models",
+          "FixedValue": 0.0,
+          "Units": null,
+          "Name": "NitrogenDemandSwitch",
+          "ResourceName": null,
+          "Children": [],
+          "Enabled": true,
+          "ReadOnly": false
+        },
+        {
+          "$type": "Models.Functions.Constant, Models",
+          "FixedValue": 0.0,
+          "Units": "/d",
+          "Name": "NReallocationFactor",
+          "ResourceName": null,
+          "Children": [],
+          "Enabled": true,
+          "ReadOnly": false
+        },
+        {
+          "$type": "Models.Functions.Constant, Models",
+          "FixedValue": 0.0,
+          "Units": "/d",
+          "Name": "NRetranslocationFactor",
+          "ResourceName": null,
+          "Children": [],
+          "Enabled": true,
+          "ReadOnly": false
+        },
+        {
+          "$type": "Models.PMF.Library.BiomassRemoval, Models",
+          "HarvestFractionLiveToRemove": 0.0,
+          "HarvestFractionDeadToRemove": 0.0,
+          "HarvestFractionLiveToResidue": 0.0,
+          "HarvestFractionDeadToResidue": 0.0,
+          "Name": "BiomassRemovalDefaults",
+          "ResourceName": null,
+          "Children": [],
+          "Enabled": true,
+          "ReadOnly": false
+        },
+        {
+          "$type": "Models.PMF.NutrientPoolFunctions, Models",
+          "Name": "DMDemands",
+          "ResourceName": null,
+          "Children": [
+            {
+              "$type": "Models.Functions.Constant, Models",
+              "FixedValue": 0.0,
+              "Units": null,
+              "Name": "Structural",
+              "ResourceName": null,
+              "Children": [],
+              "Enabled": true,
+              "ReadOnly": false
+            },
+            {
+              "$type": "Models.Functions.Constant, Models",
+              "FixedValue": 0.0,
+              "Units": null,
+              "Name": "Metabolic",
+              "ResourceName": null,
+              "Children": [],
+              "Enabled": true,
+              "ReadOnly": false
+            },
+            {
+              "$type": "Models.Functions.Constant, Models",
+              "FixedValue": 0.0,
+              "Units": null,
+              "Name": "Storage",
+              "ResourceName": null,
+              "Children": [],
+              "Enabled": true,
+              "ReadOnly": false
+            }
+          ],
+          "Enabled": true,
+          "ReadOnly": false
+        },
+        {
+          "$type": "Models.PMF.NutrientPoolFunctions, Models",
+          "Name": "NDemands",
+          "ResourceName": null,
+          "Children": [
+            {
+              "$type": "Models.Functions.Constant, Models",
+              "FixedValue": 0.0,
+              "Units": null,
+              "Name": "Structural",
+              "ResourceName": null,
+              "Children": [],
+              "Enabled": true,
+              "ReadOnly": false
+            },
+            {
+              "$type": "Models.Functions.Constant, Models",
+              "FixedValue": 0.0,
+              "Units": null,
+              "Name": "Metabolic",
+              "ResourceName": null,
+              "Children": [],
+              "Enabled": true,
+              "ReadOnly": false
+            },
+            {
+              "$type": "Models.Functions.Constant, Models",
+              "FixedValue": 0.0,
+              "Units": null,
+              "Name": "Storage",
+              "ResourceName": null,
+              "Children": [],
+              "Enabled": true,
+              "ReadOnly": false
+            }
+          ],
+          "Enabled": true,
+          "ReadOnly": false
+        }
+      ],
+      "Enabled": true,
+      "ReadOnly": false
+    },
+    {
+      "$type": "Models.PMF.CompositeBiomass, Models",
+      "OrganNames": [
+        "Stover",
+        "Product",
+        "Root"
+      ],
+      "IncludeLive": true,
+      "IncludeDead": true,
+      "Name": "Total",
+      "ResourceName": null,
+      "Children": [],
+      "Enabled": true,
+      "ReadOnly": false
+    },
+    {
+      "$type": "Models.PMF.CompositeBiomass, Models",
+      "OrganNames": [
+        "Stover",
+        "Product"
+      ],
+      "IncludeLive": true,
+      "IncludeDead": true,
+      "Name": "AboveGround",
+      "ResourceName": null,
+      "Children": [
+        {
+          "$type": "Models.Memo, Models",
+          "Text": "The AboveGround composite biomass object includes Stover and Product organs.\n",
+          "Name": "memo",
+          "ResourceName": null,
+          "Children": [],
+          "Enabled": true,
+          "ReadOnly": false
+        }
+      ],
+      "Enabled": true,
+      "ReadOnly": false
+    },
+    {
+      "$type": "Models.Functions.Constant, Models",
+      "FixedValue": 0.0,
+      "Units": null,
+      "Name": "MortalityRate",
+      "ResourceName": null,
+      "Children": [],
+      "Enabled": true,
+      "ReadOnly": false
+    },
+    {
+      "$type": "Models.Functions.Constant, Models",
+      "FixedValue": 0.0,
+      "Units": null,
+      "Name": "SeedMortalityRate",
+      "ResourceName": null,
+      "Children": [],
+      "Enabled": true,
+      "ReadOnly": false
+    },
+    {
+      "$type": "Models.Functions.Constant, Models",
+      "FixedValue": 1.0,
+      "Units": "0-1",
+      "Name": "LegumeFactor",
+      "ResourceName": null,
+      "Children": [
+        {
+          "$type": "Models.Memo, Models",
+          "Text": "This parameter controls the potential N fixation for the crop. It varies from zero, no fixation, to one when fixation is at its maximum.  \nSCRUM gets the value for this parameter during run-time, when the crop is established. The value is set on ScrumCropInstance or CropManagement script.\n",
+          "Name": "Parameter set at establishment",
+          "ResourceName": null,
+          "Children": [],
+          "Enabled": true,
+          "ReadOnly": false
+        }
+      ],
+      "Enabled": true,
+      "ReadOnly": false
+    },
+    {
+      "$type": "Models.Functions.DivideFunction, Models",
+      "Name": "AbovegroundDMAtHarvest",
+      "ResourceName": null,
+      "Children": [
+        {
+          "$type": "Models.Functions.VariableReference, Models",
+          "VariableName": "[Product].DMAtHarvest",
+          "Name": "ProductDMAtHarvest",
+          "ResourceName": null,
+          "Children": [],
+          "Enabled": true,
+          "ReadOnly": false
+        },
+        {
+          "$type": "Models.Functions.VariableReference, Models",
+          "VariableName": "[Product].HarvestIndex",
+          "Name": "HarvestIndex",
+          "ResourceName": null,
+          "Children": [],
+          "Enabled": true,
+          "ReadOnly": false
+        }
+      ],
+      "Enabled": true,
+      "ReadOnly": false
+    },
+    {
+      "$type": "Models.Functions.AddFunction, Models",
+      "Name": "TotalDMAtHarvest",
+      "ResourceName": null,
+      "Children": [
+        {
+          "$type": "Models.Functions.VariableReference, Models",
+          "VariableName": "[SCRUM].AbovegroundDMAtHarvest",
           "Name": "AbovegroundDMAtHarvest",
           "ResourceName": null,
-          "Children": [
-            {
-              "$type": "Models.Functions.VariableReference, Models",
-              "VariableName": "[Product].DMAtHarvest",
-              "Name": "ProductDMAtHarvest",
-              "ResourceName": null,
-              "Children": [],
-              "Enabled": true,
-              "ReadOnly": false
-            },
-            {
-              "$type": "Models.Functions.VariableReference, Models",
-              "VariableName": "[Product].HarvestIndex",
-              "Name": "HarvestIndex",
-              "ResourceName": null,
-              "Children": [],
-              "Enabled": true,
-              "ReadOnly": false
-            }
-          ],
-          "Enabled": true,
-          "ReadOnly": false
-        },
-        {
-          "$type": "Models.Functions.AddFunction, Models",
-          "Name": "TotalDMAtHarvest",
-          "ResourceName": null,
-          "Children": [
-            {
-              "$type": "Models.Functions.VariableReference, Models",
-              "VariableName": "[SCRUM].AbovegroundDMAtHarvest",
-              "Name": "AbovegroundDMAtHarvest",
-              "ResourceName": null,
-              "Children": [],
-              "Enabled": true,
-              "ReadOnly": false
-            },
-            {
-              "$type": "Models.Functions.VariableReference, Models",
-              "VariableName": "[Root].DMAtHarvest",
-              "Name": "RootDMAtHarvest",
-              "ResourceName": null,
-              "Children": [],
-              "Enabled": true,
-              "ReadOnly": false
-            }
-          ],
-          "Enabled": true,
-          "ReadOnly": false
-        },
-        {
-          "$type": "Models.Functions.Constant, Models",
-          "FixedValue": 0.04,
-          "Units": null,
-          "Name": "MaxNConcAtSeedling",
-          "ResourceName": null,
-          "Children": [
-            {
-              "$type": "Models.Memo, Models",
-              "Text": "This represents the maximum N concentration for Stover and Product at Seedling stage. SCRUM assumes that the value for naximum N concentration decreases as plants grow, strating with the value given here and reaching values specific for each organ at Maturity.  \nSCRUM gets the value for this parameter during run-time, when the crop is established. The value is set on ScrumCropInstance or CropManagement script.\n\n",
-              "Name": "Parameter set at establishment",
-              "ResourceName": null,
-              "Children": [],
-              "Enabled": true,
-              "ReadOnly": false
-            }
-          ],
-          "Enabled": true,
-          "ReadOnly": false
-        },
-        {
-          "$type": "Models.Functions.Constant, Models",
-          "FixedValue": 2.0,
-          "Units": null,
-          "Name": "NDilutionConstant",
-          "ResourceName": null,
-          "Children": [
-            {
-              "$type": "Models.Memo, Models",
-              "Text": "This parameters controls how the maximum N concentration for Stover and Product decrease over time. Follows a exponential decrease from MaxNConcAtSeedling.  \nSCRUM gets the value for this parameter during run-time, when the crop is established. The value is set on ScrumCropInstance or CropManagement script.\n",
-              "Name": "Parameter set at establishment",
-              "ResourceName": null,
-              "Children": [],
-              "Enabled": true,
-              "ReadOnly": false
-            }
-          ],
+          "Children": [],
+          "Enabled": true,
+          "ReadOnly": false
+        },
+        {
+          "$type": "Models.Functions.VariableReference, Models",
+          "VariableName": "[Root].DMAtHarvest",
+          "Name": "RootDMAtHarvest",
+          "ResourceName": null,
+          "Children": [],
+          "Enabled": true,
+          "ReadOnly": false
+        }
+      ],
+      "Enabled": true,
+      "ReadOnly": false
+    },
+    {
+      "$type": "Models.Functions.Constant, Models",
+      "FixedValue": 0.04,
+      "Units": null,
+      "Name": "MaxNConcAtSeedling",
+      "ResourceName": null,
+      "Children": [
+        {
+          "$type": "Models.Memo, Models",
+          "Text": "This represents the maximum N concentration for Stover and Product at Seedling stage. SCRUM assumes that the value for naximum N concentration decreases as plants grow, strating with the value given here and reaching values specific for each organ at Maturity.  \nSCRUM gets the value for this parameter during run-time, when the crop is established. The value is set on ScrumCropInstance or CropManagement script.\n\n",
+          "Name": "Parameter set at establishment",
+          "ResourceName": null,
+          "Children": [],
+          "Enabled": true,
+          "ReadOnly": false
+        }
+      ],
+      "Enabled": true,
+      "ReadOnly": false
+    },
+    {
+      "$type": "Models.Functions.Constant, Models",
+      "FixedValue": 2.0,
+      "Units": null,
+      "Name": "NDilutionConstant",
+      "ResourceName": null,
+      "Children": [
+        {
+          "$type": "Models.Memo, Models",
+          "Text": "This parameters controls how the maximum N concentration for Stover and Product decrease over time. Follows a exponential decrease from MaxNConcAtSeedling.  \nSCRUM gets the value for this parameter during run-time, when the crop is established. The value is set on ScrumCropInstance or CropManagement script.\n",
+          "Name": "Parameter set at establishment",
+          "ResourceName": null,
+          "Children": [],
           "Enabled": true,
           "ReadOnly": false
         }
@@ -4321,6 +4301,10 @@
       "ReadOnly": false
     }
   ],
+  "Enabled": true,
+  "ReadOnly": false
+}
+  ],
   "IncludeInDocumentation": true,
   "Enabled": true,
   "ReadOnly": false
