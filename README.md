# ApsimX

ApsimX is the next generation of [APSIM](https://www.apsim.info)

* APSIM is an agricultural modelling framework used extensively worldwide.
* It can simulate a wide range of agricultural systems.
* It begins its third decade evolving into an agro-ecosystem framework.

## Licencing Conditions

Use of APSIM source code is provided under the terms and conditions provided by either the General Use Licence or the Special Use Licence.  Use in any way is not permitted unless previously agreed to and currently bound by a licence agreement which can be reviewed on [https://www.apsim.info/](https://www.apsim.info/). The General Use licence can be found [here](https://www.apsim.info/wp-content/uploads/2023/09/APSIM_General_Use_Licence.pdf). The Special Use licence can be found [here](https://www.apsim.info/wp-content/uploads/2023/09/APSIM_Special_Use_Licence.pdf)
Any questions, please email [apsim@csiro.au](mailto:apsim@csiro.au?subject=Licence%20Enquiry).

## Getting Started

**Hardware required**:

Any recent PC with a minimum of 8Gb of RAM.

**Software required**:

64-bit version of Microsoft Windows 10, Windows 11, Linux or macOS.

### Installation

Binary releases are available via our [registration system](https://registration.apsim.info).

## Contributing

Any individual or organisation (a 3rd party outside of the APSIM Initiative (AI)) who uses APSIM must be licensed do so by the APSIM Initiative. On download of APSIM, the terms and conditions of a General Use Licence are agreed to and binds the user.

Intellectual property rights in APSIM are retained by the APSIM Initiative. If a licensee makes any improvements to APSIM, the intellectual property rights to those improvements belong to the APSIM Initiative. This means that the APSIM Initiative can choose to make the improvements - including source code - and these improvements would then be made available to all licensed users. As part of the submission process, you are complying with this term as well as making it available to all licensed users. Any Improvements to APSIM are required to be unencumbered and the contributing party warrants that the IP being contributed does not and will not infringe any third party IPR rights.

Please read on below and review additional information in our [guide](https://apsimnextgeneration.netlify.app/contribute/).

## Software Development Guidelines, Rules and Processes

### General Good Practices

#### Things to do :white_check_mark:

* As the project follows the agile methodology, short-lived (1-2 weeks max) feature branches are ideal. Branches that are used to develop a new plant are an exception here.
* Aim to make smaller and more frequent PRs over larger less frequent PRs. Smaller PRs tend to be easier to review. Larger pieces of work can usually be broken into smaller feature branches which are easier to manage.
* Regularly pull in changes from APSIMInitiative/master branch.

#### Things to avoid :x:

* Keeping branches in development for long periods of time. Branches that have been left and need to be brought up to date with the newest changes can be difficult to update.
<<<<<<< HEAD
* Submitting pull requests that resolve multiple unrelated issues in the one pull request. Doing so increases the difficulty of reviewal.
* Submitting pull requests that contain multiple new features. This also increases the reviewal time.
=======
* Submitting pull requests that resolve multiple unrelated issues in the one pull request. Doing so increases the difficulty of review.
* Submitting pull requests that contain multiple new features. This also increases the review time.
>>>>>>> 7b53797f

### Reporting issues

#### Best practices

* When submitting an issue include the apsim file with any required met and input files required to make it run in a zip archive.
<<<<<<< HEAD
* Describe the steps that lead to the issue occuring so that it can be reproduced. This includes details like where you clicked, what settings were enabled and what operating system it occurred on.
* For graphical user interace (GUI) issues please submit a minimally reproducable example apsim file, describe the user interface model this issue affects and the steps to reproduce the error.
=======
* Describe the steps that lead to the issue occurring so that it can be reproduced. This includes details like where you clicked, what settings were enabled and what operating system it occurred on.
* For graphical user interface (GUI) issues please submit a minimally reproducible example apsim file, describe the user interface model this issue affects and the steps to reproduce the error.
>>>>>>> 7b53797f

### Pull requests and code submissions

#### Getting a Pull request reviewed

* To have the software team review a pull request attach the `Ready for Software Review` label.
* It is best practice to rerun a pull request if it is behind the main branch. This ensures it runs with the newest changes.

### Pull request requirements and best practices

* Each pull request must only do one thing.
* The requirements for a pull request differ based on the changes submitted.
  * **Science** changes require observed data to demonstrate that the change does what it intends. Additionally unit test are to be included.
  * **Graphical user interface (GUI)** changes and fixes that include a short video showing the changes working will improve review time.
  * **Bug fixes** should include a unit test to reduce the likelihood of recurrence and to also verify the fix.
* All pull requests should briefly and concisely describe what the issue was, what changes have been made and the rationale.

#### Adding new simulations and apsim files

##### Making changes to existing datasets

* To enable a fast and thorough review of changes when new files and data are added, it is best to first create a pull request that only adds the data followed by another pull request that adds the apsim file. This is to allow a clearer review that allows reviewers to determine which files changed statistics and helps with debugging when required.

### Pull request process

1. A pull request is submitted with a `Ready for Software Review` label. If you are unable to apply labels, request to be added to the developers github team by submitting a comment in the pull request.
2. Validation and user tests are run.
3. Once status checks all run successfully, a peer review is performed by the software team.
4. If issues are found or need further discussion the `Ready for Software Review` will be removed.
5. Once the issues have been resolved and discussion is complete the pull request author should reapply the `Ready for Software Review` label.
6. Once reviewed the pull request will be merged.

## Publications

* [doi:10.1016/j.envsoft.2014.07.009](https://dx.doi.org/10.1016/j.envsoft.2014.07.009)<|MERGE_RESOLUTION|>--- conflicted
+++ resolved
@@ -46,26 +46,16 @@
 #### Things to avoid :x:
 
 * Keeping branches in development for long periods of time. Branches that have been left and need to be brought up to date with the newest changes can be difficult to update.
-<<<<<<< HEAD
-* Submitting pull requests that resolve multiple unrelated issues in the one pull request. Doing so increases the difficulty of reviewal.
-* Submitting pull requests that contain multiple new features. This also increases the reviewal time.
-=======
 * Submitting pull requests that resolve multiple unrelated issues in the one pull request. Doing so increases the difficulty of review.
 * Submitting pull requests that contain multiple new features. This also increases the review time.
->>>>>>> 7b53797f
 
 ### Reporting issues
 
 #### Best practices
 
 * When submitting an issue include the apsim file with any required met and input files required to make it run in a zip archive.
-<<<<<<< HEAD
-* Describe the steps that lead to the issue occuring so that it can be reproduced. This includes details like where you clicked, what settings were enabled and what operating system it occurred on.
-* For graphical user interace (GUI) issues please submit a minimally reproducable example apsim file, describe the user interface model this issue affects and the steps to reproduce the error.
-=======
 * Describe the steps that lead to the issue occurring so that it can be reproduced. This includes details like where you clicked, what settings were enabled and what operating system it occurred on.
 * For graphical user interface (GUI) issues please submit a minimally reproducible example apsim file, describe the user interface model this issue affects and the steps to reproduce the error.
->>>>>>> 7b53797f
 
 ### Pull requests and code submissions
 
