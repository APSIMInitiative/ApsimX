﻿namespace Models.Core.ApsimFile
{
    using APSIM.Shared.Utilities;
    using Models.Climate;
    using Models.Functions;
    using Models.LifeCycle;
    using Models.PMF;
    using Newtonsoft.Json.Linq;
    using System;
    using System.Collections.Generic;
    using System.Globalization;
    using System.IO;
    using System.Linq;
    using System.Reflection;
    using System.Text.RegularExpressions;
    using System.Xml;

    /// <summary>
    /// Converts the .apsim file from one version to the next
    /// </summary>
    public class Converter
    {
        /// <summary>Gets the latest .apsimx file format version.</summary>
        public static int LatestVersion { get { return 116; } }

        /// <summary>Converts a .apsimx string to the latest version.</summary>
        /// <param name="st">XML or JSON string to convert.</param>
        /// <param name="toVersion">The optional version to convert to.</param>
        /// <param name="fileName">The optional filename where the string came from.</param>
        /// <returns>Returns true if something was changed.</returns>
        public static ConverterReturnType DoConvert(string st, int toVersion = -1, string fileName = null)
        {
            ConverterReturnType returnData = new ConverterReturnType();

            if (toVersion == -1)
                toVersion = LatestVersion;

            int offset = st.TakeWhile(c => char.IsWhiteSpace(c)).Count();
            char firstNonBlankChar = st[offset];

            if (firstNonBlankChar == '<')
            {
                bool changed = XmlConverters.DoConvert(ref st, Math.Min(toVersion, XmlConverters.LastVersion), fileName);
                XmlDocument doc = new XmlDocument();
                doc.LoadXml(st);
                int fileVersion = Convert.ToInt32(XmlUtilities.Attribute(doc.DocumentElement, "Version"), CultureInfo.InvariantCulture);
                if (fileVersion == toVersion)
                    return new ConverterReturnType()
                    { DidConvert = changed, RootXml = doc };

                st = ConvertToJSON(st, fileName);
                returnData.Root = JObject.Parse(st);
            }
            else if (firstNonBlankChar == '{')
            {
                // json
                returnData.Root = JObject.Parse(st);
            }
            else
            {
                throw new Exception("Unknown string encountered. Not JSON or XML. String: " + st);
            }

            if (returnData.Root.ContainsKey("Version"))
            {
                int fileVersion = (int)returnData.Root["Version"];

                if (fileVersion > LatestVersion)
                    throw new Exception(string.Format("Unable to open file '{0}'. File version is greater than the latest file version. Has this file been opened in a more recent version of Apsim?", fileName));

                // Run converters if not at the latest version.
                while (fileVersion < toVersion)
                {
                    returnData.DidConvert = true;

                    // Find the method to call to upgrade the file by one version.
                    int versionFunction = fileVersion + 1;
                    MethodInfo method = typeof(Converter).GetMethod("UpgradeToVersion" + versionFunction, BindingFlags.NonPublic | BindingFlags.Static);
                    if (method == null)
                        throw new Exception("Cannot find converter to go to version " + versionFunction);

                    // Found converter method so call it.
                    method.Invoke(null, new object[] { returnData.Root, fileName });

                    fileVersion++;
                }

                if (returnData.DidConvert)
                {
                    returnData.Root["Version"] = fileVersion;
                    st = returnData.Root.ToString();
                }
            }
            returnData.DidConvert = EnsureSoilHasInitWaterAndSample(returnData.Root) || returnData.DidConvert;

            return returnData;
        }

        /// <summary>
        /// If root is a soil then make sure it has a sample or init water.
        /// </summary>
        /// <param name="root">The root node of the JSON to look at.</param>
        /// <returns>True if model was changed.</returns>
        private static bool EnsureSoilHasInitWaterAndSample(JObject root)
        {
            string rootType = JsonUtilities.Type(root, true);

            if (rootType != null && rootType == "Models.Soils.Soil")
            {
                JArray soilChildren = root["Children"] as JArray;
                if (soilChildren != null && soilChildren.Count > 0)
                {
                    var initWater = soilChildren.FirstOrDefault(c => c["$type"].Value<string>().Contains(".InitWater"));
                    var sample = soilChildren.FirstOrDefault(c => c["$type"].Value<string>().Contains(".Sample"));

                    if (sample == null && initWater == null)
                    {
                        // Add in an initial water and initial conditions models.
                        initWater = new JObject();
                        initWater["$type"] = "Models.Soils.InitialWater, Models";
                        JsonUtilities.RenameModel(initWater as JObject, "Initial water");
                        initWater["PercentMethod"] = "FilledFromTop";
                        initWater["FractionFull"] = 1;
                        initWater["DepthWetSoil"] = "NaN";
                        soilChildren.Add(initWater);

                        sample = new JObject();
                        sample["$type"] = "Models.Soils.Sample, Models";
                        JsonUtilities.RenameModel(sample as JObject, "Initial conditions");
                        sample["Thickness"] = new JArray(new double[] { 1800 });
                        sample["NO3N"] = new JArray(new double[] { 3 });
                        sample["NH4"] = new JArray(new double[] { 1 });
                        sample["SWUnits"] = "Volumetric";
                        soilChildren.Add(sample);
                        return true;
                    }
                }
            }

            return false;
        }

        /// <summary>Upgrades to version 47 - the first JSON version.</summary>
        private static string ConvertToJSON(string st, string fileName)
        {
            string json = XmlToJson.Convert(st);
            JObject j = JObject.Parse(json);
            j["Version"] = 47;
            return j.ToString();
        }

        private static void UpgradeToVersion47(JObject root, string fileName)
        {
            // Nothing to do as conversion to JSON has already happened.
        }

        /// <summary>
        /// Upgrades to version 48. Iterates through all manager scripts, and replaces
        /// all instances of the text "DisplayTypeEnum" with "DisplayType".
        /// </summary>
        /// <param name="root"></param>
        /// <param name="fileName"></param>
        private static void UpgradeToVersion48(JObject root, string fileName)
        {
            foreach (JObject manager in JsonUtilities.ChildrenRecursively(root, "Manager"))
                JsonUtilities.ReplaceManagerCode(manager, "DisplayTypeEnum", "DisplayType");
        }


        /// <summary>
        /// Upgrades to version 49. Renames Models.Morris+Parameter to Models.Sensitivity.Parameter.
        /// </summary>
        /// <param name="root"></param>
        /// <param name="fileName"></param>
        private static void UpgradeToVersion49(JObject root, string fileName)
        {
            foreach (JObject morris in JsonUtilities.ChildrenRecursively(root, "Models.Morris"))
                foreach (var parameter in morris["Parameters"])
                    parameter["$type"] = parameter["$type"].ToString().Replace("Models.Morris+Parameter", "Models.Sensitivity.Parameter");
        }

        ///<summary>
        /// Upgrades to version 50. Fixes the RelativeTo property of 
        /// InitialWater components of soils copied from Apsim Classic.
        /// </summary>
        /// <param name="root"></param>
        /// <param name="fileName"></param>
        /// <remarks>
        /// ll15 must be renamed to LL15.
        /// Wheat must be renamed to WheatSoil.
        /// Maize must be renamed to MaizeSoil.
        /// </remarks>
        private static void UpgradeToVersion50(JObject root, string fileName)
        {
            foreach (JObject initialWater in JsonUtilities.ChildrenRecursively(root, "InitialWater"))
            {
                if (initialWater["RelativeTo"] != null)
                {
                    if (initialWater["RelativeTo"].ToString().ToUpper().Contains("LL15"))
                        initialWater["RelativeTo"] = initialWater["RelativeTo"].ToString().Replace("ll15", "LL15");
                    else if (!string.IsNullOrEmpty(initialWater["RelativeTo"].ToString()) && !initialWater["RelativeTo"].ToString().EndsWith("Soil"))
                        initialWater["RelativeTo"] = initialWater["RelativeTo"].ToString() + "Soil";
                }
            }
        }
        /// <summary>
        /// Changes GsMax to Gsmax350 in all models that implement ICanopy.
        /// </summary>
        /// <param name="root">The root JSON token.</param>
        /// <param name="fileName">The name of the apsimx file.</param>
        private static void UpgradeToVersion51(JObject root, string fileName)
        {
            // Create a list of models that might have gsmax.
            // Might need to add in other models that implement ICanopy 
            // e.g. OilPalm, AgPastureSpecies, SimpleTree, Sugarcane

            var models = new List<JObject>();
            models.AddRange(JsonUtilities.ChildrenOfType(root, "Leaf"));
            models.AddRange(JsonUtilities.ChildrenOfType(root, "SimpleLeaf"));
            models.AddRange(JsonUtilities.ChildrenOfType(root, "PerennialLeaf"));
            models.AddRange(JsonUtilities.ChildrenOfType(root, "SorghumLeaf"));

            // Loop through all models and rename Gsmax to Gsmax350.
            foreach (var model in models)
            {
                JsonUtilities.RenameProperty(model, "Gsmax", "Gsmax350");
                JsonUtilities.AddConstantFunctionIfNotExists(model, "StomatalConductanceCO2Modifier", "1.0");
            }
        }

        /// <summary>
        /// </summary>
        /// <param name="root">The root JSON token.</param>
        /// <param name="fileName">The name of the apsimx file.</param>
        private static void UpgradeToVersion52(JObject root, string fileName)
        {
            foreach (var SOM in JsonUtilities.ChildrenOfType(root, "SoilOrganicMatter"))
            {
                double rootWt;
                if (SOM["RootWt"] is JArray)
                    rootWt = Convert.ToDouble(SOM["RootWt"][0], CultureInfo.InvariantCulture); // This can happen when importing old APSIM file.
                else
                    rootWt = Convert.ToDouble(SOM["RootWt"], CultureInfo.InvariantCulture);
                SOM.Remove("RootWt");
                double[] thickness = MathUtilities.StringsToDoubles(JsonUtilities.Values(SOM, "Thickness"));

                double profileDepth = MathUtilities.Sum(thickness);
                double cumDepth = 0;
                double[] rootWtFraction = new double[thickness.Length];

                for (int layer = 0; layer < thickness.Length; layer++)
                {
                    double fracLayer = Math.Min(1.0, MathUtilities.Divide(profileDepth - cumDepth, thickness[layer], 0.0));
                    cumDepth += thickness[layer];
                    rootWtFraction[layer] = fracLayer * Math.Exp(-3.0 * Math.Min(1.0, MathUtilities.Divide(cumDepth, profileDepth, 0.0)));
                }
                // get the actuall FOM distribution through layers (adds up to one)
                double totFOMfraction = MathUtilities.Sum(rootWtFraction);
                for (int layer = 0; layer < thickness.Length; layer++)
                    rootWtFraction[layer] /= totFOMfraction;
                double[] rootWtVector = MathUtilities.Multiply_Value(rootWtFraction, rootWt);

                JsonUtilities.SetValues(SOM, "RootWt", rootWtVector);
            }

        }

        /// <summary>
        /// Adds solutes under SoilNitrogen.
        /// </summary>
        /// <param name="root">The root JSON token.</param>
        /// <param name="fileName">The name of the apsimx file.</param>
        private static void UpgradeToVersion53(JObject root, string fileName)
        {
            foreach (var soilNitrogen in JsonUtilities.ChildrenOfType(root, "SoilNitrogen"))
            {
                JsonUtilities.CreateNewChildModel(soilNitrogen, "NO3", "Models.Soils.SoilNitrogenNO3");
                JsonUtilities.CreateNewChildModel(soilNitrogen, "NH4", "Models.Soils.SoilNitrogenNH4");
                JsonUtilities.CreateNewChildModel(soilNitrogen, "Urea", "Models.Soils.SoilNitrogenUrea");
                JsonUtilities.CreateNewChildModel(soilNitrogen, "PlantAvailableNO3", "Models.Soils.SoilNitrogenPlantAvailableNO3");
                JsonUtilities.CreateNewChildModel(soilNitrogen, "PlantAvailableNH4", "Models.Soils.SoilNitrogenPlantAvailableNH4");
            }

            foreach (var report in JsonUtilities.ChildrenOfType(root, "Report"))
            {
                JsonUtilities.SearchReplaceReportVariableNames(report, "SoilNitrogen.NO3", "SoilNitrogen.NO3.kgha");
                JsonUtilities.SearchReplaceReportVariableNames(report, "SoilNitrogen.NH4", "SoilNitrogen.NH4.kgha");
                JsonUtilities.SearchReplaceReportVariableNames(report, "SoilNitrogen.urea", "SoilNitrogen.Urea.kgha");
                JsonUtilities.SearchReplaceReportVariableNames(report, "SoilNitrogen.PlantAvailableNO3", "SoilNitrogen.PlantAvailableNO3.kgha");
                JsonUtilities.SearchReplaceReportVariableNames(report, "SoilNitrogen.PlantAvailableNH4", "SoilNitrogen.PlantAvailableNH4.kgha");
                JsonUtilities.SearchReplaceReportVariableNames(report, "[SoilNitrogen].no3", "[SoilNitrogen].NO3.kgha");
                JsonUtilities.SearchReplaceReportVariableNames(report, "[SoilNitrogen].nh4", "[SoilNitrogen].NH4.kgha");
                JsonUtilities.SearchReplaceReportVariableNames(report, "[SoilNitrogen].urea", "[SoilNitrogen].Urea.kgha");
            }
            foreach (var manager in JsonUtilities.ChildManagers(root))
            {
                var originalCode = manager.ToString();
                if (originalCode != null)
                {
                    if (originalCode.Contains("SoilNitrogen.NO3"))
                    {
                        manager.Replace("Soil.SoilNitrogen.NO3", "NO3.kgha");
                        manager.Replace("SoilNitrogen.NO3", "NO3.kgha");
                        manager.AddDeclaration("ISolute", "NO3", new string[] { "[ScopedLinkByName]" });
                    }
                    if (originalCode.Contains("SoilNitrogen.NH4"))
                    {
                        manager.Replace("Soil.SoilNitrogen.NH4", "NH4.kgha");
                        manager.Replace("SoilNitrogen.NH4", "NH4.kgha");
                        manager.AddDeclaration("ISolute", "NH4", new string[] { "[ScopedLinkByName]" });
                    }
                    if (originalCode.Contains("SoilNitrogen.urea"))
                    {
                        manager.Replace("Soil.SoilNitrogen.urea", "Urea.kgha");
                        manager.Replace("SoilNitrogen.urea", "Urea.kgha");
                        manager.AddDeclaration("ISolute", "Urea", new string[] { "[ScopedLinkByName]" });
                    }
                    if (originalCode.Contains("SoilNitrogen.PlantAvailableNO3"))
                    {
                        manager.Replace("Soil.SoilNitrogen.PlantAvailableNO3", "PlantAvailableNO3.kgha");
                        manager.Replace("SoilNitrogen.PlantAvailableNO3", "PlantAvailableNO3.kgha");
                        manager.AddDeclaration("ISolute", "PlantAvailableNO3", new string[] { "[ScopedLinkByName]" });
                    }
                    if (originalCode.Contains("SoilNitrogen.PlantAvailableNH4"))
                    {
                        manager.Replace("Soil.SoilNitrogen.PlantAvailableNH4", "PlantAvailableNH4.kgha");
                        manager.Replace("SoilNitrogen.PlantAvailableNH4", "PlantAvailableNH4.kgha");
                        manager.AddDeclaration("ISolute", "PlantAvailableNH4", new string[] { "[ScopedLinkByName]" });
                    }
                    if (originalCode != manager.ToString())
                    {
                        var usingLines = manager.GetUsingStatements().ToList();
                        usingLines.Add("Models.Interfaces");
                        manager.SetUsingStatements(usingLines);
                        manager.Save();
                    }
                }
            }

            foreach (var series in JsonUtilities.ChildrenOfType(root, "Series"))
            {
                if (series["XFieldName"] != null)
                {
                    series["XFieldName"] = series["XFieldName"].ToString().Replace("SoilNitrogen.NO3", "SoilNitrogen.NO3.kgha");
                    series["XFieldName"] = series["XFieldName"].ToString().Replace("SoilNitrogen.NH4", "SoilNitrogen.NH4.kgha");
                    series["XFieldName"] = series["XFieldName"].ToString().Replace("SoilNitrogen.urea", "SoilNitrogen.Urea.kgha");
                    series["XFieldName"] = series["XFieldName"].ToString().Replace("SoilNitrogen.PlantAvailableNO3", "SoilNitrogen.PlantAvailableNO3.kgha");
                    series["XFieldName"] = series["XFieldName"].ToString().Replace("SoilNitrogen.PlantAvailableNH4", "SoilNitrogen.PlantAvailableNH4.kgha");
                }
                if (series["YFieldName"] != null)
                {
                    series["YFieldName"] = series["YFieldName"].ToString().Replace("SoilNitrogen.NO3", "SoilNitrogen.NO3.kgha");
                    series["YFieldName"] = series["YFieldName"].ToString().Replace("SoilNitrogen.NH4", "SoilNitrogen.NH4.kgha");
                    series["YFieldName"] = series["YFieldName"].ToString().Replace("SoilNitrogen.urea", "SoilNitrogen.Urea.kgha");
                    series["YFieldName"] = series["YFieldName"].ToString().Replace("SoilNitrogen.PlantAvailableNO3", "SoilNitrogen.PlantAvailableNO3.kgha");
                    series["YFieldName"] = series["YFieldName"].ToString().Replace("SoilNitrogen.PlantAvailableNH4", "SoilNitrogen.PlantAvailableNH4.kgha");
                }
            }
        }

        /// <summary>
        /// Remove SoluteManager.
        /// </summary>
        /// <param name="root">The root JSON token.</param>
        /// <param name="fileName">The name of the apsimx file.</param>
        private static void UpgradeToVersion54(JObject root, string fileName)
        {
            foreach (var soluteManager in JsonUtilities.ChildrenOfType(root, "SoluteManager"))
                soluteManager.Remove();

            foreach (var report in JsonUtilities.ChildrenOfType(root, "Report"))
            {
                JsonUtilities.SearchReplaceReportVariableNames(report, "[Soil].NO3N", "[Soil].SoilNitrogen.NO3.kgha");
                JsonUtilities.SearchReplaceReportVariableNames(report, "[Soil].NH4N", "[Soil].SoilNitrogen.NH4.kgha");
                JsonUtilities.SearchReplaceReportVariableNames(report, "[Soil].UreaN", "[Soil].SoilNitrogen.Urea.kgha");
            }

            foreach (var manager in JsonUtilities.ChildManagers(root))
            {
                bool managerChanged = false;
                if (manager.Replace("mySoil.NO3N", "NO3.kgha"))
                {
                    manager.AddDeclaration("ISolute", "NO3", new string[] { "[ScopedLinkByName]" });
                    managerChanged = true;
                }
                if (manager.Replace("mySoil.NH4N", "NH4.kgha"))
                {
                    manager.AddDeclaration("ISolute", "NH4", new string[] { "[ScopedLinkByName]" });
                    managerChanged = true;
                }
                if (manager.Replace("mySoil.UreaN", "Urea.kgha"))
                {
                    manager.AddDeclaration("ISolute", "Urea", new string[] { "[ScopedLinkByName]" });
                    managerChanged = true;
                }
                if (manager.Replace("Soil.NO3N", "NO3.kgha"))
                {
                    manager.AddDeclaration("ISolute", "NO3", new string[] { "[ScopedLinkByName]" });
                    managerChanged = true;
                }
                if (manager.Replace("Soil.NH4N", "NH4.kgha"))
                {
                    manager.AddDeclaration("ISolute", "NH4", new string[] { "[ScopedLinkByName]" });
                    managerChanged = true;
                }
                if (manager.Replace("Soil.UreaN", "Urea.kgha"))
                {
                    manager.AddDeclaration("ISolute", "Urea", new string[] { "[ScopedLinkByName]" });
                    managerChanged = true;
                }
                if (manager.Replace("mySoil.SoilNitrogen.", "SoilNitrogen."))
                {
                    manager.AddDeclaration("SoilNitrogen", "SoilNitrogen", new string[] { "[ScopedLinkByName]" });
                    managerChanged = true;
                }
                if (manager.Replace("Soil.SoilNitrogen.", "SoilNitrogen."))
                {
                    manager.AddDeclaration("SoilNitrogen", "SoilNitrogen", new string[] { "[ScopedLinkByName]" });
                    managerChanged = true;
                }
                if (manager.Replace("soil.SoilNitrogen.", "SoilNitrogen."))
                {
                    manager.AddDeclaration("SoilNitrogen", "SoilNitrogen", new string[] { "[ScopedLinkByName]" });
                    managerChanged = true;
                }
                if (manager.Replace("soil1.SoilNitrogen.", "SoilNitrogen."))
                {
                    manager.AddDeclaration("SoilNitrogen", "SoilNitrogen", new string[] { "[ScopedLinkByName]" });
                    managerChanged = true;
                }
                var declarations = manager.GetDeclarations();
                if (declarations.RemoveAll(declaration => declaration.TypeName == "SoluteManager") > 0)
                {
                    manager.SetDeclarations(declarations);
                    managerChanged = true;
                }

                if (managerChanged)
                {
                    var usingLines = manager.GetUsingStatements().ToList();
                    usingLines.Add("Models.Interfaces");
                    manager.SetUsingStatements(usingLines);
                    manager.Save();
                }
            }
        }


        /// <summary>
        /// Changes initial Root Wt to an array.
        /// </summary>
        /// <param name="root">The root JSON token.</param>
        /// <param name="fileName">The name of the apsimx file.</param>
        private static void UpgradeToVersion55(JObject root, string fileName)
        {
            foreach (var SOM in JsonUtilities.ChildrenOfType(root, "SoilOrganicMatter"))
            {
                double soilcnr;
                if (SOM["SoilCN"] is JArray)
                    soilcnr = Convert.ToDouble(SOM["SoilCN"][0], CultureInfo.InvariantCulture); // This can happen when importing old APSIM file.
                else
                    soilcnr = Convert.ToDouble(SOM["SoilCN"], CultureInfo.InvariantCulture);
                SOM.Remove("SoilCN");
                double[] thickness = MathUtilities.StringsToDoubles(JsonUtilities.Values(SOM, "Thickness"));

                double[] SoilCNVector = new double[thickness.Length];

                for (int layer = 0; layer < thickness.Length; layer++)
                    SoilCNVector[layer] = soilcnr;

                JsonUtilities.SetValues(SOM, "SoilCN", SoilCNVector);
            }

        }

        /// <summary>
        /// Change Factor.Specifications to Factor.Specification. Also FactorValue
        /// becomes CompositeFactor.
        /// </summary>
        /// <param name="root"></param>
        /// <param name="fileName"></param>
        private static void UpgradeToVersion56(JToken root, string fileName)
        {
            foreach (var factor in JsonUtilities.ChildrenRecursively(root as JObject, "Factor"))
            {
                var parent = JsonUtilities.Parent(factor);

                string parentModelType = JsonUtilities.Type(parent);
                if (parentModelType == "Factors")
                {
                    var specifications = factor["Specifications"] as JArray;
                    if (specifications != null)
                    {
                        if (specifications.Count > 1)
                        {
                            // must be a compound factor. 

                            // Change our Factor to a CompositeFactor
                            factor["$type"] = "Models.Factorial.CompositeFactor, Models";

                            // Remove the Factor from it's parent.
                            var parentChildren = parent["Children"] as JArray;
                            parentChildren.Remove(factor);

                            // Create a new site factor and add our CompositeFactor to the children list.
                            var siteFactor = JsonUtilities.ChildWithName(parent as JObject, "Site") as JObject;
                            if (siteFactor == null)
                            {
                                // Create a site factor 
                                siteFactor = new JObject();
                                siteFactor["$type"] = "Models.Factorial.Factor, Models";
                                JsonUtilities.RenameModel(siteFactor, "Site");
                                JArray siteFactorChildren = new JArray();
                                siteFactor["Children"] = siteFactorChildren;

                                // Add our new site factor to our models parent.
                                parentChildren.Add(siteFactor);
                            }
                            (siteFactor["Children"] as JArray).Add(factor);

                        }
                        else
                        {
                            // Convert array to string.
                            if (specifications.Count > 0)
                                factor["Specification"] = specifications[0].ToString();
                        }
                    }
                }
                else if (parentModelType == "Factor")
                {
                    factor["$type"] = "Models.Factorial.CompositeFactor, Models";
                }
            }

            foreach (var series in JsonUtilities.ChildrenRecursively(root as JObject, "Series"))
            {
                var factorToVaryColours = series["FactorToVaryColours"];
                if (factorToVaryColours != null && factorToVaryColours.Value<string>() == "Simulation")
                    series["FactorToVaryColours"] = "SimulationName";
                var factorToVaryMarkers = series["FactorToVaryMarkers"];
                if (factorToVaryMarkers != null && factorToVaryMarkers.Value<string>() == "Simulation")
                    series["FactorToVaryMarkers"] = "SimulationName";
                var factorToVaryLines = series["FactorToVaryLines"];
                if (factorToVaryLines != null && factorToVaryLines.Value<string>() == "Simulation")
                    series["FactorToVaryLines"] = "SimulationName";
            }
        }

        /// <summary>
        /// Upgrades to version 57. Adds a RetranslocateNonStructural node to
        /// all GenericOrgans which do not have a child called
        /// RetranslocateNitrogen.
        /// </summary>
        /// <param name="root">The root JSON token.</param>
        /// <param name="fileName">The name of the apsimx file.</param>
        private static void UpgradeToVersion57(JObject root, string fileName)
        {
            foreach (JObject organ in JsonUtilities.ChildrenRecursively(root, "GenericOrgan"))
                if (JsonUtilities.ChildWithName(organ, "RetranslocateNitrogen") == null)
                    JsonUtilities.AddModel(organ, typeof(RetranslocateNonStructural), "RetranslocateNitrogen");
        }

        /// <summary>
        /// Upgrades to version 58. Renames 'ParamThickness' to 'Thickness' in Weirdo.
        /// Also change calls to property soil.SWAtWaterThickness to soil.Thickness.
        /// </summary>
        /// <param name="root">The root JSON token.</param>
        /// <param name="fileName">The name of the apsimx file.</param>
        private static void UpgradeToVersion58(JObject root, string fileName)
        {
            foreach (JObject weirdo in JsonUtilities.ChildrenRecursively(root, "WEIRDO"))
            {
                var paramThicknessNode = weirdo["ParamThickness"];
                if (paramThicknessNode != null)
                {
                    weirdo["Thickness"] = paramThicknessNode;
                    weirdo.Remove("ParamThickness");
                }
            }

            foreach (var manager in JsonUtilities.ChildManagers(root))
            {
                if (manager.Replace(".SWAtWaterThickness", ".Thickness"))
                    manager.Save();
            }
        }

        /// <summary>
        /// Upgrades to version 59. Renames 'SoilCropOilPalm' to 'SoilCrop'.
        /// Renames Soil.SoilOrganicMatter.OC to Soil.Initial.OC
        /// </summary>
        /// <param name="root">The root JSON token.</param>
        /// <param name="fileName">The name of the apsimx file.</param>
        private static void UpgradeToVersion59(JObject root, string fileName)
        {
            foreach (var sample in JsonUtilities.ChildrenRecursively(root, "Sample"))
            {
                var array = sample["NO3"] as JArray;
                if (array != null)
                {
                    var nitrogenValue = new JObject();
                    nitrogenValue["$type"] = "Models.Soils.NitrogenValue, Models";

                    var storedAsPPM = sample["NO3Units"]?.ToString() == "0" ||
                                      sample["NO3Units"]?.ToString() == "ppm" ||
                                      sample["NO3Units"] == null;

                    nitrogenValue["Values"] = array;
                    nitrogenValue["StoredAsPPM"] = storedAsPPM;
                    sample.Remove("NO3");
                    sample["NO3N"] = nitrogenValue;
                }

                array = sample["NH4"] as JArray;
                if (array != null)
                {
                    var nitrogenValue = new JObject();
                    nitrogenValue["$type"] = "Models.Soils.NitrogenValue, Models";

                    var storedAsPPM = sample["NH4Units"]?.ToString() == "0" ||
                                      sample["NH4Units"]?.ToString() == "ppm" ||
                                      sample["NH4Units"] == null;

                    nitrogenValue["Values"] = array;
                    nitrogenValue["StoredAsPPM"] = storedAsPPM;
                    sample.Remove("NH4");
                    sample["NH4N"] = nitrogenValue;
                }
            }
            foreach (var soilCropOilPalmNode in JsonUtilities.ChildrenRecursively(root, "SoilCropOilPalm"))
                soilCropOilPalmNode["$type"] = "Models.Soils.SoilCrop, Models";

            foreach (var report in JsonUtilities.ChildrenRecursively(root, "Report"))
            {
                JsonUtilities.SearchReplaceReportVariableNames(report, ".SoilOrganicMatter.OC", ".Initial.OC");
                JsonUtilities.SearchReplaceReportVariableNames(report, "[Soil].PH", "[Soil].Initial.PH");
                JsonUtilities.SearchReplaceReportVariableNames(report, "[Soil].EC", "[Soil].Initial.EC");
                JsonUtilities.SearchReplaceReportVariableNames(report, "[Soil].ESP", "[Soil].Initial.ESP");
                JsonUtilities.SearchReplaceReportVariableNames(report, "[Soil].Cl", "[Soil].Initial.CL");
                JsonUtilities.SearchReplaceReportVariableNames(report, "[Soil].OC", "[Soil].Initial.OC");
                JsonUtilities.SearchReplaceReportVariableNames(report, "[Soil].InitialNO3N", "[Soil].Initial.NO3N.PPM");
                JsonUtilities.SearchReplaceReportVariableNames(report, "[Soil].InitialNH4N", "[Soil].Initial.NH4N.PPM");
            }

            foreach (var series in JsonUtilities.ChildrenRecursively(root, "Series"))
            {
                if (series["XFieldName"] != null)
                    series["XFieldName"] = series["XFieldName"].ToString().Replace(".SoilOrganicMatter.OC", ".Initial.OC");
                if (series["YFieldName"] != null)
                    series["YFieldName"] = series["YFieldName"].ToString().Replace(".SoilOrganicMatter.OC", ".Initial.OC");
            }

            foreach (var expressionFunction in JsonUtilities.ChildrenRecursively(root, "ExpressionFunction"))
            {
                var expression = expressionFunction["Expression"].ToString();
                expression = expression.Replace(".SoilOrganicMatter.OC", ".Initial.OC");
                expressionFunction["Expression"] = expression;
            }

            foreach (var manager in JsonUtilities.ChildManagers(root))
            {
                var changeMade = manager.Replace("Soil.ToCumThickness(soil.Thickness)", "soil.ThicknessCumulative");

                if (manager.Replace("mySoil.Depth.Length", "mySoil.Thickness.Length"))
                    changeMade = true;

                if (manager.Replace("soil.Depth.Length", "soil.Thickness.Length"))
                    changeMade = true;

                if (changeMade)
                    manager.Save();
            }
        }

        /// <summary>
        /// Convert no3 and nh4 parameters from ppm to kg/ha.
        /// </summary>
        /// <param name="values"></param>
        private static void ConvertToPPM(JArray values)
        {
            var sample = JsonUtilities.Parent(JsonUtilities.Parent(values));
            var soil = JsonUtilities.Parent(sample) as JObject;
            var water = JsonUtilities.Children(soil).Find(child => JsonUtilities.Type(child) == "Water");
            if (water == null)
                water = JsonUtilities.Children(soil).Find(child => JsonUtilities.Type(child) == "WEIRDO");

            // Get soil thickness and bulk density.
            var soilThickness = water["Thickness"].Values<double>().ToArray();
            var soilBD = water["BD"].Values<double>().ToArray();

            // Get sample thickness and bulk density.
            var sampleThickness = sample["Thickness"].Values<double>().ToArray();
            var sampleBD = Soils.Standardiser.Layers.MapConcentration(soilBD, soilThickness, sampleThickness, soilBD.Last());

            for (int i = 0; i < values.Count; i++)
                values[i] = values[i].Value<double>() * 100 / (sampleBD[i] * sampleThickness[i]);
        }

        /// <summary>
        /// Does the specified array have non NaN values?
        /// </summary>
        /// <param name="no3Values">The array to remove them from.</param>
        private static bool HasValues(JArray no3Values)
        {
            foreach (var value in no3Values)
                if (value.ToString() != "NaN")
                    return true;
            return false;
        }

        /// <summary>
        /// Upgrades to version 60. Move NO3 and NH4 from sample to Analaysis node
        /// and always store as ppm.
        /// </summary>
        /// <param name="root">The root JSON token.</param>
        /// <param name="fileName">The name of the apsimx file.</param>
        private static void UpgradeToVersion60(JObject root, string fileName)
        {
            foreach (var sample in JsonUtilities.ChildrenRecursively(root, "Sample"))
            {
                var soil = JsonUtilities.Parent(sample) as JObject;
                var analysis = JsonUtilities.Children(soil).Find(child => JsonUtilities.Type(child) == "Analysis");
                var water = JsonUtilities.Children(soil).Find(child => JsonUtilities.Type(child) == "Water");
                if (water == null)
                    water = JsonUtilities.Children(soil).Find(child => JsonUtilities.Type(child) == "WEIRDO");

                var no3Node = sample["NO3N"];
                if (no3Node != null && no3Node.HasValues)
                {
                    if (analysis == null)
                        throw new Exception("Cannot find an analysis node while converting a soil sample.");

                    // Convert units to ppm if necessary.
                    var no3Values = no3Node["Values"] as JArray;

                    // Only overlay values if they are not NaN values.
                    if (HasValues(no3Values))
                    {
                        if (!no3Node["StoredAsPPM"].Value<bool>())
                            ConvertToPPM(no3Values);

                        // Make sure layers match analysis layers.
                        var analysisThickness = analysis["Thickness"].Values<double>().ToArray();
                        var sampleThickness = sample["Thickness"].Values<double>().ToArray();
                        var values = no3Values.Values<double>().ToArray();
                        var mappedValues = Soils.Standardiser.Layers.MapConcentration(values, sampleThickness, analysisThickness, 1.0);
                        no3Values = new JArray(mappedValues);

                        // Move from sample to analysis
                        analysis["NO3N"] = no3Values;
                    }
                }
                sample["NO3N"] = null;
                var nh4Node = sample["NH4N"];
                if (nh4Node != null && nh4Node.HasValues)
                {
                    if (analysis == null)
                        throw new Exception("Cannot find an analysis node while converting a soil sample.");

                    // Convert units to ppm if necessary.
                    var nh4Values = nh4Node["Values"] as JArray;

                    // Only overlay values if they are not NaN values.
                    if (HasValues(nh4Values))
                    {
                        if (!nh4Node["StoredAsPPM"].Value<bool>())
                            ConvertToPPM(nh4Values);

                        // Make sure layers match analysis layers.
                        var analysisThickness = analysis["Thickness"].Values<double>().ToArray();
                        var sampleThickness = sample["Thickness"].Values<double>().ToArray();
                        var values = nh4Values.Values<double>().ToArray();
                        var mappedValues = Soils.Standardiser.Layers.MapConcentration(values, sampleThickness, analysisThickness, 0.2);
                        nh4Values = new JArray(mappedValues);

                        // Move from sample to analysis
                        analysis["NH4N"] = nh4Values;
                    }
                }
                sample["NH4N"] = null;
            }
        }

        /// <summary>
        /// Upgrade to version 60. Ensures that a micromet model is within every simulation.
        /// </summary>
        /// <param name="root"></param>
        /// <param name="fileName"></param>
        private static void UpgradeToVersion61(JObject root, string fileName)
        {
            foreach (JObject Sim in JsonUtilities.ChildrenRecursively(root, "Simulation"))
            {
                List<JObject> MicroClimates = JsonUtilities.ChildrenRecursively(root, "MicroClimate");
                if (MicroClimates.Count == 0)
                    AddMicroClimate(Sim);
            }

        }

        /// <summary>
        /// Add a MicroClimate model to the specified JSON model token.
        /// </summary>
        /// <param name="simulation">An APSIM Simulation</param>
        public static void AddMicroClimate(JObject simulation)
        {
            JArray children = simulation["Children"] as JArray;
            if (children == null)
            {
                children = new JArray();
                simulation["Children"] = children;
            }

            JObject microClimateModel = new JObject();
            microClimateModel["$type"] = "Models.MicroClimate, Models";
            JsonUtilities.RenameModel(microClimateModel, "MicroClimate");
            microClimateModel["a_interception"] = "0.0";
            microClimateModel["b_interception"] = "1.0";
            microClimateModel["c_interception"] = "0.0";
            microClimateModel["d_interception"] = "0.0";
            microClimateModel["soil_albedo"] = "0.13";
            microClimateModel["SoilHeatFluxFraction"] = "0.4";
            microClimateModel["NightInterceptionFraction"] = "0.5";
            microClimateModel["ReferenceHeight"] = "2.0";
            microClimateModel["IncludeInDocumentation"] = "true";
            microClimateModel["Enabled"] = "true";
            microClimateModel["ReadOnly"] = "false";
            var weathers = JsonUtilities.ChildrenOfType(simulation, "Weather");

            // Don't bother with microclimate if no weather component
            if (weathers.Count != 0)
            {
                var weather = weathers.First();
                int index = children.IndexOf(weather);
                children.Insert(index + 1, microClimateModel);
            }
        }

        /// <summary>
        /// Upgrades to version 62. Fixes SimpleLeaf variable names
        /// following a refactor of this class.
        /// </summary>
        /// <param name="root">The root JSON token.</param>
        /// <param name="fileName">The name of the apsimx file.</param>
        private static void UpgradeToVersion62(JObject root, string fileName)
        {
            // We renamed a lot of IFunctions and removed the 'Function' suffix.
            // ie HeightFunction -> Height.
            Dictionary<string, string> changedProperties = new Dictionary<string, string>();
            changedProperties.Add("Tallness", "HeightFunction");
            changedProperties.Add("Area", "LAIFunction");
            changedProperties.Add("LaiDead", "LaiDeadFunction");
            changedProperties.Add("WaterDemand", "WaterDemandFunction");
            changedProperties.Add("Cover", "CoverFunction");
            changedProperties.Add("ExtinctionCoefficient", "ExtinctionCoefficientFunction");
            changedProperties.Add("BaseHeight", "BaseHeightFunction");
            changedProperties.Add("Wideness", "WidthFunction");
            changedProperties.Add("DetachmentRate", "DetachmentRateFunction");
            changedProperties.Add("InitialWt", "InitialWtFunction");
            changedProperties.Add("MaintenanceRespiration", "MaintenanceRespirationFunction");
            changedProperties.Add("FRGR", "FRGRFunction");

            // Names of nodes which are probably simple leaf. The problem is that
            // in released models, the model is stored in a separate file to the
            // simulations. Therefore when we parse/convert the simulation file,
            // we don't know the names of the simple leaf models, so we are forced
            // take a guess.
            List<string> modelNames = new List<string>() { "Leaf", "Stover" };

            // Names of nodes which are definitely simple leaf.
            List<string> definiteSimpleLeaves = new List<string>();

            // Go through all SimpleLeafs and rename the appropriate children.
            foreach (JObject leaf in JsonUtilities.ChildrenRecursively(root, "SimpleLeaf"))
            {
                modelNames.Add(leaf["Name"].ToString());
                definiteSimpleLeaves.Add(leaf["Name"].ToString());
                // We removed the Leaf.AppearedCohortNo property.
                JObject relativeArea = JsonUtilities.FindFromPath(leaf, "DeltaLAI.Vegetative.Delta.RelativeArea");
                if (relativeArea != null && relativeArea["XProperty"].ToString() == "[Leaf].AppearedCohortNo")
                    relativeArea["XProperty"] = "[Leaf].NodeNumber";

                foreach (var change in changedProperties)
                {
                    string newName = change.Key;
                    string old = change.Value;
                    JsonUtilities.RenameChildModel(leaf, old, newName);
                }
            }

            foreach (JObject reference in JsonUtilities.ChildrenRecursively(root, "VariableReference"))
            {
                foreach (string leafName in definiteSimpleLeaves)
                {
                    foreach (KeyValuePair<string, string> property in changedProperties)
                    {
                        string oldName = property.Value;
                        string newName = property.Key;

                        string toReplace = $"{leafName}.{oldName}";
                        string replaceWith = $"{leafName}.{newName}";
                        reference["VariableName"] = reference["VariableName"].ToString().Replace(toReplace, replaceWith);

                        toReplace = $"[{leafName}].{oldName}";
                        replaceWith = $"[{leafName}].{newName}";
                        reference["VariableName"] = reference["VariableName"].ToString().Replace(toReplace, replaceWith);
                    }
                }
            }

            // Attempt some basic find/replace in manager scripts.
            foreach (ManagerConverter manager in JsonUtilities.ChildManagers(root))
            {
                foreach (var change in changedProperties)
                {
                    string newName = change.Key;
                    string old = change.Value;

                    bool changed = false;
                    foreach (string modelName in modelNames)
                    {
                        string toReplace = $"{modelName}.{old}";
                        string replaceWith = $"{modelName}.{newName}";
                        changed |= manager.Replace(toReplace, replaceWith, true);

                        foreach (KeyValuePair<string, string> parameter in manager.Parameters)
                        {
                            string newParam = parameter.Value.Replace(toReplace, replaceWith);
                            manager.UpdateParameter(parameter.Key, newParam);
                        }

                        toReplace = $"[{modelName}].{old}";
                        replaceWith = $"[{modelName}].{newName}";
                        changed |= manager.Replace(toReplace, replaceWith, true);

                        foreach (KeyValuePair<string, string> parameter in manager.Parameters)
                        {
                            string newParam = parameter.Value.Replace(toReplace, replaceWith);
                            manager.UpdateParameter(parameter.Key, newParam);
                        }
                    }
                    if (changed)
                        manager.Save();
                }
            }

            // Fix some cultivar commands.
            foreach (JObject cultivar in JsonUtilities.ChildrenRecursively(root, "Cultivar"))
            {
                if (!cultivar["Command"].HasValues)
                    continue;

                foreach (JValue command in cultivar["Command"].Children())
                {
                    foreach (var change in changedProperties)
                    {
                        string newName = change.Key;
                        string old = change.Value;
                        foreach (string modelName in modelNames)
                        {
                            command.Value = command.Value.ToString().Replace($"{modelName}.{old}", $"{modelName}.{newName}");
                            command.Value = command.Value.ToString().Replace($"[{modelName}].{old}", $"[{modelName}].{newName}");
                        }
                    }
                }
            }
        }

        /// <summary>
        /// Upgrades to version 63. Rename the 'Water' node under soil to 'Physical'
        /// </summary>
        /// <param name="root">The root JSON token.</param>
        /// <param name="fileName">The name of the apsimx file.</param>
        private static void UpgradeToVersion63(JObject root, string fileName)
        {
            foreach (var water in JsonUtilities.ChildrenRecursively(root, "Water"))
            {
                water["$type"] = "Models.Soils.Physical, Models";
                JsonUtilities.RenameModel(water, "Physical");
            }

            foreach (var report in JsonUtilities.ChildrenOfType(root, "Report"))
            {
                JsonUtilities.SearchReplaceReportVariableNames(report, ".Water.", ".Physical.");
            }

            foreach (var factor in JsonUtilities.ChildrenOfType(root, "Factor"))
            {
                var specification = factor["Specification"];
                if (specification != null)
                {
                    var specificationString = specification.ToString();
                    specificationString = specificationString.Replace(".Water.", ".Physical.");
                    specificationString = specificationString.Replace("[Water]", "[Physical]");
                    factor["Specification"] = specificationString;
                }
            }

            foreach (var factor in JsonUtilities.ChildrenOfType(root, "CompositeFactor"))
            {
                var specifications = factor["Specifications"];
                if (specifications != null)
                {
                    for (int i = 0; i < specifications.Count(); i++)
                    {
                        var specificationString = specifications[i].ToString();
                        specificationString = specificationString.Replace(".Water.", ".Physical.");
                        specificationString = specificationString.Replace("[Water]", "[Physical]");
                        specifications[i] = specificationString;
                    }
                }
            }
        }


        /// <summary>
        /// Upgrades to version 64. Rename the 'SoilOrganicMatter' node under soil to 'Organic'
        /// </summary>
        /// <param name="root">The root JSON token.</param>
        /// <param name="fileName">The name of the apsimx file.</param>
        private static void UpgradeToVersion64(JObject root, string fileName)
        {
            foreach (var organic in JsonUtilities.ChildrenRecursively(root, "SoilOrganicMatter"))
            {
                organic["$type"] = "Models.Soils.Organic, Models";
                JsonUtilities.RenameModel(organic, "Organic");
                organic["FOMCNRatio"] = organic["RootCN"];
                organic["FOM"] = organic["RootWt"];
                organic["SoilCNRatio"] = organic["SoilCN"];
                organic["Carbon"] = organic["OC"];
                var ocUnits = organic["OCUnits"];
                if (ocUnits != null)
                {
                    string ocUnitsString = ocUnits.ToString();
                    if (ocUnitsString == "1" || ocUnitsString == "WalkleyBlack")
                    {
                        var oc = organic["Carbon"].Values<double>().ToArray();
                        oc = MathUtilities.Multiply_Value(oc, 1.3);
                        organic["Carbon"] = new JArray(oc);
                    }
                }
            }

            foreach (var report in JsonUtilities.ChildrenOfType(root, "Report"))
            {
                JsonUtilities.SearchReplaceReportVariableNames(report, ".SoilOrganicMatter.", ".Organic.");
                JsonUtilities.SearchReplaceReportVariableNames(report, ".RootCN", ".FOMCNRatio");
                JsonUtilities.SearchReplaceReportVariableNames(report, ".RootWt", ".FOM");
                JsonUtilities.SearchReplaceReportVariableNames(report, ".SoilCN", ".SoilCNRatio");
                JsonUtilities.SearchReplaceReportVariableNames(report, ".Organic.OC", ".Organic.Carbon");
            }

            foreach (var factor in JsonUtilities.ChildrenOfType(root, "Factor"))
            {
                var specification = factor["Specification"];
                if (specification != null)
                {
                    var specificationString = specification.ToString();
                    specificationString = specificationString.Replace(".SoilOrganicMatter.", ".Organic.");
                    specificationString = specificationString.Replace("[SoilOrganicMatter]", "[Organic]");
                    specificationString = specificationString.Replace(".Organic.OC", ".Organic.Carbon");
                    specificationString = specificationString.Replace(".RootCN", ".FOMCNRatio");
                    specificationString = specificationString.Replace(".RootWt", ".FOM");
                    specificationString = specificationString.Replace(".SoilCN", ".SoilCNRatio");
                    factor["Specification"] = specificationString;
                }
            }

            foreach (var factor in JsonUtilities.ChildrenOfType(root, "CompositeFactor"))
            {
                var specifications = factor["Specifications"];
                if (specifications != null)
                {
                    for (int i = 0; i < specifications.Count(); i++)
                    {
                        var specificationString = specifications[i].ToString();
                        specificationString = specificationString.Replace(".SoilOrganicMatter.", ".Organic.");
                        specificationString = specificationString.Replace("[SoilOrganicMatter]", "[Organic]");
                        specificationString = specificationString.Replace(".OC", ".Carbon");
                        specificationString = specificationString.Replace(".RootCN", ".FOMCNRatio");
                        specificationString = specificationString.Replace(".RootWt", ".FOM");
                        specificationString = specificationString.Replace(".SoilCN", ".SoilCNRatio");
                        specifications[i] = specificationString;
                    }
                }
            }

            foreach (var series in JsonUtilities.ChildrenOfType(root, "Series"))
            {
                if (series["XFieldName"] != null)
                {
                    series["XFieldName"] = series["XFieldName"].ToString().Replace("SoilOrganicMatter", "Organic");
                    series["XFieldName"] = series["XFieldName"].ToString().Replace(".Organic.OC", ".Organic.Carbon");
                }
                if (series["YFieldName"] != null)
                {
                    series["YFieldName"] = series["YFieldName"].ToString().Replace("SoilOrganicMatter", "Organic");
                    series["YFieldName"] = series["YFieldName"].ToString().Replace(".Organic.OC", ".Organic.Carbon");
                }
            }

            foreach (var child in JsonUtilities.ChildrenRecursively(root))
            {
                if (JsonUtilities.Type(child) == "Morris" || JsonUtilities.Type(child) == "Sobol")
                {
                    var parameters = child["Parameters"];
                    for (int i = 0; i < parameters.Count(); i++)
                    {
                        var parameterString = parameters[i]["Path"].ToString();
                        parameterString = parameterString.Replace(".SoilOrganicMatter.", ".Organic.");
                        parameterString = parameterString.Replace("[SoilOrganicMatter]", "[Organic]");
                        parameterString = parameterString.Replace(".OC", ".Carbon");
                        parameters[i]["Path"] = parameterString;
                    }
                }
            }
        }

        /// <summary>
        /// Upgrades to version 65. Rename the 'Analysis' node under soil to 'Chemical'
        /// </summary>
        /// <param name="root">The root JSON token.</param>
        /// <param name="fileName">The name of the apsimx file.</param>
        private static void UpgradeToVersion65(JObject root, string fileName)
        {
            foreach (var chemical in JsonUtilities.ChildrenRecursively(root, "Analysis"))
            {
                var soil = JsonUtilities.Parent(chemical);
                var physical = JsonUtilities.ChildWithName(soil as JObject, "Physical");

                chemical["$type"] = "Models.Soils.Chemical, Models";
                JsonUtilities.RenameModel(chemical, "Chemical");
                if (physical != null && physical["Thickness"] != null)
                {
                    // Move particle size numbers from chemical to physical and make sure layers are mapped.
                    var physicalThickness = physical["Thickness"].Values<double>().ToArray();
                    var chemicalThickness = chemical["Thickness"].Values<double>().ToArray();

                    if (chemical["ParticleSizeSand"] != null && chemical["ParticleSizeSand"].HasValues)
                    {
                        var values = chemical["ParticleSizeSand"].Values<double>().ToArray();
                        if (values.Length < physicalThickness.Length)
                            Array.Resize(ref values, chemicalThickness.Length);
                        var mappedValues = Soils.Standardiser.Layers.MapConcentration(values, chemicalThickness, physicalThickness, values.Last());
                        physical["ParticleSizeSand"] = new JArray(mappedValues);
                    }

                    if (chemical["ParticleSizeSilt"] != null && chemical["ParticleSizeSilt"].HasValues)
                    {
                        var values = chemical["ParticleSizeSilt"].Values<double>().ToArray();
                        if (values.Length < physicalThickness.Length)
                            Array.Resize(ref values, chemicalThickness.Length);
                        var mappedValues = Soils.Standardiser.Layers.MapConcentration(values, chemicalThickness, physicalThickness, values.Last());
                        physical["ParticleSizeSilt"] = new JArray(mappedValues);
                    }

                    if (chemical["ParticleSizeClay"] != null && chemical["ParticleSizeClay"].HasValues)
                    {
                        var values = chemical["ParticleSizeClay"].Values<double>().ToArray();
                        if (values.Length < physicalThickness.Length)
                            Array.Resize(ref values, chemicalThickness.Length);
                        var mappedValues = Soils.Standardiser.Layers.MapConcentration(values, chemicalThickness, physicalThickness, values.Last());
                        physical["ParticleSizeClay"] = new JArray(mappedValues);
                    }

                    // convert ph units
                    var phUnits = physical["PHUnits"];
                    if (phUnits != null)
                    {
                        string phUnitsString = phUnits.ToString();
                        if (phUnitsString == "1")
                        {
                            // pH in water = (pH in CaCl X 1.1045) - 0.1375
                            var ph = physical["PH"].Values<double>().ToArray();
                            ph = MathUtilities.Subtract_Value(MathUtilities.Multiply_Value(ph, 1.1045), 0.1375);
                            chemical["PH"] = new JArray(ph);
                        }
                    }
                }
            }

            foreach (var report in JsonUtilities.ChildrenOfType(root, "Report"))
            {
                JsonUtilities.SearchReplaceReportVariableNames(report, ".Analysis.", ".Chemical.");
            }

            foreach (var factor in JsonUtilities.ChildrenOfType(root, "Factor"))
            {
                var specification = factor["Specification"];
                if (specification != null)
                {
                    var specificationString = specification.ToString();
                    specificationString = specificationString.Replace(".Analysis.", ".Chemical.");
                    specificationString = specificationString.Replace("[Analysis]", "[Chemical]");
                    factor["Specification"] = specificationString;
                }
            }

            foreach (var factor in JsonUtilities.ChildrenOfType(root, "CompositeFactor"))
            {
                var specifications = factor["Specifications"];
                if (specifications != null)
                {
                    for (int i = 0; i < specifications.Count(); i++)
                    {
                        var specificationString = specifications[i].ToString();
                        specificationString = specificationString.Replace(".Analysis.", ".Chemical.");
                        specificationString = specificationString.Replace("[Analysis]", "[Chemical]");
                        specifications[i] = specificationString;
                    }
                }
            }

            foreach (var series in JsonUtilities.ChildrenOfType(root, "Series"))
            {
                if (series["XFieldName"] != null)
                {
                    series["XFieldName"] = series["XFieldName"].ToString().Replace("Analysis", "Chemical");
                }
                if (series["YFieldName"] != null)
                {
                    series["YFieldName"] = series["YFieldName"].ToString().Replace("Analysis", "Chemical");
                }
            }

            foreach (var child in JsonUtilities.ChildrenRecursively(root))
            {
                if (JsonUtilities.Type(child) == "Morris" || JsonUtilities.Type(child) == "Sobol")
                {
                    var parameters = child["Parameters"];
                    for (int i = 0; i < parameters.Count(); i++)
                    {
                        var parameterString = parameters[i]["Path"].ToString();
                        parameterString = parameterString.Replace(".Analysis.", ".Chemical.");
                        parameterString = parameterString.Replace("[Analysis]", "[Chemical]");
                        parameters[i]["Path"] = parameterString;
                    }
                }
            }
        }

        /// <summary>
        /// When a factor is under a factors model, insert a permutation model.
        /// </summary>
        /// <param name="root"></param>
        /// <param name="fileName"></param>
        private static void UpgradeToVersion66(JToken root, string fileName)
        {
            foreach (var factors in JsonUtilities.ChildrenRecursively(root as JObject, "Factors"))
            {
                if (JsonUtilities.Children(factors).Count > 1)
                {
                    var permutationsNode = new JObject();
                    permutationsNode["$type"] = "Models.Factorial.Permutation, Models";
                    JsonUtilities.RenameModel(permutationsNode, "Permutation");
                    permutationsNode["Children"] = factors["Children"];
                    var children = new JArray(permutationsNode);
                    factors["Children"] = children;
                }
            }
        }

        /// <summary>
        /// Upgrades to version 67. Sets the Start and End properties
        /// in clock to the values previously stored in StartDate and EndDate.
        /// </summary>
        /// <param name="root"></param>
        /// <param name="fileName"></param>
        private static void UpgradeToVersion67(JObject root, string fileName)
        {
            foreach (JObject clock in JsonUtilities.ChildrenRecursively(root, "Clock"))
            {
                clock["Start"] = clock["StartDate"];
                clock["End"] = clock["EndDate"];
            }
        }

        /// <summary>
        /// Upgrades to version 68. Removes AgPasture.Sward
        /// </summary>
        /// <param name="root"></param>
        /// <param name="fileName"></param>
        private static void UpgradeToVersion68(JObject root, string fileName)
        {
            foreach (JObject sward in JsonUtilities.ChildrenRecursively(root, "Sward"))
            {
                foreach (JObject pastureSpecies in JsonUtilities.Children(sward))
                {
                    if (pastureSpecies["Name"].ToString().Equals("Ryegrass", StringComparison.InvariantCultureIgnoreCase))
                        JsonUtilities.RenameModel(pastureSpecies, "AGPRyegrass");
                    if (pastureSpecies["Name"].ToString().Equals("WhiteClover", StringComparison.InvariantCultureIgnoreCase))
                        JsonUtilities.RenameModel(pastureSpecies, "AGPWhiteClover");
                    pastureSpecies["ResourceName"] = pastureSpecies["Name"];

                    var swardParentChildren = JsonUtilities.Parent(sward)["Children"] as JArray;
                    swardParentChildren.Add(pastureSpecies);
                }
                sward.Remove();
            }

            bool foundAgPastureWhiteClover = false; // as opposed to a PMF whiteclover
            foreach (JObject pastureSpecies in JsonUtilities.ChildrenRecursively(root, "PastureSpecies"))
            {
                if (pastureSpecies["Name"].ToString().Equals("Ryegrass", StringComparison.InvariantCultureIgnoreCase))
                    JsonUtilities.RenameModel(pastureSpecies, "AGPRyegrass");
                if (pastureSpecies["Name"].ToString().Equals("WhiteClover", StringComparison.InvariantCultureIgnoreCase))
                {
                    JsonUtilities.RenameModel(pastureSpecies, "AGPWhiteClover");
                    foundAgPastureWhiteClover = true;
                }

                pastureSpecies["ResourceName"] = pastureSpecies["Name"];
            }

            foreach (JObject soilCrop in JsonUtilities.ChildrenRecursively(root, "SoilCrop"))
            {
                if (soilCrop["Name"].ToString().Equals("SwardSoil", StringComparison.InvariantCultureIgnoreCase))
                    soilCrop.Remove();
                if (soilCrop["Name"].ToString().Equals("RyegrassSoil", StringComparison.InvariantCultureIgnoreCase))
                    JsonUtilities.RenameModel(soilCrop, "AGPRyegrassSoil");
                if (foundAgPastureWhiteClover && soilCrop["Name"].ToString().Equals("WhiteCloverSoil", StringComparison.InvariantCultureIgnoreCase))
                    JsonUtilities.RenameModel(soilCrop, "AGPWhiteCloverSoil");
            }
        }

        /// <summary>
        /// Upgrades to version 69. Fixes link attributes in manager scripts after
        /// link refactoring.
        /// </summary>
        /// <param name="root">The root JSON token.</param>
        /// <param name="fileName">The name of the .apsimx file.</param>
        private static void UpgradeToVersion69(JObject root, string fileName)
        {
            foreach (ManagerConverter manager in JsonUtilities.ChildManagers(root))
            {
                // The linking code previously had a hack which automatically enabled link by name if the target
                // model type is IFunction or Biomass (or any inherited class thereof). I've removed this hack 
                // from the link resolution code, which means that all such links must be adjusted accordingly.

                // [Link(...)] [Units] [...] Biomass -> [Link(ByName = true, ...)] [Units] [...] Biomass
                manager.ReplaceRegex(@"\[Link\(([^\)]+)\)\]((\s*\[[^\]]+\])*\s*(public|private|protected|internal|static|readonly| )*\s*(IFunction|Biomass|CNReductionForCover|CNReductionForTillage|RunoffModel|WaterTableModel|HeightFunction|DecumulateFunction|EndOfDayFunction|LiveOnEventFunction|AccumulateAtEvent|DailyMeanVPD|CERESDenitrificationWaterFactor|CERESDenitrificationTemperatureFactor|CERESMineralisationFOMCNRFactor|DayCentN2OFractionModel|CERESNitrificationpHFactor|CERESNitrificationWaterFactor|CERESUreaHydrolysisModel|CERESMineralisationWaterFactor|CERESMineralisationTemperatureFactor|CERESNitrificationModel|StringComparisonFunction|AccumulateByDate|AccumulateByNumericPhase|TrackerFunction|ArrayFunction|WangEngelTempFunction|BoundFunction|LinearAfterThresholdFunction|SoilWaterScale|MovingAverageFunction|HoldFunction|DeltaFunction|MovingSumFunction|QualitativePPEffect|AccumulateFunction|AddFunction|AgeCalculatorFunction|AirTemperatureFunction|BellCurveFunction|Constant|DivideFunction|ExponentialFunction|ExpressionFunction|ExternalVariable|LessThanFunction|LinearInterpolationFunction|MaximumFunction|MinimumFunction|MultiplyFunction|OnEventFunction|PhaseBasedSwitch|PhaseLookup|PhaseLookupValue|PhotoperiodDeltaFunction|PhotoperiodFunction|PowerFunction|SigmoidFunction|SoilTemperatureDepthFunction|SoilTemperatureFunction|SoilTemperatureWeightedFunction|SplineInterpolationFunction|StageBasedInterpolation|SubtractFunction|VariableReference|WeightedTemperatureFunction|XYPairs|CanopyPhotosynthesis|RUECO2Function|RUEModel|StorageDMDemandFunction|StorageNDemandFunction|InternodeCohortDemandFunction|BerryFillingRateFunction|TEWaterDemandFunction|FillingRateFunction|AllometricDemandFunction|InternodeDemandFunction|PartitionFractionDemandFunction|PopulationBasedDemandFunction|PotentialSizeDemandFunction|RelativeGrowthRateDemandFunction))", @"[Link(Type = LinkType.Child, ByName = true, $1)]$2");

                // [Link] IFunction -> [Link(ByName = true)] IFunction
                manager.ReplaceRegex(@"\[Link\]((\s*\[[^\]]+\])*\s*(public|private|protected|internal|static|readonly| )*\s*(IFunction|Biomass|CNReductionForCover|CNReductionForTillage|RunoffModel|WaterTableModel|HeightFunction|DecumulateFunction|EndOfDayFunction|LiveOnEventFunction|AccumulateAtEvent|DailyMeanVPD|CERESDenitrificationWaterFactor|CERESDenitrificationTemperatureFactor|CERESMineralisationFOMCNRFactor|DayCentN2OFractionModel|CERESNitrificationpHFactor|CERESNitrificationWaterFactor|CERESUreaHydrolysisModel|CERESMineralisationWaterFactor|CERESMineralisationTemperatureFactor|CERESNitrificationModel|StringComparisonFunction|AccumulateByDate|AccumulateByNumericPhase|TrackerFunction|ArrayFunction|WangEngelTempFunction|BoundFunction|LinearAfterThresholdFunction|SoilWaterScale|MovingAverageFunction|HoldFunction|DeltaFunction|MovingSumFunction|QualitativePPEffect|AccumulateFunction|AddFunction|AgeCalculatorFunction|AirTemperatureFunction|BellCurveFunction|Constant|DivideFunction|ExponentialFunction|ExpressionFunction|ExternalVariable|LessThanFunction|LinearInterpolationFunction|MaximumFunction|MinimumFunction|MultiplyFunction|OnEventFunction|PhaseBasedSwitch|PhaseLookup|PhaseLookupValue|PhotoperiodDeltaFunction|PhotoperiodFunction|PowerFunction|SigmoidFunction|SoilTemperatureDepthFunction|SoilTemperatureFunction|SoilTemperatureWeightedFunction|SplineInterpolationFunction|StageBasedInterpolation|SubtractFunction|VariableReference|WeightedTemperatureFunction|XYPairs|CanopyPhotosynthesis|RUECO2Function|RUEModel|StorageDMDemandFunction|StorageNDemandFunction|InternodeCohortDemandFunction|BerryFillingRateFunction|TEWaterDemandFunction|FillingRateFunction|AllometricDemandFunction|InternodeDemandFunction|PartitionFractionDemandFunction|PopulationBasedDemandFunction|PotentialSizeDemandFunction|RelativeGrowthRateDemandFunction))", @"[Link(Type = LinkType.Child, ByName = true)]$1");

                // Here I assume that all [LinkByPath] links will have a path argument supplied.
                // [LinkByPath(...)] -> [Link(Type = LinkType.Path, ...)]
                manager.ReplaceRegex(@"\[LinkByPath\(([^\)]+)\)", @"[Link(Type = LinkType.Path, $1)");

                // [ParentLink(...)] -> [Link(Type = LinkType.Ancestor, ...)]
                manager.ReplaceRegex(@"\[ParentLink\(([^\)]+)\)", @"[Link(Type = LinkType.Ancestor, $1)");

                // [ParentLink] -> [Link(Type = LinkType.Ancestor, ByName = false)]
                manager.Replace("[ParentLink]", "[Link(Type = LinkType.Ancestor)]", caseSensitive: true);

                // [ScopedLinkByName(...)] -> [Link(ByName = true, ...)]
                manager.ReplaceRegex(@"\[ScopedLinkByName\(([^\)]+)\)", @"[Link(ByName = true, $1)");

                // [ScopedLinkByName] -> [Link(ByName = true)]
                manager.Replace("[ScopedLinkByName]", "[Link(ByName = true)]", caseSensitive: true);

                // [ScopedLink(...)] -> [Link(...)]
                manager.ReplaceRegex(@"\[ScopedLink\(([^\)]+)\)", @"[Link($1)");

                // [ScopedLink] -> [Link]
                manager.Replace("[ScopedLink]", "[Link]", caseSensitive: true);

                // [ChildLinkByName(...)] -> [Link(Type = LinkType.Child, ByName = true, ...)]
                manager.ReplaceRegex(@"\[ChildLinkByName\(([^\)]+)\)", @"[Link(Type = LinkType.Child, ByName = true, $1)");

                // [ChildLinkByName] -> [Link(Type = LinkType.Child, ByName = true)]
                manager.Replace("[ChildLinkByName]", "[Link(Type = LinkType.Child, ByName = true)]", caseSensitive: true);

                // [ChildLink(...)] -> [Link(Type = LinkType.Child, ...)]
                manager.ReplaceRegex(@"\[ChildLink\(([^\)]+)\)", @"[Link(Type = LinkType.Child, $1)");

                // [ChildLink] -> [Link(Type = LinkType.Child)]
                manager.Replace("[ChildLink]", "[Link(Type = LinkType.Child)]", caseSensitive: true);

                manager.Save();
            }
        }

        /// <summary>
        /// Changes the type of the Stock component inital values genotypes array
        /// from StockGeno to SingleGenotypeInits.
        /// </summary>
        /// <param name="root">The root JSON token.</param>
        /// <param name="fileName">The name of the apsimx file.</param>
        private static void UpgradeToVersion70(JObject root, string fileName)
        {
            foreach (var stockNode in JsonUtilities.ChildrenOfType(root, "Stock"))
            {
                // for each element of GenoTypes[]
                var genotypes = stockNode["GenoTypes"];
                for (int i = 0; i < genotypes.Count(); i++)
                {
                    genotypes[i]["$type"] = "Models.GrazPlan.SingleGenotypeInits, Models";
                    double dr = Convert.ToDouble(genotypes[i]["DeathRate"]);
                    double drw = Convert.ToDouble(genotypes[i]["WnrDeathRate"]);
                    genotypes[i]["DeathRate"] = new JArray(new double[] { dr, drw });
                    genotypes[i]["PotFleeceWt"] = genotypes[i]["RefFleeceWt"];
                    genotypes[i]["Conceptions"] = genotypes[i]["Conception"];
                    genotypes[i]["GenotypeName"] = genotypes[i]["Name"];
                }
            }
        }

        /// <summary>
        /// Alters all existing linint functions to have a child variable reference IFunction called XValue instead of a
        /// string property called XProperty that IFunction then had to locate
        /// </summary>
        /// <param name="root">The root JSON token.</param>
        /// <param name="fileName">The name of the apsimx file.</param>
        private static void UpgradeToVersion71(JObject root, string fileName)
        {
            foreach (JObject linint in JsonUtilities.ChildrenRecursively(root, "LinearInterpolationFunction"))
            {
                VariableReference varRef = new VariableReference();
                varRef.Name = "XValue";
                varRef.VariableName = linint["XProperty"].ToString();
                JsonUtilities.AddModel(linint, varRef);
                linint.Remove("XProperty");
            }
        }

        /// <summary>
        /// Remove .Value() from all variable references because it is redundant
        /// </summary>
        /// <param name="root">The root JSON token.</param>
        /// <param name="fileName">The name of the apsimx file.</param>
        private static void UpgradeToVersion72(JObject root, string fileName)
        {
            foreach (var varRef in JsonUtilities.ChildrenRecursively(root, "VariableReference"))
                varRef["VariableName"] = varRef["VariableName"].ToString().Replace(".Value()", "");

            foreach (var report in JsonUtilities.ChildrenOfType(root, "Report"))
                JsonUtilities.SearchReplaceReportVariableNames(report, ".Value()", "");

            foreach (var graph in JsonUtilities.ChildrenOfType(root, "Series"))
            {
                if (graph["XFieldName"] != null)
                    graph["XFieldName"] = graph["XFieldName"].ToString().Replace(".Value()", "");
                if (graph["X2FieldName"] != null)
                    graph["X2FieldName"] = graph["X2FieldName"].ToString().Replace(".Value()", "");
                if (graph["YFieldName"] != null)
                    graph["YFieldName"] = graph["YFieldName"].ToString().Replace(".Value()", "");
                if (graph["Y2FieldName"] != null)
                    graph["Y2FieldName"] = graph["Y2FieldName"].ToString().Replace(".Value()", "");
            }
        }

        /// <summary>
        /// Alters all existing AllometricDemand functions to have a child variable reference IFunction called XValue and YValue instead of 
        /// string property called XProperty and YProperty that it then had to locate.  Aiming to get all things using get for properties
        /// to be doing it via Variable reference so we can stream line scoping rules
        /// </summary>
        /// <param name="root">The root JSON token.</param>
        /// <param name="fileName">The name of the apsimx file.</param>
        private static void UpgradeToVersion73(JObject root, string fileName)
        {
            foreach (JObject Alomet in JsonUtilities.ChildrenRecursively(root, "AllometricDemandFunction"))
            {
                VariableReference XvarRef = new VariableReference();
                XvarRef.Name = "XValue";
                XvarRef.VariableName = Alomet["XProperty"].ToString();
                JsonUtilities.AddModel(Alomet, XvarRef);
                Alomet.Remove("XProperty");
                VariableReference YvarRef = new VariableReference();
                YvarRef.Name = "YValue";
                YvarRef.VariableName = Alomet["YProperty"].ToString();
                JsonUtilities.AddModel(Alomet, YvarRef);
                Alomet.Remove("YProperty");

            }
        }

        /// <summary>
        /// Changes the Surface Organic Matter property FractionFaecesAdded to 1.0
        /// </summary>
        /// <param name="root">The root JSON token.</param>
        /// <param name="fileName">The name of the apsimx file.</param>
        private static void UpgradeToVersion74(JObject root, string fileName)
        {
            foreach (JObject som in JsonUtilities.ChildrenRecursively(root, "SurfaceOrganicMatter"))
                som["FractionFaecesAdded"] = "1.0";
        }

        /// <summary>
        /// Change TreeLeafAreas to ShadeModiers in Tree Proxy
        /// </summary>
        /// <param name="root">The root JSON token.</param>
        /// <param name="fileName">The name of the apsimx file.</param>
        private static void UpgradeToVersion75(JObject root, string fileName)
        {
            foreach (JObject TreeProxy in JsonUtilities.ChildrenRecursively(root, "TreeProxy"))
            {
                TreeProxy["ShadeModifiers"] = TreeProxy["TreeLeafAreas"];
                // ShadeModifiers is sometimes null (not sure why) so fill it with 1s using Heights to get array length
                var SM = TreeProxy["Heights"].Values<double>().ToArray();
                for (int i = 0; i < SM.Count(); i++)
                    SM[i] = 1.0;
                TreeProxy["ShadeModifiers"] = new JArray(SM);
            }
        }

        /// <summary>
        /// Change flow_urea to FlowUrea in soil water
        /// </summary>
        /// <param name="root">The root JSON token.</param>
        /// <param name="fileName">The name of the apsimx file.</param>
        private static void UpgradeToVersion76(JObject root, string fileName)
        {
            foreach (var manager in JsonUtilities.ChildManagers(root))
            {
                if (manager.Replace(".flow_urea", ".FlowUrea"))
                    manager.Save();
            }
            foreach (var report in JsonUtilities.ChildrenOfType(root, "Report"))
            {
                JsonUtilities.SearchReplaceReportVariableNames(report, ".flow_urea", ".FlowUrea");
            }
        }

        /// <summary>
        /// Change the property in Stock to Genotypes
        /// </summary>
        /// <param name="root"></param>
        /// <param name="fileName"></param>
        private static void UpgradeToVersion77(JObject root, string fileName)
        {
            foreach (var manager in JsonUtilities.ChildManagers(root))
            {
                if (manager.Replace(".GenoTypes", ".Genotypes"))
                    manager.Save();
            }
            foreach (var stock in JsonUtilities.ChildrenOfType(root, "Stock"))
            {
                JsonUtilities.SearchReplaceReportVariableNames(stock, ".GenoTypes", ".Genotypes");
            }
        }

        /// <summary>
        /// Change the namespace for SimpleGrazing
        /// </summary>
        /// <param name="root"></param>
        /// <param name="fileName"></param>
        private static void UpgradeToVersion78(JObject root, string fileName)
        {
            foreach (var simpleGrazing in JsonUtilities.ChildrenOfType(root, "SimpleGrazing"))
            {
                simpleGrazing["$type"] = "Models.AgPasture.SimpleGrazing, Models";
            }
        }

        /// <summary>
        /// Change manager method and AgPasture variable names.
        /// </summary>
        /// <param name="root"></param>
        /// <param name="fileName"></param>
        private static void UpgradeToVersion79(JObject root, string fileName)
        {
            Tuple<string, string>[] changes =
            {
                new Tuple<string, string>(".Graze(", ".RemoveBiomass("),
                new Tuple<string, string>(".EmergingTissuesWt",   ".EmergingTissue.Wt"),
                new Tuple<string, string>(".EmergingTissuesN",    ".EmergingTissue.N"),
                new Tuple<string, string>(".DevelopingTissuesWt", ".DevelopingTissue.Wt"),
                new Tuple<string, string>(".DevelopingTissuesN",  ".DevelopingTissue.N"),
                new Tuple<string, string>(".MatureTissuesWt", ".MatureTissue.Wt"),
                new Tuple<string, string>(".MatureTissuesN",  ".MatureTissue.N"),
                new Tuple<string, string>(".DeadTissuesWt", ".DeadTissue.Wt"),
                new Tuple<string, string>(".DeadTissuesN",  ".DeadTissue.N")
            };

            JsonUtilities.RenameVariables(root, changes);
        }

        /// <summary>
        /// Replace ExcelMultiInput with ExcelInput.
        /// Change ExcelInput.FileName from a string into a string[].
        /// </summary>
        /// <param name="root"></param>
        /// <param name="fileName"></param>
        private static void UpgradeToVersion80(JObject root, string fileName)
        {
            // Rename ExcelInput.FileName to FileNames and make it an array.
            foreach (JObject excelInput in JsonUtilities.ChildrenRecursively(root, "ExcelInput"))
            {
                if (excelInput["FileName"] != null)
                    excelInput["FileNames"] = new JArray(excelInput["FileName"].Value<string>());
            }

            // Replace ExcelMultiInput with an ExcelInput.
            foreach (JObject excelMultiInput in JsonUtilities.ChildrenRecursively(root, "ExcelMultiInput"))
            {
                excelMultiInput["$type"] = "Models.PostSimulationTools.ExcelInput, Models";
            }
        }


        /// <summary>
        /// Seperate life cycle process class into Growth, Transfer and Mortality classes.
        /// </summary>
        /// <param name="root"></param>
        /// <param name="fileName"></param>
        private static void UpgradeToVersion81(JObject root, string fileName)
        {
            // Rename ExcelInput.FileName to FileNames and make it an array.
            foreach (JObject LSP in JsonUtilities.ChildrenRecursively(root, "LifeStageProcess"))
            {
                if (int.Parse(LSP["ProcessAction"].ToString()) == 0) //Process is Transfer
                {
                    LSP["$type"] = "Models.LifeCycle.LifeStageTransfer, Models";
                }
                else if (int.Parse(LSP["ProcessAction"].ToString()) == 1) //Process is PhysiologicalGrowth
                {
                    LSP["$type"] = "Models.LifeCycle.LifeStageGrowth, Models";
                }
                else if (int.Parse(LSP["ProcessAction"].ToString()) == 2) //Process is Mortality
                {
                    LSP["$type"] = "Models.LifeCycle.LifeStageMortality, Models";
                }

            }

            foreach (JObject LSRP in JsonUtilities.ChildrenRecursively(root, "LifeStageReproductionProcess"))
            {
                LSRP["$type"] = "Models.LifeCycle.LifeStageReproduction, Models";
            }

            foreach (JObject LSIP in JsonUtilities.ChildrenRecursively(root, "LifeStageImmigrationProcess"))
            {
                LSIP["$type"] = "Models.LifeCycle.LifeStageImmigration, Models";
            }
        }

        /// <summary>
        /// Add Critical N Conc (if not existing) to all Root Objects by copying the maximum N conc
        /// </summary>
        /// <param name="root"></param>
        /// <param name="fileName"></param>
        private static void UpgradeToVersion82(JObject root, string fileName)
        {
            foreach (JObject r in JsonUtilities.ChildrenRecursively(root, "Root"))
            {
                if (JsonUtilities.ChildWithName(r, "CriticalNConc") == null)
                {
                    JObject minNConc = JsonUtilities.ChildWithName(r, "MinimumNConc");
                    if (minNConc == null)
                        throw new Exception("Root has no CriticalNConc or MaximumNConc");

                    VariableReference varRef = new VariableReference();
                    varRef.Name = "CriticalNConc";
                    varRef.VariableName = "[Root].MinimumNConc";
                    JsonUtilities.AddModel(r, varRef);
                }
            }
        }

        /// <summary>
        /// Remove .Value() from everywhere possible.
        /// </summary>
        /// <param name="root"></param>
        /// <param name="fileName"></param>
        private static void UpgradeToVersion83(JObject root, string fileName)
        {
            // 1. Report
            foreach (JObject report in JsonUtilities.ChildrenRecursively(root, "Report"))
            {
                JArray variables = report["VariableNames"] as JArray;
                if (variables == null)
                    continue;

                for (int i = 0; i < variables.Count; i++)
                    variables[i] = variables[i].ToString().Replace(".Value()", "");
            }

            // 2. ExpressionFunction
            foreach (JObject function in JsonUtilities.ChildrenRecursively(root, "ExpressionFunction"))
                function["Expression"] = function["Expression"].ToString().Replace(".Value()", "");
        }

        /// <summary>
        /// Renames the Input.FileName property to FileNames and makes it an array.
        /// </summary>
        /// <param name="root"></param>
        /// <param name="fileName"></param>
        private static void UpgradeToVersion84(JObject root, string fileName)
        {
            foreach (JObject input in JsonUtilities.ChildrenRecursively(root, "Input"))
                if (input["FileName"] != null)
                    input["FileNames"] = new JArray(input["FileName"]);
        }

        /// <summary>
        /// Add a field to the Checkpoints table.
        /// </summary>
        /// <param name="root"></param>
        /// <param name="fileName"></param>
        private static void UpgradeToVersion85(JObject root, string fileName)
        {
            SQLite db = new SQLite();
            var dbFileName = Path.ChangeExtension(fileName, ".db");
            if (File.Exists(dbFileName))
            {
                db.OpenDatabase(dbFileName, false);
                if (db.TableExists("_Checkpoints"))
                {
                    if (!db.GetTableColumns("_Checkpoints").Contains("OnGraphs"))
                    {
                        db.AddColumn("_Checkpoints", "OnGraphs", "integer");
                    }
                }
            }
        }


        /// <summary>
        /// Add new methods structure to OrganArbitrator.
        /// </summary>
        /// <param name="root"></param>
        /// <param name="fileName"></param>
        private static void UpgradeToVersion86(JObject root, string fileName)
        {
            foreach (var arbitrator in JsonUtilities.ChildrenOfType(root, "OrganArbitrator"))
            {
                //remove DMArbitrator, and NArbitrator
                var children = JsonUtilities.Children(arbitrator);
                var exdm = children.Find(c => JsonUtilities.Name(c).Equals("dmArbitrator", StringComparison.OrdinalIgnoreCase));
                JsonUtilities.RemoveChild(arbitrator, JsonUtilities.Name(exdm));

                var exn = children.Find(c => JsonUtilities.Name(c).Equals("nArbitrator", StringComparison.OrdinalIgnoreCase));
                JsonUtilities.RemoveChild(arbitrator, JsonUtilities.Name(exn));

                JsonUtilities.RenameModel(exdm, "ArbitrationMethod");
                JsonUtilities.RenameModel(exn, "ArbitrationMethod");

                //Add DMArbitration
                var dm = JsonUtilities.CreateNewChildModel(arbitrator, "DMArbitration", "Models.PMF.BiomassTypeArbitrator");
                var folder = JsonUtilities.CreateNewChildModel(dm, "PotentialPartitioningMethods", "Models.Core.Folder");
                JsonUtilities.CreateNewChildModel(folder, "ReallocationMethod", "Models.PMF.Arbitrator.ReallocationMethod");
                JsonUtilities.CreateNewChildModel(folder, "AllocateFixationMethod", "Models.PMF.Arbitrator.AllocateFixationMethod");
                JsonUtilities.CreateNewChildModel(folder, "RetranslocationMethod", "Models.PMF.Arbitrator.RetranslocationMethod");
                JsonUtilities.CreateNewChildModel(folder, "SendPotentialDMAllocationsMethod", "Models.PMF.Arbitrator.SendPotentialDMAllocationsMethod");

                folder = JsonUtilities.CreateNewChildModel(dm, "AllocationMethods", "Models.Core.Folder");
                JsonUtilities.CreateNewChildModel(folder, "NutrientConstrainedAllocationMethod", "Models.PMF.Arbitrator.NutrientConstrainedAllocationMethod");
                JsonUtilities.CreateNewChildModel(folder, "DryMatterAllocationsMethod", "Models.PMF.Arbitrator.DryMatterAllocationsMethod");

                JArray dmChildren = dm["Children"] as JArray;
                dmChildren.Add(exdm);

                //Add N Arbitration
                var n = JsonUtilities.CreateNewChildModel(arbitrator, "NArbitration", "Models.PMF.BiomassTypeArbitrator");
                folder = JsonUtilities.CreateNewChildModel(n, "PotentialPartitioningMethods", "Models.Core.Folder");
                JsonUtilities.CreateNewChildModel(folder, "ReallocationMethod", "Models.PMF.Arbitrator.ReallocationMethod");

                folder = JsonUtilities.CreateNewChildModel(n, "ActualPartitioningMethods", "Models.Core.Folder");
                JsonUtilities.CreateNewChildModel(folder, "AllocateFixationMethod", "Models.PMF.Arbitrator.AllocateFixationMethod");
                JsonUtilities.CreateNewChildModel(folder, "RetranslocationMethod", "Models.PMF.Arbitrator.RetranslocationMethod");

                folder = JsonUtilities.CreateNewChildModel(n, "AllocationMethods", "Models.Core.Folder");
                JsonUtilities.CreateNewChildModel(folder, "NitrogenAllocationsMethod", "Models.PMF.Arbitrator.NitrogenAllocationsMethod");

                JArray nChildren = n["Children"] as JArray;
                nChildren.Add(exn);
                var allocatesMethod = JsonUtilities.CreateNewChildModel(n, "AllocateUptakesMethod", "Models.PMF.Arbitrator.AllocateUptakesMethod");

                var water = JsonUtilities.CreateNewChildModel(arbitrator, "WaterUptakeMethod", "Models.PMF.Arbitrator.WaterUptakeMethod");
                var nitrogen = JsonUtilities.CreateNewChildModel(arbitrator, "NitrogenUptakeMethod", "Models.PMF.Arbitrator.NitrogenUptakeMethod");
            }
        }

        /// <summary>
        /// Remove Models.Report namespace.
        /// </summary>
        /// <param name="root"></param>
        /// <param name="fileName"></param>
        private static void UpgradeToVersion87(JObject root, string fileName)
        {
            // Fix type of Report nodes
            foreach (JObject report in JsonUtilities.ChildrenRecursively(root, "Report"))
                report["$type"] = report["$type"].ToString().Replace("Report.Report", "Report");

            // Fix type of all models in the now-removed Models.Graph namespace
            foreach (JObject model in JsonUtilities.ChildrenRecursively(root))
                model["$type"] = model["$type"].ToString().Replace("Models.Graph.", "Models.");

            // Fix graph axes - these are a property of graphs, not a model themselves
            foreach (JObject graph in JsonUtilities.ChildrenRecursively(root, "Graph"))
            {
                JArray axes = graph["Axis"] as JArray;
                if (axes != null)
                    foreach (JObject axis in axes)
                        axis["$type"] = axis["$type"].ToString().Replace("Models.Graph", "Models");
            }

            // Fix nutrient directed graphs - the nodes/arcs are not children, but
            // need to have their types fixed.
            foreach (JObject nutrient in JsonUtilities.ChildrenRecursively(root, "Nutrient"))
            {
                JObject directedGraph = nutrient["DirectedGraphInfo"] as JObject;
                if (directedGraph != null)
                {
                    directedGraph["$type"] = directedGraph["$type"].ToString().Replace("Models.Graph.", "Models.");
                    JArray nodes = directedGraph["Nodes"] as JArray;
                    if (nodes != null)
                        foreach (JObject node in nodes)
                            node["$type"] = node["$type"].ToString().Replace("Models.Graph.", "Models.");
                    JArray arcs = directedGraph["Arcs"] as JArray;
                    if (arcs != null)
                        foreach (JObject arc in arcs)
                            arc["$type"] = arc["$type"].ToString().Replace("Models.Graph.", "Models.");
                }
            }

            // Replace ExcelMultiInput with an ExcelInput.
            foreach (ManagerConverter manager in JsonUtilities.ChildManagers(root))
            {
                manager.Replace("Models.Report", "Models");
                manager.Replace("using Report", "using Models");
                //manager.ReplaceRegex("(using Models.+)using Models", "$1");
                manager.Replace("Report.Report", "Report");

                manager.Replace("Models.Graph", "Models");
                manager.Replace("Graph.Graph", "Graph");

                List<string> usingStatements = manager.GetUsingStatements().ToList();
                usingStatements.Remove("Models.Graph");
                usingStatements.Remove("Graph");

                manager.SetUsingStatements(usingStatements.Distinct());

                manager.Save();
            }
        }

        /// <summary>
        /// Replace SoilWater model with WaterBalance model.
        /// </summary>
        /// <param name="root"></param>
        /// <param name="fileName"></param>
        private static void UpgradeToVersion88(JObject root, string fileName)
        {
            foreach (JObject soilWater in JsonUtilities.ChildrenRecursively(root, "SoilWater"))
            {
                soilWater["$type"] = "Models.WaterModel.WaterBalance, Models";
                soilWater["ResourceName"] = "WaterBalance";
                if (soilWater["discharge_width"] != null)
                    soilWater["DischargeWidth"] = soilWater["discharge_width"];
                if (soilWater["catchment_area"] != null)
                    soilWater["CatchmentArea"] = soilWater["catchment_area"];
            }

            foreach (var manager in JsonUtilities.ChildManagers(root))
            {
                bool managerChanged = false;

                var declarations = manager.GetDeclarations();
                foreach (var declaration in declarations)
                {
                    if (declaration.TypeName == "SoilWater")
                    {
                        declaration.TypeName = "ISoilWater";
                        managerChanged = true;
                    }
                }

                if (managerChanged)
                {
                    manager.SetDeclarations(declarations);

                    var usings = manager.GetUsingStatements().ToList();
                    if (!usings.Contains("Models.Interfaces"))
                    {
                        usings.Add("Models.Interfaces");
                        manager.SetUsingStatements(usings);
                    }
                }

                if (manager.Replace(" as SoilWater", ""))
                    managerChanged = true;
                if (manager.Replace("solute_flow_eff", "SoluteFlowEfficiency"))
                    managerChanged = true;
                if (manager.Replace("solute_flux_eff", "SoluteFluxEfficiency"))
                    managerChanged = true;
                if (manager.Replace("[EventSubscribe(\"Commencing\")", "[EventSubscribe(\"StartOfSimulation\")"))
                    managerChanged = true;

                if (managerChanged)
                    manager.Save();
            }

            foreach (var report in JsonUtilities.ChildrenOfType(root, "Report"))
            {
                JsonUtilities.SearchReplaceReportVariableNames(report, "solute_flow_eff", "SoluteFlowEfficiency");
                JsonUtilities.SearchReplaceReportVariableNames(report, "solute_flux_eff", "SoluteFluxEfficiency");
            }

        }

        /// <summary>
        /// Replace 'avg' with 'mean' in report variables.
        /// </summary>
        /// <param name="root"></param>
        /// <param name="fileName"></param>
        private static void UpgradeToVersion89(JObject root, string fileName)
        {
            foreach (var report in JsonUtilities.ChildrenOfType(root, "Report"))
                JsonUtilities.SearchReplaceReportVariableNames(report, "avg of ", "mean of ");
        }

        /// <summary>
        /// Fixes a bug where a manager script's children were being serialized.
        /// When attempting to reopen the file, the script's type cannot be resolved.
        /// This converter will strip out all script children of managers under replacements.
        /// </summary>
        /// <param name="root">Root node.</param>
        /// <param name="fileName">Path to the .apsimx file.</param>
        private static void UpgradeToVersion90(JObject root, string fileName)
        {
            foreach (JObject replacements in JsonUtilities.ChildrenRecursively(root, "Replacements"))
                foreach (JObject manager in JsonUtilities.ChildrenRecursively(root, "Manager"))
                    JsonUtilities.RemoveChild(manager, "Script");
        }

        /// <summary>
        /// </summary>
        /// <param name="root"></param>
        /// <param name="fileName"></param>
        private static void UpgradeToVersion91(JObject root, string fileName)
        {
            Tuple<string, string>[] changes =
            {
                new Tuple<string, string>(".HarvestableWt",          ".Harvestable.Wt"),
                new Tuple<string, string>(".HarvestableN",           ".Harvestable.N"),
                new Tuple<string, string>(".StandingHerbageWt",      ".Standing.Wt"),
                new Tuple<string, string>(".StandingHerbageN",       ".Standing.N"),
                new Tuple<string, string>(".StandingHerbageNConc",   ".Standing.NConc"),
                new Tuple<string, string>(".StandingLiveHerbageWt",  ".StandingLive.Wt"),
                new Tuple<string, string>(".StandingLiveHerbageN",   ".StandingLive.N"),
                new Tuple<string, string>(".StandingDeadHerbageWt",  ".StandingDead.Wt"),
                new Tuple<string, string>(".StandingDeadHerbageN",   ".StandingDead.N"),
                new Tuple<string, string>(".HerbageDigestibility",   ".Standing.Digestibility"),
                new Tuple<string, string>(".RootDepthMaximum",       ".Root.RootDepthMaximum"),
                new Tuple<string, string>("[AGPRyeGrass].RootLengthDensity", "[AGPRyeGrass].Root.RootLengthDensity"),
                new Tuple<string, string>("[AGPWhiteClover].RootLengthDensity", "[AGPWhiteClover].Root.RootLengthDensity"),
                new Tuple<string, string>("[AGPLucerne].RootLengthDensity", "[AGPLucerne].Root.RootLengthDensity")
            };
            JsonUtilities.RenameVariables(root, changes);
        }

        /// <summary>
        /// Change names of a couple of parameters in SimpleGrazing.
        /// </summary>
        /// <param name="root">Root node.</param>
        /// <param name="fileName">Path to the .apsimx file.</param>
        private static void UpgradeToVersion92(JObject root, string fileName)
        {
            foreach (JObject simpleGrazing in JsonUtilities.ChildrenRecursively(root, "SimpleGrazing"))
            {
                simpleGrazing["FractionExcretedNToDung"] = simpleGrazing["FractionOfBiomassToDung"];
                if (simpleGrazing["FractionNExportedInAnimal"] == null)
                    simpleGrazing["FractionNExportedInAnimal"] = 0.75;
            }

            Tuple<string, string>[] changes =
            {
                new Tuple<string, string>(".AmountDungCReturned",  ".AmountDungWtReturned")
            };
            JsonUtilities.RenameVariables(root, changes);
        }

        /// <summary>
        /// In SimpleGrazin, Turn "Fraction of defoliated N leaving the system" into a fraction of defoliated N going to soil.
        /// </summary>
        /// <param name="root">Root node.</param>
        /// <param name="fileName">Path to the .apsimx file.</param>
        private static void UpgradeToVersion93(JObject root, string fileName)
        {
            foreach (JObject simpleGrazing in JsonUtilities.ChildrenRecursively(root, "SimpleGrazing"))
            {
                if (simpleGrazing["FractionNExportedInAnimal"] != null)
                {
                    var fractionNExportedInAnimal = Convert.ToDouble(simpleGrazing["FractionNExportedInAnimal"].Value<double>());
                    simpleGrazing["FractionDefoliatedNToSoil"] = 1 - fractionNExportedInAnimal;

                }
                if (simpleGrazing["FractionExcretedNToDung"] != null)
                {
                    var fractionExcretedNToDung = simpleGrazing["FractionExcretedNToDung"] as JArray;
                    if (fractionExcretedNToDung.Count > 0)
                        simpleGrazing["CNRatioDung"] = "NaN";
                }
            }
        }

        /// <summary>
        /// Convert stock genotypes array into GenotypeCross child models.
        /// </summary>
        /// <param name="root">Root node.</param>
        /// <param name="fileName">Path to the .apsimx file.</param>
        private static void UpgradeToVersion94(JObject root, string fileName)
        {
            foreach (JObject stock in JsonUtilities.ChildrenRecursively(root, "Stock"))
            {
                var oldGenotypes = stock["Genotypes"] as JArray;
                if (oldGenotypes != null)
                {
                    var newGenotypes = new JArray();
                    foreach (var oldgenotype in oldGenotypes)
                    {
                        var genotypeCross = new JObject();
                        genotypeCross["$type"] = "Models.GrazPlan.GenotypeCross, Models";
                        genotypeCross["Name"] = oldgenotype["GenotypeName"];
                        var oldgenotypeDeathRates = oldgenotype["DeathRate"] as JArray;
                        if (oldgenotypeDeathRates != null && oldgenotypeDeathRates.Count == 2)
                        {
                            genotypeCross["MatureDeathRate"] = oldgenotypeDeathRates[0];
                            genotypeCross["WeanerDeathRate"] = oldgenotypeDeathRates[1];
                        }
                        genotypeCross["Conception"] = oldgenotype["Conceptions"];

                        if (string.IsNullOrEmpty(oldgenotype["DamBreed"].ToString()))
                            genotypeCross["PureBredBreed"] = oldgenotype["GenotypeName"];
                        else if (string.IsNullOrEmpty(oldgenotype["SireBreed"].ToString()))
                            genotypeCross["PureBredBreed"] = oldgenotype["DamBreed"];
                        else
                            genotypeCross["DamBreed"] = oldgenotype["DamBreed"];
                        genotypeCross["SireBreed"] = oldgenotype["SireBreed"];
                        genotypeCross["Generation"] = oldgenotype["Generation"];
                        genotypeCross["SRW"] = oldgenotype["SRW"];
                        genotypeCross["PotFleeceWt"] = oldgenotype["PotFleeceWt"];
                        genotypeCross["MaxFibreDiam"] = oldgenotype["MaxFibreDiam"];
                        genotypeCross["FleeceYield"] = oldgenotype["FleeceYield"];
                        genotypeCross["PeakMilk"] = oldgenotype["PeakMilk"];
                        newGenotypes.Add(genotypeCross);
                    }
                    stock.Remove("Genotypes");
                    if (newGenotypes.Count > 0)
                        stock["Children"] = newGenotypes;
                }
            }
            Tuple<string, string>[] changes =
            {
                new Tuple<string, string>(".GenotypeNamesAll()",  ".Genotypes.Names.ToArray()")
            };
            if (JsonUtilities.RenameVariables(root, changes))
            {
                // The replacement is in a manager. Need to make sure that LINQ is added as a using
                // because the .ToArray() depends on it.
                foreach (var manager in JsonUtilities.ChildManagers(root))
                {
                    var usings = manager.GetUsingStatements().ToList();
                    if (usings.Find(u => u.Contains("System.Linq")) == null)
                    {
                        usings.Add("System.Linq");
                        manager.SetUsingStatements(usings);
                        manager.Save();
                    }
                }
            }
        }

        /// <summary>
        /// Change initialDM on Generic organ and root from a single value to a BiomassPoolType so each type can be sepcified
        /// </summary>
        /// <param name="root">Root node.</param>
        /// <param name="fileName">Path to the .apsimx file.</param>
        private static void UpgradeToVersion95(JObject root, string fileName)
        {
            // Remove initalDM model and replace with initialBiomass object
            foreach (string org in new List<string>() { "GenericOrgan", "Root" })
            {
                foreach (JObject O in JsonUtilities.ChildrenRecursively(root, org))
                {
                    if (O["Enabled"].ToString() == "True")
                    {
                        string initName = org == "GenericOrgan" ? "InitialWtFunction" : "InitialDM";
                        JObject InitialWt = JsonUtilities.CreateNewChildModel(O, "InitialWt", "Models.PMF.BiomassDemand");
                        JObject Structural = JsonUtilities.ChildWithName(O, initName).DeepClone() as JObject;
                        Structural["Name"] = "Structural";
                        JArray ChildFunctions = new JArray();
                        ChildFunctions.Add(Structural);
                        InitialWt["Children"] = ChildFunctions;
                        JsonUtilities.AddConstantFunctionIfNotExists(InitialWt, "Metabolic", "0.0");
                        JsonUtilities.AddConstantFunctionIfNotExists(InitialWt, "Storage", "0.0");
                        JsonUtilities.RemoveChild(O, initName);
                    }
                }
            }
            // Altermanager code where initial root wt is being set.
            foreach (var manager in JsonUtilities.ChildrenOfType(root, "Manager"))
            {
                string code = manager["Code"].ToString();
                string[] lines = code.Split('\n');
                bool ContainsZoneInitalDM = false;
                for (int i = 0; i < lines.Count(); i++)
                {
                    if (lines[i].Contains("Root.ZoneInitialDM.Add(") && (ContainsZoneInitalDM == false))
                    {
                        ContainsZoneInitalDM = true;
                        string InitialDM = lines[i].Split('(')[1].Replace(";", "").Replace(")", "").Replace("\r", "").Replace("\n", "");
                        string NewCode = "BiomassDemand InitialDM = new BiomassDemand();\r\n" +
                                         "Constant InitStruct = new Constant();\r\n" +
                                         "InitStruct.FixedValue = " + InitialDM + ";\r\n" +
                                         "InitialDM.Structural = InitStruct;\r\n" +
                                         "Constant InitMetab = new Constant();\r\n" +
                                         "InitMetab.FixedValue = 0;\r\n" +
                                         "InitialDM.Metabolic = InitMetab;\r\n" +
                                         "Constant InitStor = new Constant();\r\n" +
                                         "InitStor.FixedValue = 0;\r\n" +
                                         "InitialDM.Storage = InitStor;\r\n" +
                                         lines[i].Split('(')[0] + "(InitialDM);\r\n";
                        lines[i] = NewCode;
                    }
                    else if (lines[i].Contains("Root.ZoneInitialDM.Add("))
                    {
                        string InitialDM = lines[i].Split('(')[1].Replace(";", "").Replace(")", "").Replace("\r", "").Replace("\n", "");
                        lines[i] = "InitStruct.FixedValue = " + InitialDM + ";\r\n" +
                                    lines[i].Split('(')[0] + "(InitialDM);\r\n";
                    }
                }

                if (ContainsZoneInitalDM)
                {
                    string newCode = "using Models.Functions;\r\n";
                    foreach (string line in lines)
                    {
                        newCode += line + "\n";
                    }
                    manager["Code"] = newCode;
                }
            }
        }

        /// <summary>
        /// Add RootShape to all simulations.
        /// </summary>
        /// <param name="root">Root node.</param>
        /// <param name="fileName">Path to the .apsimx file.</param>
        private static void UpgradeToVersion96(JObject root, string fileName)
        {
            foreach (JObject thisRoot in JsonUtilities.ChildrenRecursively(root, "Root"))
            {
                if (JsonUtilities.ChildrenRecursively(thisRoot, "RootShapeCylindre").Count == 0 &&
                    JsonUtilities.ChildrenRecursively(thisRoot, "RootShapeSemiCircle").Count == 0 &&
                    JsonUtilities.ChildrenRecursively(thisRoot, "RootShapeSemiCircleSorghum").Count == 0 &&
                    JsonUtilities.ChildrenRecursively(thisRoot, "RootShapeSemiEllipse").Count == 0)
                {
                    JArray rootChildren = thisRoot["Children"] as JArray;
                    if (rootChildren != null && rootChildren.Count > 0)
                    {
                        JToken thisPlant = JsonUtilities.Parent(thisRoot);

                        JArray rootShapeChildren = new JArray();
                        string type;

                        if (thisPlant["CropType"].ToString() == "Sorghum")
                        {
                            type = "Models.Functions.RootShape.RootShapeSemiCircleSorghum, Models";
                        }
                        else if (thisPlant["CropType"].ToString() == "C4Maize")
                        {
                            type = "Models.Functions.RootShape.RootShapeSemiCircle, Models";
                        }
                        else
                        {
                            type = "Models.Functions.RootShape.RootShapeCylindre, Models";
                        }

                        JObject rootShape = new JObject
                        {
                            ["$type"] = type,
                            ["Name"] = "RootShape",
                            ["Children"] = rootShapeChildren
                        };
                        rootChildren.AddFirst(rootShape);
                    }
                }
            }
        }

        /// <summary>
        /// Add RootShape to all simulations.
        /// </summary>
        /// <param name="root">Root node.</param>
        /// <param name="fileName">Path to the .apsimx file.</param>
        private static void UpgradeToVersion97(JObject root, string fileName)
        {
            foreach (JObject AirTempFunc in JsonUtilities.ChildrenOfType(root, "AirTemperatureFunction"))
            {
                JObject tempResponse = JsonUtilities.ChildWithName(AirTempFunc, "XYPairs");
                tempResponse["Name"] = "TemperatureResponse";
            }
        }

        /// <summary>
        /// Convert stock animalparamset
        /// </summary>
        /// <param name="root">Root node.</param>
        /// <param name="fileName">Path to the .apsimx file.</param>
        private static void UpgradeToVersion98(JObject root, string fileName)
        {
            foreach (JObject paramSet in JsonUtilities.ChildrenRecursively(root, "AnimalParamSet"))
            {
                paramSet["$type"] = "Models.GrazPlan.Genotype, Models";
            }
        }

        /// <summary>
        /// Add InterpolationMethod to AirTemperature Function.
        /// </summary>
        /// <param name="root">Root node.</param>
        /// <param name="fileName">Path to the .apsimx file.</param>
        private static void UpgradeToVersion99(JObject root, string fileName)
        {
            foreach (JObject AirTempFunc in JsonUtilities.ChildrenOfType(root, "AirTemperatureFunction"))
            {
                AirTempFunc["agregationMethod"] = "0";
                JsonUtilities.AddModel(AirTempFunc, typeof(ThreeHourSin), "InterpolationMethod");
            }
        }

        /// <summary>
        /// Change SimpleGrazing.FractionDefoliatedNToSoil from a scalar to an array.
        /// </summary>
        /// <param name="root">Root node.</param>
        /// <param name="fileName">Path to the .apsimx file.</param>
        private static void UpgradeToVersion100(JObject root, string fileName)
        {
            foreach (var simpleGrazing in JsonUtilities.ChildrenOfType(root, "SimpleGrazing"))
            {
                if (simpleGrazing["FractionDefoliatedNToSoil"] != null)
                {
                    var arr = new JArray();
                    arr.Add(simpleGrazing["FractionDefoliatedNToSoil"].Value<double>());
                    simpleGrazing["FractionDefoliatedNToSoil"] = arr;
                }
            }
        }

        /// <summary>
        /// Add canopy width Function.
        /// </summary>
        /// <param name="root">Root node.</param>
        /// <param name="fileName">Path to the .apsimx file.</param>
        private static void UpgradeToVersion101(JObject root, string fileName)
        {
            foreach (JObject Leaf in JsonUtilities.ChildrenOfType(root, "Leaf"))
            {
                JsonUtilities.AddConstantFunctionIfNotExists(Leaf, "WidthFunction", "0");

                VariableReference varRef = new VariableReference();
                varRef.Name = "DepthFunction";
                varRef.VariableName = "[Leaf].Height";

                JsonUtilities.AddModel(Leaf, varRef);
            }
        }

        /// <summary>
        /// Rename Models.Sensitivity.CroptimizR to Models.Optimisation.CroptimizR.
        /// </summary>
        /// <param name="root">Root node.</param>
        /// <param name="fileName">Path to the .apsimx file.</param>
        private static void UpgradeToVersion102(JObject root, string fileName)
        {
            foreach (JObject croptimizR in JsonUtilities.ChildrenRecursively(root, "CroptimizR"))
                croptimizR["$type"] = croptimizR["$type"].ToString().Replace("Sensitivity", "Optimisation");
        }

        /// <summary>
        /// Rename TemperatureResponse to Response on Interpolate functions.
        /// </summary>
        /// <param name="root">Root node.</param>
        /// <param name="fileName">Path to the .apsimx file.</param>
        private static void UpgradeToVersion103(JObject root, string fileName)
        {
            foreach (JObject atf in JsonUtilities.ChildrenRecursively(root, "AirTemperatureFunction"))
            {
                atf["$type"] = "Models.Functions.HourlyInterpolation, Models";
                foreach (JObject c in atf["Children"])
                {
                    if (c["Name"].ToString() == "TemperatureResponse")
                    {
                        c["Name"] = "Response";
                    }
                }
                foreach (JObject cultivar in JsonUtilities.ChildrenRecursively(root, "Cultivar"))
                {
                    if (!cultivar["Command"].HasValues)
                        continue;

                    foreach (JValue command in cultivar["Command"].Children())
                    {
                        command.Value = command.Value.ToString().Replace(".TemperatureResponse", ".Response");
                    }
                }
            }
        }


        /// <summary>
        /// Add expression function to replace direct call to structure in nodenumberphase
        /// </summary>
        /// <param name="root">The root JSON token.</param>
        /// <param name="fileName">The name of the apsimx file.</param>
        private static void UpgradeToVersion104(JObject root, string fileName)
        {
            foreach (JObject NNP in JsonUtilities.ChildrenRecursively(root, "NodeNumberPhase"))
            {
                VariableReference varRef = new VariableReference();
                varRef.Name = "LeafTipNumber";
                varRef.VariableName = "[Structure].LeafTipsAppeared";
                JsonUtilities.AddModel(NNP, varRef);
            }
        }


        /// <summary>
        /// Add expression function to replace direct call to structure in nodenumberphase
        /// </summary>
        /// <param name="root">The root JSON token.</param>
        /// <param name="fileName">The name of the apsimx file.</param>
        private static void UpgradeToVersion105(JObject root, string fileName)
        {
            foreach (JObject LAP in JsonUtilities.ChildrenRecursively(root, "LeafAppearancePhase"))
            {
                VariableReference varRef = new VariableReference();
                varRef.Name = "FinalLeafNumber";
                varRef.VariableName = "[Structure].FinalLeafNumber";
                JsonUtilities.AddModel(LAP, varRef);
            }
        }

        /// <summary>
        /// Change Nutrient.FOMC and Nutrient.FOMN to Nutrient.FOM.C and Nutrient.FOM.N
        /// </summary>
        /// <param name="root">The root JSON token.</param>
        /// <param name="fileName">The name of the apsimx file.</param>
        private static void UpgradeToVersion106(JObject root, string fileName)
        {
            Tuple<string, string>[] changes =
            {
                new Tuple<string, string>("utrient.FOMC",  "utrient.FOM.C"),
                new Tuple<string, string>("utrient.FOMN",  "utrient.FOM.N")
            };

            JsonUtilities.RenameVariables(root, changes);

            // Add Models.Soils.Nutrients namespace to all manager files that
            // reference Nutrient or Solute.

            foreach (var manager in JsonUtilities.ChildManagers(root))
            {
                var code = manager.ToString();
                if (code != null && (code.Contains("Nutrient") || code.Contains("Solute")))
                {
                    var usingLines = manager.GetUsingStatements().ToList();
                    usingLines.Add("Models.Soils.Nutrients");
                    manager.SetUsingStatements(usingLines);
                    manager.Save();
                }
            }
        }

        /// <summary>
        /// Add expression function to replace direct call to structure in LeafAppearancePhase
        /// </summary>
        /// <param name="root">The root JSON token.</param>
        /// <param name="fileName">The name of the apsimx file.</param>
        private static void UpgradeToVersion107(JObject root, string fileName)
        {
            foreach (JObject LAP in JsonUtilities.ChildrenRecursively(root, "LeafAppearancePhase"))
            {
                ExpressionFunction expFunction = new ExpressionFunction();
                expFunction.Name = "LeafNumber";
                expFunction.Expression = "[Leaf].ExpandedCohortNo + [Leaf].NextExpandingLeafProportion";
                JsonUtilities.AddModel(LAP, expFunction);

                VariableReference varRef1 = new VariableReference();
                varRef1.Name = "FullyExpandedLeafNo";
                varRef1.VariableName = "[Leaf].ExpandedCohortNo";
                JsonUtilities.AddModel(LAP, varRef1);

                VariableReference varRef2 = new VariableReference();
                varRef2.Name = "InitialisedLeafNumber";
                varRef2.VariableName = "[Leaf].InitialisedCohortNo";
                JsonUtilities.AddModel(LAP, varRef2);

            }
        }

        /// <summary>
        /// Upgrade to version 108.
        /// </summary>
        /// <param name="root"></param>
        /// <param name="fileName"></param>
        private static void UpgradeToVersion108(JObject root, string fileName)
        {
            Tuple<string, string>[] changes =
            {
                new Tuple<string, string>("Wheat.Structure.HaunStage",          "Wheat.Phenology.HaunStage"),
                new Tuple<string, string>("[Wheat].Structure.HaunStage",          "[Wheat].Phenology.HaunStage"),
                new Tuple<string, string>("Wheat.Structure.PTQ",          "Wheat.Phenology.PTQ"),
                new Tuple<string, string>("[Wheat].Structure.PTQ",          "[Wheat].Phenology.PTQ")
            };
            JsonUtilities.RenameVariables(root, changes);
        }

        /// <summary>
        /// Create Models.Climate namespace.
        /// The following types will be moved into Models.Climate:
        /// - ControlledEnvironment
        /// - SlopeEffectsOnWeather
        /// - Weather
        /// - WeatherSampler
        /// </summary>
        /// <param name="root">The root JSON token.</param>
        /// <param name="fileName">The name of the apsimx file.</param>
        private static void UpgradeToVersion109(JObject root, string fileName)
        {
            Type[] typesToMove = new Type[] { typeof(ControlledEnvironment), typeof(SlopeEffectsOnWeather), typeof(Weather), typeof(WeatherSampler) };

            foreach (Type type in typesToMove)
                foreach (JObject instance in JsonUtilities.ChildrenRecursively(root, type.Name))
                    if (!instance["$type"].ToString().Contains("Models.Climate"))
                        instance["$type"] = instance["$type"].ToString().Replace("Models.", "Models.Climate.");

            foreach (ManagerConverter manager in JsonUtilities.ChildManagers(root))
            {
                string code = manager.ToString();
                if (code == null)
                    continue;
                foreach (Type type in typesToMove)
                {
                    if (code.Contains(type.Name))
                    {
                        List<string> usings = manager.GetUsingStatements().ToList();
                        usings.Add("Models.Climate");
                        manager.SetUsingStatements(usings);
                        manager.Save();
                        break;
                    }
                }
            }
        }

        /// <summary>
        /// Add canopy width Function.
        /// </summary>
        /// <param name="root">Root node.</param>
        /// <param name="fileName">Path to the .apsimx file.</param>
        private static void UpgradeToVersion110(JObject root, string fileName)
        {
            foreach (JObject Root in JsonUtilities.ChildrenOfType(root, "Root"))
                JsonUtilities.AddConstantFunctionIfNotExists(Root, "RootDepthStressFactor", "1");
        }

        /// <summary>
        /// Modify manager scripts to use the new generic model locator API.
        /// </summary>
        /// <param name="root">Root node.</param>
        /// <param name="fileName">Path to the .apsimx file.</param>
        private static void UpgradeToVersion111(JObject root, string fileName)
        {
            foreach (ManagerConverter manager in JsonUtilities.ChildManagers(root))
            {
                // Apsim.Get(model, path) -> model.FindByPath(path)?.Value
                FixApsimGet(manager);

                // Apsim.FullPath(model) -> model.FullPath
                FixFullPath(manager);

                // Apsim.GetVariableObject(model, path) -> model.FindByPath(path)
                FixGetVariableObject(manager);

                // Apsim.Ancestor<T>(model) -> model.FindAncestor<T>()
                FixAncestor(manager);

                // Apsim.Siblings(model) -> model.FindAllSiblings()
                FixSiblings(manager);

                // Apsim.ParentAllChildren(model) -> model.ParentAllDescendants()
                FixParentAllChildren(manager);

                // This one will fail if using a runtime type.
                // Apsim.Parent(model, type) -> model.FindAncestor<Type>()
                FixParent(manager);

                // Apsim.Set(model, path, value) -> model.FindByPath(path).Value = value
                FixSet(manager);

                // Apsim.Find(model, x) -> model.FindInScope(x)
                // Apsim.Find(model, typeof(Y)) -> model.FindInScope<Y>()
                // This one will fail if the second argument is a runtime type which doesn't
                // use the typeof() syntax. E.g. if it's a variable of type Type.
                // Will probably fail in other cases too. It's really not ideal.
                FixFind(manager);

                // Apsim.FindAll(model) -> model.FindAllInScope().ToList()
                // Apsim.FindAll(model, typeof(X)) -> model.FindAllInScope<X>().ToList()
                FixFindAll(manager);

                // Apsim.Child(model, "Wheat") -> model.FindChild("Wheat")
                // Apsim.Child(model, typeof(IOrgan)) -> model.FindChild<IOrgan>()
                FixChild(manager);

                // Apsim.Children(model, typeof(IFunction)) -> model.FindAllChildren<IFunction>().ToList<IModel>()
                // Apsim.Children(model, obj.GetType()) -> model.FindAllChildren().Where(c => obj.GetType().IsAssignableFrom(c.GetType())).ToList<IModel>()
                // This will add "using System.Linq;" if necessary.
                FixChildren(manager);

                // Apsim.ChildrenRecursively(model) -> model.FindAllDescendants().ToList()
                // Apsim.ChildrenRecursively(model, typeof(IOrgan)) -> model.FindAllDescendants<IOrgan>().OfType<IModel>().ToList()
                // Apsim.ChildrenRecursively(model, GetType()) -> model.FindAllDescendants().Where(d => GetType().IsAssignableFrom(d.GetType())).ToList()
                FixChildrenRecursively(manager);

                // Apsim.ChildrenRecursivelyVisible(model) -> model.FindAllDescendants().Where(m => !m.IsHidden).ToList()
                FixChildrenRecursivelyVisible(manager);

                manager.Save();
            }

            void FixApsimGet(ManagerConverter manager)
            {
                string pattern = @"Apsim\.Get\(([^,]+),\s*((?>\((?<c>)|[^()]+|\)(?<-c>))*(?(c)(?!)))\)";
                manager.ReplaceRegex(pattern, match =>
                {
                    string replace = @"$1.FindByPath($2).Value";
                    if (match.Groups[1].Value.Contains(" "))
                        replace = replace.Replace("$1", "($1)");

                    return Regex.Replace(match.Value, pattern, replace);
                });
            }

            void FixFullPath(ManagerConverter manager)
            {
                string pattern = @"Apsim\.FullPath\(((?>\((?<c>)|[^()]+|\)(?<-c>))*(?(c)(?!)))\)";
                string replacement = "$1.FullPath";
                manager.ReplaceRegex(pattern, match =>
                {
                    if (match.Groups[1].Value.Contains(" "))
                        replacement = replacement.Replace("$1", "($1)");

                    return Regex.Replace(match.Value, pattern, replacement);
                });
            }

            void FixGetVariableObject(ManagerConverter manager)
            {
                string pattern = @"Apsim\.GetVariableObject\(([^,]+),\s*((?>\((?<c>)|[^()]+|\)(?<-c>))*(?(c)(?!)))\)";
                manager.ReplaceRegex(pattern, match =>
                {
                    string replace = @"$1.FindByPath($2)";
                    if (match.Groups[1].Value.Contains(" "))
                        replace = replace.Replace("$1", "($1)");

                    return Regex.Replace(match.Value, pattern, replace);
                });
            }


            void FixAncestor(ManagerConverter manager)
            {
                string pattern = @"Apsim\.Ancestor<([^>]+)>\(((?>\((?<c>)|[^()]+|\)(?<-c>))*(?(c)(?!)))\)";
                manager.ReplaceRegex(pattern, match =>
                {
                    string replace = @"$2.FindAncestor<$1>($3)";
                    if (match.Groups[2].Value.Contains(" "))
                        replace = replace.Replace("$2", "($2)");

                    return Regex.Replace(match.Value, pattern, replace);
                });
            }

            void FixSiblings(ManagerConverter manager)
            {
                bool replaced = false;
                string pattern = @"Apsim\.Siblings\(((?>\((?<c>)|[^()]+|\)(?<-c>))*(?(c)(?!)))\)";
                manager.ReplaceRegex(pattern, match =>
                {
                    replaced = true;

                    string replace = @"$1.FindAllSiblings().ToList<IModel>()";
                    if (match.Groups[1].Value.Contains(" "))
                        replace = replace.Replace("$1", "($1)");

                    return Regex.Replace(match.Value, pattern, replace);
                });

                if (replaced)
                {
                    List<string> usings = manager.GetUsingStatements().ToList();
                    if (!usings.Contains("System.Linq"))
                        usings.Add("System.Linq");
                    manager.SetUsingStatements(usings);
                }
            }

            void FixParentAllChildren(ManagerConverter manager)
            {
                string pattern = @"Apsim\.ParentAllChildren\(((?>\((?<c>)|[^()]+|\)(?<-c>))*(?(c)(?!)))\)";
                manager.ReplaceRegex(pattern, match =>
                {
                    string replace = @"$1.ParentAllDescendants()";
                    if (match.Groups[1].Value.Contains(" "))
                        replace = replace.Replace("$1", "($1)");

                    return Regex.Replace(match.Value, pattern, replace);
                });
            }

            void FixParent(ManagerConverter manager)
            {
                string pattern = @"Apsim\.Parent\(((?>\((?<c>)|[^()]+|\)(?<-c>))*(?(c)(?!)))\)";
                manager.ReplaceRegex(pattern, match =>
                {
                    string argsRegex = @"(?:[^,()]+((?:\((?>[^()]+|\((?<c>)|\)(?<-c>))*\)))*)+";
                    var args = Regex.Matches(match.Groups[1].Value, argsRegex);

                    if (args.Count != 2)
                        throw new Exception($"Incorrect number of arguments passed to Apsim.Parent()");

                    string modelName = args[0].Value;
                    if (modelName.Contains(" "))
                        modelName = $"({modelName})";

                    string type = args[1].Value.Replace("typeof(", "").TrimEnd(')').Trim();

                    return $"{modelName}.FindAncestor<{type}>()";
                });
            }

            void FixSet(ManagerConverter manager)
            {
                string pattern = @"Apsim\.Set\(((?>\((?<c>)|[^()]+|\)(?<-c>))*(?(c)(?!)))\)";
                manager.ReplaceRegex(pattern, match =>
                {
                    string argsRegex = @"(?:[^,()]+((?:\((?>[^()]+|\((?<c>)|\)(?<-c>))*\)))*)+";
                    var args = Regex.Matches(match.Groups[1].Value, argsRegex);

                    if (args.Count != 3)
                        throw new Exception($"Incorrect number of arguments passed to Apsim.Set()");

                    string model = args[0].Value.Trim();
                    if (model.Contains(" "))
                        model = $"({model})";

                    string path = args[1].Value.Trim();
                    string value = args[2].Value.Trim();

                    return $"{model}.FindByPath({path}).Value = {value}";
                });
            }

            void FixFind(ManagerConverter manager)
            {
                string pattern = @"Apsim\.Find\(((?>\((?<c>)|[^()]+|\)(?<-c>))*(?(c)(?!)))\)";
                manager.ReplaceRegex(pattern, match =>
                {
                    string argsRegex = @"(?:[^,()]+((?:\((?>[^()]+|\((?<c>)|\)(?<-c>))*\)))*)+";
                    var args = Regex.Matches(match.Groups[1].Value, argsRegex);

                    if (args.Count != 2)
                        throw new Exception($"Incorrect number of arguments passed to Apsim.Find()");

                    string model = args[0].Value.Trim();
                    if (model.Contains(" "))
                        model = $"({model})";

                    string pathOrType = args[1].Value.Trim();
                    if (pathOrType.Contains("typeof("))
                    {
                        string type = pathOrType.Replace("typeof(", "").TrimEnd(')');
                        return $"{model}.FindInScope<{type}>()";
                    }
                    else
                        return $"{model}.FindInScope({pathOrType})";
                });
            }

            void FixFindAll(ManagerConverter manager)
            {
                string pattern = @"Apsim\.FindAll\(((?>\((?<c>)|[^()]+|\)(?<-c>))*(?(c)(?!)))\)";
                bool replaced = manager.ReplaceRegex(pattern, match =>
                {
                    string argsRegex = @"(?:[^,()]+((?:\((?>[^()]+|\((?<c>)|\)(?<-c>))*\)))*)+";
                    var args = Regex.Matches(match.Groups[1].Value, argsRegex);

                    if (args.Count == 1)
                    {
                        string model = args[0].Value.Trim();
                        if (model.Contains(" "))
                            model = $"({model})";

                        return $"{model}.FindAllInScope().ToList()";
                    }
                    else if (args.Count == 2)
                    {
                        string model = args[0].Value.Trim();
                        if (model.Contains(" "))
                            model = $"({model})";

                        string type = args[1].Value.Trim().Replace("typeof(", "").TrimEnd(')');

                        // See comment in the FixChildren() method. This really isn't ideal.
                        return $"{model}.FindAllInScope<{type}>().OfType<IModel>().ToList()";
                    }
                    else
                        throw new Exception($"Incorrect number of arguments passed to Apsim.FindAll()");
                });

                if (replaced)
                    AddLinqIfNotExist(manager);
            }

            void FixChild(ManagerConverter manager)
            {
                string pattern = @"Apsim\.Child\(((?>\((?<c>)|[^()]+|\)(?<-c>))*(?(c)(?!)))\)";
                manager.ReplaceRegex(pattern, match =>
                {
                    string argsRegex = @"(?:[^,()]+((?:\((?>[^()]+|\((?<c>)|\)(?<-c>))*\)))*)+";
                    var args = Regex.Matches(match.Groups[1].Value, argsRegex);

                    if (args.Count != 2)
                        throw new Exception($"Incorrect number of arguments passed to Apsim.Find()");

                    string model = args[0].Value.Trim();
                    if (model.Contains(" "))
                        model = $"({model})";

                    string pathOrType = args[1].Value.Trim();
                    if (pathOrType.Contains("typeof("))
                    {
                        string type = pathOrType.Replace("typeof(", "").TrimEnd(')');
                        return $"{model}.FindChild<{type}>()";
                    }
                    else
                        return $"{model}.FindChild({pathOrType})";
                });

                pattern = @"(FindChild<([^>]+)>\(\)) as \2";
                manager.ReplaceRegex(pattern, "$1");
            }

            void FixChildren(ManagerConverter manager)
            {

                string pattern = @"Apsim\.Children\(((?>\((?<c>)|[^()]+|\)(?<-c>))*(?(c)(?!)))\)";
                bool replaced = manager.ReplaceRegex(pattern, match =>
                {
                    string argsRegex = @"(?:[^,()]+((?:\((?>[^()]+|\((?<c>)|\)(?<-c>))*\)))*)+";
                    var args = Regex.Matches(match.Groups[1].Value, argsRegex);

                    if (args.Count != 2)
                        throw new Exception($"Incorrect number of arguments passed to Apsim.Children()");

                    string model = args[0].Value.Trim();
                    if (model.Contains(" "))
                        model = $"({model})";

                    string type = args[1].Value.Trim();

                    Match simplify = Regex.Match(type, @"typeof\(([^\)]+)\)");
                    if (simplify.Groups.Count == 2)
                    {
                        type = simplify.Groups[1].Value;

                        // Unfortunately we need some sort of cast here, in case the type
                        // being searched for is an interface such as IPlant which doesn't
                        // implement IModel, even though realistically the only results
                        // which FindAllChildren() will return are guaranteed to be IModels.
                        // In an ideal world, the user wouldn't access any members of IModel,
                        // and we could just happily return an IEnumerable<IPlant> or
                        // List<IPlant>, but that's obviously not a guarantee we can make.
                        return $"{model}.FindAllChildren<{type}>().OfType<IModel>().ToList()";
                    }
                    else
                    {
                        // Need to ensure that we're using System.Linq;
                        return $"{model}.FindAllChildren().Where(c => {type}.IsAssignableFrom(c.GetType())).ToList()";
                    }
                });

                if (replaced)
                    AddLinqIfNotExist(manager);
            }

            void FixChildrenRecursively(ManagerConverter manager)
            {
                string pattern = @"Apsim\.ChildrenRecursively\(((?>\((?<c>)|[^()]+|\)(?<-c>))*(?(c)(?!)))\)";
                bool replaced = manager.ReplaceRegex(pattern, match =>
                {
                    string argsRegex = @"(?:[^,()]+((?:\((?>[^()]+|\((?<c>)|\)(?<-c>))*\)))*)+";
                    var args = Regex.Matches(match.Groups[1].Value, argsRegex);

                    if (args.Count == 1)
                    {

                        string model = args[0].Value.Trim();
                        if (model.Contains(" "))
                            model = $"({model})";

                        return $"{model}.FindAllDescendants().ToList()";
                    }
                    else if (args.Count == 2)
                    {
                        string model = args[0].Value.Trim();
                        if (model.Contains(" "))
                            model = $"({model})";

                        string type = args[1].Value.Trim();

                        Match simplify = Regex.Match(type, @"typeof\(([^\)]+)\)");
                        if (simplify.Groups.Count == 2)
                        {
                            // Code uses a simple typeof(X) to reference the type. This can be converted to the generic usage.
                            type = simplify.Groups[1].Value;
                            return $"{model}.FindAllDescendants<{type}>().OfType<IModel>().ToList()";
                        }
                        else
                            // This is a bit uglier and we need to use a qnd linq query to fix it up.
                            return $"{model}.FindAllDescendants().Where(d => {type}.IsAssignableFrom(d.GetType())).ToList()";
                    }
                    else
                        throw new Exception($"Incorrect number of arguments passed to Apsim.ChildrenRecursively()");
                });

                if (replaced)
                    AddLinqIfNotExist(manager);
            }

            void AddLinqIfNotExist(ManagerConverter manager)
            {
                List<string> usings = manager.GetUsingStatements().ToList();
                if (!usings.Contains("System.Linq"))
                    usings.Add("System.Linq");
                manager.SetUsingStatements(usings);
            }

            void FixChildrenRecursivelyVisible(ManagerConverter manager)
            {
                string pattern = @"Apsim\.ChildrenRecursivelyVisible\(((?>\((?<c>)|[^()]+|\)(?<-c>))*(?(c)(?!)))\)";
                bool replaced = manager.ReplaceRegex(pattern, match =>
                {
                    string argsRegex = @"(?:[^,()]+((?:\((?>[^()]+|\((?<c>)|\)(?<-c>))*\)))*)+";
                    var args = Regex.Matches(match.Groups[1].Value, argsRegex);

                    if (args.Count == 1)
                    {
                        string model = args[0].Value.Trim();
                        if (model.Contains(" "))
                            model = $"({model})";

                        return $"{model}.FindAllDescendants().Where(m => !m.IsHidden).ToList()";
                    }
                    else
                        throw new Exception($"Incorrect number of arguments passed to Apsim.ChildrenRecursivelyVisible()");
                });

                if (replaced)
                    AddLinqIfNotExist(manager);
            }
        }

        /// <summary>
        /// Upgrade to version 112. Lots of breaking changes to class Plant.
        /// </summary>
        /// <param name="root">The root json token.</param>
        /// <param name="fileName">The name of the apsimx file.</param>
        private static void UpgradeToVersion112(JObject root, string fileName)
        {
            var changes = new Tuple<string, string>[]
            {
                new Tuple<string, string>("Plant.Canopy", "Plant.Leaf"),
                new Tuple<string, string>("[Plant].Canopy", "[Plant].Leaf"),
                new Tuple<string, string>("plant.Canopy", "plant.Leaf"),
                new Tuple<string, string>("[plant].Canopy", "[plant].Leaf"),
                new Tuple<string, string>("Wheat.Canopy", "Wheat.Leaf"),
                new Tuple<string, string>("[Wheat].Canopy", "[Wheat].Leaf"),
                new Tuple<string, string>("wheat.Canopy", "wheat.Leaf"),
                new Tuple<string, string>("[wheat].Canopy", "[wheat].Leaf"),
                new Tuple<string, string>("[Phenology].CurrentPhaseName", "[Phenology].CurrentPhase.Name"),
                new Tuple<string, string>("[phenology].CurrentPhaseName", "[phenology].CurrentPhase.Name"),
                new Tuple<string, string>("Phenology.CurrentPhaseName", "Phenology.CurrentPhase.Name"),
                new Tuple<string, string>("phenology.CurrentPhaseName", "phenology.CurrentPhase.Name"),
                new Tuple<string, string>("[Plant].Phenology.DaysAfterSowing", "[Plant].DaysAfterSowing"),
                new Tuple<string, string>("Plant.Phenology.DaysAfterSowing", "Plant.DaysAfterSowing"),
                new Tuple<string, string>("Phenology.DaysAfterSowing", "DaysAfterSowing"),
                new Tuple<string, string>("[Phenology].DaysAfterSowing", "[Plant].DaysAfterSowing"),
            };
            JsonUtilities.RenameVariables(root, changes);

            // Some more complicated changes to manager code.
            foreach (ManagerConverter manager in JsonUtilities.ChildManagers(root))
            {
                ConvertPlantPropertyToDirectLink(manager, "Root", "Models.PMF.Organs");
                ConvertPlantPropertyToDirectLink(manager, "Structure", "Models.PMF.Struct");
                ConvertPlantPropertyToDirectLink(manager, "Phenology", "Models.PMF.Phen");
            }

            void ConvertPlantPropertyToDirectLink(ManagerConverter manager, string property, string nameSpace)
            {
                string code = manager.ToString();
                if (code == null)
                    return;
                if (code.Contains($".{property}."))
                {
                    string plantName = Regex.Match(code, $@"(\w+)\.{property}\.").Groups[1].Value;
                    JObject zone = JsonUtilities.Ancestor(manager.Token, typeof(Zone));
                    if (zone == null)
                    {
                        JObject replacements = JsonUtilities.Ancestor(manager.Token, typeof(Replacements));
                        if (replacements != null)
                        {
                            JObject replacement = JsonUtilities.ChildrenRecursively(root).Where(j => j != manager.Token && j["Name"].ToString() == manager.Token["Name"].ToString()).FirstOrDefault();
                            if (replacement != null)
                                zone = JsonUtilities.Ancestor(replacement, typeof(Zone));
                            else
                                // This manager script is under replacements, but is not replacing any models.
                                // It is also likely to contain compilation errors due to API changes. Therefore
                                // we will disable it to suppress these errors.
                                manager.Token["Enabled"] = false;
                        }
                    }

                    int numPlantsInZone = JsonUtilities.ChildrenRecursively(zone, "Plant").Count;
                    if (numPlantsInZone > 0)
                    {
                        manager.AddUsingStatement(nameSpace);

                        bool isOptional = false;
                        Declaration plantLink = manager.GetDeclarations().Find(d => d.InstanceName == plantName);
                        if (plantLink != null)
                        {
                            string linkAttribute = plantLink.Attributes.Find(a => a.Contains("[Link"));
                            if (linkAttribute != null && linkAttribute.Contains("IsOptional = true"))
                                isOptional = true;
                        }

                        string link;
                        int numPlantsWithCorrectName = JsonUtilities.ChildrenRecursively(zone, "Plant").Count(p => p["Name"].ToString() == plantName);
                        if (string.IsNullOrEmpty(plantName) || numPlantsWithCorrectName == 0)
                            link = $"[Link{(isOptional ? "(IsOptional = true)" : "")}]";
                        else
                            link = $"[Link(Type = LinkType.Path, Path = \"[{plantName}].{property}\"{(isOptional ? ", IsOptional = true" : "")})]";

                        string memberName = property[0].ToString().ToLower() + property.Substring(1);
                        manager.AddDeclaration(property, memberName, new string[1] { link });

                        if (!string.IsNullOrEmpty(plantName))
                            manager.ReplaceRegex($"([^\"]){plantName}\\.{property}", $"$1{memberName}");
                        manager.Save();
                    }
                }
            }
        }

        /// <summary>
        /// Upgrade to version 113. Rename SowPlant2Type to SowingParameters.
        /// </summary>
        /// <param name="root">The root json token.</param>
        /// <param name="fileName">The name of the apsimx file.</param>
        private static void UpgradeToVersion113(JObject root, string fileName)
        {
            foreach (ManagerConverter manager in JsonUtilities.ChildManagers(root))
                if (manager.Replace("SowPlant2Type", "SowingParameters"))
                    manager.Save();
        }

        /// <summary>
        /// Upgrade to version 114. Remove references to Plant.IsC4.
        /// </summary>
        /// <param name="root">The root json token.</param>
        /// <param name="fileName">The name of the apsimx file.</param>
        private static void UpgradeToVersion114(JObject root, string fileName)
        {
            foreach (ManagerConverter manager in JsonUtilities.ChildManagers(root))
                if (manager.ReplaceRegex(@"(\w+)\.IsC4", "$1.FindByPath(\"Leaf.Photosynthesis.FCO2.PhotosyntheticPathway\")?.Value?.ToString() == \"C4\""))
                    manager.Save();
        }

        /// <summary>
        /// Upgrade to version 115. Add mortality rate constant of 0 to any plants
        /// which do not already have a mortality rate.
        /// </summary>
        /// <param name="root">The root json token.</param>
        /// <param name="fileName">The name of the apsimx file.</param>
        /// <remarks>
        /// This is part of the change to make mortality rate non-optional.
        /// </remarks>
        private static void UpgradeToVersion115(JObject root, string fileName)
        {
            foreach (JObject plant in JsonUtilities.ChildrenRecursively(root, nameof(Plant)))
            {
                if ((plant["ResourceName"] == null || JsonUtilities.Ancestor(plant, typeof(Replacements)) != null) && JsonUtilities.ChildWithName(plant, "MortalityRate", ignoreCase: true) == null)
                {
                    Constant mortalityRate = new Constant();
                    mortalityRate.Name = "MortalityRate";
                    mortalityRate.FixedValue = 0;
                    JsonUtilities.AddModel(plant, mortalityRate);
                }
            }
        }

        /// <summary>
<<<<<<< HEAD
        /// Upgrade to version 116. Fix manager script references to
        /// Plant.SetEmergenceDate(), since the date parameter's type
        /// was changed from string to DateTime.
        /// </summary>
        /// <param name="root">The root json token.</param>
        /// <param name="fileName">The name of the apsimx file.</param>
        /// <remarks>
        /// This is part of the change to make mortality rate non-optional.
        /// </remarks>
        private static void UpgradeToVersion116(JObject root, string fileName)
        {
            foreach (ManagerConverter manager in JsonUtilities.ChildManagers(root))
            {
                string pattern = @"SetEmergenceDate\(((?>\((?<c>)|[^()]+|\)(?<-c>))*(?(c)(?!)))\)";
                if (manager.ReplaceRegex(pattern, "SetEmergenceDate(DateTime.Parse($1))"))
                    manager.Save();
                pattern = @"SetGerminationDate\(((?>\((?<c>)|[^()]+|\)(?<-c>))*(?(c)(?!)))\)";
                if (manager.ReplaceRegex(pattern, "SetGerminationDate(DateTime.Parse($1))"))
                    manager.Save();
            }
=======
        /// Upgrade to version 115. Add PlantType to IPlants.
        /// </summary>
        /// <param name="root">The root json token.</param>
        /// <param name="fileName">The name of the apsimx file.</param>
        private static void UpgradeToVersion116(JObject root, string fileName)
        {
            foreach (JObject pasture in JsonUtilities.ChildrenRecursively(root, "PastureSpecies"))
            {
                string plantType = pasture["ResourceName"]?.ToString();//?.Substring("AGP".Length);
                if (string.IsNullOrEmpty(plantType))
                    plantType = pasture["Name"]?.ToString();
                pasture["PlantType"] = plantType;
            }
            
            foreach (JObject plant in JsonUtilities.ChildrenRecursively(root, "Plant"))
                plant["PlantType"] = plant["CropType"]?.ToString();

            JsonUtilities.RenameVariables(root, new Tuple<string, string>[] { new Tuple<string, string>("CropType", "PlantType")});
>>>>>>> 562e31e5
        }

        /// <summary>
        /// Add progeny destination phase and mortality function.
        /// </summary>
        /// <param name="root"></param>
        /// <param name="fileName"></param>
        private static void UpgradeToVersion900(JObject root, string fileName)
        {
            foreach (JObject LC in JsonUtilities.ChildrenRecursively(root, "LifeCycle"))
            {
                foreach (JObject LP in JsonUtilities.ChildrenRecursively(LC, "LifeCyclePhase"))
                {
                    JsonUtilities.AddConstantFunctionIfNotExists(LP, "Migration", "0.0");
                    JObject ProgDest = JsonUtilities.CreateNewChildModel(LP, "ProgenyDestination", "Models.LifeCycle.ProgenyDestinationPhase");
                    ProgDest["NameOfLifeCycleForProgeny"] = LC["Name"].ToString();
                    ProgDest["NameOfPhaseForProgeny"] = LP["NameOfPhaseForProgeny"].ToString();
                }
            }
        }

        /// <summary>
        /// Refactor LifeCycle model
        /// </summary>
        /// <param name="root">The root JSON token.</param>
        /// <param name="fileName">The name of the apsimx file.</param>
        private static void UpgradeToVersion890(JObject root, string fileName)
        {
            //Method to convert LifeCycleProcesses to functions
            void ChangeToFunction(JObject LifePhase, string OldType, string NewName, string FunctType, string SubFunctType = "")
            {
                JArray children = LifePhase["Children"] as JArray;
                var Process = JsonUtilities.ChildrenOfType(LifePhase, OldType);
                if (Process.Count >= 1)
                {
                    bool FirstProc = true;
                    JObject funct = new JObject();
                    JArray ChildFunctions = new JArray();
                    foreach (var proc in Process)
                    {
                        if (FunctType == "Add")
                        {
                            if (FirstProc)
                            {
                                funct["$type"] = "Models.Functions.AddFunction, Models";
                                funct["Name"] = NewName;
                                FirstProc = false;
                            }
                            foreach (var c in proc["Children"])
                            {
                                if ((SubFunctType == "All") && (c["$type"].ToString() != "Models.Memo, Models"))
                                {
                                    JObject cld = new JObject();
                                    cld["$type"] = "Models.Functions.MultiplyFunction, Models";
                                    cld["Name"] = c["Name"].ToString();
                                    JObject Popn = new JObject();
                                    Popn["$type"] = "Models.Functions.VariableReference, Models";
                                    Popn["Name"] = "CohortPopulation";
                                    Popn["VariableName"] = "[" + LifePhase["Name"].ToString() + "].CurrentCohort.Population";
                                    JArray kids = new JArray();
                                    kids.Add(Popn);
                                    kids.Add(c);
                                    cld["Children"] = kids;
                                    ChildFunctions.Add(cld);
                                }
                                else
                                    ChildFunctions.Add(c);
                            }
                        }
                        else if (FunctType == "Multiply")
                        {
                            if (FirstProc)
                            {
                                funct["$type"] = "Models.Functions.MultiplyFunction, Models";
                                funct["Name"] = NewName;
                                JObject Popn = new JObject();
                                Popn["$type"] = "Models.Functions.VariableReference, Models";
                                Popn["Name"] = "CohortPopulation";
                                Popn["VariableName"] = "[" + LifePhase["Name"].ToString() + "].CurrentCohort.Population";
                                ChildFunctions.Add(Popn);
                                FirstProc = false;
                            }
                            if (SubFunctType == "All")
                            {
                                foreach (JObject kid in proc["Children"])
                                    ChildFunctions.Add(kid);
                            }
                            else if (SubFunctType == "Min")
                            {
                                JObject Min = new JObject();
                                Min["$type"] = "Models.Functions.MinimumFunction, Models";
                                Min["Name"] = "ProgenyRate";
                                Min["Children"] = proc["Children"];
                                ChildFunctions.Add(Min);
                            }
                        }
                        else
                            throw new Exception("Something got Funct up");

                        JsonUtilities.RemoveChild(LifePhase, proc["Name"].ToString());
                    }
                    funct["Children"] = ChildFunctions;
                    children.Add(funct);
                }
                else
                    JsonUtilities.AddConstantFunctionIfNotExists(LifePhase, NewName, "0.0");
            }

            // Method to add infestation object
            void AddInfestObject(string Name, JToken zone, string Org, string Phase, JArray ChildFunction, int typeIndex)
            {
                JObject Infest = JsonUtilities.CreateNewChildModel(zone, Name, "Models.LifeCycle.Infestation");
                Infest["TypeOfInfestation"] = typeIndex;
                Infest["InfestingOrganisumName"] = Org;
                Infest["InfestingPhaseName"] = Phase;
                Infest["ChronoAgeOfImmigrants"] = 0;
                Infest["PhysAgeOfImmigrants"] = 0.2;
                Infest["Children"] = ChildFunction;
            }

            foreach (JObject LC in JsonUtilities.ChildrenRecursively(root, "LifeCycle"))
            {
                List<string> ChildPhases = new List<string>();
                JToken zone = JsonUtilities.Parent(LC);

                foreach (JObject LP in JsonUtilities.ChildrenRecursively(LC, "LifeStage"))
                {
                    LP["$type"] = "Models.LifeCycle.LifeCyclePhase, Models";
                    var ReproductiveProcess = JsonUtilities.ChildrenOfType(LP, "LifeStageReproduction");
                    //Convert LifeCycleProcesses to functions
                    ChangeToFunction(LP, "LifeStageImmigration", "Immigration", "Add");
                    ChangeToFunction(LP, "LifeStageGrowth", "Development", "Add");
                    ChangeToFunction(LP, "LifeStageMortality", "Mortality", "Add", "All");
                    ChangeToFunction(LP, "LifeStageReproduction", "Reproduction", "Multiply", "Min");
                    ChangeToFunction(LP, "LifeStageTransfer", "Graduation", "Multiply", "All");

                    //If functionality present in Graduation, move to development and delete graduation
                    var Dev = JsonUtilities.ChildWithName(LP, "Development");
                    var Grad = JsonUtilities.ChildWithName(LP, "Graduation");
                    if (Dev["$type"].ToString() == "Models.Functions.Constant, Models") //There was no functionality in Development
                    {
                        JsonUtilities.RemoveChild(LP, "Development");
                        Grad["Name"] = "Development"; //Set Graduation function to be Development
                        JsonUtilities.RemoveChild(Grad, "CohortPopulation");
                    }
                    else
                        JsonUtilities.RemoveChild(LP, "Graduation");

                    //Fix variable references
                    foreach (JObject xv in JsonUtilities.ChildrenOfType(LP, "VariableReference"))
                    {
                        if (xv["VariableName"].ToString() == "[LifeCycle].CurrentLifeStage.CurrentCohort.PhenoAge")
                            xv["VariableName"] = "[" + LP["Name"] + "].CurrentCohort.ChronologicalAge";
                    }
                    foreach (JObject xv in JsonUtilities.ChildrenOfType(LP, "LinearAfterThresholdFunction"))
                    {
                        if (xv["XProperty"].ToString() == "[LifeCycle].CurrentLifeStage.CurrentCohort.PhenoAge")
                            xv["XProperty"] = "[" + LP["Name"] + "].CurrentCohort.ChronologicalAge";
                    }

                    if (ReproductiveProcess.Count >= 1)
                    {
                        LP["NameOfPhaseForProgeny"] = ReproductiveProcess[0]["TransferTo"].ToString();
                    }
                    ChildPhases.Add(LP["Name"].ToString());
                }

                //Move immigration function from life phase to infestation event
                foreach (JObject LP in JsonUtilities.ChildrenRecursively(LC, "LifeCyclePhase"))
                {
                    JObject NumberFunction = JsonUtilities.ChildWithName(LP, "Immigration");
                    NumberFunction["Name"] = "NumberOfImmigrants";
                    JArray ChildFunction = new JArray();
                    ChildFunction.Add(NumberFunction);
                    if ((NumberFunction["$type"].ToString() == "Models.Functions.Constant, Models") &&
                        (double.Parse(NumberFunction["FixedValue"].ToString()) == 0.0))
                    {
                        //Don't add immigration event, not needed
                    }
                    else
                    {
                        AddInfestObject("Ongoing Infestation " + LP["Name"], zone, LC["Name"].ToString(), LP["Name"].ToString(), ChildFunction, 3);
                    }
                    JsonUtilities.RemoveChild(LP, "NumberOfImmigrants");
                }

                // Add infestation phase for initial populations
                int cou = 0;
                foreach (double init in LC["InitialPopulation"])
                {
                    if (init > 0)
                    {
                        string Name = "Initial Infestation " + ChildPhases[cou];
                        JObject NumberFunction = new JObject();
                        NumberFunction["$type"] = "Models.Functions.Constant, Models";
                        NumberFunction["Name"] = "NumberOfImmigrants";
                        NumberFunction["FixedValue"] = init;
                        JArray ChildFunction = new JArray();
                        ChildFunction.Add(NumberFunction);
                        AddInfestObject(Name, zone, LC["Name"].ToString(), ChildPhases[cou], ChildFunction, 0);
                        cou += 1;
                    }
                }
            }
            foreach (var report in JsonUtilities.ChildrenOfType(root, "Report"))
            {
                JsonUtilities.SearchReplaceReportVariableNames(report, "Migrants", "Graduates");
                JsonUtilities.SearchReplaceReportVariableNames(report, "Mortality", "Mortalities");
                JsonUtilities.SearchReplaceReportVariableNames(report, "PhenologicalAge", "PhysiologicalAge");
            }

            foreach (var manager in JsonUtilities.ChildManagers(root))
            {
                manager.Replace("LifeCycle.LifeStage", "LifeCycle.LifeCyclePhase");
                manager.Save();
            }
        }

        /// <summary>
        /// Changes initial Root Wt to an array.
        /// </summary>
        /// <param name="root">The root JSON token.</param>
        /// <param name="fileName">The name of the apsimx file.</param>
        private static void UpgradeToVersion999(JObject root, string fileName)
        {
            // Delete all alias children.
            foreach (var soilNitrogen in JsonUtilities.ChildrenOfType(root, "SoilNitrogen"))
            {
                var parent = JsonUtilities.Parent(soilNitrogen);
                var nutrient = JsonUtilities.CreateNewChildModel(parent, "Nutrient", "Models.Soils.Nutrients.Nutrient");
                nutrient["ResourceName"] = "Nutrient";
                soilNitrogen.Remove();
            }

            foreach (var manager in JsonUtilities.ChildManagers(root))
            {
                manager.Replace("using Models.Soils;", "using Models.Soils;\r\nusing Models.Soils.Nutrients;");

                manager.Replace("SoilNitrogen.FOMN", ".Nutrient.FOMN");
                manager.Replace("SoilNitrogen.FOMC", ".Nutrient.FOMC");

                if (manager.Replace("Soil.SoilNitrogen.HumicN", "Humic.N"))
                    manager.AddDeclaration("NutrientPool", "Humic", new string[] { "[ScopedLinkByName]" });
                if (manager.Replace("Soil.SoilNitrogen.HumicC", "Humic.C"))
                    manager.AddDeclaration("NutrientPool", "Humic", new string[] { "[ScopedLinkByName]" });

                if (manager.Replace("Soil.SoilNitrogen.MicrobialN", "Microbial.N"))
                    manager.AddDeclaration("NutrientPool", "Microbial", new string[] { "[ScopedLinkByName]" });
                if (manager.Replace("Soil.SoilNitrogen.MicrobialC", "Microbial.C"))
                    manager.AddDeclaration("NutrientPool", "Microbial", new string[] { "[ScopedLinkByName]" });

                if (manager.Replace("Soil.SoilNitrogen.dlt_n_min_res", "SurfaceResidueDecomposition.MineralisedN"))
                    manager.AddDeclaration("CarbonFlow", "SurfaceResidueDecomposition", new string[] { "[LinkByPath(Path=\"[Nutrient].SurfaceResidue.Decomposition\")]" });

                manager.Replace("SoilNitrogen.MineralisedN", "Nutrient.MineralisedN");

                manager.Replace("SoilNitrogen.TotalN", "Nutrient.TotalN");
                if (manager.Replace("SoilNitrogen.TotalN", "Nutrient.TotalN"))
                {
                    manager.RemoveDeclaration("SoilNitrogen");
                    manager.AddDeclaration("INutrient", "Nutrient", new string[] { "[ScopedLinkByName]" });
                }

                manager.Replace("SoilNitrogen.TotalC", "Nutrient.TotalC");
                if (manager.Replace("SoilNitrogen.TotalC", "Nutrient.TotalC"))
                {
                    manager.RemoveDeclaration("SoilNitrogen");
                    manager.AddDeclaration("INutrient", "Nutrient", new string[] { "[ScopedLinkByName]" });
                }

                manager.Replace("SoilNitrogen.mineral_n", "Nutrient.MineralN");
                manager.Replace("SoilNitrogen.Denitrification", "Nutrient.Natm");
                manager.Replace("SoilNitrogen.n2o_atm", "Nutrient.N2Oatm");
                manager.Save();
            }

            foreach (var report in JsonUtilities.ChildrenOfType(root, "Report"))
            {
                JsonUtilities.SearchReplaceReportVariableNames(report, "SoilNitrogen.NO3.kgha", "Nutrient.NO3.kgha");
                JsonUtilities.SearchReplaceReportVariableNames(report, "SoilNitrogen.NH4.kgha", "Nutrient.NH4.kgha");
                JsonUtilities.SearchReplaceReportVariableNames(report, "SoilNitrogen.Urea.kgha", "Nutrient.Urea.kgha");
                JsonUtilities.SearchReplaceReportVariableNames(report, "SoilNitrogen.PlantAvailableNO3.kgha", "Nutrient.PlantAvailableNO3.kgha");
                JsonUtilities.SearchReplaceReportVariableNames(report, "SoilNitrogen.PlantAvailableNH4.kgha", "Nutrient.PlantAvailableNH4.kgha");
                JsonUtilities.SearchReplaceReportVariableNames(report, "[SoilNitrogen].NO3.kgha", "[Nutrient].NO3.kgha");
                JsonUtilities.SearchReplaceReportVariableNames(report, "[SoilNitrogen].NH4.kgha", "[Nutrient].NH4.kgha");
                JsonUtilities.SearchReplaceReportVariableNames(report, "[SoilNitrogen].Urea.kgha", "[Nutrient].Urea.kgha");

                JsonUtilities.SearchReplaceReportVariableNames(report, ".SoilNitrogen.FOMN", ".Nutrient.FOMN");
                JsonUtilities.SearchReplaceReportVariableNames(report, ".SoilNitrogen.FOMC", ".Nutrient.FOMC");
                JsonUtilities.SearchReplaceReportVariableNames(report, ".SoilNitrogen.HumicN", ".Nutrient.Humic.N");
                JsonUtilities.SearchReplaceReportVariableNames(report, ".SoilNitrogen.HumicC", ".Nutrient.Humic.C");
                JsonUtilities.SearchReplaceReportVariableNames(report, ".SoilNitrogen.MicrobialN", ".Nutrient.Microbial.N");
                JsonUtilities.SearchReplaceReportVariableNames(report, ".SoilNitrogen.MicrobialC", ".Nutrient.Microbial.C");
                JsonUtilities.SearchReplaceReportVariableNames(report, ".SoilNitrogen.urea", ".Nutrient.Urea.kgha");
                JsonUtilities.SearchReplaceReportVariableNames(report, ".SoilNitrogen.dlt_n_min_res", ".Nutrient.SurfaceResidue.Decomposition.MineralisedN");
                JsonUtilities.SearchReplaceReportVariableNames(report, ".SoilNitrogen.MineralisedN", ".Nutrient.MineralisedN");
                JsonUtilities.SearchReplaceReportVariableNames(report, ".SoilNitrogen.Denitrification", ".Nutrient.Natm");
                JsonUtilities.SearchReplaceReportVariableNames(report, ".SoilNitrogen.n2o_atm", ".Nutrient.N2Oatm");
                JsonUtilities.SearchReplaceReportVariableNames(report, ".SoilNitrogen.TotalC", ".Nutrient.TotalC");
                JsonUtilities.SearchReplaceReportVariableNames(report, ".SoilNitrogen.TotalN", ".Nutrient.TotalN");
                JsonUtilities.SearchReplaceReportVariableNames(report, ".SoilNitrogen.mineral_n", ".Nutrient.MineralN");
                JsonUtilities.SearchReplaceReportVariableNames(report, ".SoilNitrogen.Nitrification", ".Nutrient.NH4.Nitrification");
            }

            foreach (var series in JsonUtilities.ChildrenOfType(root, "Series"))
            {
                if (series["XFieldName"] != null)
                {
                    series["XFieldName"] = series["XFieldName"].ToString().Replace("SoilNitrogen.NO3.kgha", "Nutrient.NO3.kgha");
                    series["XFieldName"] = series["XFieldName"].ToString().Replace("SoilNitrogen.NH4.kgha", "Nutrient.NH4.kgha");
                    series["XFieldName"] = series["XFieldName"].ToString().Replace("SoilNitrogen.Urea.kgha", "Nutrient.Urea.kgha");
                    series["XFieldName"] = series["XFieldName"].ToString().Replace("SoilNitrogen.PlantAvailableNO3.kgha", "Nutrient.PlantAvailableNO3.kgha");
                    series["XFieldName"] = series["XFieldName"].ToString().Replace("SoilNitrogen.PlantAvailableNH4.kgha", "Nutrient.PlantAvailableNH4.kgha");
                }
                if (series["YFieldName"] != null)
                {
                    series["YFieldName"] = series["YFieldName"].ToString().Replace("SoilNitrogen.NO3.kgha", "Nutrient.NO3.kgha");
                    series["YFieldName"] = series["YFieldName"].ToString().Replace("SoilNitrogen.NH4.kgha", "Nutrient.NH4.kgha");
                    series["YFieldName"] = series["YFieldName"].ToString().Replace("SoilNitrogen.Urea.kgha", "Nutrient.Urea.kgha");
                    series["YFieldName"] = series["YFieldName"].ToString().Replace("SoilNitrogen.PlantAvailableNO3.kgha", "Nutrient.PlantAvailableNO3.kgha");
                    series["YFieldName"] = series["YFieldName"].ToString().Replace("SoilNitrogen.PlantAvailableNH4.kgha", "Nutrient.PlantAvailableNH4.kgha");
                }
            }

        }
    }
}
<|MERGE_RESOLUTION|>--- conflicted
+++ resolved
@@ -21,7 +21,7 @@
     public class Converter
     {
         /// <summary>Gets the latest .apsimx file format version.</summary>
-        public static int LatestVersion { get { return 116; } }
+        public static int LatestVersion { get { return 117; } }
 
         /// <summary>Converts a .apsimx string to the latest version.</summary>
         /// <param name="st">XML or JSON string to convert.</param>
@@ -3008,8 +3008,28 @@
         }
 
         /// <summary>
-<<<<<<< HEAD
-        /// Upgrade to version 116. Fix manager script references to
+        /// Upgrade to version 116. Add PlantType to IPlants.
+        /// </summary>
+        /// <param name="root">The root json token.</param>
+        /// <param name="fileName">The name of the apsimx file.</param>
+        private static void UpgradeToVersion116(JObject root, string fileName)
+        {
+            foreach (JObject pasture in JsonUtilities.ChildrenRecursively(root, "PastureSpecies"))
+            {
+                string plantType = pasture["ResourceName"]?.ToString();//?.Substring("AGP".Length);
+                if (string.IsNullOrEmpty(plantType))
+                    plantType = pasture["Name"]?.ToString();
+                pasture["PlantType"] = plantType;
+            }
+            
+            foreach (JObject plant in JsonUtilities.ChildrenRecursively(root, "Plant"))
+                plant["PlantType"] = plant["CropType"]?.ToString();
+
+            JsonUtilities.RenameVariables(root, new Tuple<string, string>[] { new Tuple<string, string>("CropType", "PlantType")});
+        }
+
+        /// <summary>
+        /// Upgrade to version 117. Fix manager script references to
         /// Plant.SetEmergenceDate(), since the date parameter's type
         /// was changed from string to DateTime.
         /// </summary>
@@ -3018,7 +3038,7 @@
         /// <remarks>
         /// This is part of the change to make mortality rate non-optional.
         /// </remarks>
-        private static void UpgradeToVersion116(JObject root, string fileName)
+        private static void UpgradeToVersion117(JObject root, string fileName)
         {
             foreach (ManagerConverter manager in JsonUtilities.ChildManagers(root))
             {
@@ -3029,26 +3049,6 @@
                 if (manager.ReplaceRegex(pattern, "SetGerminationDate(DateTime.Parse($1))"))
                     manager.Save();
             }
-=======
-        /// Upgrade to version 115. Add PlantType to IPlants.
-        /// </summary>
-        /// <param name="root">The root json token.</param>
-        /// <param name="fileName">The name of the apsimx file.</param>
-        private static void UpgradeToVersion116(JObject root, string fileName)
-        {
-            foreach (JObject pasture in JsonUtilities.ChildrenRecursively(root, "PastureSpecies"))
-            {
-                string plantType = pasture["ResourceName"]?.ToString();//?.Substring("AGP".Length);
-                if (string.IsNullOrEmpty(plantType))
-                    plantType = pasture["Name"]?.ToString();
-                pasture["PlantType"] = plantType;
-            }
-            
-            foreach (JObject plant in JsonUtilities.ChildrenRecursively(root, "Plant"))
-                plant["PlantType"] = plant["CropType"]?.ToString();
-
-            JsonUtilities.RenameVariables(root, new Tuple<string, string>[] { new Tuple<string, string>("CropType", "PlantType")});
->>>>>>> 562e31e5
         }
 
         /// <summary>
