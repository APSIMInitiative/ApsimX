﻿using System;
using System.Collections.Generic;
using APSIM.Shared.Documentation;
using Models.Core;
using Models.Functions;
using Models.PMF.Organs;
using Newtonsoft.Json;

namespace Models.PMF.Phen
{
    /// <summary>
    /// This phase goes from the specified start stage to the specified end stage
    /// and reaches end when vernalisation saturation occurs.
    /// </summary>
    [Serializable]
    [ViewName("UserInterface.Views.PropertyView")]
    [PresenterName("UserInterface.Presenters.PropertyPresenter")]
    [ValidParent(ParentType = typeof(Phenology))]
    public class VernalisationPhase : Model, IPhase, IPhaseWithTarget
    {
        [Link]
<<<<<<< HEAD
        private IVrn1Expression CAMP = null;

        [Link]
        private SimpleLeaf leaf = null;

        private double fractionVrn1AtEmergence = 0.0;
=======
        private IVrnExpression CAMP = null;
>>>>>>> 07c7783b

        private bool firstDay = true;
        private double relativeVernalisationAtEmergence { get; set; }

        /// <summary>The phenological stage at the start of this phase.</summary>
        [Description("Start")]
        public string Start { get; set; }

        /// <summary>The phenological stage at the end of this phase.</summary>
        [Description("End")]
        public string End { get; set; }

        /// <summary>Is the phase emerged from the ground?</summary>
        [Description("Is the phase emerged?")]
        public bool IsEmerged { get; set; } = true;

        /// <summary>Fraction of phase that is complete (0-1).</summary>
        [JsonIgnore]
        public double FractionComplete { get; set; }

        /// <summary>Accumulated units of progress through this phase.</summary>
        [JsonIgnore]
        public double ProgressThroughPhase { get; set; }

        /// <summary>Thermal time target to end this phase.</summary>
        [JsonIgnore]
        public double Target { get; set; }

        /// <summary>Summarise gene expression from CAMP into phenological progress</summary>
        /// <remarks>Returns true when target is met.</remarks>
        public bool DoTimeStep(ref double propOfDayToUse)
        {
            Target = 1 + CAMP.Vrn2;
            double RelativeVernalisation = Math.Min((CAMP.BaseVrn + CAMP.Vrn1 + CAMP.Vrn3) / Target, CAMP.MaxVrn);
            if (firstDay)
            {
                relativeVernalisationAtEmergence = RelativeVernalisation;
                firstDay = false;
            }
<<<<<<< HEAD
            Target = Math.Max(CAMP.pVrn2, 1.0);
            double RelativeVrn1Expression = Math.Min(1, (CAMP.Vrn1 - fractionVrn1AtEmergence) / (Target - fractionVrn1AtEmergence));

            double HS = leaf.FindChild<IFunction>("HaunStage").Value();
            double RelativeBasicVegetative = Math.Min(1, HS / 1.1);

            FractionComplete = Math.Min(RelativeBasicVegetative, RelativeVrn1Expression);

            ProgressThroughPhase = RelativeVrn1Expression;

=======
            double ProgressThroughPhase = Math.Min(1, (RelativeVernalisation - relativeVernalisationAtEmergence) / (1 - relativeVernalisationAtEmergence));
            FractionComplete = ProgressThroughPhase;
>>>>>>> 07c7783b
            return CAMP.IsVernalised;
        }

        /// <summary>Resets the phase.</summary>
        public void ResetPhase()
        {
            firstDay = true;
            relativeVernalisationAtEmergence = 0.0;
        }

        /// <summary>Called when [simulation commencing].</summary>
        [EventSubscribe("Commencing")]
        private void OnSimulationCommencing(object sender, EventArgs e)
        {
            ResetPhase();
        }

        /// <summary>
        /// Document the model.
        /// </summary>
        public override IEnumerable<ITag> Document()
        {
            yield return new Paragraph($"The {Name} phase goes from the {Start} stage to the {End} stage and reaches {End} when vernalisation saturation occurs.");
        }
    }
}<|MERGE_RESOLUTION|>--- conflicted
+++ resolved
@@ -19,16 +19,7 @@
     public class VernalisationPhase : Model, IPhase, IPhaseWithTarget
     {
         [Link]
-<<<<<<< HEAD
-        private IVrn1Expression CAMP = null;
-
-        [Link]
-        private SimpleLeaf leaf = null;
-
-        private double fractionVrn1AtEmergence = 0.0;
-=======
         private IVrnExpression CAMP = null;
->>>>>>> 07c7783b
 
         private bool firstDay = true;
         private double relativeVernalisationAtEmergence { get; set; }
@@ -68,21 +59,8 @@
                 relativeVernalisationAtEmergence = RelativeVernalisation;
                 firstDay = false;
             }
-<<<<<<< HEAD
-            Target = Math.Max(CAMP.pVrn2, 1.0);
-            double RelativeVrn1Expression = Math.Min(1, (CAMP.Vrn1 - fractionVrn1AtEmergence) / (Target - fractionVrn1AtEmergence));
-
-            double HS = leaf.FindChild<IFunction>("HaunStage").Value();
-            double RelativeBasicVegetative = Math.Min(1, HS / 1.1);
-
-            FractionComplete = Math.Min(RelativeBasicVegetative, RelativeVrn1Expression);
-
-            ProgressThroughPhase = RelativeVrn1Expression;
-
-=======
             double ProgressThroughPhase = Math.Min(1, (RelativeVernalisation - relativeVernalisationAtEmergence) / (1 - relativeVernalisationAtEmergence));
             FractionComplete = ProgressThroughPhase;
->>>>>>> 07c7783b
             return CAMP.IsVernalised;
         }
 
