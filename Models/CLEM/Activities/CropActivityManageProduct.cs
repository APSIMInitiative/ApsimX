using Models.Core;
using Models.CLEM.Interfaces;
using Models.CLEM.Resources;
using System;
using System.Collections.Generic;
using System.ComponentModel.DataAnnotations;
using System.Linq;
using Newtonsoft.Json;
using Models.Core.Attributes;
using System.IO;
<<<<<<< HEAD
using APSIM.Shared.Utilities;
=======
using System.Xml.Serialization;
using System.Diagnostics;
>>>>>>> 088edb67

namespace Models.CLEM.Activities
{
    /// <summary>The child of Manage crop to manage a particular product harvested</summary>
    [Serializable]
    [ViewName("UserInterface.Views.PropertyView")]
    [PresenterName("UserInterface.Presenters.PropertyPresenter")]
    [ValidParent(ParentType = typeof(CropActivityManageCrop))]
    [ValidParent(ParentType = typeof(CropActivityManageProduct))]
    [Description("Manage a crop product of the parent ManageCrop and obtain production values from the crop file")]
    [Version(1, 0, 1, "Beta build")]
    [Version(1, 0, 2, "Mixed cropping/multiple products implemented")]
    [Version(1, 0, 3, "Added ability to model multiple harvests from crop using Harvest Tags from input file")]
    [HelpUri(@"Content/Features/Activities/Crop/ManageCropProduct.htm")]
    public class CropActivityManageProduct: CLEMActivityBase, IValidatableObject, ICanHandleIdentifiableChildModels
    {
        [Link]
        private Clock clock = null;
        [Link]
        private Simulation simulation = null;

        private IFileCrop fileCrop;
        private CropActivityManageCrop parentManagementActivity;
        private ActivityCutAndCarryLimiter limiter;
        private bool rotationReady = false;
        private string addReason = "Harvest";
<<<<<<< HEAD
        private bool performedHarvest = false;
        private string previousTag = "";
        private double amountToDo;
        private double amountToSkip;
=======
        private (int? previous, int? first, int? current, int? last) harvestOffset;
        private (CropDataType previous, CropDataType first, CropDataType current, CropDataType next, CropDataType last) harvests = (null, null, null, null, null);
>>>>>>> 088edb67

        /// <summary>
        /// Name of the model for the crop input file
        /// </summary>
        [Description("Crop file")]
        [Required(AllowEmptyStrings = false, ErrorMessage = "Name of crop file required")]
        [Models.Core.Display(Type = DisplayType.DropDown, Values = "GetNameOfModelsByType", ValuesArgs = new object[] { new Type[] { typeof(FileCrop), typeof(FileSQLiteCrop) } })]
        public string ModelNameFileCrop { get; set; }

        /// <summary>
        /// Name of crop in file
        /// </summary>
        [Description("Name of crop in file")]
        [Required(AllowEmptyStrings = false, ErrorMessage = "Name of crop in file required")]
        public string CropName { get; set; }

        /// <summary>
        /// Store to put crop growth into
        /// </summary>
        [Description("Store for crop product")]
        [Core.Display(Type = DisplayType.DropDown, Values = "GetResourcesAvailableByName", ValuesArgs = new object[] { new Type[] { typeof(AnimalFoodStore), typeof(GrazeFoodStore), typeof(HumanFoodStore), typeof(ProductStore) } })]
        [Required]
        public string StoreItemName { get; set; }

        /// <summary>
        /// Proportion of the crop harvest that is available
        /// </summary>
        [Description("Harvest achieved multiplier")]
        [System.ComponentModel.DefaultValueAttribute(1)]
        [Required]
        public double ProportionKept { get; set; }

        /// <summary>
        /// Proportion of the crop area (of parent ManageCrop) used
        /// </summary>
        [Description("Crop area multiplier")]
        [System.ComponentModel.DefaultValueAttribute(1)]
        [Required, Proportion]
        public double PlantedMultiplier { get; set; }

        /// <summary>
        /// Number of Trees per Hectare 
        /// </summary>
        [Description("Number of Trees (perHa) [0 if not a tree crop]")]
        [Required]
        public double TreesPerHa { get; set; }

        /// <summary>
        /// Is this a tree crop.
        /// </summary>
        [JsonIgnore]
        public bool IsTreeCrop;

        /// <summary>
        /// resource item
        /// </summary>
        [JsonIgnore]
        public IResourceType LinkedResourceItem { get; set; }

        /// <summary>
        /// Harvest Data retrieved from the Forage File.
        /// </summary>
        [JsonIgnore]
        public List<CropDataType> HarvestData { get; set; }

        /// <summary>
        /// Stores the start of current crop harvest sequence
        /// Using first harvest if HarvestType provided
        /// </summary>
        [JsonIgnore]
        public CropDataType StartCurrentSequenceHarvest { get; set; }

        /// <summary>
        /// Stores the end of current crop harvest sequence
        /// Using last harvest if HarvestType provided
        /// </summary>
        [JsonIgnore]
        public CropDataType EndCurrentSequenceHarvest { get; set; }

        /// <summary>
        /// Stores the next harvest details
        /// </summary>
        [JsonIgnore]
        public CropDataType NextHarvest { get; set; }

        /// <summary>
        /// Units to Hectares converter from Land type
        /// </summary>
        [JsonIgnore]
        public double UnitsToHaConverter { get; set; }

        /// <summary>
        /// Amount harvested this timestep after limiter accounted for
        /// </summary>
        [JsonIgnore]
        public double AmountHarvested { get; set; }

        /// <summary>
        /// Amount available for harvest from crop file
        /// </summary>
        [JsonIgnore]
        public double AmountAvailableForHarvest { get; set; }

        /// <summary>
        /// Flag for determining if flagged harvest types have been provided
        /// </summary>
        [JsonIgnore]
        public bool HarvestTagsUsed { get; set; }

        /// <summary>
        /// Flag for determining if flagged harvest types have been provided
        /// </summary>
        [JsonIgnore]
        public bool InsideMultiHarvestSequence { get; set; }

<<<<<<< HEAD
=======
        /// <summary>
        /// Flag for determining if this crop is currently being managed in cropping system e.g. rotation
        /// </summary>
        [JsonIgnore]
        public bool CurrentlyManaged { get; set; }

>>>>>>> 088edb67
        /// <summary>
        /// Constructor
        /// </summary>
        public CropActivityManageProduct()
        {
            this.SetDefaults();
            TransactionCategory = "Crop.[Product]";
            AllocationStyle = ResourceAllocationStyle.Manual;
        }

        /// <inheritdoc/>
        public override LabelsForIdentifiableChildren DefineIdentifiableChildModelLabels(string type)
        {
            switch (type)
            {
                case "CropActivityFee":
                case "LabourRequirement":
                    return new LabelsForIdentifiableChildren(
                        identifiers: new List<string>() {

                        },
                        units: new List<string>() {
                            "fixed",
                            "per kg harvested",
                            "per ha",
                            "per ha harvested",
                        }
                        );
                default:
                    return new LabelsForIdentifiableChildren();
            }
        }

        /// <summary>An event handler to allow us to initialise</summary>
        /// <param name="sender">The sender.</param>
        /// <param name="e">The <see cref="EventArgs"/> instance containing the event data.</param>
        [EventSubscribe("CLEMInitialiseActivity")]
        private void OnCLEMInitialiseActivity(object sender, EventArgs e)
        {
            InsideMultiHarvestSequence = false;

            // activity is performed in CLEMDoCutAndCarry not CLEMGetResources
            this.AllocationStyle = ResourceAllocationStyle.Manual;

            fileCrop = simulation.FindAllDescendants().Where(a => a.Name == ModelNameFileCrop).FirstOrDefault() as IFileCrop;
            if (fileCrop == null)
                throw new ApsimXException(this, $"Unable to locate crop data reader [x={this.ModelNameFileCrop ?? "Unknown"}] requested by [a={this.NameWithParent}]");

            LinkedResourceItem = Resources.FindResourceType<ResourceBaseWithTransactions, IResourceType>(this, StoreItemName, OnMissingResourceActionTypes.ReportErrorAndStop, OnMissingResourceActionTypes.ReportErrorAndStop);
            if((LinkedResourceItem as Model).Parent is GrazeFoodStore)
            {
                // set manager of graze food store if linked
                (LinkedResourceItem as GrazeFoodStoreType).Manager = Parent as IPastureManager;
                addReason = "Growth";
            }

            // look up tree until we find a parent to allow nested crop products for rotate vs mixed cropping/products
            parentManagementActivity = FindAncestor<CropActivityManageCrop>();

            // Retrieve harvest data from the forage file for the entire run. 
            // only get entries where a harvest happened (Amtkg > 0)
            HarvestData = fileCrop.GetCropDataForEntireRun(parentManagementActivity.LinkedLandItem.SoilType, CropName,
                                                               clock.StartDate, clock.EndDate).Where(a => a.AmtKg > 0).OrderBy(a => a.Year * 100 + a.Month).ToList<CropDataType>();
            if ((HarvestData == null) || (HarvestData.Count == 0))
                Summary.WriteMessage(this, $"Unable to locate any harvest data in [x={fileCrop.Name}] using [x={fileCrop.FileName}] for land id [{parentManagementActivity.LinkedLandItem.SoilType}] and crop name [{CropName}] between the dates [{clock.StartDate.ToShortDateString()}] and [{clock.EndDate.ToShortDateString()}]", MessageType.Warning);

            IsTreeCrop = TreesPerHa != 0;  //using this boolean just makes things more readable.

            UnitsToHaConverter = (parentManagementActivity.LinkedLandItem.Parent as Land).UnitsOfAreaToHaConversion;

            // locate a cut and carry limiter associated with this event.
            limiter = LocateCutAndCarryLimiter(this);

            // check if harvest type tags have been provided
            HarvestTagsUsed = HarvestData.Where(a => a.HarvestType != "").Count() > 0;

            if (LinkedResourceItem is GrazeFoodStoreType)
            {
                double firstMonthsGrowth = 0;
                CropDataType cropData = HarvestData.Where(a => a.Year == clock.StartDate.Year && a.Month == clock.StartDate.Month).FirstOrDefault();
                if (cropData != null)
                    firstMonthsGrowth = cropData.AmtKg;

                (LinkedResourceItem as GrazeFoodStoreType).SetupStartingPasturePools(UnitsToHaConverter*(Parent as CropActivityManageCrop).Area * UnitsToHaConverter, firstMonthsGrowth);
                addReason = "Growth";
            }
        }

        /// <summary>
        /// The offset from previous, current and last harvests in months
        /// </summary>
        public (int? previous, int? first, int? current, int? last) HarvestOffset { get { return harvestOffset; } }

        /// <summary>
        /// The various harvests in sequence in which to make decisions
        /// </summary>
        [XmlIgnore]
        public (CropDataType previous, CropDataType first, CropDataType current, CropDataType last) Harvests { get; set; }

        /// <summary>
        /// Method to arrange any outstanding rotation before we start time step
        /// </summary>
        /// <param name="sender">The sender.</param>
        /// <param name="e">The <see cref="EventArgs"/> instance containing the event data.</param>
        [EventSubscribe("CLEMEndOfTimeStep")]
        private void OnCLEMStartOfTimeStepDoRotations(object sender, EventArgs e)
        {
            // rotate harvest if needed
            if (rotationReady) // && this.ActivityEnabled && HarvestData.Any())
            {
                parentManagementActivity.RotateCrop();
            }
        }

        /// <summary>
        /// Function to get the next harvest date from data
        /// </summary>
        /// <param name="sender">The sender.</param>
        /// <param name="e">The <see cref="EventArgs"/> instance containing the event data.</param>
        [EventSubscribe("CLEMStartOfTimeStep")]
        private void OnCLEMStartOfTimeStep(object sender, EventArgs e)
        {
            harvests.current = null;
            rotationReady = false;  
            harvestOffset = (null, null, null, null);
            if (harvests.first == null)
            {
                harvests.first = HarvestData.FirstOrDefault();
                harvests.next = harvests.first;
            }

            int clockYrMth = CalculateYearMonth(clock.Today);
            if (harvests.previous != null)
                harvestOffset.previous = clockYrMth - CalculateYearMonth(harvests.previous.HarvestDate) as int?;
            if (harvests.first != null)
                harvestOffset.first = clockYrMth - CalculateYearMonth(harvests.first.HarvestDate) as int?;
            if (harvests.next != null)
                harvestOffset.current = clockYrMth - CalculateYearMonth(harvests.next.HarvestDate) as int?;
            if (harvests.last != null)
                harvestOffset.last = clockYrMth - CalculateYearMonth(harvests.last.HarvestDate) as int?;

            // change setting at time of harvest
            if (harvestOffset.current == 0)
            {
                if (HarvestTagsUsed)
                {
                    if ((harvests.next?.HarvestType??"") == "last")
                    {
                        InsideMultiHarvestSequence = false;
                        harvests.previous = harvests.next;
                        harvests.current = harvests.previous??harvests.first;
                        harvests.next = HarvestData.Skip(1).FirstOrDefault();
                        harvests.first = harvests.next;
                        harvests.last = null;
                        rotationReady = true;
                    }
                    else if ((harvests.next?.HarvestType ?? "") == "first")
                    {
                        harvests.current = harvests.first;
                        InsideMultiHarvestSequence = true;
                        harvests.previous = null;
                        harvests.last = HarvestData.Where(a => a.HarvestType == "last").FirstOrDefault();
                        if(harvests.last.HarvestDate > HarvestData.Skip(1).FirstOrDefault().HarvestDate)
                            harvests.next = HarvestData.Skip(1).FirstOrDefault();
                        else
                            harvests.next = harvests.last;
                    }
                    else
                    {
                        harvests.current = harvests.next;
                        harvests.next = HarvestData.Skip(1).FirstOrDefault();
                    }
                }
                else
                {
                    if(CurrentlyManaged)
                    {
                        rotationReady = true;
                        harvests.current = harvests.next;
                    }
                    harvests.previous = harvests.next;
                    harvests.next = HarvestData.Skip(1).FirstOrDefault();
                    harvests.first = harvests.next;
                    harvests.last = null;
                }

                // remove the record
                HarvestData.RemoveAt(0);
            }
            return;
        }

        /// <summary>
        /// Method to calulate the year month integer for this date
        /// </summary>
        /// <param name="date">date to process</param>
        /// <returns>year month integer</returns>
        public int CalculateYearMonth(DateTime date)
        {
            return date.Year * 12 + date.Month;
        }

        /// <summary>An event handler to allow us to get next supply of pasture</summary>
        /// <param name="sender">The sender.</param>
        /// <param name="e">The <see cref="EventArgs"/> instance containing the event data.</param>
        [EventSubscribe("CLEMUpdatePasture")]
        private void OnCLEMUpdatePasture(object sender, EventArgs e)
        {
            if(parentManagementActivity.ActivityEnabled && LinkedResourceItem.GetType() == typeof(GrazeFoodStoreType) && this.TimingOK)
            {
<<<<<<< HEAD
                if (this.TimingOK)
                {
                    Status = ActivityStatus.NotNeeded;
                    PerformTasksForTimestep();
                }
=======
                Status = ActivityStatus.NotNeeded;
                DoActivity();
>>>>>>> 088edb67
            }
        }

        /// <summary>An event handler for a Cut and Carry</summary>
        /// <param name="sender">The sender.</param>
        /// <param name="e">The <see cref="EventArgs"/> instance containing the event data.</param>
        [EventSubscribe("CLEMDoCutAndCarry")]
        private void OnCLEMDoCutAndCarry(object sender, EventArgs e)
        {
            // get resources needed such as labour before DoActivity
            // when not going to a GrazeFoodStore that uses CLEMUpdatePasture
            if (parentManagementActivity.ActivityEnabled && LinkedResourceItem.GetType() != typeof(GrazeFoodStoreType))
                ManageActivityResourcesAndTasks();
        }

        /// <summary>
        /// Method to locate a ActivityCutAndCarryLimiter
        /// </summary>
        /// <param name="model"></param>
        /// <returns></returns>
        private ActivityCutAndCarryLimiter LocateCutAndCarryLimiter(IModel model)
        {
            // search children
            ActivityCutAndCarryLimiter limiterFound = model.FindAllChildren<ActivityCutAndCarryLimiter>().Cast<ActivityCutAndCarryLimiter>().FirstOrDefault();
            if (limiterFound == null)
                if(model.Parent.GetType().IsSubclassOf(typeof(CLEMActivityBase)) || model.Parent.GetType() == typeof(ActivitiesHolder))
                    limiterFound = LocateCutAndCarryLimiter(model.Parent);
            return limiterFound;
        }


        /// <inheritdoc/>
        public override List<ResourceRequest> RequestResourcesForTimestep(double argument = 0)
        {
<<<<<<< HEAD
            int year = clock.Today.Year;
            int month = clock.Today.Month;
            AmountHarvested = 0;
            AmountAvailableForHarvest = 0;
            amountToDo = 0;
            amountToSkip = 0;

            // move pre placement tasks here
            if (NextHarvest != null)
            {
                //if this month is a harvest month for this crop
                if ((year == NextHarvest.HarvestDate.Year) && (month == NextHarvest.HarvestDate.Month))
                {
                    if (IsTreeCrop)
                        amountToDo = NextHarvest.AmtKg * TreesPerHa * parentManagementActivity.Area * UnitsToHaConverter * ProportionKept;
                    else
                        amountToDo = NextHarvest.AmtKg * parentManagementActivity.Area * UnitsToHaConverter * ProportionKept;

=======
            double daysNeeded = 0;
            if (CurrentlyManaged && this.TimingOK)
            {
                double amount = 0;
                //if this month is a harvest month for this crop
                if (harvests.current != null)
                {
                    if (IsTreeCrop)
                        amount = harvests.current.AmtKg * TreesPerHa * parentManagementActivity.Area * UnitsToHaConverter * ProportionKept;
                    else
                        amount = harvests.current.AmtKg * parentManagementActivity.Area * UnitsToHaConverter * ProportionKept;

                    if (limiter != null)
                    {
                        double canBeCarried = limiter.GetAmountAvailable(clock.Today.Month);
                        amount = Math.Max(amount, canBeCarried);
                    }
>>>>>>> 088edb67
                }
            }

            // provide updated units of measure for identifiable children
            foreach (var valueToSupply in valuesForIdentifiableModels.ToList())
            {
                switch (valueToSupply.Key.unit)
                {
                    case "fixed":
                        valuesForIdentifiableModels[valueToSupply.Key] = 1;
                        break;
                    case "per ha":
                        valuesForIdentifiableModels[valueToSupply.Key] = parentManagementActivity.Area;
                        break;
                    case "per ha harvested":
                        valuesForIdentifiableModels[valueToSupply.Key] = parentManagementActivity.Area;
                        break;
                    case "per kg harvested":
                        valuesForIdentifiableModels[valueToSupply.Key] = amountToDo;
                        break;
                    default:
                        throw new NotImplementedException(UnknownUnitsErrorText(this, valueToSupply.Key));
                }
            }

            return null;
        }

        /// <inheritdoc/>
        protected override void AdjustResourcesForTimestep()
        {
<<<<<<< HEAD
            IEnumerable<ResourceRequest> shortfalls = MinimumShortfallProportion();
            if (shortfalls.Any())
            {
                // find shortfall by identifiers as these may have different influence on outcome
                var tagsShort = shortfalls.Where(a => a.IdentifiableChildDetails.identifier == "").FirstOrDefault();
                if (tagsShort != null)
                    amountToSkip = Convert.ToInt32(amountToDo * (1 - tagsShort.Required / tagsShort.Provided));

                this.Status = ActivityStatus.Partial;
            }

            AmountHarvested = amountToDo - amountToSkip;

            // reduce amount by limiter if present.
            if (limiter != null)
            {
                double canBeCarried = limiter.GetAmountAvailable(clock.Today.Month);
                AmountHarvested = Math.Max(AmountHarvested, canBeCarried);

                if (MathUtilities.IsLessThan(canBeCarried, AmountHarvested))
                    this.Status = ActivityStatus.Partial;

                limiter.AddWeightCarried(AmountHarvested);
            }

        }

        /// <inheritdoc/>
        public override void PerformTasksForTimestep(double argument = 0)
        {
            if (MathUtilities.IsPositive(AmountHarvested))
            {
                AmountAvailableForHarvest = AmountHarvested;

                double percentN = 0;
                // if no nitrogen provided form file
                if (double.IsNaN(NextHarvest.Npct))
                {
                    if (LinkedResourceItem.GetType() == typeof(GrazeFoodStoreType))
                        // grazed pasture with no N read assumes the green biomass N content
                        percentN = (LinkedResourceItem as GrazeFoodStoreType).GreenNitrogen;
                }
                else
                    percentN =  NextHarvest.Npct;

                if (MathUtilities.FloatsAreEqual(percentN, 0.0))
                {
                    //Add without adding any new nitrogen.
                    //The nitrogen value for this feed item in the store remains the same.
                    LinkedResourceItem.Add(AmountHarvested, this,"", addReason);
                }
                else
                {
                    FoodResourcePacket packet = new FoodResourcePacket()
                    {
                        Amount = AmountHarvested,
                        PercentN = percentN
                    };
                    if (LinkedResourceItem.GetType() == typeof(GrazeFoodStoreType))
                        packet.DMD = (LinkedResourceItem as GrazeFoodStoreType).EstimateDMD(packet.PercentN);
                    LinkedResourceItem.Add(packet, this,"", addReason);
                }
                SetStatusSuccessOrPartial(MathUtilities.IsPositive(amountToSkip));
=======
            AmountHarvested = 0;
            AmountAvailableForHarvest = 0;

            Status = ActivityStatus.NoTask;
            if (CurrentlyManaged)
            {
                if (this.TimingOK) // && NextHarvest != null)
                {
                    Status = ActivityStatus.NotNeeded;

                    //if this month is a harvest month for this crop
                    if (harvests.current != null)
                    {
                        if (IsTreeCrop)
                            AmountHarvested = harvests.current.AmtKg * TreesPerHa * parentManagementActivity.Area * UnitsToHaConverter * ProportionKept;
                        else
                            AmountHarvested = harvests.current.AmtKg * parentManagementActivity.Area * UnitsToHaConverter * ProportionKept;

                        AmountAvailableForHarvest = AmountHarvested;
                        // reduce amount by limiter if present.
                        if (limiter != null)
                        {
                            double canBeCarried = limiter.GetAmountAvailable(clock.Today.Month);
                            AmountHarvested = Math.Max(AmountHarvested, canBeCarried);

                            // now modify by labour limits as this is the amount labour was calculated for.
                            double labourLimit = this.LabourLimitProportion;
                            AmountHarvested *= labourLimit;

                            if (labourLimit < 1)
                                this.Status = ActivityStatus.Partial;

                            // TODO: now limit further by fees not paid
                            double financeLimit = this.LimitProportion(typeof(Finance));

                            limiter.AddWeightCarried(AmountHarvested);
                        }

                        if (AmountHarvested > 0)
                        {
                            double percentN = 0;
                            // if no nitrogen provided form file
                            if (double.IsNaN(harvests.current.Npct))
                            {
                                if (LinkedResourceItem.GetType() == typeof(GrazeFoodStoreType))
                                    // grazed pasture with no N read assumes the green biomass N content
                                    percentN = (LinkedResourceItem as GrazeFoodStoreType).GreenNitrogen;
                            }
                            else
                                percentN = harvests.current.Npct;

                            if (percentN == 0)
                            {
                                //Add without adding any new nitrogen.
                                //The nitrogen value for this feed item in the store remains the same.
                                LinkedResourceItem.Add(AmountHarvested, this, "", addReason);
                            }
                            else
                            {
                                FoodResourcePacket packet = new FoodResourcePacket()
                                {
                                    Amount = AmountHarvested,
                                    PercentN = percentN
                                };
                                if (LinkedResourceItem.GetType() == typeof(GrazeFoodStoreType))
                                    packet.DMD = (LinkedResourceItem as GrazeFoodStoreType).EstimateDMD(packet.PercentN);
                                LinkedResourceItem.Add(packet, this, "", addReason);
                            }
                            if(Status != ActivityStatus.Partial)
                                Status = ActivityStatus.Success;
                        }
                    }
                }
>>>>>>> 088edb67
            }
        }

        #region validation
        /// <summary>
        /// Validate model
        /// </summary>
        /// <param name="validationContext"></param>
        /// <returns></returns>
        public IEnumerable<ValidationResult> Validate(ValidationContext validationContext)
        {
            var results = new List<ValidationResult>();
            if (this.Parent.GetType() != typeof(CropActivityManageCrop) && this.Parent.GetType() != typeof(CropActivityManageProduct))
            {
                string[] memberNames = new string[] { "Parent model" };
                results.Add(new ValidationResult("A crop activity manage product must be placed immediately below a CropActivityManageCrop model component", memberNames));
            }

            // check that parent or grandparent is a CropActivityManageCrop to ensure correct nesting
            if (!((this.Parent.GetType() == typeof(CropActivityManageCrop) || (this.Parent.GetType() == typeof(CropActivityManageProduct) && this.Parent.Parent.GetType() == typeof(CropActivityManageCrop)))))
            {
                string[] memberNames = new string[] { "Invalid nesting" };
                results.Add(new ValidationResult("A crop activity manage product must be placed immediately below a CropActivityManageCrop model component (see rotational cropping) or below the CropActivityManageProduct immediately below the CropActivityManageCrop (see mixed cropping)", memberNames));
            }

            // ensure we don't try and change the crop area planeted when using unallocated land
            if (PlantedMultiplier != 1)
            {
                var parentManageCrop = this.FindAncestor<CropActivityManageCrop>();
                if (parentManageCrop != null && parentManageCrop.UseAreaAvailable)
                {
                    string[] memberNames = new string[] { "Invalid crop area" };
                    results.Add(new ValidationResult($"You cannot alter the crop area planted for product [a={this.Name}] when the crop [a={parentManageCrop.NameWithParent}] is set to use all available land", memberNames));
                }
                if(Parent is CropActivityManageProduct)
                {
                    string[] memberNames = new string[] { "Invalid crop area" };
                    results.Add(new ValidationResult($"You cannot alter the crop area planted for the mixed crop product (nested) [a={this.Name}] of the crop [a={parentManageCrop.NameWithParent}]", memberNames));
                }
            }
            return results;
        }

        #endregion

        #region descriptive summary

        /// <inheritdoc/>
        public override string ModelSummary()
        {
            using (StringWriter htmlWriter = new StringWriter())
            {
                if (TreesPerHa > 0)
                    htmlWriter.Write("\r\n<div class=\"activityentry\">This is a tree crop with a density of " + TreesPerHa.ToString() + " per hectare</div>");

                if (ProportionKept == 0)
                    htmlWriter.Write("\r\n<div class=\"activityentry\"><span class=\"errorlink\">" + ProportionKept.ToString("0.#%") + "</span> of this product is placed in ");
                else
                    htmlWriter.Write("\r\n<div class=\"activityentry\">" + ((ProportionKept == 1) ? "This " : "<span class=\"setvalue\">" + (ProportionKept).ToString("0.#%") + "</span> of this ") + "product is placed in ");

                if (StoreItemName == null || StoreItemName == "")
                    htmlWriter.Write("<span class=\"errorlink\">[STORE NOT SET]</span>");
                else
                    htmlWriter.Write("<span class=\"resourcelink\">" + StoreItemName + "</span>");

                htmlWriter.Write("</div>");
                htmlWriter.Write("\r\n<div class=\"activityentry\">Data is retrieved from ");
                if (ModelNameFileCrop == null || ModelNameFileCrop == "")
                    htmlWriter.Write("<span class=\"errorlink\">[CROP FILE NOT SET]</span>");
                else
                    htmlWriter.Write("<span class=\"filelink\">" + ModelNameFileCrop + "</span>");

                htmlWriter.Write(" using crop named ");
                if (CropName == null || CropName == "")
                    htmlWriter.Write("<span class=\"errorlink\">[CROP NAME NOT SET]</span>");
                else
                    htmlWriter.Write("<span class=\"filelink\">" + CropName + "</span>");

                htmlWriter.Write("\r\n</div>");
                return htmlWriter.ToString(); 
            }
        }

        /// <inheritdoc/>
        public override string ModelSummaryClosingTags()
        {
            return base.ModelSummaryClosingTags(); 
        }

        /// <inheritdoc/>
        public override string ModelSummaryOpeningTags()
        {
            string html = "";
            // if first child of mixed 
            if (this.Parent.GetType() == typeof(CropActivityManageProduct))
            {
                if (this.Parent.FindAllChildren<CropActivityManageProduct>().FirstOrDefault().Name == this.Name)
                    // close off the parent item so it displays
                    html += "\r\n</div>";
            }

            bool mixed = this.FindAllChildren<CropActivityManageProduct>().Count() >= 1;
            if (mixed)
            {
                html += "\r\n<div class=\"cropmixedlabel\">Mixed crop</div>";
                html += "\r\n<div class=\"cropmixedborder\">";
            }
            html += base.ModelSummaryOpeningTags();
            return html;
        } 
        #endregion
    }
}<|MERGE_RESOLUTION|>--- conflicted
+++ resolved
@@ -8,12 +8,9 @@
 using Newtonsoft.Json;
 using Models.Core.Attributes;
 using System.IO;
-<<<<<<< HEAD
-using APSIM.Shared.Utilities;
-=======
 using System.Xml.Serialization;
 using System.Diagnostics;
->>>>>>> 088edb67
+using APSIM.Shared.Utilities;
 
 namespace Models.CLEM.Activities
 {
@@ -40,15 +37,12 @@
         private ActivityCutAndCarryLimiter limiter;
         private bool rotationReady = false;
         private string addReason = "Harvest";
-<<<<<<< HEAD
         private bool performedHarvest = false;
         private string previousTag = "";
         private double amountToDo;
         private double amountToSkip;
-=======
         private (int? previous, int? first, int? current, int? last) harvestOffset;
         private (CropDataType previous, CropDataType first, CropDataType current, CropDataType next, CropDataType last) harvests = (null, null, null, null, null);
->>>>>>> 088edb67
 
         /// <summary>
         /// Name of the model for the crop input file
@@ -164,15 +158,12 @@
         [JsonIgnore]
         public bool InsideMultiHarvestSequence { get; set; }
 
-<<<<<<< HEAD
-=======
         /// <summary>
         /// Flag for determining if this crop is currently being managed in cropping system e.g. rotation
         /// </summary>
         [JsonIgnore]
         public bool CurrentlyManaged { get; set; }
 
->>>>>>> 088edb67
         /// <summary>
         /// Constructor
         /// </summary>
@@ -383,16 +374,8 @@
         {
             if(parentManagementActivity.ActivityEnabled && LinkedResourceItem.GetType() == typeof(GrazeFoodStoreType) && this.TimingOK)
             {
-<<<<<<< HEAD
-                if (this.TimingOK)
-                {
-                    Status = ActivityStatus.NotNeeded;
-                    PerformTasksForTimestep();
-                }
-=======
                 Status = ActivityStatus.NotNeeded;
-                DoActivity();
->>>>>>> 088edb67
+                PerformTasksForTimestep();
             }
         }
 
@@ -427,44 +410,25 @@
         /// <inheritdoc/>
         public override List<ResourceRequest> RequestResourcesForTimestep(double argument = 0)
         {
-<<<<<<< HEAD
-            int year = clock.Today.Year;
-            int month = clock.Today.Month;
             AmountHarvested = 0;
             AmountAvailableForHarvest = 0;
             amountToDo = 0;
             amountToSkip = 0;
-
-            // move pre placement tasks here
-            if (NextHarvest != null)
-            {
-                //if this month is a harvest month for this crop
-                if ((year == NextHarvest.HarvestDate.Year) && (month == NextHarvest.HarvestDate.Month))
-                {
-                    if (IsTreeCrop)
-                        amountToDo = NextHarvest.AmtKg * TreesPerHa * parentManagementActivity.Area * UnitsToHaConverter * ProportionKept;
-                    else
-                        amountToDo = NextHarvest.AmtKg * parentManagementActivity.Area * UnitsToHaConverter * ProportionKept;
-
-=======
-            double daysNeeded = 0;
             if (CurrentlyManaged && this.TimingOK)
             {
-                double amount = 0;
                 //if this month is a harvest month for this crop
                 if (harvests.current != null)
                 {
                     if (IsTreeCrop)
-                        amount = harvests.current.AmtKg * TreesPerHa * parentManagementActivity.Area * UnitsToHaConverter * ProportionKept;
+                        amountToDo = harvests.current.AmtKg * TreesPerHa * parentManagementActivity.Area * UnitsToHaConverter * ProportionKept;
                     else
-                        amount = harvests.current.AmtKg * parentManagementActivity.Area * UnitsToHaConverter * ProportionKept;
+                        amountToDo = harvests.current.AmtKg * parentManagementActivity.Area * UnitsToHaConverter * ProportionKept;
 
                     if (limiter != null)
                     {
                         double canBeCarried = limiter.GetAmountAvailable(clock.Today.Month);
-                        amount = Math.Max(amount, canBeCarried);
+                        amountToDo = Math.Max(amountToDo, canBeCarried);
                     }
->>>>>>> 088edb67
                 }
             }
 
@@ -496,7 +460,6 @@
         /// <inheritdoc/>
         protected override void AdjustResourcesForTimestep()
         {
-<<<<<<< HEAD
             IEnumerable<ResourceRequest> shortfalls = MinimumShortfallProportion();
             if (shortfalls.Any())
             {
@@ -527,114 +490,47 @@
         /// <inheritdoc/>
         public override void PerformTasksForTimestep(double argument = 0)
         {
-            if (MathUtilities.IsPositive(AmountHarvested))
-            {
-                AmountAvailableForHarvest = AmountHarvested;
-
-                double percentN = 0;
-                // if no nitrogen provided form file
-                if (double.IsNaN(NextHarvest.Npct))
-                {
-                    if (LinkedResourceItem.GetType() == typeof(GrazeFoodStoreType))
-                        // grazed pasture with no N read assumes the green biomass N content
-                        percentN = (LinkedResourceItem as GrazeFoodStoreType).GreenNitrogen;
-                }
-                else
-                    percentN =  NextHarvest.Npct;
-
-                if (MathUtilities.FloatsAreEqual(percentN, 0.0))
-                {
-                    //Add without adding any new nitrogen.
-                    //The nitrogen value for this feed item in the store remains the same.
-                    LinkedResourceItem.Add(AmountHarvested, this,"", addReason);
-                }
-                else
-                {
-                    FoodResourcePacket packet = new FoodResourcePacket()
-                    {
-                        Amount = AmountHarvested,
-                        PercentN = percentN
-                    };
-                    if (LinkedResourceItem.GetType() == typeof(GrazeFoodStoreType))
-                        packet.DMD = (LinkedResourceItem as GrazeFoodStoreType).EstimateDMD(packet.PercentN);
-                    LinkedResourceItem.Add(packet, this,"", addReason);
-                }
-                SetStatusSuccessOrPartial(MathUtilities.IsPositive(amountToSkip));
-=======
-            AmountHarvested = 0;
-            AmountAvailableForHarvest = 0;
-
             Status = ActivityStatus.NoTask;
             if (CurrentlyManaged)
             {
                 if (this.TimingOK) // && NextHarvest != null)
                 {
                     Status = ActivityStatus.NotNeeded;
-
-                    //if this month is a harvest month for this crop
-                    if (harvests.current != null)
+                    if (MathUtilities.IsPositive(AmountHarvested))
                     {
-                        if (IsTreeCrop)
-                            AmountHarvested = harvests.current.AmtKg * TreesPerHa * parentManagementActivity.Area * UnitsToHaConverter * ProportionKept;
+                        AmountAvailableForHarvest = AmountHarvested;
+
+                        double percentN = 0;
+                        // if no nitrogen provided form file
+                        if (double.IsNaN(NextHarvest.Npct))
+                        {
+                            if (LinkedResourceItem.GetType() == typeof(GrazeFoodStoreType))
+                                // grazed pasture with no N read assumes the green biomass N content
+                                percentN = (LinkedResourceItem as GrazeFoodStoreType).GreenNitrogen;
+                        }
                         else
-                            AmountHarvested = harvests.current.AmtKg * parentManagementActivity.Area * UnitsToHaConverter * ProportionKept;
-
-                        AmountAvailableForHarvest = AmountHarvested;
-                        // reduce amount by limiter if present.
-                        if (limiter != null)
+                            percentN = NextHarvest.Npct;
+
+                        if (MathUtilities.FloatsAreEqual(percentN, 0.0))
                         {
-                            double canBeCarried = limiter.GetAmountAvailable(clock.Today.Month);
-                            AmountHarvested = Math.Max(AmountHarvested, canBeCarried);
-
-                            // now modify by labour limits as this is the amount labour was calculated for.
-                            double labourLimit = this.LabourLimitProportion;
-                            AmountHarvested *= labourLimit;
-
-                            if (labourLimit < 1)
-                                this.Status = ActivityStatus.Partial;
-
-                            // TODO: now limit further by fees not paid
-                            double financeLimit = this.LimitProportion(typeof(Finance));
-
-                            limiter.AddWeightCarried(AmountHarvested);
+                            //Add without adding any new nitrogen.
+                            //The nitrogen value for this feed item in the store remains the same.
+                            LinkedResourceItem.Add(AmountHarvested, this, "", addReason);
                         }
-
-                        if (AmountHarvested > 0)
+                        else
                         {
-                            double percentN = 0;
-                            // if no nitrogen provided form file
-                            if (double.IsNaN(harvests.current.Npct))
+                            FoodResourcePacket packet = new FoodResourcePacket()
                             {
-                                if (LinkedResourceItem.GetType() == typeof(GrazeFoodStoreType))
-                                    // grazed pasture with no N read assumes the green biomass N content
-                                    percentN = (LinkedResourceItem as GrazeFoodStoreType).GreenNitrogen;
-                            }
-                            else
-                                percentN = harvests.current.Npct;
-
-                            if (percentN == 0)
-                            {
-                                //Add without adding any new nitrogen.
-                                //The nitrogen value for this feed item in the store remains the same.
-                                LinkedResourceItem.Add(AmountHarvested, this, "", addReason);
-                            }
-                            else
-                            {
-                                FoodResourcePacket packet = new FoodResourcePacket()
-                                {
-                                    Amount = AmountHarvested,
-                                    PercentN = percentN
-                                };
-                                if (LinkedResourceItem.GetType() == typeof(GrazeFoodStoreType))
-                                    packet.DMD = (LinkedResourceItem as GrazeFoodStoreType).EstimateDMD(packet.PercentN);
-                                LinkedResourceItem.Add(packet, this, "", addReason);
-                            }
-                            if(Status != ActivityStatus.Partial)
-                                Status = ActivityStatus.Success;
+                                Amount = AmountHarvested,
+                                PercentN = percentN
+                            };
+                            if (LinkedResourceItem.GetType() == typeof(GrazeFoodStoreType))
+                                packet.DMD = (LinkedResourceItem as GrazeFoodStoreType).EstimateDMD(packet.PercentN);
+                            LinkedResourceItem.Add(packet, this, "", addReason);
                         }
+                        SetStatusSuccessOrPartial(MathUtilities.IsPositive(amountToSkip));
                     }
                 }
->>>>>>> 088edb67
             }
         }
 
