--- conflicted
+++ resolved
@@ -653,8 +653,6 @@
                     section.AddImage(PNGFileName);
                     figureNumber++;
                 }
-<<<<<<< HEAD
-=======
                 else if (tag is AutoDocumentation.ModelView)
                 {
                     AutoDocumentation.ModelView modelView = tag as AutoDocumentation.ModelView;
@@ -689,7 +687,6 @@
                         }
                     }
                 }
->>>>>>> a6f38064
             }
         }
 
