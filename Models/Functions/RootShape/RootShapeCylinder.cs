--- conflicted
+++ resolved
@@ -4,11 +4,8 @@
 using Models.Interfaces;
 using APSIM.Shared.Utilities;
 using Models.PMF.Organs;
-<<<<<<< HEAD
+using APSIM.Shared.Documentation;
 using Models.PMF;
-=======
-using APSIM.Shared.Documentation;
->>>>>>> dc1f0ef3
 
 namespace Models.Functions.RootShape
 {
@@ -17,12 +14,7 @@
     /// </summary>
     [Serializable]
     [ValidParent(ParentType = typeof(Root))]
-<<<<<<< HEAD
-    [ValidParent(ParentType = typeof(RootNetwork))]
-    public class RootShapeCylinder : Model, IRootShape, ICustomDocumentation
-=======
     public class RootShapeCylinder : Model, IRootShape
->>>>>>> dc1f0ef3
     {
         /// <summary>Calculates the root area for a layer of soil</summary>
         public void CalcRootProportionInLayers(IStuffForRootShapeThing zone)
