﻿<?xml version="1.0" encoding="utf-8"?>
<Project ToolsVersion="15.0" DefaultTargets="Build" xmlns="http://schemas.microsoft.com/developer/msbuild/2003">
  <PropertyGroup>
    <Configuration Condition=" '$(Configuration)' == '' ">Debug</Configuration>
    <Platform Condition=" '$(Platform)' == '' ">AnyCPU</Platform>
    <ProductVersion>9.0.21022</ProductVersion>
    <SchemaVersion>2.0</SchemaVersion>
    <ProjectGuid>{A3E10705-F2BB-4182-A19C-7F63222584DF}</ProjectGuid>
    <OutputType>Exe</OutputType>
    <AppDesignerFolder>Properties</AppDesignerFolder>
    <RootNamespace>Models</RootNamespace>
    <AssemblyName>Models</AssemblyName>
    <FileAlignment>512</FileAlignment>
    <FileUpgradeFlags>
    </FileUpgradeFlags>
    <OldToolsVersion>3.5</OldToolsVersion>
    <UpgradeBackupLocation />
    <PublishUrl>publish\</PublishUrl>
    <Install>true</Install>
    <InstallFrom>Disk</InstallFrom>
    <UpdateEnabled>false</UpdateEnabled>
    <UpdateMode>Foreground</UpdateMode>
    <UpdateInterval>7</UpdateInterval>
    <UpdateIntervalUnits>Days</UpdateIntervalUnits>
    <UpdatePeriodically>false</UpdatePeriodically>
    <UpdateRequired>false</UpdateRequired>
    <MapFileExtensions>true</MapFileExtensions>
    <ApplicationRevision>0</ApplicationRevision>
    <ApplicationVersion>1.0.0.%2a</ApplicationVersion>
    <IsWebBootstrapper>false</IsWebBootstrapper>
    <UseApplicationTrust>false</UseApplicationTrust>
    <BootstrapperEnabled>true</BootstrapperEnabled>
    <TargetFrameworkVersion>v4.6</TargetFrameworkVersion>
    <TargetFrameworkProfile />
  </PropertyGroup>
  <PropertyGroup Condition=" '$(Configuration)|$(Platform)' == 'Debug|AnyCPU' ">
    <DebugSymbols>true</DebugSymbols>
    <DebugType>full</DebugType>
    <Optimize>false</Optimize>
    <OutputPath>..\Bin\</OutputPath>
    <DefineConstants>TRACE;DEBUG;APSIMX</DefineConstants>
    <ErrorReport>prompt</ErrorReport>
    <WarningLevel>4</WarningLevel>
    <PlatformTarget>AnyCPU</PlatformTarget>
    <AllowUnsafeBlocks>true</AllowUnsafeBlocks>
    <DocumentationFile>..\Bin\Models.xml</DocumentationFile>
    <TreatWarningsAsErrors>true</TreatWarningsAsErrors>
    <Prefer32Bit>false</Prefer32Bit>
  </PropertyGroup>
  <PropertyGroup Condition=" '$(Configuration)|$(Platform)' == 'Release|AnyCPU' ">
    <DebugType>pdbonly</DebugType>
    <Optimize>true</Optimize>
    <OutputPath>..\Bin\</OutputPath>
    <DefineConstants>TRACE;APSIMX</DefineConstants>
    <ErrorReport>prompt</ErrorReport>
    <WarningLevel>4</WarningLevel>
    <PlatformTarget>AnyCPU</PlatformTarget>
    <DocumentationFile>..\Bin\Models.xml</DocumentationFile>
    <Prefer32Bit>false</Prefer32Bit>
  </PropertyGroup>
  <PropertyGroup Condition="'$(Configuration)|$(Platform)' == 'Debug|x86'">
    <DebugSymbols>true</DebugSymbols>
    <OutputPath>..\Bin\</OutputPath>
    <DefineConstants>TRACE;DEBUG;APSIMX</DefineConstants>
    <AllowUnsafeBlocks>true</AllowUnsafeBlocks>
    <DocumentationFile>..\Bin\Models.xml</DocumentationFile>
    <TreatWarningsAsErrors>true</TreatWarningsAsErrors>
    <DebugType>full</DebugType>
    <PlatformTarget>x86</PlatformTarget>
    <ErrorReport>prompt</ErrorReport>
    <CodeAnalysisRuleSet>MinimumRecommendedRules.ruleset</CodeAnalysisRuleSet>
    <Prefer32Bit>false</Prefer32Bit>
    <LangVersion>default</LangVersion>
  </PropertyGroup>
  <PropertyGroup Condition="'$(Configuration)|$(Platform)' == 'Release|x86'">
    <OutputPath>..\Bin\</OutputPath>
    <DefineConstants>TRACE;APSIMX</DefineConstants>
    <DocumentationFile>..\Bin\Models.xml</DocumentationFile>
    <Optimize>true</Optimize>
    <DebugType>pdbonly</DebugType>
    <PlatformTarget>x86</PlatformTarget>
    <ErrorReport>prompt</ErrorReport>
    <CodeAnalysisRuleSet>MinimumRecommendedRules.ruleset</CodeAnalysisRuleSet>
    <Prefer32Bit>false</Prefer32Bit>
  </PropertyGroup>
  <ItemGroup>
    <Reference Include="ExcelDataReader, Version=3.4.0.0, Culture=neutral, PublicKeyToken=93517dbe6a4012fa, processorArchitecture=MSIL">
      <HintPath>..\packages\ExcelDataReader.3.4.0\lib\net45\ExcelDataReader.dll</HintPath>
    </Reference>
    <Reference Include="ExcelDataReader.DataSet, Version=3.4.0.0, Culture=neutral, PublicKeyToken=93517dbe6a4012fa, processorArchitecture=MSIL">
      <HintPath>..\packages\ExcelDataReader.DataSet.3.4.0\lib\net45\ExcelDataReader.DataSet.dll</HintPath>
    </Reference>
    <Reference Include="ICSharpCode.SharpZipLib, Version=0.86.0.518, Culture=neutral, PublicKeyToken=1b03e6acf1164f73, processorArchitecture=MSIL">
      <HintPath>..\packages\SharpZipLib.0.86.0\lib\20\ICSharpCode.SharpZipLib.dll</HintPath>
    </Reference>
    <Reference Include="MathNet.Numerics, Version=4.0.0.0, Culture=neutral, processorArchitecture=MSIL">
      <HintPath>..\packages\MathNet.Numerics.4.0.0\lib\net40\MathNet.Numerics.dll</HintPath>
      <Private>True</Private>
    </Reference>
    <Reference Include="MigraDoc.DocumentObjectModel-gdi, Version=1.50.3638.0, Culture=neutral, PublicKeyToken=f94615aa0424f9eb, processorArchitecture=MSIL">
      <HintPath>..\packages\PDFsharp-MigraDoc-gdi.1.50.3638-beta\lib\net20\MigraDoc.DocumentObjectModel-gdi.dll</HintPath>
      <Private>True</Private>
    </Reference>
    <Reference Include="MigraDoc.Rendering-gdi, Version=1.50.3638.0, Culture=neutral, PublicKeyToken=f94615aa0424f9eb, processorArchitecture=MSIL">
      <HintPath>..\packages\PDFsharp-MigraDoc-gdi.1.50.3638-beta\lib\net20\MigraDoc.Rendering-gdi.dll</HintPath>
      <Private>True</Private>
    </Reference>
    <Reference Include="MigraDoc.RtfRendering-gdi, Version=1.50.3638.0, Culture=neutral, PublicKeyToken=f94615aa0424f9eb, processorArchitecture=MSIL">
      <HintPath>..\packages\PDFsharp-MigraDoc-gdi.1.50.3638-beta\lib\net20\MigraDoc.RtfRendering-gdi.dll</HintPath>
      <Private>True</Private>
    </Reference>
    <Reference Include="Newtonsoft.Json, Version=12.0.0.0, Culture=neutral, PublicKeyToken=30ad4fe6b2a6aeed, processorArchitecture=MSIL">
      <HintPath>..\packages\Newtonsoft.Json.12.0.2\lib\net45\Newtonsoft.Json.dll</HintPath>
    </Reference>
    <Reference Include="PdfSharp-gdi, Version=1.50.3638.0, Culture=neutral, PublicKeyToken=f94615aa0424f9eb, processorArchitecture=MSIL">
      <HintPath>..\packages\PDFsharp-MigraDoc-gdi.1.50.3638-beta\lib\net20\PdfSharp-gdi.dll</HintPath>
      <Private>True</Private>
    </Reference>
    <Reference Include="PdfSharp.Charting-gdi, Version=1.50.3638.0, Culture=neutral, PublicKeyToken=f94615aa0424f9eb, processorArchitecture=MSIL">
      <HintPath>..\packages\PDFsharp-MigraDoc-gdi.1.50.3638-beta\lib\net20\PdfSharp.Charting-gdi.dll</HintPath>
      <Private>True</Private>
    </Reference>
    <Reference Include="System" />
    <Reference Include="System.ComponentModel.DataAnnotations" />
    <Reference Include="System.Data" />
    <Reference Include="System.Data.DataSetExtensions" />
    <Reference Include="System.Drawing" />
    <Reference Include="System.IO.Compression" />
    <Reference Include="System.Numerics" />
    <Reference Include="System.Windows.Forms" />
    <Reference Include="System.Xml" />
    <Reference Include="System.Configuration" />
  </ItemGroup>
  <ItemGroup>
    <Compile Include="AgPasture\AGPBiomass.cs" />
    <Compile Include="AgPasture\BiomassAndN.cs" />
    <Compile Include="AgPasture\BiomassAndNLayered.cs" />
    <Compile Include="AgPasture\IAGPBiomass.cs" />
    <Compile Include="AgPasture\TissuesHelper.cs" />
    <Compile Include="AgPasture\SimpleGrazing.cs" />
    <Compile Include="AgPasture\PastureSpecies.cs" />
    <Compile Include="AgPasture\PastureAboveGroundOrgan.cs" />
    <Compile Include="AgPasture\PastureBelowGroundOrgan.cs" />
    <Compile Include="AgPasture\GenericTissue.cs" />
    <Compile Include="AgPasture\RootTissue.cs" />
    <Compile Include="AgPasture\RootZone.cs" />
    <Compile Include="Agroforestry\AgroforestrySystem.cs" />
    <Compile Include="Agroforestry\LocalMicroClimate.cs" />
    <Compile Include="Agroforestry\TreeProxy.cs" />
    <Compile Include="Aqua\FoodInPond.cs" />
    <Compile Include="Aqua\PondWater.cs" />
    <Compile Include="Aqua\Prawns.cs" />
    <Compile Include="Aqua\WaterPropertiesData.cs" />
    <Compile Include="CLEM\Activities\FinanceActivityIncome.cs" />
    <Compile Include="CLEM\Activities\LabourActivityFeedTarget.cs" />
    <Compile Include="CLEM\Activities\LabourActivityFeedTargetPurchase.cs" />
    <Compile Include="CLEM\Activities\LabourActivityFeedToTargets.cs" />
    <Compile Include="CLEM\Activities\LabourActivityFeedToTargetsV1.cs" />
    <Compile Include="CLEM\Activities\LabourActivityPayHired.cs" />
    <Compile Include="CLEM\Activities\LabourActivityFeed.cs" />
    <Compile Include="CLEM\Groupings\RuminantActivityGroup.cs" />
    <Compile Include="CLEM\IFilterGroup.cs" />
    <Compile Include="CLEM\Market.cs" />
    <Compile Include="CLEM\RainfallShuffler.cs" />
    <Compile Include="CLEM\RandomNumberGenerator.cs" />
    <Compile Include="CLEM\Relationship.cs" />
    <Compile Include="CLEM\RelationshipRunningValue.cs" />
    <Compile Include="CLEM\RelationshipTracker.cs" />
    <Compile Include="CLEM\Reporting\ConceptionStatus.cs" />
    <Compile Include="CLEM\Reporting\ConceptionStatusChangedEventArgs.cs" />
    <Compile Include="CLEM\Resources\GrazeFoodStoreFertilityLimiter.cs" />
    <Compile Include="CLEM\Resources\LabourDietComponent.cs" />
    <Compile Include="CLEM\Activities\RuminantActivityMarkForSale.cs" />
    <Compile Include="CLEM\Activities\RuminantActivityShear.cs" />
    <Compile Include="CLEM\FileSQLiteCrop.cs" />
    <Compile Include="CLEM\Groupings\LabourPriceGroup.cs" />
    <Compile Include="CLEM\Groupings\LabourFeedGroup.cs" />
    <Compile Include="CLEM\ICLEMUI.cs" />
    <Compile Include="CLEM\IFileCrop.cs" />
    <Compile Include="CLEM\Reporting\CustomQuery.cs" />
    <Compile Include="CLEM\Resources\HumanFoodStorePool.cs" />
    <Compile Include="CLEM\Resources\LabourPricing.cs" />
    <Compile Include="CLEM\Resources\ResourceUnitsConverter.cs" />
    <Compile Include="CLEM\Resources\RuminantConceptionByCondition.cs" />
    <Compile Include="CLEM\Resources\RuminantConceptionCurve.cs" />
    <Compile Include="CLEM\Reporting\PivotTable.cs" />
    <Compile Include="CLEM\WarningLog.cs" />
    <Compile Include="Core\Apsim710File\Importer.cs" />
    <Compile Include="Core\ApsimFile\ConverterReturnType.cs" />
    <Compile Include="Core\ApsimFile\EditFile.cs" />
    <Compile Include="Core\ApsimFile\JsonUtilities.cs" />
    <Compile Include="Core\ApsimFile\Structure.cs" />
    <Compile Include="Core\ApsimFile\XmlConverters.cs" />
    <Compile Include="Core\ApsimFile\XmlToJson.cs" />
    <Compile Include="CLEM\Activities\ActivityCutAndCarryLimiter.cs" />
    <Compile Include="CLEM\Activities\ActivityTimerPastureLevel.cs" />
    <Compile Include="CLEM\Activities\ActivityTimerResourceLevel.cs" />
    <Compile Include="CLEM\Activities\LabourActivityTask.cs" />
    <Compile Include="CLEM\Activities\LabourRequirement.cs" />
    <Compile Include="CLEM\Activities\LabourRequirementNoUnitSize.cs" />
    <Compile Include="CLEM\Activities\LabourRequirementSimple.cs" />
    <Compile Include="CLEM\Activities\ManureActivityCollectAll.cs" />
    <Compile Include="CLEM\Activities\ManureActivityCollectPaddock.cs" />
    <Compile Include="CLEM\Activities\PastureActivityCutAndCarry.cs" />
    <Compile Include="CLEM\Activities\ResourceActivityBuy.cs" />
    <Compile Include="CLEM\Activities\ResourceActivityFee.cs" />
    <Compile Include="CLEM\Activities\ResourceActivityProcess.cs" />
    <Compile Include="CLEM\CLEMFolder.cs" />
    <Compile Include="CLEM\Groupings\AnimalPriceGroup.cs" />
    <Compile Include="CLEM\Groupings\RuminantFeedGroupMonthly.cs" />
    <Compile Include="CLEM\IPastureManager.cs" />
    <Compile Include="CLEM\Reporting\ReportLabourRequirements.cs" />
    <Compile Include="CLEM\Reporting\ReportResourceLedger.cs" />
    <Compile Include="CLEM\Resources\CLEMResourceTypeBase.cs" />
    <Compile Include="CLEM\Resources\CommonLandFoodStoreType.cs" />
    <Compile Include="CLEM\Resources\LabourAvailabilityItem.cs" />
    <Compile Include="CLEM\Resources\LabourAvailabilityItemMonthly.cs" />
    <Compile Include="CLEM\Resources\LabourAvailabilityList.cs" />
    <Compile Include="CLEM\Resources\LabourSpecificationItem.cs" />
    <Compile Include="CLEM\Resources\LabourSpecifications.cs" />
    <Compile Include="CLEM\Resources\ResourcePricing.cs" />
    <Compile Include="Core\Attributes\CategoryAttribute.cs" />
    <Compile Include="Core\Attributes\TooltipAttribute.cs" />
    <Compile Include="Core\Attributes\VersionAttribute.cs" />
    <Compile Include="CLEM\Activities\BlankActivity.cs" />
    <Compile Include="CLEM\FileSQLitePasture.cs" />
    <Compile Include="CLEM\Groupings\RuminantDestockGroup.cs" />
    <Compile Include="CLEM\IActivityPerformedNotifier.cs" />
    <Compile Include="CLEM\IFilePasture.cs" />
    <Compile Include="CLEM\Reporting\ReportActivitiesPerformed.cs" />
    <Compile Include="CLEM\Reporting\ReportPasturePoolDetails.cs" />
    <Compile Include="CLEM\Reporting\ReportResourceBalances.cs" />
    <Compile Include="CLEM\Reporting\ReportResourceShortfalls.cs" />
    <Compile Include="CLEM\Resources\Equipment.cs" />
    <Compile Include="CLEM\Resources\EquipmentType.cs" />
    <Compile Include="CLEM\Resources\RuminantConceptionAdvanced.cs" />
    <Compile Include="CLEM\Resources\WaterType.cs" />
    <Compile Include="CLEM\Resources\WaterStore.cs" />
    <Compile Include="Core\ApsimFile\ManagerConverter.cs" />
    <Compile Include="Core\ApsimFile\ConverterUtilities.cs" />
    <Compile Include="Core\ApsimFile\Converter.cs" />
    <Compile Include="Core\ApsimFile\Reader.cs" />
    <Compile Include="Core\ApsimFile\Writer.cs" />
    <Compile Include="Core\Attributes\BriefLabelAttribute.cs" />
    <Compile Include="Core\Attributes\Separator.cs" />
    <Compile Include="Core\Attributes\DoNotDocumentAttribute.cs" />
    <Compile Include="Core\Attributes\HelpUriAttribute.cs" />
    <Compile Include="Core\Attributes\ScopedModelAttribute.cs" />
    <Compile Include="Core\Attributes\SoluteAttribute.cs" />
    <Compile Include="Core\AutoDocumentation.cs" />
    <Compile Include="Core\Alias.cs" />
    <Compile Include="Core\Events.cs" />
    <Compile Include="Core\ApsimFile\FileFormat.cs" />
    <Compile Include="Core\ICustomDocumentation.cs" />
    <Compile Include="Core\Interfaces\IOptionallySerialiseChildren.cs" />
    <Compile Include="Core\Interfaces\ISimulationEngine.cs" />
    <Compile Include="Core\ITest.cs" />
    <Compile Include="Core\Reference.cs" />
    <Compile Include="Core\Run\CommenceArgs.cs" />
    <Compile Include="Core\Run\EmptyJob.cs" />
    <Compile Include="Core\Run\GenerateApsimXFiles.cs" />
    <Compile Include="Core\Run\IReplacement.cs" />
    <Compile Include="Core\Run\IReportsStatus.cs" />
    <Compile Include="Core\Run\ISimulationDescriptionGenerator.cs" />
    <Compile Include="Core\Run\SimulationGroup.cs" />
    <Compile Include="Core\Run\ModelReplacement.cs" />
    <Compile Include="Core\Run\PropertyReplacement.cs" />
    <Compile Include="Core\Run\Runner.cs" />
    <Compile Include="Core\Run\SimulationDescription.cs" />
    <Compile Include="Core\ScriptCompiler.cs" />
    <Compile Include="Factorial\Permutation.cs" />
    <Compile Include="Functions\AccumulateResetAtStage.cs" />
    <Compile Include="Functions\CalculateOnceFunction.cs" />
    <Compile Include="Functions\RootShape\RootShapeSemiCircleSorghum.cs" />
    <Compile Include="Functions\RootShape\RootShapeSemiEllipse.cs" />
    <Compile Include="Functions\RootShape\RootShapeSemiCircle.cs" />
    <Compile Include="Functions\RootShape\RootShapeCylindre.cs" />
    <Compile Include="Functions\DecumulateFunction.cs" />
    <Compile Include="Functions\EndOfDayFunction.cs" />
    <Compile Include="Functions\CSharpExpressionFunction.cs" />
    <Compile Include="Functions\LiveOnEventFunction.cs" />
    <Compile Include="Functions\ProtectedDivideFunction.cs" />
    <Compile Include="Functions\BetaGrowthFunction.cs" />
    <Compile Include="Functions\SoilFunctions\CERESDenitrificationModel.cs" />
    <Compile Include="Functions\SupplyFunctions\StomatalConductanceCO2Modifier.cs" />
    <Compile Include="Graph\DefaultPainter.cs" />
    <Compile Include="Graph\ShadedBarsOnGraph.cs" />
    <Compile Include="Graph\GraphPanel.cs" />
    <Compile Include="Graph\IGraphPanelScript.cs" />
    <Compile Include="Graph\ISeriesDefinitionPainter.cs" />
    <Compile Include="Graph\MultiDescriptorPainter.cs" />
    <Compile Include="Graph\SequentialPainter.cs" />
    <Compile Include="Graph\SeriesDefinition.cs" />
    <Compile Include="PMF\Interfaces\IPhenology.cs" />
    <Compile Include="Interfaces\IStructure.cs" />
    <Compile Include="PMF\Interfaces\IRoot.cs" />
    <Compile Include="Interfaces\IZone.cs" />
    <Compile Include="Lifecycle\AccumulateCohortExpression.cs" />
    <Compile Include="Lifecycle\IInfest.cs" />
    <Compile Include="Lifecycle\Infestation.cs" />
    <Compile Include="Lifecycle\ProgenyDestinationPhase.cs" />
    <Compile Include="Lifecycle\MigrantDestinationPhase.cs" />
    <Compile Include="Lifecycle\PlantAssimilateConsumption.cs" />
    <Compile Include="Lifecycle\PlantOrganFunctionalDimensionReduction.cs" />
    <Compile Include="Lifecycle\PlantOrganConsumption.cs" />
    <Compile Include="Lifecycle\PlantMortality.cs" />
    <Compile Include="Interfaces\ILeaf.cs" />
    <Compile Include="PMF\Arbitrator\BiomassTypeArbitrator.cs" />
    <Compile Include="Interfaces\IRootShape.cs" />
    <Compile Include="PMF\Arbitrator\IArbitrationMethod.cs" />
    <Compile Include="PMF\Arbitrator\IUptakeMethod.cs" />
    <Compile Include="PMF\Arbitrator\Methods\AllocateFixationMethod.cs" />
    <Compile Include="PMF\Arbitrator\Methods\AllocateUptakesMethod.cs" />
    <Compile Include="PMF\Arbitrator\Methods\C4NitrogenUptakeMethod.cs" />
    <Compile Include="PMF\Arbitrator\Methods\C4RetranslocationMethod.cs" />
    <Compile Include="PMF\Arbitrator\Methods\C4WaterUptakeMethod.cs" />
    <Compile Include="PMF\Arbitrator\Methods\DryMatterAllocationsMethod.cs" />
    <Compile Include="PMF\Arbitrator\Methods\IPartitionMethod.cs" />
    <Compile Include="PMF\Arbitrator\Methods\NitrogenAllocationsMethod.cs" />
    <Compile Include="PMF\Arbitrator\Methods\NitrogenUptakeMethod.cs" />
    <Compile Include="PMF\Arbitrator\Methods\NutrientConstrainedAllocationMethod.cs" />
    <Compile Include="PMF\Arbitrator\Methods\ReallocationMethod.cs" />
    <Compile Include="PMF\Arbitrator\Methods\RetranslocationMethod.cs" />
    <Compile Include="PMF\Arbitrator\Methods\SendPotentialDMAllocationsMethod.cs" />
    <Compile Include="PMF\Arbitrator\Methods\UpdateLeafAreaMethod.cs" />
    <Compile Include="PMF\Arbitrator\QPriorityThenRelativeAllocation.cs" />
    <Compile Include="PMF\Arbitrator\RetranslocateAvailableN.cs" />
    <Compile Include="Factorial\CompositeFactor.cs" />
    <Compile Include="PMF\Arbitrator\Methods\WaterUptakeMethods.cs" />
    <Compile Include="PMF\Interfaces\IPlantDamage.cs" />
    <Compile Include="PMF\Organs\BasialBuds.cs" />
    <Compile Include="PMF\Phenology\Phases\DAWSPhase.cs" />
    <Compile Include="PMF\Phenology\Phases\VernalisationPhase.cs" />
    <Compile Include="PMF\Phenology\Phases\SimpleLeafAppearancePhase.cs" />
    <Compile Include="PMF\Phenology\CAMP\CalcCAMPVrnRates.cs" />
    <Compile Include="PMF\Phenology\CAMP\CAMP.cs" />
    <Compile Include="PMF\Phenology\CAMP\IVrn1Expression.cs" />
    <Compile Include="PMF\Phenology\Scales\Age.cs" />
    <EmbeddedResource Include="Resources\Scripts\GraphPanelScriptTemplate.cs" />
    <EmbeddedResource Include="Resources\Scripts\CSharpExpressionTemplate.cs" />
    <Compile Include="PMF\Phenology\Scales\ZadokPMFWheat.cs" />
    <Compile Include="PMF\Structure\Culm.cs" />
    <Compile Include="PMF\Structure\CulmParams.cs" />
    <Compile Include="PMF\Structure\LeafCulms.cs" />
    <Compile Include="PostSimulationTools\Filter.cs" />
    <Compile Include="PostSimulationTools\TableExpression.cs" />
    <Compile Include="PostSimulationTools\SimulationStats.cs" />
    <Compile Include="Report\VariableGroup.cs" />
    <Compile Include="Optimisation\Criteria.cs" />
    <Compile Include="Optimisation\CroptimizR.cs" />
    <Compile Include="Optimisation\DreamZs.cs" />
    <Compile Include="Optimisation\IOptimizationMethod.cs" />
    <Compile Include="Optimisation\Likelihood.cs" />
    <Compile Include="Optimisation\Simplex.cs" />
    <Compile Include="Soils\NutrientPatching\INutrientPatchManager.cs" />
    <Compile Include="Soils\NutrientPatching\NutrientPatch.cs" />
    <Compile Include="Soils\NutrientPatching\NutrientPatchManager.cs" />
    <Compile Include="Soils\NutrientPatching\SolutePatch.cs" />
    <Compile Include="Soils\Nutrients\CompositeNutrientPool.cs" />
    <Compile Include="Soils\Nutrients\INutrientPool.cs" />
    <Compile Include="Soils\SoilTemp\SoilTemperature.cs" />
    <Compile Include="Soils\Standardiser\Layers.cs" />
    <Compile Include="Soils\Standardiser\SoilChecker.cs" />
    <Compile Include="Soils\Standardiser\SoilDefaults.cs" />
    <Compile Include="Soils\Standardiser\SoilUnits.cs" />
    <Compile Include="Soils\Standardiser\SoilStandardiser.cs" />
    <Compile Include="StockManagement\Draft.cs" />
    <Compile Include="Stock\AgeInfo.cs" />
    <Compile Include="Stock\Animals.cs" />
    <Compile Include="Stock\AnimalOutput.cs" />
    <Compile Include="Stock\AgeList.cs" />
    <Compile Include="Stock\AnimalStateInfo.cs" />
    <Compile Include="Stock\CohortsInfo.cs" />
    <Compile Include="Stock\ExcretionInfo.cs" />
    <Compile Include="Stock\PaddockInfo.cs" />
    <Compile Include="Stock\PurchaseInfo.cs" />
    <Compile Include="Stock\StateDifference.cs" />
    <Compile Include="Stock\Diet.cs" />
    <Compile Include="Stock\GenotypeWrapper.cs" />
    <Compile Include="Stock\GenotypeCross.cs" />
    <Compile Include="Stock\Genotypes.cs" />
    <Compile Include="Stock\PhysiologicalState.cs" />
    <Compile Include="Stock\StockUtilities.cs" />
    <Compile Include="Storage\Checkpoint.cs" />
    <Compile Include="Storage\WriteTableCommand.cs" />
    <Compile Include="Storage\DatabaseTableDetails.cs" />
    <Compile Include="Storage\IDataStore.cs" />
    <Compile Include="Storage\IStorageWriter.cs" />
    <Compile Include="Core\IReferenceExternalFiles.cs" />
    <Compile Include="Core\Locator.cs" />
    <Compile Include="Core\Run\JobRunnerMultiProcess.cs" />
    <Compile Include="Core\Links.cs" />
    <Compile Include="Core\ModelTypes.cs" />
    <Compile Include="Core\Scope.cs" />
    <Compile Include="Core\VariableMethod.cs" />
    <Compile Include="Functions\AccumulateAtEvent.cs" />
    <Compile Include="Functions\DailyMeanVPD.cs" />
    <Compile Include="Functions\DemandFunctions\StorageDMDemandFunction.cs" />
    <Compile Include="Functions\DemandFunctions\StorageNDemandFunction.cs" />
    <Compile Include="Functions\SoilFunctions\CERESDenitrificationWaterFactor.cs" />
    <Compile Include="Functions\SoilFunctions\CERESDenitrificationTemperatureFactor.cs" />
    <Compile Include="Functions\SoilFunctions\CERESMineralisationFOMCNRFactor.cs" />
    <Compile Include="Functions\SoilFunctions\DayCentN2OFractionModel.cs" />
    <Compile Include="Functions\SoilFunctions\CERESNitrificationpHFactor.cs" />
    <Compile Include="Functions\SoilFunctions\CERESNitrificationWaterFactor.cs" />
    <Compile Include="Functions\SoilFunctions\CERESUreaHydrolysisModel.cs" />
    <Compile Include="Functions\SoilFunctions\CERESMineralisationWaterFactor.cs" />
    <Compile Include="Functions\SoilFunctions\CERESMineralisationTemperatureFactor.cs" />
    <Compile Include="Functions\SoilFunctions\CERESNitrificationModel.cs" />
    <Compile Include="Functions\StringComparisonFunction.cs" />
    <Compile Include="Graph\DirectedGraph.cs" />
    <Compile Include="IConceptionModel.cs" />
    <Compile Include="Interfaces\IModelAsTable.cs" />
    <Compile Include="Interfaces\IVisualiseAsDirectedGraph.cs" />
<<<<<<< HEAD
    <Compile Include="PMF\Arbitrator\BaseArbitrator.cs" />
    <Compile Include="PMF\Arbitrator\RetranslocateNonStructural.cs" />
    <Compile Include="PMF\Interfaces\IRetranslocateMethod.cs" />
    <Compile Include="PMF\Organs\EnergyBalance.cs" />
    <Compile Include="PMF\Organs\SorghumLeaf.cs" />
=======
    <Compile Include="Plant\Arbitrator\RetranslocateNonStructural.cs" />
    <Compile Include="Plant\Interfaces\IRetranslocateMethod.cs" />
    <Compile Include="Plant\Organs\EnergyBalance.cs" />
    <Compile Include="Plant\Organs\SorghumLeaf.cs" />
>>>>>>> f21c7bcb
    <Compile Include="Sensitivity\FactorialAnova.cs" />
    <Compile Include="Sensitivity\SensitivityParameter.cs" />
    <Compile Include="Sensitivity\Sobol.cs" />
    <Compile Include="Sensitivity\Morris.cs" />
    <Compile Include="Functions\AccumulateByDate.cs" />
    <Compile Include="Functions\AccumulateByNumericPhase.cs" />
    <Compile Include="Functions\TrackerFunction.cs" />
    <Compile Include="Functions\ArrayFunction.cs" />
    <Compile Include="PMF\Arbitrator\SorghumArbitratorN.cs" />
    <Compile Include="PMF\Biomass\BiomassDemand.cs" />
    <Compile Include="PMF\Phenology\Phases\PhotoperiodPhase.cs" />
    <Compile Include="PMF\Phenology\Phases\IPhaseWithTrarget.cs" />
    <Compile Include="PMF\Phenology\Phases\PhaseChangedType.cs" />
    <Compile Include="PMF\Phenology\Phases\IPhase.cs" />
    <Compile Include="PMF\Interfaces\IOrganDamage.cs" />
    <Compile Include="PMF\Phenology\Responses\Vernalisation.cs" />
    <Compile Include="PMF\Phenology\Scales\BBCH.cs" />
    <Compile Include="PMF\Structure\BudNumberFunction.cs" />
    <Compile Include="Soils\Nutrients\Chloride.cs" />
    <Compile Include="PMF\Structure\ApexBase.cs" />
    <Compile Include="Storage\DataStoreReader.cs" />
    <Compile Include="Storage\RevertCheckpointCommand.cs" />
    <Compile Include="Storage\DeleteCheckpointCommand.cs" />
    <Compile Include="Storage\AddCheckpointCommand.cs" />
    <Compile Include="Storage\EmptyCommand.cs" />
    <Compile Include="Storage\DeleteRowsCommand.cs" />
    <Compile Include="Soils\SoilNitrogen\SoilNitrogenPlantAvailableNH4.cs" />
    <Compile Include="Soils\SoilNitrogen\SoilNitrogenPlantAvailableNO3.cs" />
    <Compile Include="Soils\SoilNitrogen\SoilNitrogenUrea.cs" />
    <Compile Include="Soils\SoilNitrogen\SoilNitrogenNH4.cs" />
    <Compile Include="Soils\SoilNitrogen\SoilNitrogenNO3.cs" />
    <Compile Include="Storage\DataStore.cs" />
    <Compile Include="Graph\GraphPage.cs" />
    <Compile Include="Graph\IGraphable.cs" />
    <Compile Include="Core\ITestable.cs" />
    <Compile Include="Core\Replacements.cs" />
    <Compile Include="Graph\EventNamesOnGraph.cs" />
    <Compile Include="Graph\Regression.cs" />
    <Compile Include="Grazplan\Supplement.cs" />
    <Compile Include="Grazplan\GrazSupp.cs" />
    <Compile Include="IClock.cs" />
    <Compile Include="Irrigation\IIrrigation.cs" />
    <Compile Include="Interfaces\ISoilTemperature.cs" />
    <Compile Include="Interfaces\ISoil.cs" />
    <Compile Include="Interfaces\ISurfaceOrganicMatter.cs" />
    <Compile Include="Interfaces\ICanopy.cs" />
    <Compile Include="Interfaces\ISoilWater.cs" />
    <Compile Include="Soils\Nutrients\ISolute.cs" />
    <Compile Include="Soils\Nutrients\INutrient.cs" />
    <Compile Include="Interfaces\IWeather.cs" />
    <Compile Include="Lifecycle\Cohort.cs" />
    <Compile Include="Lifecycle\LifeCycle.cs" />
    <Compile Include="Lifecycle\LifeCyclePhase.cs" />
    <Compile Include="Map.cs" />
    <Compile Include="MicroClimate\MicroClimateCanopy.cs" />
    <Compile Include="MicroClimate\MicroClimateZone.cs" />
    <Compile Include="PMF\Arbitrator\BiomassArbitrationType.cs" />
    <Compile Include="PMF\Arbitrator\PriorityThenRelativeAllocation.cs" />
    <Compile Include="PMF\Arbitrator\PriorityAllocation.cs" />
    <Compile Include="PMF\Arbitrator\RelativeAllocationSinglePass.cs" />
    <Compile Include="PMF\Arbitrator\RelativeAllocation.cs" />
    <Compile Include="PMF\Cultivar\CultivarFolder.cs" />
    <Compile Include="Functions\DemandFunctions\InternodeCohortDemandFunction.cs" />
    <Compile Include="Functions\SupplyFunctions\LeafLightUseEfficiency.cs" />
    <Compile Include="Functions\SupplyFunctions\LeafMaxGrossPhotosynthesis.cs" />
    <Compile Include="Functions\SupplyFunctions\CanopyGrossPhotosynthesisHourly.cs" />
    <Compile Include="Functions\WangEngelTempFunction.cs" />
    <Compile Include="Functions\Bound.cs" />
    <Compile Include="Functions\LinearAfterThresholdFunction.cs" />
    <Compile Include="Functions\SoilWaterScale.cs" />
    <Compile Include="Functions\DemandFunctions\BerryFillingRateFunction.cs" />
    <Compile Include="Functions\DemandFunctions\TEWaterDemandFunction.cs" />
    <Compile Include="Functions\MovingAverage.cs" />
    <Compile Include="Functions\HoldFunction.cs" />
    <Compile Include="Functions\DeltaFunction.cs" />
    <Compile Include="Functions\DemandFunctions\FillingRateFunction.cs" />
    <Compile Include="Functions\MovingSum.cs" />
    <Compile Include="Functions\SupplyFunctions\CanopyPhotosynthesis.cs" />
    <Compile Include="PMF\Interfaces\IApex.cs" />
    <Compile Include="PMF\Interfaces\IWaterNitrogenUptake.cs" />
    <Compile Include="PMF\Interfaces\IHasWaterDemand.cs" />
    <Compile Include="PMF\Interfaces\IArbitration.cs" />
    <Compile Include="PMF\Interfaces\IFunction.cs" />
    <Compile Include="Interfaces\IUptake.cs" />
    <Compile Include="PMF\Library\BiomassRemoval.cs" />
    <Compile Include="PMF\Structure\ApexStandard.cs" />
    <Compile Include="PMF\Structure\ApexTiller.cs" />
    <Compile Include="PMF\Organs\PerennialLeaf.cs" />
    <Compile Include="PMF\Organs\RootZoneState.cs" />
    <Compile Include="PMF\Phenology\Phases\NodeNumberPhase.cs" />
    <Compile Include="Functions\QualitativePPEffect.cs" />
    <Compile Include="PMF\Phenology\Scales\ZadokPMF.cs" />
    <Compile Include="PMF\PlantTypes.cs" />
    <Compile Include="PostSimulationTools\Probability.cs" />
    <Compile Include="Properties\AssemblyVersion.cs" />
    <Compile Include="Core\Apsim.cs" />
    <Compile Include="Core\Attributes\BoundsAttribute.cs" />
    <Compile Include="Core\Attributes\SummaryAttribute.cs" />
    <Compile Include="Core\Attributes\DisplayAttribute.cs" />
    <Compile Include="Core\Attributes\ValidParentAttribute.cs" />
    <Compile Include="Core\Attributes\DescriptionAttribute.cs" />
    <Compile Include="Core\Attributes\ViewNameAttribute.cs" />
    <Compile Include="Core\Attributes\PresenterNameAttribute.cs" />
    <Compile Include="Core\Attributes\EventSubscribeAttribute.cs" />
    <Compile Include="Core\Attributes\UnitsAttribute.cs" />
    <Compile Include="Core\Attributes\LinkAttribute.cs" />
    <Compile Include="Core\IModel.cs" />
    <Compile Include="Core\VariableComposite.cs" />
    <Compile Include="Core\Run\IPostSimulationTool.cs" />
    <Compile Include="Core\IVariable.cs" />
    <Compile Include="Core\Locater.cs" />
    <Compile Include="Core\ModelCollectionFromResource.cs" />
    <Compile Include="Core\VariableExpression.cs" />
    <Compile Include="Core\VariableProperty.cs" />
    <Compile Include="PMF\Cultivar\Cultivar.cs" />
    <Compile Include="PostSimulationTools\ExcelInput.cs">
      <SubType>Code</SubType>
    </Compile>
    <Compile Include="PostSimulationTools\TimeSeriesStats.cs" />
    <Compile Include="PostSimulationTools\PredictedObserved.cs" />
    <Compile Include="Core\ApsimXException.cs" />
    <Compile Include="Core\Folder.cs" />
    <Compile Include="Factorial\Factor.cs" />
    <Compile Include="Factorial\Experiment.cs" />
    <Compile Include="Factorial\Factors.cs" />
    <Compile Include="Memo.cs" />
    <Compile Include="PMF\SimpleTree\SimpleTree.cs" />
    <Compile Include="Core\IEvent.cs" />
    <Compile Include="Core\ILocator.cs" />
    <Compile Include="Report\IReportColumn.cs" />
    <Compile Include="Storage\IStorageReader.cs" />
    <Compile Include="Report\ReportColumnConstantValue.cs" />
    <Compile Include="Report\ReportColumn.cs" />
    <Compile Include="Soils\Nutrients\NFlow.cs" />
    <Compile Include="Soils\Nutrients\CarbonFlow.cs" />
    <Compile Include="Soils\Nutrients\NutrientPool.cs" />
    <Compile Include="Soils\Nutrients\Nutrient.cs" />
    <Compile Include="Soils\Arbitrator\CropUptakes.cs" />
    <Compile Include="Soils\Arbitrator\Estimate.cs" />
    <Compile Include="Soils\Arbitrator\SoilState.cs" />
    <Compile Include="Soils\MultiPoreWater\HydraulicProperties.cs" />
    <Compile Include="Soils\Arbitrator\ZoneWaterAndN.cs" />
    <Compile Include="Soils\Nutrients\Solute.cs" />
    <Compile Include="Soils\OutputLayers.cs" />
    <Compile Include="Soils\MultiPoreWater\Evapotranspiration.cs" />
    <Compile Include="Soils\MultiPoreWater\MRSpline.cs" />
    <Compile Include="Soils\MultiPoreWater\SubHourlyData.cs" />
    <Compile Include="Soils\MultiPoreWater\HourlyData.cs" />
    <Compile Include="Soils\MultiPoreWater\WEIRDO.cs" />
    <Compile Include="Soils\MultiPoreWater\Pore.cs" />
    <Compile Include="Soils\Arbitrator\SoilArbitrator.cs" />
    <Compile Include="Soils\SoilNitrogen\SoilNitrogen.CNPatch.cs" />
    <Compile Include="Soils\SoilNitrogen\SoilNitrogen.CNPatch.Processes.cs" />
    <Compile Include="Soils\SoilNitrogen\SoilNitrogen.CNPatchHandlers.cs" />
    <Compile Include="Soils\SoilNitrogen\SoilNitrogen.cs" />
    <Compile Include="Soils\SoilNitrogen\SoilNitrogen.Variables.cs" />
    <Compile Include="Stock\AnimalGroup.cs" />
    <Compile Include="Stock\Genotype.cs" />
    <Compile Include="Stock\grazenv.cs" />
    <Compile Include="Stock\graztype.cs" />
    <Compile Include="Stock\stddate.cs" />
    <Compile Include="Stock\stdmath.cs" />
    <Compile Include="Stock\stdstrng.cs" />
    <Compile Include="Stock\stock.cs" />
    <Compile Include="Stock\stock_ent.cs" />
    <Compile Include="Stock\StockList.cs" />
    <Compile Include="Stock\stock_manage.cs" />
    <Compile Include="Stock\stock_padd.cs" />
    <Compile Include="Stock\stock_vars.cs" />
    <Compile Include="Storage\DataStoreWriter.cs" />
    <Compile Include="Storage\InsertQuery.cs" />
    <Compile Include="Storage\Row.cs" />
    <Compile Include="Storage\ReportData.cs" />
    <Compile Include="Sugarcane\CropConstants.cs" />
    <Compile Include="Sugarcane\CultivarConstants.cs" />
    <Compile Include="Sugarcane\MathUtil.cs" />
    <Compile Include="Sugarcane\Sugarcane.cs" />
    <Compile Include="Core\Variable.cs" />
    <Compile Include="Fertiliser.cs" />
    <Compile Include="PostSimulationTools\Input.cs" />
    <Compile Include="Irrigation\Irrigation.cs" />
    <Compile Include="Log.cs" />
    <Compile Include="Manager.cs" />
    <Compile Include="MicroClimate\MicroClimate.cs" />
    <Compile Include="Operations.cs" />
    <Compile Include="PMF\Arbitrator\OrganArbitrator.cs" />
    <Compile Include="PMF\Biomass\ArrayBiomass.cs" />
    <Compile Include="PMF\Biomass\Biomass.cs" />
    <Compile Include="PMF\Biomass\CompositeBiomass.cs" />
    <Compile Include="Functions\AccumulateFunction.cs" />
    <Compile Include="Functions\AddFunction.cs" />
    <Compile Include="Functions\AgeCalculatorFunction.cs" />
    <Compile Include="Functions\HourlyInterpolation.cs" />
    <Compile Include="Functions\BellCurveFunction.cs" />
    <Compile Include="Functions\Constant.cs" />
    <Compile Include="Functions\DemandFunctions\AllometricDemandFunction.cs" />
    <Compile Include="Functions\DemandFunctions\InternodeDemandFunction.cs" />
    <Compile Include="Functions\DemandFunctions\PartitionFractionDemandFunction.cs" />
    <Compile Include="Functions\DemandFunctions\PopulationBasedDemandFunction.cs" />
    <Compile Include="Functions\DemandFunctions\PotentialSizeDemandFunction.cs" />
    <Compile Include="Functions\DemandFunctions\RelativeGrowthRateDemandFunction.cs" />
    <Compile Include="Functions\DivideFunction.cs" />
    <Compile Include="Functions\Exponential.cs" />
    <Compile Include="Functions\ExpressionFunction.cs" />
    <Compile Include="Functions\ExternalVariable.cs" />
    <Compile Include="Functions\LessThanFunction.cs" />
    <Compile Include="Functions\LinearInterpolationFunction.cs" />
    <Compile Include="Functions\MaximumFunction.cs" />
    <Compile Include="Functions\MinimumFunction.cs" />
    <Compile Include="Functions\MultiplyFunction.cs" />
    <Compile Include="Functions\OnEventFunction.cs" />
    <Compile Include="Functions\PhaseBasedSwitch.cs" />
    <Compile Include="Functions\PhaseLookup.cs" />
    <Compile Include="Functions\PhaseLookupValue.cs" />
    <Compile Include="Functions\PhotoperiodDeltaFunction.cs" />
    <Compile Include="Functions\PhotoperiodFunction.cs" />
    <Compile Include="Functions\PowerFunction.cs" />
    <Compile Include="Functions\SigmoidFunction.cs" />
    <Compile Include="Functions\SoilTemperatureDepthFunction.cs" />
    <Compile Include="Functions\SoilTemperatureWeightedFunction.cs" />
    <Compile Include="Functions\SplineInterpolationFunction.cs" />
    <Compile Include="Functions\StageBasedInterpolation.cs" />
    <Compile Include="PMF\Structure\HeightFunction.cs" />
    <Compile Include="Functions\SubtractFunction.cs" />
    <Compile Include="Functions\SupplyFunctions\RUECO2Function.cs" />
    <Compile Include="Functions\SupplyFunctions\RUEModel.cs" />
    <Compile Include="Functions\VariableReference.cs" />
    <Compile Include="Functions\WeightedTemperatureFunction.cs" />
    <Compile Include="Functions\XYPairs.cs" />
    <Compile Include="PMF\OilPalm\OilPalm.cs" />
    <Compile Include="PMF\Organs\GenericOrgan.cs" />
    <Compile Include="PMF\Organs\HIReproductiveOrgan.cs" />
    <Compile Include="PMF\Organs\Leaf.cs" />
    <Compile Include="PMF\Organs\LeafCohort.cs" />
    <Compile Include="PMF\Organs\Nodule.cs" />
    <Compile Include="PMF\Interfaces\IOrgan.cs" />
    <Compile Include="PMF\Organs\ReproductiveOrgan.cs" />
    <Compile Include="PMF\Organs\Root.cs" />
    <Compile Include="PMF\Organs\SimpleLeaf.cs" />
    <Compile Include="PMF\Phenology\Phases\EmergingPhase.cs" />
    <Compile Include="PMF\Phenology\Phases\EndPhase.cs" />
    <Compile Include="PMF\Phenology\Phases\GenericPhase.cs" />
    <Compile Include="PMF\Phenology\Phases\GerminatingPhase.cs" />
    <Compile Include="PMF\Phenology\Phases\GotoPhase.cs" />
    <Compile Include="PMF\Phenology\Phases\LeafAppearancePhase.cs" />
    <Compile Include="PMF\Phenology\Phases\LeafDeathPhase.cs" />
    <Compile Include="PMF\Phenology\Phenology.cs" />
    <Compile Include="PMF\Plant.cs" />
    <Compile Include="PMF\Structure\Structure.cs" />
    <Compile Include="Irrigation\IrrigationApplicationType.cs" />
    <Compile Include="Soils\Chemical.cs" />
    <Compile Include="Soils\InitialWater.cs" />
    <Compile Include="Soils\LayerStructure.cs" />
    <Compile Include="Soils\Phosphorus.cs" />
    <Compile Include="Soils\Sample.cs" />
    <Compile Include="Soils\SoilTemp\CERESSoilTemperature.cs" />
    <Compile Include="Soils\Soil.cs" />
    <Compile Include="Soils\SoilCrop.cs" />
    <Compile Include="Soils\Organic.cs" />
    <Compile Include="Soils\SWIM\Swim.cs" />
    <Compile Include="Soils\SWIM\SwimSoluteParameters.cs" />
    <Compile Include="Soils\SWIM\SwimSubsurfaceDrain.cs" />
    <Compile Include="Soils\SWIM\SwimWaterTable.cs" />
    <Compile Include="Soils\TillageType.cs" />
    <Compile Include="Soils\Physical.cs" />
    <Compile Include="Summary.cs" />
    <Compile Include="Surface\AddFaecesType.cs" />
    <Compile Include="Surface\OMFractionType.cs" />
    <Compile Include="Surface\SurfaceOrganicMatter.cs" />
    <Compile Include="Surface\ResidueType.cs" />
    <Compile Include="Surface\ResidueTypes.cs" />
    <Compile Include="Surface\SurfOrganicMatterType.cs" />
    <Compile Include="Tests.cs" />
    <Compile Include="Core\ISummary.cs" />
    <Compile Include="Core\Model.cs" />
    <Compile Include="Core\Zone.cs" />
    <Compile Include="Core\Simulations.cs" />
    <Compile Include="Graph\Axis.cs" />
    <Compile Include="Graph\Series.cs" />
    <Compile Include="Clock.cs" />
    <Compile Include="Core\IPlant.cs" />
    <Compile Include="Graph\Graph.cs" />
    <Compile Include="Utilities\Accumulator.cs" />
    <Compile Include="Utilities\DebugLogger.cs" />
    <Compile Include="Utilities\R.cs" />
    <Compile Include="Utilities\RegressionUtilities.cs" />
    <Compile Include="Soils\WaterModel\CNReductionForCover.cs" />
    <Compile Include="Soils\WaterModel\CNReductionForTillage.cs" />
    <Compile Include="Soils\WaterModel\Conversions.cs" />
    <Compile Include="Soils\WaterModel\EvaporationModel.cs" />
    <Compile Include="Soils\WaterModel\LateralFlow.cs" />
    <Compile Include="Soils\WaterModel\Runoff.cs" />
    <Compile Include="Soils\WaterModel\SaturatedFlow.cs" />
    <Compile Include="Soils\WaterModel\WaterBalance.cs" />
    <Compile Include="Soils\WaterModel\UnsaturatedFlow.cs" />
    <Compile Include="Soils\WaterModel\WaterTable.cs" />
    <Compile Include="Climate\ControlledEnvironment.cs" />
    <Compile Include="Climate\SlopeEffectsOnWeather.cs" />
    <Compile Include="Climate\Weather.cs" />
    <Compile Include="Report\Report.cs" />
    <Compile Include="Main.cs" />
    <Compile Include="Properties\AssemblyInfo.cs" />
    <Compile Include="Core\Simulation.cs" />
    <Compile Include="CLEM\Activities\ActivitiesHolder.cs" />
    <Compile Include="CLEM\Activities\ActivityTimerCropHarvest.cs" />
    <Compile Include="CLEM\Activities\ActivityTimerDateRange.cs" />
    <Compile Include="CLEM\Activities\ActivityTimerMonthRange.cs" />
    <Compile Include="CLEM\Activities\ActivityTimerInterval.cs" />
    <Compile Include="CLEM\Activities\CropActivityManageCrop.cs" />
    <Compile Include="CLEM\Activities\CropActivityManageProduct.cs" />
    <Compile Include="CLEM\Activities\CropActivityTask.cs" />
    <Compile Include="CLEM\Activities\ActivityFolder.cs" />
    <Compile Include="CLEM\Activities\FinanceActivityPayExpense.cs" />
    <Compile Include="CLEM\Activities\GrazeBreedPoolLimit.cs" />
    <Compile Include="CLEM\Activities\LabourActivityOffFarm.cs" />
    <Compile Include="CLEM\Activities\OtherAnimalsActivityGrow.cs" />
    <Compile Include="CLEM\Activities\PastureActivityBurn.cs" />
    <Compile Include="CLEM\Activities\ResourceActivitySell.cs" />
    <Compile Include="CLEM\Activities\RuminantActivityGrazeAll.cs" />
    <Compile Include="CLEM\Activities\RuminantActivityGrazePasture.cs" />
    <Compile Include="CLEM\Activities\RuminantActivityGrazePastureHerd.cs" />
    <Compile Include="CLEM\Activities\RuminantActivityHerdCost.cs" />
    <Compile Include="CLEM\Activities\RuminantActivityMilking.cs" />
    <Compile Include="CLEM\Activities\RuminantActivityPredictiveStockingENSO.cs" />
    <Compile Include="CLEM\Activities\RuminantActivityWean.cs" />
    <Compile Include="CLEM\Activities\CropActivityFee.cs" />
    <Compile Include="CLEM\Activities\RuminantActivityFee.cs" />
    <Compile Include="CLEM\Activities\TruckingSettings.cs" />
    <Compile Include="CLEM\Activities\CLEMRuminantActivityBase.cs" />
    <Compile Include="CLEM\FileCrop.cs" />
    <Compile Include="CLEM\Groupings\RuminantGroup.cs" />
    <Compile Include="CLEM\Groupings\LabourFilterGroup.cs" />
    <Compile Include="CLEM\FilePasture.cs" />
    <Compile Include="CLEM\IActivityTimer.cs" />
    <Compile Include="CLEM\Reporting\EcolIndicatorsEventArgs.cs" />
    <Compile Include="CLEM\Reporting\ReportRuminantHerd.cs" />
    <Compile Include="CLEM\Resources\AnimalFoodStore.cs" />
    <Compile Include="CLEM\Resources\AnimalFoodStoreType.cs" />
    <Compile Include="CLEM\Common.cs" />
    <Compile Include="CLEM\Activities\FinanceActivityCalculateInterest.cs" />
    <Compile Include="CLEM\Groupings\FilterOperators.cs" />
    <Compile Include="CLEM\Resources\EcologicalIndicators.cs" />
    <Compile Include="CLEM\Resources\GreenhouseGases.cs" />
    <Compile Include="CLEM\Resources\GreenhouseGasesType.cs" />
    <Compile Include="CLEM\Resources\Finance.cs" />
    <Compile Include="CLEM\Resources\FinanceType.cs" />
    <Compile Include="CLEM\Groupings\FodderLimitsFilterGroup.cs" />
    <Compile Include="CLEM\Resources\GrazeFoodStore.cs" />
    <Compile Include="CLEM\Resources\GrazeFoodStorePool.cs" />
    <Compile Include="CLEM\Resources\GrazeFoodStoreType.cs" />
    <Compile Include="CLEM\Resources\HumanFoodStore.cs" />
    <Compile Include="CLEM\Resources\HumanFoodStoreType.cs" />
    <Compile Include="CLEM\IFeedType.cs" />
    <Compile Include="CLEM\IResourceWithTransactionType.cs" />
    <Compile Include="CLEM\Groupings\LabourFilter.cs" />
    <Compile Include="CLEM\Activities\OtherAnimalsActivityBreed.cs" />
    <Compile Include="CLEM\Groupings\OtherAnimalsFilter.cs" />
    <Compile Include="CLEM\Groupings\OtherAnimalsFilterGroup.cs" />
    <Compile Include="CLEM\Resources\OtherAnimals.cs" />
    <Compile Include="CLEM\Activities\OtherAnimalsActivityFeed.cs" />
    <Compile Include="CLEM\Resources\OtherAnimalsType.cs" />
    <Compile Include="CLEM\Resources\OtherAnimalsTypeCohort.cs" />
    <Compile Include="CLEM\Activities\PastureActivityManage.cs" />
    <Compile Include="CLEM\Resources\ProductStoreType.cs" />
    <Compile Include="CLEM\Resources\ProductStore.cs" />
    <Compile Include="CLEM\Resources\ProductStoreTypeManure.cs" />
    <Compile Include="CLEM\Resources\ResourceBaseWithTransactions.cs" />
    <Compile Include="CLEM\Resources\ResourceRequests.cs" />
    <Compile Include="CLEM\Resources\ResourcesHolder.cs" />
    <Compile Include="CLEM\IResourceType.cs" />
    <Compile Include="CLEM\Reporting\ResourceTransaction.cs" />
    <Compile Include="CLEM\Resources\Ruminant.cs" />
    <Compile Include="CLEM\Activities\RuminantActivityBreed.cs" />
    <Compile Include="CLEM\Activities\RuminantActivityBuySell.cs" />
    <Compile Include="CLEM\Activities\RuminantActivityFeed.cs" />
    <Compile Include="CLEM\Activities\RuminantActivityGrow.cs" />
    <Compile Include="CLEM\Activities\RuminantActivityManage.cs" />
    <Compile Include="CLEM\Activities\RuminantActivityMuster.cs" />
    <Compile Include="CLEM\Activities\RuminantActivityPredictiveStocking.cs" />
    <Compile Include="CLEM\Activities\RuminantActivitySellDryBreeders.cs" />
    <Compile Include="CLEM\Activities\RuminantActivityTrade.cs" />
    <Compile Include="CLEM\Resources\RuminantFemale.cs" />
    <Compile Include="CLEM\Groupings\RuminantFilter.cs" />
    <Compile Include="CLEM\Groupings\RuminantFeedGroup.cs" />
    <Compile Include="CLEM\Groupings\ListFilterExtensions.cs" />
    <Compile Include="CLEM\Resources\RuminantInitialCohorts.cs" />
    <Compile Include="CLEM\Resources\RuminantMale.cs" />
    <Compile Include="CLEM\Resources\AnimalPricing.cs" />
    <Compile Include="CLEM\Resources\RuminantTypeCohort.cs" />
    <Compile Include="CLEM\Resources\RuminantType.cs" />
    <Compile Include="CLEM\Resources\RuminantHerd.cs" />
    <Compile Include="CLEM\Resources\LandType.cs" />
    <Compile Include="CLEM\Resources\Land.cs" />
    <Compile Include="CLEM\Resources\Labour.cs" />
    <Compile Include="CLEM\Resources\LabourType.cs" />
    <Compile Include="CLEM\Reporting\SummariseRuminantHerd.cs" />
    <Compile Include="CLEM\Transmutation.cs" />
    <Compile Include="CLEM\Activities\CLEMActivityBase.cs" />
    <Compile Include="CLEM\Validation.cs" />
    <Compile Include="CLEM\CLEMModel.cs" />
    <Compile Include="CLEM\ZoneCLEM.cs" />
    <Compile Include="Climate\WeatherSampler.cs" />
    <Compile Include="Zones\CircularZone.cs" />
    <Compile Include="Zones\RectangularZone.cs" />
    <Compile Include="G_Range\G_Range.cs" />
    <Compile Include="G_Range\GRLosses.cs" />
    <Compile Include="G_Range\GRParms.cs" />
    <Compile Include="G_Range\GRPlant.cs" />
    <Compile Include="G_Range\GRWeather.cs" />
  </ItemGroup>
  <ItemGroup>
    <None Include="app.config" />
    <None Include="ClassDiagram.cd" />
    <EmbeddedResource Include="Resources\AGPRyegrass.json" />
    <EmbeddedResource Include="Resources\AGPWhiteClover.json" />
    <EmbeddedResource Include="Resources\FodderBeet.json" />
    <EmbeddedResource Include="Resources\Nutrient.json" />
    <EmbeddedResource Include="Resources\Potato.json" />
    <EmbeddedResource Include="Resources\RedClover.json" />
    <EmbeddedResource Include="Resources\WhiteClover.json" />
    <EmbeddedResource Include="Resources\AGPBrowntop.json" />
    <EmbeddedResource Include="Resources\AGPCocksfoot.json" />
    <EmbeddedResource Include="Resources\AGPKikuyu.json" />
    <EmbeddedResource Include="Resources\AGPPaspalum.json" />
    <EmbeddedResource Include="Resources\AGPPhalaris.json" />
    <EmbeddedResource Include="Resources\AGPRedClover.json" />
    <EmbeddedResource Include="Resources\AGPRhodes.json" />
    <EmbeddedResource Include="Resources\AGPTallFescue.json" />
    <EmbeddedResource Include="Resources\AGPLucerne.json" />
    <EmbeddedResource Include="Resources\WaterBalance.json" />
    <EmbeddedResource Include="Resources\GrazPlan\Genotypes\Cattle\Beef\Angus.json" />
    <EmbeddedResource Include="Resources\GrazPlan\Genotypes\Cattle\Beef\Beef Shorthorn.json" />
    <EmbeddedResource Include="Resources\GrazPlan\Genotypes\Cattle\Beef\Hereford.json" />
    <EmbeddedResource Include="Resources\GrazPlan\Genotypes\Cattle\Beef\South Devon.json" />
    <EmbeddedResource Include="Resources\GrazPlan\Genotypes\Cattle\Dairy\Ayrshire.json" />
    <EmbeddedResource Include="Resources\GrazPlan\Genotypes\Cattle\Dairy\Brown Swiss.json" />
    <EmbeddedResource Include="Resources\GrazPlan\Genotypes\Cattle\Dairy\Dairy Shorthorn.json" />
    <EmbeddedResource Include="Resources\GrazPlan\Genotypes\Cattle\Dairy\Friesian.json" />
    <EmbeddedResource Include="Resources\GrazPlan\Genotypes\Cattle\Dairy\Guernsey.json" />
    <EmbeddedResource Include="Resources\GrazPlan\Genotypes\Cattle\Dairy\Holstein.json" />
    <EmbeddedResource Include="Resources\GrazPlan\Genotypes\Cattle\Dairy\Jersey.json" />
    <EmbeddedResource Include="Resources\GrazPlan\Genotypes\Goats\Ujimqin Goats.json" />
    <EmbeddedResource Include="Resources\GrazPlan\Genotypes\Sheep\Crossbreds\Border Leicester x Merino.json" />
    <EmbeddedResource Include="Resources\GrazPlan\Genotypes\Sheep\Crossbreds\Dorset x Merino.json" />
    <EmbeddedResource Include="Resources\GrazPlan\Genotypes\Sheep\Crossbreds\Mongolian x Merino.json" />
    <EmbeddedResource Include="Resources\GrazPlan\Genotypes\Sheep\Meat breeds\Blackface x Whiteface.json" />
    <EmbeddedResource Include="Resources\GrazPlan\Genotypes\Sheep\Meat breeds\Border Leicester.json" />
    <EmbeddedResource Include="Resources\GrazPlan\Genotypes\Sheep\Meat breeds\Columbia.json" />
    <EmbeddedResource Include="Resources\GrazPlan\Genotypes\Sheep\Meat breeds\Dorset.json" />
    <EmbeddedResource Include="Resources\GrazPlan\Genotypes\Sheep\Meat breeds\Finnsheep.json" />
    <EmbeddedResource Include="Resources\GrazPlan\Genotypes\Sheep\Meat breeds\Hampshire.json" />
    <EmbeddedResource Include="Resources\GrazPlan\Genotypes\Sheep\Meat breeds\Polypay.json" />
    <EmbeddedResource Include="Resources\GrazPlan\Genotypes\Sheep\Meat breeds\Suffolk.json" />
    <EmbeddedResource Include="Resources\GrazPlan\Genotypes\Sheep\Meat breeds\Suffolk %28US%29.json" />
    <EmbeddedResource Include="Resources\GrazPlan\Genotypes\Sheep\Meat breeds\Texel.json" />
    <EmbeddedResource Include="Resources\GrazPlan\Genotypes\Sheep\Meat breeds\Ujimqin Sheep.json" />
    <EmbeddedResource Include="Resources\GrazPlan\Genotypes\Sheep\Meat breeds\Cheviot.json" />
    <EmbeddedResource Include="Resources\GrazPlan\Genotypes\Sheep\Meat breeds\Rambouillet.json" />
    <EmbeddedResource Include="Resources\GrazPlan\Genotypes\Sheep\Meat breeds\Ryeland.json" />
    <EmbeddedResource Include="Resources\GrazPlan\Genotypes\Sheep\Meat breeds\Southdown.json" />
    <EmbeddedResource Include="Resources\GrazPlan\Genotypes\Sheep\Meat breeds\Southdown %28US%29.json" />
    <EmbeddedResource Include="Resources\GrazPlan\Genotypes\Sheep\Wool breeds\Corriedale.json" />
    <EmbeddedResource Include="Resources\GrazPlan\Genotypes\Sheep\Wool breeds\Romney.json" />
    <EmbeddedResource Include="Resources\GrazPlan\Genotypes\Sheep\Wool breeds\Targhee.json" />
    <EmbeddedResource Include="Resources\GrazPlan\Genotypes\Sheep\Wool breeds\Delaine-Merino.json" />
    <EmbeddedResource Include="Resources\GrazPlan\Genotypes\Sheep\Wool breeds\Large Merino.json" />
    <EmbeddedResource Include="Resources\GrazPlan\Genotypes\Sheep\Wool breeds\Medium Merino.json" />
    <EmbeddedResource Include="Resources\GrazPlan\Genotypes\Sheep\Wool breeds\Polwarth.json" />
    <EmbeddedResource Include="Resources\GrazPlan\Genotypes\Sheep\Wool breeds\Small Merino.json" />
    <EmbeddedResource Include="Resources\GrazPlan\Genotypes\Cattle\Beef\British x Brahman.json" />
    <EmbeddedResource Include="Resources\GrazPlan\Genotypes\Cattle\Beef\British x Charolais.json" />
    <EmbeddedResource Include="Resources\GrazPlan\Genotypes\Cattle\Beef\British x Friesian.json" />
    <EmbeddedResource Include="Resources\GrazPlan\Genotypes\Cattle\Beef\British x Holstein.json" />
    <EmbeddedResource Include="Resources\GrazPlan\Genotypes\Cattle\Beef\Charolais x Friesian.json" />
    <EmbeddedResource Include="Resources\GrazPlan\Genotypes\Cattle\Beef\Charolais x Holstein.json" />
    <EmbeddedResource Include="Resources\GrazPlan\Genotypes\Cattle\Beef\Charolais.json" />
    <EmbeddedResource Include="Resources\GrazPlan\Genotypes\Cattle\Beef\Chianina.json" />
    <EmbeddedResource Include="Resources\GrazPlan\Genotypes\Cattle\Beef\Limousin.json" />
    <EmbeddedResource Include="Resources\GrazPlan\Genotypes\Cattle\Beef\Simmental.json" />
    <EmbeddedResource Include="Resources\GrazPlan\Genotypes\Cattle\Beef\Brahman.json" />
    <EmbeddedResource Include="Resources\GrazPlan\Genotypes\Cattle\Beef\Ujimqin Cattle.json" />
    <EmbeddedResource Include="Resources\GrazPlan\Genotypes\Cattle\Beef\Ujimqin x Angus %281st cross%29.json" />
    <EmbeddedResource Include="Resources\GrazPlan\Genotypes\Cattle\Beef\Ujimqin x Angus %282nd cross%29.json" />
    <EmbeddedResource Include="Resources\GrazPlan\Genotypes\Cattle\Beef\Ujimqin x Charolais %281st cross%29.json" />
    <EmbeddedResource Include="Resources\GrazPlan\Genotypes\Cattle\Beef\Ujimqin x Charolais %282nd cross%29.json" />
    <EmbeddedResource Include="Resources\RScripts\OptimizR.r" />
    <EmbeddedResource Include="Resources\RScripts\InstallPackageGithub.R" />
  </ItemGroup>
  <ItemGroup>
    <BootstrapperPackage Include=".NETFramework,Version=v4.0,Profile=Client">
      <Visible>False</Visible>
      <ProductName>Microsoft .NET Framework 4 Client Profile %28x86 and x64%29</ProductName>
      <Install>true</Install>
    </BootstrapperPackage>
    <BootstrapperPackage Include="Microsoft.Net.Client.3.5">
      <Visible>False</Visible>
      <ProductName>.NET Framework 3.5 SP1 Client Profile</ProductName>
      <Install>false</Install>
    </BootstrapperPackage>
    <BootstrapperPackage Include="Microsoft.Net.Framework.3.5.SP1">
      <Visible>False</Visible>
      <ProductName>.NET Framework 3.5 SP1</ProductName>
      <Install>false</Install>
    </BootstrapperPackage>
    <BootstrapperPackage Include="Microsoft.Windows.Installer.3.1">
      <Visible>False</Visible>
      <ProductName>Windows Installer 3.1</ProductName>
      <Install>true</Install>
    </BootstrapperPackage>
  </ItemGroup>
  <ItemGroup>
    <None Include="packages.config" />
    <EmbeddedResource Include="Resources\GetPackage.R" />
    <EmbeddedResource Include="Resources\Eucalyptus.json" />
    <EmbeddedResource Include="Resources\Barley.json" />
    <EmbeddedResource Include="Resources\ruminant.prm" />
    <EmbeddedResource Include="Resources\Wheat.json" />
  </ItemGroup>
  <ItemGroup>
    <EmbeddedResource Include="Resources\OilPalm.json" />
  </ItemGroup>
  <ItemGroup>
    <EmbeddedResource Include="Resources\Oats.json" />
    <EmbeddedResource Include="Resources\Maize.json" />
    <EmbeddedResource Include="Resources\Chicory.json" />
    <EmbeddedResource Include="Resources\Plantain.json" />
    <EmbeddedResource Include="Resources\SurfaceOrganicMatter.json" />
    <EmbeddedResource Include="Resources\SCRUM.json" />
    <EmbeddedResource Include="Resources\Slurp.json" />
    <EmbeddedResource Include="Resources\Supplement.txt" />
  </ItemGroup>
  <ItemGroup>
    <Service Include="{508349B6-6B84-4DF5-91F0-309BEEBAD82D}" />
  </ItemGroup>
  <ItemGroup>
    <ProjectReference Include="..\APSIM.Shared\APSIM.Shared.csproj">
      <Project>{e243ae8d-35e3-4397-b180-ef1e8a91ae8c}</Project>
      <Name>APSIM.Shared</Name>
    </ProjectReference>
  </ItemGroup>
  <ItemGroup>
    <EmbeddedResource Include="Resources\GRangeLandUnits.txt" />
  </ItemGroup>
  <ItemGroup />
  <Import Project="$(MSBuildToolsPath)\Microsoft.CSharp.targets" />
  <!-- To modify your build process, add your task inside one of the targets below and uncomment it. 
       Other similar extension points exist, see Microsoft.Common.targets.
  <Target Name="BeforeBuild">
  </Target>-->
</Project><|MERGE_RESOLUTION|>--- conflicted
+++ resolved
@@ -412,18 +412,10 @@
     <Compile Include="IConceptionModel.cs" />
     <Compile Include="Interfaces\IModelAsTable.cs" />
     <Compile Include="Interfaces\IVisualiseAsDirectedGraph.cs" />
-<<<<<<< HEAD
-    <Compile Include="PMF\Arbitrator\BaseArbitrator.cs" />
     <Compile Include="PMF\Arbitrator\RetranslocateNonStructural.cs" />
     <Compile Include="PMF\Interfaces\IRetranslocateMethod.cs" />
     <Compile Include="PMF\Organs\EnergyBalance.cs" />
     <Compile Include="PMF\Organs\SorghumLeaf.cs" />
-=======
-    <Compile Include="Plant\Arbitrator\RetranslocateNonStructural.cs" />
-    <Compile Include="Plant\Interfaces\IRetranslocateMethod.cs" />
-    <Compile Include="Plant\Organs\EnergyBalance.cs" />
-    <Compile Include="Plant\Organs\SorghumLeaf.cs" />
->>>>>>> f21c7bcb
     <Compile Include="Sensitivity\FactorialAnova.cs" />
     <Compile Include="Sensitivity\SensitivityParameter.cs" />
     <Compile Include="Sensitivity\Sobol.cs" />
