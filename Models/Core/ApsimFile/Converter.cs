using System;
using System.Collections.Generic;
using System.Globalization;
using System.IO;
using System.Linq;
using System.Reflection;
using System.Text.RegularExpressions;
using System.Xml;
using APSIM.Shared.Utilities;
using Models.CLEM;
using Models.CLEM.Resources;
using Models.Climate;
using Models.Factorial;
using Models.Functions;
using Models.PMF;
using Models.Soils;
using Newtonsoft.Json;
using Newtonsoft.Json.Linq;

namespace Models.Core.ApsimFile
{

    /// <summary>
    /// Converts the .apsim file from one version to the next
    /// </summary>
    public class Converter
    {
        /// <summary>Gets the latest .apsimx file format version.</summary>
<<<<<<< HEAD
        public static int LatestVersion { get { return 169; } }
=======
        public static int LatestVersion { get { return 171; } }
>>>>>>> 4b93f512

        /// <summary>Converts a .apsimx string to the latest version.</summary>
        /// <param name="st">XML or JSON string to convert.</param>
        /// <param name="toVersion">The optional version to convert to.</param>
        /// <param name="fileName">The optional filename where the string came from.</param>
        /// <returns>Returns true if something was changed.</returns>
        public static ConverterReturnType DoConvert(string st, int toVersion = -1, string fileName = null)
        {
            ConverterReturnType returnData = new ConverterReturnType();

            if (toVersion == -1)
                toVersion = LatestVersion;

            int offset = st.TakeWhile(c => char.IsWhiteSpace(c)).Count();
            char firstNonBlankChar = st[offset];

            if (firstNonBlankChar == '<')
            {
                bool changed = XmlConverters.DoConvert(ref st, Math.Min(toVersion, XmlConverters.LastVersion), fileName);
                XmlDocument doc = new XmlDocument();
                doc.LoadXml(st);
                int fileVersion = Convert.ToInt32(XmlUtilities.Attribute(doc.DocumentElement, "Version"), CultureInfo.InvariantCulture);
                if (fileVersion == toVersion)
                    return new ConverterReturnType()
                    { DidConvert = changed, RootXml = doc };

                st = ConvertToJSON(st, fileName);
                returnData.Root = JObject.Parse(st);
            }
            else if (firstNonBlankChar == '{')
            {
                // json
                returnData.Root = JObject.Parse(st);
            }
            else
            {
                throw new Exception("Unknown string encountered. Not JSON or XML. String: " + st);
            }

            if (returnData.Root.ContainsKey("Version"))
            {
                int fileVersion = (int)returnData.Root["Version"];

                if (fileVersion > LatestVersion)
                    throw new Exception(string.Format("Unable to open file '{0}'. File version is greater than the latest file version. Has this file been opened in a more recent version of Apsim?", fileName));

                // Run converters if not at the latest version.
                while (fileVersion < toVersion)
                {
                    returnData.DidConvert = true;

                    // Find the method to call to upgrade the file by one version.
                    int versionFunction = fileVersion + 1;
                    MethodInfo method = typeof(Converter).GetMethod("UpgradeToVersion" + versionFunction, BindingFlags.NonPublic | BindingFlags.Static);
                    if (method == null)
                        throw new Exception("Cannot find converter to go to version " + versionFunction);

                    // Found converter method so call it.
                    method.Invoke(null, new object[] { returnData.Root, fileName });

                    fileVersion++;
                }

                if (returnData.DidConvert)
                {
                    returnData.Root["Version"] = fileVersion;
                    st = returnData.Root.ToString();
                }
            }
            returnData.DidConvert = EnsureSoilHasInitWaterAndSample(returnData.Root) || returnData.DidConvert;

            return returnData;
        }

        /// <summary>
        /// If root is a soil then make sure it has a sample or init water.
        /// </summary>
        /// <param name="root">The root node of the JSON to look at.</param>
        /// <returns>True if model was changed.</returns>
        private static bool EnsureSoilHasInitWaterAndSample(JObject root)
        {
            string rootType = JsonUtilities.Type(root, true);

            if (rootType != null && rootType == "Models.Soils.Soil")
            {
                JArray soilChildren = root["Children"] as JArray;
                if (soilChildren != null && soilChildren.Count > 0)
                {
                    var initWater = soilChildren.FirstOrDefault(c => c["$type"].Value<string>().Contains(".InitWater"));
                    if (initWater == null)
                    {
                        initWater = soilChildren.FirstOrDefault(c => c["$type"].Value<string>().Contains(".InitialWater"));
                        if (initWater != null)
                        {
                            // Models.Soils.InitialWater doesn't exist anymore
                            initWater["$type"] = "Models.Soils.Water, Models";
                            JsonUtilities.RenameModel(initWater as JObject, "Water");
                        }
                    }
                    if (initWater == null)
                        initWater = soilChildren.FirstOrDefault(c => c["$type"].Value<string>().Contains(".Sample") && string.Equals("Initial Water", c["Name"].Value<string>(), StringComparison.InvariantCultureIgnoreCase));
                    if (initWater == null)
                        initWater = soilChildren.FirstOrDefault(c => c["$type"].Value<string>().Contains(".Water,"));
                    var sample = soilChildren.FirstOrDefault(c => c["$type"].Value<string>().Contains(".Sample"));
                    if (sample == null)
                        sample = soilChildren.FirstOrDefault(c => c["$type"].Value<string>().Contains(".Solute"));

                    var soilNitrogenSample = soilChildren.FirstOrDefault(c => c["$type"].Value<string>().Contains(".SoilNitrogen"));

                    bool res = false;
                    if (initWater == null)
                    {
                        // Add in an initial water and initial conditions models.
                        initWater = new JObject();
                        initWater["$type"] = "Models.Soils.Water, Models";
                        JsonUtilities.RenameModel(initWater as JObject, "Water");
                        initWater["FilledFromTop"] = true;
                        initWater["FractionFull"] = 1;
                        soilChildren.Add(initWater);
                        res = true;
                    }
                    if (sample == null && soilNitrogenSample == null) //no solutes on Soil Nitrogen, don't add them
                    {
                        soilChildren.Add(new JObject
                        {
                            ["$type"] = "Models.Soils.Solute, Models",
                            ["Name"] = "NO3",
                            ["Thickness"] = new JArray(new double[] { 1800 }),
                            ["InitialValues"] = new JArray(new double[] { 3 })
                        });

                        soilChildren.Add(new JObject
                        {
                            ["$type"] = "Models.Soils.Solute, Models",
                            ["Name"] = "NH4",
                            ["Thickness"] = new JArray(new double[] { 1800 }),
                            ["InitialValues"] = new JArray(new double[] { 1 })
                        });

                        soilChildren.Add(new JObject
                        {
                            ["$type"] = "Models.Soils.Solute, Models",
                            ["Name"] = "Urea",
                            ["Thickness"] = new JArray(new double[] { 1800 }),
                            ["InitialValues"] = new JArray(new double[] { 0.0 })
                        });
                        res = true;
                    }

                    var soilNitrogenNO3Sample = soilChildren.FirstOrDefault(c => c["$type"].Value<string>().Contains(".SoilNitrogenNO3"));
                    var soilNitrogenNH4Sample = soilChildren.FirstOrDefault(c => c["$type"].Value<string>().Contains(".SoilNitrogenNH4"));
                    var soilNitrogenUreaSample = soilChildren.FirstOrDefault(c => c["$type"].Value<string>().Contains(".SoilNitrogenUrea"));
                    if (soilNitrogenSample != null)
                    {
                        if (soilNitrogenNO3Sample == null)
                        {
                            soilChildren.Add(new JObject
                            {
                                ["$type"] = "Models.Soils.SoilNitrogenNO3, Models",
                                ["Name"] = "NO3",
                                ["Thickness"] = new JArray(new double[] { 1800 }),
                                ["InitialValues"] = new JArray(new double[] { 3 })
                            });
                        }
                        if (soilNitrogenNO3Sample == null)
                        {
                            soilChildren.Add(new JObject
                            {
                                ["$type"] = "Models.Soils.SoilNitrogenNH4, Models",
                                ["Name"] = "NH4",
                                ["Thickness"] = new JArray(new double[] { 1800 }),
                                ["InitialValues"] = new JArray(new double[] { 1 })
                            });
                        }
                        if (soilNitrogenNO3Sample == null)
                        {
                            soilChildren.Add(new JObject
                            {
                                ["$type"] = "Models.Soils.SoilNitrogenUrea, Models",
                                ["Name"] = "Urea",
                                ["Thickness"] = new JArray(new double[] { 1800 }),
                                ["InitialValues"] = new JArray(new double[] { 0.0 })
                            });
                        }
                    }



                    return res;
                }
            }

            return false;
        }

        /// <summary>Upgrades to version 47 - the first JSON version.</summary>
        private static string ConvertToJSON(string st, string fileName)
        {
            string json = XmlToJson.Convert(st);
            JObject j = JObject.Parse(json);
            j["Version"] = 47;
            return j.ToString();
        }

        private static void UpgradeToVersion47(JObject root, string fileName)
        {
            // Nothing to do as conversion to JSON has already happened.
        }

        /// <summary>
        /// Upgrades to version 48. Iterates through all manager scripts, and replaces
        /// all instances of the text "DisplayTypeEnum" with "DisplayType".
        /// </summary>
        /// <param name="root"></param>
        /// <param name="fileName"></param>
        private static void UpgradeToVersion48(JObject root, string fileName)
        {
            foreach (JObject manager in JsonUtilities.ChildrenRecursively(root, "Manager"))
                JsonUtilities.ReplaceManagerCode(manager, "DisplayTypeEnum", "DisplayType");
        }


        /// <summary>
        /// Upgrades to version 49. Renames Models.Morris+Parameter to Models.Sensitivity.Parameter.
        /// </summary>
        /// <param name="root"></param>
        /// <param name="fileName"></param>
        private static void UpgradeToVersion49(JObject root, string fileName)
        {
            foreach (JObject morris in JsonUtilities.ChildrenRecursively(root, "Models.Morris"))
                foreach (var parameter in morris["Parameters"])
                    parameter["$type"] = parameter["$type"].ToString().Replace("Models.Morris+Parameter", "Models.Sensitivity.Parameter");
        }

        ///<summary>
        /// Upgrades to version 50. Fixes the RelativeTo property of 
        /// InitialWater components of soils copied from Apsim Classic.
        /// </summary>
        /// <param name="root"></param>
        /// <param name="fileName"></param>
        /// <remarks>
        /// ll15 must be renamed to LL15.
        /// Wheat must be renamed to WheatSoil.
        /// Maize must be renamed to MaizeSoil.
        /// </remarks>
        private static void UpgradeToVersion50(JObject root, string fileName)
        {
            foreach (JObject initialWater in JsonUtilities.ChildrenRecursively(root, "InitialWater"))
            {
                if (initialWater["RelativeTo"] != null)
                {
                    if (initialWater["RelativeTo"].ToString().ToUpper().Contains("LL15"))
                        initialWater["RelativeTo"] = initialWater["RelativeTo"].ToString().Replace("ll15", "LL15");
                    else if (!string.IsNullOrEmpty(initialWater["RelativeTo"].ToString()) && !initialWater["RelativeTo"].ToString().EndsWith("Soil"))
                        initialWater["RelativeTo"] = initialWater["RelativeTo"].ToString() + "Soil";
                }
            }
        }
        /// <summary>
        /// Changes GsMax to Gsmax350 in all models that implement ICanopy.
        /// </summary>
        /// <param name="root">The root JSON token.</param>
        /// <param name="fileName">The name of the apsimx file.</param>
        private static void UpgradeToVersion51(JObject root, string fileName)
        {
            // Create a list of models that might have gsmax.
            // Might need to add in other models that implement ICanopy 
            // e.g. OilPalm, AgPastureSpecies, SimpleTree, Sugarcane

            var models = new List<JObject>();
            models.AddRange(JsonUtilities.ChildrenOfType(root, "Leaf"));
            models.AddRange(JsonUtilities.ChildrenOfType(root, "SimpleLeaf"));
            models.AddRange(JsonUtilities.ChildrenOfType(root, "PerennialLeaf"));
            models.AddRange(JsonUtilities.ChildrenOfType(root, "SorghumLeaf"));

            // Loop through all models and rename Gsmax to Gsmax350.
            foreach (var model in models)
            {
                JsonUtilities.RenameProperty(model, "Gsmax", "Gsmax350");
                JsonUtilities.AddConstantFunctionIfNotExists(model, "StomatalConductanceCO2Modifier", "1.0");
            }
        }

        /// <summary>
        /// </summary>
        /// <param name="root">The root JSON token.</param>
        /// <param name="fileName">The name of the apsimx file.</param>
        private static void UpgradeToVersion52(JObject root, string fileName)
        {
            foreach (var SOM in JsonUtilities.ChildrenOfType(root, "SoilOrganicMatter"))
            {
                double rootWt;
                if (SOM["RootWt"] is JArray)
                    rootWt = Convert.ToDouble(SOM["RootWt"][0], CultureInfo.InvariantCulture); // This can happen when importing old APSIM file.
                else
                    rootWt = Convert.ToDouble(SOM["RootWt"], CultureInfo.InvariantCulture);
                SOM.Remove("RootWt");
                double[] thickness = MathUtilities.StringsToDoubles(JsonUtilities.Values(SOM, "Thickness"));

                double profileDepth = MathUtilities.Sum(thickness);
                double cumDepth = 0;
                double[] rootWtFraction = new double[thickness.Length];

                for (int layer = 0; layer < thickness.Length; layer++)
                {
                    double fracLayer = Math.Min(1.0, MathUtilities.Divide(profileDepth - cumDepth, thickness[layer], 0.0));
                    cumDepth += thickness[layer];
                    rootWtFraction[layer] = fracLayer * Math.Exp(-3.0 * Math.Min(1.0, MathUtilities.Divide(cumDepth, profileDepth, 0.0)));
                }
                // get the actuall FOM distribution through layers (adds up to one)
                double totFOMfraction = MathUtilities.Sum(rootWtFraction);
                for (int layer = 0; layer < thickness.Length; layer++)
                    rootWtFraction[layer] /= totFOMfraction;
                double[] rootWtVector = MathUtilities.Multiply_Value(rootWtFraction, rootWt);

                JsonUtilities.SetValues(SOM, "RootWt", rootWtVector);
            }

        }

        /// <summary>
        /// Adds solutes under SoilNitrogen.
        /// </summary>
        /// <param name="root">The root JSON token.</param>
        /// <param name="fileName">The name of the apsimx file.</param>
        private static void UpgradeToVersion53(JObject root, string fileName)
        {
            foreach (var soilNitrogen in JsonUtilities.ChildrenOfType(root, "SoilNitrogen"))
            {
                JsonUtilities.CreateNewChildModel(soilNitrogen, "NO3", "Models.Soils.SoilNitrogenNO3");
                JsonUtilities.CreateNewChildModel(soilNitrogen, "NH4", "Models.Soils.SoilNitrogenNH4");
                JsonUtilities.CreateNewChildModel(soilNitrogen, "Urea", "Models.Soils.SoilNitrogenUrea");
                JsonUtilities.CreateNewChildModel(soilNitrogen, "PlantAvailableNO3", "Models.Soils.SoilNitrogenPlantAvailableNO3");
                JsonUtilities.CreateNewChildModel(soilNitrogen, "PlantAvailableNH4", "Models.Soils.SoilNitrogenPlantAvailableNH4");
            }

            foreach (var report in JsonUtilities.ChildrenOfType(root, "Report"))
            {
                JsonUtilities.SearchReplaceReportVariableNames(report, "SoilNitrogen.NO3", "SoilNitrogen.NO3.kgha");
                JsonUtilities.SearchReplaceReportVariableNames(report, "SoilNitrogen.NH4", "SoilNitrogen.NH4.kgha");
                JsonUtilities.SearchReplaceReportVariableNames(report, "SoilNitrogen.urea", "SoilNitrogen.Urea.kgha");
                JsonUtilities.SearchReplaceReportVariableNames(report, "SoilNitrogen.PlantAvailableNO3", "SoilNitrogen.PlantAvailableNO3.kgha");
                JsonUtilities.SearchReplaceReportVariableNames(report, "SoilNitrogen.PlantAvailableNH4", "SoilNitrogen.PlantAvailableNH4.kgha");
                JsonUtilities.SearchReplaceReportVariableNames(report, "[SoilNitrogen].no3", "[SoilNitrogen].NO3.kgha");
                JsonUtilities.SearchReplaceReportVariableNames(report, "[SoilNitrogen].nh4", "[SoilNitrogen].NH4.kgha");
                JsonUtilities.SearchReplaceReportVariableNames(report, "[SoilNitrogen].urea", "[SoilNitrogen].Urea.kgha");
            }
            foreach (var manager in JsonUtilities.ChildManagers(root))
            {
                var originalCode = manager.ToString();
                if (originalCode != null)
                {
                    if (originalCode.Contains("SoilNitrogen.NO3"))
                    {
                        manager.Replace("Soil.SoilNitrogen.NO3", "NO3.kgha");
                        manager.Replace("SoilNitrogen.NO3", "NO3.kgha");
                        manager.AddDeclaration("ISolute", "NO3", new string[] { "[ScopedLinkByName]" });
                    }
                    if (originalCode.Contains("SoilNitrogen.NH4"))
                    {
                        manager.Replace("Soil.SoilNitrogen.NH4", "NH4.kgha");
                        manager.Replace("SoilNitrogen.NH4", "NH4.kgha");
                        manager.AddDeclaration("ISolute", "NH4", new string[] { "[ScopedLinkByName]" });
                    }
                    if (originalCode.Contains("SoilNitrogen.urea"))
                    {
                        manager.Replace("Soil.SoilNitrogen.urea", "Urea.kgha");
                        manager.Replace("SoilNitrogen.urea", "Urea.kgha");
                        manager.AddDeclaration("ISolute", "Urea", new string[] { "[ScopedLinkByName]" });
                    }
                    if (originalCode.Contains("SoilNitrogen.PlantAvailableNO3"))
                    {
                        manager.Replace("Soil.SoilNitrogen.PlantAvailableNO3", "PlantAvailableNO3.kgha");
                        manager.Replace("SoilNitrogen.PlantAvailableNO3", "PlantAvailableNO3.kgha");
                        manager.AddDeclaration("ISolute", "PlantAvailableNO3", new string[] { "[ScopedLinkByName]" });
                    }
                    if (originalCode.Contains("SoilNitrogen.PlantAvailableNH4"))
                    {
                        manager.Replace("Soil.SoilNitrogen.PlantAvailableNH4", "PlantAvailableNH4.kgha");
                        manager.Replace("SoilNitrogen.PlantAvailableNH4", "PlantAvailableNH4.kgha");
                        manager.AddDeclaration("ISolute", "PlantAvailableNH4", new string[] { "[ScopedLinkByName]" });
                    }
                    if (originalCode != manager.ToString())
                    {
                        var usingLines = manager.GetUsingStatements().ToList();
                        usingLines.Add("Models.Interfaces");
                        manager.SetUsingStatements(usingLines);
                        manager.Save();
                    }
                }
            }

            foreach (var series in JsonUtilities.ChildrenOfType(root, "Series"))
            {
                if (series["XFieldName"] != null)
                {
                    series["XFieldName"] = series["XFieldName"].ToString().Replace("SoilNitrogen.NO3", "SoilNitrogen.NO3.kgha");
                    series["XFieldName"] = series["XFieldName"].ToString().Replace("SoilNitrogen.NH4", "SoilNitrogen.NH4.kgha");
                    series["XFieldName"] = series["XFieldName"].ToString().Replace("SoilNitrogen.urea", "SoilNitrogen.Urea.kgha");
                    series["XFieldName"] = series["XFieldName"].ToString().Replace("SoilNitrogen.PlantAvailableNO3", "SoilNitrogen.PlantAvailableNO3.kgha");
                    series["XFieldName"] = series["XFieldName"].ToString().Replace("SoilNitrogen.PlantAvailableNH4", "SoilNitrogen.PlantAvailableNH4.kgha");
                }
                if (series["YFieldName"] != null)
                {
                    series["YFieldName"] = series["YFieldName"].ToString().Replace("SoilNitrogen.NO3", "SoilNitrogen.NO3.kgha");
                    series["YFieldName"] = series["YFieldName"].ToString().Replace("SoilNitrogen.NH4", "SoilNitrogen.NH4.kgha");
                    series["YFieldName"] = series["YFieldName"].ToString().Replace("SoilNitrogen.urea", "SoilNitrogen.Urea.kgha");
                    series["YFieldName"] = series["YFieldName"].ToString().Replace("SoilNitrogen.PlantAvailableNO3", "SoilNitrogen.PlantAvailableNO3.kgha");
                    series["YFieldName"] = series["YFieldName"].ToString().Replace("SoilNitrogen.PlantAvailableNH4", "SoilNitrogen.PlantAvailableNH4.kgha");
                }
            }
        }

        /// <summary>
        /// Remove SoluteManager.
        /// </summary>
        /// <param name="root">The root JSON token.</param>
        /// <param name="fileName">The name of the apsimx file.</param>
        private static void UpgradeToVersion54(JObject root, string fileName)
        {
            foreach (var soluteManager in JsonUtilities.ChildrenOfType(root, "SoluteManager"))
                soluteManager.Remove();

            foreach (var report in JsonUtilities.ChildrenOfType(root, "Report"))
            {
                JsonUtilities.SearchReplaceReportVariableNames(report, "[Soil].NO3N", "[Soil].SoilNitrogen.NO3.kgha");
                JsonUtilities.SearchReplaceReportVariableNames(report, "[Soil].NH4N", "[Soil].SoilNitrogen.NH4.kgha");
                JsonUtilities.SearchReplaceReportVariableNames(report, "[Soil].UreaN", "[Soil].SoilNitrogen.Urea.kgha");
            }

            foreach (var manager in JsonUtilities.ChildManagers(root))
            {
                bool managerChanged = false;
                if (manager.Replace("mySoil.NO3N", "NO3.kgha"))
                {
                    manager.AddDeclaration("ISolute", "NO3", new string[] { "[ScopedLinkByName]" });
                    managerChanged = true;
                }
                if (manager.Replace("mySoil.NH4N", "NH4.kgha"))
                {
                    manager.AddDeclaration("ISolute", "NH4", new string[] { "[ScopedLinkByName]" });
                    managerChanged = true;
                }
                if (manager.Replace("mySoil.UreaN", "Urea.kgha"))
                {
                    manager.AddDeclaration("ISolute", "Urea", new string[] { "[ScopedLinkByName]" });
                    managerChanged = true;
                }
                if (manager.Replace("Soil.NO3N", "NO3.kgha"))
                {
                    manager.AddDeclaration("ISolute", "NO3", new string[] { "[ScopedLinkByName]" });
                    managerChanged = true;
                }
                if (manager.Replace("Soil.NH4N", "NH4.kgha"))
                {
                    manager.AddDeclaration("ISolute", "NH4", new string[] { "[ScopedLinkByName]" });
                    managerChanged = true;
                }
                if (manager.Replace("Soil.UreaN", "Urea.kgha"))
                {
                    manager.AddDeclaration("ISolute", "Urea", new string[] { "[ScopedLinkByName]" });
                    managerChanged = true;
                }
                if (manager.Replace("mySoil.SoilNitrogen.", "SoilNitrogen."))
                {
                    manager.AddDeclaration("SoilNitrogen", "SoilNitrogen", new string[] { "[ScopedLinkByName]" });
                    managerChanged = true;
                }
                if (manager.Replace("Soil.SoilNitrogen.", "SoilNitrogen."))
                {
                    manager.AddDeclaration("SoilNitrogen", "SoilNitrogen", new string[] { "[ScopedLinkByName]" });
                    managerChanged = true;
                }
                if (manager.Replace("soil.SoilNitrogen.", "SoilNitrogen."))
                {
                    manager.AddDeclaration("SoilNitrogen", "SoilNitrogen", new string[] { "[ScopedLinkByName]" });
                    managerChanged = true;
                }
                if (manager.Replace("soil1.SoilNitrogen.", "SoilNitrogen."))
                {
                    manager.AddDeclaration("SoilNitrogen", "SoilNitrogen", new string[] { "[ScopedLinkByName]" });
                    managerChanged = true;
                }
                var declarations = manager.GetDeclarations();
                if (declarations.RemoveAll(declaration => declaration.TypeName == "SoluteManager") > 0)
                {
                    manager.SetDeclarations(declarations);
                    managerChanged = true;
                }

                if (managerChanged)
                {
                    var usingLines = manager.GetUsingStatements().ToList();
                    usingLines.Add("Models.Interfaces");
                    manager.SetUsingStatements(usingLines);
                    manager.Save();
                }
            }
        }


        /// <summary>
        /// Changes initial Root Wt to an array.
        /// </summary>
        /// <param name="root">The root JSON token.</param>
        /// <param name="fileName">The name of the apsimx file.</param>
        private static void UpgradeToVersion55(JObject root, string fileName)
        {
            foreach (var SOM in JsonUtilities.ChildrenOfType(root, "SoilOrganicMatter"))
            {
                double soilcnr;
                if (SOM["SoilCN"] is JArray)
                    soilcnr = Convert.ToDouble(SOM["SoilCN"][0], CultureInfo.InvariantCulture); // This can happen when importing old APSIM file.
                else
                    soilcnr = Convert.ToDouble(SOM["SoilCN"], CultureInfo.InvariantCulture);
                SOM.Remove("SoilCN");
                double[] thickness = MathUtilities.StringsToDoubles(JsonUtilities.Values(SOM, "Thickness"));

                double[] SoilCNVector = new double[thickness.Length];

                for (int layer = 0; layer < thickness.Length; layer++)
                    SoilCNVector[layer] = soilcnr;

                JsonUtilities.SetValues(SOM, "SoilCN", SoilCNVector);
            }

        }

        /// <summary>
        /// Change Factor.Specifications to Factor.Specification. Also FactorValue
        /// becomes CompositeFactor.
        /// </summary>
        /// <param name="root"></param>
        /// <param name="fileName"></param>
        private static void UpgradeToVersion56(JToken root, string fileName)
        {
            foreach (var factor in JsonUtilities.ChildrenRecursively(root as JObject, "Factor"))
            {
                var parent = JsonUtilities.Parent(factor);

                string parentModelType = JsonUtilities.Type(parent);
                if (parentModelType == "Factors")
                {
                    var specifications = factor["Specifications"] as JArray;
                    if (specifications != null)
                    {
                        if (specifications.Count > 1)
                        {
                            // must be a compound factor. 

                            // Change our Factor to a CompositeFactor
                            factor["$type"] = "Models.Factorial.CompositeFactor, Models";

                            // Remove the Factor from it's parent.
                            var parentChildren = parent["Children"] as JArray;
                            parentChildren.Remove(factor);

                            // Create a new site factor and add our CompositeFactor to the children list.
                            var siteFactor = JsonUtilities.ChildWithName(parent as JObject, "Site") as JObject;
                            if (siteFactor == null)
                            {
                                // Create a site factor 
                                siteFactor = new JObject();
                                siteFactor["$type"] = "Models.Factorial.Factor, Models";
                                JsonUtilities.RenameModel(siteFactor, "Site");
                                JArray siteFactorChildren = new JArray();
                                siteFactor["Children"] = siteFactorChildren;

                                // Add our new site factor to our models parent.
                                parentChildren.Add(siteFactor);
                            }
                            (siteFactor["Children"] as JArray).Add(factor);

                        }
                        else
                        {
                            // Convert array to string.
                            if (specifications.Count > 0)
                                factor["Specification"] = specifications[0].ToString();
                            else
                                factor["Specification"] = new JArray();
                        }
                    }
                }
                else if (parentModelType == "Factor")
                {
                    factor["$type"] = "Models.Factorial.CompositeFactor, Models";
                }
            }

            foreach (var series in JsonUtilities.ChildrenRecursively(root as JObject, "Series"))
            {
                var factorToVaryColours = series["FactorToVaryColours"];
                if (factorToVaryColours != null && factorToVaryColours.Value<string>() == "Simulation")
                    series["FactorToVaryColours"] = "SimulationName";
                var factorToVaryMarkers = series["FactorToVaryMarkers"];
                if (factorToVaryMarkers != null && factorToVaryMarkers.Value<string>() == "Simulation")
                    series["FactorToVaryMarkers"] = "SimulationName";
                var factorToVaryLines = series["FactorToVaryLines"];
                if (factorToVaryLines != null && factorToVaryLines.Value<string>() == "Simulation")
                    series["FactorToVaryLines"] = "SimulationName";
            }
        }

        /// <summary>
        /// Upgrades to version 57. Adds a RetranslocateNonStructural node to
        /// all GenericOrgans which do not have a child called
        /// RetranslocateNitrogen.
        /// </summary>
        /// <param name="root">The root JSON token.</param>
        /// <param name="fileName">The name of the apsimx file.</param>
        private static void UpgradeToVersion57(JObject root, string fileName)
        {
            foreach (JObject organ in JsonUtilities.ChildrenRecursively(root, "GenericOrgan"))
                if (JsonUtilities.ChildWithName(organ, "RetranslocateNitrogen") == null)
                    JsonUtilities.AddModel(organ, typeof(RetranslocateNonStructural), "RetranslocateNitrogen");
        }

        /// <summary>
        /// Upgrades to version 58. Renames 'ParamThickness' to 'Thickness' in Weirdo.
        /// Also change calls to property soil.SWAtWaterThickness to soil.Thickness.
        /// </summary>
        /// <param name="root">The root JSON token.</param>
        /// <param name="fileName">The name of the apsimx file.</param>
        private static void UpgradeToVersion58(JObject root, string fileName)
        {
            foreach (JObject weirdo in JsonUtilities.ChildrenRecursively(root, "WEIRDO"))
            {
                var paramThicknessNode = weirdo["ParamThickness"];
                if (paramThicknessNode != null)
                {
                    weirdo["Thickness"] = paramThicknessNode;
                    weirdo.Remove("ParamThickness");
                }
            }

            foreach (var manager in JsonUtilities.ChildManagers(root))
            {
                if (manager.Replace(".SWAtWaterThickness", ".Thickness"))
                    manager.Save();
            }
        }

        /// <summary>
        /// Upgrades to version 59. Renames 'SoilCropOilPalm' to 'SoilCrop'.
        /// Renames Soil.SoilOrganicMatter.OC to Soil.Initial.OC
        /// </summary>
        /// <param name="root">The root JSON token.</param>
        /// <param name="fileName">The name of the apsimx file.</param>
        private static void UpgradeToVersion59(JObject root, string fileName)
        {
            foreach (var sample in JsonUtilities.ChildrenRecursively(root, "Sample"))
            {
                var array = sample["NO3"] as JArray;
                if (array != null)
                {
                    var nitrogenValue = new JObject();
                    nitrogenValue["$type"] = "Models.Soils.NitrogenValue, Models";

                    var storedAsPPM = sample["NO3Units"]?.ToString() == "0" ||
                                      sample["NO3Units"]?.ToString() == "ppm" ||
                                      sample["NO3Units"] == null;

                    nitrogenValue["Values"] = array;
                    nitrogenValue["StoredAsPPM"] = storedAsPPM;
                    sample.Remove("NO3");
                    sample["NO3N"] = nitrogenValue;
                }

                array = sample["NH4"] as JArray;
                if (array != null)
                {
                    var nitrogenValue = new JObject();
                    nitrogenValue["$type"] = "Models.Soils.NitrogenValue, Models";

                    var storedAsPPM = sample["NH4Units"]?.ToString() == "0" ||
                                      sample["NH4Units"]?.ToString() == "ppm" ||
                                      sample["NH4Units"] == null;

                    nitrogenValue["Values"] = array;
                    nitrogenValue["StoredAsPPM"] = storedAsPPM;
                    sample.Remove("NH4");
                    sample["NH4N"] = nitrogenValue;
                }
            }
            foreach (var soilCropOilPalmNode in JsonUtilities.ChildrenRecursively(root, "SoilCropOilPalm"))
                soilCropOilPalmNode["$type"] = "Models.Soils.SoilCrop, Models";

            foreach (var report in JsonUtilities.ChildrenRecursively(root, "Report"))
            {
                JsonUtilities.SearchReplaceReportVariableNames(report, ".SoilOrganicMatter.OC", ".Initial.OC");
                JsonUtilities.SearchReplaceReportVariableNames(report, "[Soil].PH", "[Soil].Initial.PH");
                JsonUtilities.SearchReplaceReportVariableNames(report, "[Soil].EC", "[Soil].Initial.EC");
                JsonUtilities.SearchReplaceReportVariableNames(report, "[Soil].ESP", "[Soil].Initial.ESP");
                JsonUtilities.SearchReplaceReportVariableNames(report, "[Soil].Cl", "[Soil].Initial.CL");
                JsonUtilities.SearchReplaceReportVariableNames(report, "[Soil].OC", "[Soil].Initial.OC");
                JsonUtilities.SearchReplaceReportVariableNames(report, "[Soil].InitialNO3N", "[Soil].Initial.NO3N.PPM");
                JsonUtilities.SearchReplaceReportVariableNames(report, "[Soil].InitialNH4N", "[Soil].Initial.NH4N.PPM");
            }

            foreach (var series in JsonUtilities.ChildrenRecursively(root, "Series"))
            {
                if (series["XFieldName"] != null)
                    series["XFieldName"] = series["XFieldName"].ToString().Replace(".SoilOrganicMatter.OC", ".Initial.OC");
                if (series["YFieldName"] != null)
                    series["YFieldName"] = series["YFieldName"].ToString().Replace(".SoilOrganicMatter.OC", ".Initial.OC");
            }

            foreach (var expressionFunction in JsonUtilities.ChildrenRecursively(root, "ExpressionFunction"))
            {
                var expression = expressionFunction["Expression"].ToString();
                expression = expression.Replace(".SoilOrganicMatter.OC", ".Initial.OC");
                expressionFunction["Expression"] = expression;
            }

            foreach (var manager in JsonUtilities.ChildManagers(root))
            {
                var changeMade = manager.Replace("Soil.ToCumThickness(soil.Thickness)", "soil.ThicknessCumulative");

                if (manager.Replace("mySoil.Depth.Length", "mySoil.Thickness.Length"))
                    changeMade = true;

                if (manager.Replace("soil.Depth.Length", "soil.Thickness.Length"))
                    changeMade = true;

                if (changeMade)
                    manager.Save();
            }
        }

        /// <summary>
        /// Convert no3 and nh4 parameters from ppm to kg/ha.
        /// </summary>
        /// <param name="values"></param>
        private static void ConvertToPPM(JArray values)
        {
            var sample = JsonUtilities.Parent(JsonUtilities.Parent(values));
            var soil = JsonUtilities.Parent(sample) as JObject;
            var water = JsonUtilities.Children(soil).Find(child => JsonUtilities.Type(child) == "Water");
            if (water == null)
                water = JsonUtilities.Children(soil).Find(child => JsonUtilities.Type(child) == "WEIRDO");

            // Get soil thickness and bulk density.
            var soilThickness = water["Thickness"].Values<double>().ToArray();
            var soilBD = water["BD"].Values<double>().ToArray();

            // Get sample thickness and bulk density.
            var sampleThickness = sample["Thickness"].Values<double>().ToArray();
            var sampleBD = SoilUtilities.MapConcentration(soilBD, soilThickness, sampleThickness, soilBD.Last(), true);

            for (int i = 0; i < values.Count; i++)
                values[i] = values[i].Value<double>() * 100 / (sampleBD[i] * sampleThickness[i]);
        }

        /// <summary>
        /// Does the specified array have non NaN values?
        /// </summary>
        /// <param name="no3Values">The array to remove them from.</param>
        private static bool HasValues(JArray no3Values)
        {
            foreach (var value in no3Values)
                if (value.ToString() != "NaN")
                    return true;
            return false;
        }

        /// <summary>
        /// Upgrades to version 60. Move NO3 and NH4 from sample to Analaysis node
        /// and always store as ppm.
        /// </summary>
        /// <param name="root">The root JSON token.</param>
        /// <param name="fileName">The name of the apsimx file.</param>
        private static void UpgradeToVersion60(JObject root, string fileName)
        {
            foreach (var sample in JsonUtilities.ChildrenRecursively(root, "Sample"))
            {
                var soil = JsonUtilities.Parent(sample) as JObject;
                var analysis = JsonUtilities.Children(soil).Find(child => JsonUtilities.Type(child) == "Analysis");
                var water = JsonUtilities.Children(soil).Find(child => JsonUtilities.Type(child) == "Water");
                if (water == null)
                    water = JsonUtilities.Children(soil).Find(child => JsonUtilities.Type(child) == "WEIRDO");

                var no3Node = sample["NO3N"];
                if (no3Node != null && no3Node.HasValues)
                {
                    if (analysis == null)
                        throw new Exception("Cannot find an analysis node while converting a soil sample.");

                    // Convert units to ppm if necessary.
                    var no3Values = no3Node["Values"] as JArray;

                    // Only overlay values if they are not NaN values.
                    if (HasValues(no3Values))
                    {
                        if (!no3Node["StoredAsPPM"].Value<bool>())
                            ConvertToPPM(no3Values);

                        // Make sure layers match analysis layers.
                        var analysisThickness = analysis["Thickness"].Values<double>().ToArray();
                        var sampleThickness = sample["Thickness"].Values<double>().ToArray();
                        var values = no3Values.Values<double>().ToArray();
                        var mappedValues = SoilUtilities.MapConcentration(values, sampleThickness, analysisThickness, 1.0, true);
                        no3Values = new JArray(mappedValues);

                        // Move from sample to analysis
                        analysis["NO3N"] = no3Values;
                    }
                }
                sample["NO3N"] = null;
                var nh4Node = sample["NH4N"];
                if (nh4Node != null && nh4Node.HasValues)
                {
                    if (analysis == null)
                        throw new Exception("Cannot find an analysis node while converting a soil sample.");

                    // Convert units to ppm if necessary.
                    var nh4Values = nh4Node["Values"] as JArray;

                    // Only overlay values if they are not NaN values.
                    if (HasValues(nh4Values))
                    {
                        if (!nh4Node["StoredAsPPM"].Value<bool>())
                            ConvertToPPM(nh4Values);

                        // Make sure layers match analysis layers.
                        var analysisThickness = analysis["Thickness"].Values<double>().ToArray();
                        var sampleThickness = sample["Thickness"].Values<double>().ToArray();
                        var values = nh4Values.Values<double>().ToArray();
                        var mappedValues = SoilUtilities.MapConcentration(values, sampleThickness, analysisThickness, 0.2, true);
                        nh4Values = new JArray(mappedValues);

                        // Move from sample to analysis
                        analysis["NH4N"] = nh4Values;
                    }
                }
                sample["NH4N"] = null;
            }
        }

        /// <summary>
        /// Upgrade to version 60. Ensures that a micromet model is within every simulation.
        /// </summary>
        /// <param name="root"></param>
        /// <param name="fileName"></param>
        private static void UpgradeToVersion61(JObject root, string fileName)
        {
            foreach (JObject Sim in JsonUtilities.ChildrenRecursively(root, "Simulation"))
            {
                List<JObject> MicroClimates = JsonUtilities.ChildrenRecursively(root, "MicroClimate");
                if (MicroClimates.Count == 0)
                    AddMicroClimate(Sim);
            }

        }

        /// <summary>
        /// Add a MicroClimate model to the specified JSON model token.
        /// </summary>
        /// <param name="simulation">An APSIM Simulation</param>
        public static void AddMicroClimate(JObject simulation)
        {
            JArray children = simulation["Children"] as JArray;
            if (children == null)
            {
                children = new JArray();
                simulation["Children"] = children;
            }

            JObject microClimateModel = new JObject();
            microClimateModel["$type"] = "Models.MicroClimate, Models";
            JsonUtilities.RenameModel(microClimateModel, "MicroClimate");
            microClimateModel["a_interception"] = "0.0";
            microClimateModel["b_interception"] = "1.0";
            microClimateModel["c_interception"] = "0.0";
            microClimateModel["d_interception"] = "0.0";
            microClimateModel["soil_albedo"] = "0.13";
            microClimateModel["SoilHeatFluxFraction"] = "0.4";
            microClimateModel["NightInterceptionFraction"] = "0.5";
            microClimateModel["ReferenceHeight"] = "2.0";
            microClimateModel["IncludeInDocumentation"] = "true";
            microClimateModel["Enabled"] = "true";
            microClimateModel["ReadOnly"] = "false";
            var weathers = JsonUtilities.ChildrenOfType(simulation, "Weather");

            // Don't bother with microclimate if no weather component
            if (weathers.Count != 0)
            {
                var weather = weathers.First();
                int index = children.IndexOf(weather);
                children.Insert(index + 1, microClimateModel);
            }
        }

        /// <summary>
        /// Upgrades to version 62. Fixes SimpleLeaf variable names
        /// following a refactor of this class.
        /// </summary>
        /// <param name="root">The root JSON token.</param>
        /// <param name="fileName">The name of the apsimx file.</param>
        private static void UpgradeToVersion62(JObject root, string fileName)
        {
            // We renamed a lot of IFunctions and removed the 'Function' suffix.
            // ie HeightFunction -> Height.
            Dictionary<string, string> changedProperties = new Dictionary<string, string>();
            changedProperties.Add("Tallness", "HeightFunction");
            changedProperties.Add("Area", "LAIFunction");
            changedProperties.Add("LaiDead", "LaiDeadFunction");
            changedProperties.Add("WaterDemand", "WaterDemandFunction");
            changedProperties.Add("Cover", "CoverFunction");
            changedProperties.Add("ExtinctionCoefficient", "ExtinctionCoefficientFunction");
            changedProperties.Add("BaseHeight", "BaseHeightFunction");
            changedProperties.Add("Wideness", "WidthFunction");
            changedProperties.Add("DetachmentRate", "DetachmentRateFunction");
            changedProperties.Add("InitialWt", "InitialWtFunction");
            changedProperties.Add("MaintenanceRespiration", "MaintenanceRespirationFunction");
            changedProperties.Add("FRGR", "FRGRFunction");

            // Names of nodes which are probably simple leaf. The problem is that
            // in released models, the model is stored in a separate file to the
            // simulations. Therefore when we parse/convert the simulation file,
            // we don't know the names of the simple leaf models, so we are forced
            // take a guess.
            List<string> modelNames = new List<string>() { "Leaf", "Stover" };

            // Names of nodes which are definitely simple leaf.
            List<string> definiteSimpleLeaves = new List<string>();

            // Go through all SimpleLeafs and rename the appropriate children.
            foreach (JObject leaf in JsonUtilities.ChildrenRecursively(root, "SimpleLeaf"))
            {
                modelNames.Add(leaf["Name"].ToString());
                definiteSimpleLeaves.Add(leaf["Name"].ToString());
                // We removed the Leaf.AppearedCohortNo property.
                JObject relativeArea = JsonUtilities.FindFromPath(leaf, "DeltaLAI.Vegetative.Delta.RelativeArea");
                if (relativeArea != null && relativeArea["XProperty"].ToString() == "[Leaf].AppearedCohortNo")
                    relativeArea["XProperty"] = "[Leaf].NodeNumber";

                foreach (var change in changedProperties)
                {
                    string newName = change.Key;
                    string old = change.Value;
                    JsonUtilities.RenameChildModel(leaf, old, newName);
                }
            }

            foreach (JObject reference in JsonUtilities.ChildrenRecursively(root, "VariableReference"))
            {
                foreach (string leafName in definiteSimpleLeaves)
                {
                    foreach (KeyValuePair<string, string> property in changedProperties)
                    {
                        string oldName = property.Value;
                        string newName = property.Key;

                        string toReplace = $"{leafName}.{oldName}";
                        string replaceWith = $"{leafName}.{newName}";
                        reference["VariableName"] = reference["VariableName"].ToString().Replace(toReplace, replaceWith);

                        toReplace = $"[{leafName}].{oldName}";
                        replaceWith = $"[{leafName}].{newName}";
                        reference["VariableName"] = reference["VariableName"].ToString().Replace(toReplace, replaceWith);
                    }
                }
            }

            // Attempt some basic find/replace in manager scripts.
            foreach (ManagerConverter manager in JsonUtilities.ChildManagers(root))
            {
                foreach (var change in changedProperties)
                {
                    string newName = change.Key;
                    string old = change.Value;

                    bool changed = false;
                    foreach (string modelName in modelNames)
                    {
                        string toReplace = $"{modelName}.{old}";
                        string replaceWith = $"{modelName}.{newName}";
                        changed |= manager.Replace(toReplace, replaceWith, true);

                        foreach (KeyValuePair<string, string> parameter in manager.Parameters)
                        {
                            string newParam = parameter.Value.Replace(toReplace, replaceWith);
                            manager.UpdateParameter(parameter.Key, newParam);
                        }

                        toReplace = $"[{modelName}].{old}";
                        replaceWith = $"[{modelName}].{newName}";
                        changed |= manager.Replace(toReplace, replaceWith, true);

                        foreach (KeyValuePair<string, string> parameter in manager.Parameters)
                        {
                            string newParam = parameter.Value.Replace(toReplace, replaceWith);
                            manager.UpdateParameter(parameter.Key, newParam);
                        }
                    }
                    if (changed)
                        manager.Save();
                }
            }

            // Fix some cultivar commands.
            foreach (JObject cultivar in JsonUtilities.ChildrenRecursively(root, "Cultivar"))
            {
                if (!cultivar["Command"].HasValues)
                    continue;

                foreach (JValue command in cultivar["Command"].Children())
                {
                    foreach (var change in changedProperties)
                    {
                        string newName = change.Key;
                        string old = change.Value;
                        foreach (string modelName in modelNames)
                        {
                            command.Value = command.Value.ToString().Replace($"{modelName}.{old}", $"{modelName}.{newName}");
                            command.Value = command.Value.ToString().Replace($"[{modelName}].{old}", $"[{modelName}].{newName}");
                        }
                    }
                }
            }
        }

        /// <summary>
        /// Upgrades to version 63. Rename the 'Water' node under soil to 'Physical'
        /// </summary>
        /// <param name="root">The root JSON token.</param>
        /// <param name="fileName">The name of the apsimx file.</param>
        private static void UpgradeToVersion63(JObject root, string fileName)
        {
            foreach (var water in JsonUtilities.ChildrenRecursively(root, "Water"))
            {
                water["$type"] = "Models.Soils.Physical, Models";
                JsonUtilities.RenameModel(water, "Physical");
            }

            foreach (var report in JsonUtilities.ChildrenOfType(root, "Report"))
            {
                JsonUtilities.SearchReplaceReportVariableNames(report, ".Water.", ".Physical.");
            }

            foreach (var factor in JsonUtilities.ChildrenOfType(root, "Factor"))
            {
                var specification = factor["Specification"];
                if (specification != null)
                {
                    var specificationString = specification.ToString();
                    specificationString = specificationString.Replace(".Water.", ".Physical.");
                    specificationString = specificationString.Replace("[Water]", "[Physical]");
                    factor["Specification"] = specificationString;
                }
            }

            foreach (var factor in JsonUtilities.ChildrenOfType(root, "CompositeFactor"))
            {
                var specifications = factor["Specifications"];
                if (specifications != null)
                {
                    for (int i = 0; i < specifications.Count(); i++)
                    {
                        var specificationString = specifications[i].ToString();
                        specificationString = specificationString.Replace(".Water.", ".Physical.");
                        specificationString = specificationString.Replace("[Water]", "[Physical]");
                        specifications[i] = specificationString;
                    }
                }
            }
        }


        /// <summary>
        /// Upgrades to version 64. Rename the 'SoilOrganicMatter' node under soil to 'Organic'
        /// </summary>
        /// <param name="root">The root JSON token.</param>
        /// <param name="fileName">The name of the apsimx file.</param>
        private static void UpgradeToVersion64(JObject root, string fileName)
        {
            foreach (var organic in JsonUtilities.ChildrenRecursively(root, "SoilOrganicMatter"))
            {
                organic["$type"] = "Models.Soils.Organic, Models";
                JsonUtilities.RenameModel(organic, "Organic");
                organic["FOMCNRatio"] = organic["RootCN"];
                organic["FOM"] = organic["RootWt"];
                organic["SoilCNRatio"] = organic["SoilCN"];
                organic["Carbon"] = organic["OC"];
                var ocUnits = organic["OCUnits"];
                if (ocUnits != null)
                {
                    string ocUnitsString = ocUnits.ToString();
                    if (ocUnitsString == "1" || ocUnitsString == "WalkleyBlack")
                    {
                        var oc = organic["Carbon"].Values<double>().ToArray();
                        oc = MathUtilities.Multiply_Value(oc, 1.3);
                        organic["Carbon"] = new JArray(oc);
                    }
                }
            }

            foreach (var report in JsonUtilities.ChildrenOfType(root, "Report"))
            {
                JsonUtilities.SearchReplaceReportVariableNames(report, ".SoilOrganicMatter.", ".Organic.");
                JsonUtilities.SearchReplaceReportVariableNames(report, ".RootCN", ".FOMCNRatio");
                JsonUtilities.SearchReplaceReportVariableNames(report, ".RootWt", ".FOM");
                JsonUtilities.SearchReplaceReportVariableNames(report, ".SoilCN", ".SoilCNRatio");
                JsonUtilities.SearchReplaceReportVariableNames(report, ".Organic.OC", ".Organic.Carbon");
            }

            foreach (var factor in JsonUtilities.ChildrenOfType(root, "Factor"))
            {
                var specification = factor["Specification"];
                if (specification != null)
                {
                    var specificationString = specification.ToString();
                    specificationString = specificationString.Replace(".SoilOrganicMatter.", ".Organic.");
                    specificationString = specificationString.Replace("[SoilOrganicMatter]", "[Organic]");
                    specificationString = specificationString.Replace(".Organic.OC", ".Organic.Carbon");
                    specificationString = specificationString.Replace(".RootCN", ".FOMCNRatio");
                    specificationString = specificationString.Replace(".RootWt", ".FOM");
                    specificationString = specificationString.Replace(".SoilCN", ".SoilCNRatio");
                    factor["Specification"] = specificationString;
                }
            }

            foreach (var factor in JsonUtilities.ChildrenOfType(root, "CompositeFactor"))
            {
                var specifications = factor["Specifications"];
                if (specifications != null)
                {
                    for (int i = 0; i < specifications.Count(); i++)
                    {
                        var specificationString = specifications[i].ToString();
                        specificationString = specificationString.Replace(".SoilOrganicMatter.", ".Organic.");
                        specificationString = specificationString.Replace("[SoilOrganicMatter]", "[Organic]");
                        specificationString = specificationString.Replace(".OC", ".Carbon");
                        specificationString = specificationString.Replace(".RootCN", ".FOMCNRatio");
                        specificationString = specificationString.Replace(".RootWt", ".FOM");
                        specificationString = specificationString.Replace(".SoilCN", ".SoilCNRatio");
                        specifications[i] = specificationString;
                    }
                }
            }

            foreach (var series in JsonUtilities.ChildrenOfType(root, "Series"))
            {
                if (series["XFieldName"] != null)
                {
                    series["XFieldName"] = series["XFieldName"].ToString().Replace("SoilOrganicMatter", "Organic");
                    series["XFieldName"] = series["XFieldName"].ToString().Replace(".Organic.OC", ".Organic.Carbon");
                }
                if (series["YFieldName"] != null)
                {
                    series["YFieldName"] = series["YFieldName"].ToString().Replace("SoilOrganicMatter", "Organic");
                    series["YFieldName"] = series["YFieldName"].ToString().Replace(".Organic.OC", ".Organic.Carbon");
                }
            }

            foreach (var child in JsonUtilities.ChildrenRecursively(root))
            {
                if (JsonUtilities.Type(child) == "Morris" || JsonUtilities.Type(child) == "Sobol")
                {
                    var parameters = child["Parameters"];
                    for (int i = 0; i < parameters.Count(); i++)
                    {
                        var parameterString = parameters[i]["Path"].ToString();
                        parameterString = parameterString.Replace(".SoilOrganicMatter.", ".Organic.");
                        parameterString = parameterString.Replace("[SoilOrganicMatter]", "[Organic]");
                        parameterString = parameterString.Replace(".OC", ".Carbon");
                        parameters[i]["Path"] = parameterString;
                    }
                }
            }
        }

        /// <summary>
        /// Upgrades to version 65. Rename the 'Analysis' node under soil to 'Chemical'
        /// </summary>
        /// <param name="root">The root JSON token.</param>
        /// <param name="fileName">The name of the apsimx file.</param>
        private static void UpgradeToVersion65(JObject root, string fileName)
        {
            foreach (var chemical in JsonUtilities.ChildrenRecursively(root, "Analysis"))
            {
                var soil = JsonUtilities.Parent(chemical);
                var physical = JsonUtilities.ChildWithName(soil as JObject, "Physical");

                chemical["$type"] = "Models.Soils.Chemical, Models";
                JsonUtilities.RenameModel(chemical, "Chemical");
                if (physical != null && physical["Thickness"] != null)
                {
                    // Move particle size numbers from chemical to physical and make sure layers are mapped.
                    var physicalThickness = physical["Thickness"].Values<double>().ToArray();
                    var chemicalThickness = chemical["Thickness"].Values<double>().ToArray();

                    if (chemical["ParticleSizeSand"] != null && chemical["ParticleSizeSand"].HasValues)
                    {
                        var values = chemical["ParticleSizeSand"].Values<double>().ToArray();
                        if (values.Length < physicalThickness.Length)
                            Array.Resize(ref values, chemicalThickness.Length);
                        var mappedValues = SoilUtilities.MapConcentration(values, chemicalThickness, physicalThickness, values.Last(), true);
                        physical["ParticleSizeSand"] = new JArray(mappedValues);
                    }

                    if (chemical["ParticleSizeSilt"] != null && chemical["ParticleSizeSilt"].HasValues)
                    {
                        var values = chemical["ParticleSizeSilt"].Values<double>().ToArray();
                        if (values.Length < physicalThickness.Length)
                            Array.Resize(ref values, chemicalThickness.Length);
                        var mappedValues = SoilUtilities.MapConcentration(values, chemicalThickness, physicalThickness, values.Last(), true);
                        physical["ParticleSizeSilt"] = new JArray(mappedValues);
                    }

                    if (chemical["ParticleSizeClay"] != null && chemical["ParticleSizeClay"].HasValues)
                    {
                        var values = chemical["ParticleSizeClay"].Values<double>().ToArray();
                        if (values.Length < physicalThickness.Length)
                            Array.Resize(ref values, chemicalThickness.Length);
                        var mappedValues = SoilUtilities.MapConcentration(values, chemicalThickness, physicalThickness, values.Last(), true);
                        physical["ParticleSizeClay"] = new JArray(mappedValues);
                    }

                    // convert ph units
                    var phUnits = physical["PHUnits"];
                    if (phUnits != null)
                    {
                        string phUnitsString = phUnits.ToString();
                        if (phUnitsString == "1")
                        {
                            // pH in water = (pH in CaCl X 1.1045) - 0.1375
                            var ph = physical["PH"].Values<double>().ToArray();
                            ph = MathUtilities.Subtract_Value(MathUtilities.Multiply_Value(ph, 1.1045), 0.1375);
                            chemical["PH"] = new JArray(ph);
                        }
                    }
                }
            }

            foreach (var report in JsonUtilities.ChildrenOfType(root, "Report"))
            {
                JsonUtilities.SearchReplaceReportVariableNames(report, ".Analysis.", ".Chemical.");
            }

            foreach (var factor in JsonUtilities.ChildrenOfType(root, "Factor"))
            {
                var specification = factor["Specification"];
                if (specification != null)
                {
                    var specificationString = specification.ToString();
                    specificationString = specificationString.Replace(".Analysis.", ".Chemical.");
                    specificationString = specificationString.Replace("[Analysis]", "[Chemical]");
                    factor["Specification"] = specificationString;
                }
            }

            foreach (var factor in JsonUtilities.ChildrenOfType(root, "CompositeFactor"))
            {
                var specifications = factor["Specifications"];
                if (specifications != null)
                {
                    for (int i = 0; i < specifications.Count(); i++)
                    {
                        var specificationString = specifications[i].ToString();
                        specificationString = specificationString.Replace(".Analysis.", ".Chemical.");
                        specificationString = specificationString.Replace("[Analysis]", "[Chemical]");
                        specifications[i] = specificationString;
                    }
                }
            }

            foreach (var series in JsonUtilities.ChildrenOfType(root, "Series"))
            {
                if (series["XFieldName"] != null)
                {
                    series["XFieldName"] = series["XFieldName"].ToString().Replace("Analysis", "Chemical");
                }
                if (series["YFieldName"] != null)
                {
                    series["YFieldName"] = series["YFieldName"].ToString().Replace("Analysis", "Chemical");
                }
            }

            foreach (var child in JsonUtilities.ChildrenRecursively(root))
            {
                if (JsonUtilities.Type(child) == "Morris" || JsonUtilities.Type(child) == "Sobol")
                {
                    var parameters = child["Parameters"];
                    for (int i = 0; i < parameters.Count(); i++)
                    {
                        var parameterString = parameters[i]["Path"].ToString();
                        parameterString = parameterString.Replace(".Analysis.", ".Chemical.");
                        parameterString = parameterString.Replace("[Analysis]", "[Chemical]");
                        parameters[i]["Path"] = parameterString;
                    }
                }
            }
        }

        /// <summary>
        /// When a factor is under a factors model, insert a permutation model.
        /// </summary>
        /// <param name="root"></param>
        /// <param name="fileName"></param>
        private static void UpgradeToVersion66(JToken root, string fileName)
        {
            foreach (var factors in JsonUtilities.ChildrenRecursively(root as JObject, "Factors"))
            {
                if (JsonUtilities.Children(factors).Count > 1)
                {
                    var permutationsNode = new JObject();
                    permutationsNode["$type"] = "Models.Factorial.Permutation, Models";
                    JsonUtilities.RenameModel(permutationsNode, "Permutation");
                    permutationsNode["Children"] = factors["Children"];
                    var children = new JArray(permutationsNode);
                    factors["Children"] = children;
                }
            }
        }

        /// <summary>
        /// Upgrades to version 67. Sets the Start and End properties
        /// in clock to the values previously stored in StartDate and EndDate.
        /// </summary>
        /// <param name="root"></param>
        /// <param name="fileName"></param>
        private static void UpgradeToVersion67(JObject root, string fileName)
        {
            foreach (JObject clock in JsonUtilities.ChildrenRecursively(root, "Clock"))
            {
                clock["Start"] = clock["StartDate"];
                clock["End"] = clock["EndDate"];
            }
        }

        /// <summary>
        /// Upgrades to version 68. Removes AgPasture.Sward
        /// </summary>
        /// <param name="root"></param>
        /// <param name="fileName"></param>
        private static void UpgradeToVersion68(JObject root, string fileName)
        {
            foreach (JObject sward in JsonUtilities.ChildrenRecursively(root, "Sward"))
            {
                foreach (JObject pastureSpecies in JsonUtilities.Children(sward))
                {
                    if (pastureSpecies["Name"].ToString().Equals("Ryegrass", StringComparison.InvariantCultureIgnoreCase))
                        JsonUtilities.RenameModel(pastureSpecies, "AGPRyegrass");
                    if (pastureSpecies["Name"].ToString().Equals("WhiteClover", StringComparison.InvariantCultureIgnoreCase))
                        JsonUtilities.RenameModel(pastureSpecies, "AGPWhiteClover");
                    pastureSpecies["ResourceName"] = pastureSpecies["Name"];

                    var swardParentChildren = JsonUtilities.Parent(sward)["Children"] as JArray;
                    swardParentChildren.Add(pastureSpecies);
                }
                sward.Remove();
            }

            bool foundAgPastureWhiteClover = false; // as opposed to a PMF whiteclover
            foreach (JObject pastureSpecies in JsonUtilities.ChildrenRecursively(root, "PastureSpecies"))
            {
                if (pastureSpecies["Name"].ToString().Equals("Ryegrass", StringComparison.InvariantCultureIgnoreCase))
                    JsonUtilities.RenameModel(pastureSpecies, "AGPRyegrass");
                if (pastureSpecies["Name"].ToString().Equals("WhiteClover", StringComparison.InvariantCultureIgnoreCase))
                {
                    JsonUtilities.RenameModel(pastureSpecies, "AGPWhiteClover");
                    foundAgPastureWhiteClover = true;
                }

                pastureSpecies["ResourceName"] = pastureSpecies["Name"];
            }

            foreach (JObject soilCrop in JsonUtilities.ChildrenRecursively(root, "SoilCrop"))
            {
                if (soilCrop["Name"].ToString().Equals("SwardSoil", StringComparison.InvariantCultureIgnoreCase))
                    soilCrop.Remove();
                if (soilCrop["Name"].ToString().Equals("RyegrassSoil", StringComparison.InvariantCultureIgnoreCase))
                    JsonUtilities.RenameModel(soilCrop, "AGPRyegrassSoil");
                if (foundAgPastureWhiteClover && soilCrop["Name"].ToString().Equals("WhiteCloverSoil", StringComparison.InvariantCultureIgnoreCase))
                    JsonUtilities.RenameModel(soilCrop, "AGPWhiteCloverSoil");
            }
        }

        /// <summary>
        /// Upgrades to version 69. Fixes link attributes in manager scripts after
        /// link refactoring.
        /// </summary>
        /// <param name="root">The root JSON token.</param>
        /// <param name="fileName">The name of the .apsimx file.</param>
        private static void UpgradeToVersion69(JObject root, string fileName)
        {
            foreach (ManagerConverter manager in JsonUtilities.ChildManagers(root))
            {
                // The linking code previously had a hack which automatically enabled link by name if the target
                // model type is IFunction or Biomass (or any inherited class thereof). I've removed this hack 
                // from the link resolution code, which means that all such links must be adjusted accordingly.

                // [Link(...)] [Units] [...] Biomass -> [Link(ByName = true, ...)] [Units] [...] Biomass
                manager.ReplaceRegex(@"\[Link\(([^\)]+)\)\]((\s*\[[^\]]+\])*\s*(public|private|protected|internal|static|readonly| )*\s*(IFunction|Biomass|CNReductionForCover|CNReductionForTillage|RunoffModel|WaterTableModel|HeightFunction|DecumulateFunction|EndOfDayFunction|LiveOnEventFunction|AccumulateAtEvent|DailyMeanVPD|CERESDenitrificationWaterFactor|CERESDenitrificationTemperatureFactor|CERESMineralisationFOMCNRFactor|DayCentN2OFractionModel|CERESNitrificationpHFactor|CERESNitrificationWaterFactor|CERESUreaHydrolysisModel|CERESMineralisationWaterFactor|CERESMineralisationTemperatureFactor|CERESNitrificationModel|StringComparisonFunction|AccumulateByDate|AccumulateByNumericPhase|TrackerFunction|ArrayFunction|WangEngelTempFunction|BoundFunction|LinearAfterThresholdFunction|SoilWaterScale|MovingAverageFunction|HoldFunction|DeltaFunction|MovingSumFunction|QualitativePPEffect|AccumulateFunction|AddFunction|AgeCalculatorFunction|AirTemperatureFunction|BellCurveFunction|Constant|DivideFunction|ExponentialFunction|ExpressionFunction|ExternalVariable|LessThanFunction|LinearInterpolationFunction|MaximumFunction|MinimumFunction|MultiplyFunction|OnEventFunction|PhaseBasedSwitch|PhaseLookup|PhaseLookupValue|PhotoperiodDeltaFunction|PhotoperiodFunction|PowerFunction|SigmoidFunction|SoilTemperatureDepthFunction|SoilTemperatureFunction|SoilTemperatureWeightedFunction|SplineInterpolationFunction|StageBasedInterpolation|SubtractFunction|VariableReference|WeightedTemperatureFunction|XYPairs|CanopyPhotosynthesis|RUECO2Function|RUEModel|StorageDMDemandFunction|StorageNDemandFunction|InternodeCohortDemandFunction|BerryFillingRateFunction|TEWaterDemandFunction|FillingRateFunction|AllometricDemandFunction|InternodeDemandFunction|PartitionFractionDemandFunction|PopulationBasedDemandFunction|PotentialSizeDemandFunction|RelativeGrowthRateDemandFunction))", @"[Link(Type = LinkType.Child, ByName = true, $1)]$2");

                // [Link] IFunction -> [Link(ByName = true)] IFunction
                manager.ReplaceRegex(@"\[Link\]((\s*\[[^\]]+\])*\s*(public|private|protected|internal|static|readonly| )*\s*(IFunction|Biomass|CNReductionForCover|CNReductionForTillage|RunoffModel|WaterTableModel|HeightFunction|DecumulateFunction|EndOfDayFunction|LiveOnEventFunction|AccumulateAtEvent|DailyMeanVPD|CERESDenitrificationWaterFactor|CERESDenitrificationTemperatureFactor|CERESMineralisationFOMCNRFactor|DayCentN2OFractionModel|CERESNitrificationpHFactor|CERESNitrificationWaterFactor|CERESUreaHydrolysisModel|CERESMineralisationWaterFactor|CERESMineralisationTemperatureFactor|CERESNitrificationModel|StringComparisonFunction|AccumulateByDate|AccumulateByNumericPhase|TrackerFunction|ArrayFunction|WangEngelTempFunction|BoundFunction|LinearAfterThresholdFunction|SoilWaterScale|MovingAverageFunction|HoldFunction|DeltaFunction|MovingSumFunction|QualitativePPEffect|AccumulateFunction|AddFunction|AgeCalculatorFunction|AirTemperatureFunction|BellCurveFunction|Constant|DivideFunction|ExponentialFunction|ExpressionFunction|ExternalVariable|LessThanFunction|LinearInterpolationFunction|MaximumFunction|MinimumFunction|MultiplyFunction|OnEventFunction|PhaseBasedSwitch|PhaseLookup|PhaseLookupValue|PhotoperiodDeltaFunction|PhotoperiodFunction|PowerFunction|SigmoidFunction|SoilTemperatureDepthFunction|SoilTemperatureFunction|SoilTemperatureWeightedFunction|SplineInterpolationFunction|StageBasedInterpolation|SubtractFunction|VariableReference|WeightedTemperatureFunction|XYPairs|CanopyPhotosynthesis|RUECO2Function|RUEModel|StorageDMDemandFunction|StorageNDemandFunction|InternodeCohortDemandFunction|BerryFillingRateFunction|TEWaterDemandFunction|FillingRateFunction|AllometricDemandFunction|InternodeDemandFunction|PartitionFractionDemandFunction|PopulationBasedDemandFunction|PotentialSizeDemandFunction|RelativeGrowthRateDemandFunction))", @"[Link(Type = LinkType.Child, ByName = true)]$1");

                // Here I assume that all [LinkByPath] links will have a path argument supplied.
                // [LinkByPath(...)] -> [Link(Type = LinkType.Path, ...)]
                manager.ReplaceRegex(@"\[LinkByPath\(([^\)]+)\)", @"[Link(Type = LinkType.Path, $1)");

                // [ParentLink(...)] -> [Link(Type = LinkType.Ancestor, ...)]
                manager.ReplaceRegex(@"\[ParentLink\(([^\)]+)\)", @"[Link(Type = LinkType.Ancestor, $1)");

                // [ParentLink] -> [Link(Type = LinkType.Ancestor, ByName = false)]
                manager.Replace("[ParentLink]", "[Link(Type = LinkType.Ancestor)]", caseSensitive: true);

                // [ScopedLinkByName(...)] -> [Link(ByName = true, ...)]
                manager.ReplaceRegex(@"\[ScopedLinkByName\(([^\)]+)\)", @"[Link(ByName = true, $1)");

                // [ScopedLinkByName] -> [Link(ByName = true)]
                manager.Replace("[ScopedLinkByName]", "[Link(ByName = true)]", caseSensitive: true);

                // [ScopedLink(...)] -> [Link(...)]
                manager.ReplaceRegex(@"\[ScopedLink\(([^\)]+)\)", @"[Link($1)");

                // [ScopedLink] -> [Link]
                manager.Replace("[ScopedLink]", "[Link]", caseSensitive: true);

                // [ChildLinkByName(...)] -> [Link(Type = LinkType.Child, ByName = true, ...)]
                manager.ReplaceRegex(@"\[ChildLinkByName\(([^\)]+)\)", @"[Link(Type = LinkType.Child, ByName = true, $1)");

                // [ChildLinkByName] -> [Link(Type = LinkType.Child, ByName = true)]
                manager.Replace("[ChildLinkByName]", "[Link(Type = LinkType.Child, ByName = true)]", caseSensitive: true);

                // [ChildLink(...)] -> [Link(Type = LinkType.Child, ...)]
                manager.ReplaceRegex(@"\[ChildLink\(([^\)]+)\)", @"[Link(Type = LinkType.Child, $1)");

                // [ChildLink] -> [Link(Type = LinkType.Child)]
                manager.Replace("[ChildLink]", "[Link(Type = LinkType.Child)]", caseSensitive: true);

                manager.Save();
            }
        }

        /// <summary>
        /// Changes the type of the Stock component inital values genotypes array
        /// from StockGeno to SingleGenotypeInits.
        /// </summary>
        /// <param name="root">The root JSON token.</param>
        /// <param name="fileName">The name of the apsimx file.</param>
        private static void UpgradeToVersion70(JObject root, string fileName)
        {
            foreach (var stockNode in JsonUtilities.ChildrenOfType(root, "Stock"))
            {
                // for each element of GenoTypes[]
                var genotypes = stockNode["GenoTypes"];
                for (int i = 0; i < genotypes.Count(); i++)
                {
                    genotypes[i]["$type"] = "Models.GrazPlan.SingleGenotypeInits, Models";
                    double dr = Convert.ToDouble(genotypes[i]["DeathRate"]);
                    double drw = Convert.ToDouble(genotypes[i]["WnrDeathRate"]);
                    genotypes[i]["DeathRate"] = new JArray(new double[] { dr, drw });
                    genotypes[i]["PotFleeceWt"] = genotypes[i]["RefFleeceWt"];
                    genotypes[i]["Conceptions"] = genotypes[i]["Conception"];
                    genotypes[i]["GenotypeName"] = genotypes[i]["Name"];
                }
            }
        }

        /// <summary>
        /// Alters all existing linint functions to have a child variable reference IFunction called XValue instead of a
        /// string property called XProperty that IFunction then had to locate
        /// </summary>
        /// <param name="root">The root JSON token.</param>
        /// <param name="fileName">The name of the apsimx file.</param>
        private static void UpgradeToVersion71(JObject root, string fileName)
        {
            foreach (JObject linint in JsonUtilities.ChildrenRecursively(root, "LinearInterpolationFunction"))
            {
                VariableReference varRef = new VariableReference();
                varRef.Name = "XValue";
                varRef.VariableName = linint["XProperty"].ToString();
                JsonUtilities.AddModel(linint, varRef);
                linint.Remove("XProperty");
            }
        }

        /// <summary>
        /// Remove .Value() from all variable references because it is redundant
        /// </summary>
        /// <param name="root">The root JSON token.</param>
        /// <param name="fileName">The name of the apsimx file.</param>
        private static void UpgradeToVersion72(JObject root, string fileName)
        {
            foreach (var varRef in JsonUtilities.ChildrenRecursively(root, "VariableReference"))
                varRef["VariableName"] = varRef["VariableName"].ToString().Replace(".Value()", "");

            foreach (var report in JsonUtilities.ChildrenOfType(root, "Report"))
                JsonUtilities.SearchReplaceReportVariableNames(report, ".Value()", "");

            foreach (var graph in JsonUtilities.ChildrenOfType(root, "Series"))
            {
                if (graph["XFieldName"] != null)
                    graph["XFieldName"] = graph["XFieldName"].ToString().Replace(".Value()", "");
                if (graph["X2FieldName"] != null)
                    graph["X2FieldName"] = graph["X2FieldName"].ToString().Replace(".Value()", "");
                if (graph["YFieldName"] != null)
                    graph["YFieldName"] = graph["YFieldName"].ToString().Replace(".Value()", "");
                if (graph["Y2FieldName"] != null)
                    graph["Y2FieldName"] = graph["Y2FieldName"].ToString().Replace(".Value()", "");
            }
        }

        /// <summary>
        /// Alters all existing AllometricDemand functions to have a child variable reference IFunction called XValue and YValue instead of 
        /// string property called XProperty and YProperty that it then had to locate.  Aiming to get all things using get for properties
        /// to be doing it via Variable reference so we can stream line scoping rules
        /// </summary>
        /// <param name="root">The root JSON token.</param>
        /// <param name="fileName">The name of the apsimx file.</param>
        private static void UpgradeToVersion73(JObject root, string fileName)
        {
            foreach (JObject Alomet in JsonUtilities.ChildrenRecursively(root, "AllometricDemandFunction"))
            {
                VariableReference XvarRef = new VariableReference();
                XvarRef.Name = "XValue";
                XvarRef.VariableName = Alomet["XProperty"].ToString();
                JsonUtilities.AddModel(Alomet, XvarRef);
                Alomet.Remove("XProperty");
                VariableReference YvarRef = new VariableReference();
                YvarRef.Name = "YValue";
                YvarRef.VariableName = Alomet["YProperty"].ToString();
                JsonUtilities.AddModel(Alomet, YvarRef);
                Alomet.Remove("YProperty");

            }
        }

        /// <summary>
        /// Changes the Surface Organic Matter property FractionFaecesAdded to 1.0
        /// </summary>
        /// <param name="root">The root JSON token.</param>
        /// <param name="fileName">The name of the apsimx file.</param>
        private static void UpgradeToVersion74(JObject root, string fileName)
        {
            foreach (JObject som in JsonUtilities.ChildrenRecursively(root, "SurfaceOrganicMatter"))
                som["FractionFaecesAdded"] = "1.0";
        }

        /// <summary>
        /// Change TreeLeafAreas to ShadeModiers in Tree Proxy
        /// </summary>
        /// <param name="root">The root JSON token.</param>
        /// <param name="fileName">The name of the apsimx file.</param>
        private static void UpgradeToVersion75(JObject root, string fileName)
        {
            foreach (JObject TreeProxy in JsonUtilities.ChildrenRecursively(root, "TreeProxy"))
            {
                TreeProxy["ShadeModifiers"] = TreeProxy["TreeLeafAreas"];
                // ShadeModifiers is sometimes null (not sure why) so fill it with 1s using Heights to get array length
                var SM = TreeProxy["Heights"].Values<double>().ToArray();
                for (int i = 0; i < SM.Count(); i++)
                    SM[i] = 1.0;
                TreeProxy["ShadeModifiers"] = new JArray(SM);
            }
        }

        /// <summary>
        /// Change flow_urea to FlowUrea in soil water
        /// </summary>
        /// <param name="root">The root JSON token.</param>
        /// <param name="fileName">The name of the apsimx file.</param>
        private static void UpgradeToVersion76(JObject root, string fileName)
        {
            foreach (var manager in JsonUtilities.ChildManagers(root))
            {
                if (manager.Replace(".flow_urea", ".FlowUrea"))
                    manager.Save();
            }
            foreach (var report in JsonUtilities.ChildrenOfType(root, "Report"))
            {
                JsonUtilities.SearchReplaceReportVariableNames(report, ".flow_urea", ".FlowUrea");
            }
        }

        /// <summary>
        /// Change the property in Stock to Genotypes
        /// </summary>
        /// <param name="root"></param>
        /// <param name="fileName"></param>
        private static void UpgradeToVersion77(JObject root, string fileName)
        {
            foreach (var manager in JsonUtilities.ChildManagers(root))
            {
                if (manager.Replace(".GenoTypes", ".Genotypes"))
                    manager.Save();
            }
            foreach (var stock in JsonUtilities.ChildrenOfType(root, "Stock"))
            {
                JsonUtilities.SearchReplaceReportVariableNames(stock, ".GenoTypes", ".Genotypes");
            }
        }

        /// <summary>
        /// Change the namespace for SimpleGrazing
        /// </summary>
        /// <param name="root"></param>
        /// <param name="fileName"></param>
        private static void UpgradeToVersion78(JObject root, string fileName)
        {
            foreach (var simpleGrazing in JsonUtilities.ChildrenOfType(root, "SimpleGrazing"))
            {
                simpleGrazing["$type"] = "Models.AgPasture.SimpleGrazing, Models";
            }
        }

        /// <summary>
        /// Change manager method and AgPasture variable names.
        /// </summary>
        /// <param name="root"></param>
        /// <param name="fileName"></param>
        private static void UpgradeToVersion79(JObject root, string fileName)
        {
            Tuple<string, string>[] changes =
            {
                new Tuple<string, string>(".Graze(", ".RemoveBiomass("),
                new Tuple<string, string>(".EmergingTissuesWt",   ".EmergingTissue.Wt"),
                new Tuple<string, string>(".EmergingTissuesN",    ".EmergingTissue.N"),
                new Tuple<string, string>(".DevelopingTissuesWt", ".DevelopingTissue.Wt"),
                new Tuple<string, string>(".DevelopingTissuesN",  ".DevelopingTissue.N"),
                new Tuple<string, string>(".MatureTissuesWt", ".MatureTissue.Wt"),
                new Tuple<string, string>(".MatureTissuesN",  ".MatureTissue.N"),
                new Tuple<string, string>(".DeadTissuesWt", ".DeadTissue.Wt"),
                new Tuple<string, string>(".DeadTissuesN",  ".DeadTissue.N")
            };

            JsonUtilities.RenameVariables(root, changes);
        }

        /// <summary>
        /// Replace ExcelMultiInput with ExcelInput.
        /// Change ExcelInput.FileName from a string into a string[].
        /// </summary>
        /// <param name="root"></param>
        /// <param name="fileName"></param>
        private static void UpgradeToVersion80(JObject root, string fileName)
        {
            // Rename ExcelInput.FileName to FileNames and make it an array.
            foreach (JObject excelInput in JsonUtilities.ChildrenRecursively(root, "ExcelInput"))
            {
                if (excelInput["FileName"] != null)
                    excelInput["FileNames"] = new JArray(excelInput["FileName"].Value<string>());
            }

            // Replace ExcelMultiInput with an ExcelInput.
            foreach (JObject excelMultiInput in JsonUtilities.ChildrenRecursively(root, "ExcelMultiInput"))
            {
                excelMultiInput["$type"] = "Models.PostSimulationTools.ExcelInput, Models";
            }
        }


        /// <summary>
        /// Seperate life cycle process class into Growth, Transfer and Mortality classes.
        /// </summary>
        /// <param name="root"></param>
        /// <param name="fileName"></param>
        private static void UpgradeToVersion81(JObject root, string fileName)
        {
            // Rename ExcelInput.FileName to FileNames and make it an array.
            foreach (JObject LSP in JsonUtilities.ChildrenRecursively(root, "LifeStageProcess"))
            {
                if (int.Parse(LSP["ProcessAction"].ToString()) == 0) //Process is Transfer
                {
                    LSP["$type"] = "Models.LifeCycle.LifeStageTransfer, Models";
                }
                else if (int.Parse(LSP["ProcessAction"].ToString()) == 1) //Process is PhysiologicalGrowth
                {
                    LSP["$type"] = "Models.LifeCycle.LifeStageGrowth, Models";
                }
                else if (int.Parse(LSP["ProcessAction"].ToString()) == 2) //Process is Mortality
                {
                    LSP["$type"] = "Models.LifeCycle.LifeStageMortality, Models";
                }

            }

            foreach (JObject LSRP in JsonUtilities.ChildrenRecursively(root, "LifeStageReproductionProcess"))
            {
                LSRP["$type"] = "Models.LifeCycle.LifeStageReproduction, Models";
            }

            foreach (JObject LSIP in JsonUtilities.ChildrenRecursively(root, "LifeStageImmigrationProcess"))
            {
                LSIP["$type"] = "Models.LifeCycle.LifeStageImmigration, Models";
            }
        }

        /// <summary>
        /// Add Critical N Conc (if not existing) to all Root Objects by copying the maximum N conc
        /// </summary>
        /// <param name="root"></param>
        /// <param name="fileName"></param>
        private static void UpgradeToVersion82(JObject root, string fileName)
        {
            foreach (JObject r in JsonUtilities.ChildrenRecursively(root, "Root"))
            {
                if (JsonUtilities.ChildWithName(r, "CriticalNConc") == null)
                {
                    JObject minNConc = JsonUtilities.ChildWithName(r, "MinimumNConc");
                    if (minNConc == null)
                        throw new Exception("Root has no CriticalNConc or MaximumNConc");

                    VariableReference varRef = new VariableReference();
                    varRef.Name = "CriticalNConc";
                    varRef.VariableName = "[Root].MinimumNConc";
                    JsonUtilities.AddModel(r, varRef);
                }
            }
        }

        /// <summary>
        /// Remove .Value() from everywhere possible.
        /// </summary>
        /// <param name="root"></param>
        /// <param name="fileName"></param>
        private static void UpgradeToVersion83(JObject root, string fileName)
        {
            // 1. Report
            foreach (JObject report in JsonUtilities.ChildrenRecursively(root, "Report"))
            {
                JArray variables = report["VariableNames"] as JArray;
                if (variables == null)
                    continue;

                for (int i = 0; i < variables.Count; i++)
                    variables[i] = variables[i].ToString().Replace(".Value()", "");
            }

            // 2. ExpressionFunction
            foreach (JObject function in JsonUtilities.ChildrenRecursively(root, "ExpressionFunction"))
                function["Expression"] = function["Expression"].ToString().Replace(".Value()", "");
        }

        /// <summary>
        /// Renames the Input.FileName property to FileNames and makes it an array.
        /// </summary>
        /// <param name="root"></param>
        /// <param name="fileName"></param>
        private static void UpgradeToVersion84(JObject root, string fileName)
        {
            foreach (JObject input in JsonUtilities.ChildrenRecursively(root, "Input"))
                if (input["FileName"] != null)
                    input["FileNames"] = new JArray(input["FileName"]);
        }

        /// <summary>
        /// Add a field to the Checkpoints table.
        /// </summary>
        /// <param name="root"></param>
        /// <param name="fileName"></param>
        private static void UpgradeToVersion85(JObject root, string fileName)
        {
            SQLite db = new SQLite();
            var dbFileName = Path.ChangeExtension(fileName, ".db");
            if (File.Exists(dbFileName))
            {
                try
                {
                    db.OpenDatabase(dbFileName, false);
                    if (db.TableExists("_Checkpoints"))
                    {
                        if (!db.GetTableColumns("_Checkpoints").Contains("OnGraphs"))
                        {
                            db.AddColumn("_Checkpoints", "OnGraphs", "integer");
                        }
                    }
                }
                finally
                {
                    db.CloseDatabase();
                }
            }
        }

        /// <summary>
        /// Add new methods structure to OrganArbitrator.
        /// </summary>
        /// <param name="root"></param>
        /// <param name="fileName"></param>
        private static void UpgradeToVersion86(JObject root, string fileName)
        {
            foreach (var arbitrator in JsonUtilities.ChildrenOfType(root, "OrganArbitrator"))
            {
                //remove DMArbitrator, and NArbitrator
                var children = JsonUtilities.Children(arbitrator);
                var exdm = children.Find(c => JsonUtilities.Name(c).Equals("dmArbitrator", StringComparison.OrdinalIgnoreCase));
                JsonUtilities.RemoveChild(arbitrator, JsonUtilities.Name(exdm));

                var exn = children.Find(c => JsonUtilities.Name(c).Equals("nArbitrator", StringComparison.OrdinalIgnoreCase));
                JsonUtilities.RemoveChild(arbitrator, JsonUtilities.Name(exn));

                JsonUtilities.RenameModel(exdm, "ArbitrationMethod");
                JsonUtilities.RenameModel(exn, "ArbitrationMethod");

                //Add DMArbitration
                var dm = JsonUtilities.CreateNewChildModel(arbitrator, "DMArbitration", "Models.PMF.BiomassTypeArbitrator");
                var folder = JsonUtilities.CreateNewChildModel(dm, "PotentialPartitioningMethods", "Models.Core.Folder");
                JsonUtilities.CreateNewChildModel(folder, "ReallocationMethod", "Models.PMF.Arbitrator.ReallocationMethod");
                JsonUtilities.CreateNewChildModel(folder, "AllocateFixationMethod", "Models.PMF.Arbitrator.AllocateFixationMethod");
                JsonUtilities.CreateNewChildModel(folder, "RetranslocationMethod", "Models.PMF.Arbitrator.RetranslocationMethod");
                JsonUtilities.CreateNewChildModel(folder, "SendPotentialDMAllocationsMethod", "Models.PMF.Arbitrator.SendPotentialDMAllocationsMethod");

                folder = JsonUtilities.CreateNewChildModel(dm, "AllocationMethods", "Models.Core.Folder");
                JsonUtilities.CreateNewChildModel(folder, "NutrientConstrainedAllocationMethod", "Models.PMF.Arbitrator.NutrientConstrainedAllocationMethod");
                JsonUtilities.CreateNewChildModel(folder, "DryMatterAllocationsMethod", "Models.PMF.Arbitrator.DryMatterAllocationsMethod");

                JArray dmChildren = dm["Children"] as JArray;
                dmChildren.Add(exdm);

                //Add N Arbitration
                var n = JsonUtilities.CreateNewChildModel(arbitrator, "NArbitration", "Models.PMF.BiomassTypeArbitrator");
                folder = JsonUtilities.CreateNewChildModel(n, "PotentialPartitioningMethods", "Models.Core.Folder");
                JsonUtilities.CreateNewChildModel(folder, "ReallocationMethod", "Models.PMF.Arbitrator.ReallocationMethod");

                folder = JsonUtilities.CreateNewChildModel(n, "ActualPartitioningMethods", "Models.Core.Folder");
                JsonUtilities.CreateNewChildModel(folder, "AllocateFixationMethod", "Models.PMF.Arbitrator.AllocateFixationMethod");
                JsonUtilities.CreateNewChildModel(folder, "RetranslocationMethod", "Models.PMF.Arbitrator.RetranslocationMethod");

                folder = JsonUtilities.CreateNewChildModel(n, "AllocationMethods", "Models.Core.Folder");
                JsonUtilities.CreateNewChildModel(folder, "NitrogenAllocationsMethod", "Models.PMF.Arbitrator.NitrogenAllocationsMethod");

                JArray nChildren = n["Children"] as JArray;
                nChildren.Add(exn);
                var allocatesMethod = JsonUtilities.CreateNewChildModel(n, "AllocateUptakesMethod", "Models.PMF.Arbitrator.AllocateUptakesMethod");

                var water = JsonUtilities.CreateNewChildModel(arbitrator, "WaterUptakeMethod", "Models.PMF.Arbitrator.WaterUptakeMethod");
                var nitrogen = JsonUtilities.CreateNewChildModel(arbitrator, "NitrogenUptakeMethod", "Models.PMF.Arbitrator.NitrogenUptakeMethod");
            }
        }

        /// <summary>
        /// Remove Models.Report namespace.
        /// </summary>
        /// <param name="root"></param>
        /// <param name="fileName"></param>
        private static void UpgradeToVersion87(JObject root, string fileName)
        {
            // Fix type of Report nodes
            foreach (JObject report in JsonUtilities.ChildrenRecursively(root, "Report"))
                report["$type"] = report["$type"].ToString().Replace("Report.Report", "Report");

            // Fix type of all models in the now-removed Models.Graph namespace
            foreach (JObject model in JsonUtilities.ChildrenRecursively(root))
                model["$type"] = model["$type"].ToString().Replace("Models.Graph.", "Models.");

            // Fix graph axes - these are a property of graphs, not a model themselves
            foreach (JObject graph in JsonUtilities.ChildrenRecursively(root, "Graph"))
            {
                JArray axes = graph["Axis"] as JArray;
                if (axes != null)
                    foreach (JObject axis in axes)
                        if (axis["$type"] != null)
                            axis["$type"] = axis["$type"].ToString().Replace("Models.Graph", "Models");
            }

            // Fix nutrient directed graphs - the nodes/arcs are not children, but
            // need to have their types fixed.
            foreach (JObject nutrient in JsonUtilities.ChildrenRecursively(root, "Nutrient"))
            {
                JObject directedGraph = nutrient["DirectedGraphInfo"] as JObject;
                if (directedGraph != null)
                {
                    directedGraph["$type"] = directedGraph["$type"].ToString().Replace("Models.Graph.", "Models.");
                    JArray nodes = directedGraph["Nodes"] as JArray;
                    if (nodes != null)
                        foreach (JObject node in nodes)
                            node["$type"] = node["$type"].ToString().Replace("Models.Graph.", "Models.");
                    JArray arcs = directedGraph["Arcs"] as JArray;
                    if (arcs != null)
                        foreach (JObject arc in arcs)
                            arc["$type"] = arc["$type"].ToString().Replace("Models.Graph.", "Models.");
                }
            }

            // Replace ExcelMultiInput with an ExcelInput.
            foreach (ManagerConverter manager in JsonUtilities.ChildManagers(root))
            {
                manager.Replace("Models.Report", "Models");
                manager.Replace("using Report", "using Models");
                //manager.ReplaceRegex("(using Models.+)using Models", "$1");
                manager.Replace("Report.Report", "Report");

                manager.Replace("Models.Graph", "Models");
                manager.Replace("Graph.Graph", "Graph");

                List<string> usingStatements = manager.GetUsingStatements().ToList();
                usingStatements.Remove("Models.Graph");
                usingStatements.Remove("Graph");

                manager.SetUsingStatements(usingStatements.Distinct());

                manager.Save();
            }
        }

        /// <summary>
        /// Replace SoilWater model with WaterBalance model.
        /// </summary>
        /// <param name="root"></param>
        /// <param name="fileName"></param>
        private static void UpgradeToVersion88(JObject root, string fileName)
        {
            foreach (JObject soilWater in JsonUtilities.ChildrenRecursively(root, "SoilWater"))
            {
                soilWater["$type"] = "Models.WaterModel.WaterBalance, Models";
                soilWater["ResourceName"] = "WaterBalance";
                if (soilWater["discharge_width"] != null)
                    soilWater["DischargeWidth"] = soilWater["discharge_width"];
                if (soilWater["catchment_area"] != null)
                    soilWater["CatchmentArea"] = soilWater["catchment_area"];
            }

            foreach (var manager in JsonUtilities.ChildManagers(root))
            {
                bool managerChanged = false;

                var declarations = manager.GetDeclarations();
                foreach (var declaration in declarations)
                {
                    if (declaration.TypeName == "SoilWater")
                    {
                        declaration.TypeName = "ISoilWater";
                        managerChanged = true;
                    }
                }

                if (managerChanged)
                {
                    manager.SetDeclarations(declarations);

                    var usings = manager.GetUsingStatements().ToList();
                    if (!usings.Contains("Models.Interfaces"))
                    {
                        usings.Add("Models.Interfaces");
                        manager.SetUsingStatements(usings);
                    }
                }

                if (manager.Replace(" as SoilWater", ""))
                    managerChanged = true;
                if (manager.Replace("solute_flow_eff", "SoluteFlowEfficiency"))
                    managerChanged = true;
                if (manager.Replace("solute_flux_eff", "SoluteFluxEfficiency"))
                    managerChanged = true;
                if (manager.Replace("[EventSubscribe(\"Commencing\")", "[EventSubscribe(\"StartOfSimulation\")"))
                    managerChanged = true;

                if (managerChanged)
                    manager.Save();
            }

            foreach (var report in JsonUtilities.ChildrenOfType(root, "Report"))
            {
                JsonUtilities.SearchReplaceReportVariableNames(report, "solute_flow_eff", "SoluteFlowEfficiency");
                JsonUtilities.SearchReplaceReportVariableNames(report, "solute_flux_eff", "SoluteFluxEfficiency");
            }

        }

        /// <summary>
        /// Replace 'avg' with 'mean' in report variables.
        /// </summary>
        /// <param name="root"></param>
        /// <param name="fileName"></param>
        private static void UpgradeToVersion89(JObject root, string fileName)
        {
            foreach (var report in JsonUtilities.ChildrenOfType(root, "Report"))
                JsonUtilities.SearchReplaceReportVariableNames(report, "avg of ", "mean of ");
        }

        /// <summary>
        /// Fixes a bug where a manager script's children were being serialized.
        /// When attempting to reopen the file, the script's type cannot be resolved.
        /// This converter will strip out all script children of managers under replacements.
        /// </summary>
        /// <param name="root">Root node.</param>
        /// <param name="fileName">Path to the .apsimx file.</param>
        private static void UpgradeToVersion90(JObject root, string fileName)
        {
            foreach (JObject replacements in JsonUtilities.ChildrenRecursively(root, "Replacements"))
                foreach (JObject manager in JsonUtilities.ChildrenRecursively(root, "Manager"))
                    JsonUtilities.RemoveChild(manager, "Script");
        }

        /// <summary>
        /// </summary>
        /// <param name="root"></param>
        /// <param name="fileName"></param>
        private static void UpgradeToVersion91(JObject root, string fileName)
        {
            Tuple<string, string>[] changes =
            {
                new Tuple<string, string>(".HarvestableWt",          ".Harvestable.Wt"),
                new Tuple<string, string>(".HarvestableN",           ".Harvestable.N"),
                new Tuple<string, string>(".StandingHerbageWt",      ".Standing.Wt"),
                new Tuple<string, string>(".StandingHerbageN",       ".Standing.N"),
                new Tuple<string, string>(".StandingHerbageNConc",   ".Standing.NConc"),
                new Tuple<string, string>(".StandingLiveHerbageWt",  ".StandingLive.Wt"),
                new Tuple<string, string>(".StandingLiveHerbageN",   ".StandingLive.N"),
                new Tuple<string, string>(".StandingDeadHerbageWt",  ".StandingDead.Wt"),
                new Tuple<string, string>(".StandingDeadHerbageN",   ".StandingDead.N"),
                new Tuple<string, string>(".HerbageDigestibility",   ".Standing.Digestibility"),
                new Tuple<string, string>(".RootDepthMaximum",       ".Root.RootDepthMaximum"),
                new Tuple<string, string>("[AGPRyeGrass].RootLengthDensity", "[AGPRyeGrass].Root.RootLengthDensity"),
                new Tuple<string, string>("[AGPWhiteClover].RootLengthDensity", "[AGPWhiteClover].Root.RootLengthDensity"),
                new Tuple<string, string>("[AGPLucerne].RootLengthDensity", "[AGPLucerne].Root.RootLengthDensity")
            };
            JsonUtilities.RenameVariables(root, changes);
        }

        /// <summary>
        /// Change names of a couple of parameters in SimpleGrazing.
        /// </summary>
        /// <param name="root">Root node.</param>
        /// <param name="fileName">Path to the .apsimx file.</param>
        private static void UpgradeToVersion92(JObject root, string fileName)
        {
            foreach (JObject simpleGrazing in JsonUtilities.ChildrenRecursively(root, "SimpleGrazing"))
            {
                simpleGrazing["FractionExcretedNToDung"] = simpleGrazing["FractionOfBiomassToDung"];
                if (simpleGrazing["FractionNExportedInAnimal"] == null)
                    simpleGrazing["FractionNExportedInAnimal"] = 0.75;
            }

            Tuple<string, string>[] changes =
            {
                new Tuple<string, string>(".AmountDungCReturned",  ".AmountDungWtReturned")
            };
            JsonUtilities.RenameVariables(root, changes);
        }

        /// <summary>
        /// In SimpleGrazin, Turn "Fraction of defoliated N leaving the system" into a fraction of defoliated N going to soil.
        /// </summary>
        /// <param name="root">Root node.</param>
        /// <param name="fileName">Path to the .apsimx file.</param>
        private static void UpgradeToVersion93(JObject root, string fileName)
        {
            foreach (JObject simpleGrazing in JsonUtilities.ChildrenRecursively(root, "SimpleGrazing"))
            {
                if (simpleGrazing["FractionNExportedInAnimal"] != null)
                {
                    var fractionNExportedInAnimal = Convert.ToDouble(simpleGrazing["FractionNExportedInAnimal"].Value<double>());
                    simpleGrazing["FractionDefoliatedNToSoil"] = 1 - fractionNExportedInAnimal;

                }
                if (simpleGrazing["FractionExcretedNToDung"] != null)
                {
                    var fractionExcretedNToDung = simpleGrazing["FractionExcretedNToDung"] as JArray;
                    if (fractionExcretedNToDung.Count > 0)
                        simpleGrazing["CNRatioDung"] = "NaN";
                }
            }
        }

        /// <summary>
        /// Convert stock genotypes array into GenotypeCross child models.
        /// </summary>
        /// <param name="root">Root node.</param>
        /// <param name="fileName">Path to the .apsimx file.</param>
        private static void UpgradeToVersion94(JObject root, string fileName)
        {
            foreach (JObject stock in JsonUtilities.ChildrenRecursively(root, "Stock"))
            {
                var oldGenotypes = stock["Genotypes"] as JArray;
                if (oldGenotypes != null)
                {
                    var newGenotypes = new JArray();
                    foreach (var oldgenotype in oldGenotypes)
                    {
                        var genotypeCross = new JObject();
                        genotypeCross["$type"] = "Models.GrazPlan.GenotypeCross, Models";
                        genotypeCross["Name"] = oldgenotype["GenotypeName"];
                        var oldgenotypeDeathRates = oldgenotype["DeathRate"] as JArray;
                        if (oldgenotypeDeathRates != null && oldgenotypeDeathRates.Count == 2)
                        {
                            genotypeCross["MatureDeathRate"] = oldgenotypeDeathRates[0];
                            genotypeCross["WeanerDeathRate"] = oldgenotypeDeathRates[1];
                        }
                        genotypeCross["Conception"] = oldgenotype["Conceptions"];

                        if (string.IsNullOrEmpty(oldgenotype["DamBreed"].ToString()))
                            genotypeCross["PureBredBreed"] = oldgenotype["GenotypeName"];
                        else if (string.IsNullOrEmpty(oldgenotype["SireBreed"].ToString()))
                            genotypeCross["PureBredBreed"] = oldgenotype["DamBreed"];
                        else
                            genotypeCross["DamBreed"] = oldgenotype["DamBreed"];
                        genotypeCross["SireBreed"] = oldgenotype["SireBreed"];
                        genotypeCross["Generation"] = oldgenotype["Generation"];
                        genotypeCross["SRW"] = oldgenotype["SRW"];
                        genotypeCross["PotFleeceWt"] = oldgenotype["PotFleeceWt"];
                        genotypeCross["MaxFibreDiam"] = oldgenotype["MaxFibreDiam"];
                        genotypeCross["FleeceYield"] = oldgenotype["FleeceYield"];
                        genotypeCross["PeakMilk"] = oldgenotype["PeakMilk"];
                        newGenotypes.Add(genotypeCross);
                    }
                    stock.Remove("Genotypes");
                    if (newGenotypes.Count > 0)
                        stock["Children"] = newGenotypes;
                }
            }
            Tuple<string, string>[] changes =
            {
                new Tuple<string, string>(".GenotypeNamesAll()",  ".Genotypes.Names.ToArray()")
            };
            if (JsonUtilities.RenameVariables(root, changes))
            {
                // The replacement is in a manager. Need to make sure that LINQ is added as a using
                // because the .ToArray() depends on it.
                foreach (var manager in JsonUtilities.ChildManagers(root))
                {
                    var usings = manager.GetUsingStatements().ToList();
                    if (usings.Find(u => u.Contains("System.Linq")) == null)
                    {
                        usings.Add("System.Linq");
                        manager.SetUsingStatements(usings);
                        manager.Save();
                    }
                }
            }
        }

        /// <summary>
        /// Change initialDM on Generic organ and root from a single value to a BiomassPoolType so each type can be sepcified
        /// </summary>
        /// <param name="root">Root node.</param>
        /// <param name="fileName">Path to the .apsimx file.</param>
        private static void UpgradeToVersion95(JObject root, string fileName)
        {
            // Remove initalDM model and replace with initialBiomass object
            foreach (string org in new List<string>() { "GenericOrgan", "Root" })
            {
                foreach (JObject O in JsonUtilities.ChildrenRecursively(root, org))
                {
                    if (O["Enabled"].ToString() == "True")
                    {
                        string initName = org == "GenericOrgan" ? "InitialWtFunction" : "InitialDM";
                        JObject InitialWt = JsonUtilities.CreateNewChildModel(O, "InitialWt", "Models.PMF.BiomassDemand");
                        JObject Structural = JsonUtilities.ChildWithName(O, initName).DeepClone() as JObject;
                        Structural["Name"] = "Structural";
                        JArray ChildFunctions = new JArray();
                        ChildFunctions.Add(Structural);
                        InitialWt["Children"] = ChildFunctions;
                        JsonUtilities.AddConstantFunctionIfNotExists(InitialWt, "Metabolic", "0.0");
                        JsonUtilities.AddConstantFunctionIfNotExists(InitialWt, "Storage", "0.0");
                        JsonUtilities.RemoveChild(O, initName);
                    }
                }
            }
            // Altermanager code where initial root wt is being set.
            foreach (var manager in JsonUtilities.ChildrenOfType(root, "Manager"))
            {
                string code = manager["Code"].ToString();
                string[] lines = code.Split('\n');
                bool ContainsZoneInitalDM = false;
                for (int i = 0; i < lines.Count(); i++)
                {
                    if (lines[i].Contains("Root.ZoneInitialDM.Add(") && (ContainsZoneInitalDM == false))
                    {
                        ContainsZoneInitalDM = true;
                        string InitialDM = lines[i].Split('(')[1].Replace(";", "").Replace(")", "").Replace("\r", "").Replace("\n", "");
                        string NewCode = "BiomassDemand InitialDM = new BiomassDemand();\r\n" +
                                         "Constant InitStruct = new Constant();\r\n" +
                                         "InitStruct.FixedValue = " + InitialDM + ";\r\n" +
                                         "InitialDM.Structural = InitStruct;\r\n" +
                                         "Constant InitMetab = new Constant();\r\n" +
                                         "InitMetab.FixedValue = 0;\r\n" +
                                         "InitialDM.Metabolic = InitMetab;\r\n" +
                                         "Constant InitStor = new Constant();\r\n" +
                                         "InitStor.FixedValue = 0;\r\n" +
                                         "InitialDM.Storage = InitStor;\r\n" +
                                         lines[i].Split('(')[0] + "(InitialDM);\r\n";
                        lines[i] = NewCode;
                    }
                    else if (lines[i].Contains("Root.ZoneInitialDM.Add("))
                    {
                        string InitialDM = lines[i].Split('(')[1].Replace(";", "").Replace(")", "").Replace("\r", "").Replace("\n", "");
                        lines[i] = "InitStruct.FixedValue = " + InitialDM + ";\r\n" +
                                    lines[i].Split('(')[0] + "(InitialDM);\r\n";
                    }
                }

                if (ContainsZoneInitalDM)
                {
                    string newCode = "using Models.Functions;\r\n";
                    foreach (string line in lines)
                    {
                        newCode += line + "\n";
                    }
                    manager["Code"] = newCode;
                }
            }
        }

        /// <summary>
        /// Add RootShape to all simulations.
        /// </summary>
        /// <param name="root">Root node.</param>
        /// <param name="fileName">Path to the .apsimx file.</param>
        private static void UpgradeToVersion96(JObject root, string fileName)
        {
            foreach (JObject thisRoot in JsonUtilities.ChildrenRecursively(root, "Root"))
            {
                if (JsonUtilities.ChildrenRecursively(thisRoot, "RootShapeCylindre").Count == 0 &&
                    JsonUtilities.ChildrenRecursively(thisRoot, "RootShapeSemiCircle").Count == 0 &&
                    JsonUtilities.ChildrenRecursively(thisRoot, "RootShapeSemiCircleSorghum").Count == 0 &&
                    JsonUtilities.ChildrenRecursively(thisRoot, "RootShapeSemiEllipse").Count == 0)
                {
                    JArray rootChildren = thisRoot["Children"] as JArray;
                    if (rootChildren != null && rootChildren.Count > 0)
                    {
                        JToken thisPlant = JsonUtilities.Parent(thisRoot);

                        JArray rootShapeChildren = new JArray();
                        string type;

                        if (thisPlant["CropType"].ToString() == "Sorghum")
                        {
                            type = "Models.Functions.RootShape.RootShapeSemiCircleSorghum, Models";
                        }
                        else if (thisPlant["CropType"].ToString() == "C4Maize")
                        {
                            type = "Models.Functions.RootShape.RootShapeSemiCircle, Models";
                        }
                        else
                        {
                            type = "Models.Functions.RootShape.RootShapeCylindre, Models";
                        }

                        JObject rootShape = new JObject
                        {
                            ["$type"] = type,
                            ["Name"] = "RootShape",
                            ["Children"] = rootShapeChildren
                        };
                        rootChildren.AddFirst(rootShape);
                    }
                }
            }
        }

        /// <summary>
        /// Add RootShape to all simulations.
        /// </summary>
        /// <param name="root">Root node.</param>
        /// <param name="fileName">Path to the .apsimx file.</param>
        private static void UpgradeToVersion97(JObject root, string fileName)
        {
            foreach (JObject AirTempFunc in JsonUtilities.ChildrenOfType(root, "AirTemperatureFunction"))
            {
                JObject tempResponse = JsonUtilities.ChildWithName(AirTempFunc, "XYPairs");
                tempResponse["Name"] = "TemperatureResponse";
            }
        }

        /// <summary>
        /// Convert stock animalparamset
        /// </summary>
        /// <param name="root">Root node.</param>
        /// <param name="fileName">Path to the .apsimx file.</param>
        private static void UpgradeToVersion98(JObject root, string fileName)
        {
            foreach (JObject paramSet in JsonUtilities.ChildrenRecursively(root, "AnimalParamSet"))
            {
                paramSet["$type"] = "Models.GrazPlan.Genotype, Models";
            }
        }

        /// <summary>
        /// Add InterpolationMethod to AirTemperature Function.
        /// </summary>
        /// <param name="root">Root node.</param>
        /// <param name="fileName">Path to the .apsimx file.</param>
        private static void UpgradeToVersion99(JObject root, string fileName)
        {
            foreach (JObject AirTempFunc in JsonUtilities.ChildrenOfType(root, "AirTemperatureFunction"))
            {
                AirTempFunc["agregationMethod"] = "0";
                JsonUtilities.AddModel(AirTempFunc, typeof(ThreeHourAirTemperature), "InterpolationMethod");
            }
        }

        /// <summary>
        /// Change SimpleGrazing.FractionDefoliatedNToSoil from a scalar to an array.
        /// </summary>
        /// <param name="root">Root node.</param>
        /// <param name="fileName">Path to the .apsimx file.</param>
        private static void UpgradeToVersion100(JObject root, string fileName)
        {
            foreach (var simpleGrazing in JsonUtilities.ChildrenOfType(root, "SimpleGrazing"))
            {
                if (simpleGrazing["FractionDefoliatedNToSoil"] != null)
                {
                    var arr = new JArray();
                    arr.Add(simpleGrazing["FractionDefoliatedNToSoil"].Value<double>());
                    simpleGrazing["FractionDefoliatedNToSoil"] = arr;
                }
            }
        }

        /// <summary>
        /// Add canopy width Function.
        /// </summary>
        /// <param name="root">Root node.</param>
        /// <param name="fileName">Path to the .apsimx file.</param>
        private static void UpgradeToVersion101(JObject root, string fileName)
        {
            foreach (JObject Leaf in JsonUtilities.ChildrenOfType(root, "Leaf"))
            {
                JsonUtilities.AddConstantFunctionIfNotExists(Leaf, "WidthFunction", "0");

                VariableReference varRef = new VariableReference();
                varRef.Name = "DepthFunction";
                varRef.VariableName = "[Leaf].Height";

                JsonUtilities.AddModel(Leaf, varRef);
            }
        }

        /// <summary>
        /// Rename Models.Sensitivity.CroptimizR to Models.Optimisation.CroptimizR.
        /// </summary>
        /// <param name="root">Root node.</param>
        /// <param name="fileName">Path to the .apsimx file.</param>
        private static void UpgradeToVersion102(JObject root, string fileName)
        {
            foreach (JObject croptimizR in JsonUtilities.ChildrenRecursively(root, "CroptimizR"))
                croptimizR["$type"] = croptimizR["$type"].ToString().Replace("Sensitivity", "Optimisation");
        }

        /// <summary>
        /// Rename TemperatureResponse to Response on Interpolate functions.
        /// </summary>
        /// <param name="root">Root node.</param>
        /// <param name="fileName">Path to the .apsimx file.</param>
        private static void UpgradeToVersion103(JObject root, string fileName)
        {
            foreach (JObject atf in JsonUtilities.ChildrenRecursively(root, "AirTemperatureFunction"))
            {
                atf["$type"] = "Models.Functions.SubDailyInterpolation, Models";
                foreach (JObject c in atf["Children"])
                {
                    if (c["Name"].ToString() == "TemperatureResponse")
                    {
                        c["Name"] = "Response";
                    }
                }
                foreach (JObject cultivar in JsonUtilities.ChildrenRecursively(root, "Cultivar"))
                {
                    if (!cultivar["Command"].HasValues)
                        continue;

                    foreach (JValue command in cultivar["Command"].Children())
                    {
                        command.Value = command.Value.ToString().Replace(".TemperatureResponse", ".Response");
                    }
                }
            }
        }


        /// <summary>
        /// Add expression function to replace direct call to structure in nodenumberphase
        /// </summary>
        /// <param name="root">The root JSON token.</param>
        /// <param name="fileName">The name of the apsimx file.</param>
        private static void UpgradeToVersion104(JObject root, string fileName)
        {
            foreach (JObject NNP in JsonUtilities.ChildrenRecursively(root, "NodeNumberPhase"))
            {
                VariableReference varRef = new VariableReference();
                varRef.Name = "LeafTipNumber";
                varRef.VariableName = "[Structure].LeafTipsAppeared";
                JsonUtilities.AddModel(NNP, varRef);
            }
        }


        /// <summary>
        /// Add expression function to replace direct call to structure in nodenumberphase
        /// </summary>
        /// <param name="root">The root JSON token.</param>
        /// <param name="fileName">The name of the apsimx file.</param>
        private static void UpgradeToVersion105(JObject root, string fileName)
        {
            foreach (JObject LAP in JsonUtilities.ChildrenRecursively(root, "LeafAppearancePhase"))
            {
                VariableReference varRef = new VariableReference();
                varRef.Name = "FinalLeafNumber";
                varRef.VariableName = "[Structure].FinalLeafNumber";
                JsonUtilities.AddModel(LAP, varRef);
            }
        }

        /// <summary>
        /// Change Nutrient.FOMC and Nutrient.FOMN to Nutrient.FOM.C and Nutrient.FOM.N
        /// </summary>
        /// <param name="root">The root JSON token.</param>
        /// <param name="fileName">The name of the apsimx file.</param>
        private static void UpgradeToVersion106(JObject root, string fileName)
        {
            Tuple<string, string>[] changes =
            {
                new Tuple<string, string>("utrient.FOMC",  "utrient.FOM.C"),
                new Tuple<string, string>("utrient.FOMN",  "utrient.FOM.N")
            };

            JsonUtilities.RenameVariables(root, changes);

            // Add Models.Soils.Nutrients namespace to all manager files that
            // reference Nutrient or Solute.

            foreach (var manager in JsonUtilities.ChildManagers(root))
            {
                var code = manager.ToString();
                if (code != null && (code.Contains("Nutrient") || code.Contains("Solute")))
                {
                    var usingLines = manager.GetUsingStatements().ToList();
                    usingLines.Add("Models.Soils.Nutrients");
                    manager.SetUsingStatements(usingLines);
                    manager.Save();
                }
            }
        }

        /// <summary>
        /// Add expression function to replace direct call to structure in LeafAppearancePhase
        /// </summary>
        /// <param name="root">The root JSON token.</param>
        /// <param name="fileName">The name of the apsimx file.</param>
        private static void UpgradeToVersion107(JObject root, string fileName)
        {
            foreach (JObject LAP in JsonUtilities.ChildrenRecursively(root, "LeafAppearancePhase"))
            {
                ExpressionFunction expFunction = new ExpressionFunction();
                expFunction.Name = "LeafNumber";
                expFunction.Expression = "[Leaf].ExpandedCohortNo + [Leaf].NextExpandingLeafProportion";
                JsonUtilities.AddModel(LAP, expFunction);

                VariableReference varRef1 = new VariableReference();
                varRef1.Name = "FullyExpandedLeafNo";
                varRef1.VariableName = "[Leaf].ExpandedCohortNo";
                JsonUtilities.AddModel(LAP, varRef1);

                VariableReference varRef2 = new VariableReference();
                varRef2.Name = "InitialisedLeafNumber";
                varRef2.VariableName = "[Leaf].InitialisedCohortNo";
                JsonUtilities.AddModel(LAP, varRef2);

            }
        }

        /// <summary>
        /// Upgrade to version 108.
        /// </summary>
        /// <param name="root"></param>
        /// <param name="fileName"></param>
        private static void UpgradeToVersion108(JObject root, string fileName)
        {
            Tuple<string, string>[] changes =
            {
                new Tuple<string, string>("Wheat.Structure.HaunStage",          "Wheat.Phenology.HaunStage"),
                new Tuple<string, string>("[Wheat].Structure.HaunStage",          "[Wheat].Phenology.HaunStage"),
                new Tuple<string, string>("Wheat.Structure.PTQ",          "Wheat.Phenology.PTQ"),
                new Tuple<string, string>("[Wheat].Structure.PTQ",          "[Wheat].Phenology.PTQ")
            };
            JsonUtilities.RenameVariables(root, changes);
        }

        /// <summary>
        /// Create Models.Climate namespace.
        /// The following types will be moved into Models.Climate:
        /// - ControlledEnvironment
        /// - SlopeEffectsOnWeather
        /// - Weather
        /// - WeatherSampler
        /// </summary>
        /// <param name="root">The root JSON token.</param>
        /// <param name="fileName">The name of the apsimx file.</param>
        private static void UpgradeToVersion109(JObject root, string fileName)
        {
            Type[] typesToMove = new Type[] { typeof(ControlledEnvironment), typeof(SlopeEffectsOnWeather), typeof(Weather), typeof(WeatherSampler) };

            foreach (Type type in typesToMove)
                foreach (JObject instance in JsonUtilities.ChildrenRecursively(root, type.Name))
                    if (!instance["$type"].ToString().Contains("Models.Climate"))
                        instance["$type"] = instance["$type"].ToString().Replace("Models.", "Models.Climate.");

            foreach (ManagerConverter manager in JsonUtilities.ChildManagers(root))
            {
                string code = manager.ToString();
                if (code == null)
                    continue;
                foreach (Type type in typesToMove)
                {
                    if (code.Contains(type.Name))
                    {
                        List<string> usings = manager.GetUsingStatements().ToList();
                        usings.Add("Models.Climate");
                        manager.SetUsingStatements(usings);
                        manager.Save();
                        break;
                    }
                }
            }
        }

        /// <summary>
        /// Add canopy width Function.
        /// </summary>
        /// <param name="root">Root node.</param>
        /// <param name="fileName">Path to the .apsimx file.</param>
        private static void UpgradeToVersion110(JObject root, string fileName)
        {
            foreach (JObject Root in JsonUtilities.ChildrenOfType(root, "Root"))
                JsonUtilities.AddConstantFunctionIfNotExists(Root, "RootDepthStressFactor", "1");
        }

        /// <summary>
        /// Modify manager scripts to use the new generic model locator API.
        /// </summary>
        /// <param name="root">Root node.</param>
        /// <param name="fileName">Path to the .apsimx file.</param>
        private static void UpgradeToVersion111(JObject root, string fileName)
        {
            foreach (ManagerConverter manager in JsonUtilities.ChildManagers(root))
            {
                // Apsim.Get(model, path) -> model.FindByPath(path)?.Value
                FixApsimGet(manager);

                // Apsim.FullPath(model) -> model.FullPath
                FixFullPath(manager);

                // Apsim.GetVariableObject(model, path) -> model.FindByPath(path)
                FixGetVariableObject(manager);

                // Apsim.Ancestor<T>(model) -> model.FindAncestor<T>()
                FixAncestor(manager);

                // Apsim.Siblings(model) -> model.FindAllSiblings()
                FixSiblings(manager);

                // Apsim.ParentAllChildren(model) -> model.ParentAllDescendants()
                FixParentAllChildren(manager);

                // This one will fail if using a runtime type.
                // Apsim.Parent(model, type) -> model.FindAncestor<Type>()
                FixParent(manager);

                // Apsim.Set(model, path, value) -> model.FindByPath(path).Value = value
                FixSet(manager);

                // Apsim.Find(model, x) -> model.FindInScope(x)
                // Apsim.Find(model, typeof(Y)) -> model.FindInScope<Y>()
                // This one will fail if the second argument is a runtime type which doesn't
                // use the typeof() syntax. E.g. if it's a variable of type Type.
                // Will probably fail in other cases too. It's really not ideal.
                FixFind(manager);

                // Apsim.FindAll(model) -> model.FindAllInScope().ToList()
                // Apsim.FindAll(model, typeof(X)) -> model.FindAllInScope<X>().ToList()
                FixFindAll(manager);

                // Apsim.Child(model, "Wheat") -> model.FindChild("Wheat")
                // Apsim.Child(model, typeof(IOrgan)) -> model.FindChild<IOrgan>()
                FixChild(manager);

                // Apsim.Children(model, typeof(IFunction)) -> model.FindAllChildren<IFunction>().ToList<IModel>()
                // Apsim.Children(model, obj.GetType()) -> model.FindAllChildren().Where(c => obj.GetType().IsAssignableFrom(c.GetType())).ToList<IModel>()
                // This will add "using System.Linq;" if necessary.
                FixChildren(manager);

                // Apsim.ChildrenRecursively(model) -> model.FindAllDescendants().ToList()
                // Apsim.ChildrenRecursively(model, typeof(IOrgan)) -> model.FindAllDescendants<IOrgan>().OfType<IModel>().ToList()
                // Apsim.ChildrenRecursively(model, GetType()) -> model.FindAllDescendants().Where(d => GetType().IsAssignableFrom(d.GetType())).ToList()
                FixChildrenRecursively(manager);

                // Apsim.ChildrenRecursivelyVisible(model) -> model.FindAllDescendants().Where(m => !m.IsHidden).ToList()
                FixChildrenRecursivelyVisible(manager);

                manager.Save();
            }

            void FixApsimGet(ManagerConverter manager)
            {
                string pattern = @"Apsim\.Get\(([^,]+),\s*((?>\((?<c>)|[^()]+|\)(?<-c>))*(?(c)(?!)))\)";
                manager.ReplaceRegex(pattern, match =>
                {
                    string replace = @"$1.FindByPath($2).Value";
                    if (match.Groups[1].Value.Contains(" "))
                        replace = replace.Replace("$1", "($1)");

                    return Regex.Replace(match.Value, pattern, replace);
                });
            }

            void FixFullPath(ManagerConverter manager)
            {
                string pattern = @"Apsim\.FullPath\(((?>\((?<c>)|[^()]+|\)(?<-c>))*(?(c)(?!)))\)";
                string replacement = "$1.FullPath";
                manager.ReplaceRegex(pattern, match =>
                {
                    if (match.Groups[1].Value.Contains(" "))
                        replacement = replacement.Replace("$1", "($1)");

                    return Regex.Replace(match.Value, pattern, replacement);
                });
            }

            void FixGetVariableObject(ManagerConverter manager)
            {
                string pattern = @"Apsim\.GetVariableObject\(([^,]+),\s*((?>\((?<c>)|[^()]+|\)(?<-c>))*(?(c)(?!)))\)";
                manager.ReplaceRegex(pattern, match =>
                {
                    string replace = @"$1.FindByPath($2)";
                    if (match.Groups[1].Value.Contains(" "))
                        replace = replace.Replace("$1", "($1)");

                    return Regex.Replace(match.Value, pattern, replace);
                });
            }


            void FixAncestor(ManagerConverter manager)
            {
                string pattern = @"Apsim\.Ancestor<([^>]+)>\(((?>\((?<c>)|[^()]+|\)(?<-c>))*(?(c)(?!)))\)";
                manager.ReplaceRegex(pattern, match =>
                {
                    string replace = @"$2.FindAncestor<$1>($3)";
                    if (match.Groups[2].Value.Contains(" "))
                        replace = replace.Replace("$2", "($2)");

                    return Regex.Replace(match.Value, pattern, replace);
                });
            }

            void FixSiblings(ManagerConverter manager)
            {
                bool replaced = false;
                string pattern = @"Apsim\.Siblings\(((?>\((?<c>)|[^()]+|\)(?<-c>))*(?(c)(?!)))\)";
                manager.ReplaceRegex(pattern, match =>
                {
                    replaced = true;

                    string replace = @"$1.FindAllSiblings().ToList<IModel>()";
                    if (match.Groups[1].Value.Contains(" "))
                        replace = replace.Replace("$1", "($1)");

                    return Regex.Replace(match.Value, pattern, replace);
                });

                if (replaced)
                {
                    List<string> usings = manager.GetUsingStatements().ToList();
                    if (!usings.Contains("System.Linq"))
                        usings.Add("System.Linq");
                    manager.SetUsingStatements(usings);
                }
            }

            void FixParentAllChildren(ManagerConverter manager)
            {
                string pattern = @"Apsim\.ParentAllChildren\(((?>\((?<c>)|[^()]+|\)(?<-c>))*(?(c)(?!)))\)";
                manager.ReplaceRegex(pattern, match =>
                {
                    string replace = @"$1.ParentAllDescendants()";
                    if (match.Groups[1].Value.Contains(" "))
                        replace = replace.Replace("$1", "($1)");

                    return Regex.Replace(match.Value, pattern, replace);
                });
            }

            void FixParent(ManagerConverter manager)
            {
                string pattern = @"Apsim\.Parent\(((?>\((?<c>)|[^()]+|\)(?<-c>))*(?(c)(?!)))\)";
                manager.ReplaceRegex(pattern, match =>
                {
                    string argsRegex = @"(?:[^,()]+((?:\((?>[^()]+|\((?<c>)|\)(?<-c>))*\)))*)+";
                    var args = Regex.Matches(match.Groups[1].Value, argsRegex);

                    if (args.Count != 2)
                        throw new Exception($"Incorrect number of arguments passed to Apsim.Parent()");

                    string modelName = args[0].Value;
                    if (modelName.Contains(" "))
                        modelName = $"({modelName})";

                    string type = args[1].Value.Replace("typeof(", "").TrimEnd(')').Trim();

                    return $"{modelName}.FindAncestor<{type}>()";
                });
            }

            void FixSet(ManagerConverter manager)
            {
                string pattern = @"Apsim\.Set\(((?>\((?<c>)|[^()]+|\)(?<-c>))*(?(c)(?!)))\)";
                manager.ReplaceRegex(pattern, match =>
                {
                    string argsRegex = @"(?:[^,()]+((?:\((?>[^()]+|\((?<c>)|\)(?<-c>))*\)))*)+";
                    var args = Regex.Matches(match.Groups[1].Value, argsRegex);

                    if (args.Count != 3)
                        throw new Exception($"Incorrect number of arguments passed to Apsim.Set()");

                    string model = args[0].Value.Trim();
                    if (model.Contains(" "))
                        model = $"({model})";

                    string path = args[1].Value.Trim();
                    string value = args[2].Value.Trim();

                    return $"{model}.FindByPath({path}).Value = {value}";
                });
            }

            void FixFind(ManagerConverter manager)
            {
                string pattern = @"Apsim\.Find\(((?>\((?<c>)|[^()]+|\)(?<-c>))*(?(c)(?!)))\)";
                manager.ReplaceRegex(pattern, match =>
                {
                    string argsRegex = @"(?:[^,()]+((?:\((?>[^()]+|\((?<c>)|\)(?<-c>))*\)))*)+";
                    var args = Regex.Matches(match.Groups[1].Value, argsRegex);

                    if (args.Count != 2)
                        throw new Exception($"Incorrect number of arguments passed to Apsim.Find()");

                    string model = args[0].Value.Trim();
                    if (model.Contains(" "))
                        model = $"({model})";

                    string pathOrType = args[1].Value.Trim();
                    if (pathOrType.Contains("typeof("))
                    {
                        string type = pathOrType.Replace("typeof(", "").TrimEnd(')');
                        return $"{model}.FindInScope<{type}>()";
                    }
                    else
                        return $"{model}.FindInScope({pathOrType})";
                });
            }

            void FixFindAll(ManagerConverter manager)
            {
                string pattern = @"Apsim\.FindAll\(((?>\((?<c>)|[^()]+|\)(?<-c>))*(?(c)(?!)))\)";
                bool replaced = manager.ReplaceRegex(pattern, match =>
                {
                    string argsRegex = @"(?:[^,()]+((?:\((?>[^()]+|\((?<c>)|\)(?<-c>))*\)))*)+";
                    var args = Regex.Matches(match.Groups[1].Value, argsRegex);

                    if (args.Count == 1)
                    {
                        string model = args[0].Value.Trim();
                        if (model.Contains(" "))
                            model = $"({model})";

                        return $"{model}.FindAllInScope().ToList()";
                    }
                    else if (args.Count == 2)
                    {
                        string model = args[0].Value.Trim();
                        if (model.Contains(" "))
                            model = $"({model})";

                        string type = args[1].Value.Trim().Replace("typeof(", "").TrimEnd(')');

                        // See comment in the FixChildren() method. This really isn't ideal.
                        return $"{model}.FindAllInScope<{type}>().OfType<IModel>().ToList()";
                    }
                    else
                        throw new Exception($"Incorrect number of arguments passed to Apsim.FindAll()");
                });

                if (replaced)
                    AddLinqIfNotExist(manager);
            }

            void FixChild(ManagerConverter manager)
            {
                string pattern = @"Apsim\.Child\(((?>\((?<c>)|[^()]+|\)(?<-c>))*(?(c)(?!)))\)";
                manager.ReplaceRegex(pattern, match =>
                {
                    string argsRegex = @"(?:[^,()]+((?:\((?>[^()]+|\((?<c>)|\)(?<-c>))*\)))*)+";
                    var args = Regex.Matches(match.Groups[1].Value, argsRegex);

                    if (args.Count != 2)
                        throw new Exception($"Incorrect number of arguments passed to Apsim.Find()");

                    string model = args[0].Value.Trim();
                    if (model.Contains(" "))
                        model = $"({model})";

                    string pathOrType = args[1].Value.Trim();
                    if (pathOrType.Contains("typeof("))
                    {
                        string type = pathOrType.Replace("typeof(", "").TrimEnd(')');
                        return $"{model}.FindChild<{type}>()";
                    }
                    else
                        return $"{model}.FindChild({pathOrType})";
                });

                pattern = @"(FindChild<([^>]+)>\(\)) as \2";
                manager.ReplaceRegex(pattern, "$1");
            }

            void FixChildren(ManagerConverter manager)
            {

                string pattern = @"Apsim\.Children\(((?>\((?<c>)|[^()]+|\)(?<-c>))*(?(c)(?!)))\)";
                bool replaced = manager.ReplaceRegex(pattern, match =>
                {
                    string argsRegex = @"(?:[^,()]+((?:\((?>[^()]+|\((?<c>)|\)(?<-c>))*\)))*)+";
                    var args = Regex.Matches(match.Groups[1].Value, argsRegex);

                    if (args.Count != 2)
                        throw new Exception($"Incorrect number of arguments passed to Apsim.Children()");

                    string model = args[0].Value.Trim();
                    if (model.Contains(" "))
                        model = $"({model})";

                    string type = args[1].Value.Trim();

                    Match simplify = Regex.Match(type, @"typeof\(([^\)]+)\)");
                    if (simplify.Groups.Count == 2)
                    {
                        type = simplify.Groups[1].Value;

                        // Unfortunately we need some sort of cast here, in case the type
                        // being searched for is an interface such as IPlant which doesn't
                        // implement IModel, even though realistically the only results
                        // which FindAllChildren() will return are guaranteed to be IModels.
                        // In an ideal world, the user wouldn't access any members of IModel,
                        // and we could just happily return an IEnumerable<IPlant> or
                        // List<IPlant>, but that's obviously not a guarantee we can make.
                        return $"{model}.FindAllChildren<{type}>().OfType<IModel>().ToList()";
                    }
                    else
                    {
                        // Need to ensure that we're using System.Linq;
                        return $"{model}.FindAllChildren().Where(c => {type}.IsAssignableFrom(c.GetType())).ToList()";
                    }
                });

                if (replaced)
                    AddLinqIfNotExist(manager);
            }

            void FixChildrenRecursively(ManagerConverter manager)
            {
                string pattern = @"Apsim\.ChildrenRecursively\(((?>\((?<c>)|[^()]+|\)(?<-c>))*(?(c)(?!)))\)";
                bool replaced = manager.ReplaceRegex(pattern, match =>
                {
                    string argsRegex = @"(?:[^,()]+((?:\((?>[^()]+|\((?<c>)|\)(?<-c>))*\)))*)+";
                    var args = Regex.Matches(match.Groups[1].Value, argsRegex);

                    if (args.Count == 1)
                    {

                        string model = args[0].Value.Trim();
                        if (model.Contains(" "))
                            model = $"({model})";

                        return $"{model}.FindAllDescendants().ToList()";
                    }
                    else if (args.Count == 2)
                    {
                        string model = args[0].Value.Trim();
                        if (model.Contains(" "))
                            model = $"({model})";

                        string type = args[1].Value.Trim();

                        Match simplify = Regex.Match(type, @"typeof\(([^\)]+)\)");
                        if (simplify.Groups.Count == 2)
                        {
                            // Code uses a simple typeof(X) to reference the type. This can be converted to the generic usage.
                            type = simplify.Groups[1].Value;
                            return $"{model}.FindAllDescendants<{type}>().OfType<IModel>().ToList()";
                        }
                        else
                            // This is a bit uglier and we need to use a qnd linq query to fix it up.
                            return $"{model}.FindAllDescendants().Where(d => {type}.IsAssignableFrom(d.GetType())).ToList()";
                    }
                    else
                        throw new Exception($"Incorrect number of arguments passed to Apsim.ChildrenRecursively()");
                });

                if (replaced)
                    AddLinqIfNotExist(manager);
            }

            void AddLinqIfNotExist(ManagerConverter manager)
            {
                List<string> usings = manager.GetUsingStatements().ToList();
                if (!usings.Contains("System.Linq"))
                    usings.Add("System.Linq");
                manager.SetUsingStatements(usings);
            }

            void FixChildrenRecursivelyVisible(ManagerConverter manager)
            {
                string pattern = @"Apsim\.ChildrenRecursivelyVisible\(((?>\((?<c>)|[^()]+|\)(?<-c>))*(?(c)(?!)))\)";
                bool replaced = manager.ReplaceRegex(pattern, match =>
                {
                    string argsRegex = @"(?:[^,()]+((?:\((?>[^()]+|\((?<c>)|\)(?<-c>))*\)))*)+";
                    var args = Regex.Matches(match.Groups[1].Value, argsRegex);

                    if (args.Count == 1)
                    {
                        string model = args[0].Value.Trim();
                        if (model.Contains(" "))
                            model = $"({model})";

                        return $"{model}.FindAllDescendants().Where(m => !m.IsHidden).ToList()";
                    }
                    else
                        throw new Exception($"Incorrect number of arguments passed to Apsim.ChildrenRecursivelyVisible()");
                });

                if (replaced)
                    AddLinqIfNotExist(manager);
            }
        }

        /// <summary>
        /// Upgrade to version 112. Lots of breaking changes to class Plant.
        /// </summary>
        /// <param name="root">The root json token.</param>
        /// <param name="fileName">The name of the apsimx file.</param>
        private static void UpgradeToVersion112(JObject root, string fileName)
        {
            var changes = new Tuple<string, string>[]
            {
                new Tuple<string, string>("Plant.Canopy", "Plant.Leaf"),
                new Tuple<string, string>("[Plant].Canopy", "[Plant].Leaf"),
                new Tuple<string, string>("plant.Canopy", "plant.Leaf"),
                new Tuple<string, string>("[plant].Canopy", "[plant].Leaf"),
                new Tuple<string, string>("Wheat.Canopy", "Wheat.Leaf"),
                new Tuple<string, string>("[Wheat].Canopy", "[Wheat].Leaf"),
                new Tuple<string, string>("wheat.Canopy", "wheat.Leaf"),
                new Tuple<string, string>("[wheat].Canopy", "[wheat].Leaf"),
                new Tuple<string, string>("[Phenology].CurrentPhaseName", "[Phenology].CurrentPhase.Name"),
                new Tuple<string, string>("[phenology].CurrentPhaseName", "[phenology].CurrentPhase.Name"),
                new Tuple<string, string>("Phenology.CurrentPhaseName", "Phenology.CurrentPhase.Name"),
                new Tuple<string, string>("phenology.CurrentPhaseName", "phenology.CurrentPhase.Name"),
                new Tuple<string, string>("[Plant].Phenology.DaysAfterSowing", "[Plant].DaysAfterSowing"),
                new Tuple<string, string>("Plant.Phenology.DaysAfterSowing", "Plant.DaysAfterSowing"),
                new Tuple<string, string>("Phenology.DaysAfterSowing", "DaysAfterSowing"),
                new Tuple<string, string>("[Phenology].DaysAfterSowing", "[Plant].DaysAfterSowing"),
            };
            JsonUtilities.RenameVariables(root, changes);

            // Some more complicated changes to manager code.
            foreach (ManagerConverter manager in JsonUtilities.ChildManagers(root))
            {
                ConvertPlantPropertyToDirectLink(manager, "Root", "Models.PMF.Organs");
                ConvertPlantPropertyToDirectLink(manager, "Structure", "Models.PMF.Struct");
                ConvertPlantPropertyToDirectLink(manager, "Phenology", "Models.PMF.Phen");
            }

            void ConvertPlantPropertyToDirectLink(ManagerConverter manager, string property, string nameSpace)
            {
                string code = manager.ToString();
                if (code == null)
                    return;
                if (code.Contains($".{property}."))
                {
                    string plantName = Regex.Match(code, $@"(\w+)\.{property}\.").Groups[1].Value;
                    JObject zone = JsonUtilities.Ancestor(manager.Token, typeof(Zone));
                    if (zone == null)
                    {
                        JObject replacements = JsonUtilities.Ancestor(manager.Token, "Replacements");
                        if (replacements != null)
                        {
                            JObject replacement = JsonUtilities.ChildrenRecursively(root).Where(j => j != manager.Token && j["Name"].ToString() == manager.Token["Name"].ToString()).FirstOrDefault();
                            if (replacement != null)
                                zone = JsonUtilities.Ancestor(replacement, typeof(Zone));
                            else
                                // This manager script is under replacements, but is not replacing any models.
                                // It is also likely to contain compilation errors due to API changes. Therefore
                                // we will disable it to suppress these errors.
                                manager.Token["Enabled"] = false;
                        }
                    }

                    int numPlantsInZone = JsonUtilities.ChildrenRecursively(zone, "Plant").Count;
                    if (numPlantsInZone > 0)
                    {
                        manager.AddUsingStatement(nameSpace);

                        bool isOptional = false;
                        Declaration plantLink = manager.GetDeclarations().Find(d => d.InstanceName == plantName);
                        if (plantLink != null)
                        {
                            string linkAttribute = plantLink.Attributes.Find(a => a.Contains("[Link"));
                            if (linkAttribute != null && linkAttribute.Contains("IsOptional = true"))
                                isOptional = true;
                        }

                        string link;
                        int numPlantsWithCorrectName = JsonUtilities.ChildrenRecursively(zone, "Plant").Count(p => p["Name"].ToString() == plantName);
                        if (string.IsNullOrEmpty(plantName) || numPlantsWithCorrectName == 0)
                            link = $"[Link{(isOptional ? "(IsOptional = true)" : "")}]";
                        else
                            link = $"[Link(Type = LinkType.Path, Path = \"[{plantName}].{property}\"{(isOptional ? ", IsOptional = true" : "")})]";

                        string memberName = property[0].ToString().ToLower() + property.Substring(1);
                        manager.AddDeclaration(property, memberName, new string[1] { link });

                        if (!string.IsNullOrEmpty(plantName))
                            manager.ReplaceRegex($"([^\"]){plantName}\\.{property}", $"$1{memberName}");
                        manager.Save();
                    }
                }
            }
        }

        /// <summary>
        /// Upgrade to version 113. Rename SowPlant2Type to SowingParameters.
        /// </summary>
        /// <param name="root">The root json token.</param>
        /// <param name="fileName">The name of the apsimx file.</param>
        private static void UpgradeToVersion113(JObject root, string fileName)
        {
            foreach (ManagerConverter manager in JsonUtilities.ChildManagers(root))
                if (manager.Replace("SowPlant2Type", "SowingParameters"))
                    manager.Save();
        }

        /// <summary>
        /// Upgrade to version 114. Remove references to Plant.IsC4.
        /// </summary>
        /// <param name="root">The root json token.</param>
        /// <param name="fileName">The name of the apsimx file.</param>
        private static void UpgradeToVersion114(JObject root, string fileName)
        {
            foreach (ManagerConverter manager in JsonUtilities.ChildManagers(root))
                if (manager.ReplaceRegex(@"(\w+)\.IsC4", "$1.FindByPath(\"Leaf.Photosynthesis.FCO2.PhotosyntheticPathway\")?.Value?.ToString() == \"C4\""))
                    manager.Save();
        }

        /// <summary>
        /// Upgrade to version 115. Add mortality rate constant of 0 to any plants
        /// which do not already have a mortality rate.
        /// </summary>
        /// <param name="root">The root json token.</param>
        /// <param name="fileName">The name of the apsimx file.</param>
        /// <remarks>
        /// This is part of the change to make mortality rate non-optional.
        /// </remarks>
        private static void UpgradeToVersion115(JObject root, string fileName)
        {
            foreach (JObject plant in JsonUtilities.ChildrenRecursively(root, nameof(Plant)))
            {
                if ((plant["ResourceName"] == null || JsonUtilities.Ancestor(plant, "Replacements") != null) && JsonUtilities.ChildWithName(plant, "MortalityRate", ignoreCase: true) == null)
                {
                    Constant mortalityRate = new Constant();
                    mortalityRate.Name = "MortalityRate";
                    mortalityRate.FixedValue = 0;
                    JsonUtilities.AddModel(plant, mortalityRate);
                }
            }
        }

        /// <summary>
        /// Upgrade to version 115. Add PlantType to IPlants.
        /// </summary>
        /// <param name="root">The root json token.</param>
        /// <param name="fileName">The name of the apsimx file.</param>
        private static void UpgradeToVersion116(JObject root, string fileName)
        {
            foreach (JObject pasture in JsonUtilities.ChildrenRecursively(root, "PastureSpecies"))
            {
                string plantType = pasture["ResourceName"]?.ToString();//?.Substring("AGP".Length);
                if (string.IsNullOrEmpty(plantType))
                    plantType = pasture["Name"]?.ToString();
                pasture["PlantType"] = plantType;
            }

            foreach (JObject plant in JsonUtilities.ChildrenRecursively(root, "Plant"))
                plant["PlantType"] = plant["CropType"]?.ToString();

            JsonUtilities.RenameVariables(root, new Tuple<string, string>[] { new Tuple<string, string>("CropType", "PlantType") });
        }

        /// <summary>
        /// Upgrade to version 115. Add PlantType to IPlants.
        /// </summary>
        /// <param name="root">The root json token.</param>
        /// <param name="fileName">The name of the apsimx file.</param>
        private static void UpgradeToVersion117(JObject root, string fileName)
        {
            foreach (JObject croptimizr in JsonUtilities.ChildrenRecursively(root, "CroptimizR"))
            {
                string variableName = croptimizr["VariableName"]?.ToString();
                JArray variableNames = new JArray(new object[1] { variableName });
                croptimizr.Remove("VariableName");
                croptimizr["VariableNames"] = variableNames;
            }
        }


        /// <summary>
        /// Renames Initial NO3N and NH4N to NO3 and NH4
        /// </summary>
        /// <param name="root">The root JSON token.</param>
        /// <param name="fileName">The name of the apsimx file.</param>
        private static void UpgradeToVersion118(JObject root, string fileName)
        {
            foreach (var sample in JsonUtilities.ChildrenRecursively(root, "Sample"))
            {
                JsonUtilities.RenameChildModel(sample, "NO3N", "NO3");
                JsonUtilities.RenameChildModel(sample, "NH4N", "NH4");
            }

            foreach (var chloride in JsonUtilities.ChildrenRecursively(root, "Chloride"))
            {
                chloride["$type"] = "Models.Soils.Nutrients.Solute, Models";
                chloride["Name"] = "CL";
            }
        }

        /// <summary>
        /// Change report and manager scripts for soil variables that have been out of soil class. 
        /// </summary>
        /// <param name="root">The root json token.</param>
        /// <param name="fileName">The name of the apsimx file.</param>
        private static void UpgradeToVersion119(JObject root, string fileName)
        {
            var changes = new Tuple<string, string>[]
            {
                new Tuple<string, string>("[ISoil]", "[Soil]"),
                new Tuple<string, string>("[Soil].Temperature", "[Soil].Temperature.Value"),
                new Tuple<string, string>("Soil.Temperature", "Soil.Temperature.Value"),
                new Tuple<string, string>("[Soil].FBiom", "[Soil].Organic.FBiom"),
                new Tuple<string, string>("[Soil].FInert", "[Soil].Organic.FInert"),
                new Tuple<string, string>("[Soil].InitialRootWt", "[Soil].Organic.FOM"),
                new Tuple<string, string>("[Soil].DepthMidPoints", "[Soil].Physical.DepthMidPoints"),
                new Tuple<string, string>("[Soil].Thickness", "[Soil].Physical.Thickness"),
                new Tuple<string, string>("[Soil].BD", "[Soil].Physical.BD"),
                new Tuple<string, string>("[Soil].AirDry", "[Soil].Physical.AirDry"),
                new Tuple<string, string>("[Soil].LL15", "[Soil].Physical.LL15"),   // will also convert LL15mm
                new Tuple<string, string>("[Soil].DUL", "[Soil].Physical.DUL"),     // will also convert DULmm
                new Tuple<string, string>("[Soil].SAT", "[Soil].Physical.SAT"),     // will also convert SATmm
                new Tuple<string, string>("[Soil].PAWC", "[Soil].Physical.PAWC"),   // will also convert PAWCmm
                new Tuple<string, string>("[Soil].PAW", "[Soil].SoilWater.PAW"),    // will also convert PAWmm
                new Tuple<string, string>("[Soil].Water", "[Soil].SoilWater.SWmm"),
                new Tuple<string, string>("[Soil].KS", "[Soil].Physical.KS"),
            };
            JsonUtilities.RenameVariables(root, changes);

            // Look in manager scripts and move some soil properties to the soil physical instance.
            var variablesToMove = new ManagerReplacement[]
            {
                new ManagerReplacement("Soil.ThicknessCumulative", "soilPhysical.ThicknessCumulative", "IPhysical"),
                new ManagerReplacement("Soil.Thickness", "soilPhysical.Thickness", "IPhysical"),
                new ManagerReplacement("Soil.BD", "soilPhysical.BD", "IPhysical"),
                new ManagerReplacement("Soil.AirDry", "soilPhysical.AirDry", "IPhysical"),
                new ManagerReplacement("Soil.LL15", "soilPhysical.LL15", "IPhysical"),
                new ManagerReplacement("Soil.LL15mm", "soilPhysical.LL15mm", "IPhysical"),
                new ManagerReplacement("Soil.DUL", "soilPhysical.DUL", "IPhysical"),
                new ManagerReplacement("Soil.DULmm", "soilPhysical.DULmm", "IPhysical"),
                new ManagerReplacement("Soil.SAT", "soilPhysical.SAT", "IPhysical"),
                new ManagerReplacement("Soil.KS", "soilPhysical.KS", "IPhysical"),
                new ManagerReplacement("Soil.PAWC", "soilPhysical.PAWC", "IPhysical"),
                new ManagerReplacement("Soil.PAWCmm", "soilPhysical.PAWCmm", "IPhysical"),
                new ManagerReplacement("Soil.SoilWater", "waterBalance", "ISoilWater"),
                new ManagerReplacement("Soil.Water", "waterBalance.SWmm", "ISoilWater"),
            };
            foreach (var manager in JsonUtilities.ChildManagers(root))
            {
                bool changesMade = manager.MoveVariables(variablesToMove);

                if (changesMade)
                {
                    manager.AddUsingStatement("Models.Interfaces");
                    manager.Save();
                }
            }

            // Rename the CERESSoilTemperature model to SoilTemperature
            foreach (var soil in JsonUtilities.ChildrenRecursively(root, "Soil"))
                JsonUtilities.RenameChildModel(soil, "CERESSoilTemperature", "Temperature");
        }

        /// <summary>
        /// Remove empty samples from soils.
        /// </summary>
        /// <param name="root">The root json token.</param>
        /// <param name="fileName">The name of the apsimx file.</param>
        private static void UpgradeToVersion120(JObject root, string fileName)
        {
            foreach (JObject sample in JsonUtilities.ChildrenRecursively(root, "Sample"))
            {
                if ((sample["NO3N"] == null || !sample["NO3N"].HasValues)
                 && (sample["NH4N"] == null || !sample["NH4N"].HasValues)
                 && (sample["SW"] == null || !sample["SW"].HasValues)
                 && (sample["OC"] == null || !sample["OC"].HasValues)
                 && (sample["EC"] == null || !sample["EC"].HasValues)
                 && (sample["CL"] == null || !sample["CL"].HasValues)
                 && (sample["ESP"] == null || !sample["ESP"].HasValues)
                 && (sample["PH"] == null || !sample["PH"].HasValues))
                {
                    // The sample is empty. If it is not being overridden by a factor
                    // or replacements, get rid of it.
                    JObject expt = JsonUtilities.Ancestor(sample, typeof(Experiment));
                    if (expt != null)
                    {
                        // The sample is in an experiment. If it's being overriden by a factor,
                        // ignore it.
                        JObject factors = JsonUtilities.ChildWithName(expt, "Factors");
                        if (factors != null && JsonUtilities.DescendantOfType(factors, "Sample") != null)
                            continue;
                    }

                    JObject replacements = JsonUtilities.DescendantOfType(root, "Replacements");
                    if (replacements != null && JsonUtilities.DescendantOfType(replacements, "Sample") != null)
                        continue;

                    JObject parent = JsonUtilities.Parent(sample) as JObject;
                    string name = sample["Name"]?.ToString();
                    if (parent != null && !string.IsNullOrEmpty(name))
                        JsonUtilities.RemoveChild(parent, name);
                }
            }
        }

        /// <summary>
        /// Replace all instances of PhaseBasedSwitch with PhaseLookupValues.
        /// </summary>
        /// <param name="root">The root json token.</param>
        /// <param name="fileName">The name of the apsimx file.</param>
        private static void UpgradeToVersion121(JObject root, string fileName)
        {
            foreach (JObject phaseSwitch in JsonUtilities.ChildrenRecursively(root, "PhaseBasedSwitch"))
            {
                phaseSwitch["$type"] = "Models.Functions.PhaseLookupValue, Models";
                Constant value = new Constant();
                value.FixedValue = 1;
                JsonUtilities.AddModel(phaseSwitch, value);
            }
        }

        /// <summary>
        /// Set maps' default zoom level to 360.
        /// </summary>
        /// <param name="root">The root json token.</param>
        /// <param name="fileName">The name of the apsimx file.</param>
        private static void UpgradeToVersion122(JObject root, string fileName)
        {
            foreach (JObject map in JsonUtilities.ChildrenRecursively(root, nameof(Map)))
            {
                map["Zoom"] = 360;
                map["Center"]["Latitude"] = 0;
                map["Center"]["Longitude"] = 0;
            }
        }

        /// <summary>
        /// Remove all references to Arbitrator.WDemand, Arbitrator.WSupply, and Arbitrator.WAllocated.
        /// </summary>
        /// <param name="root">The root json token.</param>
        /// <param name="fileName">The name of the apsimx file.</param>
        private static void UpgradeToVersion123(JObject root, string fileName)
        {
            string[] patterns = new[]
            {
                "Arbitrator.WSupply",
                "[Arbitrator].WSupply",
                "Arbitrator.WDemand",
                "[Arbitrator].WDemand",
                "Arbitrator.WAllocated",
                "[Arbitrator].WAllocated",
            };
            foreach (JObject report in JsonUtilities.ChildrenRecursively(root, typeof(Report).Name))
            {
                if (report["VariableNames"] is JArray variables)
                {
                    for (int i = variables.Count - 1; i >= 0; i--)
                        if (patterns.Any(p => variables[i].ToString().Contains(p)))
                            variables.RemoveAt(i);
                    report["VariableNames"] = variables;
                }
            }
        }

        /// <summary>
        /// Rename RadIntTot to RadiationIntercepted.
        /// </summary>
        /// <param name="root">The root json token.</param>
        /// <param name="fileName">The name of the apsimx file.</param>
        private static void UpgradeToVersion124(JObject root, string fileName)
        {
            Tuple<string, string>[] changes = new Tuple<string, string>[1]
            {
                new Tuple<string, string>("RadIntTot", "RadiationIntercepted")
            };
            JsonUtilities.RenameVariables(root, changes);
            foreach (ManagerConverter manager in JsonUtilities.ChildManagers(root))
            {
                bool changed = false;
                foreach (Tuple<string, string> change in changes)
                    changed |= manager.Replace(change.Item1, change.Item2, true);
                if (changed)
                    manager.Save();
            }
        }

        /// <summary>
        /// Add a default value for Sobol's variable to aggregate.
        /// This was previously assumed to be Clock.Today.Year but
        /// has been extracted to a variable.
        /// </summary>
        /// <param name="root">The root json token.</param>
        /// <param name="fileName">The name of the apsimx file.</param>
        private static void UpgradeToVersion125(JObject root, string fileName)
        {
            foreach (JObject sobol in JsonUtilities.ChildrenRecursively(root, "Sobol"))
            {
                sobol["TableName"] = "Report";
                sobol["AggregationVariableName"] = "Clock.Today.Year";
            }
        }

        /// <summary>
        /// Add progeny destination phase and mortality function.
        /// </summary>
        /// <param name="root"></param>
        /// <param name="fileName"></param>
        private static void UpgradeToVersion900(JObject root, string fileName)
        {
            foreach (JObject LC in JsonUtilities.ChildrenRecursively(root, "LifeCycle"))
            {
                foreach (JObject LP in JsonUtilities.ChildrenRecursively(LC, "LifeCyclePhase"))
                {
                    JsonUtilities.AddConstantFunctionIfNotExists(LP, "Migration", "0.0");
                    JObject ProgDest = JsonUtilities.CreateNewChildModel(LP, "ProgenyDestination", "Models.LifeCycle.ProgenyDestinationPhase");
                    ProgDest["NameOfLifeCycleForProgeny"] = LC["Name"].ToString();
                    ProgDest["NameOfPhaseForProgeny"] = LP["NameOfPhaseForProgeny"].ToString();
                }
            }
        }

        /// <summary>
        /// Move physical properties off Weirdo class and use Physical class instead.
        /// </summary>
        /// <param name="root">The root json token.</param>
        /// <param name="fileName">The name of the apsimx file.</param>
        private static void UpgradeToVersion126(JObject root, string fileName)
        {

            foreach (var soil in JsonUtilities.ChildrenRecursively(root, "Soil"))
            {
                var weirdo = JsonUtilities.Children(soil).Find(child => JsonUtilities.Type(child) == "WEIRDO");
                if (weirdo != null)
                {
                    Physical physical = new Physical();
                    physical.Name = "Physical";
                    if (weirdo["BD"].ToArray().Length > 0)
                        physical.BD = weirdo["BD"].Values<double>().ToArray();
                    if (weirdo["DUL"].ToArray().Length > 0)
                        physical.DUL = weirdo["DUL"].Values<double>().ToArray();
                    if (weirdo["LL15"].ToArray().Length > 0)
                        physical.LL15 = weirdo["LL15"].Values<double>().ToArray();
                    if (weirdo["SAT"].ToArray().Length > 0)
                        physical.SAT = weirdo["SAT"].Values<double>().ToArray();
                    if (weirdo["Thickness"].ToArray().Length > 0)
                        physical.Thickness = weirdo["Thickness"].Values<double>().ToArray();
                    JsonUtilities.AddModel(soil, physical);
                }
            }
        }

        /// <summary>
        /// </summary>
        /// <remarks>
        /// Previously, we used a custom markdown extension to implement support
        /// for markup superscript/subscripts, but given how slow this is, we've
        /// decided to just stick with the built-in extensions, so we need to
        /// change the syntax in all existing files.
        /// </remarks>
        /// <param name="root">The root json token.</param>
        /// <param name="fileName">The name of the apsimx file.</param>
        private static void UpgradeToVersion127(JObject root, string fileName)
        {
            foreach (JObject memo in JsonUtilities.ChildrenRecursively(root, "Memo"))
            {
                string text = memo["Text"]?.ToString();
                if (!string.IsNullOrEmpty(text))
                {
                    text = Regex.Replace(text, "<sup>([^<]+)</sup>", "^$1^");
                    text = Regex.Replace(text, "<sub>([^<]+)</sub>", "~$1~");
                    memo["Text"] = text;
                }
            }
            foreach (var TrModelNode in JsonUtilities.ChildrenRecursively(root, "MaximumHourlyTrModel"))
                TrModelNode["$type"] = "Models.Functions.SupplyFunctions.LimitedTranspirationRate, Models";
        }

        /// <summary>
        /// Upgrade to version 128. Add ResourceName property to Fertiliser models.
        /// </summary>
        /// <param name="root">The root json token.</param>
        /// <param name="fileName">The name of the apsimx file.</param>
        private static void UpgradeToVersion128(JObject root, string fileName)
        {
            foreach (JObject fertiliser in JsonUtilities.ChildrenRecursively(root, nameof(Fertiliser)))
                fertiliser["ResourceName"] = "Fertiliser";
        }

        /// <summary>
        /// Add canopy width Function.
        /// </summary>
        /// <param name="root">Root node.</param>
        /// <param name="fileName">Path to the .apsimx file.</param>
        private static void UpgradeToVersion129(JObject root, string fileName)
        {
            foreach (JObject Root in JsonUtilities.ChildrenOfType(root, "EnergyBalance"))
            {
                JsonUtilities.RenameChildModel(Root, "FRGRFunction", "FRGRer");
                JsonUtilities.RenameChildModel(Root, "GAIFunction", "GreenAreaIndex");
                JsonUtilities.RenameChildModel(Root, "ExtinctionCoefficientFunction", "GreenExtinctionCoefficient");
                JsonUtilities.RenameChildModel(Root, "ExtinctionCoefficientDeadFunction", "DeadExtinctionCoefficient");
                JsonUtilities.RenameChildModel(Root, "HeightFunction", "Tallness");
                JsonUtilities.RenameChildModel(Root, "DepthFunction", "Deepness");
                JsonUtilities.RenameChildModel(Root, "WidthFunction", "Wideness");
                JsonUtilities.RenameChildModel(Root, "GAIDeadFunction", "DeadAreaIndex");
                JsonUtilities.AddConstantFunctionIfNotExists(Root, "Wideness", "0");
                JsonUtilities.AddConstantFunctionIfNotExists(Root, "DeadExtinctionCoefficient", "0");
                JsonUtilities.AddConstantFunctionIfNotExists(Root, "GreenExtinctionCoefficient", "0");
                JsonUtilities.AddConstantFunctionIfNotExists(Root, "GreenAreaIndex", "0");
                JsonUtilities.AddConstantFunctionIfNotExists(Root, "DeadAreaIndex", "0");
            }
        }

        /// <summary>
        /// Add some extra constants to GenericOrgan to make 
        /// optional functions non-optional.
        /// </summary>
        /// <param name="root">Root node.</param>
        /// <param name="fileName">Path to the .apsimx file.</param>
        private static void UpgradeToVersion130(JObject root, string fileName)
        {
            foreach (JObject organ in JsonUtilities.ChildrenRecursively(root, "GenericOrgan"))
            {
                JArray organChildren = organ["Children"] as JArray;
                if (organChildren == null)
                {
                    organChildren = new JArray();
                    organ["Children"] = organChildren;
                }

                // Add a photosynthesis constant with a value of 0.
                JsonUtilities.AddConstantFunctionIfNotExists(organ, "Photosynthesis", "0");

                // Add an initial nconc which points to minimum NConc.
                JsonUtilities.AddVariableReferenceIfNotExists(organ, "initialNConcFunction", $"[{organ["Name"]}].MinimumNConc");

                // Add a BiomassDemand with 3 child constants (structural, metabolic, storage)
                // each with a value of 1.
                if (JsonUtilities.ChildWithName(organ, "dmDemandPriorityFactors", true) == null)
                {
                    JObject demand = new JObject();
                    demand["$type"] = "Models.PMF.BiomassDemand, Models";
                    demand["Name"] = "dmDemandPriorityFactors";
                    JsonUtilities.AddConstantFunctionIfNotExists(demand, "Structural", "1");
                    JsonUtilities.AddConstantFunctionIfNotExists(demand, "Metabolic", "1");
                    JsonUtilities.AddConstantFunctionIfNotExists(demand, "Storage", "1");
                    organChildren.Add(demand);
                }
            }
        }

        /// <summary>
        /// Rename DroughtInducedSenescence and Lag functions so they can be used for other stresses 
        /// optional functions non-optional.
        /// </summary>
        /// <param name="root">Root node.</param>
        /// <param name="fileName">Path to the .apsimx file.</param>
        private static void UpgradeToVersion131(JObject root, string fileName)
        {
            foreach (JObject Root in JsonUtilities.ChildrenOfType(root, "Leaf+LeafCohortParameters"))
            {
                JsonUtilities.RenameChildModel(Root, "DroughtInducedLagAcceleration", "LagAcceleration");
                JsonUtilities.RenameChildModel(Root, "DroughtInducedSenAcceleration", "SenescenceAcceleration");
            }
        }

        /// <summary>
        /// Replace all XmlIgnore attributes with JsonIgnore attributes in manager scripts.
        /// </summary>
        /// <param name="root">Root node.</param>
        /// <param name="fileName">Path to the .apsimx file.</param>
        private static void UpgradeToVersion132(JObject root, string fileName)
        {
            foreach (ManagerConverter manager in JsonUtilities.ChildManagers(root))
            {
                bool changed = manager.Replace("[XmlIgnore]", "[JsonIgnore]");
                changed |= manager.Replace("[System.Xml.Serialization.XmlIgnore]", "[JsonIgnore]");
                if (changed)
                {
                    manager.AddUsingStatement("Newtonsoft.Json");
                    manager.Save();
                }
            }
        }

        /// <summary>
        /// Remove the WaterAvailableMethod from PastureSpecies.
        /// </summary>
        /// <param name="root">Root node.</param>
        /// <param name="fileName">Path to the .apsimx file.</param>
        private static void UpgradeToVersion133(JObject root, string fileName)
        {
            foreach (JObject pasturSpecies in JsonUtilities.ChildrenRecursively(root, "PastureSpecies"))
                pasturSpecies.Remove("WaterAvailableMethod");
        }

        /// <summary>
        /// Set MicroClimate's reference height to 2 if it's 0.
        /// </summary>
        /// <param name="root">Root node.</param>
        /// <param name="fileName">Path to the .apsimx file.</param>
        private static void UpgradeToVersion134(JObject root, string fileName)
        {
            const string propertyName = "ReferenceHeight";
            foreach (JObject microClimate in JsonUtilities.ChildrenRecursively(root, "MicroClimate"))
            {
                JToken property = microClimate[propertyName];
                if (property == null || property.Value<double>() <= 0)
                    microClimate[propertyName] = 2;
            }
        }

        /// <summary>
        /// Rename memos' MemoText property to Text. This is only relevant when
        /// importing files from old apsim (hopefully). It's really a cludge to
        /// work around a bug in the xml to json converter which I'm not brave
        /// enough to change.
        /// </summary>
        /// <param name="root">Root node.</param>
        /// <param name="fileName">Path to the .apsimx file.</param>
        private static void UpgradeToVersion135(JObject root, string fileName)
        {
            foreach (JObject memo in JsonUtilities.ChildrenRecursively(root, "Memo"))
                JsonUtilities.RenameProperty(memo, "MemoText", "Text");
        }

        /// <summary>
        /// Replace XmlIgnore attributes with JsonIgnore attributes in manager scripts.
        /// </summary>
        /// <param name="root">Root node.</param>
        /// <param name="fileName">Path to the .apsimx file.</param>
        private static void UpgradeToVersion136(JObject root, string fileName)
        {
            foreach (ManagerConverter manager in JsonUtilities.ChildManagers(root))
            {
                bool changed = manager.Replace("[XmlIgnore]", "[JsonIgnore]");
                changed |= manager.Replace("[System.Xml.Serialization.XmlIgnore]", "[JsonIgnore]");
                if (changed)
                {
                    manager.AddUsingStatement("Newtonsoft.Json");
                    manager.Save();
                }
            }
        }

        /// <summary>
        /// Rename RootShapeCylindre to RootShapeCylinder.
        /// </summary>
        /// <param name="root">Root node.</param>
        /// <param name="fileName">Path to the .apsimx file.</param>
        private static void UpgradeToVersion137(JObject root, string fileName)
        {
            foreach (JObject cylinder in JsonUtilities.ChildrenRecursively(root, "RootShapeCylindre"))
                cylinder["$type"] = "Models.Functions.RootShape.RootShapeCylinder, Models";
        }

        /// <summary>
        /// Remove all parameters from sugarcane and change it to use the sugarcane resource.
        /// </summary>
        /// <param name="root">Root node.</param>
        /// <param name="fileName">Path to the .apsimx file.</param>
        private static void UpgradeToVersion138(JObject root, string fileName)
        {
            foreach (JObject sugar in JsonUtilities.ChildrenRecursively(root, "Sugarcane"))
            {
                if (sugar["ResourceName"] == null || sugar["ResourceName"].ToString() != "Sugarcane")
                {
                    sugar.RemoveAll();
                    sugar["$type"] = "Models.Sugarcane, Models";
                    sugar["Name"] = "Sugarcane";
                    sugar["ResourceName"] = "Sugarcane";
                    sugar["IncludeInDocumentation"] = true;
                    sugar["Enabled"] = true;
                    sugar["ReadOnly"] = false;
                }
            }
        }

        /// <summary>
        /// Add priority factor functions into each demand function 
        /// </summary>
        /// <param name="root">Root node.</param>
        /// <param name="fileName">Path to the .apsimx file.</param>
        private static void UpgradeToVersion139(JObject root, string fileName)
        {
            foreach (JObject organ in JsonUtilities.ChildrenInNameSpace(root, "Models.PMF.Organs"))
            {
                // Add priority factors to leaf and reproductive organ where they are currently optional
                if ((JsonUtilities.Type(organ) == "Leaf") || (JsonUtilities.Type(organ) == "ReproductiveOrgan"))
                {
                    JObject PriorityFactors = JsonUtilities.ChildWithName(organ, "dmDemandPriorityFactors");
                    if (PriorityFactors == null)
                    {
                        PriorityFactors = JsonUtilities.ChildWithName(organ, "DMDemandPriorityFactors");
                    }
                    if (PriorityFactors == null)
                    {
                        JObject PFactors = new JObject();
                        PFactors["$type"] = "Models.PMF.BiomassDemand, Models";
                        PFactors["Name"] = "DMDemandPriorityFactors";
                        JsonUtilities.AddConstantFunctionIfNotExists(PFactors, "Structural", "1");
                        JsonUtilities.AddConstantFunctionIfNotExists(PFactors, "Metabolic", "1");
                        JsonUtilities.AddConstantFunctionIfNotExists(PFactors, "Storage", "1");
                        (organ["Children"] as JArray).Add(PFactors);
                    }

                    JObject NPFactors = new JObject();
                    NPFactors["$type"] = "Models.PMF.BiomassDemand, Models";
                    NPFactors["Name"] = "NDemandPriorityFactors";
                    JsonUtilities.AddConstantFunctionIfNotExists(NPFactors, "Structural", "1");
                    JsonUtilities.AddConstantFunctionIfNotExists(NPFactors, "Metabolic", "1");
                    JsonUtilities.AddConstantFunctionIfNotExists(NPFactors, "Storage", "1");
                    (organ["Children"] as JArray).Add(NPFactors);
                }
                else if ((JsonUtilities.Type(organ) == "SimpleLeaf") || (JsonUtilities.Type(organ) == "GenericOrgan")
                    || (JsonUtilities.Type(organ) == "Root"))
                // Move proority factors into Demand node and add if not currently there
                {
                    JObject PriorityFactors = JsonUtilities.ChildWithName(organ, "DMDemandPriorityFactors");
                    if (PriorityFactors != null)
                    {
                        JsonUtilities.RemoveChild(organ, "DMDemandPriorityFactors");
                    }
                    if (PriorityFactors == null)
                    {
                        PriorityFactors = JsonUtilities.ChildWithName(organ, "dmDemandPriorityFactors");

                        if (PriorityFactors != null)
                        {
                            JsonUtilities.RemoveChild(organ, "dmDemandPriorityFactors");
                        }
                    }
                    JObject DMDemands = JsonUtilities.ChildWithName(organ, "DMDemands");
                    if (DMDemands != null)
                    {
                        DMDemands["$type"] = "Models.PMF.BiomassDemandAndPriority, Models";
                        if (PriorityFactors != null)
                        {
                            JObject Structural = JsonUtilities.ChildWithName(PriorityFactors, "Structural");
                            Structural["Name"] = "QStructuralPriority";
                            (DMDemands["Children"] as JArray).Add(Structural);
                            JObject Metabolic = JsonUtilities.ChildWithName(PriorityFactors, "Metabolic");
                            Metabolic["Name"] = "QMetabolicPriority";
                            (DMDemands["Children"] as JArray).Add(Metabolic);
                            JObject Storage = JsonUtilities.ChildWithName(PriorityFactors, "Storage");
                            Storage["Name"] = "QStoragePriority";
                            (DMDemands["Children"] as JArray).Add(Storage);
                        }
                        else
                        {
                            JsonUtilities.AddConstantFunctionIfNotExists(DMDemands, "QStructuralPriority", "1");
                            JsonUtilities.AddConstantFunctionIfNotExists(DMDemands, "QMetabolicPriority", "1");
                            JsonUtilities.AddConstantFunctionIfNotExists(DMDemands, "QStoragePriority", "1");
                        }
                    }
                    JObject NDemands = JsonUtilities.ChildWithName(organ, "NDemands");
                    if (NDemands != null)
                    {
                        NDemands["$type"] = "Models.PMF.BiomassDemandAndPriority, Models";
                        JsonUtilities.AddConstantFunctionIfNotExists(NDemands, "QStructuralPriority", "1");
                        JsonUtilities.AddConstantFunctionIfNotExists(NDemands, "QMetabolicPriority", "1");
                        JsonUtilities.AddConstantFunctionIfNotExists(NDemands, "QStoragePriority", "1");
                    }
                }
            }
        }

        /// <summary>
        /// Remove all occurences of SoilNitrogenPlantAvailable NO3 and NH4 types.
        /// </summary>
        /// <param name="root">Root node.</param>
        /// <param name="fileName">Path to the .apsimx file.</param>
        private static void UpgradeToVersion140(JObject root, string fileName)
        {

            foreach (var PAN in JsonUtilities.ChildrenOfType(root, "SoilNitrogenPlantAvailableNO3"))
                PAN.Remove();
            foreach (var PAN in JsonUtilities.ChildrenOfType(root, "SoilNitrogenPlantAvailableNH4"))
                PAN.Remove();

        }


        /// <summary>
        /// Convert CompositeBiomass from a Propertys property to OrganNames.
        /// </summary>
        /// <param name="root">Root node.</param>
        /// <param name="fileName">Path to the .apsimx file.</param>
        private static void UpgradeToVersion141(JObject root, string fileName)
        {
            foreach (var compositeBiomass in JsonUtilities.ChildrenRecursively(root, "CompositeBiomass"))
            {
                var properties = compositeBiomass["Propertys"] as JArray;
                if (properties != null)
                {
                    bool includeLive = false;
                    bool includeDead = false;
                    var organNames = new List<string>();

                    foreach (var property in properties.Values<string>())
                    {
                        var match = Regex.Match(property, @"\[(\w+)\]\.(\w+)");
                        if (match.Success)
                        {
                            organNames.Add(match.Groups[1].Value);
                            if (match.Groups[2].Value.Equals("Live", StringComparison.InvariantCultureIgnoreCase))
                                includeLive = true;
                            else
                                includeDead = true;
                        }
                    }
                    compositeBiomass["Propertys"] = null;
                    compositeBiomass["OrganNames"] = new JArray(organNames.Distinct());
                    compositeBiomass["IncludeLive"] = includeLive;
                    compositeBiomass["IncludeDead"] = includeDead;
                }
            }
        }

        /// <summary>
        /// Change OilPalm.NUptake to OilPalm.NitrogenUptake
        /// </summary>
        /// <param name="root">Root node.</param>
        /// <param name="fileName">Path to the .apsimx file.</param>
        private static void UpgradeToVersion142(JObject root, string fileName)
        {
            foreach (ManagerConverter manager in JsonUtilities.ChildManagers(root))
            {
                bool changed1 = manager.Replace("OilPalm.NUptake", "OilPalm.NitrogenUptake");
                bool changed2 = manager.Replace("OilPalm.SWUptake", "OilPalm.WaterUptake");
                if (changed1 || changed2)
                    manager.Save();
            }

            foreach (var report in JsonUtilities.ChildrenOfType(root, "Report"))
            {
                JsonUtilities.SearchReplaceReportVariableNames(report, "[OilPalm].NUptake", "[OilPalm].NitrogenUptake");
                JsonUtilities.SearchReplaceReportVariableNames(report, "[OilPalm].SWUptake", "[OilPalm].WaterUptake");
                JsonUtilities.SearchReplaceReportVariableNames(report, "OilPalm.NUptake", "OilPalm.NitrogenUptake");
                JsonUtilities.SearchReplaceReportVariableNames(report, "OilPalm.SWUptake", "OilPalm.WaterUptake");
            }
        }

        /// <summary>
        /// Changes to facilitate the autodocs refactor:
        /// - Rename Models.Axis to APSIM.Shared.Graphing.Axis.
        /// - Copy the value of all folders' IncludeInDocumentation property
        ///   into their new ShowInDocs property.
        /// </summary>
        /// <param name="root">Root node.</param>
        /// <param name="fileName">Path to the .apsimx file.</param>
        private static void UpgradeToVersion143(JObject root, string fileName)
        {
            if (JsonUtilities.Type(root) == "Graph")
                FixGraph(root);
            foreach (JObject graph in JsonUtilities.ChildrenRecursively(root, "Graph"))
                FixGraph(graph);

            foreach (JObject folder in JsonUtilities.ChildrenRecursively(root, "Folder"))
            {
                JToken showInDocs = folder["ShowPageOfGraphs"];
                bool show = showInDocs != null && showInDocs.Value<bool>();
                folder["ShowInDocs"] = show && ShouldShowInDocs(folder);
            }

            void FixGraph(JObject graph)
            {
                JToken axes = graph["Axis"];
                if (axes == null)
                    return;
                foreach (JObject axis in axes)
                {
                    // Class moved into APSIM.Shared.Graphing namespace.
                    axis["$type"] = "APSIM.Shared.Graphing.Axis, APSIM.Shared";

                    // Type property renamed to Position.
                    JsonUtilities.RenameProperty(axis, "Type", "Position");

                    // Min/Max/Interval properties are now nullable doubles.
                    // null is used to indicate no value, rather than NaN.
                    RemoveAxisNaNs(axis, "Minimum");
                    RemoveAxisNaNs(axis, "Maximum");
                    RemoveAxisNaNs(axis, "Interval");
                }
            }

            void RemoveAxisNaNs(JObject axis, string propertyName)
            {
                JToken value = axis[propertyName];
                if (value == null)
                    return;
                if (value.Value<string>() == "NaN")
                    axis[propertyName] = null;
            }

            bool ShouldShowInDocs(JObject folder)
            {
                JToken includeInDocumentation = folder["IncludeInDocumentation"];
                if (includeInDocumentation == null || !includeInDocumentation.Value<bool>())
                    return false;
                // bool isFolder = JsonUtilities.Type(folder) == "Folder";
                // if (isFolder)
                // {
                //     JToken showPageOfGraphs = folder["ShowPageOfGraphs"];
                //     if (showPageOfGraphs == null || !showPageOfGraphs.Value<bool>())
                //         return false;
                // }
                JObject parent = (JObject)JsonUtilities.Parent(folder);
                if (parent == null)
                    return true;
                else
                    return ShouldShowInDocs(parent);
            }
        }

        /// <summary>
        /// Change the namespace of the Coordinate type.
        /// Change the namespace of the DirectedGraph type.
        /// </summary>
        /// <param name="root"></param>
        /// <param name="fileName"></param>
        private static void UpgradeToVersion144(JObject root, string fileName)
        {
            foreach (JObject map in JsonUtilities.ChildrenRecursively(root, "Map"))
            {
                JObject center = map["Center"] as JObject;
                if (center != null)
                    center["$type"] = "Models.Mapping.Coordinate, Models";
            }
            foreach (JObject nutrient in JsonUtilities.ChildrenRecursively(root, "Nutrient"))
            {
                JToken graph = nutrient["DirectedGraphInfo"];
                if (graph != null)
                {
                    graph["$type"] = "APSIM.Shared.Graphing.DirectedGraph, APSIM.Shared";
                    JArray nodes = graph["Nodes"] as JArray;
                    if (nodes != null)
                        foreach (JToken node in nodes)
                            node["$type"] = "APSIM.Shared.Graphing.Node, APSIM.Shared";
                    JArray arcs = graph["Arcs"] as JArray;
                    if (arcs != null)
                        foreach (JToken arc in arcs)
                            arc["$type"] = "APSIM.Shared.Graphing.Arc, APSIM.Shared";
                }
            }
        }

        /// <summary>
        /// Add in a Forages model at the simulation level if Stock or SimpleGrazing 
        /// are in the simulation.
        /// </summary>
        /// <param name="root">Root node.</param>
        /// <param name="fileName">Path to the .apsimx file.</param>
        private static void UpgradeToVersion145(JObject root, string fileName)
        {
            foreach (JObject simulation in JsonUtilities.ChildrenRecursively(root, "Simulation"))
            {
                List<JObject> stockModels = JsonUtilities.ChildrenRecursively(simulation, "Stock");
                JObject stock = null;
                if (stockModels.Any())
                    stock = stockModels.First();

                List<JObject> simpleGrazing = JsonUtilities.ChildrenRecursively(simulation, "SimpleGrazing");
                if (stock != null || simpleGrazing.Any())
                {
                    // Add in a Forages model.
                    JObject forages = new JObject();
                    forages["$type"] = "Models.ForageDigestibility.Forages, Models";
                    forages["Name"] = "Forages";

                    JArray simulationChildren = simulation["Children"] as JArray;
                    int position = simulationChildren.IndexOf(stock);
                    if (position == -1)
                        simulationChildren.Add(forages);
                    else
                        simulationChildren.Insert(position + 1, forages);
                }
            }
        }

        /// <summary>
        /// Fix API calls to summary.WriteX, and pass in an appropriate message type.
        /// </summary>
        /// <param name="root">Root node.</param>
        /// <param name="fileName">File name.</param>
        private static void UpgradeToVersion146(JObject root, string fileName)
        {
            const string infoPattern = @"\.WriteMessage\(((?>\((?<c>)|[^()]+|\)(?<-c>))*(?(c)(?!)))\);";
            const string warningPattern = @"\.WriteWarning\(((?>\((?<c>)|[^()]+|\)(?<-c>))*(?(c)(?!)))\);";
            const string errorPattern = @"\.WriteError\(((?>\((?<c>)|[^()]+|\)(?<-c>))*(?(c)(?!)))\);";
            const string infoReplace = ".WriteMessage($1, MessageType.Diagnostic);";
            const string warningReplace = ".WriteMessage($1, MessageType.Warning);";
            const string errorReplace = ".WriteMessage($1, MessageType.Error);";
            foreach (ManagerConverter manager in JsonUtilities.ChildManagers(root))
            {
                bool replace = manager.ReplaceRegex(infoPattern, infoReplace);
                replace |= manager.ReplaceRegex(warningPattern, warningReplace);
                replace |= manager.ReplaceRegex(errorPattern, errorReplace);
                if (replace)
                    manager.Save();
            }
        }

        /// <summary>
        /// Rename report function log to log10.
        /// </summary>
        /// <param name="root">Root node.</param>
        /// <param name="fileName">File name.</param>
        private static void UpgradeToVersion147(JObject root, string fileName)
        {
            foreach (JObject report in JsonUtilities.ChildrenRecursively(root, "Report"))
            {
                JArray variables = report["VariableNames"] as JArray;
                if (variables != null)
                    foreach (JValue variable in variables)
                        if (variable.Value is string)
                            variable.Value = ((string)variable.Value).Replace("log(", "log10(");
            }
        }

        /// <summary>
        /// Remove all graphs which are children of XYPairs. An older version
        /// contained a bug which inserted duplicate graphs here. (Duplicate
        /// models will now cause a file to fail to run.)
        /// </summary>
        /// <param name="root">Root node.</param>
        /// <param name="fileName">File name.</param>
        private static void UpgradeToVersion148(JObject root, string fileName)
        {
            foreach (JObject xyPairs in JsonUtilities.ChildrenRecursively(root, "XYPairs"))
                foreach (JObject graph in JsonUtilities.ChildrenOfType(xyPairs, "Graph"))
                    JsonUtilities.RemoveChild(xyPairs, JsonUtilities.Name(graph));
        }

        /// <summary>
        /// Change EmergingPhase to use a child Target IFunction rather than built in shootlag, shootrate.
        /// Also add a seed mortality function to plant models.
        /// </summary>
        /// <param name="root">Root node.</param>
        /// <param name="fileName">File name.</param>
        private static void UpgradeToVersion149(JObject root, string fileName)
        {
            foreach (JObject emergingPhase in JsonUtilities.ChildrenRecursively(root, "EmergingPhase"))
            {
                var shootLag = emergingPhase["ShootLag"].ToString();
                var shootRate = emergingPhase["ShootRate"].ToString();
                emergingPhase.Remove("ShootLag");
                emergingPhase.Remove("ShootRate");

                var target = JsonUtilities.CreateNewChildModel(emergingPhase, "Target", "Models.Functions.AddFunction");
                JsonUtilities.AddConstantFunctionIfNotExists(target, "ShootLag", shootLag);
                var depthxRate = JsonUtilities.CreateNewChildModel(target, "DepthxRate", "Models.Functions.MultiplyFunction");

                var sowingDepthReference = JsonUtilities.CreateNewChildModel(depthxRate, "SowingDepth", "Models.Functions.VariableReference");
                sowingDepthReference["VariableName"] = "[Plant].SowingData.Depth";

                JsonUtilities.AddConstantFunctionIfNotExists(depthxRate, "ShootRate", shootRate);
            }

            foreach (JObject plant in JsonUtilities.ChildrenRecursively(root, "Plant"))
            {
                if (JsonUtilities.ChildWithName(plant, "MortalityRate") != null)
                    JsonUtilities.AddConstantFunctionIfNotExists(plant, "SeedMortality", "0.0");
            }
        }

        /// <summary>
        /// The previous converter function added a constant called
        /// SeedMortality, which should have been called SeedMortalityRate.
        /// Unfortunately, the cat is already out of the bag, so I've fixed this
        /// by writing a new converter function.
        /// </summary>
        /// <param name="root">Root node.</param>
        /// <param name="fileName">File name.</param>
        private static void UpgradeToVersion150(JObject root, string fileName)
        {
            const string correctName = "SeedMortalityRate";
            foreach (JObject plant in JsonUtilities.ChildrenRecursively(root, "Plant"))
            {
                if (JsonUtilities.Children(plant).Count > 0)
                {
                    JObject seedMortality = JsonUtilities.ChildWithName(plant, "SeedMortality", ignoreCase: true);
                    if (seedMortality == null)
                        // If no seed mortality exists, add it in with the right name.
                        JsonUtilities.AddConstantFunctionIfNotExists(plant, correctName, 0);
                    else
                        // We already have a seed mortality. Just rename it.
                        JsonUtilities.RenameModel(seedMortality, correctName);
                }
            }
        }

        /// <summary>
        /// Update modified models to new CLEM refactor with Comparable child models.
        /// </summary>
        /// <param name="root">Root node.</param>
        /// <param name="fileName">File name.</param>
        private static void UpgradeToVersion151(JObject root, string fileName)
        {
            Dictionary<string, string> searchReplaceStrings = new Dictionary<string, string>()
            {
                { "Models.CLEM.Groupings.LabourFilterGroup", "Models.CLEM.Groupings.LabourGroup" },
                { "Models.CLEM.Activities.RuminantActivityFee", "Models.CLEM.Activities.ActivityFee" },
                { "Models.CLEM.Activities.CropActivityFee", "Models.CLEM.Activities.ActivityFee" },
                { "Models.CLEM.Activities.ResourceActivityFee", "Models.CLEM.Activities.ActivityFee" },
                { "Models.CLEM.Activities.LabourActivityFee", "Models.CLEM.Activities.ActivityFee" },
                { "Models.CLEM.Activities.TruckingSettings", "Models.CLEM.Activities.RuminantTrucking" },
                { "Models.CLEM.Activities.ActivityCutAndCarryLimiter", "Models.CLEM.Limiters.ActivityCarryLimiter" },
                { "Models.CLEM.Activities.ActivityTimerBreedForMilking", "Models.CLEM.Timers.ActivityTimerBreedForMilking" },
                { "Models.CLEM.Activities.ActivityTimerCropHarvest", "Models.CLEM.Timers.ActivityTimerCropHarvest" },
                { "Models.CLEM.Activities.ActivityTimerDateRange", "Models.CLEM.Timers.ActivityTimerDateRange" },
                { "Models.CLEM.Activities.ActivityTimerInterval", "Models.CLEM.Timers.ActivityTimerInterval" },
                { "Models.CLEM.Activities.ActivityTimerLinked", "Models.CLEM.Timers.ActivityTimerLinked" },
                { "Models.CLEM.Activities.ActivityTimerMonthRange", "Models.CLEM.Timers.ActivityTimerMonthRange" },
                { "Models.CLEM.Activities.ActivityTimerPastureLevel", "Models.CLEM.Timers.ActivityTimerPastureLevel" },
                { "Models.CLEM.Activities.ActivityTimerResourceLevel", "Models.CLEM.Timers.ActivityTimerResourceLevel" },
                { "Models.CLEM.Activities.ActivityTimerSequence", "Models.CLEM.Timers.ActivityTimerSequence" },
            };

            foreach (var item in searchReplaceStrings)
                JsonUtilities.ReplaceChildModelType(root, item.Key, item.Value);
        }

        /// <summary>
        /// Move solutes out from under nutrient into soil.
        /// </summary>
        /// <param name="root">Root node.</param>
        /// <param name="fileName">File name.</param>
        private static void UpgradeToVersion152(JObject root, string fileName)
        {
            foreach (JObject soil in JsonUtilities.ChildrenRecursively(root, "Soil"))
            {
                var nutrient = JsonUtilities.ChildWithName(soil, "Nutrient");
                var soilNitrogen = JsonUtilities.ChildWithName(soil, "SoilNitrogen");
                var nutrientPatchManager = JsonUtilities.ChildWithName(soil, "NutrientPatchManager");
                var physical = JsonUtilities.ChildWithName(soil, "Physical", ignoreCase: true);
                var chemical = JsonUtilities.ChildWithName(soil, "Chemical", ignoreCase: true);
                var organic = JsonUtilities.ChildWithName(soil, "Organic", ignoreCase: true);
                var samples = JsonUtilities.ChildrenOfType(soil, "Sample");

                if (soil != null && physical != null && chemical != null && organic != null)
                {
                    var soilChildren = soil["Children"] as JArray;
                    var chemicalChildren = chemical["Children"] as JArray;
                    var bdToken = physical["BD"] as JArray;

                    // Add a nutrient model if neither Nutrient or SoilNitrogen exists.
                    if (nutrient == null && soilNitrogen == null)
                    {
                        soilChildren.Add(new JObject()
                        {
                            ["$type"] = "Models.Soils.Nutrients.Nutrient, Models",
                            ["Name"] = "Nutrient",
                            ["ResourceName"] = "Nutrient"
                        });
                    }

                    if (soilChildren != null && bdToken != null)
                    {
                        var bd = bdToken.Values<double>().ToArray();
                        var bdThickness = physical["Thickness"].Values<double>().ToArray();
                        var organicThickness = organic["Thickness"].Values<double>().ToArray();
                        var chemicalThickness = chemical["Thickness"].Values<double>().ToArray();

                        string soluteTypeName = "Models.Soils.Solute, Models";
                        if (soilNitrogen != null)
                            soluteTypeName = "Models.Soils.SoilNitrogen{soluteName}, Models";
                        else if (nutrientPatchManager != null)
                            soluteTypeName = "Models.Soils.NutrientPatching.SolutePatch, Models";

                        // create a collection of JTokens to search for solute initialisation values.
                        var tokensContainingValues = new JObject[] { organic, chemical }
                                                     .Concat(samples.Reverse<JObject>());

                        var oc = GetValues(tokensContainingValues, "OC", 1.0, bd, bdThickness, organicThickness);
                        StoreValuesInToken(oc, organic, "Carbon", "CarbonUnits");

                        var ph = GetValues(tokensContainingValues, "PH", 7.0, bd, bdThickness, chemicalThickness);
                        StoreValuesInToken(ph, chemical, "PH", "PHUnits");

                        var ec = GetValues(tokensContainingValues, "EC", 0.0, bd, bdThickness, chemicalThickness);
                        StoreValuesInToken(ec, chemical, "EC", "PHUnits");

                        var esp = GetValues(tokensContainingValues, "ESP", 0.0, bd, bdThickness, chemicalThickness);
                        StoreValuesInToken(esp, chemical, "ESP", "PHUnits");

                        // iterate through existing solutes (e.g. CL) and store their initial values in the solute.
                        foreach (var solute in JsonUtilities.ChildrenOfType(soil, "Solute"))
                        {
                            var soluteName = solute["Name"].ToString();
                            var soluteValues = GetValues(tokensContainingValues, soluteName, 0.0, bd, bdThickness, null);

                            if (soluteValues.Item1 != null)
                            {
                                solute["$type"] = soluteTypeName;
                                solute["InitialValues"] = new JArray(soluteValues.Item1);
                                solute["InitialValuesUnits"] = soluteValues.Item2;
                                solute["Thickness"] = new JArray(soluteValues.Item3);
                            }
                        }

                        // Move solutes from nutrient to soil.
                        var no3Token = JsonUtilities.ChildWithName(soil, "NO3");
                        if (no3Token == null)
                        {
                            var no3 = GetValues(tokensContainingValues, "NO3", 0.1, bd, bdThickness, null);
                            soilChildren.Add(CreateSoluteToken(no3, soluteTypeName, "NO3"));
                        }

                        var nh4Token = JsonUtilities.ChildWithName(soil, "NH4");
                        if (nh4Token == null)
                        {
                            var nh4 = GetValues(tokensContainingValues, "NH4", 0.01, bd, bdThickness, null);
                            soilChildren.Add(CreateSoluteToken(nh4, soluteTypeName, "NH4"));
                        }

                        var labileP = GetValues(tokensContainingValues, "LabileP", 0.0, bd, bdThickness, null);
                        var unavailableP = GetValues(tokensContainingValues, "UnavailableP", 0.0, bd, bdThickness, null);
                        if (labileP.Item1 != null && unavailableP.Item1 != null)
                        {
                            soilChildren.Add(CreateSoluteToken(labileP, soluteTypeName, "LabileP"));
                            soilChildren.Add(CreateSoluteToken(unavailableP, soluteTypeName, "UnavailableP"));
                        }
                        if (nutrientPatchManager != null)
                        {
                            soilChildren.Add(CreateSoluteToken((null, null, null), soluteTypeName, "PlantAvailableNO3"));
                            soilChildren.Add(CreateSoluteToken((null, null, null), soluteTypeName, "PlantAvailableNH4"));
                        }

                        // Remove solutes from under nutrient model
                        var nutrientModel = nutrient;
                        if (soilNitrogen != null)
                            nutrientModel = soilNitrogen;
                        if (nutrientPatchManager != null)
                            nutrientModel = nutrientPatchManager;
                        if (nutrientModel != null)
                        {
                            var token = JsonUtilities.ChildWithName(nutrientModel, "NO3");
                            if (token != null)
                                token.Remove();
                            token = JsonUtilities.ChildWithName(nutrientModel, "NH4");
                            if (token != null)
                                token.Remove();
                            token = JsonUtilities.ChildWithName(nutrientModel, "Urea");
                            if (token != null)
                                token.Remove();
                            token = JsonUtilities.ChildWithName(nutrientModel, "PlantAvailableNO3");
                            if (token != null)
                                token.Remove();
                            token = JsonUtilities.ChildWithName(nutrientModel, "PlantAvailableNH4");
                            if (token != null)
                                token.Remove();
                        }

                        // Add a urea solute to soil
                        var ureaToken = JsonUtilities.ChildWithName(soil, "Urea");
                        if (ureaToken == null)
                        {
                            var urea = (double[])Array.CreateInstance(typeof(double), chemicalThickness.Length);
                            soilChildren.Add(CreateSoluteToken((urea, "kgha", chemicalThickness), soluteTypeName, "Urea"));
                        }
                    }


                    // By this point any remaining samples should just have SW values or be blank.
                    // Delete the blank samples and move the remaining ones to under the Physical node.
                    JObject water = null;
                    foreach (JObject sample in JsonUtilities.ChildrenRecursively(soil, "Sample"))
                    {
                        var sw = sample["SW"] as JArray;
                        if (sw != null && MathUtilities.ValuesInArray(sw.Values<double>()))
                        {
                            // Does a water node already exist?
                            water = JsonUtilities.ChildWithName(soil, "Water");
                            if (water == null)
                            {
                                water = sample;
                                // Turn a sample into a Water node.
                                sample.Remove("NO3");
                                sample.Remove("NH4");
                                sample.Remove("Urea");
                                sample.Remove("LabileP");
                                sample.Remove("UnavailableP");
                                sample.Remove("OC");
                                sample.Remove("EC");
                                sample.Remove("PH");
                                sample.Remove("CL");
                                sample.Remove("ESP");
                                water["Name"] = "Water";
                                water["$type"] = "Models.Soils.Water, Models";
                            }
                            else
                                sample.Remove();  // remove the sample.

                            water["InitialValues"] = sample["SW"];
                            sample.Remove("SW");
                        }
                        else
                            sample.Remove();
                    }

                    // Convert InitWater to a Water node.
                    foreach (var initWater in JsonUtilities.ChildrenOfType(soil, "InitialWater"))
                    {
                        var percentMethod = initWater["PercentMethod"].Value<string>();
                        bool filledFromTop = percentMethod == "0" || percentMethod == "FilledFromTop";
                        double fractionFull = Math.Min(1.0, initWater["FractionFull"].Value<double>());
                        double depthWetSoil = double.NaN;
                        if (initWater["DepthWetSoil"] != null)
                            depthWetSoil = initWater["DepthWetSoil"].Value<double>();
                        string relativeTo = "LL15";
                        if (initWater["RelativeTo"] != null)
                            relativeTo = initWater["RelativeTo"].ToString();
                        double[] thickness = physical["Thickness"].Values<double>().ToArray();
                        double[] ll15 = physical["LL15"].Values<double>().ToArray();
                        double[] dul = physical["DUL"].Values<double>().ToArray();
                        double[] ll;
                        double[] xf = null;
                        if (relativeTo == "LL15")
                            ll = ll15;
                        else
                        {
                            var nameToFind = relativeTo + "Soil";
                            var plantCrop = JsonUtilities.ChildrenOfType(physical, "SoilCrop")
                                                            .Find(sc => sc["Name"].ToString().Equals(relativeTo, StringComparison.InvariantCultureIgnoreCase));
                            if (plantCrop == null)
                            {
                                relativeTo = "LL15";
                                ll = ll15;
                            }
                            else
                            {
                                ll = plantCrop["LL"].Values<double>().ToArray();
                                xf = plantCrop["XF"].Values<double>().ToArray();
                            }
                        }
                        if (xf == null)
                            xf = Enumerable.Repeat(1.0, thickness.Length).ToArray();

                        if (water == null)
                        {
                            water = initWater;
                            water["Name"] = "Water";
                            water["$type"] = "Models.Soils.Water, Models";
                            water.Remove("PercentMethod");
                            water.Remove("FractionFull");
                            water.Remove("DepthWetSoil");
                        }
                        else
                        {
                            initWater.Remove();
                        }

                        if (!double.IsNaN(depthWetSoil))
                            water["InitialValues"] = new JArray(Water.DistributeToDepthOfWetSoil(depthWetSoil, thickness, ll, dul));
                        else
                        {
                            if (filledFromTop)
                                water["InitialValues"] = new JArray(Water.DistributeWaterFromTop(fractionFull, thickness, ll, dul, xf));
                            else
                                water["InitialValues"] = new JArray(Water.DistributeWaterEvenly(fractionFull, ll, dul));
                        }
                        water["Thickness"] = new JArray(thickness);
                        water["FilledFromTop"] = filledFromTop;
                    }

                    // If there is no water node, then create one.
                    if (JsonUtilities.ChildWithName(soil, "Water") == null)
                    {
                        if (soilChildren != null)
                        {
                            soilChildren.Add(new JObject()
                            {
                                ["$type"] = "Models.Soils.Water, Models",
                                ["Name"] = "Water",
                                ["Thickness"] = physical["Thickness"]
                            });
                        }
                    }
                }
            }

            // Convert all SwimSoluteParameters into regular solutes.
            foreach (JObject swimSolute in JsonUtilities.ChildrenRecursively(root, "SwimSoluteParameters"))
            {
                var parent = JsonUtilities.Parent(swimSolute);
                if (parent["$type"].ToString().Contains(".Swim3"))
                {
                    var soil = JsonUtilities.Parent(parent) as JObject;
                    string soluteName = swimSolute["Name"].ToString();
                    var solute = JsonUtilities.ChildWithName(soil, soluteName, true);

                    if (solute != null)
                    {
                        solute["WaterTableConcentration"] = swimSolute["WaterTableConcentration"];
                        solute["D0"] = swimSolute["D0"];
                        solute["Exco"] = swimSolute["Exco"];
                        solute["FIP"] = swimSolute["FIP"];
                        if (solute["Thickness"] == null)
                        {
                            solute["Thickness"] = swimSolute["Thickness"];
                            int numLayers = (solute["Thickness"] as JArray).Count;
                            solute["InitialValues"] = new JArray(Enumerable.Repeat(0.0, numLayers));
                        }
                    }
                    swimSolute.Remove();
                }
                else
                    swimSolute["$type"] = "Models.Soils.Solute, Models";
            }

            // Make sure all solutes have the new $type
            foreach (JObject solute in JsonUtilities.ChildrenRecursively(root, "Solute"))
                solute["$type"] = "Models.Soils.Solute, Models";

            // Rename variables.
            var variableRenames = new Tuple<string, string>[]
            {
                new Tuple<string, string>("[Soil].Swim3.SWmm", "[Soil].Water.MM"),
                new Tuple<string, string>("[Soil].Swim3.SW", "[Soil].Water.Volumetric"),
                new Tuple<string, string>("[Swim3].SWmm", "[Soil].Water.MM"),
                new Tuple<string, string>("[Swim3].SW", "[Soil].Water.Volumetric"),

                new Tuple<string, string>("[Soil].SoilWater.SWmm", "[Soil].Water.MM"),
                new Tuple<string, string>("[Soil].SoilWater.SW", "[Soil].Water.Volumetric"),
                new Tuple<string, string>("[SoilWater].SWmm", "[Soil].Water.MM"),
                new Tuple<string, string>("[SoilWater].SW", "[Soil].Water.Volumetric"),
                new Tuple<string, string>("[Soil].Initialwater.SW", "[Soil].Water.InitialValues"),
                new Tuple<string, string>("[Soil].InitialWater.SW", "[Soil].Water.InitialValues"),
                new Tuple<string, string>("[Soil].Initial.SW", "[Soil].Water.InitialValues"),
                new Tuple<string, string>("[Soil].Initial Water.SW", "[Soil].Water.InitialValues"),
                new Tuple<string, string>("[Soil].Initial water.SW", "[Soil].Water.InitialValues"),
                new Tuple<string, string>("[Soil].InitialWater.FractionFull", "[Soil].Water.FractionFull"),
                new Tuple<string, string>("[Soil].Initial.OC", "[Soil].Organic.Carbon"),

                new Tuple<string, string>("[Swim3].Cl", "[Soil].Cl"),

                new Tuple<string, string>("[Soil].Nutrient.NO3.Denitrification", "[Nutrient].Denitrification"),
                new Tuple<string, string>("[Soil].Nutrient.NH4.Nitrification", "[Nutrient].Nitrification"),
                new Tuple<string, string>("[Soil].Nutrient.LabileP.PFlow", "[Nutrient].LabileToUnavailablePFlow"),
                new Tuple<string, string>("[Soil].Nutrient.UnavailableP.PFlow", "[Nutrient].UnavailableToLabilePFlow"),
                new Tuple<string, string>("[Soil].Nutrient.NO3", "[Soil].NO3"),
                new Tuple<string, string>("[Soil].Nutrient.NH4", "[Soil].NH4"),
                new Tuple<string, string>("[Soil].Nutrient.Urea", "[Soil].Urea"),
                new Tuple<string, string>("[Nutrient].NO3.Denitrification", "[Nutrient].Denitrification"),
                new Tuple<string, string>("[Nutrient].NH4.Nitrification", "[Nutrient].Nitrification"),
                new Tuple<string, string>("[Nutrient].LabileP.PFlow", "[Nutrient].LabileToUnavailablePFlow"),
                new Tuple<string, string>("[Nutrient].UnavailableP.PFlow", "[Nutrient].UnavailableToLabilePFlow"),
                new Tuple<string, string>("[Nutrient].NO3", "[Soil].NO3"),
                new Tuple<string, string>("[Nutrient].NH4", "[Soil].NH4"),
                new Tuple<string, string>("[Nutrient].Urea", "[Soil].Urea"),

                new Tuple<string, string>("[Soil].Chemical.LabileP", "[LabileP].InitialValues"),
                new Tuple<string, string>("[Soil].Chemical.UnavailableP", "[UnavailableP].InitialValues"),
                new Tuple<string, string>("[Chemical].LabileP", "[LabileP].InitialValues"),
                new Tuple<string, string>("[Chemical].UnavailableP", "[UnavailableP].InitialValues"),

                new Tuple<string, string>("[Soil].Nutrient.LabileP", "[Soil].LabileP"),
                new Tuple<string, string>("[Soil].Nutrient.UnavailableP", "[Soil].UnavailableP"),
                new Tuple<string, string>("[Nutrient].LabileP", "[Soil].LabileP"),
                new Tuple<string, string>("[Nutrient].UnavailableP", "[Soil].UnavailableP"),

                // SoilNitrogen variables
                new Tuple<string, string>("[Soil].SoilNitrogen.NO3", "[Soil].NO3"),
                new Tuple<string, string>("[Soil].SoilNitrogen.NH4", "[Soil].NH4"),
                new Tuple<string, string>("[Soil].SoilNitrogen.Urea", "[Soil].Urea"),
                new Tuple<string, string>("[SoilNitrogen].NO3", "[Soil].NO3"),
                new Tuple<string, string>("[SoilNitrogen].NH4", "[Soil].NH4"),
                new Tuple<string, string>("[SoilNitrogen].Urea", "[Soil].Urea"),

                new Tuple<string, string>(".Chemical.NO3N", ".NO3.InitialValues"),
            };
            JsonUtilities.RenameVariables(root, variableRenames);

            // Add a "using Models.Soils" to manager models if they reference solute.
            foreach (var manager in JsonUtilities.ChildManagers(root))
            {
                var usingStatements = manager.GetUsingStatements();
                var found = usingStatements.Where(u => u == "Models.Soils").Any();
                if (!found)
                {
                    usingStatements = usingStatements.Append("Models.Soils");
                    manager.SetUsingStatements(usingStatements);
                    manager.Save();
                }
            }

            // Go through all samples under CompositeFactor and convert to parameter sets rather
            // than model replacements.
            foreach (JObject compositeFactor in JsonUtilities.ChildrenRecursively(root, "CompositeFactor"))
            {
                foreach (var sample in JsonUtilities.ChildrenOfType(compositeFactor, "Sample"))
                {
                    var thickness = sample["Thickness"];
                    if (thickness != null)
                    {
                        var sw = sample["SW"];
                        if (sw != null && sw is JArray)
                        {
                            StoreValuesInCompositeFactor(compositeFactor, thickness, $"[Water].Thickness");
                            StoreValuesInCompositeFactor(compositeFactor, sw, $"[Water].InitialValues");
                        }
                        var no3 = sample["NO3"];
                        if (no3 != null && no3 is JArray)
                        {
                            StoreValuesInCompositeFactor(compositeFactor, thickness, $"[{sample["Name"]}].Thickness");
                            StoreValuesInCompositeFactor(compositeFactor, no3, $"[{sample["Name"]}].InitialValues");
                            StoreStringInCompositeFactor(compositeFactor, "ppm", $"[{sample["Name"]}].InitialValuesUnits");
                        }
                        var nh4 = sample["NH4"];
                        if (nh4 != null && nh4 is JArray)
                        {
                            StoreValuesInCompositeFactor(compositeFactor, thickness, $"[{sample["Name"]}].Thickness");
                            StoreValuesInCompositeFactor(compositeFactor, nh4, $"[{sample["Name"]}].InitialValues");
                            StoreStringInCompositeFactor(compositeFactor, "ppm", $"[{sample["Name"]}].InitialValuesUnits");
                        }
                    }
                    sample.Remove();
                    JArray specifications = compositeFactor["Specifications"] as JArray;
                    var specificationStrings = specifications.Values<string>().ToArray();
                    int indexOfItemToRemove = Array.IndexOf(specificationStrings, $"[{sample["Name"]}]");
                    if (indexOfItemToRemove == -1)
                        indexOfItemToRemove = Array.IndexOf(specificationStrings, "[InitialWater]");
                    if (indexOfItemToRemove != -1)
                        specifications.RemoveAt(indexOfItemToRemove);
                }
            }
        }

        /// <summary>
        /// Store values into a CompositeFactor as a property set.
        /// </summary>
        /// <param name="compositeFactor">The composite factor token.</param>
        /// <param name="values">Values to store.</param>
        /// <param name="variableName">Name of variable.</param>
        private static void StoreValuesInCompositeFactor(JObject compositeFactor, JToken values, string variableName)
        {
            JArray specifications = compositeFactor["Specifications"] as JArray;
            var doubleValues = values.Values<string>();
            if (MathUtilities.ValuesInArray(doubleValues))
            {
                string valuesAsString = StringUtilities.BuildString(doubleValues.ToArray(), ",");
                specifications.Add($"{variableName}={valuesAsString}");
            }
        }

        /// <summary>
        /// Store string value into a CompositeFactor as a property set.
        /// </summary>
        /// <param name="compositeFactor">The composite factor token.</param>
        /// <param name="st">Values to store.</param>
        /// <param name="variableName">Name of variable.</param>
        private static void StoreStringInCompositeFactor(JObject compositeFactor, string st, string variableName)
        {
            JArray specifications = compositeFactor["Specifications"] as JArray;
            specifications.Add($"{variableName}={st}");
        }

        /// <summary>
        /// Store values in a token.
        /// </summary>
        /// <param name="value">Tuple of (values, units, thickness).</param>
        /// <param name="token">The token to store the value into.</param>
        /// <param name="elementName"></param>
        /// <param name="unitsElementName"></param>
        private static void StoreValuesInToken((double[], string, double[]) value, JObject token, string elementName, string unitsElementName)
        {
            if (value.Item1 != null)
            {
                token[elementName] = new JArray(value.Item1);
                if (value.Item2 != null)
                    token[unitsElementName] = value.Item2;
            }
        }

        /// <summary>
        /// Create a solute JToken
        /// </summary>
        /// <param name="value">Tuple of (values, units, thickness).</param>
        /// <param name="soluteTypeName">Type name of the solute.</param>
        /// <param name="soluteName">Name of the solute.</param>
        /// <returns></returns>
        private static JObject CreateSoluteToken((double[], string, double[]) value, string soluteTypeName, string soluteName)
        {
            var token = new JObject()
            {
                ["$type"] = soluteTypeName.Replace("{soluteName}", soluteName),
                ["Name"] = soluteName
            };
            if (value.Item1 != null)
            {
                token["InitialValues"] = new JArray(value.Item1);
                token["Thickness"] = new JArray(value.Item3);
            }
            if (value.Item2 != null)
                token["InitialValuesUnits"] = value.Item2;
            return token;
        }

        /// <summary>
        /// Get values of a property. Looks through tokens and finds first occurrance and returns it.
        /// </summary>
        /// <param name="tokens">Tokens to search through.</param>
        /// <param name="nodeName"></param>
        /// <param name="defaultValue"></param>
        /// <param name="bd">Bulk density</param>
        /// <param name="bdThickness">Bulk density thickness.</param>
        /// <param name="thicknessToReturn">The target thickness.</param>
        /// <returns>Tuple of (values, units, thickness).</returns>
        public static (double[], string, double[]) GetValues(IEnumerable<JObject> tokens, string nodeName, double defaultValue,
                                                             double[] bd, double[] bdThickness,
                                                             double[] thicknessToReturn)
        {
            foreach (var token in tokens)
            {
                string units = null;

                var valuesToken = token[nodeName] as JArray;
                if (nodeName == "NO3" || nodeName == "NH4")
                {
                    if (valuesToken == null)
                    {
                        valuesToken = token[nodeName + "N"] as JArray;
                        units = "ppm";
                    }
                    else
                        units = "kgha";
                }
                else if (valuesToken == null && nodeName == "OC")
                {
                    valuesToken = token["Carbon"] as JArray;
                    units = "Total";
                }
                else if (nodeName == "CL")
                    units = "ppm";

                if (valuesToken != null)
                {
                    var values = valuesToken.Values<double>().ToArray();
                    if (MathUtilities.ValuesInArray(values))
                    {
                        // Found values - convert to same layer structure.
                        var sampleToken = JsonUtilities.Parent(valuesToken);
                        var valuesThickness = sampleToken["Thickness"].Values<double>().ToArray();
                        var unitsToken = sampleToken[$"{nodeName}Units"];
                        if (unitsToken != null)
                            units = unitsToken.ToString();

                        if (thicknessToReturn != null)
                        {
                            if (units == "kgha")
                                values = SoilUtilities.MapMass(values, valuesThickness,
                                                               thicknessToReturn,
                                                               allowMissingValues: true);
                            else
                                values = SoilUtilities.MapConcentration(values, valuesThickness,
                                                                        thicknessToReturn,
                                                                        defaultValue,
                                                                        allowMissingValues: true);
                        }

                        return (values, units, valuesThickness);
                    }
                }
            }

            return (null, null, null);
        }

        /// <summary>
        /// Replace replacements with a simple folder.
        /// </summary>
        /// <param name="root">Root node.</param>
        /// <param name="fileName">File name.</param>
        private static void UpgradeToVersion153(JObject root, string fileName)
        {
            foreach (JObject replacements in JsonUtilities.ChildrenRecursively(root, "Replacements"))
            {
                replacements["$type"] = "Models.Core.Folder, Models";
            }
        }

        /// <summary>
        /// Change .psi to .PSI (uppercase)
        /// </summary>
        /// <param name="root">Root node.</param>
        /// <param name="fileName">File name.</param>
        private static void UpgradeToVersion154(JObject root, string fileName)
        {
            foreach (JObject report in JsonUtilities.ChildrenRecursively(root, "Report"))
                JsonUtilities.SearchReplaceReportVariableNames(report, ".psi", ".PSI");
            foreach (JObject manager in JsonUtilities.ChildrenRecursively(root, "Manager"))
                JsonUtilities.ReplaceManagerCode(manager, ".psi", ".PSI");
        }

        /// <summary>
        /// Replace CultivarFolder with a simple folder.
        /// </summary>
        /// <param name="root">Root node.</param>
        /// <param name="fileName">File name.</param>
        private static void UpgradeToVersion155(JObject root, string fileName)
        {
            foreach (JObject cultivarFolder in JsonUtilities.ChildrenRecursively(root, "CultivarFolder"))
                cultivarFolder["$type"] = "Models.Core.Folder, Models";
        }


        /// <summary>
        /// Change PredictedObserved to make SimulationName an explicit first field to match on.
        /// </summary>
        /// <param name="root">Root node.</param>
        /// <param name="fileName">File name.</param>
        private static void UpgradeToVersion156(JObject root, string fileName)
        {
            foreach (JObject predictedObserved in JsonUtilities.ChildrenRecursively(root, "PredictedObserved"))
            {
                var field = predictedObserved["FieldName3UsedForMatch"];
                if (!String.IsNullOrEmpty(field?.Value<string>()))
                    predictedObserved["FieldName4UsedForMatch"] = field.Value<string>();

                field = predictedObserved["FieldName2UsedForMatch"];
                if (!String.IsNullOrEmpty(field?.Value<string>()))
                    predictedObserved["FieldName3UsedForMatch"] = field.Value<string>();

                field = predictedObserved["FieldNameUsedForMatch"];
                if (!String.IsNullOrEmpty(field?.Value<string>()))
                    predictedObserved["FieldName2UsedForMatch"] = field.Value<string>();

                predictedObserved["FieldNameUsedForMatch"] = "SimulationName";
            }
        }

        /// <summary>
        /// Rename 'Plantain' model to 'PlantainForage'
        /// </summary>
        /// <param name="root">The root JSON token.</param>
        /// <param name="fileName">The name of the apsimx file.</param>
        private static void UpgradeToVersion157(JObject root, string fileName)
        {
            // change the name of any Plantain plant
            foreach (JObject crop in JsonUtilities.ChildrenRecursively(root, "Plant"))
            {
                if (crop["Name"].ToString().Equals("Plantain", StringComparison.InvariantCultureIgnoreCase))
                {
                    crop["Name"] = "PlantainForage";
                    crop["ResourceName"] = "PlantainForage";
                }
            }

            // change all references to the model in the soil-plant params table
            foreach (JObject soilCrop in JsonUtilities.ChildrenRecursively(root, "SoilCrop"))
            {
                if (soilCrop["Name"].ToString().Equals("PlantainSoil", StringComparison.InvariantCultureIgnoreCase))
                {
                    JsonUtilities.RenameModel(soilCrop, "PlantainForageSoil");
                }
            }

            // change all references to the model in any report table
            foreach (var report in JsonUtilities.ChildrenOfType(root, "Report"))
            {
                JsonUtilities.SearchReplaceReportVariableNames(report, "[Plantain]", "[PlantainForage]");
                JsonUtilities.SearchReplaceReportVariableNames(report, ".Plantain.", ".PlantainForage.");
            }

            foreach (JObject manager in JsonUtilities.ChildrenRecursively(root, "Manager"))
            {
                JsonUtilities.ReplaceManagerCode(manager, "[Plantain]", "[PlantainForage]");
                JsonUtilities.ReplaceManagerCode(manager, ".Plantain.", ".PlantainForage.");
                JsonUtilities.ReplaceManagerCode(manager, "Plantain.", "PlantainForage.");
            }

            // change all references to the model in any operations table
            foreach (var operations in JsonUtilities.ChildrenOfType(root, "Operations"))
            {
                var operation = operations["Operation"];
                if (operation != null && operation.HasValues)
                {
                    for (int i = 0; i < operation.Count(); i++)
                    {
                        var specification = operation[i]["Action"];
                        var specificationString = specification.ToString();
                        specificationString = specificationString.Replace("[Plantain]", "[PlantainForage]");
                        specificationString = specificationString.Replace(".Plantain.", ".PlantainForage.");
                        operation[i]["Action"] = specificationString;
                    }
                }
            }

            // change all references to the model in any experiment.factor
            foreach (var factor in JsonUtilities.ChildrenOfType(root, "Factor"))
            {
                var specification = factor["Specification"];
                if (specification != null)
                {
                    var specificationString = specification.ToString();
                    specificationString = specificationString.Replace("[Plantain]", "[PlantainForage]");
                    specificationString = specificationString.Replace(".Plantain.", ".PlantainForage.");
                    factor["Specification"] = specificationString;
                }
            }

            // change all references to the model in any experiment.compositefactor
            foreach (var factor in JsonUtilities.ChildrenOfType(root, "CompositeFactor"))
            {
                var specifications = factor["Specifications"];
                if (specifications != null)
                {
                    for (int i = 0; i < specifications.Count(); i++)
                    {
                        var specificationString = specifications[i].ToString();
                        specificationString = specificationString.Replace("[Plantain]", "[PlantainForage]");
                        specificationString = specificationString.Replace(".Plantain.", ".PlantainForage.");
                        specifications[i] = specificationString;
                    }
                }
            }
        }

        /// <summary>
        /// Change [Root].LayerMidPointDepth to [Physical].LayerMidPointDepth
        /// </summary>
        /// <param name="root">Root node.</param>
        /// <param name="fileName">File name.</param>
        private static void UpgradeToVersion158(JObject root, string fileName)
        {
            //Fix variable references
            foreach (JObject varref in JsonUtilities.ChildrenOfType(root, "VariableReference"))
            {
                if (varref["VariableName"].ToString() == "[Root].LayerMidPointDepth")
                    varref["VariableName"] = "[Physical].DepthMidPoints";
            }
        }

        /// <summary>
        /// Changes to some arbitrator structures and types to tidy up and make new arbitration approach possible.
        /// </summary>
        /// <param name="root"></param>
        /// <param name="fileName"></param>
        private static void UpgradeToVersion159(JObject root, string fileName)
        {
            foreach (JObject demand in JsonUtilities.ChildrenRecursively(root, "BiomassDemandAndPriority"))
            {
                demand["$type"] = "Models.PMF.NutrientDemandFunctions, Models";
            }
            foreach (JObject demand in JsonUtilities.ChildrenRecursively(root, "BiomassDemand"))
            {
                demand["$type"] = "Models.PMF.NutrientPoolFunctions, Models";
            }
            foreach (JObject demand in JsonUtilities.ChildrenRecursively(root, "EnergyBalance"))
            {
                demand["$type"] = "Models.PMF.EnergyBalance, Models";
            }

            foreach (JObject manager in JsonUtilities.ChildrenRecursively(root, "Manager"))
            {
                JsonUtilities.ReplaceManagerCode(manager, "BiomassDemand", "NutrientPoolFunctions");
                JsonUtilities.ReplaceManagerCode(manager, "BiomassDemandAndPriority", "NutrientDemandFunctions");
                JsonUtilities.ReplaceManagerCode(manager, "Reallocation", "ReAllocation");
                JsonUtilities.ReplaceManagerCode(manager, "Retranslocation", "ReTranslocation");
            }

        }

        /// <summary>
        /// Changes to some arbitrator structures and types to tidy up and make new arbitration approach possible.
        /// </summary>
        /// <param name="root"></param>
        /// <param name="fileName"></param>
        private static void UpgradeToVersion160(JObject root, string fileName)
        {
            foreach (JObject demand in JsonUtilities.ChildrenRecursively(root, "ThreeHourSin"))
            {
                demand["$type"] = "Models.Functions.ThreeHourAirTemperature, Models";
            }
            foreach (JObject demand in JsonUtilities.ChildrenRecursively(root, "HourlyInterpolation"))
            {
                demand["$type"] = "Models.Functions.SubDailyInterpolation, Models";
            }
        }

        /// <summary>
        /// Change SimpleLeaf.Tallness to Height
        /// </summary>
        /// <param name="root"></param>
        /// <param name="fileName"></param>
        private static void UpgradeToVersion161(JObject root, string fileName)
        {
            foreach (JObject leaf in JsonUtilities.ChildrenRecursively(root, "SimpleLeaf"))
            {
                JObject tallness = JsonUtilities.ChildWithName(leaf, "Tallness");
                if (tallness != null)
                    tallness["Name"] = "HeightFunction";
            }

            // Remove tallness from manager scripts.
            foreach (JObject manager in JsonUtilities.ChildrenRecursively(root, "Manager"))
            {
                JsonUtilities.ReplaceManagerCode(manager, ".Tallness", ".HeightFunction");
            }


            // Remove tallness from report variables.
            foreach (var report in JsonUtilities.ChildrenOfType(root, "Report"))
            {
                JsonUtilities.SearchReplaceReportVariableNames(report, ".Tallness", ".HeightFunction");
            }

            // Remove tallness from cultivars.
            foreach (JObject cultivar in JsonUtilities.ChildrenRecursively(root, "Cultivar"))
            {
                if (!cultivar["Command"].HasValues)
                    continue;

                foreach (JValue command in cultivar["Command"].Children())
                    command.Value = command.Value.ToString().Replace("[Leaf].Tallness", "[Leaf].HeightFunction");
            }
        }

        /// <summary>
        /// Move SetEmergenceDate and SetGerminationDate to Phenology.
        /// </summary>
        /// <param name="root"></param>
        /// <param name="fileName"></param>
        private static void UpgradeToVersion162(JObject root, string fileName)
        {
            // Move SetEmergenceDate and SetGerminationDat in manager scripts.
            foreach (JObject manager in JsonUtilities.ChildrenRecursively(root, "Manager"))
            {
                JsonUtilities.ReplaceManagerCode(manager, ".SetEmergenceDate", ".Phenology.SetEmergenceDate");
                JsonUtilities.ReplaceManagerCode(manager, ".SetGerminationDate", ".Phenology.SetGerminationDate");
            }

            // Move SetEmergenceDate and SetGerminationDate in operations.
            foreach (JObject operations in JsonUtilities.ChildrenRecursively(root, "Operations"))
            {
                var operation = operations["Operation"];
                if (operation != null && operation.HasValues)
                {
                    for (int i = 0; i < operation.Count(); i++)
                    {
                        var specification = operation[i]["Action"];
                        var specificationString = specification.ToString();
                        specificationString = specificationString.Replace(".SetEmergenceDate", ".Phenology.SetEmergenceDate");
                        specificationString = specificationString.Replace(".SetGerminationDate", ".Phenology.SetGerminationDate");
                        operation[i]["Action"] = specificationString;
                    }
                }
            }
        }

        /// <summary>
        /// Rearrange the BiomassRemoval defaults in the plant models and manager scripts.
        /// </summary>
        /// <param name="root"></param>
        /// <param name="fileName"></param>
        private static void UpgradeToVersion163(JObject root, string fileName)
        {
            foreach (JObject biomassRemoval in JsonUtilities.ChildrenRecursively(root, "BiomassRemoval"))
            {
                // Find a harvest OrganBiomassRemovalType child
                JObject harvest = JsonUtilities.ChildWithName(biomassRemoval, "Harvest");
                if (harvest != null)
                {
                    biomassRemoval["HarvestFractionLiveToRemove"] = harvest["FractionLiveToRemove"];
                    biomassRemoval["HarvestFractionDeadToRemove"] = harvest["FractionDeadToRemove"];
                    biomassRemoval["HarvestFractionLiveToResidue"] = harvest["FractionLiveToResidue"];
                    biomassRemoval["HarvestFractionDeadToResidue"] = harvest["FractionDeadToResidue"];
                }
                biomassRemoval["Children"] = new JArray();
            }
            foreach (ManagerConverter manager in JsonUtilities.ChildManagers(root)
                                                              .Where(man => !man.IsEmpty))
            {
                string managerName = manager.Name;

                // Remove the 'RemoveFractions' declaration
                string declarationPattern = @$".+RemovalFractions\s+(\w+).+";
                Match declarationMatch = Regex.Match(manager.ToString(), declarationPattern);
                if (declarationMatch.Success)
                {
                    // Remove the declaration
                    string declarationInstanceName = declarationMatch.Groups[1].Value;
                    manager.ReplaceRegex(declarationPattern, string.Empty);

                    // Remove the 'RemovalFractions' instance creation.
                    manager.ReplaceRegex(@$"{declarationInstanceName}\W*new.+;", string.Empty);

                    // Find all biomass removal fractions.
                    var matches = manager.FindRegexMatches(@$" +{declarationInstanceName}.SetFractionTo(\w+)\(""(\w+)""\s*,\s*([\w\d.,\(\)+\-*]+)(?:\s*,\s*""(\w+)"")*\);[\s\r]*\n")
                                         .Where(man => !manager.PositionIsCommented(man.Index));
                    List<OrganFractions> organs = new List<OrganFractions>();

                    foreach (Match match in matches)
                    {
                        if (!manager.PositionIsCommented(match.Index))
                        {
                            bool remove = match.Groups[1].Value == "Remove";
                            string organName = match.Groups[2].Value;
                            string fractionObjectName = match.Groups[3].Value;
                            bool isLive = true;
                            if (match.Groups[5].Value == "Dead")
                                isLive = false;
                            var organ = organs.Find(o => o.Name == organName);
                            if (organ == null)
                            {
                                organ = new OrganFractions(organName);
                                organs.Add(organ);
                            }
                            if (isLive)
                            {
                                if (remove)
                                    organ.FractionLiveToRemove = fractionObjectName;
                                else
                                    organ.FractionLiveToResidue = fractionObjectName;
                            }
                            else
                            {
                                if (remove)
                                    organ.FractionDeadToRemove = fractionObjectName;
                                else
                                    organ.FractionDeadToResidue = fractionObjectName;
                            }
                        }
                    }

                    string code = manager.ToString();

                    // Calculate the level of indentation based on the first match.
                    int indent = 0;
                    if (matches.Any())
                    {
                        int pos = matches.First().Index;
                        indent = code.IndexOf(code.Substring(pos).First(ch => ch != ' '), pos) - pos;
                    }

                    // Delete the removal fraction matches lines. 
                    // Do it in reverse order so that match.Index remains valid.
                    foreach (Match match in matches.Reverse())
                        code = code.Remove(match.Index, match.Length);

                    // Find the RemoveBiomass method call.
                    Match removeBiomassMatch = Regex.Match(code, @" +(\w+).RemoveBiomass\(.+\);");
                    if (removeBiomassMatch.Success)
                    {
                        var modelName = removeBiomassMatch.Groups[1].Value;

                        // Add in code to get each organ
                        string codeToInsert = null;
                        foreach (var organ in organs)
                        {
                            codeToInsert += new string(' ', indent);
                            codeToInsert += $"var {organ.Name} = {modelName}.FindChild<IHasDamageableBiomass>(\"{organ.Name}\");" + Environment.NewLine;
                        }

                        // Add in code to remove biomass from organ.
                        foreach (var organ in organs)
                        {
                            codeToInsert += new string(' ', indent);
                            codeToInsert += $"{organ.Name}.RemoveBiomass(liveToRemove: {organ.FractionLiveToRemove}, deadToRemove: {organ.FractionDeadToRemove}, " +
                                                                        $"liveToResidue: {organ.FractionLiveToResidue}, deadToResidue: {organ.FractionDeadToResidue});" + Environment.NewLine;
                        }

                        // Remove unwanted code and replace with new code.
                        code = code.Remove(removeBiomassMatch.Index, removeBiomassMatch.Length);
                        if (codeToInsert != null)
                            code = code.Insert(removeBiomassMatch.Index, codeToInsert);

                        // Replace 'SetThinningProportion'.
                        Match thinningMatch = Regex.Match(code, $@" +\w+\.SetThinningProportion\s*=\s*(.+);");
                        if (thinningMatch.Success)
                        {
                            string newThinningCode = new string(' ', indent) +
                                                    $"{modelName}.structure?.DoThin({thinningMatch.Groups[1].Value});";
                            code = code.Remove(thinningMatch.Index, thinningMatch.Length);
                            code = code.Insert(thinningMatch.Index, newThinningCode);
                        }


                        // Replace 'SetPhenologyStage'.
                        Match stageMatch = Regex.Match(code, $@" +\w+\.SetPhenologyStage\s*=\s*(.+);");
                        if (stageMatch.Success)
                        {
                            string newStageCode = new string(' ', indent) +
                                                    $"{modelName}.Phenology?.SetToStage({stageMatch.Groups[1].Value});";
                            code = code.Remove(stageMatch.Index, stageMatch.Length);
                            code = code.Insert(stageMatch.Index, newStageCode);
                        }

                        manager.Read(code);

                        // Add in a using statement.
                        var usings = manager.GetUsingStatements();
                        usings = usings.Append("Models.PMF.Interfaces");
                        manager.SetUsingStatements(usings);
                    }

                    // Save the manager.
                    manager.Save();
                }
            }
        }

        private class OrganFractions
        {
            public OrganFractions(string name)
            {
                Name = name;
            }

            public string Name { get; }

            public string FractionLiveToRemove { get; set; } = "0.0";
            public string FractionDeadToRemove { get; set; } = "0.0";
            public string FractionLiveToResidue { get; set; } = "0.0";
            public string FractionDeadToResidue { get; set; } = "0.0";
        }

        /// <summary>
        /// Change Manger Code from String into Array of Strings (each line is an element)
        /// For better readability of apsim files.
        /// </summary>
        /// <param name="root"></param>
        /// <param name="fileName"></param>
        private static void UpgradeToVersion164(JObject root, string fileName)
        {
            foreach (ManagerConverter manager in JsonUtilities.ChildManagers(root))
            {
                string[] code = manager.Token["Code"].ToString().Split('\n');
                manager.Token["CodeArray"] = new JArray(code);
                manager.Save();
            }
        }

        /// <summary>
        /// Adds a line property to the Operation object. This stores the input that is given, 
        /// even if it is not able to be parsed as an Operation
        /// </summary>
        /// <param name="root"></param>
        /// <param name="fileName"></param>
        private static void UpgradeToVersion165(JObject root, string fileName)
        {
            foreach (JObject operations in JsonUtilities.ChildrenRecursively(root, "Operations"))
            {
                var operation = operations["Operation"];
                if (operation != null && operation.HasValues)
                {
                    for (int i = 0; i < operation.Count(); i++)
                    {
                        bool enabled = false;
                        if (operation[i]["Enabled"] != null)
                            enabled = (bool)operation[i]["Enabled"];

                        string commentChar = enabled ? "" : "//";

                        string dateStr = "";
                        if (enabled)
                            if (operation[i]["Date"] != null)
                                dateStr = DateTime.Parse(operation[i]["Date"].ToString()).ToString("yyyy-MM-dd");

                        operation[i]["Line"] = commentChar + dateStr + " " + operation[i]["Action"];
                    }
                }
            }
        }

        /// <summary>
        /// Change SoilNitrogen to Nutrient
        /// </summary>
        /// <param name="root">The root JSON token.</param>
        /// <param name="_">The name of the apsimx file.</param>
        private static void UpgradeToVersion166(JObject root, string _)
        {
            foreach (var soilNitrogen in JsonUtilities.ChildrenOfType(root, "SoilNitrogen"))
            {
                var parent = JsonUtilities.Parent(soilNitrogen);
                // check for an existing Nutrient node. If it exists, do not add another one.
                JObject parentObject = parent.ToObject<JObject>();
                var existingNutrient = JsonUtilities.ChildrenOfType(parentObject, "Nutrient");
                if (existingNutrient == null)
                {
                    var nutrient = JsonUtilities.CreateNewChildModel(parent, "Nutrient", "Models.Soils.Nutrients.Nutrient");
                    nutrient["ResourceName"] = "Nutrient";
                }
                soilNitrogen.Remove();
            }

            foreach (var solute in JsonUtilities.ChildrenOfType(root, "SoilNitrogenNH4"))
                solute["$type"] = "Models.Soils.Solute, Models";

            foreach (var solute in JsonUtilities.ChildrenOfType(root, "SoilNitrogenNO3"))
                solute["$type"] = "Models.Soils.Solute, Models";

            foreach (var solute in JsonUtilities.ChildrenOfType(root, "SoilNitrogenUrea"))
                solute["$type"] = "Models.Soils.Solute, Models";


            foreach (var manager in JsonUtilities.ChildManagers(root))
            {
                manager.Replace("using Models.Soils;", "using Models.Soils;\r\nusing Models.Soils.Nutrients;");

                bool changeMade = false;

                var declarations = manager.GetDeclarations();
                foreach (var declaration in declarations)
                {
                    if (declaration.TypeName == "SoilNitrogenNO3" || declaration.TypeName == "SoilNitrogenNH4" || declaration.TypeName == "SoilNitrogenUrea")
                    {
                        declaration.TypeName = "Solute";
                        var linkAttributeIndex = declaration.Attributes.IndexOf("[Link]");
                        if (linkAttributeIndex != -1)
                        {
                            declaration.Attributes[linkAttributeIndex] = "[Link(Path=\"[NO3]\")]";
                        }

                        manager.SetDeclarations(declarations);
                        changeMade = true;
                    }
                    else if (declaration.TypeName == "SoilNitrogen")
                    {
                        declaration.TypeName = "Nutrient";
                        manager.SetDeclarations(declarations);
                        changeMade = true;
                    }
                }

                changeMade = manager.Replace(".FindInScope<SoilNitrogen>() as SoilNitrogen;", ".FindInScope<Nutrient>() as Nutrient;") || changeMade;
                changeMade = manager.Replace("SoilNitrogenNO3 SoilNitrogenNO3;", "Solute SoilNitrogenNO3;") || changeMade;


                changeMade = manager.Replace("SoilNitrogen nitrogen;", "Nutrient nitrogen;") || changeMade;
                changeMade = manager.Replace("SoilNitrogen.FOMN", "Nutrient.FOM.N") || changeMade;
                changeMade = manager.Replace("SoilNitrogen.FOMC", "Nutrient.FOM.C") || changeMade;
                changeMade = manager.Replace("SoilNitrogen.HumicN", "Nutrient.Humic.N") || changeMade;
                changeMade = manager.Replace("SoilNitrogen.HumicC", "Nutrient.Humic.C") || changeMade;
                changeMade = manager.Replace("SoilNitrogen.MicrobialN", "Nutrient.Microbial.N") || changeMade;
                changeMade = manager.Replace("SoilNitrogen.MicrobialC", "Nutrient.Microbial.C") || changeMade;
                changeMade = manager.Replace("SoilNitrogen.MineralisedN", "Nutrient.MineralisedN") || changeMade;
                changeMade = manager.Replace("SoilNitrogen.TotalN", "Nutrient.TotalN") || changeMade;
                changeMade = manager.Replace("SoilNitrogen.TotalC", "Nutrient.TotalC") || changeMade;
                changeMade = manager.Replace("SoilNitrogen.mineral_n", "Nutrient.MineralN") || changeMade;
                changeMade = manager.Replace(".mineral_n", ".MineralN") || changeMade;
                changeMade = manager.Replace("SoilNitrogen.Denitrification", "Nutrient.Natm") || changeMade;
                changeMade = manager.Replace("SoilNitrogen.n2o_atm", "Nutrient.N2Oatm") || changeMade;
                changeMade = manager.Replace("SoilNitrogen.dlt_n_min_res", "ResidueDecomposition.MineralisedN") || changeMade;

                if (changeMade)
                {
                    manager.AddDeclaration("Nutrient", "Nutrient", new string[] { "[Link]" });
                    manager.AddDeclaration("CarbonFlow", "ResidueDecomposition", new string[] { "[Link(Path=\"[Nutrient].SurfaceResidue.Decomposition\")]" });
                    manager.Save();
                }
            }

            foreach (var report in JsonUtilities.ChildrenOfType(root, "Report"))
            {
                JsonUtilities.SearchReplaceReportVariableNames(report, "SoilNitrogen.NO3.kgha", "[NO3].kgha");
                JsonUtilities.SearchReplaceReportVariableNames(report, "SoilNitrogen.NH4.kgha", "[NH4].kgha");
                JsonUtilities.SearchReplaceReportVariableNames(report, "SoilNitrogen.Urea.kgha", "[Urea].kgha");
                JsonUtilities.SearchReplaceReportVariableNames(report, "[SoilNitrogen].NO3.kgha", "[NO3].kgha");
                JsonUtilities.SearchReplaceReportVariableNames(report, "[SoilNitrogen].NH4.kgha", "[NH4].kgha");
                JsonUtilities.SearchReplaceReportVariableNames(report, "[SoilNitrogen].Urea.kgha", "[Urea].kgha");

                JsonUtilities.SearchReplaceReportVariableNames(report, ".SoilNitrogen.FOM.N", ".Nutrient.FOM.N");
                JsonUtilities.SearchReplaceReportVariableNames(report, ".SoilNitrogen.FOM.C", ".Nutrient.FOM.C");
                JsonUtilities.SearchReplaceReportVariableNames(report, ".SoilNitrogen.Humic.N", ".Nutrient.Humic.N");
                JsonUtilities.SearchReplaceReportVariableNames(report, ".SoilNitrogen.Humic.C", ".Nutrient.Humic.C");
                JsonUtilities.SearchReplaceReportVariableNames(report, ".SoilNitrogen.Microbial.N", ".Nutrient.Microbial.N");
                JsonUtilities.SearchReplaceReportVariableNames(report, ".SoilNitrogen.Microbial.C", ".Nutrient.Microbial.C");

                JsonUtilities.SearchReplaceReportVariableNames(report, ".SoilNitrogen.FOMN", ".Nutrient.FOM.N");
                JsonUtilities.SearchReplaceReportVariableNames(report, ".SoilNitrogen.FOMC", ".Nutrient.FOM.C");
                JsonUtilities.SearchReplaceReportVariableNames(report, ".SoilNitrogen.HumicN", ".Nutrient.Humic.N");
                JsonUtilities.SearchReplaceReportVariableNames(report, ".SoilNitrogen.HumicC", ".Nutrient.Humic.C");
                JsonUtilities.SearchReplaceReportVariableNames(report, ".SoilNitrogen.MicrobialN", ".Nutrient.Microbial.N");
                JsonUtilities.SearchReplaceReportVariableNames(report, ".SoilNitrogen.MicrobialC", ".Nutrient.Microbial.C");
                JsonUtilities.SearchReplaceReportVariableNames(report, ".SoilNitrogen.urea", "[Urea].kgha");
                JsonUtilities.SearchReplaceReportVariableNames(report, ".SoilNitrogen.dlt_n_min_res", ".Nutrient.SurfaceResidue.Decomposition.MineralisedN");
                JsonUtilities.SearchReplaceReportVariableNames(report, ".SoilNitrogen.MineralisedN", ".Nutrient.MineralisedN");
                JsonUtilities.SearchReplaceReportVariableNames(report, ".SoilNitrogen.Denitrification", ".Nutrient.Natm");
                JsonUtilities.SearchReplaceReportVariableNames(report, ".SoilNitrogen.n2o_atm", ".Nutrient.N2Oatm");
                JsonUtilities.SearchReplaceReportVariableNames(report, ".SoilNitrogen.TotalC", ".Nutrient.TotalC");
                JsonUtilities.SearchReplaceReportVariableNames(report, ".SoilNitrogen.TotalN", ".Nutrient.TotalN");
                JsonUtilities.SearchReplaceReportVariableNames(report, ".SoilNitrogen.mineral_n", ".Nutrient.MineralN");
                JsonUtilities.SearchReplaceReportVariableNames(report, ".SoilNitrogen.Nitrification", ".Nutrient.NH4.Nitrification");
            }

            foreach (var series in JsonUtilities.ChildrenOfType(root, "Series"))
            {
                if (series["XFieldName"] != null)
                {
                    series["XFieldName"] = series["XFieldName"].ToString().Replace("SoilNitrogen.NO3.kgha", "NO3.kgha");
                    series["XFieldName"] = series["XFieldName"].ToString().Replace("SoilNitrogen.NH4.kgha", "NH4.kgha");
                    series["XFieldName"] = series["XFieldName"].ToString().Replace("SoilNitrogen.Urea.kgha", "Urea.kgha");
                }
                if (series["YFieldName"] != null)
                {
                    series["YFieldName"] = series["YFieldName"].ToString().Replace("SoilNitrogen.NO3.kgha", "NO3.kgha");
                    series["YFieldName"] = series["YFieldName"].ToString().Replace("SoilNitrogen.NH4.kgha", "NH4.kgha");
                    series["YFieldName"] = series["YFieldName"].ToString().Replace("SoilNitrogen.Urea.kgha", "Urea.kgha");
                }
            }
        }

        /// <summary>
        /// Change SoilNitrogen to Nutrient
        /// </summary>
        /// <param name="root">The root JSON token.</param>
        /// <param name="_">The name of the apsimx file.</param>
        private static void UpgradeToVersion167(JObject root, string _)
        {
            foreach (var manager in JsonUtilities.ChildManagers(root))
            {
                bool changeMade = manager.Replace("[Nutrient].SurfaceResidue.Decomposition", "[SurfaceOrganicMatter].SurfaceResidue.Decomposition");

                if (changeMade)
                    manager.Save();
            }

            foreach (var report in JsonUtilities.ChildrenOfType(root, "Report"))
            {
                JsonUtilities.SearchReplaceReportVariableNames(report, "[Soil].Nutrient.SurfaceResidue.Decomposition", "[SurfaceOrganicMatter].SurfaceResidue.Decomposition");
                JsonUtilities.SearchReplaceReportVariableNames(report, "[Nutrient].SurfaceResidue.Decomposition", "[SurfaceOrganicMatter].SurfaceResidue.Decomposition");
                JsonUtilities.SearchReplaceReportVariableNames(report, "[Soil].Nutrient.MineralisedNSurfaceResidue", "[SurfaceOrganicMatter].SurfaceResidue.Decomposition.MineralisedN");
                JsonUtilities.SearchReplaceReportVariableNames(report, "[Nutrient].MineralisedNSurfaceResidue", "[SurfaceOrganicMatter].SurfaceResidue.Decomposition.MineralisedN");
            }
        }

        /// <summary>
        /// Change NutrientPool to OrganicPool and CarbonFlow to OrganicFlow
        /// </summary>
        /// <param name="root">The root JSON token.</param>
        /// <param name="_">The name of the apsimx file.</param>
        private static void UpgradeToVersion168(JObject root, string _)
        {
            foreach (var nutrientPool in JsonUtilities.ChildrenOfType(root, "NutrientPool"))
                nutrientPool["$type"] = "Models.Soils.Nutrients.OrganicPool, Models";
            foreach (var carbonFlow in JsonUtilities.ChildrenOfType(root, "CarbonFlow"))
                carbonFlow["$type"] = "Models.Soils.Nutrients.OrganicFlow, Models";

            foreach (var manager in JsonUtilities.ChildManagers(root))
            {
                bool changeMade = manager.Replace("NutrientPool", "OrganicPool");
                changeMade = manager.Replace("CarbonFlow", "OrganicFlow") || changeMade;
                changeMade = manager.Replace("OrganicPoolFunctions", "NutrientPoolFunctions") || changeMade;

                if (changeMade)
                    manager.Save();
            }
        }

<<<<<<< HEAD

        /// <summary>
        /// Change CLEM to work with Ruminant AgeInDays rather than months
=======
        /// <summary>
        /// Set TopLevel flag in any Rotation managers
>>>>>>> 4b93f512
        /// </summary>
        /// <param name="root">The root JSON token.</param>
        /// <param name="_">The name of the apsimx file.</param>
        private static void UpgradeToVersion169(JObject root, string _)
        {
<<<<<<< HEAD
            var propertyDeletes = new Tuple<string, string>[]
            {
                new Tuple<string, string>("GrazeFoodStoreType", "DryMatterDigestibility"),
                new Tuple<string, string>("GrazeFoodStoreType", "NitrogenContent"),
                new Tuple<string, string>("GrazeFoodStoreType", "NitrogenContent"),
                new Tuple<string, string>("GrazeFoodStoreType", "NitrogenContent"),
                new Tuple<string, string>("GrazeFoodStoreType", "NitrogenContent"),
                new Tuple<string, string>("AnimalFoodStoreType", "DryMatterDigestibility"),
                new Tuple<string, string>("AnimalFoodStoreType", "NitrogenContent"),

                new Tuple<string, string>("RuminantType", "GestationLength"),
                new Tuple<string, string>("RuminantType", "MinimumAge1stMating"),
                new Tuple<string, string>("RuminantType", "EnergyMaintenanceMaximumAge"),
                new Tuple<string, string>("RuminantActivityControlledMating", "MaximumAgeMating"),
                new Tuple<string, string>("RuminantActivityWean", "WeaningAge"),
                new Tuple<string, string>("RuminantActivityManage", "MaximumBreederAge"),
                new Tuple<string, string>("RuminantActivityManage", "MaximumSireAge"),
                new Tuple<string, string>("RuminantActivityManage", "MaleSellingAge"),
                new Tuple<string, string>("RuminantActivityManage", "FemaleSellingAge"),
                new Tuple<string, string>("ProductStoreTypeManure", "MaximumAge")
            };


            var propertyUpdates = new Tuple<string, string>[]
            {
                new Tuple<string, string>("RuminantType", "NaturalWeaningAge"),
                new Tuple<string, string>("RuminantType", "GestationLength"),
                new Tuple<string, string>("RuminantType", "MinimumAge1stMating"),
                new Tuple<string, string>("RuminantType", "EnergyMaintenanceMaximumAge"),
                new Tuple<string, string>("RuminantActivityControlledMating", "MaximumAgeMating"),
                new Tuple<string, string>("RuminantActivityWean", "WeaningAge"),
                new Tuple<string, string>("RuminantActivityManage", "MaximumBreederAge"),
                new Tuple<string, string>("RuminantActivityManage", "MaximumSireAge"),
                new Tuple<string, string>("RuminantActivityManage", "MaleSellingAge"),
                new Tuple<string, string>("RuminantActivityManage", "FemaleSellingAge"),
                new Tuple<string, string>("ProductStoreTypeManure", "MaximumAge")
            };

            foreach (var item in propertyUpdates)
                foreach (var node in JsonUtilities.ChildrenOfType(root, item.Item1))
                    //AgeSpecifier ageSpecifier = new();
                    //var value = node.Value<float>(item.Item2);
                    //if (value == Math.Floor(value))
                    //    ageSpecifier.Parts = new int[] { Convert.ToInt32(value), 0 };
                    //else
                    //    ageSpecifier.Parts = new int[] { Convert.ToInt32(value), Convert.ToInt32(30.4 * (value - Convert.ToInt32(value))) };
                    node[item.Item2] = JContainer.FromObject(new AgeSpecifier(node.Value<decimal>(item.Item2))); //value * 30.4

            foreach (var node in JsonUtilities.ChildrenOfType(root, "RuminantTypeCohort"))
                //AgeSpecifier ageSpecifier = new();
                //var value = node.Value<float>("Age");
                //if (value == Math.Floor(value))
                //    ageSpecifier.Parts = new int[] { 0, Convert.ToInt32(value) };
                //else
                //    ageSpecifier.Parts = new int[] { Convert.ToInt32(value), Convert.ToInt32(30.4 * (value - Convert.ToInt32(value))) };
                node.Add(new JProperty("AgeDetails", JContainer.FromObject(new AgeSpecifier(node.Value<decimal>("Age")))));
            
            foreach (var node in JsonUtilities.ChildrenOfType(root, "FilterByProperty").Where(a => a.GetValue("PropertyOfIndividual").ToString() == "Age"))
            { 
                node["PropertyOfIndividual"] = "AgeObject";
                //AgeSpecifier ageSpecifier = new();
                //var value = node.Value<float>("Value");
                //if (value == Math.Floor(value))
                //    ageSpecifier.Parts = new int[] { Convert.ToInt32(value), 0 };
                //else
                //    ageSpecifier.Parts = new int[] { Convert.ToInt32(value), Convert.ToInt32(30.4 * (value - Convert.ToInt32(value))) };
                node["Value"] = JContainer.FromObject(new AgeSpecifier(node.Value<decimal>("Value")));
            }
        }

=======
            foreach (var rotationManager in JsonUtilities.ChildrenOfType(root, "RotationManager")) 
            {
                rotationManager["TopLevel"] = true;
            }
        }

        /// <summary>
        /// Change the namespace for scrum to SimplePlantModels
        /// </summary>
        /// <param name="root"></param>
        /// <param name="fileName"></param>
        private static void UpgradeToVersion170(JObject root, string fileName)
        {
            foreach (var scrum in JsonUtilities.ChildrenOfType(root, "ScrumCrop"))
            {
                scrum["$type"] = "Models.PMF.SimplePlantModels.ScrumCrop, Models";
            }
            foreach (var strum in JsonUtilities.ChildrenOfType(root, "StrumTree"))
            {
                strum["$type"] = "Models.PMF.SimplePlantModels.StrumTree, Models";
            }
            foreach (var scrumMGMT in JsonUtilities.ChildrenOfType(root, "ScrumManagement"))
            {
                scrumMGMT["$type"] = "Models.PMF.SimplePlantModels.ScrumManagement, Models";
            }

            // scrum name space refs in managers.
            foreach (ManagerConverter manager in JsonUtilities.ChildManagers(root))
            {
                manager.Replace("Models.PMF.Scrum", "Models.PMF.SimplePlantModels");
                manager.Save();
            }
        }

        /// <summary>
        /// Add minimum germination temperature to GerminatingPhase under Phenology.
        /// </summary>
        /// <param name="root">The root JSON token.</param>
        /// <param name="fileName">The name of the apsimx file.</param>
        private static void UpgradeToVersion171(JObject root, string fileName)
        {
            foreach (JObject NNP in JsonUtilities.ChildrenRecursively(root, "GerminatingPhase"))
            {
                Constant value = new Constant();
                value.Name = "MinSoilTemperature";
                value.FixedValue = 0.0;
                JsonUtilities.AddModel(NNP, value);
            }
        }
>>>>>>> 4b93f512
    }

}
<|MERGE_RESOLUTION|>--- conflicted
+++ resolved
@@ -10,6 +10,7 @@
 using Models.CLEM;
 using Models.CLEM.Resources;
 using Models.Climate;
+using Models.Core.ApsimFile;
 using Models.Factorial;
 using Models.Functions;
 using Models.PMF;
@@ -26,11 +27,7 @@
     public class Converter
     {
         /// <summary>Gets the latest .apsimx file format version.</summary>
-<<<<<<< HEAD
-        public static int LatestVersion { get { return 169; } }
-=======
         public static int LatestVersion { get { return 171; } }
->>>>>>> 4b93f512
 
         /// <summary>Converts a .apsimx string to the latest version.</summary>
         /// <param name="st">XML or JSON string to convert.</param>
@@ -5311,92 +5308,14 @@
             }
         }
 
-<<<<<<< HEAD
-
-        /// <summary>
-        /// Change CLEM to work with Ruminant AgeInDays rather than months
-=======
         /// <summary>
         /// Set TopLevel flag in any Rotation managers
->>>>>>> 4b93f512
         /// </summary>
         /// <param name="root">The root JSON token.</param>
         /// <param name="_">The name of the apsimx file.</param>
         private static void UpgradeToVersion169(JObject root, string _)
         {
-<<<<<<< HEAD
-            var propertyDeletes = new Tuple<string, string>[]
-            {
-                new Tuple<string, string>("GrazeFoodStoreType", "DryMatterDigestibility"),
-                new Tuple<string, string>("GrazeFoodStoreType", "NitrogenContent"),
-                new Tuple<string, string>("GrazeFoodStoreType", "NitrogenContent"),
-                new Tuple<string, string>("GrazeFoodStoreType", "NitrogenContent"),
-                new Tuple<string, string>("GrazeFoodStoreType", "NitrogenContent"),
-                new Tuple<string, string>("AnimalFoodStoreType", "DryMatterDigestibility"),
-                new Tuple<string, string>("AnimalFoodStoreType", "NitrogenContent"),
-
-                new Tuple<string, string>("RuminantType", "GestationLength"),
-                new Tuple<string, string>("RuminantType", "MinimumAge1stMating"),
-                new Tuple<string, string>("RuminantType", "EnergyMaintenanceMaximumAge"),
-                new Tuple<string, string>("RuminantActivityControlledMating", "MaximumAgeMating"),
-                new Tuple<string, string>("RuminantActivityWean", "WeaningAge"),
-                new Tuple<string, string>("RuminantActivityManage", "MaximumBreederAge"),
-                new Tuple<string, string>("RuminantActivityManage", "MaximumSireAge"),
-                new Tuple<string, string>("RuminantActivityManage", "MaleSellingAge"),
-                new Tuple<string, string>("RuminantActivityManage", "FemaleSellingAge"),
-                new Tuple<string, string>("ProductStoreTypeManure", "MaximumAge")
-            };
-
-
-            var propertyUpdates = new Tuple<string, string>[]
-            {
-                new Tuple<string, string>("RuminantType", "NaturalWeaningAge"),
-                new Tuple<string, string>("RuminantType", "GestationLength"),
-                new Tuple<string, string>("RuminantType", "MinimumAge1stMating"),
-                new Tuple<string, string>("RuminantType", "EnergyMaintenanceMaximumAge"),
-                new Tuple<string, string>("RuminantActivityControlledMating", "MaximumAgeMating"),
-                new Tuple<string, string>("RuminantActivityWean", "WeaningAge"),
-                new Tuple<string, string>("RuminantActivityManage", "MaximumBreederAge"),
-                new Tuple<string, string>("RuminantActivityManage", "MaximumSireAge"),
-                new Tuple<string, string>("RuminantActivityManage", "MaleSellingAge"),
-                new Tuple<string, string>("RuminantActivityManage", "FemaleSellingAge"),
-                new Tuple<string, string>("ProductStoreTypeManure", "MaximumAge")
-            };
-
-            foreach (var item in propertyUpdates)
-                foreach (var node in JsonUtilities.ChildrenOfType(root, item.Item1))
-                    //AgeSpecifier ageSpecifier = new();
-                    //var value = node.Value<float>(item.Item2);
-                    //if (value == Math.Floor(value))
-                    //    ageSpecifier.Parts = new int[] { Convert.ToInt32(value), 0 };
-                    //else
-                    //    ageSpecifier.Parts = new int[] { Convert.ToInt32(value), Convert.ToInt32(30.4 * (value - Convert.ToInt32(value))) };
-                    node[item.Item2] = JContainer.FromObject(new AgeSpecifier(node.Value<decimal>(item.Item2))); //value * 30.4
-
-            foreach (var node in JsonUtilities.ChildrenOfType(root, "RuminantTypeCohort"))
-                //AgeSpecifier ageSpecifier = new();
-                //var value = node.Value<float>("Age");
-                //if (value == Math.Floor(value))
-                //    ageSpecifier.Parts = new int[] { 0, Convert.ToInt32(value) };
-                //else
-                //    ageSpecifier.Parts = new int[] { Convert.ToInt32(value), Convert.ToInt32(30.4 * (value - Convert.ToInt32(value))) };
-                node.Add(new JProperty("AgeDetails", JContainer.FromObject(new AgeSpecifier(node.Value<decimal>("Age")))));
-            
-            foreach (var node in JsonUtilities.ChildrenOfType(root, "FilterByProperty").Where(a => a.GetValue("PropertyOfIndividual").ToString() == "Age"))
-            { 
-                node["PropertyOfIndividual"] = "AgeObject";
-                //AgeSpecifier ageSpecifier = new();
-                //var value = node.Value<float>("Value");
-                //if (value == Math.Floor(value))
-                //    ageSpecifier.Parts = new int[] { Convert.ToInt32(value), 0 };
-                //else
-                //    ageSpecifier.Parts = new int[] { Convert.ToInt32(value), Convert.ToInt32(30.4 * (value - Convert.ToInt32(value))) };
-                node["Value"] = JContainer.FromObject(new AgeSpecifier(node.Value<decimal>("Value")));
-            }
-        }
-
-=======
-            foreach (var rotationManager in JsonUtilities.ChildrenOfType(root, "RotationManager")) 
+            foreach (var rotationManager in JsonUtilities.ChildrenOfType(root, "RotationManager"))
             {
                 rotationManager["TopLevel"] = true;
             }
@@ -5445,7 +5364,65 @@
                 JsonUtilities.AddModel(NNP, value);
             }
         }
->>>>>>> 4b93f512
+
+        /// <summary>
+        /// Change CLEM to work with Ruminant AgeInDays rather than months
+        /// </summary>
+        /// <param name="root">The root JSON token.</param>
+        /// <param name="_">The name of the apsimx file.</param>
+        private static void UpgradeToVersion999(JObject root, string _)
+        {
+            var propertyDeletes = new Tuple<string, string>[]
+            {
+                        new Tuple<string, string>("GrazeFoodStoreType", "DryMatterDigestibility"),
+                        new Tuple<string, string>("GrazeFoodStoreType", "NitrogenContent"),
+                        new Tuple<string, string>("GrazeFoodStoreType", "NitrogenContent"),
+                        new Tuple<string, string>("GrazeFoodStoreType", "NitrogenContent"),
+                        new Tuple<string, string>("GrazeFoodStoreType", "NitrogenContent"),
+                        new Tuple<string, string>("AnimalFoodStoreType", "DryMatterDigestibility"),
+                        new Tuple<string, string>("AnimalFoodStoreType", "NitrogenContent"),
+
+                        new Tuple<string, string>("RuminantType", "GestationLength"),
+                        new Tuple<string, string>("RuminantType", "MinimumAge1stMating"),
+                        new Tuple<string, string>("RuminantType", "EnergyMaintenanceMaximumAge"),
+                        new Tuple<string, string>("RuminantActivityControlledMating", "MaximumAgeMating"),
+                        new Tuple<string, string>("RuminantActivityWean", "WeaningAge"),
+                        new Tuple<string, string>("RuminantActivityManage", "MaximumBreederAge"),
+                        new Tuple<string, string>("RuminantActivityManage", "MaximumSireAge"),
+                        new Tuple<string, string>("RuminantActivityManage", "MaleSellingAge"),
+                        new Tuple<string, string>("RuminantActivityManage", "FemaleSellingAge"),
+                        new Tuple<string, string>("ProductStoreTypeManure", "MaximumAge")
+            };
+
+
+            var propertyUpdates = new Tuple<string, string>[]
+            {
+                        new Tuple<string, string>("RuminantType", "NaturalWeaningAge"),
+                        new Tuple<string, string>("RuminantType", "GestationLength"),
+                        new Tuple<string, string>("RuminantType", "MinimumAge1stMating"),
+                        new Tuple<string, string>("RuminantType", "EnergyMaintenanceMaximumAge"),
+                        new Tuple<string, string>("RuminantActivityControlledMating", "MaximumAgeMating"),
+                        new Tuple<string, string>("RuminantActivityWean", "WeaningAge"),
+                        new Tuple<string, string>("RuminantActivityManage", "MaximumBreederAge"),
+                        new Tuple<string, string>("RuminantActivityManage", "MaximumSireAge"),
+                        new Tuple<string, string>("RuminantActivityManage", "MaleSellingAge"),
+                        new Tuple<string, string>("RuminantActivityManage", "FemaleSellingAge"),
+                        new Tuple<string, string>("ProductStoreTypeManure", "MaximumAge")
+            };
+
+            foreach (var item in propertyUpdates)
+                foreach (var node in JsonUtilities.ChildrenOfType(root, item.Item1))
+                    node[item.Item2] = JContainer.FromObject(new AgeSpecifier(node.Value<decimal>(item.Item2))); //value * 30.4
+
+            foreach (var node in JsonUtilities.ChildrenOfType(root, "RuminantTypeCohort"))
+                node.Add(new JProperty("AgeDetails", JContainer.FromObject(new AgeSpecifier(node.Value<decimal>("Age")))));
+
+            foreach (var node in JsonUtilities.ChildrenOfType(root, "FilterByProperty").Where(a => a.GetValue("PropertyOfIndividual").ToString() == "Age"))
+            {
+                node["PropertyOfIndividual"] = "AgeObject";
+                node["Value"] = JContainer.FromObject(new AgeSpecifier(node.Value<decimal>("Value")));
+            }
+
+        }
     }
-
 }
