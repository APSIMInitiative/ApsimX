﻿using Models.CLEM.Interfaces;
using Models.Core;
using Models.Core.Attributes;
using System;
using System.ComponentModel.DataAnnotations;
using System.IO;

namespace Models.CLEM.Resources
{
    ///<summary>
    /// Parent model of finance models.
    ///</summary> 
    [Serializable]
    [ViewName("UserInterface.Views.PropertyView")]
    [PresenterName("UserInterface.Presenters.PropertyPresenter")]
    [ValidParent(ParentType = typeof(ResourcesHolder))]
    [Description("Resource group for all finance types (bank accounts) in the simulation.")]
    [Version(1, 0, 1, "")]
    [HelpUri(@"Content/Features/Resources/Finance/Finance.htm")]
    public class Finance : ResourceBaseWithTransactions
    {
        [Link]
        Clock Clock = null;

        /// <summary>
        /// Currency used
        /// </summary>
        [Description("Name of currency")]
        public string CurrencyName { get; set; }

<<<<<<< HEAD
=======
        /// <summary>
        /// Start of financial year
        /// </summary>
        [Description("Start of financial year")]
        [System.ComponentModel.DefaultValueAttribute(7)]
        [Required, Month]
        public MonthsOfYear FirstMonthOfFinancialYear { get; set; }

        /// <summary>
        /// Method to determine the financial year from a given date
        /// </summary>
        /// <returns>The financial year</returns>
        public int FinancialYear
        {
            get
            {
                if (Clock.Today.Month < (int)FirstMonthOfFinancialYear)
                    return Clock.Today.Year - 1;
                else
                    return Clock.Today.Year;
            }
        }

        #region descriptive summary
>>>>>>> cd479c1e

        /// <inheritdoc/>
        public override string ModelSummary()
        {
            using StringWriter htmlWriter = new StringWriter();
            htmlWriter.Write($"<div class=\"activityentry\">Currency is {CLEMModel.DisplaySummaryValueSnippet(CurrencyName, "Not specified")}</div>");
            htmlWriter.Write($"<div class=\"activityentry\">The financial year starts in ");
            if (FirstMonthOfFinancialYear == 0)
                htmlWriter.Write("<span class=\"errorlink\">NOT SET</span>");
            else
            {
                htmlWriter.Write("<span class=\"setvalueextra\">");
                htmlWriter.Write(FirstMonthOfFinancialYear.ToString() + "</span>");
            }
            htmlWriter.Write("</div>");
            return htmlWriter.ToString();
        } 


    }
}<|MERGE_RESOLUTION|>--- conflicted
+++ resolved
@@ -28,8 +28,6 @@
         [Description("Name of currency")]
         public string CurrencyName { get; set; }
 
-<<<<<<< HEAD
-=======
         /// <summary>
         /// Start of financial year
         /// </summary>
@@ -54,7 +52,6 @@
         }
 
         #region descriptive summary
->>>>>>> cd479c1e
 
         /// <inheritdoc/>
         public override string ModelSummary()
