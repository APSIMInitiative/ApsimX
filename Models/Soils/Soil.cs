--- conflicted
+++ resolved
@@ -13,7 +13,6 @@
     using Models.Core;
     using APSIM.Shared.Utilities;
     using Interfaces;
-    using Soils.Nutrients;
 
     /// <summary>
     /// The soil class encapsulates a soil characterisation and 0 or more soil samples.
@@ -40,11 +39,6 @@
         [XmlIgnore]
         public SoilNitrogen SoilNitrogen { get; private set; }
 
-        /// <summary>
-        /// Soil Nutrient model
-        /// </summary>
-        [XmlIgnore]
-        public Nutrient Nutrient { get; private set; }
 
         /// <summary>
         /// The multipore water model.  An alternativie soil water model that is not yet fully functional
@@ -176,7 +170,6 @@
             SoilOrganicMatter = Apsim.Child(this, typeof(SoilOrganicMatter)) as SoilOrganicMatter;
             SoluteManager = Apsim.Find(this, typeof(SoluteManager)) as SoluteManager;
             SoilNitrogen = Apsim.Child(this, typeof(SoilNitrogen)) as SoilNitrogen;
-            Nutrient = Apsim.Child(this, typeof(Nutrient)) as Nutrient;
             temperatureModel = Apsim.Child(this, typeof(ISoilTemperature)) as ISoilTemperature;
             }
 
@@ -943,10 +936,7 @@
                            MapType.Concentration, LastValue(SoilOrganicMatter.FInert));
             }
         }
-<<<<<<< HEAD
-=======
-
->>>>>>> 82f551b7
+
         /// <summary>Initial Root Wt</summary>
         /// <value>Initial Root Wt</value>
         [Units("kg/ha")]
@@ -959,10 +949,7 @@
                            MapType.Mass, LastValue(SoilOrganicMatter.RootWt));
             }
         }
-<<<<<<< HEAD
-=======
-
->>>>>>> 82f551b7
+
         #endregion
 
         #region Analysis
