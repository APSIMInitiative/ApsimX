﻿using System;
using System.Collections.Generic;
<<<<<<< HEAD
using APSIM.Core;
=======
using APSIM.Numerics;
>>>>>>> 2eff66a9
using Models.Core;

namespace Models.PMF
{

    /// <summary>
    /// Daily state of flows into and out of each organ
    /// </summary>
    [Serializable]
    public class NutrientsStates : Model
    {
        /// <summary>Carbon</summary>
        public double C { get; private set; }
        /// <summary>Nitrogen</summary>
        public double N { get; private set; }

        /// <summary>Constructor</summary>
        public NutrientsStates(double c, double n, double p, double k)
        {
            C = c;
            N = n;
        }
    }

    /// <summary>
    /// Daily state of flows into and out of each organ
    /// </summary>
    [Serializable]
    [ViewName("UserInterface.Views.PropertyView")]
    [PresenterName("UserInterface.Presenters.PropertyPresenter")]
    [ValidParent(ParentType = typeof(Organ))]
    public class OrganNutrientsState : Model
    {
        /// <summary> The weight of the organ</summary>
        public NutrientPoolsState Weight => Cconc > 0 ? Carbon / Cconc : new NutrientPoolsState(0, 0, 0);

        /// <summary> The weight of the organ</summary>
        public double Wt => Weight.Total;

        /// <summary> The Carbon of the organ</summary>
        public double C => Carbon.Total;

        /// <summary> The Nitrogen of the organ</summary>
        public double N => Nitrogen.Total;

<<<<<<< HEAD
        /// <summary> The Phosphorus of the organ</summary>
        public double P => Phosphorus.Total;

        /// <summary> The Potassium of the organ</summary>
        public double K => Potassium.Total;

        /// <summary> The N concentration of the organ</summary>
=======
        /// <summary> The N concentration of the organ (g/g)</summary>
>>>>>>> 2eff66a9
        public double NConc => Wt > 0 ? N / Wt : 0;


        /// <summary> The concentraion of carbon in total dry weight (g/g)</summary>
        public double Cconc { get; private set; }

        /// <summary> The organs Carbon components </summary>
        public NutrientPoolsState Carbon { get; private set; }

        /// <summary> The organs Carbon components </summary>
        public NutrientPoolsState Nitrogen { get; private set; }

        /// <summary>Constructor </summary>
        public OrganNutrientsState(NutrientPoolsState carbon, NutrientPoolsState nitrogen, double cconc)
        {
            Set(carbon:carbon, nitrogen:nitrogen);
            Cconc = cconc;
        }
        
        /// <summary>Constructor </summary>
        public OrganNutrientsState(double cconc)
        {
            Carbon = new NutrientPoolsState();
            Nitrogen = new NutrientPoolsState();
            Cconc = cconc;
        }
        
        /// <summary>Constructor </summary>
        public OrganNutrientsState()
        {
            Carbon = new NutrientPoolsState();
            Nitrogen = new NutrientPoolsState();
            Cconc = 1.0;
        }

        /// <summary>Constructor </summary>
        public void Clear()
        {
            Carbon.Clear();
            Nitrogen.Clear();
        }

        /// <summary>Set the current state </summary>
        public void Set(NutrientPoolsState carbon, NutrientPoolsState nitrogen)
        {
            Carbon = carbon;
            Nitrogen = nitrogen;
        }

        /// <summary>Set the current state and change the cconc</summary>
        public void Set(OrganNutrientsState set, double cconc)
        {
            Set(carbon:set.Carbon,nitrogen:set.Nitrogen);
            Cconc = cconc;
        }

        /// <summary>return pools divied by value</summary>
        public static OrganNutrientsState operator /(OrganNutrientsState a, double b)
        {
            OrganNutrientsState ret = new OrganNutrientsState(a.Cconc);
            ret.Carbon = a.Carbon / b;
            ret.Nitrogen = a.Nitrogen / b;
            return ret;
        }

        /// <summary>return pools divied by value</summary>
        public static OrganNutrientsState operator /(OrganNutrientsState a, OrganNutrientsState b)
        {
            OrganNutrientsState ret = new OrganNutrientsState(a.Cconc);
            ret.Carbon = a.Carbon / b.Carbon;
            ret.Nitrogen = a.Nitrogen / b.Nitrogen;
            return ret;
        }

        /// <summary>return pools multiplied by value</summary>
        public static OrganNutrientsState operator *(OrganNutrientsState a, double b)
        {
            OrganNutrientsState ret = new OrganNutrientsState(a.Cconc);
            ret.Carbon = a.Carbon * b;
            ret.Nitrogen = a.Nitrogen * b;
            return ret;
        }

        /// <summary>return pools divied by value</summary>
        public static OrganNutrientsState operator *(OrganNutrientsState a, OrganNutrientsState b)
        {
            OrganNutrientsState ret = new OrganNutrientsState(a.Cconc);
            ret.Carbon = a.Carbon * b.Carbon;
            ret.Nitrogen = a.Nitrogen * b.Nitrogen;
            return ret;
        }

         /// <summary>return sum or two pools</summary>
        public static OrganNutrientsState operator +(OrganNutrientsState a, OrganNutrientsState b)
        {
            OrganNutrientsState ret = new OrganNutrientsState(a.Cconc);
            ret.Carbon = a.Carbon + b.Carbon;
            ret.Nitrogen = a.Nitrogen + b.Nitrogen;
            return ret;
        }

        /// <summary>return sum or two pools</summary>
        public static OrganNutrientsState operator -(OrganNutrientsState a, OrganNutrientsState b)
        {
            OrganNutrientsState ret = new OrganNutrientsState(a.Cconc);
            ret.Carbon = a.Carbon - b.Carbon;
            ret.Nitrogen = a.Nitrogen - b.Nitrogen;
            return ret;
        }

        /// <summary>Initializes a new instance of the <see cref="Biomass"/> class from the OrganNutrientState passed in</summary>
        public Biomass ToBiomass
        {
            get
            {
                Biomass retBiomass = new Biomass();
                retBiomass.StructuralWt = this.Weight.Structural;
                retBiomass.MetabolicWt = this.Weight.Metabolic;
                retBiomass.StorageWt = this.Weight.Storage;
                retBiomass.StructuralN = this.Nitrogen.Structural;
                retBiomass.MetabolicN = this.Nitrogen.Metabolic;
                retBiomass.StorageN = this.Nitrogen.Storage;
                return retBiomass;
            }
        }
    }


    /// <summary>
    /// This is a composite biomass class, representing the sum of 1 or more biomass objects.
    /// </summary>
    [Serializable]
    [ViewName("UserInterface.Views.PropertyView")]
    [PresenterName("UserInterface.Presenters.PropertyPresenter")]
    [ValidParent(ParentType = typeof(Plant))]
    public class CompositeStates : OrganNutrientsState, ILocatorDependency
    {
        private ILocator locator;

        private List<OrganNutrientsState> components = new List<OrganNutrientsState>();

        /// <summary>List of Organ states to include in composite state</summary>
        [Description("List of organs to agregate into composite biomass.")]
        public string[] Propertys { get; set; }

<<<<<<< HEAD
        /// <summary>Locator supplied by APSIM kernel.</summary>
        public void SetLocator(ILocator locator) => this.locator = locator;

        /// <summary>Clear ourselves.</summary>
        /// <param name="sender">The sender.</param>
        /// <param name="e">The <see cref="EventArgs"/> instance containing the event data.</param>
        [EventSubscribe("Commencing")]
        private void OnSimulationCommencing(object sender, EventArgs e)
        {
            foreach (string PropertyName in Propertys)
            {
                OrganNutrientsState c = (OrganNutrientsState)locator.Get(PropertyName);
                if (c == null)
                    throw new Exception("Cannot find: " + PropertyName + " in composite state: " + this.Name);
            }
        }
=======
        [Link(Type = LinkType.Ancestor)]
        Plant parentPlant = null;
>>>>>>> 2eff66a9

        /// <summary>/// Add components together to give composite/// </summary>

        [EventSubscribe("PartitioningComplete")]
        public void onPartitioningComplete(object sender, EventArgs e)
        {
            Clear();
            if (parentPlant.IsAlive)
            {
<<<<<<< HEAD
                OrganNutrientsState c = (OrganNutrientsState)locator.Get(PropertyName);
                AddDelta(c);
=======
                foreach (string PropertyName in Propertys)
                {
                    OrganNutrientsState c = (OrganNutrientsState)(this.FindByPath(PropertyName)?.Value);
                    AddDelta(c);
                }
>>>>>>> 2eff66a9
            }
        }
        private void AddDelta(OrganNutrientsState delta)
        {
            double agrigatedCconc = MathUtilities.Divide((this.Carbon.Total + delta.Carbon.Total) , (this.Wt + delta.Wt),1);
            Set(this + delta,agrigatedCconc);
        }

        /// <summary>/// The constructor </summary>
        public CompositeStates() : base() { }

    }
}<|MERGE_RESOLUTION|>--- conflicted
+++ resolved
@@ -1,10 +1,7 @@
 ﻿using System;
 using System.Collections.Generic;
-<<<<<<< HEAD
+using APSIM.Numerics;
 using APSIM.Core;
-=======
-using APSIM.Numerics;
->>>>>>> 2eff66a9
 using Models.Core;
 
 namespace Models.PMF
@@ -50,17 +47,7 @@
         /// <summary> The Nitrogen of the organ</summary>
         public double N => Nitrogen.Total;
 
-<<<<<<< HEAD
-        /// <summary> The Phosphorus of the organ</summary>
-        public double P => Phosphorus.Total;
-
-        /// <summary> The Potassium of the organ</summary>
-        public double K => Potassium.Total;
-
         /// <summary> The N concentration of the organ</summary>
-=======
-        /// <summary> The N concentration of the organ (g/g)</summary>
->>>>>>> 2eff66a9
         public double NConc => Wt > 0 ? N / Wt : 0;
 
 
@@ -79,7 +66,7 @@
             Set(carbon:carbon, nitrogen:nitrogen);
             Cconc = cconc;
         }
-        
+
         /// <summary>Constructor </summary>
         public OrganNutrientsState(double cconc)
         {
@@ -87,7 +74,7 @@
             Nitrogen = new NutrientPoolsState();
             Cconc = cconc;
         }
-        
+
         /// <summary>Constructor </summary>
         public OrganNutrientsState()
         {
@@ -206,7 +193,6 @@
         [Description("List of organs to agregate into composite biomass.")]
         public string[] Propertys { get; set; }
 
-<<<<<<< HEAD
         /// <summary>Locator supplied by APSIM kernel.</summary>
         public void SetLocator(ILocator locator) => this.locator = locator;
 
@@ -223,10 +209,6 @@
                     throw new Exception("Cannot find: " + PropertyName + " in composite state: " + this.Name);
             }
         }
-=======
-        [Link(Type = LinkType.Ancestor)]
-        Plant parentPlant = null;
->>>>>>> 2eff66a9
 
         /// <summary>/// Add components together to give composite/// </summary>
 
@@ -234,19 +216,6 @@
         public void onPartitioningComplete(object sender, EventArgs e)
         {
             Clear();
-            if (parentPlant.IsAlive)
-            {
-<<<<<<< HEAD
-                OrganNutrientsState c = (OrganNutrientsState)locator.Get(PropertyName);
-                AddDelta(c);
-=======
-                foreach (string PropertyName in Propertys)
-                {
-                    OrganNutrientsState c = (OrganNutrientsState)(this.FindByPath(PropertyName)?.Value);
-                    AddDelta(c);
-                }
->>>>>>> 2eff66a9
-            }
         }
         private void AddDelta(OrganNutrientsState delta)
         {
