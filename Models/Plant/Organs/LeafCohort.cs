using System;
using System.Linq;
using System.Collections.Generic;
using Models.Core;
using System.Xml.Serialization;
using Models.PMF.Interfaces;
using Models.Interfaces;
using APSIM.Shared.Utilities;
<<<<<<< HEAD
using Models.PMF.Struct;
=======
using Models.PMF.Functions;
>>>>>>> 7cd6ef61

namespace Models.PMF.Organs
{
    ///<summary>
    /// A leaf cohort model
    /// </summary>
    /// <remarks>
    /// 
    /// @startuml
    /// Initialized -> Appeared: Appearance 
    /// Appeared -> Expanded: GrowthDuration
    /// Expanded -> Senescing: LagDuration
    /// Senescing -> Senesced: SenescenceDuration
    /// Senesced -> Detaching: DetachmentLagDuration
    /// Detaching -> Detached: DetachmentDuration
    /// Initialized ->Expanded: IsGrowing
    /// Initialized -> Senesced: IsAlive
    /// Initialized -> Senesced: IsGreen
    /// Initialized -> Senescing: IsNotSenescing
    /// Senescing -> Senesced: IsSenescing
    /// Expanded -> Detached: IsFullyExpanded
    /// Senesced -> Detached: ShouldBeDead
    /// Senesced -> Detached: Finished
    /// Appeared -> Detached: IsAppeared
    /// Initialized -> Detached: IsInitialised
    /// @enduml
    /// 
    /// Leaf death
    /// ------------------------
    /// The leaf area, structural biomass and structural nitrogen of 
    /// green (live) parts is subtracted by a fraction.
    /// 
    /// </remarks>
    [Serializable]
    [ViewName("UserInterface.Views.GridView")]
    [PresenterName("UserInterface.Presenters.PropertyPresenter")]
    public class LeafCohort : Model
    {
        #region Paramater Input Classes

        /// <summary>The plant</summary>
        [Link]
        private Plant Plant = null;

        /// <summary>The structure</summary>
        [Link]
        private Structure Structure = null;

        /// <summary>The leaf</summary>
        [Link]
        private Leaf Leaf = null;

        [Link]
        private IApex Apex = null;

        /// <summary>The clock</summary>
        [Link]
        public Clock Clock = null;

        [Link]
        private ISurfaceOrganicMatter SurfaceOrganicMatter = null;

        /// <summary>The live</summary>
        [XmlIgnore]
        public Biomass Live = new Biomass();

        /// <summary>The dead</summary>
        [XmlIgnore]
        public Biomass Dead = new Biomass();

        /// <summary>The live start</summary>
        public Biomass LiveStart = null;

        #endregion

        #region Class Fields

        /// <summary>The rank</summary>
        [Description("Rank")]
        public int Rank { get; set; } // 1 based ranking

        /// <summary>The area</summary>
        [Description("Area mm2")]
        public double Area { get; set; }

        //Leaf coefficients
        /// <summary>The age</summary>
        [XmlIgnore]
        public double Age;

        /// <summary>The n reallocation factor</summary>
        public double NReallocationFactor;

        /// <summary>The dm reallocation factor</summary>
        public double DMReallocationFactor;

        /// <summary>The n retranslocation factor</summary>
        public double NRetranslocationFactor;

        /// <summary>The dm retranslocation factor</summary>
        public double DMRetranslocationFactor;

        /// <summary>The functional n conc</summary>
        private double FunctionalNConc;

        /// <summary>The luxary n conc</summary>
        private double LuxaryNConc;

        /// <summary>The structural fraction</summary>
        [XmlIgnore]
        public double StructuralFraction;

        /// <summary>The non structural fraction</summary>
        [XmlIgnore]
        public double StorageFraction;

        /// <summary>The maximum live area</summary>
        [XmlIgnore]
        public double MaxLiveArea;

        /// <summary>The maximum live area</summary>
        [XmlIgnore]
        public double MaxCohortPopulation;

        /// <summary>The growth duration</summary>
        [XmlIgnore]
        public double GrowthDuration;

        /// <summary>The lag duration</summary>
        [XmlIgnore]
        public double LagDuration;

        /// <summary>The senescence duration</summary>
        [XmlIgnore]
        public double SenescenceDuration;

        /// <summary>The detachment lag duration</summary>
        [XmlIgnore]
        public double DetachmentLagDuration;

        /// <summary>The detachment duration</summary>
        [XmlIgnore]
        public double DetachmentDuration;

        /// <summary>The specific leaf area maximum</summary>
        [XmlIgnore]
        public double SpecificLeafAreaMax;

        /// <summary>The specific leaf area minimum</summary>
        [XmlIgnore]
        public double SpecificLeafAreaMin;

        /// <summary>The maximum n conc</summary>
        [XmlIgnore]
        public double MaximumNConc;

        /// <summary>The minimum n conc</summary>
        [XmlIgnore]
        public double MinimumNConc;

        /// <summary>The initial n conc</summary>
        [XmlIgnore]
        public double InitialNConc;

        /// <summary>The live area</summary>
        [XmlIgnore]
        public double LiveArea;

        /// <summary>The dead area</summary>
        [XmlIgnore]
        public double DeadArea;

        /// <summary>The maximum area</summary>
        [XmlIgnore]
        public double MaxArea;

        /// <summary>The maximum area</summary>
        [XmlIgnore]
        public double LeafSizeShape = 0.01;

        /// <summary>The size of senessing leaves relative to the other leaves in teh cohort</summary>
        [XmlIgnore]
        public double SenessingLeafRelativeSize = 1;

        /// <summary>Gets or sets the cover above.</summary>
        /// <value>The cover above.</value>
        [XmlIgnore]
        public double CoverAbove { get; set; }

        /// <summary>The shade induced sen rate</summary>
        public double ShadeInducedSenRate;

        /// <summary>The senesced frac</summary>
        public double SenescedFrac;

        /// <summary>The detached frac</summary>
        private double DetachedFrac;

        /// <summary>The cohort population</summary>
        [XmlIgnore]
        public double CohortPopulation; //Number of leaves in this cohort

        /// <summary>Number of apex age groups in the cohort</summary>
        [XmlIgnore]
        public int GroupNumber;

        /// <summary>The number of leaves in each age group</summary>
        [XmlIgnore]
        public double[] GroupSize;

        /// <summary>The age of apex in each age group</summary>
        [XmlIgnore]
        public double[] GroupAge;

        /// <summary>The cell division stress factor</summary>
        [XmlIgnore]
        public double CellDivisionStressFactor = 1;

        /// <summary>The cell division stress accumulation</summary>
        [XmlIgnore]
        public double CellDivisionStressAccumulation;

        /// <summary>The cell division stress days</summary>
        [XmlIgnore]
        public double CellDivisionStressDays;

        //Leaf Initial status paramaters
        /// <summary>The leaf start n retranslocation supply</summary>
        [XmlIgnore]
        public double LeafStartNRetranslocationSupply;

        /// <summary>The leaf start n reallocation supply</summary>
        [XmlIgnore]
        public double LeafStartNReallocationSupply;

        /// <summary>The leaf start dm retranslocation supply</summary>
        [XmlIgnore]
        public double LeafStartDMRetranslocationSupply;

        /// <summary>The leaf start dm reallocation supply</summary>
        [XmlIgnore]
        public double LeafStartDMReallocationSupply;

        /// <summary>The leaf start area</summary>
        [XmlIgnore]
        public double LeafStartArea;

        /// <summary>
        /// The leaf start metabolic n reallocation supply
        /// </summary>
        [XmlIgnore]
        public double LeafStartMetabolicNReallocationSupply;

        /// <summary>
        /// The leaf start non structural n reallocation supply
        /// </summary>
        [XmlIgnore]
        public double LeafStartStorageNReallocationSupply;

        /// <summary>
        /// The leaf start metabolic n retranslocation supply
        /// </summary>
        [XmlIgnore]
        public double LeafStartMetabolicNRetranslocationSupply;

        /// <summary>
        /// The leaf start non structural n retranslocation supply
        /// </summary>
        [XmlIgnore]
        public double LeafStartStorageNRetranslocationSupply;

        /// <summary>
        /// The leaf start metabolic dm reallocation supply
        /// </summary>
        [XmlIgnore]
        public double LeafStartMetabolicDMReallocationSupply;

        /// <summary>
        /// The leaf start non structural dm reallocation supply
        /// </summary>
        [XmlIgnore]
        public double LeafStartStorageDMReallocationSupply;

        //variables used in calculating daily supplies and deltas
        /// <summary>Gets the DM amount detached (send to surface OM) (g/m2)</summary>
        [XmlIgnore]
        public Biomass Detached { get; set; }

        /// <summary>Gets the DM amount removed from the system (harvested, grazed, etc) (g/m2)</summary>
        [XmlIgnore]
        public Biomass Removed { get; set; }

        /// <summary>The delta potential area</summary>
        public double DeltaPotentialArea;

        /// <summary>The delta water constrained area</summary>
        public double DeltaWaterConstrainedArea;

        /// <summary>The delta carbon constrained area</summary>
        public double DeltaCarbonConstrainedArea;

        /// <summary>The potential structural dm allocation</summary>
        public double PotentialStructuralDMAllocation;

        /// <summary>The potential metabolic dm allocation</summary>
        public double PotentialMetabolicDMAllocation;

        /// <summary>The metabolic n reallocated</summary>
        public double MetabolicNReallocated;

        /// <summary>The metabolic wt reallocated</summary>
        public double MetabolicWtReallocated;

        /// <summary>The non structural n reallocated</summary>
        public double StorageNReallocated;

        /// <summary>The non structural wt reallocated</summary>
        public double StorageWtReallocated;

        /// <summary>The metabolic n retranslocated</summary>
        public double MetabolicNRetranslocated;

        /// <summary>The non structural n retrasnlocated</summary>
        public double StorageNRetrasnlocated;

        /// <summary>The dm retranslocated</summary>
        public double DMRetranslocated;

        /// <summary>The metabolic n allocation</summary>
        public double MetabolicNAllocation;

        /// <summary>The structural dm allocation</summary>
        public double StructuralDMAllocation;

        /// <summary>The metabolic dm allocation</summary>
        public double MetabolicDMAllocation;

        #endregion

        #region Class Properties

        /// <summary>Has the leaf chort been initialised?</summary>
        [XmlIgnore]
        public bool IsInitialised;

        /// <summary>Gets a value indicating whether this instance has not appeared.</summary>
        /// <value>
        /// <c>true</c> if this instance is not appeared; otherwise, <c>false</c>.
        /// </value>
        public bool IsNotAppeared
        {
            get { return IsInitialised && Age <= 0; }
        }

        /// <summary>Gets a value indicating whether this instance is growing.</summary>
        /// <value>
        /// <c>true</c> if this instance is growing; otherwise, <c>false</c>.
        /// </value>
        public bool IsGrowing
        {
            get { return Age < GrowthDuration; }
        }

        /// <summary>Gets or sets a value indicating whether this instance is appeared.</summary>
        /// <value>
        /// <c>true</c> if this instance is appeared; otherwise, <c>false</c>.
        /// </value>
        [XmlIgnore]
        public bool IsAppeared { get; set; }

        /// <summary>Gets a value indicating whether this instance is fully expanded.</summary>
        /// <value>
        /// <c>true</c> if this instance is fully expanded; otherwise, <c>false</c>.
        /// </value>
        public bool IsFullyExpanded
        {
            get { return IsAppeared && Age > GrowthDuration; }
        }

        /// <summary>Gets a value indicating whether this instance is green.</summary>
        /// <value><c>true</c> if this instance is green; otherwise, <c>false</c>.</value>
        public bool IsGreen
        {
            get { return Age < GrowthDuration + LagDuration + SenescenceDuration; }
        }
        /// <summary>Gets a value indicating whether this instance is senescing.</summary>
        /// <value>
        /// <c>true</c> if this instance is senescing; otherwise, <c>false</c>.
        /// </value>
        public bool IsSenescing
        {
            get { return Age > GrowthDuration + LagDuration; }
        }
        /// <summary>Gets a value indicating whether this instance is not senescing.</summary>
        /// <value>
        /// <c>true</c> if this instance is not senescing; otherwise, <c>false</c>.
        /// </value>
        public bool IsNotSenescing
        {
            get { return Age < GrowthDuration + LagDuration; }
        }
        /// <summary>Gets a value indicating whether this <see cref="LeafCohort"/> is finished.</summary>
        /// <value><c>true</c> if finished; otherwise, <c>false</c>.</value>
        public bool Finished
        {
            get { return IsAppeared && !IsGreen; }
        }
        /// <summary>Gets a value indicating whether this instance is dead.</summary>
        /// <value><c>true</c> if this instance is dead; otherwise, <c>false</c>.</value>
        public bool IsDead
        {
            get
            {
                return MathUtilities.FloatsAreEqual(LiveArea, 0.0) && !MathUtilities.FloatsAreEqual(DeadArea, 0.0);
            }
        }
        /// <summary>Gets the maximum size.</summary>

        /// <summary>Gets the fraction expanded.</summary>
        /// <value>The fraction expanded.</value>
        public double FractionExpanded
        {
            get
            {
                if (Age <= 0)
                    return 0;
                if (Age >= GrowthDuration)
                    return 1;
                return Age/GrowthDuration;
            }
        }

        /// <summary>Gets the specific area.</summary>
        /// <value>The specific area.</value>
        public double SpecificArea
        {
            get
            {
                if (Live.Wt > 0)
                    return LiveArea/Live.Wt;
                return 0;
            }
        }

        /// <summary>MaintenanceRespiration</summary>
        public double MaintenanceRespiration { get; set; }

        /// <summary>Total apex number in plant.</summary>
        [Description("Total apex number in plant")]
        public List<double> ApexGroupSize { get; set; }

        /// <summary>Total apex number in plant.</summary>
        [Description("Total apex number in plant")]
        public List<double> ApexGroupAge { get; set; }
        #endregion

        #region Arbitration methods

        /// <summary>Gets the structural dm demand.</summary>
        /// <value>The structural dm demand.</value>
        public double StructuralDMDemand
        {
            get
            {
                if (IsGrowing)
                {
                    double TotalDMDemand = Math.Min(DeltaPotentialArea/((SpecificLeafAreaMax + SpecificLeafAreaMin)/2),
                        DeltaWaterConstrainedArea/SpecificLeafAreaMin);
                    if (TotalDMDemand < 0)
                        throw new Exception("Negative DMDemand in" + this);
                    return TotalDMDemand*StructuralFraction;

                }
                return 0;
            }
        }

        /// <summary>Gets the metabolic dm demand.</summary>
        /// <value>The metabolic dm demand.</value>
        public double MetabolicDMDemand
        {
            get
            {
                if (IsGrowing)
                {
                    double TotalDMDemand = Math.Min(DeltaPotentialArea/((SpecificLeafAreaMax + SpecificLeafAreaMin)/2),
                        DeltaWaterConstrainedArea/SpecificLeafAreaMin);
                    return TotalDMDemand*(1 - StructuralFraction);
                }
                return 0;
            }
        }

        /// <summary>Gets the non structural dm demand.</summary>
        /// <value>The non structural dm demand.</value>
        public double StorageDMDemand
        {
            get
            {
                if (IsNotSenescing)
                {
                    double MaxStorageDM = (MetabolicDMDemand + StructuralDMDemand + LiveStart.MetabolicWt +
                                                 LiveStart.StructuralWt)*StorageFraction;
                    return Math.Max(0.0, MaxStorageDM - LiveStart.StorageWt);
                }
                return 0.0;
            }
        }

        /// <summary>Gets the structural n demand.</summary>
        /// <value>The structural n demand.</value>
        public double StructuralNDemand
        {
            get
            {
                if ((IsNotSenescing) && (ShadeInducedSenRate == 0.0))
                    // Assuming a leaf will have no demand if it is senescing and will have no demand if it is is shaded conditions
                    return MinimumNConc*PotentialStructuralDMAllocation;
                return 0.0;
            }
        }

        /// <summary>Gets the non structural n demand.</summary>
        /// <value>The non structural n demand.</value>
        public double StorageNDemand
        {
            get
            {
                if (IsNotSenescing && (ShadeInducedSenRate == 0.0) && (StorageFraction > 0))
                    // Assuming a leaf will have no demand if it is senescing and will have no demand if it is is shaded conditions.  Also if there is 
                    return Math.Max(0.0, LuxaryNConc*(LiveStart.StructuralWt + LiveStart.MetabolicWt
                                                      + PotentialStructuralDMAllocation + PotentialMetabolicDMAllocation) -
                                         Live.StorageN);
                return 0.0;
            }
        }

        /// <summary>Gets the metabolic n demand.</summary>
        /// <value>The metabolic n demand.</value>
        public double MetabolicNDemand
        {
            get
            {
                if (IsNotSenescing && (ShadeInducedSenRate == 0.0))
                    // Assuming a leaf will have no demand if it is senescing and will have no demand if it is is shaded conditions
                    return FunctionalNConc*PotentialMetabolicDMAllocation;

                return 0.0;
            }
        }

        /// <summary>Sets the dm allocation.</summary>
        /// <value>The dm allocation.</value>
        /// <exception cref="System.Exception">
        /// -ve DM Allocation to Leaf Cohort
        /// or
        /// DM Allocated to Leaf Cohort is in excess of its Demand
        /// or
        /// A leaf cohort cannot supply that amount for DM Reallocation
        /// or
        /// Leaf cohort given negative DM Reallocation
        /// or
        /// Negative DM retranslocation from a Leaf Cohort
        /// or
        /// A leaf cohort cannot supply that amount for DM retranslocation
        /// </exception>
        public BiomassAllocationType DMAllocation
        {
            set
            {
                //Firstly allocate DM
                if (value.Structural + value.Storage + value.Metabolic < -0.0000000001)
                    throw new Exception("-ve DM Allocation to Leaf Cohort");
                if (value.Structural + value.Storage + value.Metabolic - (StructuralDMDemand + MetabolicDMDemand + StorageDMDemand) > 0.0000000001)
                    throw new Exception("DM Allocated to Leaf Cohort is in excess of its Demand");
                if (StructuralDMDemand + MetabolicDMDemand + StorageDMDemand > 0)
                {
                    StructuralDMAllocation = value.Structural;
                    MetabolicDMAllocation = value.Metabolic;
                    Live.StructuralWt += value.Structural;
                    Live.MetabolicWt += value.Metabolic;
                    Live.StorageWt += value.Storage;
                }

                //Then remove reallocated DM
                if (value.Reallocation -
                    (LeafStartMetabolicDMReallocationSupply + LeafStartStorageDMReallocationSupply) >
                    0.00000000001)
                    throw new Exception("A leaf cohort cannot supply that amount for DM Reallocation");
                if (value.Reallocation < -0.0000000001)
                    throw new Exception("Leaf cohort given negative DM Reallocation");
                if (value.Reallocation > 0.0)
                {
                    StorageWtReallocated = Math.Min(LeafStartStorageDMReallocationSupply, value.Reallocation);
                        //Reallocate Storage first
                    MetabolicWtReallocated = Math.Max(0.0,
                            Math.Min(value.Reallocation - StorageWtReallocated, LeafStartMetabolicDMReallocationSupply));
                        //Then reallocate metabolic DM
                    Live.StorageWt -= StorageWtReallocated;
                    Live.MetabolicWt -= MetabolicWtReallocated;
                }

                //Then remove retranslocated DM
                if (value.Retranslocation < -0.0000000001)
                    throw new Exception("Negative DM retranslocation from a Leaf Cohort");
                if (value.Retranslocation > LeafStartDMRetranslocationSupply)
                    throw new Exception("A leaf cohort cannot supply that amount for DM retranslocation");
                if ((value.Retranslocation > 0) && (LeafStartDMRetranslocationSupply > 0))
                    Live.StorageWt -= value.Retranslocation;
            }
        }

        /// <summary>Sets the n allocation.</summary>
        /// <value>The n allocation.</value>
        /// <exception cref="System.Exception">
        /// A leaf cohort cannot supply that amount for N Reallocation
        /// or
        /// Leaf cohort given negative N Reallocation
        /// or
        /// A leaf cohort cannot supply that amount for N Retranslocation
        /// or
        /// Leaf cohort given negative N Retranslocation
        /// </exception>
        public BiomassAllocationType NAllocation
        {
            set
            {
                //Fresh allocations
                Live.StructuralN += value.Structural;
                Live.MetabolicN += value.Metabolic;
                Live.StorageN += value.Storage;
                //Reallocation
                if (value.Reallocation -
                    (LeafStartMetabolicNReallocationSupply + LeafStartStorageNReallocationSupply) > 0.00000000001)
                    throw new Exception("A leaf cohort cannot supply that amount for N Reallocation");
                if (value.Reallocation < -0.0000000001)
                    throw new Exception("Leaf cohort given negative N Reallocation");
                if (value.Reallocation > 0.0)
                {
                    StorageNReallocated = Math.Min(LeafStartStorageNReallocationSupply, value.Reallocation);
                        //Reallocate Storage first
                    MetabolicNReallocated = Math.Max(0.0, value.Reallocation - LeafStartStorageNReallocationSupply);
                        //Then reallocate metabolic N
                    Live.StorageN -= StorageNReallocated;
                    Live.MetabolicN -= MetabolicNReallocated;
                }
                //Retranslocation
                if (value.Retranslocation -
                    (LeafStartMetabolicNRetranslocationSupply + LeafStartStorageNRetranslocationSupply) >
                    0.00000000001)
                    throw new Exception("A leaf cohort cannot supply that amount for N Retranslocation");
                if (value.Retranslocation < -0.0000000001)
                    throw new Exception("Leaf cohort given negative N Retranslocation");
                if (value.Retranslocation > 0.0)
                {
                    StorageNRetrasnlocated = Math.Min(LeafStartStorageNRetranslocationSupply,
                        value.Retranslocation); //Reallocate Storage first
                    MetabolicNRetranslocated = Math.Max(0.0,
                            value.Retranslocation - LeafStartStorageNRetranslocationSupply);
                        //Then reallocate metabolic N
                    Live.StorageN -= StorageNRetrasnlocated;
                    Live.MetabolicN -= MetabolicNRetranslocated;
                }
            }
        }

        /// <summary>Sets the dm potential allocation.</summary>
        /// <value>The dm potential allocation.</value>
        /// <exception cref="System.Exception">
        /// -ve Potential DM Allocation to Leaf Cohort
        /// or
        /// Potential DM Allocation to Leaf Cohortis in excess of its Demand
        /// or
        /// -ve Potential DM Allocation to Leaf Cohort
        /// or
        /// Potential DM Allocation to Leaf Cohortis in excess of its Demand
        /// </exception>
        public BiomassPoolType DMPotentialAllocation
        {
            set
            {
                if (value.Structural < -0.0000000001)
                    throw new Exception("-ve Potential DM Allocation to Leaf Cohort");
                if ((value.Structural - StructuralDMDemand) > 0.0000000001)
                    throw new Exception("Potential DM Allocation to Leaf Cohortis in excess of its Demand");
                if (value.Metabolic < -0.0000000001)
                    throw new Exception("-ve Potential DM Allocation to Leaf Cohort");
                if ((value.Metabolic - MetabolicDMDemand) > 0.0000000001)
                    throw new Exception("Potential DM Allocation to Leaf Cohortis in excess of its Demand");

                if (StructuralDMDemand > 0)
                    PotentialStructuralDMAllocation = value.Structural;
                if (MetabolicDMDemand > 0)
                    PotentialMetabolicDMAllocation = value.Metabolic;
            }
        }
        #endregion

        #region Functions
        /// <summary>Constructor</summary>
        public LeafCohort()
        {
            Detached = new Biomass();
            Removed = new Biomass();
        }
        
        /// <summary>Returns a clone of this object</summary>
        /// <returns></returns>
        public virtual LeafCohort Clone()
        {
            LeafCohort newLeaf = (LeafCohort) MemberwiseClone();
            newLeaf.Live = new Biomass();
            newLeaf.Dead = new Biomass();
            newLeaf.Detached = new Biomass();
            newLeaf.Removed = new Biomass();
            return newLeaf;
        }

        /// <summary>Does the initialisation.</summary>
        public void DoInitialisation()
        {
            IsInitialised = true;
            Age = 0;
        }

        /// <summary>Does the appearance.</summary>
        /// <param name="leafFraction">The leaf fraction.</param>
        /// <param name="leafCohortParameters">The leaf cohort parameters.</param>
        public void DoAppearance(double leafFraction, Leaf.LeafCohortParameters leafCohortParameters)
        {
            Name = "Leaf" + Rank.ToString();
            IsAppeared = true;
            if (CohortPopulation == 0)
                CohortPopulation = Apex.Appearance(Structure.ApexNum, Plant.Population, Structure.TotalStemPopn);

            MaxArea = leafCohortParameters.MaxArea.Value() * CellDivisionStressFactor * leafFraction;
            //Reduce potential leaf area due to the effects of stress prior to appearance on cell number 
<<<<<<< HEAD
            GrowthDuration = leafCohortParameterseafCohortParameters.GrowthDuration.Value() * leafFraction;
            LagDuration = leafCohortParameterseafCohortParameters.LagDuration.Value();
            SenescenceDuration = leafCohortParameterseafCohortParameters.SenescenceDuration.Value();
            DetachmentLagDuration = leafCohortParameterseafCohortParameters.DetachmentLagDuration.Value();
            DetachmentDuration = leafCohortParameterseafCohortParameters.DetachmentDuration.Value();
            StructuralFraction = leafCohortParameterseafCohortParameters.StructuralFraction.Value();
            SpecificLeafAreaMax = leafCohortParameterseafCohortParameters.SpecificLeafAreaMax.Value();
            SpecificLeafAreaMin = leafCohortParameterseafCohortParameters.SpecificLeafAreaMin.Value();
            MaximumNConc = leafCohortParameterseafCohortParameters.MaximumNConc.Value();
            MinimumNConc = leafCohortParameterseafCohortParameters.MinimumNConc.Value();
            StorageFraction = leafCohortParameterseafCohortParameters.StorageFraction.Value();
            InitialNConc = leafCohortParameterseafCohortParameters.InitialNConc.Value();
            if (Area > 0) //Only set age for cohorts that have an area specified in the xml.
                Age = Area/MaxArea*GrowthDuration;
                    //FIXME.  The size function is not linear so this does not give an exact starting age.  Should re-arange the the size function to return age for a given area to initialise age on appearance.
            LiveArea = Area*CohortPopulation;
            Live.StructuralWt = LiveArea/((SpecificLeafAreaMax + SpecificLeafAreaMin)/2)*StructuralFraction;
            Live.StructuralN = Live.StructuralWt*InitialNConc;
            FunctionalNConc = (leafCohortParameterseafCohortParameters.CriticalNConc.Value() -
                               leafCohortParameterseafCohortParameters.MinimumNConc.Value() * StructuralFraction)*
                              (1/(1 - StructuralFraction));
            LuxaryNConc = leafCohortParameterseafCohortParameters.MaximumNConc.Value() -
                           leafCohortParameterseafCohortParameters.CriticalNConc.Value();
            Live.MetabolicWt = Live.StructuralWt*1/StructuralFraction - Live.StructuralWt;
            Live.StorageWt = 0;
            Live.StructuralN = Live.StructuralWt*MinimumNConc;
            Live.MetabolicN = Live.MetabolicWt*FunctionalNConc;
            Live.StorageN = 0;
            NReallocationFactor = leafCohortParameterseafCohortParameters.NReallocationFactor.Value();
            DMReallocationFactor = leafCohortParameterseafCohortParameters.DMReallocationFactor.Value();
            NRetranslocationFactor = leafCohortParameterseafCohortParameters.NRetranslocationFactor.Value();
            DMRetranslocationFactor = leafCohortParameterseafCohortParameters.DMRetranslocationFactor.Value();
            LeafSizeShape = leafCohortParameterseafCohortParameters.LeafSizeShapeParameter.Value();
			AgeMultiplier moved to LeafCohort. SenescenceDurationAgeMultiplier and LagDurationAgeMultiplier added to LeafCohort.
=======
            GrowthDuration = leafCohortParameters.GrowthDuration.Value() * leafFraction;
            LagDuration = leafCohortParameters.LagDuration.Value();
            SenescenceDuration = leafCohortParameters.SenescenceDuration.Value();
            DetachmentLagDuration = leafCohortParameters.DetachmentLagDuration.Value();
            DetachmentDuration = leafCohortParameters.DetachmentDuration.Value();
            StructuralFraction = leafCohortParameters.StructuralFraction.Value();
            SpecificLeafAreaMax = leafCohortParameters.SpecificLeafAreaMax.Value();
            SpecificLeafAreaMin = leafCohortParameters.SpecificLeafAreaMin.Value();
            MaximumNConc = leafCohortParameters.MaximumNConc.Value();
            MinimumNConc = leafCohortParameters.MinimumNConc.Value();
            NonStructuralFraction = leafCohortParameters.NonStructuralFraction.Value();
            InitialNConc = leafCohortParameters.InitialNConc.Value();
            if (Area > 0) //Only set age for cohorts that have an area specified in the xml.
                Age = Area / MaxArea * GrowthDuration;
            //FIXME.  The size function is not linear so this does not give an exact starting age.  Should re-arange the the size function to return age for a given area to initialise age on appearance.
            LiveArea = Area * CohortPopulation;
            Live.StructuralWt = LiveArea / ((SpecificLeafAreaMax + SpecificLeafAreaMin) / 2) * StructuralFraction;
            Live.StructuralN = Live.StructuralWt * InitialNConc;
            FunctionalNConc = (leafCohortParameters.CriticalNConc.Value() -
                               leafCohortParameters.MinimumNConc.Value() * StructuralFraction) *
                              (1 / (1 - StructuralFraction));
            LuxaryNConc = leafCohortParameters.MaximumNConc.Value() -
                           leafCohortParameters.CriticalNConc.Value();
            Live.MetabolicWt = Live.StructuralWt * 1 / StructuralFraction - Live.StructuralWt;
            Live.NonStructuralWt = 0;
            Live.StructuralN = Live.StructuralWt * MinimumNConc;
            Live.MetabolicN = Live.MetabolicWt * FunctionalNConc;
            Live.NonStructuralN = 0;
            NReallocationFactor = leafCohortParameters.NReallocationFactor.Value();
            DMReallocationFactor = leafCohortParameters.DMReallocationFactor.Value();
            NRetranslocationFactor = leafCohortParameters.NRetranslocationFactor.Value();
            DMRetranslocationFactor = leafCohortParameters.DMRetranslocationFactor.Value();
            LeafSizeShape = leafCohortParameters.LeafSizeShapeParameter.Value();
>>>>>>> 7cd6ef61
        }

        /// <summary>Does the potential growth.</summary>
        /// <param name="tt">The tt.</param>
        /// <param name="leafCohortParameters">The leaf cohort parameters.</param>
        public void DoPotentialGrowth(double tt, Leaf.LeafCohortParameters leafCohortParameters)
        {
            //Reduce leaf Population in Cohort due to plant mortality
            double startPopulation = CohortPopulation;
            if (!(Apex is ApexTiller))
            {
                if (Structure.ProportionPlantMortality > 0)
                    CohortPopulation -= CohortPopulation * Structure.ProportionPlantMortality;

                //Reduce leaf Population in Cohort  due to branch mortality
                if ((Structure.ProportionBranchMortality > 0) && (CohortPopulation > Structure.MainStemPopn))
                    //Ensure we there are some branches.
                    CohortPopulation -= CohortPopulation * Structure.ProportionBranchMortality;
            }

            double propnStemMortality = (startPopulation - CohortPopulation) / startPopulation;

            //Calculate Accumulated Stress Factor for reducing potential leaf size
            if (IsNotAppeared)
            {
                CellDivisionStressDays += 1;
                CellDivisionStressAccumulation += leafCohortParameters.CellDivisionStress.Value();
                CellDivisionStressFactor = Math.Max(CellDivisionStressAccumulation / CellDivisionStressDays, 0.01);
            }

            if (IsAppeared)
            {
                //Accelerate thermal time accumulation if crop is water stressed.
                double thermalTime;
                if (IsFullyExpanded && IsNotSenescing)
                    thermalTime = tt * leafCohortParameters.DroughtInducedLagAcceleration.Value();
                else if (IsSenescing)
                    thermalTime = tt * leafCohortParameters.DroughtInducedSenAcceleration.Value();
                else thermalTime = tt;

                //Leaf area growth parameters
                DeltaPotentialArea = PotentialAreaGrowthFunction(thermalTime);
                //Calculate delta leaf area in the absence of water stress
                DeltaWaterConstrainedArea = DeltaPotentialArea * leafCohortParameters.ExpansionStress.Value();
                //Reduce potential growth for water stress

                CoverAbove = Leaf.CoverAboveCohort(Rank); // Calculate cover above leaf cohort (unit??? FIXME-EIT)
                ShadeInducedSenRate = leafCohortParameters.ShadeInducedSenescenceRate.Value();
                SenessingLeafRelativeSize = leafCohortParameters.SenessingLeafRelativeSize.Value();
                SenescedFrac = FractionSenescing(thermalTime, propnStemMortality, SenessingLeafRelativeSize, leafCohortParameters);

                // Doing leaf mass growth in the cohort
                Biomass liveBiomass = new Biomass(Live);

                //Set initial leaf status values
                LeafStartArea = LiveArea;
                LiveStart = new Biomass(Live);

                //If the model allows reallocation of senescent DM do it.
                if ((DMReallocationFactor > 0) && (SenescedFrac > 0))
                {
                    // DM to reallocate.

                    LeafStartMetabolicDMReallocationSupply = LiveStart.MetabolicWt * SenescedFrac * DMReallocationFactor;
                    LeafStartStorageDMReallocationSupply = LiveStart.StorageWt * SenescedFrac *
                                                                 DMReallocationFactor;

                    LeafStartDMReallocationSupply = LeafStartMetabolicDMReallocationSupply +
                                                    LeafStartStorageDMReallocationSupply;
                    liveBiomass.MetabolicWt -= LeafStartMetabolicDMReallocationSupply;
                    liveBiomass.StorageWt -= LeafStartStorageDMReallocationSupply;

                }
                else
                {
                    LeafStartMetabolicDMReallocationSupply =
                        LeafStartStorageDMReallocationSupply = LeafStartDMReallocationSupply = 0;
                }

                LeafStartDMRetranslocationSupply = liveBiomass.StorageWt * DMRetranslocationFactor;
                //Nretranslocation is that which occurs before uptake (senessed metabolic N and all non-structuralN)
                LeafStartMetabolicNReallocationSupply = SenescedFrac * liveBiomass.MetabolicN * NReallocationFactor;
                LeafStartStorageNReallocationSupply = SenescedFrac * liveBiomass.StorageN * NReallocationFactor;
                //Retranslocated N is only that which occurs after N uptake. Both Non-structural and metabolic N are able to be retranslocated but metabolic N will only be moved if remobilisation of non-structural N does not meet demands
                LeafStartMetabolicNRetranslocationSupply = Math.Max(0.0,
                    liveBiomass.MetabolicN * NRetranslocationFactor - LeafStartMetabolicNReallocationSupply);
                LeafStartStorageNRetranslocationSupply = Math.Max(0.0,
                    liveBiomass.StorageN * NRetranslocationFactor - LeafStartStorageNReallocationSupply);
                LeafStartNReallocationSupply = LeafStartStorageNReallocationSupply + LeafStartMetabolicNReallocationSupply;
                LeafStartNRetranslocationSupply = LeafStartStorageNRetranslocationSupply + LeafStartMetabolicNRetranslocationSupply;

                //zero locals variables
                PotentialStructuralDMAllocation = 0;
                PotentialMetabolicDMAllocation = 0;
                DMRetranslocated = 0;
                MetabolicNReallocated = 0;
                StorageNReallocated = 0;
                MetabolicWtReallocated = 0;
                StorageWtReallocated = 0;
                MetabolicNRetranslocated = 0;
                StorageNRetrasnlocated = 0;
                MetabolicNAllocation = 0;
                StructuralDMAllocation = 0;
                MetabolicDMAllocation = 0;
            }
        }

        /// <summary>Does the actual growth.</summary>
        /// <param name="tt">The tt.</param>
        /// <param name="leafCohortParameters">The leaf cohort parameters.</param>
        public void DoActualGrowth(double tt, Leaf.LeafCohortParameters leafCohortParameters)
        {
            if (!IsAppeared)
                return;

            //Accellerate thermal time accumulation if crop is water stressed.
            double thermalTime;
            if (IsFullyExpanded && IsNotSenescing)
                thermalTime = tt * leafCohortParameters.DroughtInducedLagAcceleration.Value();
            else if (IsSenescing)
                thermalTime = tt * leafCohortParameters.DroughtInducedSenAcceleration.Value();
            else thermalTime = tt;

            //Growing leaf area after DM allocated
            DeltaCarbonConstrainedArea = (StructuralDMAllocation + MetabolicDMAllocation)*SpecificLeafAreaMax;
            //Fixme.  Live.Storage should probably be included in DM supply for leaf growth also
            double deltaActualArea = Math.Min(DeltaWaterConstrainedArea, DeltaCarbonConstrainedArea);
<<<<<<< HEAD
=======

            //Modify leaf area using tillering approach
            double totalf = 1;
            for(int i=1; i< ApexGroupAge.Count;i++)
            {
                double f = leafCohortParameters.LeafSizeAgeMultiplier.Value(((int)ApexGroupAge[i] - 1));
                totalf += f * Leaf.ApexGroupSize[i];
            }

            deltaActualArea = deltaActualArea * totalf / ApexGroupSize.Sum();
            LiveArea += deltaActualArea;
            // Integrates leaf area at each cohort? FIXME-EIT is this the one integrated at leaf.cs?
>>>>>>> 7cd6ef61

            //Modify leaf area using tillering approach
            double totalf = 1;
            for(int i=1; i< ApexGroupAge.Count;i++)
            {
                double f = leafCohortParameters.LeafSizeAgeMultiplier.Value(((int)ApexGroupAge[i] - 1));
                totalf += f * Leaf.ApexGroupSize[i];
            }

            deltaActualArea = deltaActualArea * totalf / ApexGroupSize.Sum();
            LiveArea += deltaActualArea;
            
            //Senessing leaf area
            double areaSenescing = LiveArea*SenescedFrac;
            double areaSenescingN = 0;
            if ((Live.MetabolicNConc <= MinimumNConc) & (MetabolicNRetranslocated - MetabolicNAllocation > 0.0))
                areaSenescingN = LeafStartArea*(MetabolicNRetranslocated - MetabolicNAllocation)/LiveStart.MetabolicN;

            double leafAreaLoss = Math.Max(areaSenescing, areaSenescingN);
            if (leafAreaLoss > 0)
                SenescedFrac = Math.Min(1.0, leafAreaLoss/LeafStartArea);

            double structuralWtSenescing = SenescedFrac*LiveStart.StructuralWt;
            double structuralNSenescing = SenescedFrac*LiveStart.StructuralN;
            double metabolicWtSenescing = SenescedFrac*LiveStart.MetabolicWt;
            double metabolicNSenescing = SenescedFrac*LiveStart.MetabolicN;
            double StorageWtSenescing = SenescedFrac*LiveStart.StorageWt;
            double StorageNSenescing = SenescedFrac*LiveStart.StorageN;

            DeadArea = DeadArea + leafAreaLoss;
            LiveArea = LiveArea - leafAreaLoss;
            // Final leaf area of cohort that will be integrated in Leaf.cs? (FIXME-EIT)

            Live.StructuralWt -= structuralWtSenescing;
            Dead.StructuralWt += structuralWtSenescing;

            Live.StructuralN -= structuralNSenescing;
            Dead.StructuralN += structuralNSenescing;

            Live.MetabolicWt -= Math.Max(0.0, metabolicWtSenescing - MetabolicWtReallocated);
            Dead.MetabolicWt += Math.Max(0.0, metabolicWtSenescing - MetabolicWtReallocated);


            Live.MetabolicN -= Math.Max(0.0, metabolicNSenescing - MetabolicNReallocated - MetabolicNRetranslocated);
            //Don't Seness todays N if it has been taken for reallocation
            Dead.MetabolicN += Math.Max(0.0, metabolicNSenescing - MetabolicNReallocated - MetabolicNRetranslocated);

            Live.StorageN -= Math.Max(0.0,
                StorageNSenescing - StorageNReallocated - StorageNRetrasnlocated);
            //Dont Senesess todays Storage N if it was retranslocated or reallocated 
            Dead.StorageN += Math.Max(0.0,
                StorageNSenescing - StorageNReallocated - StorageNRetrasnlocated);

            Live.StorageWt -= Math.Max(0.0, StorageWtSenescing - DMRetranslocated);
            Live.StorageWt = Math.Max(0.0, Live.StorageWt);

            Dead.StorageWt += Math.Max(0.0,
                StorageWtSenescing - DMRetranslocated - StorageWtReallocated);

            MaintenanceRespiration = 0;
            //Do Maintenance respiration
            MaintenanceRespiration += Live.MetabolicWt*leafCohortParameters.MaintenanceRespirationFunction.Value();
            Live.MetabolicWt *= (1 - leafCohortParameters.MaintenanceRespirationFunction.Value());
            MaintenanceRespiration += Live.StorageWt*leafCohortParameters.MaintenanceRespirationFunction.Value();
            Live.StorageWt *= (1 - leafCohortParameters.MaintenanceRespirationFunction.Value());

            Age = Age + thermalTime;

            // Do Detachment of this Leaf Cohort
            // ---------------------------------
            DetachedFrac = FractionDetaching(thermalTime);
            if (DetachedFrac > 0.0)
            {
                double detachedWt = Dead.Wt*DetachedFrac;
                double detachedN = Dead.N*DetachedFrac;

                DeadArea *= 1 - DetachedFrac;
                Dead.StructuralWt *= 1 - DetachedFrac;
                Dead.StructuralN *= 1 - DetachedFrac;
                Dead.StorageWt *= 1 - DetachedFrac;
                Dead.StorageN *= 1 - DetachedFrac;
                Dead.MetabolicWt *= 1 - DetachedFrac;
                Dead.MetabolicN *= 1 - DetachedFrac;

                if (detachedWt > 0)
                    SurfaceOrganicMatter.Add(detachedWt*10, detachedN*10, 0, Plant.CropType, "Leaf");
            }
        }

        /// <summary>Does the kill.</summary>
        /// <param name="fraction">The fraction.</param>
        public void DoKill(double fraction)
        {
            if (!IsInitialised)
                return;

            double change = LiveArea*fraction;
            LiveArea -= change;
            DeadArea += change;

            change = Live.StructuralWt*fraction;
            Live.StructuralWt -= change;
            Dead.StructuralWt += change;

            change = Live.StorageWt*fraction;
            Live.StorageWt -= change;
            Dead.StorageWt += change;

            change = Live.StructuralN*fraction;
            Live.StructuralN -= change;
            Dead.StructuralN += change;

            change = Live.StorageN*fraction;
            Live.StorageN -= change;
            Dead.StorageN += change;
        }

        /// <summary>Does the frost.</summary>
        /// <param name="fraction">The fraction.</param>
        public void DoFrost(double fraction)
        {
            if (IsAppeared)
                DoKill(fraction);
        }

        /// <summary>Does the zeroing of some varibles.</summary>
        protected void DoDailyCleanup()
        {
            Detached.Clear();
            Removed.Clear();
        }

        /// <summary>Potential delta LAI</summary>
        /// <param name="tt">thermal-time</param>
        /// <returns>(mm2 leaf/cohort position/m2 soil/day)</returns>
        public double PotentialAreaGrowthFunction(double tt)
        {
            double leafSizeDelta = SizeFunction(Age + tt) - SizeFunction(Age);
                //mm2 of leaf expanded in one day at this cohort (Today's minus yesterday's Area/cohort)
            double growth = CohortPopulation*leafSizeDelta;
                // Daily increase in leaf area for that cohort position in a per m2 basis (mm2/m2/day)
            if (growth < 0)
                throw new Exception("Netagive potential leaf area expansion in" + this);
            return growth;
        }

        /// <summary>Potential average leaf size for today per cohort (no stress)</summary>
        /// <param name="tt">Thermal-time accumulation since cohort initiation</param>
        /// <returns>Average leaf size (mm2/leaf)</returns>
        protected double SizeFunction(double tt)
        {
            if (GrowthDuration <= 0)
                throw new Exception(
                    "Trying to calculate leaf size with a growth duration parameter value of zero won't work");
            double oneLessShape = 1 - LeafSizeShape;
            double alpha = -Math.Log((1/oneLessShape - 1)/(MaxArea/(MaxArea*LeafSizeShape) - 1))/GrowthDuration;
            double leafSize = MaxArea/(1 + (MaxArea/(MaxArea*LeafSizeShape) - 1)*Math.Exp(-alpha*tt));
            double y0 = MaxArea/(1 + (MaxArea/(MaxArea*LeafSizeShape) - 1)*Math.Exp(-alpha*0));
            double yDiffprop = y0/(MaxArea/2);
            double scaledLeafSize = (leafSize - y0)/(1 - yDiffprop);
            return scaledLeafSize;
        }

        /// <summary>Fractions the senescing.</summary>
        /// <param name="tt">The tt.</param>
        /// <param name="stemMortality">The stem mortality.</param>
        /// <param name="senessingLeafRelativeSize">The relative size of senessing tillers leaves relative to the other leaves in the cohort</param>
        /// <param name="leafCohortParameters">The associated leaf cohort parameters.</param>
        /// <returns></returns>
        /// <exception cref="System.Exception">Bad Fraction Senescing</exception>
        public double FractionSenescing(double tt, double stemMortality, double senessingLeafRelativeSize, Leaf.LeafCohortParameters leafCohortParameters)
        {
            //Calculate fraction of leaf area senessing based on age and shading.  This is used to to calculate change in leaf area and Nreallocation supply.
            if (!IsAppeared)
                return 0;
            double _lagDuration;
            double _senescenceDuration;
            double fracSenAge = 0;
            for (int i = 0; i < ApexGroupAge.Count; i++)
            {
                if (i == 0)
                {
                    _lagDuration = LagDuration;
                    _senescenceDuration = SenescenceDuration;
                } else
                {
                    _lagDuration = LagDuration * leafCohortParameters.LagDurationAgeMultiplier.Value((int)ApexGroupAge[i]);
                    _senescenceDuration = SenescenceDuration * leafCohortParameters.SenescenceDurationAgeMultiplier.Value((int)ApexGroupAge[i]);
                }
                
                double ttInSenPhase = Math.Max(0.0, Age + tt - _lagDuration - GrowthDuration);
                double _fracSenAge = 0;
                if (ttInSenPhase > 0)
                {
                    double leafDuration = GrowthDuration + _lagDuration + _senescenceDuration;
                    double remainingTt = Math.Max(0, leafDuration - Age);

                    if (remainingTt == 0)
                        _fracSenAge = 1;
                    else
                        _fracSenAge = Math.Min(1, Math.Min(tt, ttInSenPhase) / remainingTt);
                    if ((_fracSenAge > 1) || (_fracSenAge < 0))
                        throw new Exception("Bad Fraction Senescing");
                }
                else
                {
                    _fracSenAge = 0;
                }

                fracSenAge += _fracSenAge * ApexGroupSize[i];
            }
            fracSenAge = fracSenAge / ApexGroupSize.Sum();
            MaxLiveArea = Math.Max(MaxLiveArea, LiveArea);
            MaxCohortPopulation = Math.Max(MaxCohortPopulation, CohortPopulation);

            double fracSenShade = 0;
            if (LiveArea > 0)
            {
                fracSenShade = Math.Min(MaxLiveArea*ShadeInducedSenRate, LiveArea)/LiveArea;
                fracSenShade += stemMortality*senessingLeafRelativeSize;
                fracSenShade = Math.Min(fracSenShade, 1.0);
            }

            return Math.Max(fracSenAge, fracSenShade);
        }

        /// <summary>Fractions the detaching.</summary>
        /// <param name="tt">The thermal time.</param>
        /// <returns></returns>
        /// <exception cref="System.Exception">Bad Fraction Detaching</exception>
        public double FractionDetaching(double tt)
        {
            double fracDetach;
            double ttInDetachPhase = Math.Max(0.0,
                Age + tt - LagDuration - GrowthDuration - SenescenceDuration - DetachmentLagDuration);
            if (ttInDetachPhase > 0)
            {
                double leafDuration = GrowthDuration + LagDuration + SenescenceDuration + DetachmentLagDuration +
                                      DetachmentDuration;
                double remainingTt = Math.Max(0, leafDuration - Age);

                if (remainingTt == 0)
                    fracDetach = 1;
                else
                    fracDetach = Math.Min(1, Math.Min(tt, ttInDetachPhase)/remainingTt);
                if ((fracDetach > 1) || (fracDetach < 0))
                    throw new Exception("Bad Fraction Detaching");
            }
            else
                fracDetach = 0;

            return fracDetach;
        }

        /// <summary>Called when [do daily initialisation].</summary>
        /// <param name="sender">The sender.</param>
        /// <param name="e">The <see cref="EventArgs"/> instance containing the event data.</param>
        [EventSubscribe("DoDailyInitialisation")]
        private void OnDoDailyInitialisation(object sender, EventArgs e)
        {
            if (Plant.IsAlive)
                DoDailyCleanup();
        }
        #endregion

        /// <summary>Writes documentation for this function by adding to the list of documentation tags.</summary>
        /// <param name="tags">The list of tags to add to.</param>
        /// <param name="headingLevel">The level (e.g. H2) of the headings.</param>
        /// <param name="indent">The level of indentation 1, 2, 3 etc.</param>
        public override void Document(List<AutoDocumentation.ITag> tags, int headingLevel, int indent)
        {
            if (IncludeInDocumentation)
            {
                // write memos.
                foreach (IModel memo in Apsim.Children(this, typeof(Memo)))
                    memo.Document(tags, -1, indent);

                tags.Add(new AutoDocumentation.Paragraph("Area = " + Area, indent));
            }
        }
    }
}<|MERGE_RESOLUTION|>--- conflicted
+++ resolved
@@ -6,11 +6,7 @@
 using Models.PMF.Interfaces;
 using Models.Interfaces;
 using APSIM.Shared.Utilities;
-<<<<<<< HEAD
 using Models.PMF.Struct;
-=======
-using Models.PMF.Functions;
->>>>>>> 7cd6ef61
 
 namespace Models.PMF.Organs
 {
@@ -748,7 +744,6 @@
 
             MaxArea = leafCohortParameters.MaxArea.Value() * CellDivisionStressFactor * leafFraction;
             //Reduce potential leaf area due to the effects of stress prior to appearance on cell number 
-<<<<<<< HEAD
             GrowthDuration = leafCohortParameterseafCohortParameters.GrowthDuration.Value() * leafFraction;
             LagDuration = leafCohortParameterseafCohortParameters.LagDuration.Value();
             SenescenceDuration = leafCohortParameterseafCohortParameters.SenescenceDuration.Value();
@@ -782,42 +777,6 @@
             NRetranslocationFactor = leafCohortParameterseafCohortParameters.NRetranslocationFactor.Value();
             DMRetranslocationFactor = leafCohortParameterseafCohortParameters.DMRetranslocationFactor.Value();
             LeafSizeShape = leafCohortParameterseafCohortParameters.LeafSizeShapeParameter.Value();
-			AgeMultiplier moved to LeafCohort. SenescenceDurationAgeMultiplier and LagDurationAgeMultiplier added to LeafCohort.
-=======
-            GrowthDuration = leafCohortParameters.GrowthDuration.Value() * leafFraction;
-            LagDuration = leafCohortParameters.LagDuration.Value();
-            SenescenceDuration = leafCohortParameters.SenescenceDuration.Value();
-            DetachmentLagDuration = leafCohortParameters.DetachmentLagDuration.Value();
-            DetachmentDuration = leafCohortParameters.DetachmentDuration.Value();
-            StructuralFraction = leafCohortParameters.StructuralFraction.Value();
-            SpecificLeafAreaMax = leafCohortParameters.SpecificLeafAreaMax.Value();
-            SpecificLeafAreaMin = leafCohortParameters.SpecificLeafAreaMin.Value();
-            MaximumNConc = leafCohortParameters.MaximumNConc.Value();
-            MinimumNConc = leafCohortParameters.MinimumNConc.Value();
-            NonStructuralFraction = leafCohortParameters.NonStructuralFraction.Value();
-            InitialNConc = leafCohortParameters.InitialNConc.Value();
-            if (Area > 0) //Only set age for cohorts that have an area specified in the xml.
-                Age = Area / MaxArea * GrowthDuration;
-            //FIXME.  The size function is not linear so this does not give an exact starting age.  Should re-arange the the size function to return age for a given area to initialise age on appearance.
-            LiveArea = Area * CohortPopulation;
-            Live.StructuralWt = LiveArea / ((SpecificLeafAreaMax + SpecificLeafAreaMin) / 2) * StructuralFraction;
-            Live.StructuralN = Live.StructuralWt * InitialNConc;
-            FunctionalNConc = (leafCohortParameters.CriticalNConc.Value() -
-                               leafCohortParameters.MinimumNConc.Value() * StructuralFraction) *
-                              (1 / (1 - StructuralFraction));
-            LuxaryNConc = leafCohortParameters.MaximumNConc.Value() -
-                           leafCohortParameters.CriticalNConc.Value();
-            Live.MetabolicWt = Live.StructuralWt * 1 / StructuralFraction - Live.StructuralWt;
-            Live.NonStructuralWt = 0;
-            Live.StructuralN = Live.StructuralWt * MinimumNConc;
-            Live.MetabolicN = Live.MetabolicWt * FunctionalNConc;
-            Live.NonStructuralN = 0;
-            NReallocationFactor = leafCohortParameters.NReallocationFactor.Value();
-            DMReallocationFactor = leafCohortParameters.DMReallocationFactor.Value();
-            NRetranslocationFactor = leafCohortParameters.NRetranslocationFactor.Value();
-            DMRetranslocationFactor = leafCohortParameters.DMRetranslocationFactor.Value();
-            LeafSizeShape = leafCohortParameters.LeafSizeShapeParameter.Value();
->>>>>>> 7cd6ef61
         }
 
         /// <summary>Does the potential growth.</summary>
@@ -945,21 +904,6 @@
             DeltaCarbonConstrainedArea = (StructuralDMAllocation + MetabolicDMAllocation)*SpecificLeafAreaMax;
             //Fixme.  Live.Storage should probably be included in DM supply for leaf growth also
             double deltaActualArea = Math.Min(DeltaWaterConstrainedArea, DeltaCarbonConstrainedArea);
-<<<<<<< HEAD
-=======
-
-            //Modify leaf area using tillering approach
-            double totalf = 1;
-            for(int i=1; i< ApexGroupAge.Count;i++)
-            {
-                double f = leafCohortParameters.LeafSizeAgeMultiplier.Value(((int)ApexGroupAge[i] - 1));
-                totalf += f * Leaf.ApexGroupSize[i];
-            }
-
-            deltaActualArea = deltaActualArea * totalf / ApexGroupSize.Sum();
-            LiveArea += deltaActualArea;
-            // Integrates leaf area at each cohort? FIXME-EIT is this the one integrated at leaf.cs?
->>>>>>> 7cd6ef61
 
             //Modify leaf area using tillering approach
             double totalf = 1;
@@ -1227,7 +1171,7 @@
 
         /// <summary>Writes documentation for this function by adding to the list of documentation tags.</summary>
         /// <param name="tags">The list of tags to add to.</param>
-        /// <param name="headingLevel">The level (e.g. H2) of the headings.</param>
+        /// <param name="headingLevel">The level (e.g. H2) of the `ings.</param>
         /// <param name="indent">The level of indentation 1, 2, 3 etc.</param>
         public override void Document(List<AutoDocumentation.ITag> tags, int headingLevel, int indent)
         {
