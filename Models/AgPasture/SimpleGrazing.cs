--- conflicted
+++ resolved
@@ -9,14 +9,9 @@
 using Models.ForageDigestibility;
 using Newtonsoft.Json;
 using APSIM.Shared.Utilities;
-<<<<<<< HEAD
-using Models.Soils.NutrientPatching;
-using Models.Core.ApsimFile;
-=======
 using APSIM.Numerics;
 using APSIM.Core;
 
->>>>>>> 216d66ad
 
 namespace Models.AgPasture
 {
@@ -31,11 +26,7 @@
     [PresenterName("UserInterface.Presenters.PropertyPresenter")]
     [ValidParent(ParentType = typeof(Zone))]
     [ValidParent(ParentType = typeof(Simulation))]
-<<<<<<< HEAD
-    public class SimpleGrazing : Model
-=======
     public class SimpleGrazing : Model, IStructureDependency
->>>>>>> 216d66ad
     {
         /// <summary>Structure instance supplied by APSIM.core.</summary>
         [field: NonSerialized]
@@ -196,17 +187,10 @@
         [Display(VisibleCallback = nameof(IsNotTimingControlledElsewhere))]
         public string NoGrazingEndString { get; set; }
 
-<<<<<<< HEAD
-        /// <summary>Fraction of defoliated Biomass going to soil</summary>
-        [Separator("Urine and Dung.")]
-        [Description("Fraction of defoliated Biomass going to soil. Remainder is exported as animal product or to lanes/camps (0-1).")]
-        public double[] FractionDefoliatedBiomassToSoil { get; set; } = new double[] { 1 };
-=======
         /// <summary></summary>
         [Separator("Cut and carry")]
         [Description("Is this a cut and carry system with clippings returned?")]
         public bool IsCutAndCarry { get; set; }
->>>>>>> 216d66ad
 
         /// <summary></summary>
         [Description("Fraction of clippings returned")]
@@ -220,11 +204,6 @@
         public double[] FractionIntakeNToAnimal { get; set; } = new double[] { 0 };
 
         /// <summary></summary>
-<<<<<<< HEAD
-        [Description("C:N ratio of biomass for dung. If set to zero it will calculate the C:N using digestibility. ")]
-        [Display(VisibleCallback = "IsCNRatioDungEnabled")]
-        public double CNRatioDung { get; set; } = 0.0;
-=======
         [Description("N concentration in the dung (g N / 100 g DM)")]
         [Display(VisibleCallback = nameof(IsDungUrineReturnOn))]
         public double DungNConc { get; set; } = 2.6;
@@ -233,7 +212,6 @@
         [Description("Fraction of dung/urine exported off paddock e.g. to lanes/camps (0-1). Single value or montly values.")]
         [Display(VisibleCallback = nameof(IsDungUrineReturnOn))]
         public double[] FractionOfDungUrineOffPaddock { get; set; } = new double[] { 0 };
->>>>>>> 216d66ad
 
         /// <summary></summary>
         [Description("Depth that urine is added (mm)")]
@@ -264,46 +242,27 @@
         /// </summary>
         [Separator("Patching options and parameters")]
         [Description("Use patching to return excreta to the soil?")]
-<<<<<<< HEAD
-=======
         [Display(VisibleCallback = nameof(IsDungUrineReturnOn))]
->>>>>>> 216d66ad
         public bool UsePatching { get; set; }
 
         /// <summary>Create pseudo patches?</summary>
         [Description("Should this simulation create pseudo patches? If not then explict zones (slow!) will be created")]
-<<<<<<< HEAD
-        [Display(VisibleCallback = "UsePatching")]
-=======
         [Display(VisibleCallback = nameof(UsePatching))]
->>>>>>> 216d66ad
         public bool PseudoPatches { get; set; } = true;
 
         /// <summary>Number of patches or zones to create.</summary>
         [Description("How many patches or zones should be created?")]
-<<<<<<< HEAD
-        [Display(VisibleCallback = "UsePatching")]
-=======
         [Display(VisibleCallback = nameof(UsePatching))]
->>>>>>> 216d66ad
         public int ZoneCount { get; set; } = 25;
 
         /// <summary>Urine return pattern.</summary>
         [Description("Pattern (spatial) of nutrient return")]
-<<<<<<< HEAD
-        [Display(VisibleCallback = "UsePatching")]
-=======
         [Display(VisibleCallback = nameof(UsePatching))]
->>>>>>> 216d66ad
         public UrineReturnPatterns UrineReturnPattern { get; set; } = UrineReturnPatterns.PseudoRandom;
 
         /// <summary>Seed to use for pseudo random number generator.</summary>
         [Description("Seed to use for pseudo random number generator")]
-<<<<<<< HEAD
-        [Display(VisibleCallback = "IsPseudoRandom")]
-=======
         [Display(VisibleCallback = nameof(UsePatching))]
->>>>>>> 216d66ad
         public int PseudoRandomSeed { get; set; } = 666;
 
         // End patching variables.
@@ -333,7 +292,6 @@
 
         /// <summary></summary>
         public bool IsSimpleGrazingTurnedOn => GrazingRotationType == GrazingRotationTypeEnum.SimpleRotation;
-<<<<<<< HEAD
 
         /// <summary></summary>
         public bool IsTargetMassTurnedOn => GrazingRotationType == GrazingRotationTypeEnum.TargetMass;
@@ -343,29 +301,6 @@
 
         /// <summary></summary>
         public bool IsFlexibleGrazingTurnedOn => GrazingRotationType == GrazingRotationTypeEnum.Flexible;
-
-        /// <summary>Is CN ratio dung enable?</summary>
-        public bool IsCNRatioDungEnabled => DontUsePatching && FractionExcretedNToDung == null;
-
-        /// <summary>Is pseudo random return pattern selected?</summary>
-        public bool IsPseudoRandom => UrineReturnPattern == UrineReturnPatterns.PseudoRandom;
-
-        /// <summary>Is fraction ExcretedN to dung enabled?</summary>
-        public bool IsFractionExcretedNToDungEnabled => (double.IsNaN(CNRatioDung) || CNRatioDung == 0);
-
-        /// <summary>Return true if don't use patching for excreta return.</summary>
-        public bool DontUsePatching => !UsePatching;
-=======
-
-        /// <summary></summary>
-        public bool IsTargetMassTurnedOn => GrazingRotationType == GrazingRotationTypeEnum.TargetMass;
-
-        /// <summary></summary>
-        public bool IsNotTimingControlledElsewhere => GrazingRotationType != GrazingRotationTypeEnum.TimingControlledElsewhere;
-
-        /// <summary></summary>
-        public bool IsFlexibleGrazingTurnedOn => GrazingRotationType == GrazingRotationTypeEnum.Flexible;
->>>>>>> 216d66ad
 
         /// <summary>
         /// Is maximum rotation length input array enabled in the GUI?
@@ -411,11 +346,7 @@
         /// <summary>N in urine returned to the paddock.</summary>
         [JsonIgnore]
         [Units("kgN/ha")]
-<<<<<<< HEAD
-        public double AmountUrineNReturned => urineDungPatches == null ? zones.Sum(z => z.AmountUrineNReturned) : urineDungPatches.AmountUrineNReturned;
-=======
         public double AmountUrineNReturned { get; private set; }
->>>>>>> 216d66ad
 
         /// <summary>C in dung returned to the paddock.</summary>
         [JsonIgnore]
@@ -425,9 +356,6 @@
         /// <summary>N in dung returned to the paddock.</summary>
         [JsonIgnore]
         [Units("kgN/ha")]
-<<<<<<< HEAD
-        public double AmountDungNReturned => urineDungPatches == null ? zones.Sum(z => z.AmountDungNReturned) : urineDungPatches.AmountDungNReturned;
-=======
         public double AmountDungNReturned { get; private set; }
 
         /// <summary>Mass of clippings returned to soil surface (kg/ha).</summary>
@@ -435,7 +363,6 @@
 
         /// <summary>N in clippings returned to soil surface )(kg N/ha).</summary>
         public double ClippingsNReturned { get; private set; }
->>>>>>> 216d66ad
 
         /// <summary>Mass of herbage just before grazing.</summary>
         [JsonIgnore]
@@ -464,11 +391,6 @@
 
         // Patching specific outputs.
 
-<<<<<<< HEAD
-        // Patching specific outputs.
-
-=======
->>>>>>> 216d66ad
         /// <summary>Zone or patch that urine will be applied to</summary>
         public int ZoneNumForUrine => urineDungPatches == null ? 0 : urineDungPatches.ZoneNumForUrine;
 
@@ -477,12 +399,6 @@
 
         /// <summary>Divisor for reporting</summary>
         public double DivisorForReporting => urineDungPatches == null ? 0 : urineDungPatches.DivisorForReporting;
-<<<<<<< HEAD
-
-        /// <summary>Amount of dung carbon returned to soil for whole paddock (kg/ha)</summary>
-        public double AmountDungCReturned => urineDungPatches == null ? 0 : urineDungPatches.AmountDungCReturned;
-=======
->>>>>>> 216d66ad
 
         ////////////// Methods //////////////
 
@@ -494,11 +410,7 @@
         {
             if (UsePatching)
             {
-<<<<<<< HEAD
-                urineDungPatches = new UrineDungPatches(this, PseudoPatches, ZoneCount, urineReturnType,
-=======
                 urineDungPatches = new UrineDungPatches(this, Structure, PseudoPatches, ZoneCount, urineReturnType,
->>>>>>> 216d66ad
                                                         UrineReturnPattern, PseudoRandomSeed, DepthUrineIsAdded, maxEffectiveNConcentration);
                 urineDungPatches.OnPreLink();
             }
@@ -546,12 +458,6 @@
                     throw new Exception(errors);
             }
 
-<<<<<<< HEAD
-            if (FractionExcretedNToDung == null || (FractionExcretedNToDung.Length != 1 && FractionExcretedNToDung.Length != 12))
-                throw new Exception("You must specify either a single value for 'proportion of defoliated nitrogen going to dung' or 12 monthly values.");
-
-=======
->>>>>>> 216d66ad
             // If we are at the top level of the simulation then look in first zone for number of forages.
             int numForages;
             if (Parent is Simulation)
@@ -576,14 +482,6 @@
             if (GrazingRotationType == GrazingRotationTypeEnum.SimpleRotation)
             {
                 DaysSinceGraze = simpleGrazingFrequency;
-<<<<<<< HEAD
-            else if ((GrazingRotationType == GrazingRotationTypeEnum.TargetMass ||
-                      GrazingRotationType == GrazingRotationTypeEnum.Flexible) &&
-                      MinimumRotationLengthArray != null)
-                DaysSinceGraze = Convert.ToInt32(MinimumRotationLengthArray[clock.Today.Month - 1]);
-
-            urineDungPatches?.OnStartOfSimulation();
-=======
             }
             else if (GrazingRotationType == GrazingRotationTypeEnum.TargetMass
                   || GrazingRotationType == GrazingRotationTypeEnum.Flexible)
@@ -601,7 +499,6 @@
             }
 
             urineDungPatches?.OnStartOfSimulation(Structure);
->>>>>>> 216d66ad
         }
 
         /// <summary>This method is invoked at the beginning of each day to perform management actions.</summary>
@@ -688,31 +585,17 @@
         {
             if (UsePatching)
             {
-<<<<<<< HEAD
-                if (Parent is Zone)
-                    throw new Exception("To use patches for urine/dung return, SimpleGrazing needs to be at the top level of a simulation.");
-                urineDungPatches.DoUrineDungReturn(zones.First().GrazedN);  // Assumes all zones are harvested the same.
-=======
                 zones.First().DoUrineDungTrampling(clock.Today.Month);  // Assumes all zones are harvested the same.
 
                 AmountUrineNReturned = zones.First().AmountUrineNReturned;
                 AmountDungNReturned = zones.First().AmountDungNReturned;
->>>>>>> 216d66ad
             }
             else
             {
                 foreach (var zone in zones)
-<<<<<<< HEAD
-                    zone.DoUrineDungTrampling(clock.Today.Month, FractionDefoliatedBiomassToSoil,
-                                                FractionDefoliatedNToSoil, FractionExcretedNToDung,
-                                                CNRatioDung, DepthUrineIsAdded, TramplingOn,
-                                                PastureConsumedAtMaximumRateOfLitterRemoval, MaximumPropLitterMovedToSoil,
-                                                SendDungElsewhere, SendUrineElsewhere);
-=======
                     zone.DoUrineDungTrampling(clock.Today.Month);
                 AmountUrineNReturned = zones.Sum(z => z.AmountUrineNReturned);
                 AmountDungNReturned = zones.Sum(z => z.AmountDungNReturned);
->>>>>>> 216d66ad
             }
         }
 
@@ -748,10 +631,6 @@
             if (DaysSinceGraze > MaximumRotationLengthForToday)
                 return true;
 
-<<<<<<< HEAD
-            // Do graze if expression is true
-=======
->>>>>>> 216d66ad
             return PreGrazeDM > GetValueFromMonthlyArray(clock.Today.Month - 1, PreGrazeDMArray);
         }
 
@@ -764,9 +643,6 @@
         /// <returns></returns>
         private double GetValueFromMonthlyArray(int monthIndex, double[] array)
         {
-<<<<<<< HEAD
-            return array.Length == 1 ? array[0] : array[monthIndex];
-=======
             if (array == null || array.Length == 0)
                 throw new ArgumentException("Monthly array is null or empty.");
 
@@ -780,7 +656,6 @@
                 throw new ArgumentOutOfRangeException(nameof(monthIndex), "Month index must be between 0 (Jan) and 11 (Dec).");
 
             return array[monthIndex];
->>>>>>> 216d66ad
         }
 
         /// <summary>Calculate whether a target mass and length rotation can graze today.</summary>
@@ -806,14 +681,8 @@
             if (DaysSinceGraze > max)
                 return true;
 
-<<<<<<< HEAD
-            // Do graze if expression is true
-            else
-                return expressionFunction.Value();
-=======
             // otherwise defer to your expression
             return expressionFunction.Value();
->>>>>>> 216d66ad
         }
 
         private class ZoneWithForage
@@ -988,23 +857,11 @@
             /// <param name="month"></param>
             public void DoUrineDungTrampling(int month)
             {
-<<<<<<< HEAD
-                var urineDung = UrineDungReturn.CalculateUrineDungReturn(grazedForages,
-                                                                         GetValueFromMonthArray(fractionDefoliatedBiomassToSoil, month),
-                                                                         GetValueFromMonthArray(fractionDefoliatedNToSoil, month),
-                                                                         GetValueFromMonthArray(fractionExcretedNToDung, month),
-                                                                         CNRatioDung,
-                                                                         sendUrineElsewhere,
-                                                                         sendDungElsewhere);
-
-                if (urineDung != null)
-=======
                 // Calculate the dung wt.
                 double dungWt = 0;
                 double urineN = 0;
                 double intakeN = 0;
                 foreach (var grazedForage in grazedForages)
->>>>>>> 216d66ad
                 {
                     intakeN += grazedForage.N;
                     dungWt += (1 - grazedForage.Digestibility) * grazedForage.Wt;
