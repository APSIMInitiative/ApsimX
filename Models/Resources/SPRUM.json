{
  "$type": "Models.Core.Simulations, Models",
  "Version": 196,
  "Name": "Simulations",
  "ResourceName": null,
  "Children": [
    {
      "$type": "Models.PMF.Plant, Models",
      "Phenology": null,
      "Arbitrator": null,
      "structure": null,
      "Leaf": null,
      "Root": null,
      "AboveGround": null,
      "PlantType": "SPRUM",
      "Name": "SPRUM",
      "ResourceName": null,
      "Children": [
        {
          "$type": "Models.Memo, Models",
          "Text": "\n# SPRUM: the Simple Pasture Resource Uptake Model\n_Hamish Brown, Rogerio Cichota and Edith Khaembah, New Zealand Institute for Bio-economy Science_\n\nThe SPRUM model is built to the same principals as the SCRUM and STRUM models and can be used in similar context:\n\n1. It provides a model that can be quickly parameterised to represent pasture species of differing traits where a more detailed model is currently lacking.  SPRUM has been designed to be parameterised with some basic pasture information that an expert would have close to hand.\n2. For studies that are not primarily interested in the pasture and don’t want to invest a lot of time in setting the pasture components of simulations, but still need something to provide sensible boundaries to the nitrogen and water balance.  The SPRUM model can be included and work sensibly in a simulation without need to include additional manager modules to control it which helps users who are non-expert in simulating pasture management to include realistic pasture components in simulations.\n\nSPRUM represents key functions of pasture as follows.  Phenology is represented by two phases: a Regrowth phase where cover increases from the 'Green Cover post grazing' to the 'Maximum Green Cover' (both specified by the user) between 'Start Regrowth' and 'Full Canopy' stages.  This is followed by a 'Full Canopy' Phase when cover remains at the maximum value.  Radiation interception is estimated using a sigmoid function that is scaled horizontally between 'Start Regrowth' and 'Full Canopy' stages and vertically between initial and maximum covers.  Different patterns of canopy recovery can be achieved by changing the initial cover and 'Regrowth duration' (in oCd) of the Regrowth phase as shown in the figure below.  Further variation in the pattern of canopy cover can be achieved by changing the length of the Full Canopy phase when cover remains at the maximum value.  Potential biomass accumulation is modelled using a radiation use efficiency which the user adjusts to achieve the expected pasture growth rates.  Users may also specify the nitrogen fixation capacity of the pasture to represent different legume activities.  \n![Schematic of cover patterns achieved by changing SprumPastureInstance input fields](SPRUM_Cover.jpg)\n\nWater stress responses may be switched on or off by the user depending on the simulation needs. When water stress is switched on it will affect crop cover and biomass accumulation.\nNitrogen stress reduces biomass accumulation if there is insufficient N to meet minimum N concentration of growing organs. Nitrogen stress does not affect cover.\nSPRUM is not released with sets of coefficients to represent different pastures types. Instead a SprumPastureInstance model is included in a simulation where the user sets coefficients to represent the pasture required. This provides great flexibility for parameterising pastures but puts the responsibility for having sensible parameters on the model user. The name of a SprumPastureInstance is arbitrary and you may include as many as are needed to provide all the pastures for a simulation.    \n\nThe SPRUM model is built using the Plant Modelling Framework (PMF) of Brown et al., 2014 so it interfaces with other APSIM models in the same way as other plant models. SPRUM has 4 organ classes to represent different biomass components:\n\n1. A Simple leaf class called Leaf which represents the harvested parts of the pasture. Generally, this represents the leaf and stem components in different proportions.  SPRUM makes on consideration of the change in the composition of the \"Leaf\" component over time and how this would influence feed quality.  The proportion of total biomass partitioned to the leaf is 1 - RootProportion - ResidueProportion.  No senescence is modelled so leaf biomass is only reduced by BiomassRemovalEvents.\n2. A Generic organ class called residual which represents the plant parts that are not harvested and removed from the field. This could represent seed heads, stem and leaf that are not removed.  The amount of biomass partitioned to the residual and its rate of senescence is set by the user to ensure residual biomass accumulates and turns over at appropriate rates.\n3. A Root organ which extracts water and nitrogen from the soil for plant growth and returns biomass to the soil on harvest.  The user specifies the total biomass is partitioned to the root and senescence is modelled as a function of temperature so realistic patterns of root biomass accumulation and degradation are simulated.\n4. A Nodule organ which is only activated and fixes nitrogen for the legume crops.\n\n# Including SPRUM in a simulation\nSome working examples and a few parameterised SprumPastureInstances are provided in the SPRUM simulation in Examples. These are meant to provide a start point and users should carefully review these parameterisations and adapt them to best represent the pastures they want to simulate.\n\nTo use SPRUM in a simulation you must add the SPRUM model, at least one SprumPastureInstance and a BiomassRemovalEvents. The parameters in the SprumPastureInstance are:\n\n- Establishment Date - the date the SprumPastureInstance will be established in the simulation.  If left blank it will be established on the first day of the simulation.\n\n- Age At Start of Simulation - in Years.  If the simulation is to be started with an established pasture, this parameter should be set to a higher value that 'Years from establishment to reach Maximum root depth'.  If seedling this should be zero.  Age dimension parameters are calculated relative age between establishment and years from establishment to reach Maximum root depth.  These are used to scale pasture cover and root depth while the pasture is establishing.  Canopy will reach its maximum dimension 4 times faster than the roots reach their maximum depth\n\n- Years from establishment to reach Maximum root depth - in years - this parameter determines how long it takes the pasture to reach its maximum root depth\n\n- Maximum growth rate of pasture (g/MJ) - This is the radiation use efficiency of the pasture and can be altered to achieve the productivity required for the pasture in the simulations.  Typical values for this parameter are 0.5 - 2.0 g/MJ.\n- Residue biomass proportion (0-0.5) is the proportion of total biomass partitioned to the residue component\n- Residue senescence rate (0-1) is the proportion of residue biomass that senesses and is passed to surface organic matter (where it may decompose) each day. \n- Root Biomass proportion (0-0.5) is the proportion of total biomass that is partitioned to the roots\n- Base, optima and maximum temperatures for photosynthesis (oC) are used to set temperature response profile for radiation use efficiency and subsequent biomass production.\n- Grow roots into neighbouring zone (yes or no) determines if this models roots grow into a neighbouring zone for multi zone simulations\n- Root depth (mm) is the maximum rooting depth of the pasture when it is established\n- Pasture height at and after grazing (mm)\" set the height range that the pasture will grow between Start Regrowth and FullCanopy.\n- Maximum and minimum green cover (0-0.97) set the cover range that the pasture will grow between Start Regrowth and FullCanopy.\n- Extinction coefficient (0.4-1) is a parameter that describes how quickly cover increases with increased LAI. A value of 1.0 represents a prostrate leaved pasture and this decreases for pastures with more erect leaves.\n- Regrowth duration  (oCd) is the thermal time it takes for the pasture to go from the 'Start Regrowth' to 'Full Canopy' stages\n- Full Canopy duration  (oCd) is the thermal time that the pasture will spend at full canopy before \"Grazing\". Note that SPRUM \"Grazes\" its self buy triggering a biomass removal event and rewinding its phenology to the 'Start Regrowth' when it reaches the end of the full canopy phase.\n- Canopy expansion Temperature base, optima and maximum temperature thresholds determine how quickly the thermal time that drives canopy development is accumulated and so sets the temperature response of canopy development\n- Root Nitrogen Concentrations of leaf, residue and roots (g/g) determine how much nitrogen is required to grow these components\n- Proportion of pasture mass that is legume (0-1) -  determines how much N fixation the SprumPastureInstance is capable of.\n- Maximum Canopy Conductance - This controls crop transpiration demand.\n- Net radiation at 50% of maximum conductance - This also controls how transpiration demand responds to radiation levels.\n- Does the crop respond to water stress? If checked biomass growth, nitrogen uptake and cover expansion will decrease if water shortage occurs.\n\nNo manager component is required for a SPRUM simulation.  It will simply establish itself on the date set in the SprumPastureInstance and graze and rewind its self each time phenology reaches the end of the Full Canopy Phase as shown in the figure below.   The amount of biomass that is removed each grazing is specified in a BiomassRemovalEvents object.  \n![Schematic of stages and rewinds in SPRUM](SPRUM_Stages.jpg)\n\nIf greater control over grazing times is required the user should set the 'Full Canopy Duration' to a very high number so the model does not reach the rewind stage and trigger grazing by one of the following options:\n\n1. Include a manager which calls the .Remove() method of the BiomassRemovalEvent on the exact dates that defoliation is required.\n2. Include an opperations model that calls the .Remove() method of the BiomassRemovalEvent on the exact dates required.\n3.  Specify the exact dates grazing is required in the 'List of dates for removal events' on the BiomassRemovalEvents model.\n\nIt is important to ensure the 'Stage to Set Phenology to On Removal' field on the BiomassRemovalEvent is set to StartRegrowth.  The user must also specify the amounts of biomass to be removed from each SPRUM organ on the BiomassRemovalEvents.  \n",
          "Name": "TitlePage",
          "ResourceName": null,
          "Children": [],
          "Enabled": true,
          "ReadOnly": false
        },
        {
          "$type": "Models.PMF.Phen.Phenology, Models",
          "thermalTime": null,
          "Name": "Phenology",
          "ResourceName": null,
          "Children": [
            {
              "$type": "Models.Functions.WeightedTemperatureFunction, Models",
              "MaximumTemperatureWeighting": 0.5,
              "Name": "ThermalTime",
              "ResourceName": null,
              "Children": [
                {
                  "$type": "Models.Functions.XYPairs, Models",
                  "X": [
                    0.0,
                    30.0,
                    40.0
                  ],
                  "Y": [
                    0.0,
                    30.0,
                    0.0
                  ],
                  "Name": "XYPairs",
                  "ResourceName": null,
                  "Children": [
                    {
                      "$type": "Models.Graph, Models",
                      "Caption": null,
                      "Axis": [
                        {
                          "$type": "APSIM.Shared.Graphing.Axis, APSIM.Shared",
                          "Title": "Y",
                          "Position": 0,
                          "Inverted": false,
                          "CrossesAtZero": false,
                          "LabelOnOneLine": false,
                          "Minimum": -0.30000999999974737,
                          "Maximum": 30.300009999999748,
                          "Interval": null
                        },
                        {
                          "$type": "APSIM.Shared.Graphing.Axis, APSIM.Shared",
                          "Title": "X",
                          "Position": 3,
                          "Inverted": false,
                          "CrossesAtZero": false,
                          "LabelOnOneLine": false,
                          "Minimum": -0.4000099999997474,
                          "Maximum": 40.400009999999746,
                          "Interval": null
                        }
                      ],
                      "LegendPosition": 5,
                      "LegendOrientation": 0,
                      "AnnotationLocation": 0,
                      "DisabledSeries": [],
                      "LegendOutsideGraph": false,
                      "Name": "Graph",
                      "ResourceName": null,
                      "Children": [
                        {
                          "$type": "Models.Series, Models",
                          "Type": 1,
                          "XAxis": 3,
                          "YAxis": 0,
                          "ColourArgb": -65536,
                          "FactorToVaryColours": null,
                          "FactorToVaryMarkers": null,
                          "FactorToVaryLines": null,
                          "Marker": 11,
                          "MarkerSize": 0,
                          "Line": 0,
                          "LineThickness": 0,
                          "TableName": null,
                          "XFieldName": ".Simulations.Replacements.SCRUM.Phenology.WeightedTemperatureFunction.XYPairs.X",
                          "YFieldName": ".Simulations.Replacements.SCRUM.Phenology.WeightedTemperatureFunction.XYPairs.Y",
                          "X2FieldName": null,
                          "Y2FieldName": null,
                          "ShowInLegend": false,
                          "IncludeSeriesNameInLegend": false,
                          "Cumulative": false,
                          "CumulativeX": false,
                          "Filter": null,
                          "Name": "Series",
                          "ResourceName": null,
                          "Children": [],
                          "Enabled": true,
                          "ReadOnly": false
                        }
                      ],
                      "Enabled": true,
                      "ReadOnly": false
                    }
                  ],
                  "Enabled": true,
                  "ReadOnly": false
                }
              ],
              "Enabled": true,
              "ReadOnly": false
            },
            {
              "$type": "Models.Memo, Models",
              "Text": "As ThermalTime accumulates the crop progresses through the following phases:",
              "Name": "Description1",
              "ResourceName": null,
              "Children": [],
              "Enabled": true,
              "ReadOnly": false
            },
            {
              "$type": "Models.PMF.Phen.StartPhase, Models",
              "Start": "GrazingComplete",
              "End": "StartRegrowth",
              "IsEmerged": true,
              "Name": "ReStart",
              "ResourceName": null,
              "Children": [],
              "Enabled": true,
              "ReadOnly": false
            },
            {
              "$type": "Models.PMF.Phen.GenericPhase, Models",
              "Start": "StartRegrowth",
              "End": "FullCanopy",
              "IsEmerged": true,
              "Name": "Regrowth",
              "ResourceName": null,
              "Children": [
                {
                  "$type": "Models.Memo, Models",
                  "Text": "\nThis Phase goes from defoliation until Maximum cover is reached\n",
                  "Name": "Description",
                  "ResourceName": null,
                  "Children": [],
                  "Enabled": true,
                  "ReadOnly": false
                },
                {
                  "$type": "Models.Functions.Constant, Models",
                  "FixedValue": 300.0,
                  "Units": "<sup>o</sup>Cd",
                  "Name": "Target",
                  "ResourceName": null,
                  "Children": [],
                  "Enabled": true,
                  "ReadOnly": false
                },
                {
                  "$type": "Models.Functions.VariableReference, Models",
                  "VariableName": "[Phenology].ThermalTime",
                  "Name": "Progression",
                  "ResourceName": null,
                  "Children": [],
                  "Enabled": true,
                  "ReadOnly": false
                }
              ],
              "Enabled": true,
              "ReadOnly": false
            },
            {
              "$type": "Models.PMF.Phen.GenericPhase, Models",
              "Start": "FullCanopy",
              "End": "Grazing",
              "IsEmerged": true,
              "Name": "FullCanopy",
              "ResourceName": null,
              "Children": [
                {
                  "$type": "Models.Memo, Models",
                  "Text": "\nThis phase goes from full cover until grazing.  \n",
                  "Name": "Description",
                  "ResourceName": null,
                  "Children": [],
                  "Enabled": true,
                  "ReadOnly": false
                },
                {
                  "$type": "Models.Functions.Constant, Models",
                  "FixedValue": 0.0,
                  "Units": "<sup>o</sup>Cd",
                  "Name": "Target",
                  "ResourceName": null,
                  "Children": [],
                  "Enabled": true,
                  "ReadOnly": false
                },
                {
                  "$type": "Models.Functions.VariableReference, Models",
                  "VariableName": "[Phenology].ThermalTime",
                  "Name": "Progression",
                  "ResourceName": null,
                  "Children": [],
                  "Enabled": true,
                  "ReadOnly": false
                }
              ],
              "Enabled": true,
              "ReadOnly": false
            },
            {
              "$type": "Models.PMF.Phen.GotoPhase, Models",
              "Start": "Grazing",
              "IsEmerged": true,
              "PhaseNameToGoto": "ReStart",
              "RemovalType": 0,
              "Name": "GotoPhase",
              "ResourceName": null,
              "Children": [],
              "Enabled": true,
              "ReadOnly": false
            },
            {
              "$type": "Models.PMF.Phen.Age, Models",
              "Name": "Age",
              "ResourceName": null,
              "Children": [],
              "Enabled": true,
              "ReadOnly": false
            }
          ],
          "Enabled": true,
          "ReadOnly": false
        },
        {
          "$type": "Models.PMF.BiomassArbitrator, Models",
          "Name": "Arbitrator",
          "ResourceName": null,
          "Children": [
            {
              "$type": "Models.Memo, Models",
              "Text": "\r\nThe partitioning of biomass to fodder beet organs follows a \"Relative Allocation\" routine (see Arbitrator module documentation) guided by coefficients derived from the October sowing date data of the test dataset\r\n\r\n",
              "Name": "Memo",
              "ResourceName": null,
              "Children": [],
              "Enabled": true,
              "ReadOnly": false
            },
            {
              "$type": "Models.PMF.PlantNutrientsDelta, Models",
              "Propertys": null,
              "Name": "Carbon",
              "ResourceName": null,
              "Children": [],
              "Enabled": true,
              "ReadOnly": false
            },
            {
              "$type": "Models.PMF.PlantNutrientsDelta, Models",
              "Propertys": null,
              "Name": "Nitrogen",
              "ResourceName": null,
              "Children": [],
              "Enabled": true,
              "ReadOnly": false
            }
          ],
          "Enabled": true,
          "ReadOnly": false
        },
        {
          "$type": "Models.PMF.RootUptakesArbitrator, Models",
          "Name": "RootUptakesArbitrator",
          "ResourceName": null,
          "Children": [],
          "Enabled": true,
          "ReadOnly": false
        },
        {
          "$type": "Models.PMF.Organ, Models",
          "parentPlant": null,
          "senescenceRate": null,
          "InitialWt": null,
          "Carbon": null,
          "Nitrogen": null,
          "RootNetworkObject": null,
          "Cconc": 0.4,
          "IsAboveGround": true,
          "Name": "Residue",
          "ResourceName": null,
          "Children": [
            {
              "$type": "Models.Functions.Constant, Models",
              "FixedValue": 1.0,
              "Units": "g/m2",
              "Name": "InitialWt",
              "ResourceName": null,
              "Children": [],
              "Enabled": true,
              "ReadOnly": false
            },
            {
              "$type": "Models.Functions.Constant, Models",
              "FixedValue": 0.1,
              "Units": "/d",
              "Name": "MatureWt",
              "ResourceName": null,
              "Children": [],
              "Enabled": true,
              "ReadOnly": false
            },
            {
              "$type": "Models.PMF.Respiration, Models",
              "Name": "Respiration",
              "ResourceName": null,
              "Children": [
                {
                  "$type": "Models.Functions.Constant, Models",
                  "FixedValue": 0.0,
                  "Units": "0-1",
                  "Name": "MaintenanceRespirationFunction",
                  "ResourceName": null,
                  "Children": [],
                  "Enabled": true,
                  "ReadOnly": false
                },
                {
                  "$type": "Models.PMF.NutrientFunctions, Models",
                  "C": null,
                  "N": null,
                  "P": null,
                  "K": null,
                  "Name": "AssimilationCostFunctions",
                  "ResourceName": null,
                  "Children": [
                    {
                      "$type": "Models.Functions.Constant, Models",
                      "FixedValue": 0.0,
                      "Units": "0-1",
                      "Name": "C",
                      "ResourceName": null,
                      "Children": [],
                      "Enabled": true,
                      "ReadOnly": false
                    },
                    {
                      "$type": "Models.Functions.Constant, Models",
                      "FixedValue": 0.0,
                      "Units": "0-1",
                      "Name": "N",
                      "ResourceName": null,
                      "Children": [],
                      "Enabled": true,
                      "ReadOnly": false
                    },
                    {
                      "$type": "Models.Functions.Constant, Models",
                      "FixedValue": 0.0,
                      "Units": "0-1",
                      "Name": "P",
                      "ResourceName": null,
                      "Children": [],
                      "Enabled": true,
                      "ReadOnly": false
                    },
                    {
                      "$type": "Models.Functions.Constant, Models",
                      "FixedValue": 0.0,
                      "Units": "0-1",
                      "Name": "K",
                      "ResourceName": null,
                      "Children": [],
                      "Enabled": true,
                      "ReadOnly": false
                    }
                  ],
                  "Enabled": true,
                  "ReadOnly": false
                },
                {
                  "$type": "Models.PMF.NutrientFunctions, Models",
                  "C": null,
                  "N": null,
                  "P": null,
                  "K": null,
                  "Name": "MobilisationCostFunctions",
                  "ResourceName": null,
                  "Children": [
                    {
                      "$type": "Models.Functions.Constant, Models",
                      "FixedValue": 0.0,
                      "Units": "0-1",
                      "Name": "C",
                      "ResourceName": null,
                      "Children": [],
                      "Enabled": true,
                      "ReadOnly": false
                    },
                    {
                      "$type": "Models.Functions.Constant, Models",
                      "FixedValue": 0.0,
                      "Units": "0-1",
                      "Name": "N",
                      "ResourceName": null,
                      "Children": [],
                      "Enabled": true,
                      "ReadOnly": false
                    },
                    {
                      "$type": "Models.Functions.Constant, Models",
                      "FixedValue": 0.0,
                      "Units": "0-1",
                      "Name": "P",
                      "ResourceName": null,
                      "Children": [],
                      "Enabled": true,
                      "ReadOnly": false
                    },
                    {
                      "$type": "Models.Functions.Constant, Models",
                      "FixedValue": 0.0,
                      "Units": "0-1",
                      "Name": "K",
                      "ResourceName": null,
                      "Children": [],
                      "Enabled": true,
                      "ReadOnly": false
                    }
                  ],
                  "Enabled": true,
                  "ReadOnly": false
                }
              ],
              "Enabled": true,
              "ReadOnly": false
            },
            {
              "$type": "Models.Functions.Constant, Models",
              "FixedValue": 0.01,
              "Units": "/d",
              "Name": "SenescenceRate",
              "ResourceName": null,
              "Children": [],
              "Enabled": true,
              "ReadOnly": false
            },
            {
              "$type": "Models.Functions.Constant, Models",
              "FixedValue": 0.1,
              "Units": "/d",
              "Name": "DetachmentRate",
              "ResourceName": null,
              "Children": [],
              "Enabled": true,
              "ReadOnly": false
            },
            {
              "$type": "Models.PMF.OrganNutrientDelta, Models",
              "Supplies": {
                "$type": "Models.PMF.OrganNutrientSupplies, Models",
                "Fixation": 0.0,
                "ReAllocation": {
                  "$type": "Models.PMF.NutrientPoolsState, Models",
                  "Name": "NutrientPoolsState",
                  "ResourceName": null,
                  "Children": [],
                  "Enabled": true,
                  "ReadOnly": false
                },
                "Uptake": 0.0,
                "ReTranslocation": {
                  "$type": "Models.PMF.NutrientPoolsState, Models",
                  "Name": "NutrientPoolsState",
                  "ResourceName": null,
                  "Children": [],
                  "Enabled": true,
                  "ReadOnly": false
                },
                "Name": "OrganNutrientSupplies",
                "ResourceName": null,
                "Children": [],
                "Enabled": true,
                "ReadOnly": false
              },
              "MaxCDelta": 0.0,
              "Name": "Carbon",
              "ResourceName": null,
              "Children": [
                {
                  "$type": "Models.PMF.NutrientDemandFunctions, Models",
                  "Structural": null,
                  "Metabolic": null,
                  "Storage": null,
                  "QStructuralPriority": null,
                  "QMetabolicPriority": null,
                  "QStoragePriority": null,
                  "Name": "DemandFunctions",
                  "ResourceName": null,
                  "Children": [
                    {
                      "$type": "Models.Functions.PhaseLookupValue, Models",
                      "Start": "StartRegrowth",
                      "End": "Grazing",
                      "Name": "Structural",
                      "ResourceName": null,
                      "Children": [
                        {
                          "$type": "Models.Functions.VariableReference, Models",
                          "VariableName": "[SPRUM].Residue.TotalCarbonDemand",
                          "Name": "Structural",
                          "ResourceName": null,
                          "Children": [],
                          "Enabled": true,
                          "ReadOnly": false
                        }
                      ],
                      "Enabled": true,
                      "ReadOnly": false
                    },
                    {
                      "$type": "Models.Functions.Constant, Models",
                      "FixedValue": 0.0,
                      "Units": null,
                      "Name": "Metabolic",
                      "ResourceName": null,
                      "Children": [],
                      "Enabled": true,
                      "ReadOnly": false
                    },
                    {
                      "$type": "Models.Functions.Constant, Models",
                      "FixedValue": 0.0,
                      "Units": null,
                      "Name": "Storage",
                      "ResourceName": null,
                      "Children": [],
                      "Enabled": true,
                      "ReadOnly": false
                    },
                    {
                      "$type": "Models.Functions.Constant, Models",
                      "FixedValue": 1.0,
                      "Units": null,
                      "Name": "QStructuralPriority",
                      "ResourceName": null,
                      "Children": [],
                      "Enabled": true,
                      "ReadOnly": false
                    },
                    {
                      "$type": "Models.Functions.Constant, Models",
                      "FixedValue": 1.0,
                      "Units": null,
                      "Name": "QMetabolicPriority",
                      "ResourceName": null,
                      "Children": [],
                      "Enabled": true,
                      "ReadOnly": false
                    },
                    {
                      "$type": "Models.Functions.Constant, Models",
                      "FixedValue": 1.0,
                      "Units": null,
                      "Name": "QStoragePriority",
                      "ResourceName": null,
                      "Children": [],
                      "Enabled": true,
                      "ReadOnly": false
                    }
                  ],
                  "Enabled": true,
                  "ReadOnly": false
                },
                {
                  "$type": "Models.PMF.NutrientSupplyFunctions, Models",
                  "ReAllocation": null,
                  "Uptake": null,
                  "Fixation": null,
                  "ReTranslocation": null,
                  "Name": "SupplyFunctions",
                  "ResourceName": null,
                  "Children": [
                    {
                      "$type": "Models.Functions.Constant, Models",
                      "FixedValue": 0.0,
                      "Units": null,
                      "Name": "Fixation",
                      "ResourceName": null,
                      "Children": [],
                      "Enabled": true,
                      "ReadOnly": false
                    },
                    {
                      "$type": "Models.Functions.Constant, Models",
                      "FixedValue": 0.0,
                      "Units": null,
                      "Name": "Uptake",
                      "ResourceName": null,
                      "Children": [],
                      "Enabled": true,
                      "ReadOnly": false
                    },
                    {
                      "$type": "Models.PMF.NutrientPoolFunctions, Models",
                      "Structural": null,
                      "Metabolic": null,
                      "Storage": null,
                      "Name": "ReAllocation",
                      "ResourceName": null,
                      "Children": [
                        {
                          "$type": "Models.Functions.Constant, Models",
                          "FixedValue": 0.0,
                          "Units": null,
                          "Name": "Structural",
                          "ResourceName": null,
                          "Children": [],
                          "Enabled": true,
                          "ReadOnly": false
                        },
                        {
                          "$type": "Models.Functions.Constant, Models",
                          "FixedValue": 0.0,
                          "Units": null,
                          "Name": "Metabolic",
                          "ResourceName": null,
                          "Children": [],
                          "Enabled": true,
                          "ReadOnly": false
                        },
                        {
                          "$type": "Models.Functions.Constant, Models",
                          "FixedValue": 0.0,
                          "Units": null,
                          "Name": "Storage",
                          "ResourceName": null,
                          "Children": [],
                          "Enabled": true,
                          "ReadOnly": false
                        }
                      ],
                      "Enabled": true,
                      "ReadOnly": false
                    },
                    {
                      "$type": "Models.PMF.NutrientPoolFunctions, Models",
                      "Structural": null,
                      "Metabolic": null,
                      "Storage": null,
                      "Name": "ReTranslocation",
                      "ResourceName": null,
                      "Children": [
                        {
                          "$type": "Models.Functions.Constant, Models",
                          "FixedValue": 0.0,
                          "Units": null,
                          "Name": "Structural",
                          "ResourceName": null,
                          "Children": [],
                          "Enabled": true,
                          "ReadOnly": false
                        },
                        {
                          "$type": "Models.Functions.Constant, Models",
                          "FixedValue": 0.0,
                          "Units": null,
                          "Name": "Metabolic",
                          "ResourceName": null,
                          "Children": [],
                          "Enabled": true,
                          "ReadOnly": false
                        },
                        {
                          "$type": "Models.Functions.Constant, Models",
                          "FixedValue": 0.0,
                          "Units": null,
                          "Name": "Storage",
                          "ResourceName": null,
                          "Children": [],
                          "Enabled": true,
                          "ReadOnly": false
                        }
                      ],
                      "Enabled": true,
                      "ReadOnly": false
                    }
                  ],
                  "Enabled": true,
                  "ReadOnly": false
                },
                {
                  "$type": "Models.PMF.NutrientProportionFunctions, Models",
                  "Structural": null,
                  "Metabolic": null,
                  "Storage": null,
                  "Name": "PoolFractions",
                  "ResourceName": null,
                  "Children": [
                    {
                      "$type": "Models.Functions.Constant, Models",
                      "FixedValue": 1.0,
                      "Units": null,
                      "Name": "Structural",
                      "ResourceName": null,
                      "Children": [],
                      "Enabled": true,
                      "ReadOnly": false
                    },
                    {
                      "$type": "Models.Functions.Constant, Models",
                      "FixedValue": 0.0,
                      "Units": null,
                      "Name": "Metabolic",
                      "ResourceName": null,
                      "Children": [],
                      "Enabled": true,
                      "ReadOnly": false
                    },
                    {
                      "$type": "Models.Functions.Constant, Models",
                      "FixedValue": 0.0,
                      "Units": null,
                      "Name": "Storage",
                      "ResourceName": null,
                      "Children": [],
                      "Enabled": true,
                      "ReadOnly": false
                    }
                  ],
                  "Enabled": true,
                  "ReadOnly": false
                }
              ],
              "Enabled": true,
              "ReadOnly": false
            },
            {
              "$type": "Models.PMF.OrganNutrientDelta, Models",
              "Supplies": {
                "$type": "Models.PMF.OrganNutrientSupplies, Models",
                "Fixation": 0.0,
                "ReAllocation": {
                  "$type": "Models.PMF.NutrientPoolsState, Models",
                  "Name": "NutrientPoolsState",
                  "ResourceName": null,
                  "Children": [],
                  "Enabled": true,
                  "ReadOnly": false
                },
                "Uptake": 0.0,
                "ReTranslocation": {
                  "$type": "Models.PMF.NutrientPoolsState, Models",
                  "Name": "NutrientPoolsState",
                  "ResourceName": null,
                  "Children": [],
                  "Enabled": true,
                  "ReadOnly": false
                },
                "Name": "OrganNutrientSupplies",
                "ResourceName": null,
                "Children": [],
                "Enabled": true,
                "ReadOnly": false
              },
              "MaxCDelta": 0.0,
              "Name": "Nitrogen",
              "ResourceName": null,
              "Children": [
                {
                  "$type": "Models.PMF.NutrientDemandFunctions, Models",
                  "Structural": null,
                  "Metabolic": null,
                  "Storage": null,
                  "QStructuralPriority": null,
                  "QMetabolicPriority": null,
                  "QStoragePriority": null,
                  "Name": "DemandFunctions",
                  "ResourceName": null,
                  "Children": [
                    {
                      "$type": "Models.PMF.DeficitDemandFunction, Models",
                      "multiplier": null,
                      "Name": "Structural",
                      "ResourceName": null,
                      "Children": [],
                      "Enabled": true,
                      "ReadOnly": false
                    },
                    {
                      "$type": "Models.PMF.DeficitDemandFunction, Models",
                      "multiplier": null,
                      "Name": "Metabolic",
                      "ResourceName": null,
                      "Children": [],
                      "Enabled": true,
                      "ReadOnly": false
                    },
                    {
                      "$type": "Models.PMF.DeficitDemandFunction, Models",
                      "multiplier": null,
                      "Name": "Storage",
                      "ResourceName": null,
                      "Children": [],
                      "Enabled": true,
                      "ReadOnly": false
                    },
                    {
                      "$type": "Models.Functions.Constant, Models",
                      "FixedValue": 1.0,
                      "Units": null,
                      "Name": "QStructuralPriority",
                      "ResourceName": null,
                      "Children": [],
                      "Enabled": true,
                      "ReadOnly": false
                    },
                    {
                      "$type": "Models.Functions.Constant, Models",
                      "FixedValue": 0.0,
                      "Units": null,
                      "Name": "QMetabolicPriority",
                      "ResourceName": null,
                      "Children": [],
                      "Enabled": true,
                      "ReadOnly": false
                    },
                    {
                      "$type": "Models.Functions.Constant, Models",
                      "FixedValue": 0.0,
                      "Units": null,
                      "Name": "QStoragePriority",
                      "ResourceName": null,
                      "Children": [],
                      "Enabled": true,
                      "ReadOnly": false
                    }
                  ],
                  "Enabled": true,
                  "ReadOnly": false
                },
                {
                  "$type": "Models.PMF.NutrientSupplyFunctions, Models",
                  "ReAllocation": null,
                  "Uptake": null,
                  "Fixation": null,
                  "ReTranslocation": null,
                  "Name": "SupplyFunctions",
                  "ResourceName": null,
                  "Children": [
                    {
                      "$type": "Models.Functions.Constant, Models",
                      "FixedValue": 0.0,
                      "Units": null,
                      "Name": "Fixation",
                      "ResourceName": null,
                      "Children": [],
                      "Enabled": true,
                      "ReadOnly": false
                    },
                    {
                      "$type": "Models.Functions.Constant, Models",
                      "FixedValue": 0.0,
                      "Units": null,
                      "Name": "Uptake",
                      "ResourceName": null,
                      "Children": [],
                      "Enabled": true,
                      "ReadOnly": false
                    },
                    {
                      "$type": "Models.PMF.NutrientPoolFunctions, Models",
                      "Structural": null,
                      "Metabolic": null,
                      "Storage": null,
                      "Name": "ReAllocation",
                      "ResourceName": null,
                      "Children": [
                        {
                          "$type": "Models.Functions.Constant, Models",
                          "FixedValue": 0.0,
                          "Units": null,
                          "Name": "Structural",
                          "ResourceName": null,
                          "Children": [],
                          "Enabled": true,
                          "ReadOnly": false
                        },
                        {
                          "$type": "Models.Functions.Constant, Models",
                          "FixedValue": 0.0,
                          "Units": null,
                          "Name": "Metabolic",
                          "ResourceName": null,
                          "Children": [],
                          "Enabled": true,
                          "ReadOnly": false
                        },
                        {
                          "$type": "Models.Functions.Constant, Models",
                          "FixedValue": 0.0,
                          "Units": null,
                          "Name": "Storage",
                          "ResourceName": null,
                          "Children": [],
                          "Enabled": true,
                          "ReadOnly": false
                        }
                      ],
                      "Enabled": true,
                      "ReadOnly": false
                    },
                    {
                      "$type": "Models.PMF.NutrientPoolFunctions, Models",
                      "Structural": null,
                      "Metabolic": null,
                      "Storage": null,
                      "Name": "ReTranslocation",
                      "ResourceName": null,
                      "Children": [
                        {
                          "$type": "Models.Functions.Constant, Models",
                          "FixedValue": 0.0,
                          "Units": null,
                          "Name": "Structural",
                          "ResourceName": null,
                          "Children": [],
                          "Enabled": true,
                          "ReadOnly": false
                        },
                        {
                          "$type": "Models.Functions.Constant, Models",
                          "FixedValue": 0.0,
                          "Units": null,
                          "Name": "Metabolic",
                          "ResourceName": null,
                          "Children": [],
                          "Enabled": true,
                          "ReadOnly": false
                        },
                        {
                          "$type": "Models.Functions.Constant, Models",
                          "FixedValue": 0.0,
                          "Units": null,
                          "Name": "Storage",
                          "ResourceName": null,
                          "Children": [],
                          "Enabled": true,
                          "ReadOnly": false
                        }
                      ],
                      "Enabled": true,
                      "ReadOnly": false
                    }
                  ],
                  "Enabled": true,
                  "ReadOnly": false
                },
                {
                  "$type": "Models.PMF.NutrientConcentrationFunctions, Models",
                  "Maximum": null,
                  "Critical": null,
                  "Minimum": null,
                  "Name": "ConcFunctions",
                  "ResourceName": null,
                  "Children": [
                    {
                      "$type": "Models.Functions.Constant, Models",
                      "FixedValue": 0.0,
                      "Units": null,
                      "Name": "Maximum",
                      "ResourceName": null,
                      "Children": [
                        {
                          "$type": "Models.Memo, Models",
                          "Text": "\nSTRUM calculates this parameter value during run-time when the crop is established from parameter values set in the relevent STRUMtree object\n",
                          "Name": "Param value set at establishment",
                          "ResourceName": null,
                          "Children": [],
                          "Enabled": true,
                          "ReadOnly": false
                        }
                      ],
                      "Enabled": true,
                      "ReadOnly": false
                    },
                    {
                      "$type": "Models.Functions.VariableReference, Models",
                      "VariableName": "[Residue].Nitrogen.ConcFunctions.Minimum",
                      "Name": "Critical",
                      "ResourceName": null,
                      "Children": [],
                      "Enabled": true,
                      "ReadOnly": false
                    },
                    {
                      "$type": "Models.Functions.Constant, Models",
                      "FixedValue": 0.005,
                      "Units": "g/g",
                      "Name": "Minimum",
                      "ResourceName": null,
                      "Children": [],
                      "Enabled": true,
                      "ReadOnly": false
                    }
                  ],
                  "Enabled": true,
                  "ReadOnly": false
                }
              ],
              "Enabled": true,
              "ReadOnly": false
            },
            {
              "$type": "Models.PMF.Library.BiomassRemoval, Models",
              "HarvestFractionLiveToRemove": 0.0,
              "HarvestFractionDeadToRemove": 0.0,
              "HarvestFractionLiveToResidue": 0.5,
              "HarvestFractionDeadToResidue": 0.5,
              "Name": "BiomassRemovalDefaults",
              "ResourceName": null,
              "Children": [],
              "Enabled": true,
              "ReadOnly": false
            },
            {
              "$type": "Models.Functions.MultiplyFunction, Models",
              "Name": "TotalCarbonDemand",
              "ResourceName": null,
              "Children": [
                {
                  "$type": "Models.Functions.MultiplyFunction, Models",
                  "Name": "TotalDMDemand",
                  "ResourceName": null,
                  "Children": [
                    {
                      "$type": "Models.Functions.VariableReference, Models",
                      "VariableName": "[Leaf].Photosynthesis",
                      "Name": "PotentialPhotosynthesis",
                      "ResourceName": null,
                      "Children": [],
                      "Enabled": true,
                      "ReadOnly": false
                    },
                    {
                      "$type": "Models.Functions.Constant, Models",
                      "FixedValue": 0.0,
                      "Units": null,
                      "Name": "PartitionFraction",
                      "ResourceName": null,
                      "Children": [],
                      "Enabled": true,
                      "ReadOnly": false
                    }
                  ],
                  "Enabled": true,
                  "ReadOnly": false
                },
                {
                  "$type": "Models.Functions.VariableReference, Models",
                  "VariableName": "[Leaf].Cconc",
                  "Name": "CarbonConc",
                  "ResourceName": null,
                  "Children": [],
                  "Enabled": true,
                  "ReadOnly": false
                }
              ],
              "Enabled": true,
              "ReadOnly": false
            }
          ],
          "Enabled": true,
          "ReadOnly": false
        },
        {
          "$type": "Models.PMF.Organ, Models",
          "parentPlant": null,
          "senescenceRate": null,
          "InitialWt": null,
          "Carbon": null,
          "Nitrogen": null,
          "RootNetworkObject": null,
          "Cconc": 0.4,
          "IsAboveGround": true,
          "Name": "Leaf",
          "ResourceName": null,
          "Children": [
            {
              "$type": "Models.Functions.Constant, Models",
              "FixedValue": 0.0,
              "Units": "g/m2",
              "Name": "InitialWt",
              "ResourceName": null,
              "Children": [],
              "Enabled": true,
              "ReadOnly": false
            },
            {
              "$type": "Models.PMF.Respiration, Models",
              "Name": "Respiration",
              "ResourceName": null,
              "Children": [
                {
                  "$type": "Models.Functions.Constant, Models",
                  "FixedValue": 0.0,
                  "Units": "0-1",
                  "Name": "MaintenanceRespirationFunction",
                  "ResourceName": null,
                  "Children": [],
                  "Enabled": true,
                  "ReadOnly": false
                },
                {
                  "$type": "Models.PMF.NutrientFunctions, Models",
                  "C": null,
                  "N": null,
                  "P": null,
                  "K": null,
                  "Name": "AssimilationCostFunctions",
                  "ResourceName": null,
                  "Children": [
                    {
                      "$type": "Models.Functions.Constant, Models",
                      "FixedValue": 0.0,
                      "Units": "0-1",
                      "Name": "C",
                      "ResourceName": null,
                      "Children": [],
                      "Enabled": true,
                      "ReadOnly": false
                    },
                    {
                      "$type": "Models.Functions.Constant, Models",
                      "FixedValue": 0.0,
                      "Units": "0-1",
                      "Name": "N",
                      "ResourceName": null,
                      "Children": [],
                      "Enabled": true,
                      "ReadOnly": false
                    },
                    {
                      "$type": "Models.Functions.Constant, Models",
                      "FixedValue": 0.0,
                      "Units": "0-1",
                      "Name": "P",
                      "ResourceName": null,
                      "Children": [],
                      "Enabled": true,
                      "ReadOnly": false
                    },
                    {
                      "$type": "Models.Functions.Constant, Models",
                      "FixedValue": 0.0,
                      "Units": "0-1",
                      "Name": "K",
                      "ResourceName": null,
                      "Children": [],
                      "Enabled": true,
                      "ReadOnly": false
                    }
                  ],
                  "Enabled": true,
                  "ReadOnly": false
                },
                {
                  "$type": "Models.PMF.NutrientFunctions, Models",
                  "C": null,
                  "N": null,
                  "P": null,
                  "K": null,
                  "Name": "MobilisationCostFunctions",
                  "ResourceName": null,
                  "Children": [
                    {
                      "$type": "Models.Functions.Constant, Models",
                      "FixedValue": 0.0,
                      "Units": "0-1",
                      "Name": "C",
                      "ResourceName": null,
                      "Children": [],
                      "Enabled": true,
                      "ReadOnly": false
                    },
                    {
                      "$type": "Models.Functions.Constant, Models",
                      "FixedValue": 0.0,
                      "Units": "0-1",
                      "Name": "N",
                      "ResourceName": null,
                      "Children": [],
                      "Enabled": true,
                      "ReadOnly": false
                    },
                    {
                      "$type": "Models.Functions.Constant, Models",
                      "FixedValue": 0.0,
                      "Units": "0-1",
                      "Name": "P",
                      "ResourceName": null,
                      "Children": [],
                      "Enabled": true,
                      "ReadOnly": false
                    },
                    {
                      "$type": "Models.Functions.Constant, Models",
                      "FixedValue": 0.0,
                      "Units": "0-1",
                      "Name": "K",
                      "ResourceName": null,
                      "Children": [],
                      "Enabled": true,
                      "ReadOnly": false
                    }
                  ],
                  "Enabled": true,
                  "ReadOnly": false
                }
              ],
              "Enabled": true,
              "ReadOnly": false
            },
            {
              "$type": "Models.Functions.Constant, Models",
              "FixedValue": 0.0,
              "Units": null,
              "Name": "SenescenceRate",
              "ResourceName": null,
              "Children": [],
              "Enabled": true,
              "ReadOnly": false
            },
            {
              "$type": "Models.Functions.Constant, Models",
              "FixedValue": 0.0,
              "Units": "/d",
              "Name": "DetachmentRate",
              "ResourceName": null,
              "Children": [],
              "Enabled": true,
              "ReadOnly": false
            },
            {
              "$type": "Models.PMF.OrganNutrientDelta, Models",
              "Supplies": {
                "$type": "Models.PMF.OrganNutrientSupplies, Models",
                "Fixation": 0.0,
                "ReAllocation": {
                  "$type": "Models.PMF.NutrientPoolsState, Models",
                  "Name": "NutrientPoolsState",
                  "ResourceName": null,
                  "Children": [],
                  "Enabled": true,
                  "ReadOnly": false
                },
                "Uptake": 0.0,
                "ReTranslocation": {
                  "$type": "Models.PMF.NutrientPoolsState, Models",
                  "Name": "NutrientPoolsState",
                  "ResourceName": null,
                  "Children": [],
                  "Enabled": true,
                  "ReadOnly": false
                },
                "Name": "OrganNutrientSupplies",
                "ResourceName": null,
                "Children": [],
                "Enabled": true,
                "ReadOnly": false
              },
              "MaxCDelta": 0.0,
              "Name": "Carbon",
              "ResourceName": null,
              "Children": [
                {
                  "$type": "Models.PMF.NutrientDemandFunctions, Models",
                  "Structural": null,
                  "Metabolic": null,
                  "Storage": null,
                  "QStructuralPriority": null,
                  "QMetabolicPriority": null,
                  "QStoragePriority": null,
                  "Name": "DemandFunctions",
                  "ResourceName": null,
                  "Children": [
                    {
                      "$type": "Models.Functions.PhaseLookupValue, Models",
                      "Start": "StartRegrowth",
                      "End": "Grazing",
                      "Name": "Structural",
                      "ResourceName": null,
                      "Children": [
                        {
                          "$type": "Models.Functions.VariableReference, Models",
                          "VariableName": "[SPRUM].Leaf.TotalCarbonDemand",
                          "Name": "Structural",
                          "ResourceName": null,
                          "Children": [],
                          "Enabled": true,
                          "ReadOnly": false
                        }
                      ],
                      "Enabled": true,
                      "ReadOnly": false
                    },
                    {
                      "$type": "Models.Functions.Constant, Models",
                      "FixedValue": 0.0,
                      "Units": null,
                      "Name": "Metabolic",
                      "ResourceName": null,
                      "Children": [],
                      "Enabled": true,
                      "ReadOnly": false
                    },
                    {
                      "$type": "Models.Functions.PhaseLookupValue, Models",
                      "Start": "StartRegrowth",
                      "End": "Grazing",
                      "Name": "Storage",
                      "ResourceName": null,
                      "Children": [
                        {
                          "$type": "Models.Functions.Constant, Models",
                          "FixedValue": 0.0,
                          "Units": null,
                          "Name": "Storage",
                          "ResourceName": null,
                          "Children": [],
                          "Enabled": true,
                          "ReadOnly": false
                        }
                      ],
                      "Enabled": true,
                      "ReadOnly": false
                    },
                    {
                      "$type": "Models.Functions.Constant, Models",
                      "FixedValue": 1.0,
                      "Units": null,
                      "Name": "QStructuralPriority",
                      "ResourceName": null,
                      "Children": [],
                      "Enabled": true,
                      "ReadOnly": false
                    },
                    {
                      "$type": "Models.Functions.Constant, Models",
                      "FixedValue": 0.0,
                      "Units": "",
                      "Name": "QMetabolicPriority",
                      "ResourceName": null,
                      "Children": [],
                      "Enabled": true,
                      "ReadOnly": false
                    },
                    {
                      "$type": "Models.Functions.Constant, Models",
                      "FixedValue": 0.0,
                      "Units": null,
                      "Name": "QStoragePriority",
                      "ResourceName": null,
                      "Children": [],
                      "Enabled": true,
                      "ReadOnly": false
                    }
                  ],
                  "Enabled": true,
                  "ReadOnly": false
                },
                {
                  "$type": "Models.PMF.NutrientSupplyFunctions, Models",
                  "ReAllocation": null,
                  "Uptake": null,
                  "Fixation": null,
                  "ReTranslocation": null,
                  "Name": "SupplyFunctions",
                  "ResourceName": null,
                  "Children": [
                    {
                      "$type": "Models.Functions.MultiplyFunction, Models",
                      "Name": "Fixation",
                      "ResourceName": null,
                      "Children": [
                        {
                          "$type": "Models.Functions.VariableReference, Models",
                          "VariableName": "[Leaf].Photosynthesis",
                          "Name": "Fixation",
                          "ResourceName": null,
                          "Children": [],
                          "Enabled": true,
                          "ReadOnly": false
                        },
                        {
                          "$type": "Models.Functions.VariableReference, Models",
                          "VariableName": "[Leaf].Cconc",
                          "Name": "Cconc",
                          "ResourceName": null,
                          "Children": [],
                          "Enabled": true,
                          "ReadOnly": false
                        }
                      ],
                      "Enabled": true,
                      "ReadOnly": false
                    },
                    {
                      "$type": "Models.Functions.Constant, Models",
                      "FixedValue": 0.0,
                      "Units": null,
                      "Name": "Uptake",
                      "ResourceName": null,
                      "Children": [],
                      "Enabled": true,
                      "ReadOnly": false
                    },
                    {
                      "$type": "Models.PMF.NutrientPoolFunctions, Models",
                      "Structural": null,
                      "Metabolic": null,
                      "Storage": null,
                      "Name": "ReAllocation",
                      "ResourceName": null,
                      "Children": [
                        {
                          "$type": "Models.Functions.Constant, Models",
                          "FixedValue": 0.0,
                          "Units": null,
                          "Name": "Structural",
                          "ResourceName": null,
                          "Children": [],
                          "Enabled": true,
                          "ReadOnly": false
                        },
                        {
                          "$type": "Models.Functions.Constant, Models",
                          "FixedValue": 0.0,
                          "Units": null,
                          "Name": "Metabolic",
                          "ResourceName": null,
                          "Children": [],
                          "Enabled": true,
                          "ReadOnly": false
                        },
                        {
                          "$type": "Models.Functions.Constant, Models",
                          "FixedValue": 0.0,
                          "Units": null,
                          "Name": "Storage",
                          "ResourceName": null,
                          "Children": [],
                          "Enabled": true,
                          "ReadOnly": false
                        }
                      ],
                      "Enabled": true,
                      "ReadOnly": false
                    },
                    {
                      "$type": "Models.PMF.NutrientPoolFunctions, Models",
                      "Structural": null,
                      "Metabolic": null,
                      "Storage": null,
                      "Name": "ReTranslocation",
                      "ResourceName": null,
                      "Children": [
                        {
                          "$type": "Models.Functions.Constant, Models",
                          "FixedValue": 0.0,
                          "Units": null,
                          "Name": "Structural",
                          "ResourceName": null,
                          "Children": [],
                          "Enabled": true,
                          "ReadOnly": false
                        },
                        {
                          "$type": "Models.Functions.Constant, Models",
                          "FixedValue": 0.0,
                          "Units": null,
                          "Name": "Metabolic",
                          "ResourceName": null,
                          "Children": [],
                          "Enabled": true,
                          "ReadOnly": false
                        },
                        {
                          "$type": "Models.Functions.Constant, Models",
                          "FixedValue": 0.0,
                          "Units": null,
                          "Name": "Storage",
                          "ResourceName": null,
                          "Children": [],
                          "Enabled": true,
                          "ReadOnly": false
                        }
                      ],
                      "Enabled": true,
                      "ReadOnly": false
                    }
                  ],
                  "Enabled": true,
                  "ReadOnly": false
                },
                {
                  "$type": "Models.PMF.NutrientProportionFunctions, Models",
                  "Structural": null,
                  "Metabolic": null,
                  "Storage": null,
                  "Name": "PoolFractions",
                  "ResourceName": null,
                  "Children": [
                    {
                      "$type": "Models.Functions.Constant, Models",
                      "FixedValue": 1.0,
                      "Units": null,
                      "Name": "Structural",
                      "ResourceName": null,
                      "Children": [],
                      "Enabled": true,
                      "ReadOnly": false
                    },
                    {
                      "$type": "Models.Functions.Constant, Models",
                      "FixedValue": 0.0,
                      "Units": null,
                      "Name": "Metabolic",
                      "ResourceName": null,
                      "Children": [],
                      "Enabled": true,
                      "ReadOnly": false
                    },
                    {
                      "$type": "Models.Functions.Constant, Models",
                      "FixedValue": 0.0,
                      "Units": null,
                      "Name": "Storage",
                      "ResourceName": null,
                      "Children": [],
                      "Enabled": true,
                      "ReadOnly": false
                    }
                  ],
                  "Enabled": true,
                  "ReadOnly": false
                }
              ],
              "Enabled": true,
              "ReadOnly": false
            },
            {
              "$type": "Models.PMF.OrganNutrientDelta, Models",
              "Supplies": {
                "$type": "Models.PMF.OrganNutrientSupplies, Models",
                "Fixation": 0.0,
                "ReAllocation": {
                  "$type": "Models.PMF.NutrientPoolsState, Models",
                  "Name": "NutrientPoolsState",
                  "ResourceName": null,
                  "Children": [],
                  "Enabled": true,
                  "ReadOnly": false
                },
                "Uptake": 0.0,
                "ReTranslocation": {
                  "$type": "Models.PMF.NutrientPoolsState, Models",
                  "Name": "NutrientPoolsState",
                  "ResourceName": null,
                  "Children": [],
                  "Enabled": true,
                  "ReadOnly": false
                },
                "Name": "OrganNutrientSupplies",
                "ResourceName": null,
                "Children": [],
                "Enabled": true,
                "ReadOnly": false
              },
              "MaxCDelta": 0.0,
              "Name": "Nitrogen",
              "ResourceName": null,
              "Children": [
                {
                  "$type": "Models.PMF.NutrientDemandFunctions, Models",
                  "Structural": null,
                  "Metabolic": null,
                  "Storage": null,
                  "QStructuralPriority": null,
                  "QMetabolicPriority": null,
                  "QStoragePriority": null,
                  "Name": "DemandFunctions",
                  "ResourceName": null,
                  "Children": [
                    {
                      "$type": "Models.PMF.DeficitDemandFunction, Models",
                      "multiplier": null,
                      "Name": "Structural",
                      "ResourceName": null,
                      "Children": [],
                      "Enabled": true,
                      "ReadOnly": false
                    },
                    {
                      "$type": "Models.PMF.DeficitDemandFunction, Models",
                      "multiplier": null,
                      "Name": "Metabolic",
                      "ResourceName": null,
                      "Children": [],
                      "Enabled": true,
                      "ReadOnly": false
                    },
                    {
                      "$type": "Models.PMF.DeficitDemandFunction, Models",
                      "multiplier": null,
                      "Name": "Storage",
                      "ResourceName": null,
                      "Children": [],
                      "Enabled": true,
                      "ReadOnly": false
                    },
                    {
                      "$type": "Models.Functions.Constant, Models",
                      "FixedValue": 1.0,
                      "Units": null,
                      "Name": "QStructuralPriority",
                      "ResourceName": null,
                      "Children": [],
                      "Enabled": true,
                      "ReadOnly": false
                    },
                    {
                      "$type": "Models.Functions.Constant, Models",
                      "FixedValue": 0.0,
                      "Units": null,
                      "Name": "QMetabolicPriority",
                      "ResourceName": null,
                      "Children": [],
                      "Enabled": true,
                      "ReadOnly": false
                    },
                    {
                      "$type": "Models.Functions.Constant, Models",
                      "FixedValue": 1.0,
                      "Units": null,
                      "Name": "QStoragePriority",
                      "ResourceName": null,
                      "Children": [],
                      "Enabled": true,
                      "ReadOnly": false
                    }
                  ],
                  "Enabled": true,
                  "ReadOnly": false
                },
                {
                  "$type": "Models.PMF.NutrientSupplyFunctions, Models",
                  "ReAllocation": null,
                  "Uptake": null,
                  "Fixation": null,
                  "ReTranslocation": null,
                  "Name": "SupplyFunctions",
                  "ResourceName": null,
                  "Children": [
                    {
                      "$type": "Models.Functions.Constant, Models",
                      "FixedValue": 0.0,
                      "Units": null,
                      "Name": "Fixation",
                      "ResourceName": null,
                      "Children": [],
                      "Enabled": true,
                      "ReadOnly": false
                    },
                    {
                      "$type": "Models.Functions.Constant, Models",
                      "FixedValue": 0.0,
                      "Units": null,
                      "Name": "Uptake",
                      "ResourceName": null,
                      "Children": [],
                      "Enabled": true,
                      "ReadOnly": false
                    },
                    {
                      "$type": "Models.PMF.NutrientPoolFunctions, Models",
                      "Structural": null,
                      "Metabolic": null,
                      "Storage": null,
                      "Name": "ReAllocation",
                      "ResourceName": null,
                      "Children": [
                        {
                          "$type": "Models.Functions.Constant, Models",
                          "FixedValue": 0.0,
                          "Units": null,
                          "Name": "Structural",
                          "ResourceName": null,
                          "Children": [],
                          "Enabled": true,
                          "ReadOnly": false
                        },
                        {
                          "$type": "Models.Functions.Constant, Models",
                          "FixedValue": 0.0,
                          "Units": null,
                          "Name": "Metabolic",
                          "ResourceName": null,
                          "Children": [],
                          "Enabled": true,
                          "ReadOnly": false
                        },
                        {
                          "$type": "Models.Functions.Constant, Models",
                          "FixedValue": 0.0,
                          "Units": null,
                          "Name": "Storage",
                          "ResourceName": null,
                          "Children": [],
                          "Enabled": true,
                          "ReadOnly": false
                        }
                      ],
                      "Enabled": true,
                      "ReadOnly": false
                    },
                    {
                      "$type": "Models.PMF.NutrientPoolFunctions, Models",
                      "Structural": null,
                      "Metabolic": null,
                      "Storage": null,
                      "Name": "ReTranslocation",
                      "ResourceName": null,
                      "Children": [
                        {
                          "$type": "Models.Functions.Constant, Models",
                          "FixedValue": 0.0,
                          "Units": null,
                          "Name": "Structural",
                          "ResourceName": null,
                          "Children": [],
                          "Enabled": true,
                          "ReadOnly": false
                        },
                        {
                          "$type": "Models.Functions.Constant, Models",
                          "FixedValue": 0.0,
                          "Units": null,
                          "Name": "Metabolic",
                          "ResourceName": null,
                          "Children": [],
                          "Enabled": true,
                          "ReadOnly": false
                        },
                        {
                          "$type": "Models.Functions.Constant, Models",
                          "FixedValue": 0.0,
                          "Units": null,
                          "Name": "Storage",
                          "ResourceName": null,
                          "Children": [],
                          "Enabled": true,
                          "ReadOnly": false
                        }
                      ],
                      "Enabled": true,
                      "ReadOnly": false
                    }
                  ],
                  "Enabled": true,
                  "ReadOnly": false
                },
                {
                  "$type": "Models.PMF.NutrientConcentrationFunctions, Models",
                  "Maximum": null,
                  "Critical": null,
                  "Minimum": null,
                  "Name": "ConcFunctions",
                  "ResourceName": null,
                  "Children": [
                    {
                      "$type": "Models.Functions.Constant, Models",
                      "FixedValue": 0.0,
                      "Units": null,
                      "Name": "Maximum",
                      "ResourceName": null,
                      "Children": [
                        {
                          "$type": "Models.Memo, Models",
                          "Text": "\nSTRUM calculates this parameter value during run-time when the crop is established from parameter values set in the relevent STRUMtree object\n",
                          "Name": "Param value set at establishment",
                          "ResourceName": null,
                          "Children": [],
                          "Enabled": true,
                          "ReadOnly": false
                        }
                      ],
                      "Enabled": true,
                      "ReadOnly": false
                    },
                    {
                      "$type": "Models.Functions.VariableReference, Models",
                      "VariableName": "[Leaf].Nitrogen.ConcFunctions.Minimum",
                      "Name": "Critical",
                      "ResourceName": null,
                      "Children": [],
                      "Enabled": true,
                      "ReadOnly": false
                    },
                    {
                      "$type": "Models.Functions.Constant, Models",
                      "FixedValue": 0.02,
                      "Units": null,
                      "Name": "Minimum",
                      "ResourceName": null,
                      "Children": [],
                      "Enabled": true,
                      "ReadOnly": false
                    }
                  ],
                  "Enabled": true,
                  "ReadOnly": false
                }
              ],
              "Enabled": true,
              "ReadOnly": false
            },
            {
              "$type": "Models.PMF.EnergyBalance, Models",
<<<<<<< HEAD
=======
              "MetData": null,
>>>>>>> 2eff66a9
              "Albedo": 0.18,
              "Gsmax350": 0.0,
              "R50": 0.0,
              "KDead": 0.0,
              "LAIDead": 0.0,
              "Name": "Canopy",
              "ResourceName": null,
              "Children": [
                {
                  "$type": "Models.Functions.MinimumFunction, Models",
                  "Name": "FRGRer",
                  "ResourceName": null,
                  "Children": [
                    {
                      "$type": "Models.Functions.SubDailyInterpolation, Models",
                      "InterpolationMethod": null,
                      "agregationMethod": 0,
                      "Name": "FRGRFunctionTemp",
                      "ResourceName": null,
                      "Children": [
                        {
                          "$type": "Models.Functions.XYPairs, Models",
                          "X": [
                            0.0,
                            10.0,
                            25.0,
                            40.0
                          ],
                          "Y": [
                            1.0,
                            1.0,
                            1.0,
                            0.0
                          ],
                          "Name": "Response",
                          "ResourceName": null,
                          "Children": [],
                          "Enabled": true,
                          "ReadOnly": false
                        },
                        {
                          "$type": "Models.Functions.ThreeHourAirTemperature, Models",
                          "TempRangeFactors": null,
                          "Name": "InterpolationMethod",
                          "ResourceName": null,
                          "Children": [],
                          "Enabled": true,
                          "ReadOnly": false
                        }
                      ],
                      "Enabled": true,
                      "ReadOnly": false
                    },
                    {
                      "$type": "Models.Functions.LinearInterpolationFunction, Models",
                      "Name": "NStressFactor",
                      "ResourceName": null,
                      "Children": [
                        {
                          "$type": "Models.Functions.XYPairs, Models",
                          "X": [
                            0.0,
                            0.8,
                            1.0
                          ],
                          "Y": [
                            0.0,
                            1.0,
                            1.0
                          ],
                          "Name": "XYPairs",
                          "ResourceName": null,
                          "Children": [],
                          "Enabled": true,
                          "ReadOnly": false
                        },
                        {
                          "$type": "Models.Functions.VariableReference, Models",
                          "VariableName": "[Leaf].Fn",
                          "Name": "XValue",
                          "ResourceName": null,
                          "Children": [],
                          "Enabled": true,
                          "ReadOnly": false
                        }
                      ],
                      "Enabled": true,
                      "ReadOnly": false
                    }
                  ],
                  "Enabled": true,
                  "ReadOnly": false
                },
                {
                  "$type": "Models.Functions.SupplyFunctions.StomatalConductanceCO2Modifier, Models",
                  "Name": "StomatalConductanceCO2Modifier",
                  "ResourceName": null,
                  "Children": [
                    {
                      "$type": "Models.Functions.VariableReference, Models",
                      "VariableName": "[Leaf].Photosynthesis.FCO2",
                      "Name": "PhotosynthesisCO2Modifier",
                      "ResourceName": null,
                      "Children": [],
                      "Enabled": true,
                      "ReadOnly": false
                    }
                  ],
                  "Enabled": true,
                  "ReadOnly": false
                },
                {
                  "$type": "Models.Functions.VariableReference, Models",
                  "VariableName": "[SPRUM].Height",
                  "Name": "Tallness",
                  "ResourceName": null,
                  "Children": [],
                  "Enabled": true,
                  "ReadOnly": false
                },
                {
                  "$type": "Models.Functions.VariableReference, Models",
                  "VariableName": "[SPRUM].Height",
                  "Name": "Deepness",
                  "ResourceName": null,
                  "Children": [],
                  "Enabled": true,
                  "ReadOnly": false
                },
                {
                  "$type": "Models.Functions.Constant, Models",
                  "FixedValue": 0.0,
                  "Units": "m^2/m^2",
                  "Name": "DeadAreaIndex",
                  "ResourceName": null,
                  "Children": [],
                  "Enabled": true,
                  "ReadOnly": false
                },
                {
                  "$type": "Models.Functions.Constant, Models",
                  "FixedValue": 0.0,
                  "Units": null,
                  "Name": "DeadExtinctionCoefficient",
                  "ResourceName": null,
                  "Children": [],
                  "Enabled": true,
                  "ReadOnly": false
                },
                {
                  "$type": "Models.Functions.Constant, Models",
                  "FixedValue": 0.5,
                  "Units": null,
                  "Name": "GreenExtinctionCoefficient",
                  "ResourceName": null,
                  "Children": [
                    {
                      "$type": "Models.Memo, Models",
                      "Text": "\nThe extinction coefficient is used to calculate a LAI value (needed by MicroClimate) from the canopy cover\n",
                      "Name": "Description",
                      "ResourceName": null,
                      "Children": [],
                      "Enabled": true,
                      "ReadOnly": false
                    }
                  ],
                  "Enabled": true,
                  "ReadOnly": false
                },
                {
                  "$type": "Models.Functions.AddFunction, Models",
                  "Name": "GreenCover",
                  "ResourceName": null,
                  "Children": [
                    {
                      "$type": "Models.Functions.AccumulateFunctionGeneral, Models",
                      "AccumulateEventName": "[Clock].DoPotentialPlantGrowth",
                      "NameOfPlantToLink": null,
                      "StartStageName": null,
                      "EndStageName": null,
                      "StartEventName": null,
                      "EndEventName": null,
                      "StartDate": null,
                      "EndDate": null,
                      "ReduceStageName": "StartRegrowth",
                      "FractionRemovedOnStage": 1.0,
                      "ReduceEventName": "[SPRUM].Phenology.StageWasReset",
                      "FractionRemovedOnEvent": 1.0,
                      "ReduceDates": null,
                      "FractionRemovedOnDate": 0.0,
                      "FractionRemovedOnCut": 0.0,
                      "FractionRemovedOnHarvest": 0.0,
                      "FractionRemovedOnGraze": 0.0,
                      "FractionRemovedOnPrune": 0.0,
                      "Name": "Regrowth",
                      "ResourceName": null,
                      "Children": [
                        {
                          "$type": "Models.Functions.MultiplyFunction, Models",
                          "Name": "Expansion",
                          "ResourceName": null,
                          "Children": [
                            {
                              "$type": "Models.Functions.DeltaFunction, Models",
                              "StartStageName": "GrazingComplete",
                              "Name": "Delta",
                              "ResourceName": null,
                              "Children": [
                                {
                                  "$type": "Models.Functions.MultiplyFunction, Models",
                                  "Name": "Integral",
                                  "ResourceName": null,
                                  "Children": [
                                    {
                                      "$type": "Models.Functions.SigmoidFunction, Models",
                                      "Name": "SeasonalPattern",
                                      "ResourceName": null,
                                      "Children": [
                                        {
                                          "$type": "Models.Functions.Constant, Models",
                                          "FixedValue": 0.97,
                                          "Units": null,
                                          "Name": "Ymax",
                                          "ResourceName": null,
                                          "Children": [],
                                          "Enabled": true,
                                          "ReadOnly": false
                                        },
                                        {
                                          "$type": "Models.Functions.VariableReference, Models",
                                          "VariableName": "[Phenology].AccumulatedTT",
                                          "Name": "XValue",
                                          "ResourceName": null,
                                          "Children": [],
                                          "Enabled": true,
                                          "ReadOnly": false
                                        },
                                        {
                                          "$type": "Models.Functions.Constant, Models",
                                          "FixedValue": 0.0,
                                          "Units": null,
                                          "Name": "Xo",
                                          "ResourceName": null,
                                          "Children": [],
                                          "Enabled": true,
                                          "ReadOnly": false
                                        },
                                        {
                                          "$type": "Models.Functions.Constant, Models",
                                          "FixedValue": 50.0,
                                          "Units": null,
                                          "Name": "b",
                                          "ResourceName": null,
                                          "Children": [],
                                          "Enabled": true,
                                          "ReadOnly": false
                                        }
                                      ],
                                      "Enabled": true,
                                      "ReadOnly": false
                                    },
                                    {
                                      "$type": "Models.Functions.VariableReference, Models",
                                      "VariableName": "[SPRUM].RelativeAnnualDimension",
                                      "Name": "Age pattern",
                                      "ResourceName": null,
                                      "Children": [],
                                      "Enabled": true,
                                      "ReadOnly": false
                                    }
                                  ],
                                  "Enabled": true,
                                  "ReadOnly": false
                                }
                              ],
                              "Enabled": true,
                              "ReadOnly": false
                            },
                            {
                              "$type": "Models.Functions.LinearInterpolationFunction, Models",
                              "Name": "WaterStressFactor",
                              "ResourceName": null,
                              "Children": [
                                {
                                  "$type": "Models.Functions.XYPairs, Models",
                                  "X": [
                                    0.3,
                                    0.8,
                                    1.0
                                  ],
                                  "Y": [
                                    1.0,
                                    1.0,
                                    1.0
                                  ],
                                  "Name": "XYPairs",
                                  "ResourceName": null,
                                  "Children": [],
                                  "Enabled": true,
                                  "ReadOnly": false
                                },
                                {
                                  "$type": "Models.Functions.VariableReference, Models",
                                  "VariableName": "[Root]Network..PlantWaterPotentialFactor",
                                  "Name": "XValue",
                                  "ResourceName": null,
                                  "Children": [],
                                  "Enabled": true,
                                  "ReadOnly": false
                                }
                              ],
                              "Enabled": true,
                              "ReadOnly": false
                            }
                          ],
                          "Enabled": true,
                          "ReadOnly": false
                        }
                      ],
                      "Enabled": true,
                      "ReadOnly": false
                    },
                    {
                      "$type": "Models.Functions.MultiplyFunction, Models",
                      "Name": "Residual",
                      "ResourceName": null,
                      "Children": [
                        {
                          "$type": "Models.Functions.Constant, Models",
                          "FixedValue": 0.05,
                          "Units": null,
                          "Name": "ResidualWhenMature",
                          "ResourceName": null,
                          "Children": [],
                          "Enabled": true,
                          "ReadOnly": false
                        },
                        {
                          "$type": "Models.Functions.OnEventFunction, Models",
                          "SetEvent": "StartRegrowth",
                          "ReSetEvent": null,
                          "Name": "AgePattern",
                          "ResourceName": null,
                          "Children": [
                            {
                              "$type": "Models.Functions.VariableReference, Models",
                              "VariableName": "[SPRUM].RelativeAnnualDimension",
                              "Name": "PreEventValue",
                              "ResourceName": null,
                              "Children": [],
                              "Enabled": true,
                              "ReadOnly": false
                            },
                            {
                              "$type": "Models.Functions.VariableReference, Models",
                              "VariableName": "[SPRUM].RelativeAnnualDimension",
                              "Name": "PostEventValue",
                              "ResourceName": null,
                              "Children": [],
                              "Enabled": true,
                              "ReadOnly": false
                            }
                          ],
                          "Enabled": true,
                          "ReadOnly": false
                        }
                      ],
                      "Enabled": true,
                      "ReadOnly": false
                    }
                  ],
                  "Enabled": true,
                  "ReadOnly": false
                },
                {
                  "$type": "Models.Functions.Constant, Models",
                  "FixedValue": 0.0,
                  "Units": null,
                  "Name": "Wideness",
                  "ResourceName": null,
                  "Children": [],
                  "Enabled": true,
                  "ReadOnly": false
                }
              ],
              "Enabled": true,
              "ReadOnly": false
            },
            {
              "$type": "Models.Functions.SupplyFunctions.RUEModel, Models",
              "FT": null,
              "FVPD": null,
              "RadnInt": null,
              "Name": "Photosynthesis",
              "ResourceName": null,
              "Children": [
                {
                  "$type": "Models.Functions.Constant, Models",
                  "FixedValue": 1.2,
                  "Units": null,
                  "Name": "RUE",
                  "ResourceName": null,
                  "Children": [],
                  "Enabled": true,
                  "ReadOnly": false
                },
                {
                  "$type": "Models.Functions.WeightedTemperatureFunction, Models",
                  "MaximumTemperatureWeighting": 0.5,
                  "Name": "FT",
                  "ResourceName": null,
                  "Children": [
                    {
                      "$type": "Models.Functions.XYPairs, Models",
                      "X": [
                        5.0,
                        20.0,
                        25.0,
                        40.0
                      ],
                      "Y": [
                        0.0,
                        1.0,
                        1.0,
                        0.0
                      ],
                      "Name": "XYPairs",
                      "ResourceName": null,
                      "Children": [],
                      "Enabled": true,
                      "ReadOnly": false
                    }
                  ],
                  "Enabled": true,
                  "ReadOnly": false
                },
                {
                  "$type": "Models.Functions.SupplyFunctions.RUECO2Function, Models",
                  "PhotosyntheticPathway": "C3",
                  "Name": "FCO2",
                  "ResourceName": null,
                  "Children": [],
                  "Enabled": true,
                  "ReadOnly": false
                },
                {
                  "$type": "Models.Functions.VariableReference, Models",
                  "VariableName": "[Leaf].Canopy.RadiationIntercepted",
                  "Name": "RadnInt",
                  "ResourceName": null,
                  "Children": [],
                  "Enabled": true,
                  "ReadOnly": false
                },
                {
                  "$type": "Models.Functions.Constant, Models",
                  "FixedValue": 1.0,
                  "Units": null,
                  "Name": "FVPD",
                  "ResourceName": null,
                  "Children": [],
                  "Enabled": true,
                  "ReadOnly": false
                },
                {
                  "$type": "Models.Functions.Constant, Models",
                  "FixedValue": 1.0,
                  "Units": null,
                  "Name": "FN",
                  "ResourceName": null,
                  "Children": [],
                  "Enabled": true,
                  "ReadOnly": false
                },
                {
                  "$type": "Models.Functions.LinearInterpolationFunction, Models",
                  "Name": "FW",
                  "ResourceName": null,
                  "Children": [
                    {
                      "$type": "Models.Functions.XYPairs, Models",
                      "X": [
                        0.0,
                        1.0
                      ],
                      "Y": [
                        0.0,
                        1.0
                      ],
                      "Name": "XYPairs",
                      "ResourceName": null,
                      "Children": [],
                      "Enabled": true,
                      "ReadOnly": false
                    },
                    {
                      "$type": "Models.Functions.VariableReference, Models",
                      "VariableName": "[Leaf]Canopy.Fw",
                      "Name": "XValue",
                      "ResourceName": null,
                      "Children": [],
                      "Enabled": true,
                      "ReadOnly": false
                    }
                  ],
                  "Enabled": true,
                  "ReadOnly": false
                }
              ],
              "Enabled": true,
              "ReadOnly": false
            },
            {
              "$type": "Models.Functions.MultiplyFunction, Models",
              "Name": "TotalCarbonDemand",
              "ResourceName": null,
              "Children": [
                {
                  "$type": "Models.Functions.MultiplyFunction, Models",
                  "Name": "TotalDMDemand",
                  "ResourceName": null,
                  "Children": [
                    {
                      "$type": "Models.Functions.VariableReference, Models",
                      "VariableName": "[Leaf].Photosynthesis",
                      "Name": "PotentialPhotosynthesis",
                      "ResourceName": null,
                      "Children": [],
                      "Enabled": true,
                      "ReadOnly": false
                    },
                    {
                      "$type": "Models.Functions.Constant, Models",
                      "FixedValue": 0.0,
                      "Units": null,
                      "Name": "PartitionFraction",
                      "ResourceName": null,
                      "Children": [],
                      "Enabled": true,
                      "ReadOnly": false
                    }
                  ],
                  "Enabled": true,
                  "ReadOnly": false
                },
                {
                  "$type": "Models.Functions.VariableReference, Models",
                  "VariableName": "[Leaf].Cconc",
                  "Name": "CarbonConc",
                  "ResourceName": null,
                  "Children": [],
                  "Enabled": true,
                  "ReadOnly": false
                }
              ],
              "Enabled": true,
              "ReadOnly": false
            },
            {
              "$type": "Models.PMF.Library.BiomassRemoval, Models",
              "HarvestFractionLiveToRemove": 1.0,
              "HarvestFractionDeadToRemove": 1.0,
              "HarvestFractionLiveToResidue": 0.0,
              "HarvestFractionDeadToResidue": 0.0,
              "Name": "BiomassRemovalDefaults",
              "ResourceName": null,
              "Children": [],
              "Enabled": true,
              "ReadOnly": false
            }
          ],
          "Enabled": true,
          "ReadOnly": false
        },
        {
          "$type": "Models.PMF.Organ, Models",
          "parentPlant": null,
          "senescenceRate": null,
          "InitialWt": null,
          "Carbon": null,
          "Nitrogen": null,
          "RootNetworkObject": null,
          "Cconc": 0.4,
          "IsAboveGround": true,
          "Name": "Nodule",
          "ResourceName": null,
          "Children": [
            {
              "$type": "Models.PMF.Respiration, Models",
              "Name": "Respiration",
              "ResourceName": null,
              "Children": [
                {
                  "$type": "Models.Functions.Constant, Models",
                  "FixedValue": 0.0,
                  "Units": "0-1",
                  "Name": "MaintenanceRespirationFunction",
                  "ResourceName": null,
                  "Children": [],
                  "Enabled": true,
                  "ReadOnly": false
                },
                {
                  "$type": "Models.PMF.NutrientFunctions, Models",
                  "C": null,
                  "N": null,
                  "P": null,
                  "K": null,
                  "Name": "AssimilationCostFunctions",
                  "ResourceName": null,
                  "Children": [
                    {
                      "$type": "Models.Functions.Constant, Models",
                      "FixedValue": 0.0,
                      "Units": "0-1",
                      "Name": "C",
                      "ResourceName": null,
                      "Children": [],
                      "Enabled": true,
                      "ReadOnly": false
                    },
                    {
                      "$type": "Models.Functions.Constant, Models",
                      "FixedValue": 0.0,
                      "Units": "0-1",
                      "Name": "N",
                      "ResourceName": null,
                      "Children": [],
                      "Enabled": true,
                      "ReadOnly": false
                    },
                    {
                      "$type": "Models.Functions.Constant, Models",
                      "FixedValue": 0.0,
                      "Units": "0-1",
                      "Name": "P",
                      "ResourceName": null,
                      "Children": [],
                      "Enabled": true,
                      "ReadOnly": false
                    },
                    {
                      "$type": "Models.Functions.Constant, Models",
                      "FixedValue": 0.0,
                      "Units": "0-1",
                      "Name": "K",
                      "ResourceName": null,
                      "Children": [],
                      "Enabled": true,
                      "ReadOnly": false
                    }
                  ],
                  "Enabled": true,
                  "ReadOnly": false
                },
                {
                  "$type": "Models.PMF.NutrientFunctions, Models",
                  "C": null,
                  "N": null,
                  "P": null,
                  "K": null,
                  "Name": "MobilisationCostFunctions",
                  "ResourceName": null,
                  "Children": [
                    {
                      "$type": "Models.Functions.Constant, Models",
                      "FixedValue": 0.0,
                      "Units": "0-1",
                      "Name": "C",
                      "ResourceName": null,
                      "Children": [],
                      "Enabled": true,
                      "ReadOnly": false
                    },
                    {
                      "$type": "Models.Functions.Constant, Models",
                      "FixedValue": 0.0,
                      "Units": "0-1",
                      "Name": "N",
                      "ResourceName": null,
                      "Children": [],
                      "Enabled": true,
                      "ReadOnly": false
                    },
                    {
                      "$type": "Models.Functions.Constant, Models",
                      "FixedValue": 0.0,
                      "Units": "0-1",
                      "Name": "P",
                      "ResourceName": null,
                      "Children": [],
                      "Enabled": true,
                      "ReadOnly": false
                    },
                    {
                      "$type": "Models.Functions.Constant, Models",
                      "FixedValue": 0.0,
                      "Units": "0-1",
                      "Name": "K",
                      "ResourceName": null,
                      "Children": [],
                      "Enabled": true,
                      "ReadOnly": false
                    }
                  ],
                  "Enabled": true,
                  "ReadOnly": false
                }
              ],
              "Enabled": true,
              "ReadOnly": false
            },
            {
              "$type": "Models.PMF.OrganNutrientDelta, Models",
              "Supplies": {
                "$type": "Models.PMF.OrganNutrientSupplies, Models",
                "Fixation": 0.0,
                "ReAllocation": {
                  "$type": "Models.PMF.NutrientPoolsState, Models",
                  "Name": "NutrientPoolsState",
                  "ResourceName": null,
                  "Children": [],
                  "Enabled": true,
                  "ReadOnly": false
                },
                "Uptake": 0.0,
                "ReTranslocation": {
                  "$type": "Models.PMF.NutrientPoolsState, Models",
                  "Name": "NutrientPoolsState",
                  "ResourceName": null,
                  "Children": [],
                  "Enabled": true,
                  "ReadOnly": false
                },
                "Name": "OrganNutrientSupplies",
                "ResourceName": null,
                "Children": [],
                "Enabled": true,
                "ReadOnly": false
              },
              "MaxCDelta": 0.0,
              "Name": "Carbon",
              "ResourceName": null,
              "Children": [
                {
                  "$type": "Models.PMF.NutrientDemandFunctions, Models",
                  "Structural": null,
                  "Metabolic": null,
                  "Storage": null,
                  "QStructuralPriority": null,
                  "QMetabolicPriority": null,
                  "QStoragePriority": null,
                  "Name": "DemandFunctions",
                  "ResourceName": null,
                  "Children": [
                    {
                      "$type": "Models.Functions.Constant, Models",
                      "FixedValue": 0.0,
                      "Units": null,
                      "Name": "Structural",
                      "ResourceName": null,
                      "Children": [],
                      "Enabled": true,
                      "ReadOnly": false
                    },
                    {
                      "$type": "Models.Functions.Constant, Models",
                      "FixedValue": 0.0,
                      "Units": null,
                      "Name": "Metabolic",
                      "ResourceName": null,
                      "Children": [],
                      "Enabled": true,
                      "ReadOnly": false
                    },
                    {
                      "$type": "Models.Functions.Constant, Models",
                      "FixedValue": 0.0,
                      "Units": null,
                      "Name": "Storage",
                      "ResourceName": null,
                      "Children": [],
                      "Enabled": true,
                      "ReadOnly": false
                    },
                    {
                      "$type": "Models.Functions.Constant, Models",
                      "FixedValue": 0.0,
                      "Units": null,
                      "Name": "QStructuralPriority",
                      "ResourceName": null,
                      "Children": [],
                      "Enabled": true,
                      "ReadOnly": false
                    },
                    {
                      "$type": "Models.Functions.Constant, Models",
                      "FixedValue": 0.0,
                      "Units": null,
                      "Name": "QMetabolicPriority",
                      "ResourceName": null,
                      "Children": [],
                      "Enabled": true,
                      "ReadOnly": false
                    },
                    {
                      "$type": "Models.Functions.Constant, Models",
                      "FixedValue": 0.0,
                      "Units": null,
                      "Name": "QStoragePriority",
                      "ResourceName": null,
                      "Children": [],
                      "Enabled": true,
                      "ReadOnly": false
                    }
                  ],
                  "Enabled": true,
                  "ReadOnly": false
                },
                {
                  "$type": "Models.PMF.NutrientSupplyFunctions, Models",
                  "ReAllocation": null,
                  "Uptake": null,
                  "Fixation": null,
                  "ReTranslocation": null,
                  "Name": "SupplyFunctions",
                  "ResourceName": null,
                  "Children": [
                    {
                      "$type": "Models.Functions.MultiplyFunction, Models",
                      "Name": "Fixation",
                      "ResourceName": null,
                      "Children": [
                        {
                          "$type": "Models.Functions.Constant, Models",
                          "FixedValue": 0.03,
                          "Units": "g N / g Photosynthesis",
                          "Name": "MaximumFixation",
                          "ResourceName": null,
                          "Children": [],
                          "Enabled": true,
                          "ReadOnly": false
                        },
                        {
                          "$type": "Models.Functions.VariableReference, Models",
                          "VariableName": "[Leaf].Photosynthesis",
                          "Name": "DailyPhotosynthesis",
                          "ResourceName": null,
                          "Children": [],
                          "Enabled": true,
                          "ReadOnly": false
                        },
                        {
                          "$type": "Models.Functions.VariableReference, Models",
                          "VariableName": "[SPRUM].LegumePropn",
                          "Name": "LegumePropn",
                          "ResourceName": null,
                          "Children": [],
                          "Enabled": true,
                          "ReadOnly": false
                        }
                      ],
                      "Enabled": true,
                      "ReadOnly": false
                    },
                    {
                      "$type": "Models.Functions.Constant, Models",
                      "FixedValue": 0.0,
                      "Units": null,
                      "Name": "Uptake",
                      "ResourceName": null,
                      "Children": [],
                      "Enabled": true,
                      "ReadOnly": false
                    },
                    {
                      "$type": "Models.PMF.NutrientPoolFunctions, Models",
                      "Structural": null,
                      "Metabolic": null,
                      "Storage": null,
                      "Name": "ReAllocation",
                      "ResourceName": null,
                      "Children": [
                        {
                          "$type": "Models.Functions.Constant, Models",
                          "FixedValue": 0.0,
                          "Units": null,
                          "Name": "Structural",
                          "ResourceName": null,
                          "Children": [],
                          "Enabled": true,
                          "ReadOnly": false
                        },
                        {
                          "$type": "Models.Functions.Constant, Models",
                          "FixedValue": 0.0,
                          "Units": null,
                          "Name": "Metabolic",
                          "ResourceName": null,
                          "Children": [],
                          "Enabled": true,
                          "ReadOnly": false
                        },
                        {
                          "$type": "Models.Functions.Constant, Models",
                          "FixedValue": 0.0,
                          "Units": null,
                          "Name": "Storage",
                          "ResourceName": null,
                          "Children": [],
                          "Enabled": true,
                          "ReadOnly": false
                        }
                      ],
                      "Enabled": true,
                      "ReadOnly": false
                    },
                    {
                      "$type": "Models.PMF.NutrientPoolFunctions, Models",
                      "Structural": null,
                      "Metabolic": null,
                      "Storage": null,
                      "Name": "ReTranslocation",
                      "ResourceName": null,
                      "Children": [
                        {
                          "$type": "Models.Functions.Constant, Models",
                          "FixedValue": 0.0,
                          "Units": null,
                          "Name": "Structural",
                          "ResourceName": null,
                          "Children": [],
                          "Enabled": true,
                          "ReadOnly": false
                        },
                        {
                          "$type": "Models.Functions.Constant, Models",
                          "FixedValue": 0.0,
                          "Units": null,
                          "Name": "Metabolic",
                          "ResourceName": null,
                          "Children": [],
                          "Enabled": true,
                          "ReadOnly": false
                        },
                        {
                          "$type": "Models.Functions.Constant, Models",
                          "FixedValue": 0.0,
                          "Units": null,
                          "Name": "Storage",
                          "ResourceName": null,
                          "Children": [],
                          "Enabled": true,
                          "ReadOnly": false
                        }
                      ],
                      "Enabled": true,
                      "ReadOnly": false
                    }
                  ],
                  "Enabled": true,
                  "ReadOnly": false
                },
                {
                  "$type": "Models.PMF.NutrientProportionFunctions, Models",
                  "Structural": null,
                  "Metabolic": null,
                  "Storage": null,
                  "Name": "PoolFractions",
                  "ResourceName": null,
                  "Children": [
                    {
                      "$type": "Models.Functions.Constant, Models",
                      "FixedValue": 0.0,
                      "Units": null,
                      "Name": "Structural",
                      "ResourceName": null,
                      "Children": [],
                      "Enabled": true,
                      "ReadOnly": false
                    },
                    {
                      "$type": "Models.Functions.Constant, Models",
                      "FixedValue": 0.0,
                      "Units": null,
                      "Name": "Metabolic",
                      "ResourceName": null,
                      "Children": [],
                      "Enabled": true,
                      "ReadOnly": false
                    },
                    {
                      "$type": "Models.Functions.Constant, Models",
                      "FixedValue": 1.0,
                      "Units": null,
                      "Name": "Storage",
                      "ResourceName": null,
                      "Children": [],
                      "Enabled": true,
                      "ReadOnly": false
                    }
                  ],
                  "Enabled": true,
                  "ReadOnly": false
                }
              ],
              "Enabled": true,
              "ReadOnly": false
            },
            {
              "$type": "Models.PMF.OrganNutrientDelta, Models",
              "Supplies": {
                "$type": "Models.PMF.OrganNutrientSupplies, Models",
                "Fixation": 0.0,
                "ReAllocation": {
                  "$type": "Models.PMF.NutrientPoolsState, Models",
                  "Name": "NutrientPoolsState",
                  "ResourceName": null,
                  "Children": [],
                  "Enabled": true,
                  "ReadOnly": false
                },
                "Uptake": 0.0,
                "ReTranslocation": {
                  "$type": "Models.PMF.NutrientPoolsState, Models",
                  "Name": "NutrientPoolsState",
                  "ResourceName": null,
                  "Children": [],
                  "Enabled": true,
                  "ReadOnly": false
                },
                "Name": "OrganNutrientSupplies",
                "ResourceName": null,
                "Children": [],
                "Enabled": true,
                "ReadOnly": false
              },
              "MaxCDelta": 0.0,
              "Name": "Nitrogen",
              "ResourceName": null,
              "Children": [
                {
                  "$type": "Models.PMF.NutrientDemandFunctions, Models",
                  "Structural": null,
                  "Metabolic": null,
                  "Storage": null,
                  "QStructuralPriority": null,
                  "QMetabolicPriority": null,
                  "QStoragePriority": null,
                  "Name": "DemandFunctions",
                  "ResourceName": null,
                  "Children": [
                    {
                      "$type": "Models.PMF.DeficitDemandFunction, Models",
                      "multiplier": null,
                      "Name": "Structural",
                      "ResourceName": null,
                      "Children": [],
                      "Enabled": true,
                      "ReadOnly": false
                    },
                    {
                      "$type": "Models.PMF.DeficitDemandFunction, Models",
                      "multiplier": null,
                      "Name": "Metabolic",
                      "ResourceName": null,
                      "Children": [],
                      "Enabled": true,
                      "ReadOnly": false
                    },
                    {
                      "$type": "Models.PMF.DeficitDemandFunction, Models",
                      "multiplier": null,
                      "Name": "Storage",
                      "ResourceName": null,
                      "Children": [],
                      "Enabled": true,
                      "ReadOnly": false
                    },
                    {
                      "$type": "Models.Functions.Constant, Models",
                      "FixedValue": 0.0,
                      "Units": null,
                      "Name": "QStructuralPriority",
                      "ResourceName": null,
                      "Children": [],
                      "Enabled": true,
                      "ReadOnly": false
                    },
                    {
                      "$type": "Models.Functions.Constant, Models",
                      "FixedValue": 0.0,
                      "Units": null,
                      "Name": "QMetabolicPriority",
                      "ResourceName": null,
                      "Children": [],
                      "Enabled": true,
                      "ReadOnly": false
                    },
                    {
                      "$type": "Models.Functions.Constant, Models",
                      "FixedValue": 100.0,
                      "Units": null,
                      "Name": "QStoragePriority",
                      "ResourceName": null,
                      "Children": [],
                      "Enabled": true,
                      "ReadOnly": false
                    }
                  ],
                  "Enabled": true,
                  "ReadOnly": false
                },
                {
                  "$type": "Models.PMF.NutrientSupplyFunctions, Models",
                  "ReAllocation": null,
                  "Uptake": null,
                  "Fixation": null,
                  "ReTranslocation": null,
                  "Name": "SupplyFunctions",
                  "ResourceName": null,
                  "Children": [
                    {
                      "$type": "Models.Functions.MultiplyFunction, Models",
                      "Name": "Fixation",
                      "ResourceName": null,
                      "Children": [
                        {
                          "$type": "Models.Functions.Constant, Models",
                          "FixedValue": 0.03,
                          "Units": "g N / g Photosynthesis",
                          "Name": "MaximumFixation",
                          "ResourceName": null,
                          "Children": [],
                          "Enabled": true,
                          "ReadOnly": false
                        },
                        {
                          "$type": "Models.Functions.VariableReference, Models",
                          "VariableName": "[SPRUM].Leaf.Photosynthesis",
                          "Name": "DailyPhotosynthesis",
                          "ResourceName": null,
                          "Children": [],
                          "Enabled": true,
                          "ReadOnly": false
                        },
                        {
                          "$type": "Models.Functions.VariableReference, Models",
                          "VariableName": "[SPRUM].LegumePropn",
                          "Name": "LegumePropn",
                          "ResourceName": null,
                          "Children": [],
                          "Enabled": true,
                          "ReadOnly": false
                        }
                      ],
                      "Enabled": true,
                      "ReadOnly": false
                    },
                    {
                      "$type": "Models.Functions.Constant, Models",
                      "FixedValue": 0.0,
                      "Units": null,
                      "Name": "Uptake",
                      "ResourceName": null,
                      "Children": [],
                      "Enabled": true,
                      "ReadOnly": false
                    },
                    {
                      "$type": "Models.PMF.NutrientPoolFunctions, Models",
                      "Structural": null,
                      "Metabolic": null,
                      "Storage": null,
                      "Name": "ReAllocation",
                      "ResourceName": null,
                      "Children": [
                        {
                          "$type": "Models.Functions.Constant, Models",
                          "FixedValue": 0.0,
                          "Units": null,
                          "Name": "Structural",
                          "ResourceName": null,
                          "Children": [],
                          "Enabled": true,
                          "ReadOnly": false
                        },
                        {
                          "$type": "Models.Functions.Constant, Models",
                          "FixedValue": 0.0,
                          "Units": null,
                          "Name": "Metabolic",
                          "ResourceName": null,
                          "Children": [],
                          "Enabled": true,
                          "ReadOnly": false
                        },
                        {
                          "$type": "Models.Functions.Constant, Models",
                          "FixedValue": 0.0,
                          "Units": null,
                          "Name": "Storage",
                          "ResourceName": null,
                          "Children": [],
                          "Enabled": true,
                          "ReadOnly": false
                        }
                      ],
                      "Enabled": true,
                      "ReadOnly": false
                    },
                    {
                      "$type": "Models.PMF.NutrientPoolFunctions, Models",
                      "Structural": null,
                      "Metabolic": null,
                      "Storage": null,
                      "Name": "ReTranslocation",
                      "ResourceName": null,
                      "Children": [
                        {
                          "$type": "Models.Functions.Constant, Models",
                          "FixedValue": 0.0,
                          "Units": null,
                          "Name": "Structural",
                          "ResourceName": null,
                          "Children": [],
                          "Enabled": true,
                          "ReadOnly": false
                        },
                        {
                          "$type": "Models.Functions.Constant, Models",
                          "FixedValue": 0.0,
                          "Units": null,
                          "Name": "Metabolic",
                          "ResourceName": null,
                          "Children": [],
                          "Enabled": true,
                          "ReadOnly": false
                        },
                        {
                          "$type": "Models.Functions.Constant, Models",
                          "FixedValue": 0.0,
                          "Units": null,
                          "Name": "Storage",
                          "ResourceName": null,
                          "Children": [],
                          "Enabled": true,
                          "ReadOnly": false
                        }
                      ],
                      "Enabled": true,
                      "ReadOnly": false
                    }
                  ],
                  "Enabled": true,
                  "ReadOnly": false
                },
                {
                  "$type": "Models.PMF.NutrientConcentrationFunctions, Models",
                  "Maximum": null,
                  "Critical": null,
                  "Minimum": null,
                  "Name": "ConcFunctions",
                  "ResourceName": null,
                  "Children": [
                    {
                      "$type": "Models.Functions.Constant, Models",
                      "FixedValue": 0.0,
                      "Units": null,
                      "Name": "Maximum",
                      "ResourceName": null,
                      "Children": [
                        {
                          "$type": "Models.Memo, Models",
                          "Text": "\nSTRUM calculates this parameter value during run-time when the crop is established from parameter values set in the relevent STRUMtree object\n",
                          "Name": "Param value set at establishment",
                          "ResourceName": null,
                          "Children": [],
                          "Enabled": true,
                          "ReadOnly": false
                        }
                      ],
                      "Enabled": true,
                      "ReadOnly": false
                    },
                    {
                      "$type": "Models.Functions.Constant, Models",
                      "FixedValue": 0.0,
                      "Units": null,
                      "Name": "Critical",
                      "ResourceName": null,
                      "Children": [],
                      "Enabled": true,
                      "ReadOnly": false
                    },
                    {
                      "$type": "Models.Functions.Constant, Models",
                      "FixedValue": 0.0,
                      "Units": null,
                      "Name": "Minimum",
                      "ResourceName": null,
                      "Children": [],
                      "Enabled": true,
                      "ReadOnly": false
                    }
                  ],
                  "Enabled": true,
                  "ReadOnly": false
                }
              ],
              "Enabled": true,
              "ReadOnly": false
            },
            {
              "$type": "Models.PMF.Library.BiomassRemoval, Models",
              "HarvestFractionLiveToRemove": 0.8,
              "HarvestFractionDeadToRemove": 0.0,
              "HarvestFractionLiveToResidue": 0.2,
              "HarvestFractionDeadToResidue": 1.0,
              "Name": "BiomassRemovalDefaults",
              "ResourceName": null,
              "Children": [],
              "Enabled": true,
              "ReadOnly": false
            },
            {
              "$type": "Models.Functions.Constant, Models",
              "FixedValue": 0.0,
              "Units": "/d",
              "Name": "SenescenceRate",
              "ResourceName": null,
              "Children": [],
              "Enabled": true,
              "ReadOnly": false
            },
            {
              "$type": "Models.Functions.Constant, Models",
              "FixedValue": 0.0,
              "Units": "/d",
              "Name": "DetachmentRate",
              "ResourceName": null,
              "Children": [],
              "Enabled": true,
              "ReadOnly": false
            },
            {
              "$type": "Models.Functions.Constant, Models",
              "FixedValue": 0.0,
              "Units": "g/m2",
              "Name": "InitialWt",
              "ResourceName": null,
              "Children": [],
              "Enabled": true,
              "ReadOnly": false
            },
            {
              "$type": "Models.Functions.Constant, Models",
              "FixedValue": 0.0,
              "Units": "g/m2",
              "Name": "TotalCarbonDemand",
              "ResourceName": null,
              "Children": [],
              "Enabled": true,
              "ReadOnly": false
            }
          ],
          "Enabled": true,
          "ReadOnly": false
        },
        {
          "$type": "Models.PMF.Organ, Models",
          "parentPlant": null,
          "senescenceRate": null,
          "InitialWt": null,
          "Carbon": null,
          "Nitrogen": null,
          "RootNetworkObject": null,
          "Cconc": 0.4,
          "IsAboveGround": false,
          "Name": "Root",
          "ResourceName": null,
          "Children": [
            {
              "$type": "Models.Functions.Constant, Models",
              "FixedValue": 0.2,
              "Units": "g/m2",
              "Name": "InitialWt",
              "ResourceName": null,
              "Children": [],
              "Enabled": true,
              "ReadOnly": false
            },
            {
              "$type": "Models.PMF.Respiration, Models",
              "Name": "Respiration",
              "ResourceName": null,
              "Children": [
                {
                  "$type": "Models.Functions.Constant, Models",
                  "FixedValue": 0.0,
                  "Units": "0-1",
                  "Name": "MaintenanceRespirationFunction",
                  "ResourceName": null,
                  "Children": [],
                  "Enabled": true,
                  "ReadOnly": false
                },
                {
                  "$type": "Models.PMF.NutrientFunctions, Models",
                  "C": null,
                  "N": null,
                  "P": null,
                  "K": null,
                  "Name": "AssimilationCostFunctions",
                  "ResourceName": null,
                  "Children": [
                    {
                      "$type": "Models.Functions.Constant, Models",
                      "FixedValue": 0.0,
                      "Units": "0-1",
                      "Name": "C",
                      "ResourceName": null,
                      "Children": [],
                      "Enabled": true,
                      "ReadOnly": false
                    },
                    {
                      "$type": "Models.Functions.Constant, Models",
                      "FixedValue": 0.0,
                      "Units": "0-1",
                      "Name": "N",
                      "ResourceName": null,
                      "Children": [],
                      "Enabled": true,
                      "ReadOnly": false
                    },
                    {
                      "$type": "Models.Functions.Constant, Models",
                      "FixedValue": 0.0,
                      "Units": "0-1",
                      "Name": "P",
                      "ResourceName": null,
                      "Children": [],
                      "Enabled": true,
                      "ReadOnly": false
                    },
                    {
                      "$type": "Models.Functions.Constant, Models",
                      "FixedValue": 0.0,
                      "Units": "0-1",
                      "Name": "K",
                      "ResourceName": null,
                      "Children": [],
                      "Enabled": true,
                      "ReadOnly": false
                    }
                  ],
                  "Enabled": true,
                  "ReadOnly": false
                },
                {
                  "$type": "Models.PMF.NutrientFunctions, Models",
                  "C": null,
                  "N": null,
                  "P": null,
                  "K": null,
                  "Name": "MobilisationCostFunctions",
                  "ResourceName": null,
                  "Children": [
                    {
                      "$type": "Models.Functions.Constant, Models",
                      "FixedValue": 0.0,
                      "Units": "0-1",
                      "Name": "C",
                      "ResourceName": null,
                      "Children": [],
                      "Enabled": true,
                      "ReadOnly": false
                    },
                    {
                      "$type": "Models.Functions.Constant, Models",
                      "FixedValue": 0.0,
                      "Units": "0-1",
                      "Name": "N",
                      "ResourceName": null,
                      "Children": [],
                      "Enabled": true,
                      "ReadOnly": false
                    },
                    {
                      "$type": "Models.Functions.Constant, Models",
                      "FixedValue": 0.0,
                      "Units": "0-1",
                      "Name": "P",
                      "ResourceName": null,
                      "Children": [],
                      "Enabled": true,
                      "ReadOnly": false
                    },
                    {
                      "$type": "Models.Functions.Constant, Models",
                      "FixedValue": 0.0,
                      "Units": "0-1",
                      "Name": "K",
                      "ResourceName": null,
                      "Children": [],
                      "Enabled": true,
                      "ReadOnly": false
                    }
                  ],
                  "Enabled": true,
                  "ReadOnly": false
                }
              ],
              "Enabled": true,
              "ReadOnly": false
            },
            {
              "$type": "Models.Functions.MultiplyFunction, Models",
              "Name": "SenescenceRate",
              "ResourceName": null,
              "Children": [
                {
                  "$type": "Models.Functions.ExponentialFunction, Models",
                  "A": 0.0,
                  "B": 1.0,
                  "C": 1.0,
                  "Name": "ExponentialFunction",
                  "ResourceName": null,
                  "Children": [
                    {
                      "$type": "Models.Functions.DivideFunction, Models",
                      "Name": "DivideFunction",
                      "ResourceName": null,
                      "Children": [
                        {
                          "$type": "Models.Functions.SubtractFunction, Models",
                          "Name": "SubtractFunction",
                          "ResourceName": null,
                          "Children": [
                            {
                              "$type": "Models.Functions.SoilTemperatureDepthFunction, Models",
                              "Depth": 100.0,
                              "Name": "SoilTemperatureDepthFunction",
                              "ResourceName": null,
                              "Children": [],
                              "Enabled": true,
                              "ReadOnly": false
                            },
                            {
                              "$type": "Models.Functions.Constant, Models",
                              "FixedValue": 20.0,
                              "Units": null,
                              "Name": "Constant",
                              "ResourceName": null,
                              "Children": [],
                              "Enabled": true,
                              "ReadOnly": false
                            }
                          ],
                          "Enabled": true,
                          "ReadOnly": false
                        },
                        {
                          "$type": "Models.Functions.Constant, Models",
                          "FixedValue": 10.0,
                          "Units": null,
                          "Name": "Constant",
                          "ResourceName": null,
                          "Children": [],
                          "Enabled": true,
                          "ReadOnly": false
                        }
                      ],
                      "Enabled": true,
                      "ReadOnly": false
                    }
                  ],
                  "Enabled": true,
                  "ReadOnly": false
                },
                {
                  "$type": "Models.Functions.Constant, Models",
                  "FixedValue": 0.015,
                  "Units": null,
                  "Name": "Coefficient",
                  "ResourceName": null,
                  "Children": [],
                  "Enabled": true,
                  "ReadOnly": false
                }
              ],
              "Enabled": true,
              "ReadOnly": false
            },
            {
              "$type": "Models.Functions.Constant, Models",
              "FixedValue": 0.05,
              "Units": "/d",
              "Name": "DetachmentRate",
              "ResourceName": null,
              "Children": [],
              "Enabled": true,
              "ReadOnly": false
            },
            {
              "$type": "Models.PMF.OrganNutrientDelta, Models",
              "Supplies": {
                "$type": "Models.PMF.OrganNutrientSupplies, Models",
                "Fixation": 0.0,
                "ReAllocation": {
                  "$type": "Models.PMF.NutrientPoolsState, Models",
                  "Name": "NutrientPoolsState",
                  "ResourceName": null,
                  "Children": [],
                  "Enabled": true,
                  "ReadOnly": false
                },
                "Uptake": 0.0,
                "ReTranslocation": {
                  "$type": "Models.PMF.NutrientPoolsState, Models",
                  "Name": "NutrientPoolsState",
                  "ResourceName": null,
                  "Children": [],
                  "Enabled": true,
                  "ReadOnly": false
                },
                "Name": "OrganNutrientSupplies",
                "ResourceName": null,
                "Children": [],
                "Enabled": true,
                "ReadOnly": false
              },
              "MaxCDelta": 0.0,
              "Name": "Carbon",
              "ResourceName": null,
              "Children": [
                {
                  "$type": "Models.PMF.NutrientDemandFunctions, Models",
                  "Structural": null,
                  "Metabolic": null,
                  "Storage": null,
                  "QStructuralPriority": null,
                  "QMetabolicPriority": null,
                  "QStoragePriority": null,
                  "Name": "DemandFunctions",
                  "ResourceName": null,
                  "Children": [
                    {
                      "$type": "Models.Functions.PhaseLookupValue, Models",
                      "Start": "StartRegrowth",
                      "End": "Grazing",
                      "Name": "Structural",
                      "ResourceName": null,
                      "Children": [
                        {
                          "$type": "Models.Functions.VariableReference, Models",
                          "VariableName": "[SPRUM].Root.TotalCarbonDemand",
                          "Name": "Structural",
                          "ResourceName": null,
                          "Children": [],
                          "Enabled": true,
                          "ReadOnly": false
                        }
                      ],
                      "Enabled": true,
                      "ReadOnly": false
                    },
                    {
                      "$type": "Models.Functions.Constant, Models",
                      "FixedValue": 0.0,
                      "Units": null,
                      "Name": "Metabolic",
                      "ResourceName": null,
                      "Children": [],
                      "Enabled": true,
                      "ReadOnly": false
                    },
                    {
                      "$type": "Models.Functions.Constant, Models",
                      "FixedValue": 0.0,
                      "Units": null,
                      "Name": "Storage",
                      "ResourceName": null,
                      "Children": [],
                      "Enabled": true,
                      "ReadOnly": false
                    },
                    {
                      "$type": "Models.Functions.Constant, Models",
                      "FixedValue": 1.0,
                      "Units": null,
                      "Name": "QStructuralPriority",
                      "ResourceName": null,
                      "Children": [],
                      "Enabled": true,
                      "ReadOnly": false
                    },
                    {
                      "$type": "Models.Functions.Constant, Models",
                      "FixedValue": 0.0,
                      "Units": null,
                      "Name": "QMetabolicPriority",
                      "ResourceName": null,
                      "Children": [],
                      "Enabled": true,
                      "ReadOnly": false
                    },
                    {
                      "$type": "Models.Functions.Constant, Models",
                      "FixedValue": 0.0,
                      "Units": null,
                      "Name": "QStoragePriority",
                      "ResourceName": null,
                      "Children": [],
                      "Enabled": true,
                      "ReadOnly": false
                    }
                  ],
                  "Enabled": true,
                  "ReadOnly": false
                },
                {
                  "$type": "Models.PMF.NutrientSupplyFunctions, Models",
                  "ReAllocation": null,
                  "Uptake": null,
                  "Fixation": null,
                  "ReTranslocation": null,
                  "Name": "SupplyFunctions",
                  "ResourceName": null,
                  "Children": [
                    {
                      "$type": "Models.Functions.Constant, Models",
                      "FixedValue": 0.0,
                      "Units": null,
                      "Name": "Fixation",
                      "ResourceName": null,
                      "Children": [],
                      "Enabled": true,
                      "ReadOnly": false
                    },
                    {
                      "$type": "Models.Functions.Constant, Models",
                      "FixedValue": 0.0,
                      "Units": null,
                      "Name": "Uptake",
                      "ResourceName": null,
                      "Children": [],
                      "Enabled": true,
                      "ReadOnly": false
                    },
                    {
                      "$type": "Models.PMF.NutrientPoolFunctions, Models",
                      "Structural": null,
                      "Metabolic": null,
                      "Storage": null,
                      "Name": "ReAllocation",
                      "ResourceName": null,
                      "Children": [
                        {
                          "$type": "Models.Functions.Constant, Models",
                          "FixedValue": 0.0,
                          "Units": null,
                          "Name": "Structural",
                          "ResourceName": null,
                          "Children": [],
                          "Enabled": true,
                          "ReadOnly": false
                        },
                        {
                          "$type": "Models.Functions.Constant, Models",
                          "FixedValue": 0.0,
                          "Units": null,
                          "Name": "Metabolic",
                          "ResourceName": null,
                          "Children": [],
                          "Enabled": true,
                          "ReadOnly": false
                        },
                        {
                          "$type": "Models.Functions.Constant, Models",
                          "FixedValue": 0.0,
                          "Units": null,
                          "Name": "Storage",
                          "ResourceName": null,
                          "Children": [],
                          "Enabled": true,
                          "ReadOnly": false
                        }
                      ],
                      "Enabled": true,
                      "ReadOnly": false
                    },
                    {
                      "$type": "Models.PMF.NutrientPoolFunctions, Models",
                      "Structural": null,
                      "Metabolic": null,
                      "Storage": null,
                      "Name": "ReTranslocation",
                      "ResourceName": null,
                      "Children": [
                        {
                          "$type": "Models.Functions.Constant, Models",
                          "FixedValue": 0.0,
                          "Units": null,
                          "Name": "Structural",
                          "ResourceName": null,
                          "Children": [],
                          "Enabled": true,
                          "ReadOnly": false
                        },
                        {
                          "$type": "Models.Functions.Constant, Models",
                          "FixedValue": 0.0,
                          "Units": null,
                          "Name": "Metabolic",
                          "ResourceName": null,
                          "Children": [],
                          "Enabled": true,
                          "ReadOnly": false
                        },
                        {
                          "$type": "Models.Functions.Constant, Models",
                          "FixedValue": 0.0,
                          "Units": null,
                          "Name": "Storage",
                          "ResourceName": null,
                          "Children": [],
                          "Enabled": true,
                          "ReadOnly": false
                        }
                      ],
                      "Enabled": true,
                      "ReadOnly": false
                    }
                  ],
                  "Enabled": true,
                  "ReadOnly": false
                },
                {
                  "$type": "Models.PMF.NutrientProportionFunctions, Models",
                  "Structural": null,
                  "Metabolic": null,
                  "Storage": null,
                  "Name": "PoolFractions",
                  "ResourceName": null,
                  "Children": [
                    {
                      "$type": "Models.Functions.Constant, Models",
                      "FixedValue": 1.0,
                      "Units": null,
                      "Name": "Structural",
                      "ResourceName": null,
                      "Children": [],
                      "Enabled": true,
                      "ReadOnly": false
                    },
                    {
                      "$type": "Models.Functions.Constant, Models",
                      "FixedValue": 0.0,
                      "Units": null,
                      "Name": "Metabolic",
                      "ResourceName": null,
                      "Children": [],
                      "Enabled": true,
                      "ReadOnly": false
                    },
                    {
                      "$type": "Models.Functions.Constant, Models",
                      "FixedValue": 0.0,
                      "Units": null,
                      "Name": "Storage",
                      "ResourceName": null,
                      "Children": [],
                      "Enabled": true,
                      "ReadOnly": false
                    }
                  ],
                  "Enabled": true,
                  "ReadOnly": false
                }
              ],
              "Enabled": true,
              "ReadOnly": false
            },
            {
              "$type": "Models.PMF.OrganNutrientDelta, Models",
              "Supplies": {
                "$type": "Models.PMF.OrganNutrientSupplies, Models",
                "Fixation": 0.0,
                "ReAllocation": {
                  "$type": "Models.PMF.NutrientPoolsState, Models",
                  "Name": "NutrientPoolsState",
                  "ResourceName": null,
                  "Children": [],
                  "Enabled": true,
                  "ReadOnly": false
                },
                "Uptake": 0.0,
                "ReTranslocation": {
                  "$type": "Models.PMF.NutrientPoolsState, Models",
                  "Name": "NutrientPoolsState",
                  "ResourceName": null,
                  "Children": [],
                  "Enabled": true,
                  "ReadOnly": false
                },
                "Name": "OrganNutrientSupplies",
                "ResourceName": null,
                "Children": [],
                "Enabled": true,
                "ReadOnly": false
              },
              "MaxCDelta": 0.0,
              "Name": "Nitrogen",
              "ResourceName": null,
              "Children": [
                {
                  "$type": "Models.PMF.NutrientDemandFunctions, Models",
                  "Structural": null,
                  "Metabolic": null,
                  "Storage": null,
                  "QStructuralPriority": null,
                  "QMetabolicPriority": null,
                  "QStoragePriority": null,
                  "Name": "DemandFunctions",
                  "ResourceName": null,
                  "Children": [
                    {
                      "$type": "Models.PMF.DeficitDemandFunction, Models",
                      "multiplier": null,
                      "Name": "Structural",
                      "ResourceName": null,
                      "Children": [],
                      "Enabled": true,
                      "ReadOnly": false
                    },
                    {
                      "$type": "Models.PMF.DeficitDemandFunction, Models",
                      "multiplier": null,
                      "Name": "Storage",
                      "ResourceName": null,
                      "Children": [],
                      "Enabled": true,
                      "ReadOnly": false
                    },
                    {
                      "$type": "Models.PMF.DeficitDemandFunction, Models",
                      "multiplier": null,
                      "Name": "Metabolic",
                      "ResourceName": null,
                      "Children": [],
                      "Enabled": true,
                      "ReadOnly": false
                    },
                    {
                      "$type": "Models.Functions.Constant, Models",
                      "FixedValue": 1.0,
                      "Units": null,
                      "Name": "QStructuralPriority",
                      "ResourceName": null,
                      "Children": [],
                      "Enabled": true,
                      "ReadOnly": false
                    },
                    {
                      "$type": "Models.Functions.Constant, Models",
                      "FixedValue": 0.0,
                      "Units": null,
                      "Name": "QMetabolicPriority",
                      "ResourceName": null,
                      "Children": [],
                      "Enabled": true,
                      "ReadOnly": false
                    },
                    {
                      "$type": "Models.Functions.Constant, Models",
                      "FixedValue": 0.0,
                      "Units": null,
                      "Name": "QStoragePriority",
                      "ResourceName": null,
                      "Children": [],
                      "Enabled": true,
                      "ReadOnly": false
                    }
                  ],
                  "Enabled": true,
                  "ReadOnly": false
                },
                {
                  "$type": "Models.PMF.NutrientSupplyFunctions, Models",
                  "ReAllocation": null,
                  "Uptake": null,
                  "Fixation": null,
                  "ReTranslocation": null,
                  "Name": "SupplyFunctions",
                  "ResourceName": null,
                  "Children": [
                    {
                      "$type": "Models.Functions.Constant, Models",
                      "FixedValue": 0.0,
                      "Units": null,
                      "Name": "Fixation",
                      "ResourceName": null,
                      "Children": [],
                      "Enabled": true,
                      "ReadOnly": false
                    },
                    {
                      "$type": "Models.Functions.Constant, Models",
                      "FixedValue": 0.0,
                      "Units": null,
                      "Name": "Uptake",
                      "ResourceName": null,
                      "Children": [],
                      "Enabled": true,
                      "ReadOnly": false
                    },
                    {
                      "$type": "Models.PMF.NutrientPoolFunctions, Models",
                      "Structural": null,
                      "Metabolic": null,
                      "Storage": null,
                      "Name": "ReAllocation",
                      "ResourceName": null,
                      "Children": [
                        {
                          "$type": "Models.Functions.Constant, Models",
                          "FixedValue": 0.0,
                          "Units": null,
                          "Name": "Structural",
                          "ResourceName": null,
                          "Children": [],
                          "Enabled": true,
                          "ReadOnly": false
                        },
                        {
                          "$type": "Models.Functions.Constant, Models",
                          "FixedValue": 0.0,
                          "Units": null,
                          "Name": "Metabolic",
                          "ResourceName": null,
                          "Children": [],
                          "Enabled": true,
                          "ReadOnly": false
                        },
                        {
                          "$type": "Models.Functions.Constant, Models",
                          "FixedValue": 0.0,
                          "Units": null,
                          "Name": "Storage",
                          "ResourceName": null,
                          "Children": [],
                          "Enabled": true,
                          "ReadOnly": false
                        }
                      ],
                      "Enabled": true,
                      "ReadOnly": false
                    },
                    {
                      "$type": "Models.PMF.NutrientPoolFunctions, Models",
                      "Structural": null,
                      "Metabolic": null,
                      "Storage": null,
                      "Name": "ReTranslocation",
                      "ResourceName": null,
                      "Children": [
                        {
                          "$type": "Models.Functions.Constant, Models",
                          "FixedValue": 0.0,
                          "Units": null,
                          "Name": "Structural",
                          "ResourceName": null,
                          "Children": [],
                          "Enabled": true,
                          "ReadOnly": false
                        },
                        {
                          "$type": "Models.Functions.Constant, Models",
                          "FixedValue": 0.0,
                          "Units": null,
                          "Name": "Metabolic",
                          "ResourceName": null,
                          "Children": [],
                          "Enabled": true,
                          "ReadOnly": false
                        },
                        {
                          "$type": "Models.Functions.Constant, Models",
                          "FixedValue": 0.0,
                          "Units": null,
                          "Name": "Storage",
                          "ResourceName": null,
                          "Children": [],
                          "Enabled": true,
                          "ReadOnly": false
                        }
                      ],
                      "Enabled": true,
                      "ReadOnly": false
                    }
                  ],
                  "Enabled": true,
                  "ReadOnly": false
                },
                {
                  "$type": "Models.PMF.NutrientConcentrationFunctions, Models",
                  "Maximum": null,
                  "Critical": null,
                  "Minimum": null,
                  "Name": "ConcFunctions",
                  "ResourceName": null,
                  "Children": [
                    {
                      "$type": "Models.Functions.Constant, Models",
                      "FixedValue": 0.009,
                      "Units": null,
                      "Name": "Maximum",
                      "ResourceName": null,
                      "Children": [
                        {
                          "$type": "Models.Memo, Models",
                          "Text": "\nSTRUM calculates this parameter value during run-time when the crop is established from parameter values set in the relevent STRUMtree object\n",
                          "Name": "Param value set at establishment",
                          "ResourceName": null,
                          "Children": [],
                          "Enabled": true,
                          "ReadOnly": false
                        }
                      ],
                      "Enabled": true,
                      "ReadOnly": false
                    },
                    {
                      "$type": "Models.Functions.Constant, Models",
                      "FixedValue": 0.009,
                      "Units": null,
                      "Name": "Critical",
                      "ResourceName": null,
                      "Children": [],
                      "Enabled": true,
                      "ReadOnly": false
                    },
                    {
                      "$type": "Models.Functions.Constant, Models",
                      "FixedValue": 0.009,
                      "Units": null,
                      "Name": "Minimum",
                      "ResourceName": null,
                      "Children": [],
                      "Enabled": true,
                      "ReadOnly": false
                    }
                  ],
                  "Enabled": true,
                  "ReadOnly": false
                }
              ],
              "Enabled": true,
              "ReadOnly": false
            },
            {
              "$type": "Models.PMF.RootNetwork, Models",
              "parentOrgan": null,
              "RootFrontCalcSwitch": null,
              "RootDepthStressFactor": null,
              "ZoneNamesToGrowRootsIn": [],
              "klByLayer": null,
              "Name": "Network",
              "ResourceName": null,
              "Children": [
                {
                  "$type": "Models.Functions.RootShape.RootShapeCylinder, Models",
                  "Name": "RootShape",
                  "ResourceName": null,
                  "Children": [],
                  "Enabled": true,
                  "ReadOnly": false
                },
                {
                  "$type": "Models.Functions.MultiplyFunction, Models",
                  "Name": "KLModifier",
                  "ResourceName": null,
                  "Children": [
                    {
                      "$type": "Models.Functions.KLModiferVsDepthFunction, Models",
                      "Name": "DepthReduction",
                      "ResourceName": null,
                      "Children": [
                        {
                          "$type": "Models.Functions.VariableReference, Models",
                          "VariableName": "[Physical].DepthMidPoints",
                          "Name": "LayerDepth",
                          "ResourceName": null,
                          "Children": [],
                          "Enabled": true,
                          "ReadOnly": false
                        },
                        {
                          "$type": "Models.Functions.VariableReference, Models",
                          "VariableName": "[Root].Network.MaximumRootDepth",
                          "Name": "MaximumRootDepth",
                          "ResourceName": null,
                          "Children": [],
                          "Enabled": true,
                          "ReadOnly": false
                        }
                      ],
                      "Enabled": true,
                      "ReadOnly": false
                    },
                    {
                      "$type": "Models.Functions.Constant, Models",
                      "FixedValue": 0.11,
                      "Units": null,
                      "Name": "SurfaceKL",
                      "ResourceName": null,
                      "Children": [],
                      "Enabled": true,
                      "ReadOnly": false
                    }
                  ],
                  "Enabled": true,
                  "ReadOnly": false
                },
                {
                  "$type": "Models.Functions.Constant, Models",
                  "FixedValue": 1.0,
                  "Units": "0-1",
                  "Name": "SoilWaterEffect",
                  "ResourceName": null,
                  "Children": [],
                  "Enabled": true,
                  "ReadOnly": false
                },
                {
                  "$type": "Models.Functions.Constant, Models",
                  "FixedValue": 3000.0,
                  "Units": "mm",
                  "Name": "MaximumRootDepth",
                  "ResourceName": null,
                  "Children": [],
                  "Enabled": true,
                  "ReadOnly": false
                },
                {
                  "$type": "Models.Functions.Constant, Models",
                  "FixedValue": 0.02,
                  "Units": "",
                  "Name": "KNO3",
                  "ResourceName": null,
                  "Children": [],
                  "Enabled": true,
                  "ReadOnly": false
                },
                {
                  "$type": "Models.Functions.Constant, Models",
                  "FixedValue": 0.0,
                  "Units": "",
                  "Name": "KNH4",
                  "ResourceName": null,
                  "Children": [],
                  "Enabled": true,
                  "ReadOnly": false
                },
                {
                  "$type": "Models.Functions.DivideFunction, Models",
                  "Name": "RootFrontVelocity",
                  "ResourceName": null,
                  "Children": [
                    {
                      "$type": "Models.Functions.VariableReference, Models",
                      "VariableName": "[Root].Network.MaximumRootDepth",
                      "Name": "MaxRootDepth",
                      "ResourceName": null,
                      "Children": [],
                      "Enabled": true,
                      "ReadOnly": false
                    },
                    {
                      "$type": "Models.Functions.MultiplyFunction, Models",
                      "Name": "RootGrowthDuration",
                      "ResourceName": null,
                      "Children": [
                        {
                          "$type": "Models.Functions.Constant, Models",
                          "FixedValue": 0.0,
                          "Units": "years",
                          "Name": "YearsToMaxDepth",
                          "ResourceName": null,
                          "Children": [
                            {
                              "$type": "Models.Memo, Models",
                              "Text": "\nSTRUM calculates this parameter value during run-time when the crop is established from parameter values set in the relevent STRUMtree object\n",
                              "Name": "Param value set at establishment",
                              "ResourceName": null,
                              "Children": [],
                              "Enabled": true,
                              "ReadOnly": false
                            }
                          ],
                          "Enabled": true,
                          "ReadOnly": false
                        },
                        {
                          "$type": "Models.Functions.Constant, Models",
                          "FixedValue": 365.0,
                          "Units": null,
                          "Name": "DaysInAYear",
                          "ResourceName": null,
                          "Children": [],
                          "Enabled": true,
                          "ReadOnly": false
                        }
                      ],
                      "Enabled": true,
                      "ReadOnly": false
                    }
                  ],
                  "Enabled": true,
                  "ReadOnly": false
                },
                {
                  "$type": "Models.Functions.LinearInterpolationFunction, Models",
                  "Name": "NUptakeSWFactor",
                  "ResourceName": null,
                  "Children": [
                    {
                      "$type": "Models.Functions.XYPairs, Models",
                      "X": [
                        0.0,
                        1.0
                      ],
                      "Y": [
                        0.0,
                        1.0
                      ],
                      "Name": "XYPairs",
                      "ResourceName": null,
                      "Children": [],
                      "Enabled": true,
                      "ReadOnly": false
                    },
                    {
                      "$type": "Models.Functions.VariableReference, Models",
                      "VariableName": "[Root].Network.RWC",
                      "Name": "XValue",
                      "ResourceName": null,
                      "Children": [],
                      "Enabled": true,
                      "ReadOnly": false
                    }
                  ],
                  "Enabled": true,
                  "ReadOnly": false
                },
                {
                  "$type": "Models.Functions.Constant, Models",
                  "FixedValue": 40.0,
                  "Units": "m/g",
                  "Name": "SpecificRootLength",
                  "ResourceName": null,
                  "Children": [],
                  "Enabled": true,
                  "ReadOnly": false
                },
                {
                  "$type": "Models.Functions.Constant, Models",
                  "FixedValue": 1.0,
                  "Units": null,
                  "Name": "RootDepthStressFactor",
                  "ResourceName": null,
                  "Children": [],
                  "Enabled": true,
                  "ReadOnly": false
                },
                {
                  "$type": "Models.Functions.Constant, Models",
                  "FixedValue": 10.0,
                  "Units": "kg/ha",
                  "Name": "MaxDailyNUptake",
                  "ResourceName": null,
                  "Children": [],
                  "Enabled": true,
                  "ReadOnly": false
                }
              ],
              "Enabled": true,
              "ReadOnly": false
            },
            {
              "$type": "Models.Functions.MultiplyFunction, Models",
              "Name": "TotalCarbonDemand",
              "ResourceName": null,
              "Children": [
                {
                  "$type": "Models.Functions.MultiplyFunction, Models",
                  "Name": "TotalDMDemand",
                  "ResourceName": null,
                  "Children": [
                    {
                      "$type": "Models.Functions.VariableReference, Models",
                      "VariableName": "[Leaf].Photosynthesis",
                      "Name": "PotentialPhotosynthesis",
                      "ResourceName": null,
                      "Children": [],
                      "Enabled": true,
                      "ReadOnly": false
                    },
                    {
                      "$type": "Models.Functions.Constant, Models",
                      "FixedValue": 0.1,
                      "Units": null,
                      "Name": "PartitionFraction",
                      "ResourceName": null,
                      "Children": [],
                      "Enabled": true,
                      "ReadOnly": false
                    }
                  ],
                  "Enabled": true,
                  "ReadOnly": false
                },
                {
                  "$type": "Models.Functions.VariableReference, Models",
                  "VariableName": "[Root].Cconc",
                  "Name": "CarbonConc",
                  "ResourceName": null,
                  "Children": [],
                  "Enabled": true,
                  "ReadOnly": false
                }
              ],
              "Enabled": true,
              "ReadOnly": false
            },
            {
              "$type": "Models.PMF.Library.BiomassRemoval, Models",
              "HarvestFractionLiveToRemove": 0.0,
              "HarvestFractionDeadToRemove": 0.0,
              "HarvestFractionLiveToResidue": 0.2,
              "HarvestFractionDeadToResidue": 0.0,
              "Name": "BiomassRemovalDefaults",
              "ResourceName": null,
              "Children": [],
              "Enabled": true,
              "ReadOnly": false
            }
          ],
          "Enabled": true,
          "ReadOnly": false
        },
        {
          "$type": "Models.PMF.CompositeStates, Models",
          "Propertys": [
            "[Leaf].Live",
            "[Leaf].Dead",
            "[Nodule].Live",
            "[Nodule].Dead",
            "[Residue].Live",
            "[Residue].Dead",
            "[Root].Live",
            "[Root].Dead"
          ],
          "Name": "Total",
          "ResourceName": null,
          "Children": [],
          "Enabled": true,
          "ReadOnly": false
        },
        {
          "$type": "Models.PMF.CompositeStates, Models",
          "Propertys": [
            "[Leaf].Live",
            "[Leaf].Dead",
            "[Residue].Live",
            "[Residue].Dead"
          ],
          "Name": "AboveGround",
          "ResourceName": null,
          "Children": [],
          "Enabled": true,
          "ReadOnly": false
        },
        {
          "$type": "Models.Functions.Constant, Models",
          "FixedValue": 0.0,
          "Units": null,
          "Name": "MortalityRate",
          "ResourceName": null,
          "Children": [],
          "Enabled": true,
          "ReadOnly": false
        },
        {
          "$type": "Models.Functions.Constant, Models",
          "FixedValue": 1.0,
          "Units": null,
          "Name": "LegumePropn",
          "ResourceName": null,
          "Children": [],
          "Enabled": true,
          "ReadOnly": false
        },
        {
          "$type": "Models.Functions.Constant, Models",
          "FixedValue": 0.0,
          "Units": null,
          "Name": "SeedMortalityRate",
          "ResourceName": null,
          "Children": [],
          "Enabled": true,
          "ReadOnly": false
        },
        {
          "$type": "Models.Functions.LinearInterpolationFunction, Models",
          "Name": "RelativeAnnualDimension",
          "ResourceName": null,
          "Children": [
            {
              "$type": "Models.Functions.XYPairs, Models",
              "X": [
                0.0,
                6.0
              ],
              "Y": [
                0.4,
                1.0
              ],
              "Name": "XYPairs",
              "ResourceName": null,
              "Children": [],
              "Enabled": true,
              "ReadOnly": false
            },
            {
              "$type": "Models.Functions.VariableReference, Models",
              "VariableName": "[Phenology].Age.YearDecimal",
              "Name": "XValue",
              "ResourceName": null,
              "Children": [],
              "Enabled": true,
              "ReadOnly": false
            }
          ],
          "Enabled": true,
          "ReadOnly": false
        },
        {
          "$type": "Models.Functions.MultiplyFunction, Models",
          "Name": "Height",
          "ResourceName": null,
          "Children": [
            {
              "$type": "Models.Functions.AddFunction, Models",
              "Name": "SeasonalPattern",
              "ResourceName": null,
              "Children": [
                {
                  "$type": "Models.Functions.MultiplyFunction, Models",
                  "Name": "HightOfRegrowth",
                  "ResourceName": null,
                  "Children": [
                    {
                      "$type": "Models.Functions.Constant, Models",
                      "FixedValue": 0.0,
                      "Units": null,
                      "Name": "MaxHeightFromRegrowth",
                      "ResourceName": null,
                      "Children": [],
                      "Enabled": true,
                      "ReadOnly": false
                    },
                    {
                      "$type": "Models.Functions.LinearInterpolationFunction, Models",
                      "Name": "RegrowthPattern",
                      "ResourceName": null,
                      "Children": [
                        {
                          "$type": "Models.Functions.XYPairs, Models",
                          "X": [
                            2.0,
                            3.0
                          ],
                          "Y": [
                            0.0,
                            1.0
                          ],
                          "Name": "XYPairs",
                          "ResourceName": null,
                          "Children": [],
                          "Enabled": true,
                          "ReadOnly": false
                        },
                        {
                          "$type": "Models.Functions.VariableReference, Models",
                          "VariableName": "[Phenology].Stage",
                          "Name": "XValue",
                          "ResourceName": null,
                          "Children": [],
                          "Enabled": true,
                          "ReadOnly": false
                        }
                      ],
                      "Enabled": true,
                      "ReadOnly": false
                    }
                  ],
                  "Enabled": true,
                  "ReadOnly": false
                },
                {
                  "$type": "Models.Functions.Constant, Models",
                  "FixedValue": 0.0,
                  "Units": null,
                  "Name": "PostGrazeHeight",
                  "ResourceName": null,
                  "Children": [],
                  "Enabled": true,
                  "ReadOnly": false
                }
              ],
              "Enabled": true,
              "ReadOnly": false
            },
            {
              "$type": "Models.Functions.VariableReference, Models",
              "VariableName": "[SPRUM].RelativeAnnualDimension",
              "Name": "AgePattern",
              "ResourceName": null,
              "Children": [],
              "Enabled": true,
              "ReadOnly": false
            }
          ],
          "Enabled": true,
          "ReadOnly": false
        },
        {
          "$type": "Models.Functions.LinearInterpolationFunction, Models",
          "Name": "WaterStressFactor",
          "ResourceName": null,
          "Children": [
            {
              "$type": "Models.Functions.XYPairs, Models",
              "X": [
                0.0,
                1.0
              ],
              "Y": [
                0.0,
                1.0
              ],
              "Name": "XYPairs",
              "ResourceName": null,
              "Children": [],
              "Enabled": true,
              "ReadOnly": false
            },
            {
              "$type": "Models.Functions.VariableReference, Models",
              "VariableName": "[Leaf].Fw",
              "Name": "XValue",
              "ResourceName": null,
              "Children": [],
              "Enabled": true,
              "ReadOnly": false
            }
          ],
          "Enabled": true,
          "ReadOnly": false
        }
      ],
      "Enabled": true,
      "ReadOnly": false
<<<<<<< HEAD
    }],
  "IncludeInDocumentation": true,
=======
    }
  ],
>>>>>>> 2eff66a9
  "Enabled": true,
  "ReadOnly": false
}<|MERGE_RESOLUTION|>--- conflicted
+++ resolved
@@ -1846,10 +1846,7 @@
             },
             {
               "$type": "Models.PMF.EnergyBalance, Models",
-<<<<<<< HEAD
-=======
               "MetData": null,
->>>>>>> 2eff66a9
               "Albedo": 0.18,
               "Gsmax350": 0.0,
               "R50": 0.0,
@@ -4526,13 +4523,8 @@
       ],
       "Enabled": true,
       "ReadOnly": false
-<<<<<<< HEAD
-    }],
-  "IncludeInDocumentation": true,
-=======
     }
   ],
->>>>>>> 2eff66a9
   "Enabled": true,
   "ReadOnly": false
 }