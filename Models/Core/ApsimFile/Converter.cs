﻿namespace Models.Core.ApsimFile
{
    using APSIM.Shared.Utilities;
    using Models.Functions;
    using Models.PMF;
    using Newtonsoft.Json.Linq;
    using System;
    using System.Collections.Generic;
    using System.Globalization;
    using System.Linq;
    using System.Reflection;
    using System.Xml;

    /// <summary>
    /// Converts the .apsim file from one version to the next
    /// </summary>
    public class Converter
    {
        /// <summary>Gets the latest .apsimx file format version.</summary>
        public static int LatestVersion { get { return 74; } }

        /// <summary>Converts a .apsimx string to the latest version.</summary>
        /// <param name="st">XML or JSON string to convert.</param>
        /// <param name="toVersion">The optional version to convert to.</param>
        /// <param name="fileName">The optional filename where the string came from.</param>
        /// <returns>Returns true if something was changed.</returns>
        public static ConverterReturnType DoConvert(string st, int toVersion = -1, string fileName = null)
        {
            ConverterReturnType returnData = new ConverterReturnType();

            if (toVersion == -1)
                toVersion = LatestVersion;

            int offset = st.TakeWhile(c => char.IsWhiteSpace(c)).Count();
            char firstNonBlankChar = st[offset];

            if (firstNonBlankChar == '<')
            {
                bool changed = XmlConverters.DoConvert(ref st, Math.Min(toVersion, XmlConverters.LastVersion), fileName);
                XmlDocument doc = new XmlDocument();
                doc.LoadXml(st);
                int fileVersion = Convert.ToInt32(XmlUtilities.Attribute(doc.DocumentElement, "Version"), CultureInfo.InvariantCulture);
                if (fileVersion == toVersion)
                    return new ConverterReturnType()
                    { DidConvert = changed, RootXml = doc };

                st = ConvertToJSON(st, fileName);
                returnData.Root = JObject.Parse(st);
            }
            else if (firstNonBlankChar == '{')
            {
                // json
                returnData.Root = JObject.Parse(st);
            }
            else
            {
                throw new Exception("Unknown string encountered. Not JSON or XML. String: " + st);
            }

            if (returnData.Root.ContainsKey("Version"))
            {
                int fileVersion = (int)returnData.Root["Version"];

                if (fileVersion > LatestVersion)
                    throw new Exception(string.Format("Unable to open file '{0}'. File version is greater than the latest file version. Has this file been opened in a more recent version of Apsim?", fileName));

                // Run converters if not at the latest version.
                while (fileVersion < toVersion)
                {
                    returnData.DidConvert = true;

                    // Find the method to call to upgrade the file by one version.
                    int versionFunction = fileVersion + 1;
                    MethodInfo method = typeof(Converter).GetMethod("UpgradeToVersion" + versionFunction, BindingFlags.NonPublic | BindingFlags.Static);
                    if (method == null)
                        throw new Exception("Cannot find converter to go to version " + versionFunction);

                    // Found converter method so call it.
                    method.Invoke(null, new object[] { returnData.Root, fileName });

                    fileVersion++;
                }

                if (returnData.DidConvert)
                {
                    returnData.Root["Version"] = fileVersion;
                    st = returnData.Root.ToString();
                }
            }
            returnData.DidConvert = EnsureSoilHasInitWaterAndSample(returnData.Root) || returnData.DidConvert;

            return returnData;
        }

        /// <summary>
        /// If root is a soil then make sure it has a sample or init water.
        /// </summary>
        /// <param name="root">The root node of the JSON to look at.</param>
        /// <returns>True if model was changed.</returns>
        private static bool EnsureSoilHasInitWaterAndSample(JObject root)
        {
            string rootType = JsonUtilities.Type(root, true);

            if (rootType != null && rootType == "Models.Soils.Soil")
            {
                JArray soilChildren = root["Children"] as JArray;
                if (soilChildren != null && soilChildren.Count > 0)
                {
                    var initWater = soilChildren.FirstOrDefault(c => c["$type"].Value<string>().Contains(".InitWater"));
                    var sample = soilChildren.FirstOrDefault(c => c["$type"].Value<string>().Contains(".Sample"));

                    if (sample == null && initWater == null)
                    {
                        // Add in an initial water and initial conditions models.
                        initWater = new JObject();
                        initWater["$type"] = "Models.Soils.InitialWater, Models";
                        JsonUtilities.RenameModel(initWater as JObject, "Initial water");
                        initWater["PercentMethod"] = "FilledFromTop";
                        initWater["FractionFull"] = 1;
                        initWater["DepthWetSoil"] = "NaN";
                        soilChildren.Add(initWater);

                        sample = new JObject();
                        sample["$type"] = "Models.Soils.Sample, Models";
                        JsonUtilities.RenameModel(sample as JObject, "Initial conditions");
                        sample["Thickness"] = new JArray(new double[] { 1800 });
                        sample["NO3N"] = new JArray(new double[] { 3 });
                        sample["NH4"] = new JArray(new double[] { 1 });
                        sample["SWUnits"] = "Volumetric";
                        soilChildren.Add(sample);
                        return true;
                    }
                }
            }

            return false;
        }

        /// <summary>Upgrades to version 47 - the first JSON version.</summary>
        private static string ConvertToJSON(string st, string fileName)
        {
            string json = XmlToJson.Convert(st);
            JObject j = JObject.Parse(json);
            j["Version"] = 47;
            return j.ToString();
        }

        private static void UpgradeToVersion47(JObject root, string fileName)
        {
            // Nothing to do as conversion to JSON has already happened.
        }

        /// <summary>
        /// Upgrades to version 48. Iterates through all manager scripts, and replaces
        /// all instances of the text "DisplayTypeEnum" with "DisplayType".
        /// </summary>
        /// <param name="root"></param>
        /// <param name="fileName"></param>
        private static void UpgradeToVersion48(JObject root, string fileName)
        {
            foreach (JObject manager in JsonUtilities.ChildrenRecursively(root, "Manager"))
                JsonUtilities.ReplaceManagerCode(manager, "DisplayTypeEnum", "DisplayType");
        }


        /// <summary>
        /// Upgrades to version 49. Renames Models.Morris+Parameter to Models.Sensitivity.Parameter.
        /// </summary>
        /// <param name="root"></param>
        /// <param name="fileName"></param>
        private static void UpgradeToVersion49(JObject root, string fileName)
        {
            foreach (JObject morris in JsonUtilities.ChildrenRecursively(root, "Models.Morris"))
                foreach (var parameter in morris["Parameters"])
                    parameter["$type"] = parameter["$type"].ToString().Replace("Models.Morris+Parameter", "Models.Sensitivity.Parameter");
        }

        ///<summary>
        /// Upgrades to version 50. Fixes the RelativeTo property of 
        /// InitialWater components of soils copied from Apsim Classic.
        /// </summary>
        /// <param name="root"></param>
        /// <param name="fileName"></param>
        /// <remarks>
        /// ll15 must be renamed to LL15.
        /// Wheat must be renamed to WheatSoil.
        /// Maize must be renamed to MaizeSoil.
        /// </remarks>
        private static void UpgradeToVersion50(JObject root, string fileName)
        {
            foreach (JObject initialWater in JsonUtilities.ChildrenRecursively(root, "InitialWater"))
            {
                if (initialWater["RelativeTo"] != null)
                {
                    if (initialWater["RelativeTo"].ToString().ToUpper().Contains("LL15"))
                        initialWater["RelativeTo"] = initialWater["RelativeTo"].ToString().Replace("ll15", "LL15");
                    else if (!string.IsNullOrEmpty(initialWater["RelativeTo"].ToString()) && !initialWater["RelativeTo"].ToString().EndsWith("Soil"))
                        initialWater["RelativeTo"] = initialWater["RelativeTo"].ToString() + "Soil";
                }
            }
        }
        /// <summary>
        /// Changes GsMax to Gsmax350 in all models that implement ICanopy.
        /// </summary>
        /// <param name="root">The root JSON token.</param>
        /// <param name="fileName">The name of the apsimx file.</param>
        private static void UpgradeToVersion51(JObject root, string fileName)
        {
            // Create a list of models that might have gsmax.
            // Might need to add in other models that implement ICanopy 
            // e.g. OilPalm, AgPastureSpecies, SimpleTree, Sugarcane

            var models = new List<JObject>();
            models.AddRange(JsonUtilities.ChildrenOfType(root, "Leaf"));
            models.AddRange(JsonUtilities.ChildrenOfType(root, "SimpleLeaf"));
            models.AddRange(JsonUtilities.ChildrenOfType(root, "PerennialLeaf"));
            models.AddRange(JsonUtilities.ChildrenOfType(root, "SorghumLeaf"));

            // Loop through all models and rename Gsmax to Gsmax350.
            foreach (var model in models)
            {
                JsonUtilities.RenameProperty(model, "Gsmax", "Gsmax350");
                JsonUtilities.AddConstantFunctionIfNotExists(model, "StomatalConductanceCO2Modifier", "1.0");
            }
        }
        
        /// <summary>
        /// </summary>
        /// <param name="root">The root JSON token.</param>
        /// <param name="fileName">The name of the apsimx file.</param>
        private static void UpgradeToVersion52(JObject root, string fileName)
        {
            foreach (var SOM in JsonUtilities.ChildrenOfType(root, "SoilOrganicMatter"))
            {
                double rootWt;
                if (SOM["RootWt"] is JArray)
                    rootWt = Convert.ToDouble(SOM["RootWt"][0], CultureInfo.InvariantCulture); // This can happen when importing old APSIM file.
                else
                    rootWt = Convert.ToDouble(SOM["RootWt"], CultureInfo.InvariantCulture);
                SOM.Remove("RootWt");
                double[] thickness = MathUtilities.StringsToDoubles(JsonUtilities.Values(SOM, "Thickness"));

                double profileDepth = MathUtilities.Sum(thickness);
                double cumDepth = 0;
                double[] rootWtFraction = new double[thickness.Length];

                for (int layer = 0; layer < thickness.Length; layer++)
                {
                    double fracLayer = Math.Min(1.0, MathUtilities.Divide(profileDepth - cumDepth, thickness[layer], 0.0));
                    cumDepth += thickness[layer];
                    rootWtFraction[layer] = fracLayer * Math.Exp(-3.0 * Math.Min(1.0, MathUtilities.Divide(cumDepth, profileDepth, 0.0)));
                }
                // get the actuall FOM distribution through layers (adds up to one)
                double totFOMfraction = MathUtilities.Sum(rootWtFraction);
                for (int layer = 0; layer < thickness.Length; layer++)
                    rootWtFraction[layer] /= totFOMfraction;
                double[] rootWtVector = MathUtilities.Multiply_Value(rootWtFraction, rootWt);

                JsonUtilities.SetValues(SOM, "RootWt", rootWtVector);
            }

        }

        /// <summary>
        /// Adds solutes under SoilNitrogen.
        /// </summary>
        /// <param name="root">The root JSON token.</param>
        /// <param name="fileName">The name of the apsimx file.</param>
        private static void UpgradeToVersion53(JObject root, string fileName)
        {
            foreach (var soilNitrogen in JsonUtilities.ChildrenOfType(root, "SoilNitrogen"))
            {
                JsonUtilities.CreateNewChildModel(soilNitrogen, "NO3", "Models.Soils.SoilNitrogenNO3");
                JsonUtilities.CreateNewChildModel(soilNitrogen, "NH4", "Models.Soils.SoilNitrogenNH4");
                JsonUtilities.CreateNewChildModel(soilNitrogen, "Urea", "Models.Soils.SoilNitrogenUrea");
                JsonUtilities.CreateNewChildModel(soilNitrogen, "PlantAvailableNO3", "Models.Soils.SoilNitrogenPlantAvailableNO3");
                JsonUtilities.CreateNewChildModel(soilNitrogen, "PlantAvailableNH4", "Models.Soils.SoilNitrogenPlantAvailableNH4");
            }

            foreach (var report in JsonUtilities.ChildrenOfType(root, "Report"))
            {
                JsonUtilities.SearchReplaceReportVariableNames(report, "SoilNitrogen.NO3", "SoilNitrogen.NO3.kgha");
                JsonUtilities.SearchReplaceReportVariableNames(report, "SoilNitrogen.NH4", "SoilNitrogen.NH4.kgha");
                JsonUtilities.SearchReplaceReportVariableNames(report, "SoilNitrogen.urea", "SoilNitrogen.Urea.kgha");
                JsonUtilities.SearchReplaceReportVariableNames(report, "SoilNitrogen.PlantAvailableNO3", "SoilNitrogen.PlantAvailableNO3.kgha");
                JsonUtilities.SearchReplaceReportVariableNames(report, "SoilNitrogen.PlantAvailableNH4", "SoilNitrogen.PlantAvailableNH4.kgha");
                JsonUtilities.SearchReplaceReportVariableNames(report, "[SoilNitrogen].no3", "[SoilNitrogen].NO3.kgha");
                JsonUtilities.SearchReplaceReportVariableNames(report, "[SoilNitrogen].nh4", "[SoilNitrogen].NH4.kgha");
                JsonUtilities.SearchReplaceReportVariableNames(report, "[SoilNitrogen].urea", "[SoilNitrogen].Urea.kgha");
            }
            foreach (var manager in JsonUtilities.ChildManagers(root))
            {
                var originalCode = manager.ToString();
                if (originalCode != null)
                {
                    if (originalCode.Contains("SoilNitrogen.NO3"))
                    {
                        manager.Replace("Soil.SoilNitrogen.NO3", "NO3.kgha");
                        manager.Replace("SoilNitrogen.NO3", "NO3.kgha");
                        manager.AddDeclaration("ISolute", "NO3", new string[] { "[ScopedLinkByName]" });
                    }
                    if (originalCode.Contains("SoilNitrogen.NH4"))
                    {
                        manager.Replace("Soil.SoilNitrogen.NH4", "NH4.kgha");
                        manager.Replace("SoilNitrogen.NH4", "NH4.kgha");
                        manager.AddDeclaration("ISolute", "NH4", new string[] { "[ScopedLinkByName]" });
                    }
                    if (originalCode.Contains("SoilNitrogen.urea"))
                    {
                        manager.Replace("Soil.SoilNitrogen.urea", "Urea.kgha");
                        manager.Replace("SoilNitrogen.urea", "Urea.kgha");
                        manager.AddDeclaration("ISolute", "Urea", new string[] { "[ScopedLinkByName]" });
                    }
                    if (originalCode.Contains("SoilNitrogen.PlantAvailableNO3"))
                    {
                        manager.Replace("Soil.SoilNitrogen.PlantAvailableNO3", "PlantAvailableNO3.kgha");
                        manager.Replace("SoilNitrogen.PlantAvailableNO3", "PlantAvailableNO3.kgha");
                        manager.AddDeclaration("ISolute", "PlantAvailableNO3", new string[] { "[ScopedLinkByName]" });
                    }
                    if (originalCode.Contains("SoilNitrogen.PlantAvailableNH4"))
                    {
                        manager.Replace("Soil.SoilNitrogen.PlantAvailableNH4", "PlantAvailableNH4.kgha");
                        manager.Replace("SoilNitrogen.PlantAvailableNH4", "PlantAvailableNH4.kgha");
                        manager.AddDeclaration("ISolute", "PlantAvailableNH4", new string[] { "[ScopedLinkByName]" });
                    }
                    if (originalCode != manager.ToString())
                    {
                        var usingLines = manager.GetUsingStatements().ToList();
                        usingLines.Add("Models.Interfaces");
                        manager.SetUsingStatements(usingLines);
                        manager.Save();
                    }
                }
            }

            foreach (var series in JsonUtilities.ChildrenOfType(root, "Series"))
            {
                if (series["XFieldName"] != null)
                {
                    series["XFieldName"] = series["XFieldName"].ToString().Replace("SoilNitrogen.NO3", "SoilNitrogen.NO3.kgha");
                    series["XFieldName"] = series["XFieldName"].ToString().Replace("SoilNitrogen.NH4", "SoilNitrogen.NH4.kgha");
                    series["XFieldName"] = series["XFieldName"].ToString().Replace("SoilNitrogen.urea", "SoilNitrogen.Urea.kgha");
                    series["XFieldName"] = series["XFieldName"].ToString().Replace("SoilNitrogen.PlantAvailableNO3", "SoilNitrogen.PlantAvailableNO3.kgha");
                    series["XFieldName"] = series["XFieldName"].ToString().Replace("SoilNitrogen.PlantAvailableNH4", "SoilNitrogen.PlantAvailableNH4.kgha");
                }
                if (series["YFieldName"] != null)
                {
                    series["YFieldName"] = series["YFieldName"].ToString().Replace("SoilNitrogen.NO3", "SoilNitrogen.NO3.kgha");
                    series["YFieldName"] = series["YFieldName"].ToString().Replace("SoilNitrogen.NH4", "SoilNitrogen.NH4.kgha");
                    series["YFieldName"] = series["YFieldName"].ToString().Replace("SoilNitrogen.urea", "SoilNitrogen.Urea.kgha");
                    series["YFieldName"] = series["YFieldName"].ToString().Replace("SoilNitrogen.PlantAvailableNO3", "SoilNitrogen.PlantAvailableNO3.kgha");
                    series["YFieldName"] = series["YFieldName"].ToString().Replace("SoilNitrogen.PlantAvailableNH4", "SoilNitrogen.PlantAvailableNH4.kgha");
                }
            }
        }

        /// <summary>
        /// Remove SoluteManager.
        /// </summary>
        /// <param name="root">The root JSON token.</param>
        /// <param name="fileName">The name of the apsimx file.</param>
        private static void UpgradeToVersion54(JObject root, string fileName)
        {
            foreach (var soluteManager in JsonUtilities.ChildrenOfType(root, "SoluteManager"))
                soluteManager.Remove();

            foreach (var report in JsonUtilities.ChildrenOfType(root, "Report"))
            {
                JsonUtilities.SearchReplaceReportVariableNames(report, "[Soil].NO3N", "[Soil].SoilNitrogen.NO3.kgha");
                JsonUtilities.SearchReplaceReportVariableNames(report, "[Soil].NH4N", "[Soil].SoilNitrogen.NH4.kgha");
                JsonUtilities.SearchReplaceReportVariableNames(report, "[Soil].UreaN", "[Soil].SoilNitrogen.Urea.kgha");
            }

            foreach (var manager in JsonUtilities.ChildManagers(root))
            {
                bool managerChanged = false;
                if (manager.Replace("mySoil.NO3N", "NO3.kgha"))
                {
                    manager.AddDeclaration("ISolute", "NO3", new string[] { "[ScopedLinkByName]" });
                    managerChanged = true;
                }
                if (manager.Replace("mySoil.NH4N", "NH4.kgha"))
                {
                    manager.AddDeclaration("ISolute", "NH4", new string[] { "[ScopedLinkByName]" });
                    managerChanged = true;
                }
                if (manager.Replace("mySoil.UreaN", "Urea.kgha"))
                {
                    manager.AddDeclaration("ISolute", "Urea", new string[] { "[ScopedLinkByName]" });
                    managerChanged = true;
                }
                if (manager.Replace("Soil.NO3N", "NO3.kgha"))
                {
                    manager.AddDeclaration("ISolute", "NO3", new string[] { "[ScopedLinkByName]" });
                    managerChanged = true;
                }
                if (manager.Replace("Soil.NH4N", "NH4.kgha"))
                {
                    manager.AddDeclaration("ISolute", "NH4", new string[] { "[ScopedLinkByName]" });
                    managerChanged = true;
                }
                if (manager.Replace("Soil.UreaN", "Urea.kgha"))
                {
                    manager.AddDeclaration("ISolute", "Urea", new string[] { "[ScopedLinkByName]" });
                    managerChanged = true;
                }
                if (manager.Replace("mySoil.SoilNitrogen.", "SoilNitrogen."))
                {
                    manager.AddDeclaration("SoilNitrogen", "SoilNitrogen", new string[] { "[ScopedLinkByName]" });
                    managerChanged = true;
                }
                if (manager.Replace("Soil.SoilNitrogen.", "SoilNitrogen."))
                {
                    manager.AddDeclaration("SoilNitrogen", "SoilNitrogen", new string[] { "[ScopedLinkByName]" });
                    managerChanged = true;
                }
                if (manager.Replace("soil.SoilNitrogen.", "SoilNitrogen."))
                {
                    manager.AddDeclaration("SoilNitrogen", "SoilNitrogen", new string[] { "[ScopedLinkByName]" });
                    managerChanged = true;
                }
                if (manager.Replace("soil1.SoilNitrogen.", "SoilNitrogen."))
                {
                    manager.AddDeclaration("SoilNitrogen", "SoilNitrogen", new string[] { "[ScopedLinkByName]" });
                    managerChanged = true;
                }
                var declarations = manager.GetDeclarations();
                if (declarations.RemoveAll(declaration => declaration.TypeName == "SoluteManager") > 0)
                {
                    manager.SetDeclarations(declarations);
                    managerChanged = true;
                }

                if (managerChanged)
                {
                    var usingLines = manager.GetUsingStatements().ToList();
                    usingLines.Add("Models.Interfaces");
                    manager.SetUsingStatements(usingLines);
                    manager.Save();
                }
            }
        }


        /// <summary>
        /// Changes initial Root Wt to an array.
        /// </summary>
        /// <param name="root">The root JSON token.</param>
        /// <param name="fileName">The name of the apsimx file.</param>
        private static void UpgradeToVersion55(JObject root, string fileName)
        {
            foreach (var SOM in JsonUtilities.ChildrenOfType(root, "SoilOrganicMatter"))
            {
                double soilcnr;
                if (SOM["SoilCN"] is JArray)
                    soilcnr = Convert.ToDouble(SOM["SoilCN"][0], CultureInfo.InvariantCulture); // This can happen when importing old APSIM file.
                else
                    soilcnr = Convert.ToDouble(SOM["SoilCN"], CultureInfo.InvariantCulture);
                SOM.Remove("SoilCN");
                double[] thickness = MathUtilities.StringsToDoubles(JsonUtilities.Values(SOM, "Thickness"));

                double[] SoilCNVector = new double[thickness.Length];

                for (int layer = 0; layer < thickness.Length; layer++)
                    SoilCNVector[layer] = soilcnr;

                JsonUtilities.SetValues(SOM, "SoilCN", SoilCNVector);
            }

        }

        /// <summary>
        /// Change Factor.Specifications to Factor.Specification. Also FactorValue
        /// becomes CompositeFactor.
        /// </summary>
        /// <param name="root"></param>
        /// <param name="fileName"></param>
        private static void UpgradeToVersion56(JToken root, string fileName)
        {
            foreach (var factor in JsonUtilities.ChildrenRecursively(root as JObject, "Factor"))
            {
                var parent = JsonUtilities.Parent(factor);

                string parentModelType = JsonUtilities.Type(parent);
                if (parentModelType == "Factors")
                {
                    var specifications = factor["Specifications"] as JArray;
                    if (specifications != null)
                    {
                        if (specifications.Count > 1)
                        {
                            // must be a compound factor. 

                            // Change our Factor to a CompositeFactor
                            factor["$type"] = "Models.Factorial.CompositeFactor, Models";

                            // Remove the Factor from it's parent.
                            var parentChildren = parent["Children"] as JArray;
                            parentChildren.Remove(factor);

                            // Create a new site factor and add our CompositeFactor to the children list.
                            var siteFactor = JsonUtilities.ChildWithName(parent as JObject, "Site") as JObject;
                            if (siteFactor == null)
                            {
                                // Create a site factor 
                                siteFactor = new JObject();
                                siteFactor["$type"] = "Models.Factorial.Factor, Models";
                                JsonUtilities.RenameModel(siteFactor, "Site");
                                JArray siteFactorChildren = new JArray();
                                siteFactor["Children"] = siteFactorChildren;

                                // Add our new site factor to our models parent.
                                parentChildren.Add(siteFactor);
                            }
                            (siteFactor["Children"] as JArray).Add(factor);

                        }
                        else
                        {
                            // Convert array to string.
                            if (specifications.Count > 0)
                                factor["Specification"] = specifications[0].ToString();
                        }
                    }
                }
                else if (parentModelType == "Factor")
                {
                    factor["$type"] = "Models.Factorial.CompositeFactor, Models";
                }
            }

            foreach (var series in JsonUtilities.ChildrenRecursively(root as JObject, "Series"))
            {
                var factorToVaryColours = series["FactorToVaryColours"];
                if (factorToVaryColours != null && factorToVaryColours.Value<string>() == "Simulation")
                    series["FactorToVaryColours"] = "SimulationName";
                var factorToVaryMarkers = series["FactorToVaryMarkers"];
                if (factorToVaryMarkers != null && factorToVaryMarkers.Value<string>() == "Simulation")
                    series["FactorToVaryMarkers"] = "SimulationName";
                var factorToVaryLines = series["FactorToVaryLines"];
                if (factorToVaryLines != null && factorToVaryLines.Value<string>() == "Simulation")
                    series["FactorToVaryLines"] = "SimulationName";
            }
        }

        /// <summary>
        /// Upgrades to version 57. Adds a RetranslocateNonStructural node to
        /// all GenericOrgans which do not have a child called
        /// RetranslocateNitrogen.
        /// </summary>
        /// <param name="root">The root JSON token.</param>
        /// <param name="fileName">The name of the apsimx file.</param>
        private static void UpgradeToVersion57(JObject root, string fileName)
        {
            foreach (JObject organ in JsonUtilities.ChildrenRecursively(root, "GenericOrgan"))
                if (JsonUtilities.ChildWithName(organ, "RetranslocateNitrogen") == null)
                    JsonUtilities.AddModel(organ, typeof(RetranslocateNonStructural), "RetranslocateNitrogen");
        }

        /// <summary>
        /// Upgrades to version 58. Renames 'ParamThickness' to 'Thickness' in Weirdo.
        /// Also change calls to property soil.SWAtWaterThickness to soil.Thickness.
        /// </summary>
        /// <param name="root">The root JSON token.</param>
        /// <param name="fileName">The name of the apsimx file.</param>
        private static void UpgradeToVersion58(JObject root, string fileName)
        {
            foreach (JObject weirdo in JsonUtilities.ChildrenRecursively(root, "WEIRDO"))
            {
                var paramThicknessNode = weirdo["ParamThickness"];
                if (paramThicknessNode != null)
                {
                    weirdo["Thickness"] = paramThicknessNode;
                    weirdo.Remove("ParamThickness");
                }
            }

            foreach (var manager in JsonUtilities.ChildManagers(root))
            {
                if (manager.Replace(".SWAtWaterThickness", ".Thickness"))
                    manager.Save();
            }
        }

        /// <summary>
        /// Upgrades to version 59. Renames 'SoilCropOilPalm' to 'SoilCrop'.
        /// Renames Soil.SoilOrganicMatter.OC to Soil.Initial.OC
        /// </summary>
        /// <param name="root">The root JSON token.</param>
        /// <param name="fileName">The name of the apsimx file.</param>
        private static void UpgradeToVersion59(JObject root, string fileName)
        {
            foreach (var sample in JsonUtilities.ChildrenRecursively(root, "Sample"))
            {
                var array = sample["NO3"] as JArray;
                if (array != null)
                {
                    var nitrogenValue = new JObject();
                    nitrogenValue["$type"] = "Models.Soils.NitrogenValue, Models";

                    var storedAsPPM = sample["NO3Units"]?.ToString() == "0" ||
                                      sample["NO3Units"]?.ToString() == "ppm" ||
                                      sample["NO3Units"] == null; 

                    nitrogenValue["Values"] = array;
                    nitrogenValue["StoredAsPPM"] = storedAsPPM;
                    sample.Remove("NO3");
                    sample["NO3N"] = nitrogenValue;
                }

                array = sample["NH4"] as JArray;
                if (array != null)
                {
                    var nitrogenValue = new JObject();
                    nitrogenValue["$type"] = "Models.Soils.NitrogenValue, Models";

                    var storedAsPPM = sample["NH4Units"]?.ToString() == "0" ||
                                      sample["NH4Units"]?.ToString() == "ppm" ||
                                      sample["NH4Units"] == null;

                    nitrogenValue["Values"] = array;
                    nitrogenValue["StoredAsPPM"] = storedAsPPM;
                    sample.Remove("NH4");
                    sample["NH4N"] = nitrogenValue;
                }
            }
            foreach (var soilCropOilPalmNode in JsonUtilities.ChildrenRecursively(root, "SoilCropOilPalm"))
                soilCropOilPalmNode["$type"] = "Models.Soils.SoilCrop, Models";

            foreach (var report in JsonUtilities.ChildrenRecursively(root, "Report"))
            {
                JsonUtilities.SearchReplaceReportVariableNames(report, ".SoilOrganicMatter.OC", ".Initial.OC");
                JsonUtilities.SearchReplaceReportVariableNames(report, "[Soil].PH", "[Soil].Initial.PH");
                JsonUtilities.SearchReplaceReportVariableNames(report, "[Soil].EC", "[Soil].Initial.EC");
                JsonUtilities.SearchReplaceReportVariableNames(report, "[Soil].ESP", "[Soil].Initial.ESP");
                JsonUtilities.SearchReplaceReportVariableNames(report, "[Soil].Cl", "[Soil].Initial.CL");
                JsonUtilities.SearchReplaceReportVariableNames(report, "[Soil].OC", "[Soil].Initial.OC");
                JsonUtilities.SearchReplaceReportVariableNames(report, "[Soil].InitialNO3N", "[Soil].Initial.NO3N.PPM");
                JsonUtilities.SearchReplaceReportVariableNames(report, "[Soil].InitialNH4N", "[Soil].Initial.NH4N.PPM");
            }

            foreach (var series in JsonUtilities.ChildrenRecursively(root, "Series"))
            {
                if (series["XFieldName"] != null)
                    series["XFieldName"] = series["XFieldName"].ToString().Replace(".SoilOrganicMatter.OC", ".Initial.OC");
                if (series["YFieldName"] != null)
                    series["YFieldName"] = series["YFieldName"].ToString().Replace(".SoilOrganicMatter.OC", ".Initial.OC");
            }

            foreach (var expressionFunction in JsonUtilities.ChildrenRecursively(root, "ExpressionFunction"))
            {
                var expression = expressionFunction["Expression"].ToString();
                expression = expression.Replace(".SoilOrganicMatter.OC", ".Initial.OC");
                expressionFunction["Expression"] = expression;
            }

            foreach (var manager in JsonUtilities.ChildManagers(root))
            {
                var changeMade = manager.Replace("Soil.ToCumThickness(soil.Thickness)", "soil.ThicknessCumulative");

                if (manager.Replace("mySoil.Depth.Length", "mySoil.Thickness.Length"))
                    changeMade = true;

                if (manager.Replace("soil.Depth.Length", "soil.Thickness.Length"))
                    changeMade = true;

                if (changeMade)
                    manager.Save();
            }
        }

        /// <summary>
        /// Convert no3 and nh4 parameters from ppm to kg/ha.
        /// </summary>
        /// <param name="values"></param>
        private static void ConvertToPPM(JArray values)
        {
            var sample = JsonUtilities.Parent(JsonUtilities.Parent(values));
            var soil = JsonUtilities.Parent(sample) as JObject;
            var water = JsonUtilities.Children(soil).Find(child => JsonUtilities.Type(child) == "Water");
            if (water == null)
                water = JsonUtilities.Children(soil).Find(child => JsonUtilities.Type(child) == "WEIRDO");

            // Get soil thickness and bulk density.
            var soilThickness = water["Thickness"].Values<double>().ToArray();
            var soilBD = water["BD"].Values<double>().ToArray();

            // Get sample thickness and bulk density.
            var sampleThickness = sample["Thickness"].Values<double>().ToArray();
            var sampleBD = Soils.Standardiser.Layers.MapConcentration(soilBD, soilThickness, sampleThickness, soilBD.Last());

            for (int i = 0; i < values.Count; i++)
                values[i] = values[i].Value<double>() * 100 / (sampleBD[i] * sampleThickness[i]);
        }

        /// <summary>
        /// Does the specified array have non NaN values?
        /// </summary>
        /// <param name="no3Values">The array to remove them from.</param>
        private static bool HasValues(JArray no3Values)
        {
            foreach (var value in no3Values)
                if (value.ToString() != "NaN")
                    return true;
            return false;
        }

        /// <summary>
        /// Upgrades to version 60. Move NO3 and NH4 from sample to Analaysis node
        /// and always store as ppm.
        /// </summary>
        /// <param name="root">The root JSON token.</param>
        /// <param name="fileName">The name of the apsimx file.</param>
        private static void UpgradeToVersion60(JObject root, string fileName)
        {
            foreach (var sample in JsonUtilities.ChildrenRecursively(root, "Sample"))
            {
                var soil = JsonUtilities.Parent(sample) as JObject;
                var analysis = JsonUtilities.Children(soil).Find(child => JsonUtilities.Type(child) == "Analysis");
                var water = JsonUtilities.Children(soil).Find(child => JsonUtilities.Type(child) == "Water");
                if (water == null)
                    water = JsonUtilities.Children(soil).Find(child => JsonUtilities.Type(child) == "WEIRDO");

                var no3Node = sample["NO3N"];
                if (no3Node != null && no3Node.HasValues)
                {
                    if (analysis == null)
                        throw new Exception("Cannot find an analysis node while converting a soil sample.");

                    // Convert units to ppm if necessary.
                    var no3Values = no3Node["Values"] as JArray;

                    // Only overlay values if they are not NaN values.
                    if (HasValues(no3Values))
                    {
                        if (!no3Node["StoredAsPPM"].Value<bool>())
                            ConvertToPPM(no3Values);

                        // Make sure layers match analysis layers.
                        var analysisThickness = analysis["Thickness"].Values<double>().ToArray();
                        var sampleThickness = sample["Thickness"].Values<double>().ToArray();
                        var values = no3Values.Values<double>().ToArray();
                        var mappedValues = Soils.Standardiser.Layers.MapConcentration(values, sampleThickness, analysisThickness, 1.0);
                        no3Values = new JArray(mappedValues);

                        // Move from sample to analysis
                        analysis["NO3N"] = no3Values;
                    }
                }
                sample["NO3N"] = null;
                var nh4Node = sample["NH4N"];
                if (nh4Node != null && nh4Node.HasValues)
                {
                    if (analysis == null)
                        throw new Exception("Cannot find an analysis node while converting a soil sample.");

                    // Convert units to ppm if necessary.
                    var nh4Values = nh4Node["Values"] as JArray;

                    // Only overlay values if they are not NaN values.
                    if (HasValues(nh4Values))
                    {
                        if (!nh4Node["StoredAsPPM"].Value<bool>())
                            ConvertToPPM(nh4Values);

                        // Make sure layers match analysis layers.
                        var analysisThickness = analysis["Thickness"].Values<double>().ToArray();
                        var sampleThickness = sample["Thickness"].Values<double>().ToArray();
                        var values = nh4Values.Values<double>().ToArray();
                        var mappedValues = Soils.Standardiser.Layers.MapConcentration(values, sampleThickness, analysisThickness, 0.2);
                        nh4Values = new JArray(mappedValues);

                        // Move from sample to analysis
                        analysis["NH4N"] = nh4Values;
                    }
                }
                sample["NH4N"] = null;
            }
        }

        /// <summary>
        /// Upgrade to version 60. Ensures that a micromet model is within every simulation.
        /// </summary>
        /// <param name="root"></param>
        /// <param name="fileName"></param>
        private static void UpgradeToVersion61(JObject root, string fileName)
        {
            foreach (JObject Sim in JsonUtilities.ChildrenRecursively(root, "Simulation"))
            {
                List<JObject> MicroClimates = JsonUtilities.ChildrenRecursively(root, "MicroClimate");
                if (MicroClimates.Count == 0)
                    AddMicroClimate(Sim);
            }

        }

        /// <summary>
        /// Add a MicroClimate model to the specified JSON model token.
        /// </summary>
        /// <param name="simulation">An APSIM Simulation</param>
        public static void AddMicroClimate(JObject simulation)
        {
            JArray children = simulation["Children"] as JArray;
            if (children == null)
            {
                children = new JArray();
                simulation["Children"] = children;
            }

            JObject microClimateModel = new JObject();
            microClimateModel["$type"] = "Models.MicroClimate, Models";
            JsonUtilities.RenameModel(microClimateModel, "MicroClimate");
            microClimateModel["a_interception"] = "0.0";
            microClimateModel["b_interception"] = "1.0";
            microClimateModel["c_interception"] = "0.0";
            microClimateModel["d_interception"] = "0.0";
            microClimateModel["soil_albedo"] = "0.13";
            microClimateModel["SoilHeatFluxFraction"] = "0.4";
            microClimateModel["NightInterceptionFraction"] = "0.5";
            microClimateModel["ReferenceHeight"] = "2.0";
            microClimateModel["IncludeInDocumentation"] = "true";
            microClimateModel["Enabled"] = "true";
            microClimateModel["ReadOnly"] = "false";
            var weathers = JsonUtilities.ChildrenOfType(simulation, "Weather");

            // Don't bother with microclimate if no weather component
            if (weathers.Count != 0)
            {
                var weather = weathers.First();
                int index = children.IndexOf(weather);
                children.Insert(index + 1, microClimateModel);
            }
        }

        /// <summary>
        /// Upgrades to version 62. Fixes SimpleLeaf variable names
        /// following a refactor of this class.
        /// </summary>
        /// <param name="root">The root JSON token.</param>
        /// <param name="fileName">The name of the apsimx file.</param>
        private static void UpgradeToVersion62(JObject root, string fileName)
        {
            // We renamed a lot of IFunctions and removed the 'Function' suffix.
            // ie HeightFunction -> Height.
            Dictionary<string, string> changedProperties = new Dictionary<string, string>();
            changedProperties.Add("Tallness", "HeightFunction");
            changedProperties.Add("Area", "LAIFunction");
            changedProperties.Add("LaiDead", "LaiDeadFunction");
            changedProperties.Add("WaterDemand", "WaterDemandFunction");
            changedProperties.Add("Cover", "CoverFunction");
            changedProperties.Add("ExtinctionCoefficient", "ExtinctionCoefficientFunction");
            changedProperties.Add("BaseHeight", "BaseHeightFunction");
            changedProperties.Add("Wideness", "WidthFunction");
            changedProperties.Add("DetachmentRate", "DetachmentRateFunction");
            changedProperties.Add("InitialWt", "InitialWtFunction");
            changedProperties.Add("MaintenanceRespiration", "MaintenanceRespirationFunction");
            changedProperties.Add("FRGR", "FRGRFunction");

            // Names of nodes which are probably simple leaf. The problem is that
            // in released models, the model is stored in a separate file to the
            // simulations. Therefore when we parse/convert the simulation file,
            // we don't know the names of the simple leaf models, so we are forced
            // take a guess.
            List<string> modelNames = new List<string>() { "Leaf", "Stover" };

            // Names of nodes which are definitely simple leaf.
            List<string> definiteSimpleLeaves = new List<string>();

            // Go through all SimpleLeafs and rename the appropriate children.
            foreach (JObject leaf in JsonUtilities.ChildrenRecursively(root, "SimpleLeaf"))
            {
                modelNames.Add(leaf["Name"].ToString());
                definiteSimpleLeaves.Add(leaf["Name"].ToString());
                // We removed the Leaf.AppearedCohortNo property.
                JObject relativeArea = JsonUtilities.FindFromPath(leaf, "DeltaLAI.Vegetative.Delta.RelativeArea");
                if (relativeArea != null && relativeArea["XProperty"].ToString() == "[Leaf].AppearedCohortNo")
                    relativeArea["XProperty"] = "[Leaf].NodeNumber";

                foreach (var change in changedProperties)
                {
                    string newName = change.Key;
                    string old = change.Value;
                    JsonUtilities.RenameChildModel(leaf, old, newName);
                }
            }

            foreach (JObject reference in JsonUtilities.ChildrenRecursively(root, "VariableReference"))
            {
                foreach (string leafName in definiteSimpleLeaves)
                {
                    foreach (KeyValuePair<string, string> property in changedProperties)
                    {
                        string oldName = property.Value;
                        string newName = property.Key;

                        string toReplace = $"{leafName}.{oldName}";
                        string replaceWith = $"{leafName}.{newName}";
                        reference["VariableName"] = reference["VariableName"].ToString().Replace(toReplace, replaceWith);

                        toReplace = $"[{leafName}].{oldName}";
                        replaceWith = $"[{leafName}].{newName}";
                        reference["VariableName"] = reference["VariableName"].ToString().Replace(toReplace, replaceWith);
                    }
                }
            }

            // Attempt some basic find/replace in manager scripts.
            foreach (ManagerConverter manager in JsonUtilities.ChildManagers(root))
            {
                foreach (var change in changedProperties)
                {
                    string newName = change.Key;
                    string old = change.Value;

                    bool changed = false;
                    foreach (string modelName in modelNames)
                    {
                        string toReplace = $"{modelName}.{old}";
                        string replaceWith = $"{modelName}.{newName}";
                        changed |= manager.Replace(toReplace, replaceWith, true);

                        foreach (KeyValuePair<string, string> parameter in manager.Parameters)
                        {
                            string newParam = parameter.Value.Replace(toReplace, replaceWith);
                            manager.UpdateParameter(parameter.Key, newParam);
                        }

                        toReplace = $"[{modelName}].{old}";
                        replaceWith = $"[{modelName}].{newName}";
                        changed |= manager.Replace(toReplace, replaceWith, true);

                        foreach (KeyValuePair<string, string> parameter in manager.Parameters)
                        {
                            string newParam = parameter.Value.Replace(toReplace, replaceWith);
                            manager.UpdateParameter(parameter.Key, newParam);
                        }
                    }
                    if (changed)
                        manager.Save();
                }
            }

            // Fix some cultivar commands.
            foreach (JObject cultivar in JsonUtilities.ChildrenRecursively(root, "Cultivar"))
            {
                if (!cultivar["Command"].HasValues)
                    continue;

                foreach (JValue command in cultivar["Command"].Children())
                {
                    foreach (var change in changedProperties)
                    {
                        string newName = change.Key;
                        string old = change.Value;
                        foreach (string modelName in modelNames)
                        {
                            command.Value = command.Value.ToString().Replace($"{modelName}.{old}", $"{modelName}.{newName}");
                            command.Value = command.Value.ToString().Replace($"[{modelName}].{old}", $"[{modelName}].{newName}");
                        }
                    }
                }
            }
        }

        /// <summary>
        /// Upgrades to version 63. Rename the 'Water' node under soil to 'Physical'
        /// </summary>
        /// <param name="root">The root JSON token.</param>
        /// <param name="fileName">The name of the apsimx file.</param>
        private static void UpgradeToVersion63(JObject root, string fileName)
        {
            foreach (var water in JsonUtilities.ChildrenRecursively(root, "Water"))
            {
                water["$type"] = "Models.Soils.Physical, Models";
                JsonUtilities.RenameModel(water, "Physical");
            }

            foreach (var report in JsonUtilities.ChildrenOfType(root, "Report"))
            {
                JsonUtilities.SearchReplaceReportVariableNames(report, ".Water.", ".Physical.");
            }

            foreach (var factor in JsonUtilities.ChildrenOfType(root, "Factor"))
            {
                var specification = factor["Specification"];
                if (specification != null)
                {
                    var specificationString = specification.ToString();
                    specificationString = specificationString.Replace(".Water.", ".Physical.");
                    specificationString = specificationString.Replace("[Water]", "[Physical]");
                    factor["Specification"] = specificationString;
                }
            }

            foreach (var factor in JsonUtilities.ChildrenOfType(root, "CompositeFactor"))
            {
                var specifications = factor["Specifications"];
                if (specifications != null)
                {
                    for (int i = 0; i < specifications.Count(); i++)
                    {
                        var specificationString = specifications[i].ToString();
                        specificationString = specificationString.Replace(".Water.", ".Physical.");
                        specificationString = specificationString.Replace("[Water]", "[Physical]");
                        specifications[i] = specificationString;
                    }
                }
            }
        }


        /// <summary>
        /// Upgrades to version 64. Rename the 'SoilOrganicMatter' node under soil to 'Organic'
        /// </summary>
        /// <param name="root">The root JSON token.</param>
        /// <param name="fileName">The name of the apsimx file.</param>
        private static void UpgradeToVersion64(JObject root, string fileName)
        {
            foreach (var organic in JsonUtilities.ChildrenRecursively(root, "SoilOrganicMatter"))
            {
                organic["$type"] = "Models.Soils.Organic, Models";
                JsonUtilities.RenameModel(organic, "Organic");
                organic["FOMCNRatio"] = organic["RootCN"];
                organic["FOM"] = organic["RootWt"];
                organic["SoilCNRatio"] = organic["SoilCN"];
                organic["Carbon"] = organic["OC"];
                var ocUnits = organic["OCUnits"];
                if (ocUnits != null)
                {
                    string ocUnitsString = ocUnits.ToString();
                    if (ocUnitsString == "1" || ocUnitsString == "WalkleyBlack")
                    {
                        var oc = organic["Carbon"].Values<double>().ToArray();
                        oc = MathUtilities.Multiply_Value(oc, 1.3);
                        organic["Carbon"] = new JArray(oc);
                    }
                }
            }

            foreach (var report in JsonUtilities.ChildrenOfType(root, "Report"))
            {
                JsonUtilities.SearchReplaceReportVariableNames(report, ".SoilOrganicMatter.", ".Organic.");
                JsonUtilities.SearchReplaceReportVariableNames(report, ".RootCN", ".FOMCNRatio");
                JsonUtilities.SearchReplaceReportVariableNames(report, ".RootWt", ".FOM");
                JsonUtilities.SearchReplaceReportVariableNames(report, ".SoilCN", ".SoilCNRatio");
                JsonUtilities.SearchReplaceReportVariableNames(report, ".Organic.OC", ".Organic.Carbon");
            }

            foreach (var factor in JsonUtilities.ChildrenOfType(root, "Factor"))
            {
                var specification = factor["Specification"];
                if (specification != null)
                {
                    var specificationString = specification.ToString();
                    specificationString = specificationString.Replace(".SoilOrganicMatter.", ".Organic.");
                    specificationString = specificationString.Replace("[SoilOrganicMatter]", "[Organic]");
                    specificationString = specificationString.Replace(".Organic.OC", ".Organic.Carbon");
                    specificationString = specificationString.Replace(".RootCN", ".FOMCNRatio");
                    specificationString = specificationString.Replace(".RootWt", ".FOM");
                    specificationString = specificationString.Replace(".SoilCN", ".SoilCNRatio");
                    factor["Specification"] = specificationString;
                }
            }

            foreach (var factor in JsonUtilities.ChildrenOfType(root, "CompositeFactor"))
            {
                var specifications = factor["Specifications"];
                if (specifications != null)
                {
                    for (int i = 0; i < specifications.Count(); i++)
                    {
                        var specificationString = specifications[i].ToString();
                        specificationString = specificationString.Replace(".SoilOrganicMatter.", ".Organic.");
                        specificationString = specificationString.Replace("[SoilOrganicMatter]", "[Organic]");
                        specificationString = specificationString.Replace(".OC", ".Carbon");
                        specificationString = specificationString.Replace(".RootCN", ".FOMCNRatio");
                        specificationString = specificationString.Replace(".RootWt", ".FOM");
                        specificationString = specificationString.Replace(".SoilCN", ".SoilCNRatio");
                        specifications[i] = specificationString;
                    }
                }
            }

            foreach (var series in JsonUtilities.ChildrenOfType(root, "Series"))
            {
                if (series["XFieldName"] != null)
                {
                    series["XFieldName"] = series["XFieldName"].ToString().Replace("SoilOrganicMatter", "Organic");
                    series["XFieldName"] = series["XFieldName"].ToString().Replace(".Organic.OC", ".Organic.Carbon");
                }
                if (series["YFieldName"] != null)
                {
                    series["YFieldName"] = series["YFieldName"].ToString().Replace("SoilOrganicMatter", "Organic");
                    series["YFieldName"] = series["YFieldName"].ToString().Replace(".Organic.OC", ".Organic.Carbon");
                }
            }

            foreach (var child in JsonUtilities.ChildrenRecursively(root))
            {
                if (JsonUtilities.Type(child) == "Morris" || JsonUtilities.Type(child) == "Sobol")
                {
                    var parameters = child["Parameters"];
                    for (int i = 0; i < parameters.Count(); i++)
                    {
                        var parameterString = parameters[i]["Path"].ToString();
                        parameterString = parameterString.Replace(".SoilOrganicMatter.", ".Organic.");
                        parameterString = parameterString.Replace("[SoilOrganicMatter]", "[Organic]");
                        parameterString = parameterString.Replace(".OC", ".Carbon");
                        parameters[i]["Path"] = parameterString;
                    }
                }
            }
        }

        /// <summary>
        /// Upgrades to version 65. Rename the 'Analysis' node under soil to 'Chemical'
        /// </summary>
        /// <param name="root">The root JSON token.</param>
        /// <param name="fileName">The name of the apsimx file.</param>
        private static void UpgradeToVersion65(JObject root, string fileName)
        {
            foreach (var chemical in JsonUtilities.ChildrenRecursively(root, "Analysis"))
            {
                var soil = JsonUtilities.Parent(chemical);
                var physical = JsonUtilities.ChildWithName(soil as JObject, "Physical");

                chemical["$type"] = "Models.Soils.Chemical, Models";
                JsonUtilities.RenameModel(chemical, "Chemical");
                if (physical != null)
                {
                    // Move particle size numbers from chemical to physical and make sure layers are mapped.
                    var physicalThickness = physical["Thickness"].Values<double>().ToArray();
                    var chemicalThickness = chemical["Thickness"].Values<double>().ToArray();

                    if (chemical["ParticleSizeClay"] != null && chemical["ParticleSizeClay"].HasValues)
                    {
                        var values = chemical["ParticleSizeClay"].Values<double>().ToArray();
                        if (values.Length < physicalThickness.Length)
                            Array.Resize(ref values, chemicalThickness.Length);
                        var mappedValues = Soils.Standardiser.Layers.MapConcentration(values, chemicalThickness, physicalThickness, values.Last());
                        physical["ParticleSizeClay"] = new JArray(mappedValues);
                    }

                    // convert ph units
                    var phUnits = physical["PHUnits"];
                    if (phUnits != null)
                    {
                        string phUnitsString = phUnits.ToString();
                        if (phUnitsString == "1")
                        {
                            // pH in water = (pH in CaCl X 1.1045) - 0.1375
                            var ph = physical["PH"].Values<double>().ToArray();
                            ph = MathUtilities.Subtract_Value(MathUtilities.Multiply_Value(ph, 1.1045), 0.1375);
                            chemical["PH"] = new JArray(ph);
                        }
                    }
                }
            }

            foreach (var report in JsonUtilities.ChildrenOfType(root, "Report"))
            {
                JsonUtilities.SearchReplaceReportVariableNames(report, ".Analysis.", ".Chemical.");
            }

            foreach (var factor in JsonUtilities.ChildrenOfType(root, "Factor"))
            {
                var specification = factor["Specification"];
                if (specification != null)
                {
                    var specificationString = specification.ToString();
                    specificationString = specificationString.Replace(".Analysis.", ".Chemical.");
                    specificationString = specificationString.Replace("[Analysis]", "[Chemical]");
                    factor["Specification"] = specificationString;
                }
            }

            foreach (var factor in JsonUtilities.ChildrenOfType(root, "CompositeFactor"))
            {
                var specifications = factor["Specifications"];
                if (specifications != null)
                {
                    for (int i = 0; i < specifications.Count(); i++)
                    {
                        var specificationString = specifications[i].ToString();
                        specificationString = specificationString.Replace(".Analysis.", ".Chemical.");
                        specificationString = specificationString.Replace("[Analysis]", "[Chemical]");
                        specifications[i] = specificationString;
                    }
                }
            }

            foreach (var series in JsonUtilities.ChildrenOfType(root, "Series"))
            {
                if (series["XFieldName"] != null)
                {
                    series["XFieldName"] = series["XFieldName"].ToString().Replace("Analysis", "Chemical");
                }
                if (series["YFieldName"] != null)
                {
                    series["YFieldName"] = series["YFieldName"].ToString().Replace("Analysis", "Chemical");
                }
            }

            foreach (var child in JsonUtilities.ChildrenRecursively(root))
            {
                if (JsonUtilities.Type(child) == "Morris" || JsonUtilities.Type(child) == "Sobol")
                {
                    var parameters = child["Parameters"];
                    for (int i = 0; i < parameters.Count(); i++)
                    {
                        var parameterString = parameters[i]["Path"].ToString();
                        parameterString = parameterString.Replace(".Analysis.", ".Chemical.");
                        parameterString = parameterString.Replace("[Analysis]", "[Chemical]");
                        parameters[i]["Path"] = parameterString;
                    }
                }
            }
        }

        /// <summary>
        /// When a factor is under a factors model, insert a permutation model.
        /// </summary>
        /// <param name="root"></param>
        /// <param name="fileName"></param>
        private static void UpgradeToVersion66(JToken root, string fileName)
        {
            foreach (var factors in JsonUtilities.ChildrenRecursively(root as JObject, "Factors"))
            {
                if (JsonUtilities.Children(factors).Count > 1)
                {
                    var permutationsNode = new JObject();
                    permutationsNode["$type"] = "Models.Factorial.Permutation, Models";
                    JsonUtilities.RenameModel(permutationsNode, "Permutation");
                    permutationsNode["Children"] = factors["Children"];
                    var children = new JArray(permutationsNode);
                    factors["Children"] = children;
                }
            }
        }

        /// <summary>
        /// Upgrades to version 67. Sets the Start and End properties
        /// in clock to the values previously stored in StartDate and EndDate.
        /// </summary>
        /// <param name="root"></param>
        /// <param name="fileName"></param>
        private static void UpgradeToVersion67(JObject root, string fileName)
        {
            foreach (JObject clock in JsonUtilities.ChildrenRecursively(root, "Clock"))
            {
                clock["Start"] = clock["StartDate"];
                clock["End"] = clock["EndDate"];
            }
        }

        /// <summary>
        /// Upgrades to version 68. Removes AgPasture.Sward
        /// </summary>
        /// <param name="root"></param>
        /// <param name="fileName"></param>
        private static void UpgradeToVersion68(JObject root, string fileName)
        {
            foreach (JObject sward in JsonUtilities.ChildrenRecursively(root, "Sward"))
            {
                foreach (JObject pastureSpecies in JsonUtilities.Children(sward))
                {
                    if (pastureSpecies["Name"].ToString().Equals("Ryegrass", StringComparison.InvariantCultureIgnoreCase))
                        JsonUtilities.RenameModel(pastureSpecies, "AGPRyegrass");
                    if (pastureSpecies["Name"].ToString().Equals("WhiteClover", StringComparison.InvariantCultureIgnoreCase))
                        JsonUtilities.RenameModel(pastureSpecies, "AGPWhiteClover");
                    pastureSpecies["ResourceName"] = pastureSpecies["Name"];

                    var swardParentChildren = JsonUtilities.Parent(sward)["Children"] as JArray;
                    swardParentChildren.Add(pastureSpecies);
                }
                sward.Remove();
            }

            bool foundAgPastureWhiteClover = false; // as opposed to a PMF whiteclover
            foreach (JObject pastureSpecies in JsonUtilities.ChildrenRecursively(root, "PastureSpecies"))
            {
                if (pastureSpecies["Name"].ToString().Equals("Ryegrass", StringComparison.InvariantCultureIgnoreCase))
                    JsonUtilities.RenameModel(pastureSpecies, "AGPRyegrass");
                if (pastureSpecies["Name"].ToString().Equals("WhiteClover", StringComparison.InvariantCultureIgnoreCase))
                {
                    JsonUtilities.RenameModel(pastureSpecies, "AGPWhiteClover");
                    foundAgPastureWhiteClover = true;
                }

                pastureSpecies["ResourceName"] = pastureSpecies["Name"];
            }

            foreach (JObject soilCrop in JsonUtilities.ChildrenRecursively(root, "SoilCrop"))
            {
                if (soilCrop["Name"].ToString().Equals("SwardSoil", StringComparison.InvariantCultureIgnoreCase))
                    soilCrop.Remove();
                if (soilCrop["Name"].ToString().Equals("RyegrassSoil", StringComparison.InvariantCultureIgnoreCase))
                    JsonUtilities.RenameModel(soilCrop, "AGPRyegrassSoil");
                if (foundAgPastureWhiteClover && soilCrop["Name"].ToString().Equals("WhiteCloverSoil", StringComparison.InvariantCultureIgnoreCase))
                    JsonUtilities.RenameModel(soilCrop, "AGPWhiteCloverSoil");
            }
        }

        /// <summary>
        /// Upgrades to version 69. Fixes link attributes in manager scripts after
        /// link refactoring.
        /// </summary>
        /// <param name="root">The root JSON token.</param>
        /// <param name="fileName">The name of the .apsimx file.</param>
        private static void UpgradeToVersion69(JObject root, string fileName)
        {
            foreach (ManagerConverter manager in JsonUtilities.ChildManagers(root))
            {
                // The linking code previously had a hack which automatically enabled link by name if the target
                // model type is IFunction or Biomass (or any inherited class thereof). I've removed this hack 
                // from the link resolution code, which means that all such links must be adjusted accordingly.

                // [Link(...)] [Units] [...] Biomass -> [Link(ByName = true, ...)] [Units] [...] Biomass
                manager.ReplaceRegex(@"\[Link\(([^\)]+)\)\]((\s*\[[^\]]+\])*\s*(public|private|protected|internal|static|readonly| )*\s*(IFunction|Biomass|CNReductionForCover|CNReductionForTillage|RunoffModel|WaterTableModel|HeightFunction|DecumulateFunction|EndOfDayFunction|LiveOnEventFunction|AccumulateAtEvent|DailyMeanVPD|CERESDenitrificationWaterFactor|CERESDenitrificationTemperatureFactor|CERESMineralisationFOMCNRFactor|DayCentN2OFractionModel|CERESNitrificationpHFactor|CERESNitrificationWaterFactor|CERESUreaHydrolysisModel|CERESMineralisationWaterFactor|CERESMineralisationTemperatureFactor|CERESNitrificationModel|StringComparisonFunction|AccumulateByDate|AccumulateByNumericPhase|TrackerFunction|ArrayFunction|WangEngelTempFunction|BoundFunction|LinearAfterThresholdFunction|SoilWaterScale|MovingAverageFunction|HoldFunction|DeltaFunction|MovingSumFunction|QualitativePPEffect|AccumulateFunction|AddFunction|AgeCalculatorFunction|AirTemperatureFunction|BellCurveFunction|Constant|DivideFunction|ExponentialFunction|ExpressionFunction|ExternalVariable|LessThanFunction|LinearInterpolationFunction|MaximumFunction|MinimumFunction|MultiplyFunction|OnEventFunction|PhaseBasedSwitch|PhaseLookup|PhaseLookupValue|PhotoperiodDeltaFunction|PhotoperiodFunction|PowerFunction|SigmoidFunction|SoilTemperatureDepthFunction|SoilTemperatureFunction|SoilTemperatureWeightedFunction|SplineInterpolationFunction|StageBasedInterpolation|SubtractFunction|VariableReference|WeightedTemperatureFunction|XYPairs|CanopyPhotosynthesis|RUECO2Function|RUEModel|StorageDMDemandFunction|StorageNDemandFunction|InternodeCohortDemandFunction|BerryFillingRateFunction|TEWaterDemandFunction|FillingRateFunction|AllometricDemandFunction|InternodeDemandFunction|PartitionFractionDemandFunction|PopulationBasedDemandFunction|PotentialSizeDemandFunction|RelativeGrowthRateDemandFunction))", @"[Link(Type = LinkType.Child, ByName = true, $1)]$2");

                // [Link] IFunction -> [Link(ByName = true)] IFunction
                manager.ReplaceRegex(@"\[Link\]((\s*\[[^\]]+\])*\s*(public|private|protected|internal|static|readonly| )*\s*(IFunction|Biomass|CNReductionForCover|CNReductionForTillage|RunoffModel|WaterTableModel|HeightFunction|DecumulateFunction|EndOfDayFunction|LiveOnEventFunction|AccumulateAtEvent|DailyMeanVPD|CERESDenitrificationWaterFactor|CERESDenitrificationTemperatureFactor|CERESMineralisationFOMCNRFactor|DayCentN2OFractionModel|CERESNitrificationpHFactor|CERESNitrificationWaterFactor|CERESUreaHydrolysisModel|CERESMineralisationWaterFactor|CERESMineralisationTemperatureFactor|CERESNitrificationModel|StringComparisonFunction|AccumulateByDate|AccumulateByNumericPhase|TrackerFunction|ArrayFunction|WangEngelTempFunction|BoundFunction|LinearAfterThresholdFunction|SoilWaterScale|MovingAverageFunction|HoldFunction|DeltaFunction|MovingSumFunction|QualitativePPEffect|AccumulateFunction|AddFunction|AgeCalculatorFunction|AirTemperatureFunction|BellCurveFunction|Constant|DivideFunction|ExponentialFunction|ExpressionFunction|ExternalVariable|LessThanFunction|LinearInterpolationFunction|MaximumFunction|MinimumFunction|MultiplyFunction|OnEventFunction|PhaseBasedSwitch|PhaseLookup|PhaseLookupValue|PhotoperiodDeltaFunction|PhotoperiodFunction|PowerFunction|SigmoidFunction|SoilTemperatureDepthFunction|SoilTemperatureFunction|SoilTemperatureWeightedFunction|SplineInterpolationFunction|StageBasedInterpolation|SubtractFunction|VariableReference|WeightedTemperatureFunction|XYPairs|CanopyPhotosynthesis|RUECO2Function|RUEModel|StorageDMDemandFunction|StorageNDemandFunction|InternodeCohortDemandFunction|BerryFillingRateFunction|TEWaterDemandFunction|FillingRateFunction|AllometricDemandFunction|InternodeDemandFunction|PartitionFractionDemandFunction|PopulationBasedDemandFunction|PotentialSizeDemandFunction|RelativeGrowthRateDemandFunction))", @"[Link(Type = LinkType.Child, ByName = true)]$1");

                // Here I assume that all [LinkByPath] links will have a path argument supplied.
                // [LinkByPath(...)] -> [Link(Type = LinkType.Path, ...)]
                manager.ReplaceRegex(@"\[LinkByPath\(([^\)]+)\)", @"[Link(Type = LinkType.Path, $1)");

                // [ParentLink(...)] -> [Link(Type = LinkType.Ancestor, ...)]
                manager.ReplaceRegex(@"\[ParentLink\(([^\)]+)\)", @"[Link(Type = LinkType.Ancestor, $1)");

                // [ParentLink] -> [Link(Type = LinkType.Ancestor, ByName = false)]
                manager.Replace("[ParentLink]", "[Link(Type = LinkType.Ancestor)]", caseSensitive: true);

                // [ScopedLinkByName(...)] -> [Link(ByName = true, ...)]
                manager.ReplaceRegex(@"\[ScopedLinkByName\(([^\)]+)\)", @"[Link(ByName = true, $1)");

                // [ScopedLinkByName] -> [Link(ByName = true)]
                manager.Replace("[ScopedLinkByName]", "[Link(ByName = true)]", caseSensitive: true);

                // [ScopedLink(...)] -> [Link(...)]
                manager.ReplaceRegex(@"\[ScopedLink\(([^\)]+)\)", @"[Link($1)");

                // [ScopedLink] -> [Link]
                manager.Replace("[ScopedLink]", "[Link]", caseSensitive: true);

                // [ChildLinkByName(...)] -> [Link(Type = LinkType.Child, ByName = true, ...)]
                manager.ReplaceRegex(@"\[ChildLinkByName\(([^\)]+)\)", @"[Link(Type = LinkType.Child, ByName = true, $1)");

                // [ChildLinkByName] -> [Link(Type = LinkType.Child, ByName = true)]
                manager.Replace("[ChildLinkByName]", "[Link(Type = LinkType.Child, ByName = true)]", caseSensitive: true);

                // [ChildLink(...)] -> [Link(Type = LinkType.Child, ...)]
                manager.ReplaceRegex(@"\[ChildLink\(([^\)]+)\)", @"[Link(Type = LinkType.Child, $1)");

                // [ChildLink] -> [Link(Type = LinkType.Child)]
                manager.Replace("[ChildLink]", "[Link(Type = LinkType.Child)]", caseSensitive: true);

                manager.Save();
            }
        }

        /// <summary>
        /// Changes the type of the Stock component inital values genotypes array
        /// from StockGeno to SingleGenotypeInits.
        /// </summary>
        /// <param name="root">The root JSON token.</param>
        /// <param name="fileName">The name of the apsimx file.</param>
        private static void UpgradeToVersion70(JObject root, string fileName)
        {
            foreach (var stockNode in JsonUtilities.ChildrenOfType(root, "Stock"))
            {
                // for each element of GenoTypes[]
                var genotypes = stockNode["GenoTypes"];
                for (int i = 0; i < genotypes.Count(); i++)
                {
                    genotypes[i]["$type"] = "Models.GrazPlan.SingleGenotypeInits, Models";
                    double dr = Convert.ToDouble(genotypes[i]["DeathRate"]);
                    double drw = Convert.ToDouble(genotypes[i]["WnrDeathRate"]);
                    genotypes[i]["DeathRate"] = new JArray(new double[] {dr , drw });
                    genotypes[i]["PotFleeceWt"] = genotypes[i]["RefFleeceWt"];
                    genotypes[i]["Conceptions"] = genotypes[i]["Conception"];
                    genotypes[i]["GenotypeName"] = genotypes[i]["Name"];
                }
            }
        }

        /// <summary>
        /// Alters all existing linint functions to have a child variable reference IFunction called XValue instead of a
        /// string property called XProperty that IFunction then had to locate
        /// </summary>
        /// <param name="root">The root JSON token.</param>
        /// <param name="fileName">The name of the apsimx file.</param>
        private static void UpgradeToVersion71(JObject root, string fileName)
        {
            foreach (JObject linint in JsonUtilities.ChildrenRecursively(root, "LinearInterpolationFunction"))
            {
                VariableReference varRef = new VariableReference();
                varRef.Name = "XValue";
                varRef.VariableName = linint["XProperty"].ToString();
                JsonUtilities.AddModel(linint, varRef);
                linint.Remove("XProperty");
            }
        }

        /// <summary>
        /// Remove .Value() from all variable references because it is redundant
        /// </summary>
        /// <param name="root">The root JSON token.</param>
        /// <param name="fileName">The name of the apsimx file.</param>
        private static void UpgradeToVersion72(JObject root, string fileName)
        {
            foreach (var varRef in JsonUtilities.ChildrenRecursively(root, "VariableReference"))
                varRef["VariableName"] = varRef["VariableName"].ToString().Replace(".Value()", "");

            foreach (var report in JsonUtilities.ChildrenOfType(root, "Report"))
                JsonUtilities.SearchReplaceReportVariableNames(report, ".Value()", "");

            foreach (var graph in JsonUtilities.ChildrenOfType(root, "Series"))
            {
                if(graph["XFieldName"] != null)
                    graph["XFieldName"] = graph["XFieldName"].ToString().Replace(".Value()", "");
                if (graph["X2FieldName"] != null)
                    graph["X2FieldName"] = graph["X2FieldName"].ToString().Replace(".Value()", "");
                if (graph["YFieldName"] != null)
                    graph["YFieldName"] = graph["YFieldName"].ToString().Replace(".Value()", "");
                if (graph["Y2FieldName"] != null)
                    graph["Y2FieldName"] = graph["Y2FieldName"].ToString().Replace(".Value()", "");
            }
        }

        /// <summary>
        /// Alters all existing AllometricDemand functions to have a child variable reference IFunction called XValue and YValue instead of 
        /// string property called XProperty and YProperty that it then had to locate.  Aiming to get all things using get for properties
        /// to be doing it via Variable reference so we can stream line scoping rules
        /// </summary>
        /// <param name="root">The root JSON token.</param>
        /// <param name="fileName">The name of the apsimx file.</param>
        private static void UpgradeToVersion73(JObject root, string fileName)
        {
            foreach (JObject Alomet in JsonUtilities.ChildrenRecursively(root, "AllometricDemandFunction"))
            {
                VariableReference XvarRef = new VariableReference();
                XvarRef.Name = "XValue";
                XvarRef.VariableName = Alomet["XProperty"].ToString();
                JsonUtilities.AddModel(Alomet, XvarRef);
                Alomet.Remove("XProperty");
                VariableReference YvarRef = new VariableReference();
                YvarRef.Name = "YValue";
                YvarRef.VariableName = Alomet["YProperty"].ToString();
                JsonUtilities.AddModel(Alomet, YvarRef);
                Alomet.Remove("YProperty");

            }
        }

        /// <summary>
<<<<<<< HEAD
        /// Change TreeLeafAreas to ShadeModiers in Tree Proxy
=======
        /// Changes the Surface Organic Matter property FractionFaecesAdded to 1.0
>>>>>>> 85193cf9
        /// </summary>
        /// <param name="root">The root JSON token.</param>
        /// <param name="fileName">The name of the apsimx file.</param>
        private static void UpgradeToVersion74(JObject root, string fileName)
        {
<<<<<<< HEAD
            foreach (JObject TreeProxy in JsonUtilities.ChildrenRecursively(root, "TreeProxy"))
            {
                TreeProxy["ShadeModifiers"] = TreeProxy["TreeLeafAreas"];
                var SM = TreeProxy["ShadeModifiers"].Values<double>().ToArray();
                for (int i = 0; i < SM.Count(); i++)
                    SM[i] = 1.0;
                TreeProxy["ShadeModifiers"] = new JArray(SM);
            }
        }



=======
            foreach (JObject som in JsonUtilities.ChildrenRecursively(root, "SurfaceOrganicMatter"))
                som["FractionFaecesAdded"] = "1.0";
        }

>>>>>>> 85193cf9
        /// <summary>
        /// Changes initial Root Wt to an array.
        /// </summary>
        /// <param name="root">The root JSON token.</param>
        /// <param name="fileName">The name of the apsimx file.</param>
        private static void UpgradeToVersion99(JObject root, string fileName)
        {
            // Delete all alias children.
            foreach (var soilNitrogen in JsonUtilities.ChildrenOfType(root, "SoilNitrogen"))
            {
                var parent = JsonUtilities.Parent(soilNitrogen);
                var nutrient = JsonUtilities.CreateNewChildModel(parent, "Nutrient", "Models.Soils.Nutrients.Nutrient");
                nutrient["ResourceName"] = "Nutrient";
                soilNitrogen.Remove();
            }

            foreach (var manager in JsonUtilities.ChildManagers(root))
            {
                manager.Replace("using Models.Soils;", "using Models.Soils;\r\nusing Models.Soils.Nutrients;");

                manager.Replace("SoilNitrogen.FOMN", ".Nutrient.FOMN");
                manager.Replace("SoilNitrogen.FOMC", ".Nutrient.FOMC");

                if (manager.Replace("Soil.SoilNitrogen.HumicN", "Humic.N"))
                    manager.AddDeclaration("NutrientPool", "Humic", new string[] { "[ScopedLinkByName]" });
                if (manager.Replace("Soil.SoilNitrogen.HumicC", "Humic.C"))
                    manager.AddDeclaration("NutrientPool", "Humic", new string[] { "[ScopedLinkByName]" });

                if (manager.Replace("Soil.SoilNitrogen.MicrobialN", "Microbial.N"))
                    manager.AddDeclaration("NutrientPool", "Microbial", new string[] { "[ScopedLinkByName]" });
                if (manager.Replace("Soil.SoilNitrogen.MicrobialC", "Microbial.C"))
                    manager.AddDeclaration("NutrientPool", "Microbial", new string[] { "[ScopedLinkByName]" });

                if (manager.Replace("Soil.SoilNitrogen.dlt_n_min_res", "SurfaceResidueDecomposition.MineralisedN"))
                    manager.AddDeclaration("CarbonFlow", "SurfaceResidueDecomposition", new string[] { "[LinkByPath(Path=\"[Nutrient].SurfaceResidue.Decomposition\")]" });
                
                manager.Replace("SoilNitrogen.MineralisedN", "Nutrient.MineralisedN");

                manager.Replace("SoilNitrogen.TotalN", "Nutrient.TotalN");
                if (manager.Replace("SoilNitrogen.TotalN", "Nutrient.TotalN"))
                {
                    manager.RemoveDeclaration("SoilNitrogen");
                    manager.AddDeclaration("INutrient", "Nutrient", new string[] { "[ScopedLinkByName]" });
                }

                manager.Replace("SoilNitrogen.TotalC", "Nutrient.TotalC");
                if (manager.Replace("SoilNitrogen.TotalC", "Nutrient.TotalC"))
                {
                    manager.RemoveDeclaration("SoilNitrogen");
                    manager.AddDeclaration("INutrient", "Nutrient", new string[] { "[ScopedLinkByName]" });
                }

                manager.Replace("SoilNitrogen.mineral_n", "Nutrient.MineralN");
                manager.Replace("SoilNitrogen.Denitrification", "Nutrient.Natm");
                manager.Replace("SoilNitrogen.n2o_atm", "Nutrient.N2Oatm");
                manager.Save();
            }

            foreach (var report in JsonUtilities.ChildrenOfType(root, "Report"))
            {
                JsonUtilities.SearchReplaceReportVariableNames(report, "SoilNitrogen.NO3.kgha", "Nutrient.NO3.kgha");
                JsonUtilities.SearchReplaceReportVariableNames(report, "SoilNitrogen.NH4.kgha", "Nutrient.NH4.kgha");
                JsonUtilities.SearchReplaceReportVariableNames(report, "SoilNitrogen.Urea.kgha", "Nutrient.Urea.kgha");
                JsonUtilities.SearchReplaceReportVariableNames(report, "SoilNitrogen.PlantAvailableNO3.kgha", "Nutrient.PlantAvailableNO3.kgha");
                JsonUtilities.SearchReplaceReportVariableNames(report, "SoilNitrogen.PlantAvailableNH4.kgha", "Nutrient.PlantAvailableNH4.kgha");
                JsonUtilities.SearchReplaceReportVariableNames(report, "[SoilNitrogen].NO3.kgha", "[Nutrient].NO3.kgha");
                JsonUtilities.SearchReplaceReportVariableNames(report, "[SoilNitrogen].NH4.kgha", "[Nutrient].NH4.kgha");
                JsonUtilities.SearchReplaceReportVariableNames(report, "[SoilNitrogen].Urea.kgha", "[Nutrient].Urea.kgha");

                JsonUtilities.SearchReplaceReportVariableNames(report, ".SoilNitrogen.FOMN", ".Nutrient.FOMN");
                JsonUtilities.SearchReplaceReportVariableNames(report, ".SoilNitrogen.FOMC", ".Nutrient.FOMC");
                JsonUtilities.SearchReplaceReportVariableNames(report, ".SoilNitrogen.HumicN", ".Nutrient.Humic.N");
                JsonUtilities.SearchReplaceReportVariableNames(report, ".SoilNitrogen.HumicC", ".Nutrient.Humic.C");
                JsonUtilities.SearchReplaceReportVariableNames(report, ".SoilNitrogen.MicrobialN", ".Nutrient.Microbial.N");
                JsonUtilities.SearchReplaceReportVariableNames(report, ".SoilNitrogen.MicrobialC", ".Nutrient.Microbial.C");
                JsonUtilities.SearchReplaceReportVariableNames(report, ".SoilNitrogen.urea", ".Nutrient.Urea.kgha");
                JsonUtilities.SearchReplaceReportVariableNames(report, ".SoilNitrogen.dlt_n_min_res", ".Nutrient.SurfaceResidue.Decomposition.MineralisedN");
                JsonUtilities.SearchReplaceReportVariableNames(report, ".SoilNitrogen.MineralisedN", ".Nutrient.MineralisedN");
                JsonUtilities.SearchReplaceReportVariableNames(report, ".SoilNitrogen.Denitrification", ".Nutrient.Natm");
                JsonUtilities.SearchReplaceReportVariableNames(report, ".SoilNitrogen.n2o_atm", ".Nutrient.N2Oatm");
                JsonUtilities.SearchReplaceReportVariableNames(report, ".SoilNitrogen.TotalC", ".Nutrient.TotalC");
                JsonUtilities.SearchReplaceReportVariableNames(report, ".SoilNitrogen.TotalN", ".Nutrient.TotalN");
                JsonUtilities.SearchReplaceReportVariableNames(report, ".SoilNitrogen.mineral_n", ".Nutrient.MineralN");
                JsonUtilities.SearchReplaceReportVariableNames(report, ".SoilNitrogen.Nitrification", ".Nutrient.NH4.Nitrification");
            }

            foreach (var series in JsonUtilities.ChildrenOfType(root, "Series"))
            {
                if (series["XFieldName"] != null)
                {
                    series["XFieldName"] = series["XFieldName"].ToString().Replace("SoilNitrogen.NO3.kgha", "Nutrient.NO3.kgha");
                    series["XFieldName"] = series["XFieldName"].ToString().Replace("SoilNitrogen.NH4.kgha", "Nutrient.NH4.kgha");
                    series["XFieldName"] = series["XFieldName"].ToString().Replace("SoilNitrogen.Urea.kgha", "Nutrient.Urea.kgha");
                    series["XFieldName"] = series["XFieldName"].ToString().Replace("SoilNitrogen.PlantAvailableNO3.kgha", "Nutrient.PlantAvailableNO3.kgha");
                    series["XFieldName"] = series["XFieldName"].ToString().Replace("SoilNitrogen.PlantAvailableNH4.kgha", "Nutrient.PlantAvailableNH4.kgha");
                }
                if (series["YFieldName"] != null)
                {
                    series["YFieldName"] = series["YFieldName"].ToString().Replace("SoilNitrogen.NO3.kgha", "Nutrient.NO3.kgha");
                    series["YFieldName"] = series["YFieldName"].ToString().Replace("SoilNitrogen.NH4.kgha", "Nutrient.NH4.kgha");
                    series["YFieldName"] = series["YFieldName"].ToString().Replace("SoilNitrogen.Urea.kgha", "Nutrient.Urea.kgha");
                    series["YFieldName"] = series["YFieldName"].ToString().Replace("SoilNitrogen.PlantAvailableNO3.kgha", "Nutrient.PlantAvailableNO3.kgha");
                    series["YFieldName"] = series["YFieldName"].ToString().Replace("SoilNitrogen.PlantAvailableNH4.kgha", "Nutrient.PlantAvailableNH4.kgha");
                }
            }

        }
    }
}
<|MERGE_RESOLUTION|>--- conflicted
+++ resolved
@@ -1454,35 +1454,16 @@
         }
 
         /// <summary>
-<<<<<<< HEAD
-        /// Change TreeLeafAreas to ShadeModiers in Tree Proxy
-=======
         /// Changes the Surface Organic Matter property FractionFaecesAdded to 1.0
->>>>>>> 85193cf9
         /// </summary>
         /// <param name="root">The root JSON token.</param>
         /// <param name="fileName">The name of the apsimx file.</param>
         private static void UpgradeToVersion74(JObject root, string fileName)
         {
-<<<<<<< HEAD
-            foreach (JObject TreeProxy in JsonUtilities.ChildrenRecursively(root, "TreeProxy"))
-            {
-                TreeProxy["ShadeModifiers"] = TreeProxy["TreeLeafAreas"];
-                var SM = TreeProxy["ShadeModifiers"].Values<double>().ToArray();
-                for (int i = 0; i < SM.Count(); i++)
-                    SM[i] = 1.0;
-                TreeProxy["ShadeModifiers"] = new JArray(SM);
-            }
-        }
-
-
-
-=======
             foreach (JObject som in JsonUtilities.ChildrenRecursively(root, "SurfaceOrganicMatter"))
                 som["FractionFaecesAdded"] = "1.0";
         }
 
->>>>>>> 85193cf9
         /// <summary>
         /// Changes initial Root Wt to an array.
         /// </summary>
