--- conflicted
+++ resolved
@@ -17,11 +17,7 @@
     public class Converter
     {
         /// <summary>Gets the latest .apsimx file format version.</summary>
-<<<<<<< HEAD
-        public static int LatestVersion { get { return 82; } }
-=======
-        public static int LatestVersion { get { return 83; } }
->>>>>>> 0fd6c693
+        public static int LatestVersion { get { return 84; } }
 
         /// <summary>Converts a .apsimx string to the latest version.</summary>
         /// <param name="st">XML or JSON string to convert.</param>
@@ -1622,8 +1618,6 @@
         /// <param name="fileName"></param>
         private static void UpgradeToVersion81(JObject root, string fileName)
         {
-<<<<<<< HEAD
-=======
             // Rename ExcelInput.FileName to FileNames and make it an array.
             foreach (JObject LSP in JsonUtilities.ChildrenRecursively(root, "LifeStageProcess"))
             {
@@ -1654,7 +1648,6 @@
         /// <param name="fileName"></param>
         private static void UpgradeToVersion82(JObject root, string fileName)
         {
->>>>>>> 0fd6c693
             foreach (JObject r in JsonUtilities.ChildrenRecursively(root, "Root"))
             {
                 if (JsonUtilities.ChildWithName(r, "CriticalNConc") == null)
@@ -1672,38 +1665,38 @@
         }
 
         /// <summary>
-<<<<<<< HEAD
-        /// Renames the Input.FileName property to FileNames and makes it an array.
+        /// Remove .Value() from everywhere possible.
         /// </summary>
         /// <param name="root"></param>
         /// <param name="fileName"></param>
-        private static void UpgradeToVersion82(JObject root, string fileName)
+        private static void UpgradeToVersion83(JObject root, string fileName)
+        {
+            // 1. Report
+            foreach (JObject report in JsonUtilities.ChildrenRecursively(root, "Report"))
+            {
+                JArray variables = report["VariableNames"] as JArray;
+                if (variables == null)
+                    continue;
+
+                for (int i = 0; i < variables.Count; i++)
+                    variables[i] = variables[i].ToString().Replace(".Value()", "");
+            }
+
+            // 2. ExpressionFunction
+            foreach (JObject function in JsonUtilities.ChildrenRecursively(root, "ExpressionFunction"))
+                function["Expression"] = function["Expression"].ToString().Replace(".Value()", "");
+        }
+
+        /// <summary>
+        /// Renames the Input.FileName property to FileNames and makes it an array.
+        /// </summary>
+        /// <param name="root"></param>
+        /// <param name="fileName"></param>
+        private static void UpgradeToVersion84(JObject root, string fileName)
         {
             foreach (JObject input in JsonUtilities.ChildrenRecursively(root, "Input"))
                 if (input["FileName"] != null)
                     input["FileNames"] = new JArray(input["FileName"]);
-=======
-        /// Remove .Value() from everywhere possible.
-        /// </summary>
-        /// <param name="root"></param>
-        /// <param name="fileName"></param>
-        private static void UpgradeToVersion83(JObject root, string fileName)
-        {
-            // 1. Report
-            foreach (JObject report in JsonUtilities.ChildrenRecursively(root, "Report"))
-            {
-                JArray variables = report["VariableNames"] as JArray;
-                if (variables == null)
-                    continue;
-
-                for (int i = 0; i < variables.Count; i++)
-                    variables[i] = variables[i].ToString().Replace(".Value()", "");
-            }
-
-            // 2. ExpressionFunction
-            foreach (JObject function in JsonUtilities.ChildrenRecursively(root, "ExpressionFunction"))
-                function["Expression"] = function["Expression"].ToString().Replace(".Value()", "");
->>>>>>> 0fd6c693
         }
 
         /// <summary>
