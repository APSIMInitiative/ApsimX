﻿using System;
using APSIM.Shared.Utilities;
using Models.Climate;
using Models.Core;
using Models.Interfaces;
using Newtonsoft.Json;

namespace Models.PMF.Phen
{
    /// <summary>
    /// The number of winters a plant has experienced
    /// </summary>
    [Serializable]
    [ViewName("UserInterface.Views.PropertyView")]
    [PresenterName("UserInterface.Presenters.PropertyPresenter")]
    [ValidParent(ParentType = typeof(Phenology))]
    public class Age : Model
    {
        /// <summary>
        /// The Clock model
        /// </summary>
        [Link]
        private Clock clock = null;

        [Link]
        private Weather weather = null;

        private int years = 0;

        private double daysThroughYear = 0.0;

        private double fractionComplete = 0.0;


        /// <summary>If checked the crops age will increase on the winter solstice (suitabe for perennial crops).  
        /// If unchecked the crops birthday will be sowing date.</summary>
        [Description("Use Winter Solstice as Birthday.  Leave unchecked for annual crops when birthday will be day of sowing")]
<<<<<<< HEAD
        public bool BirthDayOnWinterSolstice { get; set; } = false;
        
        private DateTime Birthday { get; set; }
=======
        public bool AnniversaryOnWinterSolstice { get; set; } = false;
        
        private DateTime Anniversary { get; set; }
>>>>>>> f6dfec16
        
        /// <summary>
        /// The age of the crop
        /// </summary>
        [JsonIgnore]
        [Units("y")]
        public int Years { 
            get { return years; } 
            set { years = value; } }

        /// <summary>
        /// The progress through the current year
        /// </summary>
        [JsonIgnore]
        [Units("y")]
        public double FractionComplete 
        { 
            get 
            { 
                return fractionComplete; 
            } 
            set 
            { 
                fractionComplete = value;
                daysThroughYear = (int)(365 * value);
            } 
        }

        /// <summary>
        /// The progress through the life i decimal
        /// </summary>
        [JsonIgnore]
        public double YearDecimal { get { return Years + FractionComplete; } }

        [EventSubscribe("PostPhenology")]
        private void PostPhenology(object sender, EventArgs e)
        {
            daysThroughYear += 1;
<<<<<<< HEAD
            if (DateUtilities.DatesAreEqual(Birthday.ToString("dd-MMM"), clock.Today))
=======
            if (DateUtilities.DatesAreEqual(Anniversary.ToString("dd-MMM"), clock.Today))
>>>>>>> f6dfec16
            {
                    Years += 1;
                    daysThroughYear = 0;
            }
            fractionComplete = daysThroughYear / 365;
        }

        [EventSubscribe("Sowing")]
        private void onSowing(object sender, EventArgs e)
        {
<<<<<<< HEAD
            if (BirthDayOnWinterSolstice)
=======
            if (AnniversaryOnWinterSolstice)
>>>>>>> f6dfec16
            {
                int birthYear = clock.Today.Year;
                if (clock.Today.DayOfYear > weather.WinterSolsticeDOY)
                    birthYear -= 1;
<<<<<<< HEAD
                Birthday = DateUtilities.GetDate(weather.WinterSolsticeDOY-1, birthYear); 
            }
            else
            {
                Birthday = clock.Today;
=======
                Anniversary = DateUtilities.GetDate(weather.WinterSolsticeDOY-1, birthYear); 
            }
            else
            {
                Anniversary = clock.Today;
>>>>>>> f6dfec16
            }
        }
    }
}<|MERGE_RESOLUTION|>--- conflicted
+++ resolved
@@ -35,15 +35,9 @@
         /// <summary>If checked the crops age will increase on the winter solstice (suitabe for perennial crops).  
         /// If unchecked the crops birthday will be sowing date.</summary>
         [Description("Use Winter Solstice as Birthday.  Leave unchecked for annual crops when birthday will be day of sowing")]
-<<<<<<< HEAD
-        public bool BirthDayOnWinterSolstice { get; set; } = false;
-        
-        private DateTime Birthday { get; set; }
-=======
         public bool AnniversaryOnWinterSolstice { get; set; } = false;
         
         private DateTime Anniversary { get; set; }
->>>>>>> f6dfec16
         
         /// <summary>
         /// The age of the crop
@@ -82,11 +76,7 @@
         private void PostPhenology(object sender, EventArgs e)
         {
             daysThroughYear += 1;
-<<<<<<< HEAD
-            if (DateUtilities.DatesAreEqual(Birthday.ToString("dd-MMM"), clock.Today))
-=======
             if (DateUtilities.DatesAreEqual(Anniversary.ToString("dd-MMM"), clock.Today))
->>>>>>> f6dfec16
             {
                     Years += 1;
                     daysThroughYear = 0;
@@ -97,28 +87,16 @@
         [EventSubscribe("Sowing")]
         private void onSowing(object sender, EventArgs e)
         {
-<<<<<<< HEAD
-            if (BirthDayOnWinterSolstice)
-=======
             if (AnniversaryOnWinterSolstice)
->>>>>>> f6dfec16
             {
                 int birthYear = clock.Today.Year;
                 if (clock.Today.DayOfYear > weather.WinterSolsticeDOY)
                     birthYear -= 1;
-<<<<<<< HEAD
-                Birthday = DateUtilities.GetDate(weather.WinterSolsticeDOY-1, birthYear); 
-            }
-            else
-            {
-                Birthday = clock.Today;
-=======
                 Anniversary = DateUtilities.GetDate(weather.WinterSolsticeDOY-1, birthYear); 
             }
             else
             {
                 Anniversary = clock.Today;
->>>>>>> f6dfec16
             }
         }
     }
