﻿//-----------------------------------------------------------------------
// <copyright file="AgPasture1.PastureSpecies.cs" project="AgPasture" solution="APSIMx" company="APSIM Initiative">
//     Copyright (c) ASPIM initiative. All rights reserved.
// </copyright>
//-----------------------------------------------------------------------

using System;
using System.Reflection;
using System.Collections.Generic;
using System.Drawing.Text;
using System.Text;
using System.Linq;
using System.Linq.Expressions;
using System.Xml;
using System.Xml.Schema;
using System.Xml.Serialization;
using Models;
using Models.Core;
using Models.Soils;
using Models.PMF;
using Models.Arbitrator;
using Models.Soils.Arbitrator;
using Models.Interfaces;
using APSIM.Shared.Utilities;

namespace Models.AgPasture1
{
	/// <summary>Describes a pasture species</summary>
	[Serializable]
	[ViewName("UserInterface.Views.GridView")]
	[PresenterName("UserInterface.Presenters.PropertyPresenter")]
	public class PastureSpecies : Model, ICrop, ICrop2, IUptake
	{
		#region Links, events and delegates  -------------------------------------------------------------------------------

		//- Links  ----------------------------------------------------------------------------------------------------

		/// <summary>Link to APSIM's Clock (time information)</summary>
		[Link]
		private Clock myClock = null;

		/// <summary>Link to APSIM's WeatherFile (meteorological information)</summary>
		[Link]
		private IWeather myMetData = null;

		/// <summary>Link to the Soil (soil layers and other information)</summary>
		[Link]
		private Soils.Soil mySoil = null;

		/// <summary>Link to apsim's Resource Arbitrator module</summary>
		[Link(IsOptional=true)]
		private Arbitrator.Arbitrator myApsimArbitrator = null;

	    ///// <summary>The summary</summary>
	    //[Link] private ISummary Summary = null;

        //- Events  ---------------------------------------------------------------------------------------------------

        /// <summary>Reference to a NewCrop event</summary>
        /// <param name="Data">Data about crop type</param>
        public delegate void NewCropDelegate(PMF.NewCropType Data);
		/// <summary>Event to be invoked to tell other models about the existence of this species</summary>
		public event NewCropDelegate NewCrop;

		/// <summary>Event to be invoked when sowing or at initialisation (tell models about existence of this species).</summary>
		public event EventHandler Sowing;

		/// <summary>Reference to a FOM incorporation event</summary>
		/// <param name="Data">The data with soil FOM to be added.</param>
		public delegate void FOMLayerDelegate(Soils.FOMLayerType Data);
		/// <summary>Occurs when plant is depositing senesced roots.</summary>
		public event FOMLayerDelegate IncorpFOM;

		/// <summary>Reference to a BiomassRemoved event</summary>
		/// <param name="Data">The data about biomass deposited by this plant to the soil surface.</param>
		public delegate void BiomassRemovedDelegate(PMF.BiomassRemovedType Data);
		/// <summary>Occurs when plant is depositing litter.</summary>
		public event BiomassRemovedDelegate BiomassRemoved;

		/// <summary>Reference to a WaterChanged event</summary>
		/// <param name="Data">The changes in the amount of water for each soil layer.</param>
		public delegate void WaterChangedDelegate(PMF.WaterChangedType Data);
		/// <summary>Occurs when plant takes up water.</summary>
		public event WaterChangedDelegate WaterChanged;

		/// <summary>Reference to a NitrogenChanged event</summary>
		/// <param name="Data">The changes in the soil N for each soil layer.</param>
		public delegate void NitrogenChangedDelegate(Soils.NitrogenChangedType Data);
		/// <summary>Occurs when the plant takes up soil N.</summary>
		public event NitrogenChangedDelegate NitrogenChanged;

		#endregion

        #region Canopy interface
        /// <summary>Canopy type</summary>
        public string CanopyType { get { return CropType; } }

        /// <summary>Gets the LAI (m^2/m^2)</summary>
        public double LAI { get { return LAIGreen; } }

//        /// <summary>Gets the cover green (0-1)</summary>
//        public double CoverGreen { get { return GreenCover; } }

//        /// <summary>Gets the cover total (0-1)</summary>
//        public double CoverTotal { get { return TotalCover; } }

        /// <summary>Gets the canopy height (mm)</summary>
        [Description("Plants average height")]
        [Units("mm")]
        public double Height
        {
            get { return myPlantHeight; }  // minimum = 20mm  - TODO: update this function
        }

        /// <summary>Gets the canopy depth (mm)</summary>
        public double Depth { get { return Height; } }

        // TODO: have to verify how this works (what exactly is needed by MicroClimate
        /// <summary>Plant growth limiting factor, supplied to another module calculating potential transpiration</summary>
        public double FRGR
        { get { return 1.0; } }

        /// <summary>Potential evapotranspiration, as calculated by MicroClimate</summary>
        [XmlIgnore]
        public double PotentialEP
        {
            get
            {
                return myWaterDemand;
            }
            set
            {
                myWaterDemand = value;
                demandWater = myWaterDemand;
            }
        }

		/// <summary>Gets or sets the light profile for this plant, as calculated by MicroClimate</summary>
		[XmlIgnore]
		public CanopyEnergyBalanceInterceptionlayerType[] LightProfile
		{
			get { return myLightProfile; }
			set
			{
				RadnIntercepted = 0.0;
				for (int s = 0; s < value.Length; s++)
				{
					myLightProfile = value;
					RadnIntercepted += myLightProfile[s].amount;
				}
			}
		}
        #endregion

        #region ICrop implementation  --------------------------------------------------------------------------------------

        /// <summary>
		/// Generic descriptor used by MicroClimate to look up for canopy properties for this plant
		/// </summary>
		[Description("Generic type of crop")]
		[Units("")]
		public string CropType
		{
			get { return Name; }
		}

		/// <summary>Gets a list of cultivar names (not used by AgPasture)</summary>
		public string[] CultivarNames
		{
			get { return null; }
		}

        /// <summary>Returns true if the crop is ready for harvesting</summary>
        public bool IsReadyForHarvesting { get { return false; } }

        /// <summary>Harvest the crop</summary>
        public void Harvest() { }

<<<<<<< HEAD
		/// <summary>The intercepted solar radiation</summary>
		public double RadnIntercepted;
=======
        /// <summary>End the crop</summary>
        public void EndCrop() { }

        /// <summary>The intercepted solar radiation</summary>
        public double interceptedRadn;
>>>>>>> a1bbe482
		/// <summary>Light profile (energy available for each canopy layer)</summary>
		private CanopyEnergyBalanceInterceptionlayerType[] myLightProfile;

		// TODO: Have to verify how this works, it seems Microclime needs a sow event, not new crop...
		/// <summary>Invokes the NewCrop event (info about this crop type)</summary>
		private void DoNewCropEvent()
		{
			if (NewCrop != null)
			{
				// Send out New Crop Event to tell other modules who I am and what I am
				PMF.NewCropType EventData = new PMF.NewCropType();
				EventData.crop_type = mySpeciesFamily;
				EventData.sender = Name;
				NewCrop.Invoke(EventData);
			}

			if (Sowing != null)
				Sowing.Invoke(this, new EventArgs());
		}

		/// <summary>Sows the plant</summary>
		/// <param name="cultivar"></param>
		/// <param name="population"></param>
		/// <param name="depth"></param>
		/// <param name="rowSpacing"></param>
		/// <param name="maxCover"></param>
		/// <param name="budNumber"></param>
		public void Sow(string cultivar, double population, double depth, double rowSpacing, double maxCover = 1, double budNumber = 1)
		{

		}

		#endregion

		#region ICrop2 implementation  -------------------------------------------------------------------------------------

		///// <summary>
		///// Generic descriptor used by MicroClimate to look up for canopy properties for this plant
		///// </summary>
		//[Description("Generic type of crop")]
		//[Units("")]
		//public string CropType
		//{
		//    get { return speciesFamily; }
		//}

		///// <summary>Gets a list of cultivar names (not used by AgPasture)</summary>
		//public string[] CultivarNames
		//{
		//    get { return null; }
		//}

		/// <summary>Flag whether the plant in the ground</summary>
		[XmlIgnore]
		public bool PlantInGround { get { return true; } }

		/// <summary>Flag whether the plant has emerged</summary>
		[XmlIgnore]
		public bool PlantEmerged { get { return true; } }

		/// <summary>
		/// The set of crop canopy properties used by Arbitrator for light and energy calculations
		/// </summary>
		public CanopyProperties CanopyProperties { get { return myCanopyProperties; } }
		/// <summary>The canopy data for this plant</summary>
		CanopyProperties myCanopyProperties = new CanopyProperties();

		/// <summary>
		/// The set of crop root properties used by Arbitrator for water and nutrient calculations
		/// </summary>
		public RootProperties RootProperties { get { return myRootProperties; } }
		/// <summary>The root data for this plant</summary>
		RootProperties myRootProperties = new RootProperties();

		///// <summary>The intercepted solar radiation</summary>
		//internal double interceptedRadn;
		///// <summary>Light profile (energy available for each canopy layer)</summary>
		//private CanopyEnergyBalanceInterceptionlayerType[] myLightProfile;
		///// <summary>Gets or sets the light profile for this plant, as calculated by MicroClimate</summary>
		//[XmlIgnore]
		//public CanopyEnergyBalanceInterceptionlayerType[] LightProfile
		//{
		//    get { return myLightProfile; }
		//    set
		//    {
		//        interceptedRadn = 0.0;
		//        for (int s = 0; s < value.Length; s++)
		//        {
		//            myLightProfile = value;
		//            interceptedRadn += myLightProfile[s].amount;
		//        }
		//    }
		//}

		/// <summary> Water demand for this plant (mm/day)</summary>
		[XmlIgnore]
		public double demandWater { get; set; }

		/// <summary> The actual supply of water to the plant (mm), values given for each soil layer</summary>
		[XmlIgnore]
		public double[] uptakeWater { get; set; }

		/// <summary>Nitrogen demand for this plant (kgN/ha/day)</summary>
		[XmlIgnore]
		public double demandNitrogen { get; set; }

		/// <summary>
		/// The actual supply of nitrogen (nitrate plus ammonium) to the plant (kgN/ha), values given for each soil layer
		/// </summary>
		[XmlIgnore]
		public double[] uptakeNitrogen { get; set; }

		/// <summary>The proportion of nitrogen uptake from each layer in the form of nitrate (0-1)</summary>
		[XmlIgnore]
		public double[] uptakeNitrogenPropNO3 { get; set; }

		# endregion

		#region Model parameters  ------------------------------------------------------------------------------------------

		// NOTE: default parameters describe a generic perennial ryegrass species

		/// <summary>Family type for this plant species (grass/legume/brassica)</summary>
		private string mySpeciesFamily = "Grass";
		/// <summary>Gets or sets the species family type.</summary>
		/// <value>The species family descriptor.</value>
		[Description("Family type for this plant species [grass/legume/brassica]:")]
		public string SpeciesFamily
		{
			get { return mySpeciesFamily; }
			set
			{
				mySpeciesFamily = value;
				myIsLegume = value.ToLower().Contains("legume");
			}
		}

		/// <summary>Metabolic pathway for C fixation during photosynthesis (C3/C4/CAM)</summary>
		private string myPhotosynthesisPathway = "C3";
		/// <summary>Gets or sets the species photosynthetic pathway.</summary>
		/// <value>The species photo pathway.</value>
		[Description("Metabolic pathway for C fixation during photosynthesis [C3/C4/CAM]:")]
		public string SpeciesPhotoPathway
		{
			get { return myPhotosynthesisPathway; }
			set { myPhotosynthesisPathway = value; }
		}

		/// <summary>The initial DM amount above ground (shoot)</summary>
		private double myIniDMShoot = 2000.0;
		/// <summary>Gets or sets the initial shoot DM.</summary>
		/// <value>The initial DM amount.</value>
		[Description("Initial above ground DM (leaf, stem, stolon, etc) [kg DM/ha]:")]
		[Units("kg/ha")]
		public double InitialDMShoot
		{
			get { return myIniDMShoot; }
			set { myIniDMShoot = value; }
		}

		/// <summary>The ini dm root</summary>
		private double myIniDMRoot = 500.0;
		/// <summary>Gets or sets the initial dm root.</summary>
		/// <value>The initial dm root.</value>
		[Description("Initial below ground DM (roots) [kg DM/ha]:")]
		[Units("kg/ha")]
		public double InitialDMRoot
		{
			get { return myIniDMRoot; }
			set { myIniDMRoot = value; }
		}

		/// <summary>The ini root depth</summary>
		private double myIniRootDepth = 750.0;
		/// <summary>Gets or sets the initial root depth.</summary>
		/// <value>The initial root depth.</value>
		[Description("Initial depth for roots [mm]:")]
		[Units("mm")]
		public double InitialRootDepth
		{
			get { return myIniRootDepth; }
			set { myIniRootDepth = value; }
		}

		// temporary?? initial DM fractions for grass or legume species
		/// <summary>The initial fractions of DM for grass</summary>
		private double[] myInitialDMFractions_grass = new double[] { 0.15, 0.25, 0.25, 0.05, 0.05, 0.10, 0.10, 0.05, 0.00, 0.00, 0.00 };
		/// <summary>The initial fractions of DM for legume</summary>
		private double[] myInitialDMFractions_legume = new double[] { 0.20, 0.25, 0.25, 0.00, 0.02, 0.04, 0.04, 0.00, 0.06, 0.12, 0.12 };

		/// <summary>
		/// Initial DM fractions for each plant tissue (in order: leaf1, leaf2, leaf3, leaf4, stem1, stem2, stem3, stem4, stolon1, stolon2, stolon3)
		/// </summary>
		private double[] myIniDMFraction;
		/// <summary>Gets or sets the initial dm fractions.</summary>
		/// <value>The initial dm fractions.</value>
		[XmlIgnore]
		[Units("0-1")]
		public double[] initialDMFractions
		{
			get { return myIniDMFraction; }
			set
			{
				//make sure we have te right number of values
				Array.Resize(ref value, 12);
				myIniDMFraction = new double[12];
				for (int i = 0; i < 12; i++)
					myIniDMFraction[i] = value[i];
			}
		}

		// - Growth and photosysnthesis  ------------------------------------------------------------------------------

		/// <summary>Reference CO2 assimilation rate during photosynthesis [mg CO2/m2 leaf/s]</summary>
		private double myReferencePhotosynthesisRate = 1.0;
		/// <summary>Reference CO2 assimilation rate during photosynthesis [mg CO2/m2 leaf/s]</summary>
		/// <value>The reference photosynthesis rate.</value>
		[Description("Reference CO2 assimilation rate during photosynthesis [mg CO2/m2/s]:")]
		[Units("mg/m^2/s")]
		public double ReferencePhotosynthesisRate
		{
			get { return myReferencePhotosynthesisRate; }
			set { myReferencePhotosynthesisRate = value; }
		}

		/// <summary>
		/// Maintenance respiration coefficient - Fraction of DM consumed by respiration [0-1]
		/// </summary>
		private double myMaintenanceRespirationCoef = 0.03;
		/// <summary>
		/// Maintenance respiration coefficient - Fraction of DM consumed by respiration [0-1]
		/// </summary>
		/// <value>The maintenance respiration coefficient.</value>
		[Description("Maintenance respiration coefficient [0-1]:")]
		[Units("0-1")]
		public double MaintenanceRespirationCoefficient
		{
			get { return myMaintenanceRespirationCoef; }
			set { myMaintenanceRespirationCoef = value; }
		}

		/// <summary>
		/// Growth respiration coefficient - fraction of photosynthesis CO2 not assimilated [0-1]
		/// </summary>
		private double myGrowthRespirationCoef = 0.25;
		/// <summary>
		/// Growth respiration coefficient - fraction of photosynthesis CO2 not assimilated (0-1)
		/// </summary>
		/// <value>The growth respiration coefficient.</value>
		[Description("Growth respiration coefficient [0-1]:")]
		[Units("0-1")]
		public double GrowthRespirationCoefficient
		{
			get { return myGrowthRespirationCoef; }
			set { myGrowthRespirationCoef = value; }
		}

		/// <summary>Light extinction coefficient [0-1]</summary>
		private double myLightExtentionCoeff = 0.5;
		/// <summary>Light extinction coefficient (0-1)</summary>
		/// <value>The light extention coeff.</value>
		[Description("Light extinction coefficient [0-1]:")]
		[Units("0-1")]
		public double LightExtentionCoeff
		{
			get { return myLightExtentionCoeff; }
			set { myLightExtentionCoeff = value; }
		}

		/// <summary>Minimum temperature for growth [oC]</summary>
		private double myGrowthTmin = 2.0;
		/// <summary>Minimum temperature for growth [oC]</summary>
		/// <value>The growth tmin.</value>
		[Description("Minimum temperature for growth [oC]:")]
		[Units("oC")]
		public double GrowthTmin
		{
			get { return myGrowthTmin; }
			set { myGrowthTmin = value; }
		}

		/// <summary>Maximum temperature for growth [oC]</summary>
		private double myGrowthTmax = 32.0;
		/// <summary>Maximum temperature for growth [oC]</summary>
		/// <value>The growth tmax.</value>
		[Description("Maximum temperature for growth [oC]:")]
		[Units("oC")]
		public double GrowthTmax
		{
			get { return myGrowthTmax; }
			set { myGrowthTmax = value; }
		}

		/// <summary>Optimum temperature for growth [oC]</summary>
		private double myGrowthTopt = 20.0;
		/// <summary>Optimum temperature for growth [oC]</summary>
		/// <value>The growth topt.</value>
		[Description("Optimum temperature for growth [oC]:")]
		[Units("oC")]
		public double GrowthTopt
		{
			get { return myGrowthTopt; }
			set { myGrowthTopt = value; }
		}

		/// <summary>Curve parameter for growth response to temperature</summary>
		private double myGrowthTq = 1.75;
		/// <summary>Curve parameter for growth response to temperature</summary>
		/// <value>The growth tq.</value>
		[Description("Curve parameter for growth response to temperature:")]
		[Units("-")]
		public double GrowthTq
		{
			get { return myGrowthTq; }
			set { myGrowthTq = value; }
		}

		/// <summary>Onset temperature for heat effects on growth [oC]</summary>
		private double myHeatOnsetT = 28.0;
		/// <summary>Onset temperature for heat effects on growth [oC]</summary>
		/// <value>The heat onset t.</value>
		[Description("Onset temperature for heat effects on growth [oC]:")]
		[Units("oC")]
		public double HeatOnsetT
		{
			get { return myHeatOnsetT; }
			set { myHeatOnsetT = value; }
		}

		/// <summary>Temperature for full heat effect on growth (no growth) [oC]</summary>
		private double myHeatFullT = 35.0;
		/// <summary>Temperature for full heat effect on growth (no growth) [oC]</summary>
		/// <value>The heat full t.</value>
		[Description("Temperature for full heat effect on growth [oC]:")]
		[Units("oC")]
		public double HeatFullT
		{
			get { return myHeatFullT; }
			set { myHeatFullT = value; }
		}

		/// <summary>Cumulative degrees for recovery from heat stress [oC]</summary>
		private double myHeatSumT = 30.0;
		/// <summary>Cumulative degrees for recovery from heat stress [oC]</summary>
		/// <value>The heat sum t.</value>
		[Description("Cumulative degrees for recovery from heat stress [oC]:")]
		[Units("oC")]
		public double HeatSumT
		{
			get { return myHeatSumT; }
			set { myHeatSumT = value; }
		}

		/// <summary>Reference temperature for recovery from heat stress [oC]</summary>
		private double myReferenceT4Heat = 25.0;
		/// <summary>Reference temperature for recovery from heat stress [oC]</summary>
		/// <value>The reference t4 heat.</value>
		[Description("Reference temperature for recovery from heat stress [oC]:")]
		[Units("oC")]
		public double ReferenceT4Heat
		{
			get { return myReferenceT4Heat; }
			set { myReferenceT4Heat = value; }
		}

		/// <summary>Onset temperature for cold effects on growth [oC]</summary>
		private double myColdOnsetT = 0.0;
		/// <summary>Onset temperature for cold effects on growth [oC]</summary>
		/// <value>The cold onset t.</value>
		[Description("Onset temperature for cold effects on growth [oC]:")]
		[Units("oC")]
		public double ColdOnsetT
		{
			get { return myColdOnsetT; }
			set { myColdOnsetT = value; }
		}

		/// <summary>Temperature for full cold effect on growth (no growth) [oC]</summary>
		private double myColdFullT = -3.0;
		/// <summary>Temperature for full cold effect on growth (no growth) [oC]</summary>
		/// <value>The cold full t.</value>
		[Description("Temperature for full cold effect on growth [oC]:")]
		[Units("oC")]
		public double ColdFullT
		{
			get { return myColdFullT; }
			set { myColdFullT = value; }
		}

		/// <summary>Cumulative degrees for recovery from cold stress [oC]</summary>
		private double myColdSumT = 20.0;
		/// <summary>Cumulative degrees for recovery from cold stress [oC]</summary>
		/// <value>The cold sum t.</value>
		[Description("Cumulative degrees for recovery from cold stress [oC]:")]
		[Units("oC")]
		public double ColdSumT
		{
			get { return myColdSumT; }
			set { myColdSumT = value; }
		}

		/// <summary>Reference temperature for recovery from cold stress [oC]</summary>
		private double myReferenceT4Cold = 0.0;
		/// <summary>Reference temperature for recovery from cold stress [oC]</summary>
		/// <value>The reference t4 cold.</value>
		[Description("Reference temperature for recovery from cold stress [oC]:")]
		[Units("oC")]
		public double ReferenceT4Cold
		{
			get { return myReferenceT4Cold; }
			set { myReferenceT4Cold = value; }
		}

		/// <summary>Specific leaf area [m^2/kg DM]</summary>
		private double mySpecificLeafArea = 20.0;
		/// <summary>Specific leaf area [m^2/kg DM]</summary>
		/// <value>The specific leaf area.</value>
		[Description("Specific leaf area [m^2/kg DM]:")]
		[Units("m^2/kg")]
		public double SpecificLeafArea
		{
			get { return mySpecificLeafArea; }
			set { mySpecificLeafArea = value; }
		}

		/// <summary>Specific root length [m/g DM]</summary>
		private double mySpecificRootLength = 75.0;
		/// <summary>Specific root length [m/g DM]</summary>
		/// <value>The length of the specific root.</value>
		[Description("Specific root length [m/g DM]:")]
		[Units("m/g")]
		public double SpecificRootLength
		{
			get { return mySpecificRootLength; }
			set { mySpecificRootLength = value; }
		}

		/// <summary>Maximum fraction of DM allocated to roots (from daily growth) [0-1]</summary>
		private double myMaxRootFraction = 0.25;
		/// <summary>Maximum fraction of DM allocated to roots (from daily growth) [0-1]</summary>
		/// <value>The maximum root fraction.</value>
		[Description("Maximum fraction of DM allocated to roots (from daily growth) [0-1]:")]
		[Units("0-1")]
		public double MaxRootFraction
		{
			get { return myMaxRootFraction; }
			set { myMaxRootFraction = value; }
		}

		/// <summary>Factor by which DM allocation to shoot is increased during 'spring'[0-1]</summary>
		private double myShootSeasonalAllocationIncrease = 0.8;
		/// <summary>Factor by which DM allocation to shoot is increased during 'spring' [0-1]</summary>
		/// <value>The shoot seasonal allocation increase.</value>
		/// <remarks>
		/// Allocation to shoot is typically given by 1-maxRootFraction, but for a certain 'spring' period it can be increased to simulate reproductive growth
		/// at this period shoot allocation is corrected by multiplying it by 1 + SeasonShootAllocationIncrease
		/// </remarks>
		[Description("Factor by which DM allocation to shoot is increased during 'spring' [0-1]:")]
		[Units("0-1")]
		public double ShootSeasonalAllocationIncrease
		{
			get { return myShootSeasonalAllocationIncrease; }
			set { myShootSeasonalAllocationIncrease = value; }
		}

		/// <summary>Day for the beginning of the period with higher shoot allocation ('spring')</summary>
		private int myDOYIniHighShoot = 232;
		/// <summary>Day for the beginning of the period with higher shoot allocation ('spring')</summary>
		/// <value>The day initialize higher shoot allocation.</value>
		/// <remarks>Care must be taken as this varies with north or south hemisphere</remarks>
		[Description("Day for the beginning of the period with higher shoot allocation ('spring'):")]
		[Units("-")]
		public int DayInitHigherShootAllocation
		{
			get { return myDOYIniHighShoot; }
			set { myDOYIniHighShoot = value; }
		}

		/// <summary>
		/// Number of days defining the duration of the three phases with higher DM allocation to shoot (onset, sill, return)
		/// </summary>
		private int[] myHigherShootAllocationPeriods = new int[] { 35, 60, 30 };
		/// <summary>
		/// Number of days defining the duration of the three phases with higher DM allocation to shoot (onset, sill, return)
		/// </summary>
		/// <value>The higher shoot allocation periods.</value>
		/// <remarks>
		/// Three numbers are needed, they define the duration of the phases for increase, plateau, and the deacrease in allocation
		/// The allocation to shoot is maximum at the plateau phase, it is 1 + SeasonShootAllocationIncrease times the value of maxSRratio
		/// </remarks>
		[Description("Duration of the three phases of higher DM allocation to shoot [days]:")]
		[Units("days")]
		public int[] HigherShootAllocationPeriods
		{
			get { return myHigherShootAllocationPeriods; }
			set
			{
				for (int i = 0; i < 3; i++)
					myHigherShootAllocationPeriods[i] = value[i];
				// so, if 1 or 2 values are supplied the remainder are not changed, if more values are given, they are ignored
			}
		}

		/// <summary>Fraction of new shoot growth allocated to leaves [0-1]</summary>
		private double myFracToLeaf = 0.7;
		/// <summary>Fraction of new shoot growth allocated to leaves [0-1]</summary>
		/// <value>The frac to leaf.</value>
		[Description("Fraction of new shoot growth allocated to leaves [0-1]:")]
		[Units("0-1")]
		public double FracToLeaf
		{
			get { return myFracToLeaf; }
			set { myFracToLeaf = value; }
		}

		/// <summary>Fraction of new shoot growth allocated to stolons [0-1]</summary>
		private double myFracToStolon = 0.0;
		/// <summary>Fraction of new shoot growth allocated to stolons [0-1]</summary>
		/// <value>The frac to stolon.</value>
		[Description("Fraction of new shoot growth allocated to stolons [0-1]:")]
		[Units("0-1")]
		public double FracToStolon
		{
			get { return myFracToStolon; }
			set { myFracToStolon = value; }
		}

		// Turnover rate  ---------------------------------------------------------------------------------------------

		/// <summary>Daily turnover rate for DM live to dead [0-1]</summary>
		private double myTurnoverRateLive2Dead = 0.025;
		/// <summary>Daily turnover rate for DM live to dead [0-1]</summary>
		/// <value>The turnover rate live2 dead.</value>
		[Description("Daily turnover rate for DM live to dead [0-1]:")]
		[Units("0-1")]
		public double TurnoverRateLive2Dead
		{
			get { return myTurnoverRateLive2Dead; }
			set { myTurnoverRateLive2Dead = value; }
		}

		/// <summary>Daily turnover rate for DM dead to litter [0-1]</summary>
		private double myTurnoverRateDead2Litter = 0.11;
		/// <summary>Daily turnover rate for DM dead to litter [0-1]</summary>
		/// <value>The turnover rate dead2 litter.</value>
		[Description("Daily turnover rate for DM dead to litter [0-1]:")]
		[Units("0-1")]
		public double TurnoverRateDead2Litter
		{
			get { return myTurnoverRateDead2Litter; }
			set { myTurnoverRateDead2Litter = value; }
		}

		/// <summary>Daily turnover rate for root senescence [0-1]</summary>
		private double myTurnoverRateRootSenescence = 0.02;
		/// <summary>Daily turnover rate for root senescence [0-1]</summary>
		/// <value>The turnover rate root senescence.</value>
		[Description("Daily turnover rate for root senescence [0-1]")]
		[Units("0-1")]
		public double TurnoverRateRootSenescence
		{
			get { return myTurnoverRateRootSenescence; }
			set { myTurnoverRateRootSenescence = value; }
		}

		/// <summary>Minimum temperature for tissue turnover [oC]</summary>
		private double myTissueTurnoverTmin = 2.0;
		/// <summary>Minimum temperature for tissue turnover [oC]</summary>
		/// <value>The tissue turnover tmin.</value>
		[Description("Minimum temperature for tissue turnover [oC]:")]
		[Units("oC")]
		public double TissueTurnoverTmin
		{
			get { return myTissueTurnoverTmin; }
			set { myTissueTurnoverTmin = value; }
		}

		/// <summary>Optimum temperature for tissue turnover [oC]</summary>
		private double myTissueTurnoverTopt = 20.0;
		/// <summary>Optimum temperature for tissue turnover [oC]</summary>
		/// <value>The tissue turnover topt.</value>
		[Description("Optimum temperature for tissue turnover [oC]:")]
		[Units("oC")]
		public double TissueTurnoverTopt
		{
			get { return myTissueTurnoverTopt; }
			set { myTissueTurnoverTopt = value; }
		}

		/// <summary>Maximum increase in tissue turnover due to water stress</summary>
		private double myTissueTurnoverWFactorMax = 2.0;
		/// <summary>Maximum increase in tissue turnover due to water stress</summary>
		/// <value>The tissue turnover w factor maximum.</value>
		[Description("Maximum increase in tissue turnover due to water stress:")]
		[Units("-")]
		public double TissueTurnoverWFactorMax
		{
			get { return myTissueTurnoverWFactorMax; }
			set { myTissueTurnoverWFactorMax = value; }
		}

		/// <summary>
		/// Optimum value GLFwater for tissue turnover [0-1] - below this value tissue turnover increases
		/// </summary>
		private double myTissueTurnoverGLFWopt = 0.5;
		/// <summary>
		/// Optimum value GLFwater for tissue turnover [0-1] - below this value tissue turnover increases
		/// </summary>
		/// <value>The tissue turnover GLF wopt.</value>
		[Description("Optimum value GLFwater for tissue turnover [0-1]")]
		[Units("0-1")]
		public double TissueTurnoverGLFWopt
		{
			get { return myTissueTurnoverGLFWopt; }
			set { myTissueTurnoverGLFWopt = value; }
		}

		/// <summary>Stock factor for increasing tissue turnover rate</summary>
		private double myStockParameter = 0.05;
		/// <summary>Stock factor for increasing tissue turnover rate</summary>
		/// <value>The stock parameter.</value>
		[XmlIgnore]
		[Units("-")]
		public double StockParameter
		{
			get { return myStockParameter; }
			set { myStockParameter = value; }
		}

		// - Digestibility values  ------------------------------------------------------------------------------------

		/// <summary>Digestibility of live plant material [0-1]</summary>
		private double myDigestibilityLive = 0.6;
		/// <summary>Digestibility of live plant material [0-1]</summary>
		/// <value>The digestibility live.</value>
		[Description("Digestibility of live plant material [0-1]:")]
		[Units("0-1")]
		public double DigestibilityLive
		{
			get { return myDigestibilityLive; }
			set { myDigestibilityLive = value; }
		}

		/// <summary>Digestibility of dead plant material [0-1]</summary>
		private double myDigestibilityDead = 0.2;
		/// <summary>Digestibility of dead plant material [0-1]</summary>
		/// <value>The digestibility dead.</value>
		[Description("Digestibility of dead plant material [0-1]:")]
		[Units("0-1")]
		public double DigestibilityDead
		{
			get { return myDigestibilityDead; }
			set { myDigestibilityDead = value; }
		}

		// - Minimum DM and preferences when harvesting  --------------------------------------------------------------

		/// <summary>Minimum above ground green DM [kg DM/ha]</summary>
		private double myMinimumGreenWt = 300.0;
		/// <summary>Minimum above ground green DM [kg DM/ha]</summary>
		/// <value>The minimum green DM weight.</value>
		[Description("Minimum above ground green DM [kg DM/ha]:")]
		[Units("kg/ha")]
		public double MinimumGreenWt
		{
			get { return myMinimumGreenWt; }
			set { myMinimumGreenWt = value; }
		}

		/// <summary>Minimum above ground dead DM [kg DM/ha]</summary>
		private double myMinimumDeadWt = 0.0;
		/// <summary>Minimum above ground dead DM [kg DM/ha]</summary>
		/// <value>The minimum dead DM weight.</value>
		[Description("Minimum above ground dead DM [kg DM/ha]")]
		[Units("kg/ha")]
		public double MinimumDeadWt
		{
			get { return myMinimumDeadWt; }
			set { myMinimumDeadWt = value; }
		}

		/// <summary>Preference for green DM during graze (weight factor)</summary>
		private double myPreferenceForGreenDM = 1.0;
		/// <summary>Preference for green DM during graze (weight factor)</summary>
		/// <value>The preference for green dm.</value>
		[Description("Preference for green DM during graze (weight factor):")]
		[Units("-")]
		public double PreferenceForGreenDM
		{
			get { return myPreferenceForGreenDM; }
			set { myPreferenceForGreenDM = value; }
		}

		/// <summary>Preference for dead DM during graze (weight factor)</summary>
		private double myPreferenceForDeadDM = 1.0;
		/// <summary>Preference for dead DM during graze (weight factor)</summary>
		/// <value>The preference for dead dm.</value>
		[Description("Preference for dead DM during graze (weight factor):")]
		[Units("-")]
		public double PreferenceForDeadDM
		{
			get { return myPreferenceForDeadDM; }
			set { myPreferenceForDeadDM = value; }
		}

		// - N concentration  -----------------------------------------------------------------------------------------

		/// <summary>Optimum N concentration in leaves [0-1]</summary>
		private double myLeafNopt = 0.04;
		/// <summary>Optimum N concentration in leaves [%]</summary>
		/// <value>The leaf nopt.</value>
		[Description("Optimum N concentration in young leaves [%]:")]
		[Units("%")]
		public double LeafNopt
		{
			get { return myLeafNopt * 100; }
			set { myLeafNopt = value / 100; }
		}

		/// <summary>Maximum N concentration in leaves (luxury N) [0-1]</summary>
		private double myLeafNmax = 0.05;
		/// <summary>Maximum N concentration in leaves (luxury N) [%]</summary>
		/// <value>The leaf nmax.</value>
		[Description("Maximum N concentration in leaves (luxury N) [%]:")]
		[Units("%")]
		public double LeafNmax
		{
			get { return myLeafNmax * 100; }
			set { myLeafNmax = value / 100; }
		}

		/// <summary>Minimum N concentration in leaves (dead material) [0-1]</summary>
		private double myLeafNmin = 0.012;
		/// <summary>Minimum N concentration in leaves (dead material) [%]</summary>
		/// <value>The leaf nmin.</value>
		[Description("Minimum N concentration in leaves (dead material) [%]:")]
		[Units("%")]
		public double LeafNmin
		{
			get { return myLeafNmin * 100; }
			set { myLeafNmin = value / 100; }
		}

		/// <summary>Concentration of N in stems relative to leaves [0-1]</summary>
		private double myRelativeNStems = 0.5;
		/// <summary>Concentration of N in stems relative to leaves [0-1]</summary>
		/// <value>The relative n stems.</value>
		[Description("Concentration of N in stems relative to leaves [0-1]:")]
		[Units("0-1")]
		public double RelativeNStems
		{
			get { return myRelativeNStems; }
			set { myRelativeNStems = value; }
		}

		/// <summary>Concentration of N in stolons relative to leaves [0-1]</summary>
		private double myRelativeNStolons = 0.0;
		/// <summary>Concentration of N in stolons relative to leaves [0-1]</summary>
		/// <value>The relative n stolons.</value>
		[Description("Concentration of N in stolons relative to leaves [0-1]:")]
		[Units("0-1")]
		public double RelativeNStolons
		{
			get { return myRelativeNStolons; }
			set { myRelativeNStolons = value; }
		}

		/// <summary>Concentration of N in roots relative to leaves [0-1]</summary>
		private double myRelativeNRoots = 0.5;
		/// <summary>Concentration of N in roots relative to leaves [0-1]</summary>
		/// <value>The relative n roots.</value>
		[Description("Concentration of N in roots relative to leaves [0-1]:")]
		[Units("0-1")]
		public double RelativeNRoots
		{
			get { return myRelativeNRoots; }
			set { myRelativeNRoots = value; }
		}

		/// <summary>Concentration of N in tissues at stage 2 relative to stage 1 [0-1]</summary>
		private double myRelativeNStage2 = 1.0;
		/// <summary>Concentration of N in tissues at stage 2 relative to stage 1 [0-1]</summary>
		/// <value>The relative n stage2.</value>
		[Description("Concentration of N in tissues at stage 2 relative to stage 1 [0-1]:")]
		[Units("0-1")]
		public double RelativeNStage2
		{
			get { return myRelativeNStage2; }
			set { myRelativeNStage2 = value; }
		}

		/// <summary>Concentration of N in tissues at stage 3 relative to stage 1 [0-1]</summary>
		private double myRelativeNStage3 = 1.0;
		/// <summary>Concentration of N in tissues at stage 3 relative to stage 1 [0-1]</summary>
		/// <value>The relative n stage3.</value>
		[Description("Concentration of N in tissues at stage 3 relative to stage 1 [0-1]:")]
		[Units("0-1")]
		public double RelativeNStage3
		{
			get { return myRelativeNStage3; }
			set { myRelativeNStage3 = value; }
		}

		// - N fixation  ----------------------------------------------------------------------------------------------

		/// <summary>Minimum fraction of N demand supplied by biologic N fixation [0-1]</summary>
		private double myMinimumNFixation = 0.0;
		/// <summary>Minimum fraction of N demand supplied by biologic N fixation [0-1]</summary>
		/// <value>The minimum n fixation.</value>
		[Description("Minimum fraction of N demand supplied by biologic N fixation [0-1]:")]
		[Units("0-1")]
		public double MinimumNFixation
		{
			get { return myMinimumNFixation; }
			set { myMinimumNFixation = value; }
		}

		/// <summary>Maximum fraction of N demand supplied by biologic N fixation [0-1]</summary>
		private double myMaximumNFixation = 0.0;
		/// <summary>Maximum fraction of N demand supplied by biologic N fixation [0-1]</summary>
		/// <value>The maximum n fixation.</value>
		[Description("Maximum fraction of N demand supplied by biologic N fixation [0-1]:")]
		[Units("0-1")]
		public double MaximumNFixation
		{
			get { return myMaximumNFixation; }
			set { myMaximumNFixation = value; }
		}

		// - Remobilisation and luxury N  -----------------------------------------------------------------------------

		/// <summary>Fraction of luxury N in tissue 2 available for remobilisation [0-1]</summary>
		private double myKappaNRemob2 = 0.0;
		/// <summary>Fraction of luxury N in tissue 2 available for remobilisation [0-1]</summary>
		/// <value>The kappa n remob2.</value>
		[Description("Fraction of luxury N in tissue 2 available for remobilisation [0-1]:")]
		[Units("0-1")]
		public double KappaNRemob2
		{
			get { return myKappaNRemob2; }
			set { myKappaNRemob2 = value; }
		}

		/// <summary>Fraction of luxury N in tissue 3 available for remobilisation [0-1]</summary>
		private double myKappaNRemob3 = 0.0;
		/// <summary>Fraction of luxury N in tissue 3 available for remobilisation [0-1]</summary>
		/// <value>The kappa n remob3.</value>
		[Description("Fraction of luxury N in tissue 3 available for remobilisation [0-1]:")]
		[Units("0-1")]
		public double KappaNRemob3
		{
			get { return myKappaNRemob3; }
			set { myKappaNRemob3 = value; }
		}

		/// <summary>Fraction of non-utilised remobilised N that is returned to dead material [0-1]</summary>
		private double myKappaNRemob4 = 0.0;
		/// <summary>Fraction of non-utilised remobilised N that is returned to dead material [0-1]</summary>
		/// <value>The kappa n remob4.</value>
		[Description("Fraction of non-utilised remobilised N that is returned to dead material [0-1]:")]
		[Units("0-1")]
		public double KappaNRemob4
		{
			get { return myKappaNRemob4; }
			set { myKappaNRemob4 = value; }
		}

		/// <summary>Fraction of senescent DM that is remobilised (as carbohydrate) [0-1]</summary>
		private double myKappaCRemob = 0.0;
		/// <summary>Fraction of senescent DM that is remobilised (as carbohydrate) [0-1]</summary>
		/// <value>The kappa c remob.</value>
		[XmlIgnore]
		[Units("0-1")]
		public double KappaCRemob
		{
			get { return myKappaCRemob; }
			set { myKappaCRemob = value; }
		}

		/// <summary>Fraction of senescent DM (protein) that is remobilised to new growth [0-1]</summary>
		private double myFacCNRemob = 0.0;
		/// <summary>Fraction of senescent DM (protein) that is remobilised to new growth [0-1]</summary>
		/// <value>The fac cn remob.</value>
		[XmlIgnore]
		[Units("0-1")]
		public double FacCNRemob
		{
			get { return myFacCNRemob; }
			set { myFacCNRemob = value; }
		}

		// - Effect of stress on growth  ------------------------------------------------------------------------------

		/// <summary>Curve parameter for the effect of N deficiency on plant growth</summary>
		private double myDillutionCoefN = 0.5;
		/// <summary>Curve parameter for the effect of N deficiency on plant growth</summary>
		/// <value>The dillution coef n.</value>
		[Description("Curve parameter for the effect of N deficiency on plant growth:")]
		[Units("-")]
		public double DillutionCoefN
		{
			get { return myDillutionCoefN; }
			set { myDillutionCoefN = value; }
		}

		/// <summary>Generic growth limiting factor [0-1]</summary>
		private double myGLFGeneric = 1.0;
		/// <summary>Gets or sets a generic growth limiting factor (arbitrary limitation).</summary>
		/// <value>The generic growth limiting factor.</value>
		/// <remarks> This factor is applied at same level as N, so it can be considered a nutrient limitation effect </remarks>
		[Description("Generic growth limiting factor [0-1]:")]
		[Units("0-1")]
		public double GlfGeneric
		{
			get { return myGLFGeneric; }
			set { myGLFGeneric = value; }
		}

		/// <summary>Exponent factor for the water stress function</summary>
		private double myWaterStressExponent = 1.0;
		/// <summary>Exponent factor for the water stress function</summary>
		/// <value>The water stress exponent.</value>
		[Description("Exponent factor for the water stress function:")]
		[Units("-")]
		public double WaterStressExponent
		{
			get { return myWaterStressExponent; }
			set { myWaterStressExponent = value; }
		}

		/// <summary>Maximum reduction in plant growth due to water logging (saturated soil) [0-1]</summary>
		private double myWaterLoggingCoefficient = 0.1;
		/// <summary>Maximum reduction in plant growth due to water logging (saturated soil) [0-1]</summary>
		/// <value>The water logging coefficient.</value>
		[Description("Maximum reduction in plant growth due to water logging (saturated soil) [0-1]:")]
		[Units("0-1")]
		public double WaterLoggingCoefficient
		{
			get { return myWaterLoggingCoefficient; }
			set { myWaterLoggingCoefficient = value; }
		}

		// - CO2 related  ---------------------------------------------------------------------------------------------

		/// <summary>Reference CO2 concentration for photosynthesis [ppm]</summary>
		private double myReferenceCO2 = 380.0;
		/// <summary>Reference CO2 concentration for photosynthesis [ppm]</summary>
		/// <value>The reference c o2.</value>
		[Description("Reference CO2 concentration for photosynthesis [ppm]:")]
		[Units("ppm")]
		public double ReferenceCO2
		{
			get { return myReferenceCO2; }
			set { myReferenceCO2 = value; }
		}

		/// <summary>
		/// Coefficient for the function describing the CO2 effect on photosynthesis [ppm CO2]
		/// </summary>
		private double myCoefficientCO2EffectOnPhotosynthesis = 700.0;
		/// <summary>
		/// Coefficient for the function describing the CO2 effect on photosynthesis [ppm CO2]
		/// </summary>
		/// <value>The coefficient c o2 effect on photosynthesis.</value>
		[Description("Coefficient for the function describing the CO2 effect on photosynthesis [ppm CO2]:")]
		[Units("ppm")]
		public double CoefficientCO2EffectOnPhotosynthesis
		{
			get { return myCoefficientCO2EffectOnPhotosynthesis; }
			set { myCoefficientCO2EffectOnPhotosynthesis = value; }
		}

		/// <summary>Scalling paramenter for the CO2 effects on N uptake [ppm Co2]</summary>
		private double myOffsetCO2EffectOnNuptake = 600.0;
		/// <summary>Scalling paramenter for the CO2 effects on N uptake [ppm Co2]</summary>
		/// <value>The offset c o2 effect on nuptake.</value>
		[Description("Scalling paramenter for the CO2 effects on N requirement [ppm Co2]:")]
		[Units("ppm")]
		public double OffsetCO2EffectOnNuptake
		{
			get { return myOffsetCO2EffectOnNuptake; }
			set { myOffsetCO2EffectOnNuptake = value; }
		}

		/// <summary>Minimum value for the effect of CO2 on N requirement [0-1]</summary>
		private double myMinimumCO2EffectOnNuptake = 0.7;
		/// <summary>Minimum value for the effect of CO2 on N requirement [0-1]</summary>
		/// <value>The minimum c o2 effect on nuptake.</value>
		[Description("Minimum value for the effect of CO2 on N requirement [0-1]:")]
		[Units("0-1")]
		public double MinimumCO2EffectOnNuptake
		{
			get { return myMinimumCO2EffectOnNuptake; }
			set { myMinimumCO2EffectOnNuptake = value; }
		}

		/// <summary>Exponent of the function describing the effect of CO2 on N requirement</summary>
		private double myExponentCO2EffectOnNuptake = 2.0;
		/// <summary>Exponent of the function describing the effect of CO2 on N requirement</summary>
		/// <value>The exponent c o2 effect on nuptake.</value>
		[Description("Exponent of the function describing the effect of CO2 on N requirement:")]
		[Units("-")]
		public double ExponentCO2EffectOnNuptake
		{
			get { return myExponentCO2EffectOnNuptake; }
			set { myExponentCO2EffectOnNuptake = value; }
		}

		// - Root distribution and height  ----------------------------------------------------------------------------

		/// <summary>Root distribution method (Homogeneous, ExpoLinear, UserDefined)</summary>
		private string myRootDistributionMethod = "ExpoLinear";
		/// <summary>Root distribution method (Homogeneous, ExpoLinear, UserDefined)</summary>
		/// <value>The root distribution method.</value>
		/// <exception cref="System.Exception">Root distribution method given ( + value +  is no valid</exception>
		[XmlIgnore]
		public string RootDistributionMethod
		{
			get { return myRootDistributionMethod; }
			set
			{
				switch (value.ToLower())
				{
					case "homogenous":
					case "userdefined":
					case "expolinear":
						myRootDistributionMethod = value;
						break;
					default:
						throw new Exception("Root distribution method given (" + value + " is no valid");
				}
			}
		}

		/// <summary>Fraction of root depth where its proportion starts to decrease</summary>
		private double myExpoLinearDepthParam = 0.12;
		/// <summary>Fraction of root depth where its proportion starts to decrease</summary>
		/// <value>The expo linear depth parameter.</value>
		[Description("Fraction of root depth where its proportion starts to decrease")]
		public double ExpoLinearDepthParam
		{
			get { return myExpoLinearDepthParam; }
			set
			{
				myExpoLinearDepthParam = value;
				if (myExpoLinearDepthParam == 1.0)
					myRootDistributionMethod = "Homogeneous";
			}
		}

		/// <summary>Exponent to determine mass distribution in the soil profile</summary>
		private double myExpoLinearCurveParam = 3.2;
		/// <summary>Exponent to determine mass distribution in the soil profile</summary>
		/// <value>The expo linear curve parameter.</value>
		[Description("Exponent to determine mass distribution in the soil profile")]
		public double ExpoLinearCurveParam
		{
			get { return myExpoLinearCurveParam; }
			set
			{
				myExpoLinearCurveParam = value;
				if (myExpoLinearCurveParam == 0.0)
					myRootDistributionMethod = "Homogeneous";	// It is impossible to solve, but its limit is a homogeneous distribution 
			}
		}

		// - Other parameters  ----------------------------------------------------------------------------------------
		/// <summary>Broken stick type function describing how plant height varies with DM</summary>
		[XmlIgnore]
		public BrokenStick HeightFromMass = new BrokenStick
		{
			X = new double[5] { 0, 1000, 2000, 3000, 4000 },
			Y = new double[5] { 0, 25, 75, 150, 250 }
		};

		/// <summary>The FVPD function</summary>
		[XmlIgnore]
		public BrokenStick FVPDFunction = new BrokenStick
		{
			X = new double[3] { 0.0, 10.0, 50.0 },
			Y = new double[3] { 1.0, 1.0, 1.0 }
		};

		/// <summary>Flag which module will perform the water uptake process</summary>
		internal string myWaterUptakeSource = "species";
		/// <summary>Flag whether the alternative water uptake process will be used</summary>
		internal string useAltWUptake = "no";
		/// <summary>Reference value of Ksat for water availability function</summary>
		internal double ReferenceKSuptake = 1000.0;
		/// <summary>Flag which module will perform the nitrogen uptake process</summary>
		internal string myNitrogenUptakeSource = "species";
		/// <summary>Flag whether the alternative nitrogen uptake process will be used</summary>
		internal string useAltNUptake = "no";
		/// <summary>Availability factor for NH4</summary>
		internal double kuNH4 = 0.50;
		/// <summary>Availability factor for NO3</summary>
		internal double kuNO3 = 0.95;
		/// <summary>Reference value for root length density fot the Water and N availability</summary>
		internal double ReferenceRLD = 2.0;

		/// <summary>the local value for stomatal conductance</summary>
		private double myStomatalConductanceMax = 1.0;
		/// <summary>The value for the maximum stomatal conductance (m/s)</summary>
		/// <value>Maximum stomatal conductance.</value>
		[Description("Maximum stomatal conductance (m/s)")]
		public double MaximumStomatalConductance
		{
			get { return myStomatalConductanceMax; }
			set { myStomatalConductanceMax = value; }
		}

		/// <summary>the local value for KNO3</summary>
		private double myKNO3 = 1.0;
		/// <summary>The value for the nitrate uptake coefficient</summary>
		/// <value>The kNO3 for this plant.</value>
		[Description("Nitrate uptake coefficient")]
		public double KNO3
		{
			get { return myKNO3; }
			set { myKNO3 = value; }
		}

		/// <summary>the local value for KNH4</summary>
		private double myKNH4 = 1.0;
		/// <summary>The value for the ammonium uptake coefficient</summary>
		/// <value>The local kNH4 for this plant.</value>
		[Description("Ammonium uptake coefficient")]
		public double KNH4
		{
			get { return myKNH4; }
			set { myKNH4 = value; }
		}

		#endregion

		#region Model outputs  ---------------------------------------------------------------------------------------------

		/// <summary>
		/// Is the plant alive?
		/// </summary>
		public bool IsAlive
		{
			get { return PlantStatus == "alive"; }
		}

		/// <summary>Gets the plant status.</summary>
		/// <value>The plant status (dead, alive, etc).</value>
		[Description("Plant status (dead, alive, etc)")]
		[Units("")]
		public string PlantStatus
		{
			get
			{
				if (myIsAlive)
					return "alive";
				else
					return "out";
			}
		}

		/// <summary>Gets the index for the plant development stage.</summary>
		/// <value>The stage index.</value>
		[Description("Plant development stage number")]
		[Units("")]
		public int Stage
		{
			get
			{
				if (myIsAlive)
				{
					if (myPhenoStage == 0)
						return 1;    //"sowing & germination";
					else
						return 3;    //"emergence" & "reproductive";
				}
				else
					return 0;
			}
		}

		/// <summary>Gets the name of the plant development stage.</summary>
		/// <value>The name of the stage.</value>
		[Description("Plant development stage name")]
		[Units("")]
		public string StageName
		{
			get
			{
				if (myIsAlive)
				{
					if (myPhenoStage == 0)
						return "sowing";
					else
						return "emergence";
				}
				else
					return "out";
			}
		}

		#region - DM and C amounts  ----------------------------------------------------------------------------------------

		/// <summary>Gets the total plant C content.</summary>
		/// <value>The plant C content.</value>
		[Description("Total amount of C in plants")]
		[Units("kgDM/ha")]
		public double TotalC
		{
			get { return TotalWt * CarbonFractionInDM; }
		}

		/// <summary>Gets the plant total dry matter weight.</summary>
		/// <value>The total DM weight.</value>
		[Description("Total plant dry matter weight")]
		[Units("kgDM/ha")]
		public double TotalWt
		{
			get { return myDMShoot + myDMRoot; }
		}

		/// <summary>Gets the plant DM weight above ground.</summary>
		/// <value>The above ground DM weight.</value>
		[Description("Dry matter weight above ground")]
		[Units("kgDM/ha")]
		public double AboveGroundWt
		{
			get { return myDMShoot; }
		}

		/// <summary>Gets the DM weight of live plant parts above ground.</summary>
		/// <value>The above ground DM weight of live plant parts.</value>
		[Description("Dry matter weight of alive plants above ground")]
		[Units("kgDM/ha")]
		public double AboveGrounLivedWt
		{
			get { return myDMShootGreen; }
		}

		/// <summary>Gets the DM weight of dead plant parts above ground.</summary>
		/// <value>The above ground dead DM weight.</value>
		[Description("Dry matter weight of dead plants above ground")]
		[Units("kgDM/ha")]
		public double AboveGroundDeadWt
		{
			get { return myDMShootDead; }
		}

		/// <summary>Gets the DM weight of the plant below ground.</summary>
		/// <value>The below ground DM weight of plant.</value>
		[Description("Dry matter weight below ground")]
		[Units("kgDM/ha")]
		public double BelowGroundWt
		{
			get { return myDMRoot; }
		}

		/// <summary>Gets the total standing DM weight.</summary>
		/// <value>The DM weight of leaves and stems.</value>
		[Description("Dry matter weight of standing herbage")]
		[Units("kgDM/ha")]
		public double StandingWt
		{
			get { return myLeaves.DMTotal + myStems.DMTotal; }
		}

		/// <summary>Gets the DM weight of standing live plant material.</summary>
		/// <value>The DM weight of live leaves and stems.</value>
		[Description("Dry matter weight of live standing plants parts")]
		[Units("kgDM/ha")]
		public double StandingLiveWt
		{
			get { return myLeaves.DMGreen + myStems.DMGreen; }
		}

		/// <summary>Gets the DM weight of standing dead plant material.</summary>
		/// <value>The DM weight of dead leaves and stems.</value>
		[Description("Dry matter weight of dead standing plants parts")]
		[Units("kgDM/ha")]
		public double StandingDeadWt
		{
			get { return myLeaves.tissue[3].DM + myStems.tissue[3].DM; }
		}

		/// <summary>Gets the total DM weight of leaves.</summary>
		/// <value>The leaf DM weight.</value>
		[Description("Dry matter weight of leaves")]
		[Units("kgDM/ha")]
		public double LeafWt
		{
			get { return myLeaves.DMTotal; }
		}

		/// <summary>Gets the DM weight of green leaves.</summary>
		/// <value>The green leaf DM weight.</value>
		[Description("Dry matter weight of live leaves")]
		[Units("kgDM/ha")]
		public double LeafGreenWt
		{
			get { return myLeaves.DMGreen; }
		}

		/// <summary>Gets the DM weight of dead leaves.</summary>
		/// <value>The dead leaf DM weight.</value>
		[Description("Dry matter weight of dead leaves")]
		[Units("kgDM/ha")]
		public double LeafDeadWt
		{
			get { return myLeaves.tissue[3].DM; }
		}

		/// <summary>Gets the toal DM weight of stems and sheath.</summary>
		/// <value>The stem DM weight.</value>
		[Description("Dry matter weight of stems and sheath")]
		[Units("kgDM/ha")]
		public double StemWt
		{
			get { return myStems.DMTotal; }
		}

		/// <summary>Gets the DM weight of live stems and sheath.</summary>
		/// <value>The live stems DM weight.</value>
		[Description("Dry matter weight of alive stems and sheath")]
		[Units("kgDM/ha")]
		public double StemGreenWt
		{
			get { return myStems.DMGreen; }
		}

		/// <summary>Gets the DM weight of dead stems and sheath.</summary>
		/// <value>The dead stems DM weight.</value>
		[Description("Dry matter weight of dead stems and sheath")]
		[Units("kgDM/ha")]
		public double StemDeadWt
		{
			get { return myStems.tissue[3].DM; }
		}

		/// <summary>Gets the total DM weight od stolons.</summary>
		/// <value>The stolon DM weight.</value>
		[Description("Dry matter weight of stolons")]
		[Units("kgDM/ha")]
		public double StolonWt
		{
			get { return myStolons.DMGreen; }
		}

		/// <summary>Gets the total DM weight of roots.</summary>
		/// <value>The root DM weight.</value>
		[Description("Dry matter weight of roots")]
		[Units("kgDM/ha")]
		public double RootWt
		{
			get { return myRoots.DMGreen; }
		}

		/// <summary>Gets the DM weight of leaves at stage1 (developing).</summary>
		/// <value>The stage1 leaf DM weight.</value>
		[Description("Dry matter weight of leaves at stage 1 (developing)")]
		[Units("kgDM/ha")]
		public double LeafStage1Wt
		{
			get
			{ return myLeaves.tissue[0].DM; }
		}

		/// <summary>Gets the DM weight of leaves stage2 (mature).</summary>
		/// <value>The stage2 leaf DM weight.</value>
		[Description("Dry matter weight of leaves at stage 2 (mature)")]
		[Units("kgDM/ha")]
		public double LeafStage2Wt
		{
			get { return myLeaves.tissue[1].DM; }
		}

		/// <summary>Gets the DM weight of leaves at stage3 (senescing).</summary>
		/// <value>The stage3 leaf DM weight.</value>
		[Description("Dry matter weight of leaves at stage 3 (senescing)")]
		[Units("kgDM/ha")]
		public double LeafStage3Wt
		{
			get { return myLeaves.tissue[2].DM; }
		}

		/// <summary>Gets the DM weight of leaves at stage4 (dead).</summary>
		/// <value>The stage4 leaf DM weight.</value>
		[Description("Dry matter weight of leaves at stage 4 (dead)")]
		[Units("kgDM/ha")]
		public double LeafStage4Wt
		{
			get { return myLeaves.tissue[3].DM; }
		}

		/// <summary>Gets the DM weight stems and sheath at stage1 (developing).</summary>
		/// <value>The stage1 stems DM weight.</value>
		[Description("Dry matter weight of stems at stage 1 (developing)")]
		[Units("kgDM/ha")]
		public double StemStage1Wt
		{
			get { return myStems.tissue[0].DM; }
		}

		/// <summary>Gets the DM weight of stems and sheath at stage2 (mature).</summary>
		/// <value>The stage2 stems DM weight.</value>
		[Description("Dry matter weight of stems at stage 2 (mature)")]
		[Units("kgDM/ha")]
		public double StemStage2Wt
		{
			get { return myStems.tissue[1].DM; }
		}

		/// <summary>Gets the DM weight of stems and sheath at stage3 (senescing)).</summary>
		/// <value>The stage3 stems DM weight.</value>
		[Description("Dry matter weight of stems at stage 3 (senescing)")]
		[Units("kgDM/ha")]
		public double StemStage3Wt
		{
			get { return myStems.tissue[2].DM; }
		}

		/// <summary>Gets the DM weight of stems and sheath at stage4 (dead).</summary>
		/// <value>The stage4 stems DM weight.</value>
		[Description("Dry matter weight of stems at stage 4 (dead)")]
		[Units("kgDM/ha")]
		public double StemStage4Wt
		{
			get { return myStems.tissue[3].DM; }
		}

		/// <summary>Gets the DM weight of stolons at stage1 (developing).</summary>
		/// <value>The stage1 stolon DM weight.</value>
		[Description("Dry matter weight of stolons at stage 1 (developing)")]
		[Units("kgDM/ha")]
		public double StolonStage1Wt
		{
			get { return myStolons.tissue[0].DM; }
		}

		/// <summary>Gets the DM weight of stolons at stage2 (mature).</summary>
		/// <value>The stage2 stolon DM weight.</value>
		[Description("Dry matter weight of stolons at stage 2 (mature)")]
		[Units("kgDM/ha")]
		public double StolonStage2Wt
		{
			get { return myStolons.tissue[1].DM; }
		}

		/// <summary>Gets the DM weight of stolons at stage3 (senescing).</summary>
		/// <value>The stage3 stolon DM weight.</value>
		[Description("Dry matter weight of stolons at stage 3 (senescing)")]
		[Units("kgDM/ha")]
		public double StolonStage3Wt
		{
			get { return myStolons.tissue[2].DM; }
		}

		#endregion

		#region - C and DM flows  ------------------------------------------------------------------------------------------

		/// <summary>Gets the potential carbon assimilation.</summary>
		/// <value>The potential carbon assimilation.</value>
		[Description("Potential C assimilation, corrected for extreme temperatures")]
		[Units("kgC/ha")]
		public double PotCarbonAssimilation
		{
			get { return myPgross; }
		}

		/// <summary>Gets the carbon loss via respiration.</summary>
		/// <value>The carbon loss via respiration.</value>
		[Description("Loss of C via respiration")]
		[Units("kgC/ha")]
		public double CarbonLossRespiration
		{
			get { return myResp_m; }
		}

		/// <summary>Gets the carbon remobilised from senescent tissue.</summary>
		/// <value>The carbon remobilised.</value>
		[Description("C remobilised from senescent tissue")]
		[Units("kgC/ha")]
		public double CarbonRemobilised
		{
			get { return myCRemobilised; }
		}

		/// <summary>Gets the gross potential growth rate.</summary>
		/// <value>The potential C assimilation, in DM equivalent.</value>
		[Description("Gross potential growth rate (potential C assimilation)")]
		[Units("kgDM/ha")]
		public double GrossPotentialGrowthWt
		{
			get { return myPgross / CarbonFractionInDM; }
		}

		/// <summary>Gets the respiration rate.</summary>
		/// <value>The loss of C due to respiration, in DM equivalent.</value>
		[Description("Respiration rate (DM lost via respiration)")]
		[Units("kgDM/ha")]
		public double RespirationWt
		{
			get { return myResp_m / CarbonFractionInDM; }
		}

		/// <summary>Gets the remobilisation rate.</summary>
		/// <value>The C remobilised, in DM equivalent.</value>
		[Description("C remobilisation (DM remobilised from old tissue to new growth)")]
		[Units("kgDM/ha")]
		public double RemobilisationWt
		{
			get { return myCRemobilised / CarbonFractionInDM; }
		}

		/// <summary>Gets the net potential growth rate.</summary>
		/// <value>The net potential growth rate.</value>
		[Description("Net potential growth rate")]
		[Units("kgDM/ha")]
		public double NetPotentialGrowthWt
		{
			get { return myDGrowthPot; }
		}

		/// <summary>Gets the potential growth rate after water stress.</summary>
		/// <value>The potential growth after water stress.</value>
		[Description("Potential growth rate after water stress")]
		[Units("kgDM/ha")]
		public double PotGrowthWt_Wstress
		{
			get { return myDGrowthWstress; }
		}

		/// <summary>Gets the actual growth rate.</summary>
		/// <value>The actual growth rate.</value>
		[Description("Actual growth rate, after nutrient stress")]
		[Units("kgDM/ha")]
		public double ActualGrowthWt
		{
			get { return myDGrowthActual; }
		}

		/// <summary>Gets the effective growth rate.</summary>
		/// <value>The effective growth rate.</value>
		[Description("Effective growth rate, after turnover")]
		[Units("kgDM/ha")]
		public double EffectiveGrowthWt
		{
			get { return myDGrowthEff; }
		}

		/// <summary>Gets the effective herbage growth rate.</summary>
		/// <value>The herbage growth rate.</value>
		[Description("Effective herbage growth rate, above ground")]
		[Units("kgDM/ha")]
		public double HerbageGrowthWt
		{
			get { return myDGrowthShoot; }
		}

		/// <summary>Gets the effective root growth rate.</summary>
		/// <value>The root growth DM weight.</value>
		[Description("Effective root growth rate")]
		[Units("kgDM/ha")]
		public double RootGrowthWt
		{
			get { return myDGrowthRoot; }
		}

		/// <summary>Gets the litter DM weight deposited onto soil surface.</summary>
		/// <value>The litter DM weight deposited.</value>
		[Description("Litter amount deposited onto soil surface")]
		[Units("kgDM/ha")]
		public double LitterWt
		{
			get { return myDLitter; }
		}

		/// <summary>Gets the senesced root DM weight.</summary>
		/// <value>The senesced root DM weight.</value>
		[Description("Amount of senesced roots added to soil FOM")]
		[Units("kgDM/ha")]
		public double RootSenescedWt
		{
			get { return myDRootSen; }
		}

		/// <summary>Gets the gross primary productivity.</summary>
		/// <value>The gross primary productivity.</value>
		[Description("Gross primary productivity")]
		[Units("kgDM/ha")]
		public double GPP
		{
			get { return myPgross / CarbonFractionInDM; }
		}

		/// <summary>Gets the net primary productivity.</summary>
		/// <value>The net primary productivity.</value>
		[Description("Net primary productivity")]
		[Units("kgDM/ha")]
		public double NPP
		{
			get { return (myPgross * (1 - myGrowthRespirationCoef) - myResp_m) / CarbonFractionInDM; }
		}

		/// <summary>Gets the net above-ground primary productivity.</summary>
		/// <value>The net above-ground primary productivity.</value>
		[Description("Net above-ground primary productivity")]
		[Units("kgDM/ha")]
		public double NAPP
		{
			get { return (myPgross * (1 - myGrowthRespirationCoef) - myResp_m) * myFShoot / CarbonFractionInDM; }
		}

		/// <summary>Gets the net below-ground primary productivity.</summary>
		/// <value>The net below-ground primary productivity.</value>
		[Description("Net below-ground primary productivity")]
		[Units("kgDM/ha")]
		public double NBPP
		{
			get { return (myPgross * (1 - myGrowthRespirationCoef) - myResp_m) * (1 - myFShoot) / CarbonFractionInDM; }
		}
		#endregion

		#region - N amounts  -----------------------------------------------------------------------------------------------

		/// <summary>Gets the plant total N content.</summary>
		/// <value>The total N content.</value>
		[Description("Total plant N amount")]
		[Units("kgN/ha")]
		public double TotalN
		{
			get { return myNShoot + myNRoot; }
		}

		/// <summary>Gets the N content in the plant above ground.</summary>
		/// <value>The above ground N content.</value>
		[Description("N amount of plant parts above ground")]
		[Units("kgN/ha")]
		public double AboveGroundN
		{
			get { return myNShoot; }
		}

		/// <summary>Gets the N content in live plant material above ground.</summary>
		/// <value>The N content above ground of live plants.</value>
		[Description("N amount of alive plant parts above ground")]
		[Units("kgN/ha")]
		public double AboveGroundLiveN
		{
			get { return myLeaves.NGreen+myStems.NGreen+myStolons.NGreen; }
		}

		/// <summary>Gets the N content of dead plant material above ground.</summary>
		/// <value>The N content above ground of dead plants.</value>
		[Description("N amount of dead plant parts above ground")]
		[Units("kgN/ha")]
		public double AboveGroundDeadN
		{
			get { return myLeaves.tissue[3].Namount+ myStems.tissue[3].Namount; }
		}

		/// <summary>Gets the N content of plants below ground.</summary>
		/// <value>The below ground N content.</value>
		[Description("N amount of plant parts below ground")]
		[Units("kgN/ha")]
		public double BelowGroundN
		{
			get { return myNRoot; }
		}

		/// <summary>Gets the N content of standing plants.</summary>
		/// <value>The N content of leaves and stems.</value>
		[Description("N amount of standing herbage")]
		[Units("kgN/ha")]
		public double StandingN
		{
			get { return myLeaves.DMTotal+myStems.DMTotal; }
		}

		/// <summary>Gets the N content of standing live plant material.</summary>
		/// <value>The N content of live leaves and stems.</value>
		[Description("N amount of alive standing herbage")]
		[Units("kgN/ha")]
		public double StandingLiveN
		{
			get { return myLeaves.DMGreen + myStems.DMGreen; }
		}

		/// <summary>Gets the N content  of standing dead plant material.</summary>
		/// <value>The N content of dead leaves and stems.</value>
		[Description("N amount of dead standing herbage")]
		[Units("kgN/ha")]
		public double StandingDeadN
		{
			get { return myLeaves.tissue[3].Namount+myStems.tissue[3].Namount; }
		}

		/// <summary>Gets the total N content of leaves.</summary>
		/// <value>The leaf N content.</value>
		[Description("N amount in the plant's leaves")]
		[Units("kgN/ha")]
		public double LeafN
		{
			get { return myLeaves.NTotal; }
		}

		/// <summary>Gets the total N content of stems and sheath.</summary>
		/// <value>The stem N content.</value>
		[Description("N amount in the plant's stems")]
		[Units("kgN/ha")]
		public double StemN
		{
			get { return myStems.NTotal; }
		}

		/// <summary>Gets the total N content of stolons.</summary>
		/// <value>The stolon N content.</value>
		[Description("N amount in the plant's stolons")]
		[Units("kgN/ha")]
		public double StolonN
		{
			get { return myStolons.NGreen; }
		}

		/// <summary>Gets the total N content of roots.</summary>
		/// <value>The root N content.</value>
		[Description("N amount in the plant's roots")]
		[Units("kgN/ha")]
		public double RootN
		{
			get { return myNRoot; }
		}

		/// <summary>Gets the N content of green leaves.</summary>
		/// <value>The green leaf N content.</value>
		[Description("N amount in alive leaves")]
		[Units("kgN/ha")]
		public double LeafGreenN
		{
			get { return myLeaves.NGreen; }
		}

		/// <summary>Gets the N content of dead leaves.</summary>
		/// <value>The dead leaf N content.</value>
		[Description("N amount in dead leaves")]
		[Units("kgN/ha")]
		public double LeafDeadN
		{
			get { return myLeaves.tissue[3].Namount; }
		}

		/// <summary>Gets the N content of green stems and sheath.</summary>
		/// <value>The green stem N content.</value>
		[Description("N amount in alive stems")]
		[Units("kgN/ha")]
		public double StemGreenN
		{
			get { return myStems.NGreen; }
		}

		/// <summary>Gets the N content  of dead stems and sheath.</summary>
		/// <value>The dead stem N content.</value>
		[Description("N amount in dead sytems")]
		[Units("kgN/ha")]
		public double StemDeadN
		{
			get { return myStems.tissue[3].Namount; }
		}

		/// <summary>Gets the N content of leaves at stage1 (developing).</summary>
		/// <value>The stage1 leaf N.</value>
		[Description("N amount in leaves at stage 1 (developing)")]
		[Units("kgN/ha")]
		public double LeafStage1N
		{
			get { return myLeaves.tissue[0].Namount; }
		}

		/// <summary>Gets the N content of leaves at stage2 (mature).</summary>
		/// <value>The stage2 leaf N.</value>
		[Description("N amount in leaves at stage 2 (mature)")]
		[Units("kgN/ha")]
		public double LeafStage2N
		{
			get { return myLeaves.tissue[1].Namount; }
		}

		/// <summary>Gets the N content of leaves at stage3 (senescing).</summary>
		/// <value>The stage3 leaf N.</value>
		[Description("N amount in leaves at stage 3 (senescing)")]
		[Units("kgN/ha")]
		public double LeafStage3N
		{
			get { return myLeaves.tissue[2].Namount; }
		}

		/// <summary>Gets the N content of leaves at stage4 (dead).</summary>
		/// <value>The stage4 leaf N.</value>
		[Description("N amount in leaves at stage 4 (dead)")]
		[Units("kgN/ha")]
		public double LeafStage4N
		{
			get { return myLeaves.tissue[3].Namount; }
		}

		/// <summary>Gets the N content of stems and sheath at stage1 (developing).</summary>
		/// <value>The stage1 stem N.</value>
		[Description("N amount in stems at stage 1 (developing)")]
		[Units("kgN/ha")]
		public double StemStage1N
		{
			get { return myStems.tissue[0].Namount; }
		}

		/// <summary>Gets the N content of stems and sheath at stage2 (mature).</summary>
		/// <value>The stage2 stem N.</value>
		[Description("N amount in stems at stage 2 (mature)")]
		[Units("kgN/ha")]
		public double StemStage2N
		{
			get { return myStems.tissue[1].Namount; }
		}

		/// <summary>Gets the N content of stems and sheath at stage3 (senescing).</summary>
		/// <value>The stage3 stem N.</value>
		[Description("N amount in stems at stage 3 (senescing)")]
		[Units("kgN/ha")]
		public double StemStage3N
		{
			get { return myStems.tissue[2].Namount; }
		}

		/// <summary>Gets the N content of stems and sheath at stage4 (dead).</summary>
		/// <value>The stage4 stem N.</value>
		[Description("N amount in stems at stage 4 (dead)")]
		[Units("kgN/ha")]
		public double StemStage4N
		{
			get { return myStems.tissue[3].Namount; }
		}

		/// <summary>Gets the N content of stolons at stage1 (developing).</summary>
		/// <value>The stage1 stolon N.</value>
		[Description("N amount in stolons at stage 1 (developing)")]
		[Units("kgN/ha")]
		public double StolonStage1N
		{
			get { return myStolons.tissue[0].Namount; }
		}

		/// <summary>Gets the N content of stolons at stage2 (mature).</summary>
		/// <value>The stage2 stolon N.</value>
		[Description("N amount in stolons at stage 2 (mature)")]
		[Units("kgN/ha")]
		public double StolonStage2N
		{
			get { return myStolons.tissue[1].Namount; }
		}

		/// <summary>Gets the N content of stolons as stage3 (senescing).</summary>
		/// <value>The stolon stage3 n.</value>
		[Description("N amount in stolons at stage 3 (senescing)")]
		[Units("kgN/ha")]
		public double StolonStage3N
		{
			get { return myStolons.tissue[1].Namount; }
		}

		#endregion

		#region - N concentrations  ----------------------------------------------------------------------------------------

		/// <summary>Gets the average N concentration of standing plant material.</summary>
		/// <value>The average N concentration of leaves and stems.</value>
		[Description("Average N concentration in standing plant parts")]
		[Units("kgN/kgDM")]
		public double StandingNConc
		{
			get { return MathUtilities.Divide(StandingN, StandingWt, 0.0); }
		}

		/// <summary>Gets the average N concentration of leaves.</summary>
		/// <value>The leaf N concentration.</value>
		[Description("Average N concentration in leaves")]
		[Units("kgN/kgDM")]
		public double LeafNConc
		{
			get { return myLeaves.NconcTotal; }
		}

		/// <summary>Gets the average N concentration of stems and sheath.</summary>
		/// <value>The stem N concentration.</value>
		[Description("Average N concentration in stems")]
		[Units("kgN/kgDM")]
		public double StemNConc
		{
			get { return myStems.NconcTotal; }
		}

		/// <summary>Gets the average N concentration of stolons.</summary>
		/// <value>The stolon N concentration.</value>
		[Description("Average N concentration in stolons")]
		[Units("kgN/kgDM")]
		public double StolonNConc
		{
			get { return myStolons.NconcTotal; }
		}

		/// <summary>Gets the average N concentration of roots.</summary>
		/// <value>The root N concentration.</value>
		[Description("Average N concentration in roots")]
		[Units("kgN/kgDM")]
		public double RootNConc
		{
			get { return myRoots.NconcTotal; }
		}

		/// <summary>Gets the N concentration of leaves at stage1 (developing).</summary>
		/// <value>The stage1 leaf N concentration.</value>
		[Description("N concentration of leaves at stage 1 (developing)")]
		[Units("kgN/kgDM")]
		public double LeafStage1NConc
		{
			get { return myLeaves.tissue[0].Nconc; }
		}

		/// <summary>Gets the N concentration of leaves at stage2 (mature).</summary>
		/// <value>The stage2 leaf N concentration.</value>
		[Description("N concentration of leaves at stage 2 (mature)")]
		[Units("kgN/kgDM")]
		public double LeafStage2NConc
		{
			get { return myLeaves.tissue[1].Nconc; }
		}

		/// <summary>Gets the N concentration of leaves at stage3 (senescing).</summary>
		/// <value>The stage3 leaf N concentration.</value>
		[Description("N concentration of leaves at stage 3 (senescing)")]
		[Units("kgN/kgDM")]
		public double LeafStage3NConc
		{
			get { return myLeaves.tissue[2].Nconc; }
		}

		/// <summary>Gets the N concentration of leaves at stage4 (dead).</summary>
		/// <value>The stage4 leaf N concentration.</value>
		[Description("N concentration of leaves at stage 4 (dead)")]
		[Units("kgN/kgDM")]
		public double LeafStage4NConc
		{
			get { return myLeaves.tissue[3].Nconc; }
		}

		/// <summary>Gets the N concentration of stems at stage1 (developing).</summary>
		/// <value>The stage1 stem N concentration.</value>
		[Description("N concentration of stems at stage 1 (developing)")]
		[Units("kgN/kgDM")]
		public double StemStage1NConc
		{
			get { return myStems.tissue[0].Nconc; }
		}

		/// <summary>Gets the N concentration of stems at stage2 (mature).</summary>
		/// <value>The stage2 stem N concentration.</value>
		[Description("N concentration of stems at stage 2 (mature)")]
		[Units("kgN/kgDM")]
		public double StemStage2NConc
		{
			get { return myStems.tissue[1].Nconc; }
		}

		/// <summary>Gets the N concentration of stems at stage3 (senescing).</summary>
		/// <value>The stage3 stem N concentration.</value>
		[Description("N concentration of stems at stage 3 (senescing)")]
		[Units("kgN/kgDM")]
		public double StemStage3NConc
		{
			get { return myStems.tissue[2].Nconc; }
		}

		/// <summary>Gets the N concentration of stems at stage4 (dead).</summary>
		/// <value>The stage4 stem N concentration.</value>
		[Description("N concentration of stems at stage 4 (dead)")]
		[Units("kgN/kgDM")]
		public double StemStage4NConc
		{
			get { return myStems.tissue[3].Nconc; }
		}

		/// <summary>Gets the N concentration of stolons at stage1 (developing).</summary>
		/// <value>The stage1 stolon N concentration.</value>
		[Description("N concentration of stolons at stage 1 (developing)")]
		[Units("kgN/kgDM")]
		public double StolonStage1NConc
		{
			get { return myStolons.tissue[0].Nconc; }
		}

		/// <summary>Gets the N concentration of stolons at stage2 (mature).</summary>
		/// <value>The stage2 stolon N concentration.</value>
		[Description("N concentration of stolons at stage 2 (mature)")]
		[Units("kgN/kgDM")]
		public double StolonStage2NConc
		{
			get { return myStolons.tissue[1].Nconc; }
		}

		/// <summary>Gets the N concentration of stolons at stage3 (senescing).</summary>
		/// <value>The stage3 stolon N concentration.</value>
		[Description("N concentration of stolons at stage 3 (senescing)")]
		[Units("kgN/kgDM")]
		public double StolonStage3NConc
		{
			get { return myStolons.tissue[2].Nconc; }
		}

		/// <summary>Gets the N concentration in new grown tissue.</summary>
		/// <value>The actual growth N concentration.</value>
		[Description("Concentration of N in new growth")]
		[Units("kgN/kgDM")]
		public double ActualGrowthNConc
		{
			get { return MathUtilities.Divide(myNewGrowthN, myDGrowthActual, 0.0); }
		}


		#endregion

		#region - N flows  -------------------------------------------------------------------------------------------------

		/// <summary>Gets amount of N remobilisable from senesced tissue.</summary>
		/// <value>The remobilisable N amount.</value>
		[Description("Amount of N remobilisable from senesced material")]
		[Units("kgN/ha")]
		public double RemobilisableN
		{
			get { return myNRemobilised; }
		}

		/// <summary>Gets the amount of N remobilised from senesced tissue.</summary>
		/// <value>The remobilised N amount.</value>
		[Description("Amount of N remobilised from senesced material")]
		[Units("kgN/ha")]
		public double RemobilisedN
		{
			get { return myNremob2NewGrowth; }
		}

		/// <summary>Gets the amount of luxury N potentially remobilisable.</summary>
		/// <value>The remobilisable luxury N amount.</value>
		[Description("Amount of luxury N potentially remobilisable")]
		[Units("kgN/ha")]
		public double RemobilisableLuxuryN
		{
			get { return myNLuxury2 + myNLuxury3; }
		}

		/// <summary>Gets the amount of luxury N remobilised.</summary>
		/// <value>The remobilised luxury N amount.</value>
		[Description("Amount of luxury N remobilised")]
		[Units("kgN/ha")]
		public double RemobilisedLuxuryN
		{
			get { return myNFastRemob2 + myNFastRemob3; }
		}

		/// <summary>Gets the amount of luxury N potentially remobilisable from tissue 2.</summary>
		/// <value>The remobilisable luxury N amoount.</value>
		[Description("Amount of luxury N potentially remobilisable from tissue 2")]
		[Units("kgN/ha")]
		public double RemobT2LuxuryN
		{
			get { return myNLuxury2; }
		}

		/// <summary>Gets the amount of luxury N potentially remobilisable from tissue 3.</summary>
		/// <value>The remobilisable luxury N amount.</value>
		[Description("Amount of luxury N potentially remobilisable from tissue 3")]
		[Units("kgN/ha")]
		public double RemobT3LuxuryN
		{
			get { return myNLuxury3; }
		}

		/// <summary>Gets the amount of atmospheric N fixed.</summary>
		/// <value>The fixed N amount.</value>
		[Description("Amount of atmospheric N fixed")]
		[Units("kgN/ha")]
		public double FixedN
		{
			get { return myNfixation; }
		}

		/// <summary>Gets the amount of N required with luxury uptake.</summary>
		/// <value>The required N with luxury.</value>
		[Description("Amount of N required with luxury uptake")]
		[Units("kgN/ha")]
		public double RequiredLuxuryN
		{
			get { return myNdemandLux; }
		}

		/// <summary>Gets the amount of N required for optimum N content.</summary>
		/// <value>The required optimum N amount.</value>
		[Description("Amount of N required for optimum growth")]
		[Units("kgN/ha")]
		public double RequiredOptimumN
		{
			get { return myNdemandOpt; }
		}

		/// <summary>Gets the amount of N demanded from soil.</summary>
		/// <value>The N demand from soil.</value>
		[Description("Amount of N demanded from soil")]
		[Units("kgN/ha")]
		public double DemandSoilN
		{
			get { return mySoilNDemand; }
		}

		/// <summary>Gets the amount of plant available N in the soil.</summary>
		/// <value>The soil available N.</value>
		[Description("Amount of N available in the soil")]
		[Units("kgN/ha")]
		public double[] SoilAvailableN
		{
			get { return mySoilAvailableN; }
		}

		/// <summary>Gets the amount of N taken up from soil.</summary>
		/// <value>The N uptake.</value>
		[Description("Amount of N uptake")]
		[Units("kgN/ha")]
		public double[] UptakeN
		{
			get { return mySoilNitrogenTakenUp; }
		}

		/// <summary>Gets the amount of N deposited as litter onto soil surface.</summary>
		/// <value>The litter N amount.</value>
		[Description("Amount of N deposited as litter onto soil surface")]
		[Units("kgN/ha")]
		public double LitterN
		{
			get { return myDNlitter; }
		}

		/// <summary>Gets the amount of N from senesced roots added to soil FOM.</summary>
		/// <value>The senesced root N amount.</value>
		[Description("Amount of N from senesced roots added to soil FOM")]
		[Units("kgN/ha")]
		public double SenescedRootN
		{
			get { return myDNrootSen; }
		}

		/// <summary>Gets the amount of N in new grown tissue.</summary>
		/// <value>The actual growth N amount.</value>
		[Description("Amount of N in new growth")]
		[Units("kgN/ha")]
		public double ActualGrowthN
		{
			get { return myNewGrowthN; }
		}

		#endregion

		#region - Turnover rates and DM allocation  ------------------------------------------------------------------------

		/// <summary>Gets the turnover rate for live DM (leaves, stems and sheath).</summary>
		/// <value>The turnover rate for live DM.</value>
		[Description("Turnover rate for live DM (leaves and stem)")]
		[Units("0-1")]
		public double LiveDMTurnoverRate
		{
			get { return myGama; }
		}

		/// <summary>Gets the turnover rate for dead DM (leaves, stems and sheath).</summary>
		/// <value>The turnover rate for dead DM.</value>
		[Description("Turnover rate for dead DM (leaves and stem)")]
		[Units("0-1")]
		public double DeadDMTurnoverRate
		{
			get { return myGamaD; }
		}

		/// <summary>Gets the turnover rate for live DM in stolons.</summary>
		/// <value>The turnover rate for stolon DM.</value>
		[Description("DM turnover rate for stolons")]
		[Units("0-1")]
		public double StolonDMTurnoverRate
		{
			get { return myGamaS; }
		}

		/// <summary>Gets the turnover rate for live DM in roots.</summary>
		/// <value>The turnover rate for root DM.</value>
		[Description("DM turnover rate for roots")]
		[Units("0-1")]
		public double RootDMTurnoverRate
		{
			get { return myGamaR; }
		}

		/// <summary>Gets the DM allocation to shoot.</summary>
		/// <value>The shoot DM allocation.</value>
		[Description("Fraction of DM allocated to Shoot")]
		[Units("0-1")]
		public double ShootDMAllocation
		{
			get { return myFShoot; }
		}

		/// <summary>Gets the DM allocation to roots.</summary>
		/// <value>The root dm allocation.</value>
		[Description("Fraction of DM allocated to roots")]
		[Units("0-1")]
		public double RootDMAllocation
		{
			get { return 1 - myFShoot; }
		}

		#endregion

		#region - LAI and cover  -------------------------------------------------------------------------------------------

		/// <summary>Gets the total plant LAI (leaf area index).</summary>
		/// <value>The total LAI.</value>
		[Description("Total leaf area index")]
		[Units("m^2/m^2")]
		public double LAITotal
		{
			get { return myLAIGreen + myLAIDead; }
		}

		/// <summary>Gets the plant's green LAI (leaf area index).</summary>
		/// <value>The green LAI.</value>
		[Description("Leaf area index of green leaves")]
		[Units("m^2/m^2")]
		public double LAIGreen
		{
			get { return myLAIGreen; }
		}

		/// <summary>Gets the plant's dead LAI (leaf area index).</summary>
		/// <value>The dead LAI.</value>
		[Description("Leaf area index of dead leaves")]
		[Units("m^2/m^2")]
		public double LAIDead
		{
			get { return myLAIDead; }
		}

		/// <summary>Gets the irradiance on top of canopy.</summary>
		/// <value>The irradiance on top of canopy.</value>
		[Description("Irridance on the top of canopy")]
		[Units("W.m^2/m^2")]
		public double IrradianceTopCanopy
		{
			get { return myIL; }
		}

		/// <summary>Gets the plant's total cover.</summary>
		/// <value>The total cover.</value>
		[Description("Fraction of soil covered by plants")]
		[Units("%")]
		public double CoverTotal
		{
			get
			{
				if (myLAIGreen + myLAIDead == 0) return 0;
				return (1.0 - (Math.Exp(-myLightExtentionCoeff * (myLAIGreen + myLAIDead))));
			}
		}

		/// <summary>Gets the plant's green cover.</summary>
		/// <value>The green cover.</value>
		[Description("Fraction of soil covered by green leaves")]
		[Units("%")]
		public double CoverGreen
		{
			get
			{
				if (myLAIGreen == 0)
					return 0.0;
				else
					return (1.0 - Math.Exp(-myLightExtentionCoeff * myLAIGreen));
			}
		}

		/// <summary>Gets the plant's dead cover.</summary>
		/// <value>The dead cover.</value>
		[Description("Fraction of soil covered by dead leaves")]
		[Units("%")]
		public double CoverDead
		{
			get
			{
				if (myLAIDead == 0)
					return 0.0;
				else
					return (1.0 - Math.Exp(-myLightExtentionCoeff * myLAIDead));
			}
		}

		#endregion

		#region - Root depth and distribution  -----------------------------------------------------------------------------

		/// <summary>Gets the root depth.</summary>
		/// <value>The root depth.</value>
		[Description("Depth of roots")]
		[Units("mm")]
		public double RootDepth
		{
			get { return myRootDepth; }
		}

		/// <summary>Gets the root frontier.</summary>
		/// <value>The layer at bottom of root zone.</value>
		[Description("Layer at bottom of root zone")]
		[Units("mm")]
		public double RootFrontier
		{
			get { return myRootFrontier; }
		}

		/// <summary>Gets the fraction of root dry matter for each soil layer.</summary>
		/// <value>The root fraction.</value>
		[Description("Fraction of root dry matter for each soil layer")]
		[Units("0-1")]
		public double[] RootWtFraction
		{
			get { return myRootFraction; }
		}

		/// <summary>Gets the plant's root length density for each soil layer.</summary>
		/// <value>The root length density.</value>
		[Description("Root length density")]
		[Units("mm/mm^3")]
		public double[] RLD
		{
			get
			{
				double[] result = new double[myNLayers];
				double Total_Rlength = myDMRoot * mySpecificRootLength;   // m root/ha
				Total_Rlength *= 0.0000001;  // convert into mm root/mm2 soil)
				for (int layer = 0; layer < result.Length; layer++)
				{
					result[layer] = myRootFraction[layer] * Total_Rlength / mySoil.Thickness[layer];    // mm root/mm3 soil
				}
				return result;
			}
		}

		#endregion

		#region - Water amounts  -------------------------------------------------------------------------------------------

		/// <summary>Gets the lower limit of soil water content for plant uptake.</summary>
		/// <value>The water uptake lower limit.</value>
		[Description("Lower limit of soil water content for plant uptake")]
		[Units("mm^3/mm^3")]
		public double[] LL
		{
			get
			{
				SoilCrop soilInfo = (SoilCrop)mySoil.Crop(Name);
				return soilInfo.LL;
			}
		}

		/// <summary>Gets the amount of water demanded by the plant.</summary>
		/// <value>The water demand.</value>
		[Description("Plant water demand")]
		[Units("mm")]
		public double WaterDemand
		{
			get { return myWaterDemand; }
		}

		/// <summary>Gets the amount of soil water available for uptake.</summary>
		/// <value>The soil available water.</value>
		[Description("Plant availabe water")]
		[Units("mm")]
		public double[] SoilAvailableWater
		{
			get { return mySoilAvailableWater; }
		}

		/// <summary>Gets the amount of water taken up by the plant.</summary>
		/// <value>The water uptake.</value>
		[Description("Plant water uptake")]
		[Units("mm")]
		public double[] WaterUptake
		{
			get { return mySoilWaterTakenUp; }
		}

		#endregion

		#region - Growth limiting factors  ---------------------------------------------------------------------------------

		/// <summary>Gets the growth limiting factor due to N availability.</summary>
		/// <value>The growth limiting factor due to N.</value>
		[Description("Growth limiting factor due to nitrogen")]
		[Units("0-1")]
		public double GlfN
		{
			get { return myGLFN; }
		}

		/// <summary>Gets the growth limiting factor due to N concentration in the plant.</summary>
		/// <value>The growth limiting factor due to N concentration.</value>
		[Description("Plant growth limiting factor due to plant N concentration")]
		[Units("0-1")]
		public double GlfNConcentration
		{
			get { return myNCFactor; }
		}

		/// <summary>Gets the growth limiting factor due to temperature.</summary>
		/// <value>The growth limiting factor due to temperature.</value>
		[Description("Growth limiting factor due to temperature")]
		[Units("0-1")]
		public double GlfTemperature
		{
			get { return TemperatureLimitingFactor(myTmeanW); }
		}

		/// <summary>Gets the growth limiting factor due to water availability.</summary>
		/// <value>The growth limiting factor due to water.</value>
		[Description("Growth limiting factor due to water deficit")]
		[Units("0-1")]
		public double GlfWater
		{
			get { return myGLFWater; }
		}

		// TODO: verify that this is really needed
		/// <summary>Gets the vapour pressure deficit factor.</summary>
		/// <value>The vapour pressure deficit factor.</value>
		[Description("Effect of vapour pressure on growth (used by micromet)")]
		[Units("0-1")]
		public double FVPD
		{
			get { return FVPDFunction.Value(VPD()); }
		}

		#endregion

		#region - Harvest variables  ---------------------------------------------------------------------------------------

		/// <summary>Gets the amount of dry matter harvestable (leaf + stem).</summary>
		/// <value>The harvestable DM weight.</value>
		[Description("Amount of dry matter harvestable (leaf+stem)")]
		[Units("kgDM/ha")]
		public double HarvestableWt
		{
			get { return Math.Max(0.0, StandingLiveWt - myMinimumGreenWt) + Math.Max(0.0, StandingDeadWt - myMinimumDeadWt); }
		}

		/// <summary>Gets the amount of dry matter harvested.</summary>
		/// <value>The harvested DM weight.</value>
		[Description("Amount of plant dry matter removed by harvest")]
		[Units("kgDM/ha")]
		public double HarvestedWt
		{
			get { return myDefoliatedDM; }
		}

		/// <summary>Gets the fraction of the plant that was harvested.</summary>
		/// <value>The fraction harvested.</value>
		[Description("Fraction harvested")]
		[Units("0-1")]
		public double HarvestedFraction
		{
			get { return myFractionHarvested; }
		}

		/// <summary>Gets the amount of plant N removed by harvest.</summary>
		/// <value>The harvested N amount.</value>
		[Description("Amount of plant nitrogen removed by harvest")]
		[Units("kgN/ha")]
		public double HarvestedN
		{
			get { return myDefoliatedN; }
		}

		/// <summary>Gets the N concentration in harvested DM.</summary>
		/// <value>The N concentration in harvested DM.</value>
		[Description("average N concentration of harvested material")]
		[Units("kgN/kgDM")]
		public double HarvestedNconc
		{
			get { return MathUtilities.Divide(HarvestedN, HarvestedWt, 0.0); }
		}

		/// <summary>Gets the average herbage digestibility.</summary>
		/// <value>The herbage digestibility.</value>
		[Description("Average digestibility of herbage")]
		[Units("0-1")]
		public double HerbageDigestibility
		{
			get { return myDigestHerbage; }
		}

		// TODO: Digestibility of harvested material should be better calculated (consider fraction actually removed)
		/// <summary>Gets the average digestibility of harvested DM.</summary>
		/// <value>The harvested digestibility.</value>
		[Description("Average digestibility of harvested meterial")]
		[Units("0-1")]
		public double HarvestedDigestibility
		{
			get { return myDigestDefoliated; }
		}

		/// <summary>Gets the average herbage ME (metabolisable energy).</summary>
		/// <value>The herbage ME.</value>
		[Description("Average ME of herbage")]
		[Units("(MJ/ha)")]
		public double HerbageME
		{
			get { return 16 * myDigestHerbage * StandingWt; }
		}

		/// <summary>Gets the average ME (metabolisable energy) of harvested DM.</summary>
		/// <value>The harvested ME.</value>
		[Description("Average ME of harvested material")]
		[Units("(MJ/ha)")]
		public double HarvestedME
		{
			get { return 16 * myDigestDefoliated * HarvestedWt; }
		}

        #endregion

        #endregion

        #region Private variables  -----------------------------------------------------------------------------------------

        /// <summary>The state of leaves (DM and N)</summary>
        private OrganPool myLeaves;

        /// <summary>The state of sheath/stems (DM and N)</summary>
        private OrganPool myStems;

        /// <summary>The state of stolons (DM and N)</summary>
        private OrganPool myStolons;

        /// <summary>The state of roots (DM and N)</summary>
        private OrganPool myRoots;

        /// <summary>Initialises the basic structure of a pasture plant</summary>
        public PastureSpecies()
	    {
            myLeaves = new OrganPool();
            myStems = new OrganPool();
            myStolons = new OrganPool();
            myRoots = new OrganPool();
        }

        /// <summary>The DM of shoot (g/m^2)</summary>
        private double myDMShoot;

        /// <summary>The DM of shoot (g/m^2)</summary>
        private double myDMShootGreen;

        /// <summary>The DM of shoot (g/m^2)</summary>
        private double myDMShootDead;

        /// <summary>The DM of roots (g/m^2)</summary>
        private double myDMRoot;

        /// <summary>The amount of N above ground (shoot)</summary>
        private double myNShoot;

        /// <summary>The amount of N below ground (root)</summary>
        private double myNRoot;

        /// <summary>flag whether several routines are ran by species or are controlled by the Swar</summary>
        internal bool myIsSwardControlled = false;

		/// <summary>flag whether this species is alive (activelly growing)</summary>
		private bool myIsAlive = true;

		// defining the plant type  -----------------------------------------------------------------------------------

		/// <summary>flag this species type, annual or perennial</summary>
		private bool myIsAnnual = false;
		/// <summary>flag whether this species is a legume</summary>
		private bool myIsLegume = false;

		// TODO: do we want to keep this??
		// Parameters for annual species  -----------------------------------------------------------------------------

		/// <summary>The day of year for emergence</summary>
		private int myDayEmerg = 0;
		/// <summary>The monthe of emergence</summary>
		private int myMonEmerg = 0;
		/// <summary>The day of anthesis</summary>
		private int myDayAnth = 0;
		/// <summary>The month of anthesis</summary>
		private int myMonAnth = 0;
		/// <summary>The number of days to mature</summary>
		private int myDaysToMature = 0;
		/// <summary>The number of days between emergence and anthesis</summary>
		private int myDaysEmgToAnth = 0;
		/// <summary>The phenologic stage (0= pre_emergence, 1= vegetative, 2= reproductive)</summary>
		private int myPhenoStage = 1;
		///// <summary>The phenologic factor</summary>
		//private double phenoFactor = 1;
		/// <summary>The number of days from emergence</summary>
		private int myDaysfromEmergence = 0;
		/// <summary>The number of days from anthesis</summary>
		private int myDaysfromAnthesis = 0;

		/// <summary>The daily variation in root depth</summary>
		private double myDRootDepth = 50;
		/// <summary>The maximum root depth</summary>
		private double myMaxRootDepth = 900;


		// N concentration thresholds for various tissues (set relative to leaf N)  -----------------------------------

		/// <summary>The optimum N concentration of stems and sheath</summary>
		private double myNcStemOpt;
		/// <summary>The optimum N concentration of stolons</summary>
		private double myNcStolonOpt;
		/// <summary>The optimum N concentration of roots</summary>
		private double myNcRootOpt;
		/// <summary>The maximum N concentration of stems andd sheath</summary>
		private double myNcStemMax;
		/// <summary>The maximum N concentration of stolons</summary>
		private double myNcStolonMax;
		/// <summary>The maximum N concentration of roots</summary>
		private double myNcRootMax;
		/// <summary>The minimum N concentration of stems and sheath</summary>
		private double myNcStemMin;
		/// <summary>The minimum N concentration of stolons</summary>
		private double myNcStolonMin;
		/// <summary>The minimum N concentration of roots</summary>
		private double myNcRootMin;


		// Amounts and fluxes of N in the plant  ----------------------------------------------------------------------

		/// <summary>The N demand for new growth, with luxury uptake</summary>
		private double myNdemandLux;
		/// <summary>The N demand for new growth, at optimum N content</summary>
		private double myNdemandOpt;
		/// <summary>The amount of N fixation from atmosphere (for legumes)</summary>
		internal double myNfixation = 0.0;
		/// <summary>The amount of N remobilised from senesced tissue</summary>
		private double myNRemobilised = 0.0;

        /// <summary>Some Description</summary>
        internal double myNleaf3Remob = 0.0;

        /// <summary>Some Description</summary>
        internal double myNstem3Remob = 0.0;

        /// <summary>Some Description</summary>
        internal double myNstol3Remob = 0.0;

        /// <summary>Some Description</summary>
        internal double myNrootRemob = 0.0;


        /// <summary>The amount of N actually remobilised to new growth</summary>
        private double myNremob2NewGrowth = 0.0;
		/// <summary>The amount of N used in new growth</summary>
		internal double myNewGrowthN = 0.0;
		/// <summary>The aount of luxury N (above Nopt) in tissue 2 potentially remobilisable</summary>
		private double myNLuxury2;
		/// <summary>The amount of luxury N (above Nopt) in tissue 3 potentially remobilisable</summary>
		private double myNLuxury3;
		/// <summary>The amount of luxury N actually remobilised from tissue 2</summary>
		private double myNFastRemob2 = 0.0;
		/// <summary>The amount of luxury N actually remobilised from tissue 3</summary>
		private double myNFastRemob3 = 0.0;

		// N uptake process  ------------------------------------------------------------------------------------------

		///// <summary>The amount of N demanded for new growth</summary>
		//private double myNitrogenDemand = 0.0;
		/// <summary>The amount of N in the soil available to the plant</summary>
		internal double[] mySoilAvailableN;
		/// <summary>The amount of NH4 in the soil available to the plant</summary>
		internal double[] mySoilNH4available;
		/// <summary>The amount of NO3 in the soil available to the plant</summary>
		internal double[] mySoilNO3available;
		/// <summary>The amount of N demanded from the soil</summary>
		private double mySoilNDemand;
		/// <summary>The amount of N actually taken up</summary>
		internal double mySoilNuptake;
		/// <summary>The amount of N uptake from each soil layer</summary>
		internal double[] mySoilNitrogenTakenUp;

		// water uptake process  --------------------------------------------------------------------------------------

		/// <summary>The amount of water demanded for new growth</summary>
		internal double myWaterDemand = 0.0;
		/// <summary>The amount of soil available water</summary>
		private double[] mySoilAvailableWater;
		/// <summary>The amount of soil water taken up</summary>
		internal double[] mySoilWaterTakenUp;

		// harvest and digestibility  ---------------------------------------------------------------------------------

		/// <summary>The DM amount harvested (defoliated)</summary>
		private double myDefoliatedDM = 0.0;
		/// <summary>The N amount harvested (defoliated)</summary>
		private double myDefoliatedN = 0.0;
		/// <summary>The digestibility of herbage</summary>
		private double myDigestHerbage = 0.0;
		/// <summary>The digestibility of defoliated material</summary>
		private double myDigestDefoliated = 0.0;
		/// <summary>The fraction of standing DM harvested</summary>
		internal double myFractionHarvested = 0.0;

		// Plant height, LAI and cover  -------------------------------------------------------------------------------

		/// <summary>The plant's average height</summary>
		private double myPlantHeight;
		/// <summary>The plant's green LAI</summary>
		private double myLAIGreen;
		/// <summary>The plant's dead LAI</summary>
		private double myLAIDead;

		// root variables  --------------------------------------------------------------------------------------------

		/// <summary>The plant's root depth</summary>
		private double myRootDepth = 0.0;
		/// <summary>The layer at the bottom of the root zone</summary>
		private int myRootFrontier = 1;
		/// <summary>The fraction of roots DM in each layer</summary>
		private double[] myRootFraction;
		/// <summary>The maximum shoot-root ratio</summary>
		private double myMaxSRratio;

		/// <summary>The fraction of each layer that is actually explored by roots (0-1)</summary>
		private double[] myRootExplorationFactor;

		// photosynthesis, growth and turnover  -----------------------------------------------------------------------

		/// <summary>The irradiance on top of canopy</summary>
		private double myIL;
		/// <summary>The gross photosynthesis rate (C assimilation)</summary>
		private double myPgross = 0.0;
		/// <summary>The growth respiration rate (C loss)</summary>
		private double myResp_g = 0.0;
		/// <summary>The maintenance respiration rate (C loss)</summary>
		private double myResp_m = 0.0;
		/// <summary>The amount of C remobilised from senesced tissue</summary>
		private double myCRemobilised = 0.0;

		/// <summary>Daily net growth potential (kgDM/ha)</summary>
		private double myDGrowthPot;
		/// <summary>Daily potential growth after water stress</summary>
		private double myDGrowthWstress;
		/// <summary>Daily growth after nutrient stress (actual growth)</summary>
		private double myDGrowthActual;

		/// <summary>Effective growth of roots</summary>
		private double myDGrowthRoot;
		/// <summary>Effective growth of shoot (herbage growth)</summary>
		private double myDGrowthShoot;
		/// <summary>Effective plant growth (actual growth minus senescence)</summary>
		private double myDGrowthEff;

		/// <summary>Daily litter production (dead to surface OM)</summary>
		private double myDLitter;
		/// <summary>N amount in litter procuded</summary>
		private double myDNlitter;
		/// <summary>Daily root sennesce (added to soil FOM)</summary>
		private double myDRootSen;
		/// <summary>N amount in senesced roots</summary>
		private double myDNrootSen;

		/// <summary>Fraction of growth allocated to shoot (0-1)</summary>
		private double myFShoot;

		/// <summary>The daily DM turnover rate (from tissue 1 to 2, then to 3, then to 4)</summary>
		private double myGama = 0.0;
		/// <summary>The daily DM turnover rate for stolons</summary>
		private double myGamaS = 0.0;	  // for stolons
		/// <summary>The daily DM turnover rate for dead tissue (from tissue 4 to litter)</summary>
		private double myGamaD = 0.0;
		/// <summary>The daily DM turnover rate for roots</summary>
		private double myGamaR = 0.0;

		// growth limiting factors ------------------------------------------------------------------------------------
		/// <summary>The GLF due to water stress</summary>
		internal double myGLFWater = 1.0;
		// private double glfTemp;   //The GLF due to temperature stress
		/// <summary>The GLF due to N stress</summary>
		internal double myGLFN = 0.0;
		/// <summary>The growth factor for N concentration</summary>
		private double myNCFactor = 1.0;

		// auxiliary variables for radiation and temperature stress  --------------------------------------------------

		/// <summary>Growth rate reduction factor due to high temperatures</summary>
		private double myHighTempEffect = 1.0;
		/// <summary>Growth rate reduction factor due to low temperatures</summary>
		private double myLowTempEffect = 1.0;
		/// <summary>Cumulative degress of temperature for recovery from heat damage</summary>
		private double myAccumT4Heat = 0.0;
		/// <summary>Cumulative degress of temperature for recovry from cold damage</summary>
		private double myAccumT4Cold = 0.0;

		// general auxiliary variables  -------------------------------------------------------------------------------

		/// <summary>Number of layers in the soil</summary>
		private int myNLayers = 0;
		/// <summary>Today's average temperature</summary>
		private double myTmean;
		/// <summary>Today's weighted mean temperature</summary>
		private double myTmeanW;
		/// <summary>State for this plant on the previous day</summary>
		private SpeciesState myPrevState;

		// TODO: Hope to get rid of these soon  --------------------------------------------------------
		/// <summary>fraction of Radn intercepted by this species</summary>
		internal double myRadnIntFrac = 1.0;
		/// <summary>Light extintion coefficient for all species</summary>
		internal double mySwardLightExtCoeff;
		/// <summary>average green cover for all species</summary>
		internal double mySwardGreenCover;

		#endregion

		#region Constants  -------------------------------------------------------------------------------------------------

		/// <summary>Average carbon content in plant dry matter</summary>
		const double CarbonFractionInDM = 0.4;

		/// <summary>Factor for converting nitrogen to protein</summary>
		const double NitrogenToProteinFactor = 6.25;

		/// <summary>The C:N ratio of protein</summary>
		const double CNratioProtein = 3.5;

		/// <summary>The C:N ratio of cell wall</summary>
		const double CNratioCellWall = 100.0;

	    /// <summary>Maximum difference between two values of double precision in this model</summary>
	    const double myEpsilon = 0.000001;

        #endregion

        #region Initialisation methods  ------------------------------------------------------------------------------------

        /// <summary>Performs the initialisation procedures for this species (set DM, N, LAI, etc)</summary>
        /// <param name="sender">The sender.</param>
        /// <param name="e">The <see cref="EventArgs"/> instance containing the event data.</param>
        [EventSubscribe("Commencing")]
		private void OnSimulationCommencing(object sender, EventArgs e)
		{
			// get the number of layers in the soil profile
			myNLayers = mySoil.Thickness.Length;

			// initialise soil water and N variables
			InitiliaseSoilArrays();

			// set initial plant state
			SetInitialState();

			// initialise the class which will hold yesterday's plant state
			myPrevState = new SpeciesState();

			// check whether uptake is done here or by another module
			if (myApsimArbitrator != null)
			{
				myWaterUptakeSource = "arbitrator";
				myNitrogenUptakeSource = "arbitrator";
			}

			// tell other modules about the existence of this species
			if (!myIsSwardControlled)
				DoNewCropEvent();
		}

		/// <summary>
		/// Initialise arrays to same length as soil layers
		/// </summary>
		private void InitiliaseSoilArrays()
		{
			mySoilAvailableWater = new double[myNLayers];
			mySoilWaterTakenUp = new double[myNLayers];
			mySoilNH4available = new double[myNLayers];
			mySoilNO3available = new double[myNLayers];
			mySoilAvailableN = new double[myNLayers];
			mySoilNitrogenTakenUp = new double[myNLayers];
		}

		/// <summary>
		/// Set the initial parameters for this plant, including DM and N content of various pools plus plant height and root depth
		/// </summary>
		private void SetInitialState()
		{
			// 1. Initialise DM of various tissue pools, user should supply initial values for shoot and root
			//dmTotal = iniDMShoot + iniDMRoot;

			// set initial DM fractions - Temporary?? TODO
			if (initialDMFractions == null)
			{
				if (myIsLegume)
					initialDMFractions = myInitialDMFractions_legume;
				else
					initialDMFractions = myInitialDMFractions_grass;
			}

            myLeaves.tissue[0].DM = myIniDMFraction[0] * myIniDMShoot;
            myLeaves.tissue[1].DM = myIniDMFraction[1] * myIniDMShoot;
            myLeaves.tissue[2].DM = myIniDMFraction[2] * myIniDMShoot;
            myLeaves.tissue[3].DM = myIniDMFraction[3] * myIniDMShoot;
            myStems.tissue[0].DM = myIniDMFraction[4] * myIniDMShoot;
            myStems.tissue[1].DM = myIniDMFraction[5] * myIniDMShoot;
            myStems.tissue[2].DM = myIniDMFraction[6] * myIniDMShoot;
            myStems.tissue[3].DM = myIniDMFraction[7] * myIniDMShoot;
            myStolons.tissue[0].DM = myIniDMFraction[8] * myIniDMShoot;
            myStolons.tissue[1].DM = myIniDMFraction[9] * myIniDMShoot;
            myStolons.tissue[2].DM = myIniDMFraction[10] * myIniDMShoot;
		    myStolons.tissue[3].DM = 0.0;
            myRoots.tissue[0].DM = myIniDMRoot;
		    myRoots.tissue[1].DM = 0.0;
            myRoots.tissue[2].DM = 0.0;
            myRoots.tissue[3].DM = 0.0;

            // 2. Initialise N content thresholds (optimum, maximum, and minimum)
            myNcStemOpt = myLeafNopt * myRelativeNStems;
			myNcStolonOpt = myLeafNopt * myRelativeNStolons;
			myNcRootOpt = myLeafNopt * myRelativeNRoots;

			myNcStemMax = myLeafNmax * myRelativeNStems;
			myNcStolonMax = myLeafNmax * myRelativeNStolons;
			myNcRootMax = myLeafNmax * myRelativeNRoots;

			myNcStemMin = myLeafNmin * myRelativeNStems;
			myNcStolonMin = myLeafNmin * myRelativeNStolons;
			myNcRootMin = myLeafNmin * myRelativeNRoots;

            // 3. Initialise the N amounts in each pool (assume to be at optimum)
            myLeaves.tissue[0].Nconc =  myLeafNopt;
            myLeaves.tissue[1].Nconc =  myLeafNopt;
            myLeaves.tissue[2].Nconc =  myLeafNopt;
            myLeaves.tissue[3].Nconc =  myLeafNmin;
            myStems.tissue[0].Nconc =  myNcStemOpt;
            myStems.tissue[1].Nconc =  myNcStemOpt;
            myStems.tissue[2].Nconc =  myNcStemOpt;
            myStems.tissue[3].Nconc =  myNcStemMin;
            myStolons.tissue[0].Nconc =  myNcStolonOpt;
            myStolons.tissue[1].Nconc =  myNcStolonOpt;
            myStolons.tissue[2].Nconc =  myNcStolonOpt;
            myRoots.tissue[0].Nconc =  myNcRootOpt;

			// 4. Root depth and distribution
			myRootDepth = myIniRootDepth;
			myRootExplorationFactor = new double[myNLayers];
			double cumDepth = 0.0;
			for (int layer = 0; layer < myNLayers; layer++)
			{
				cumDepth += mySoil.Thickness[layer];
				if (cumDepth <= myRootDepth)
				{
					myRootFrontier = layer;
					myRootExplorationFactor[layer] = LayerFractionWithRoots(layer);
				}
				else
				{
					layer = mySoil.Thickness.Length;
				}
			}
			myRootFraction = RootProfileDistribution();
			InitialiseRootsProperties();

			// 5. Canopy height and related variables
			myPlantHeight = Math.Max(20.0, HeightFromMass.Value(StandingWt));  // TODO:update this approach
			InitialiseCanopy();
			// maximum shoot:root ratio
			myMaxSRratio = (1 - MaxRootFraction) / MaxRootFraction;

			// 6. Set initial phenological stage
			if (myDMShoot+myDMRoot == 0.0)
				myPhenoStage = 0;
			else
				myPhenoStage = 1;

			// 7. aggregated auxiliary DM and N variables
			updateAggregated();

			// 8. Calculate the values for LAI
			EvaluateLAI();
		}

		/// <summary>Initialise the variables in canopy properties</summary>
		private void InitialiseCanopy()
		{
			myCanopyProperties.Name = Name;
			myCanopyProperties.CoverGreen = CoverGreen;
			myCanopyProperties.CoverTot = CoverTotal;
			myCanopyProperties.CanopyDepth = myPlantHeight;
			myCanopyProperties.CanopyHeight = myPlantHeight;
			myCanopyProperties.LAIGreen = myLAIGreen;
			myCanopyProperties.LAItot = LAITotal;
			myCanopyProperties.MaximumStomatalConductance = myStomatalConductanceMax;
			myCanopyProperties.HalfSatStomatalConductance = 200.0;  // TODO: this should be on the UI
			myCanopyProperties.CanopyEmissivity = 0.96;  // TODO: this should be on the UI
			myCanopyProperties.Frgr = FRGR;
		}

		/// <summary>Initialise the variables in root properties</summary>
		private void InitialiseRootsProperties()
		{
			SoilCrop soilCrop = this.mySoil.Crop(Name) as SoilCrop;

			myRootProperties.RootDepth = myRootDepth;
			myRootProperties.KL = soilCrop.KL;
			myRootProperties.MinNO3ConcForUptake = new double[mySoil.Thickness.Length];
			myRootProperties.MinNH4ConcForUptake = new double[mySoil.Thickness.Length];
			myRootProperties.KNO3 = myKNO3;
			myRootProperties.KNH4 = myKNH4;

			myRootProperties.LowerLimitDep = new double[mySoil.Thickness.Length];
			myRootProperties.UptakePreferenceByLayer = new double[mySoil.Thickness.Length];
			myRootProperties.RootExplorationByLayer = new double[mySoil.Thickness.Length];
			for (int layer = 0; layer < mySoil.Thickness.Length; layer++)
			{
				myRootProperties.LowerLimitDep[layer] = soilCrop.LL[layer] * mySoil.Thickness[layer];
				myRootProperties.MinNO3ConcForUptake[layer] = 0.0;
				myRootProperties.MinNH4ConcForUptake[layer] = 0.0;
				myRootProperties.UptakePreferenceByLayer[layer] = 1.0;
				myRootProperties.RootExplorationByLayer[layer] = myRootExplorationFactor[layer];
			}
			myRootProperties.RootLengthDensityByVolume = RLD;
		}

		/// <summary>Calculates the days emg to anth.</summary>
		/// <returns></returns>
		private int CalcDaysEmgToAnth()
		{
			int numbMonths = myMonAnth - myMonEmerg;  //emergence & anthesis in the same calendar year: monEmerg < monAnth
			if (myMonEmerg >= myMonAnth)			  //...across the calendar year
				numbMonths += 12;

			myDaysEmgToAnth = (int)(30.5 * numbMonths + (myDayAnth - myDayEmerg));

			return myDaysEmgToAnth;
		}

		#endregion

		#region Daily processes  -------------------------------------------------------------------------------------------

		/// <summary>EventHandler - preparation befor the main process</summary>
		/// <param name="sender">The sender.</param>
		/// <param name="e">The <see cref="EventArgs"/> instance containing the event data.</param>
		[EventSubscribe("DoDailyInitialisation")]
		private void OnDoDailyInitialisation(object sender, EventArgs e)
		{
			// 1. Zero out several variables
			RefreshVariables();

			// mean air temperature for today
			myTmean = (myMetData.MaxT + myMetData.MinT) * 0.5;
			myTmeanW = (myMetData.MaxT * 0.75) + (myMetData.MinT * 0.25);
		}

		/// <summary>Performs the plant growth calculations</summary>
		/// <param name="sender">The sender.</param>
		/// <param name="e">The <see cref="EventArgs"/> instance containing the event data.</param>
		[EventSubscribe("DoPlantGrowth")]
		private void OnDoPlantGrowth(object sender, EventArgs e)
		{
			if (!myIsSwardControlled)
			{
				if (myIsAlive)
				{
					// stores the current state for this species
					SaveCurrentState();

					// step 01 - preparation and potential growth
					CalcPotentialGrowth();

					// Water demand, supply, and uptake
					DoWaterCalculations();

					// step 02 - Potential growth after water limitations
					CalcGrowthWithWaterLimitations();

					// Nitrogen demand, supply, and uptake
					DoNitrogenCalculations();

					// step 03 - Actual growth after nutrient limitations, but before senescence
					CalcActualGrowthAndPartition();

					// step 04 - Effective growth after all limitations and senescence
					CalcTurnoverAndEffectiveGrowth();

					// Send amounts of litter and senesced roots to other modules
					DoSurfaceOMReturn(myDLitter, myDNlitter);
					DoIncorpFomEvent(myDRootSen, myDNrootSen);
				}
			}
			//else
			//    Growth is controlled by Sward (all species)
		}

		/// <summary>Calculates the potential growth.</summary>
		internal void CalcPotentialGrowth()
		{
			// update root depth (for annuals only)
			EvaluateRootGrowth();

			// Evaluate the phenologic stage, for annuals
			if (myIsAnnual)
				myPhenoStage = annualsPhenology();

			// Compute the potential growth
			if (myPhenoStage == 0 || myLAIGreen == 0.0)
			{
				// Growth before germination is null
				myPgross = 0.0;
				myResp_m = 0.0;
				myResp_g = 0.0;
				myCRemobilised = 0.0;
				myDGrowthPot = 0.0;
			}
			else
			{
				// Gross potential growth (kgC/ha/day)
				myPgross = DailyGrossPotentialGrowth();

				// Respiration (kgC/ha/day)
				myResp_m = DailyMaintenanceRespiration();
				myResp_g = DailyGrowthRespiration();

				// Remobilisation (kgC/ha/day) (got from previous day turnover)

				// Net potential growth (kgDM/ha/day)
				myDGrowthPot = DailyNetPotentialGrowth();
			}
		}

		/// <summary>Calculates the growth with water limitations.</summary>
		internal void CalcGrowthWithWaterLimitations()
		{
			// Potential growth after water limitations
			myDGrowthWstress = myDGrowthPot * Math.Pow(myGLFWater, myWaterStressExponent);

			// allocation of todays growth
			myFShoot = ToShootFraction();
			//   FL = UpdatefLeaf();
		}

		/// <summary>Calculates the actual growth and partition.</summary>
		internal void CalcActualGrowthAndPartition()
		{
			// Actual daily growth
			myDGrowthActual = DailyActualGrowth();

			// Partition growth into various tissues
			PartitionNewGrowth();
		}

		/// <summary>Calculates the turnover and effective growth.</summary>
		internal void CalcTurnoverAndEffectiveGrowth()
		{
			// Compute tissue turnover and remobilisation (C and N)
			TissueTurnoverAndRemobilisation();

			// Effective, or net, growth
			myDGrowthEff = myDGrowthShoot + myDGrowthRoot;

			// Update aggregate variables and digetibility
			updateAggregated();

			// Update LAI
			EvaluateLAI();

			myDigestHerbage = calcDigestibility();
		}

		#region - Handling and auxilary processes  -------------------------------------------------------------------------

		/// <summary>Refresh the value of several variables</summary>
		internal void RefreshVariables()
		{
			// reset some variables
			myDefoliatedDM = 0.0;
			myDefoliatedN = 0.0;
			myDigestDefoliated = 0.0;

			// TODO:
			// these are needed when AgPasture controls the growth (not necessarily the partition of soil stuff)
			// this is not sound and we should get rid of it very soon
			myRadnIntFrac = 1.0;
			if (!myIsSwardControlled)
			{
				mySwardLightExtCoeff = myLightExtentionCoeff;
				mySwardGreenCover = CalcPlantCover(myLAIGreen);
			}
			//else
			//    Sward will set these values

		}

        /// <summary>Stores the current state for this species</summary>
        internal void SaveCurrentState()
        {
            myPrevState.leaves.tissue[0].DM = myLeaves.tissue[0].DM;
            myPrevState.leaves.tissue[1].DM = myLeaves.tissue[1].DM;
            myPrevState.leaves.tissue[2].DM = myLeaves.tissue[2].DM;
            myPrevState.leaves.tissue[3].DM = myLeaves.tissue[3].DM;
            myPrevState.stems.tissue[0].DM = myStems.tissue[0].DM;
            myPrevState.stems.tissue[1].DM = myStems.tissue[1].DM;
            myPrevState.stems.tissue[2].DM = myStems.tissue[2].DM;
            myPrevState.stems.tissue[3].DM = myStems.tissue[3].DM;
            myPrevState.stolons.tissue[0].DM = myStolons.tissue[0].DM;
            myPrevState.stolons.tissue[1].DM = myStolons.tissue[1].DM;
            myPrevState.stolons.tissue[2].DM = myStolons.tissue[2].DM;
            myPrevState.roots.tissue[0].DM = myRoots.tissue[0].DM; // only one pool for roots

            myPrevState.leaves.tissue[0].Namount = myLeaves.tissue[0].Namount;
            myPrevState.leaves.tissue[1].Namount = myLeaves.tissue[1].Namount;
            myPrevState.leaves.tissue[2].Namount = myLeaves.tissue[2].Namount;
            myPrevState.leaves.tissue[3].Namount = myLeaves.tissue[3].Namount;
            myPrevState.stems.tissue[0].Namount = myStems.tissue[0].Namount;
            myPrevState.stems.tissue[1].Namount = myStems.tissue[1].Namount;
            myPrevState.stems.tissue[2].Namount = myStems.tissue[2].Namount;
            myPrevState.stems.tissue[3].Namount = myStems.tissue[3].Namount;
            myPrevState.stolons.tissue[0].Namount = myStolons.tissue[0].Namount;
            myPrevState.stolons.tissue[1].Namount = myStolons.tissue[1].Namount;
            myPrevState.stolons.tissue[2].Namount = myStolons.tissue[2].Namount;
            myPrevState.roots.tissue[0].Namount = myRoots.tissue[0].Namount; // only one pool for roots
        }

        /// <summary>Computes the value of auxiliary variables (aggregates for DM and N content)</summary>
        /// <exception cref="System.Exception">
        /// Loss of mass balance when aggregating plant dry matter after growth
        /// </exception>
        private void updateAggregated()
		{
			// auxiliary DM variables
			myDMShoot = myLeaves.DMTotal + myStems.DMTotal + myStolons.DMTotal;
            myDMShootGreen = myLeaves.DMGreen + myStems.DMGreen + myStolons.DMGreen;
            myDMShootDead = myLeaves.tissue[3].DM + myStems.tissue[3].DM + myStolons.tissue[3].DM;
            myDMRoot = myRoots.DMTotal;

			// auxiliary N variables
		    myNShoot = myLeaves.NTotal + myStems.NTotal + myStolons.NTotal;
		    myNRoot = myRoots.NTotal;
		}

		/// <summary>
		/// Evaluates the phenologic stage of annual plants, plus days from emergence or from anthesis
		/// </summary>
		/// <returns>An integer representing the plant's phenologic stage</returns>
		private int annualsPhenology()
		{
			int result = 0;
			if (myClock.Today.Month == myMonEmerg && myClock.Today.Day == myDayEmerg)
			{
				result = 1;		 //vegetative stage
				myDaysfromEmergence++;
			}
			else if (myClock.Today.Month == myMonAnth && myClock.Today.Day == myDayAnth)
			{
				result = 2;		 //reproductive stage
				myDaysfromAnthesis++;
				if (myDaysfromAnthesis >= myDaysToMature)
				{
					myPhenoStage = 0;
					myDaysfromEmergence = 0;
					myDaysfromAnthesis = 0;
				}
			}
			return result;
		}

		/// <summary>Reduction factor for potential growth due to phenology of annual species</summary>
		/// <returns>A factor to reduce plant growth (0-1)</returns>
		private double annualSpeciesReduction()
		{
			double rFactor = 1.0;
			if (myPhenoStage == 1 && myDaysfromEmergence < 60)  //decline at the begining due to seed bank effects ???
				rFactor = 0.5 + 0.5 * myDaysfromEmergence / 60;
			else if (myPhenoStage == 2)                       //decline of photosynthesis when approaching maturity
				rFactor = 1.0 - (double)myDaysfromAnthesis / myDaysToMature;
			return rFactor;
		}

		/// <summary>
		/// Computes the values of LAI (leaf area index) for green, dead, and total plant material
		/// </summary>
		private void EvaluateLAI()
		{
			double greenTissue = myLeaves.DMGreen + (myStolons.DMGreen * 0.3);  // assuming stolons have 0.3*SLA
			greenTissue /= 10000;   // converted from kg/ha to kg/m2
			myLAIGreen = greenTissue * mySpecificLeafArea;

			// Adjust accounting for resilience after unfavoured conditions
			if (!myIsLegume && myDMShootGreen < 1000)
			{
				greenTissue = myStems.DMGreen / 10000;
				myLAIGreen += greenTissue * mySpecificLeafArea * Math.Sqrt((1000 - myDMShootGreen) / 10000);
			}
			/* 
			 This adjust assumes cover will be bigger for the same amount of DM when DM is low, due to:
			 - light extinction coefficient will be bigger - plant leaves will be more horizontal than in dense high swards
			 - more parts (stems) will turn green for photosysnthesis (?)
			 - quick response of plant shoots to favoured conditions after release of stress
			 » Specific leaf area should be reduced (RCichota2014) - TODO
			 */

			myLAIDead = (myLeaves.tissue[3].DM / 10000) * mySpecificLeafArea;
		}

		/// <summary>Compute the average digestibility of aboveground plant material</summary>
		/// <returns>The digestibility of plant material (0-1)</returns>
		private double calcDigestibility()
		{
			if ((myLeaves.DMTotal + myStems.DMTotal) <= 0.0)
			{
				return 0.0;
			}

			// fraction of sugar (soluble carbohydrates)  - RCichota: this ignores any stored reserves (TODO: revise this approach)
			double fSugar = 0.5 * MathUtilities.Divide(myDGrowthActual, myDMShootGreen, 0.0);

			//Live
			double digestLive = 0.0;
		    double Ngreen = myLeaves.NGreen + myStems.NGreen + myStolons.NGreen;
			if (myDMShootGreen > 0.0 & Ngreen > 0.0)
			{
				double CNlive = MathUtilities.Divide(myDMShootGreen * CarbonFractionInDM, Ngreen, 0.0);   //CN ratio of live shoot tissue
				double ratio1 = CNratioCellWall / CNlive;
				double ratio2 = CNratioCellWall / CNratioProtein;
				double fProteinLive = (ratio1 - (1 - fSugar)) / (ratio2 - 1);          //Fraction of protein in living shoot
				double fWallLive = 1 - fSugar - fProteinLive;                          //Fraction of cell wall in living shoot
				digestLive = fSugar + fProteinLive + (myDigestibilityLive * fWallLive);
			}

			//Dead
			double digestDead = 0;
			if (myDMShootDead > 0.0 && (myLeaves.tissue[3].DM + myStems.tissue[3].DM) > 0.0)
			{
				double CNdead = MathUtilities.Divide(myDMShootDead * CarbonFractionInDM, myLeaves.tissue[3].Namount + myStems.tissue[3].Namount, 0.0);   //CN ratio of standing dead;
				double ratio1 = CNratioCellWall / CNdead;
				double ratio2 = CNratioCellWall / CNratioProtein;
				double fProteinDead = (ratio1 - 1) / (ratio2 - 1);          //Fraction of protein in standing dead
				double fWallDead = 1 - fProteinDead;                        //Fraction of cell wall in standing dead
				digestDead = fProteinDead + myDigestibilityDead * fWallDead;
			}

			double deadFrac = MathUtilities.Divide(myDMShootDead, myLeaves.tissue[3].DM + myStems.tissue[3].DM, 1.0);
			double result = (1 - deadFrac) * digestLive + deadFrac * digestDead;

			return result;
		}

		#endregion

		#region - Plant growth processes  ----------------------------------------------------------------------------------

		/// <summary>
		/// Computes the variations in root depth, including the layer containing the root frontier (for annuals only)
		/// </summary>
		/// <remarks>
		/// For perennials, the root depth and distribution are set at initialisation and do not change throughtout the simulation
		/// </remarks>
		private void EvaluateRootGrowth()
		{
			if (myIsAnnual)
			{
				//considering root distribution change, here?
				myRootDepth = myDRootDepth + (myMaxRootDepth - myDRootDepth) * myDaysfromEmergence / myDaysEmgToAnth;

				// get new layer for root frontier
				double cumDepth = 0.0;
				for (int layer = 0; layer < mySoil.Thickness.Length; layer++)
				{
					cumDepth += mySoil.Thickness[layer];
					if (cumDepth <= myRootDepth)
					{
						myRootFrontier = layer;
						myRootExplorationFactor[layer] = LayerFractionWithRoots(layer);
					}
					else
					{
						layer = mySoil.Thickness.Length;
					}
				}
			}
			// else:  both myRootDepth and myRootFrontier have been set at initialisation and do not change
		}

		/// <summary>Computes the plant's gross potential growth rate</summary>
		/// <returns>The potential amount of C assimilated via photosynthesis (kgC/ha)</returns>
		private double DailyGrossPotentialGrowth()
		{
			// 1. compute photosynthesis rate per leaf area

			// to be moved to parameter section
			// Photochemical, or photosynthetic, efficiency (mg CO2/J) - typically with small variance and little effect
			const double alpha = 0.01;
			// Photosynthesis curvature parameter (J/kg^2/s) - typically with small variance and little effect
			const double theta = 0.8;

			// Temp effects to Pmax
			double effTemp1 = TemperatureLimitingFactor(myTmean);
			double effTemp2 = TemperatureLimitingFactor(myTmeanW);

			// CO2 effects on Pmax
			double efCO2 = PCO2Effects();

			// N effects on Pmax
			myNCFactor = PmxNeffect();

			// Maximum photosynthetic rate (mg CO2/m^2 leaf/s)
			double Pmax_EarlyLateDay = myReferencePhotosynthesisRate * effTemp1 * efCO2 * myNCFactor;
			double Pmax_MiddleDay = myReferencePhotosynthesisRate * effTemp2 * efCO2 * myNCFactor;

			double myDayLength = 3600 * myMetData.CalculateDayLength(-6);  //conversion of hour to seconds

			// Photosynthetically active radiation, PAR = 0.5*Radn, converted from MJ/m2 to J/2 (10^6)
			double myPAR = 0.5 * RadnIntercepted * 1000000;

			// Irradiance, or radiation, on the canopy at the middle of the day (W/m^2)
			//IL = (4.0 / 3.0) * myPAR * swardLightExtCoeff / myDayLength;  TODO: enable this
			myIL = 1.33333 * myPAR * mySwardLightExtCoeff / myDayLength;
			double IL2 = myIL / 2;                      //IL for early & late period of a day

			// Photosynthesis per LAI under full irradiance at the top of the canopy (mg CO2/m^2 leaf/s)
			double photoAux1 = alpha * myIL + Pmax_MiddleDay;
			double photoAux2 = 4 * theta * alpha * myIL * Pmax_MiddleDay;
			double Pl_MiddleDay = (0.5 / theta) * (photoAux1 - Math.Sqrt(Math.Pow(photoAux1, 2.0) - photoAux2));

			photoAux1 = alpha * IL2 + Pmax_EarlyLateDay;
			photoAux2 = 4 * theta * alpha * IL2 * Pmax_EarlyLateDay;
			double Pl_EarlyLateDay = (0.5 / theta) * (photoAux1 - Math.Sqrt(Math.Pow(photoAux1, 2.0) - photoAux2));

			// Photosynthesis per leaf area for the day (mg CO2/m^2 leaf/day)
			double Pl_Daily = myDayLength * (Pl_MiddleDay + Pl_EarlyLateDay) * 0.5;

			// Photosynthesis for whole canopy, per ground area (mg CO2/m^2/day)
			double Pc_Daily = Pl_Daily * mySwardGreenCover * myRadnIntFrac / myLightExtentionCoeff;

			//  Carbon assimilation per leaf area (g C/m^2/day)
			double CarbonAssim = Pc_Daily * 0.001 * (12.0 / 44.0);         // Convert to from mgCO2 to kgC           

			// Base gross photosynthesis, converted to kg C/ha/day)
			double BaseGrossPhotosynthesis = CarbonAssim * 10;             // convertion = 10000 / 1000

			// Consider the extreme temperature effects (in practice only one temp stress factor is < 1)
			double ExtremeTemperatureFactor = HeatStress() * ColdStress();

			// Actual gross photosynthesis (gross potential growth - kg C/ha/day)
			return BaseGrossPhotosynthesis * ExtremeTemperatureFactor;

			// TODO: implement GLFGeneric...
		}

		/// <summary>Computes the plant's loss of C due to respiration</summary>
		/// <returns>The amount of C lost to atmosphere (kgC/ha)</returns>
		private double DailyMaintenanceRespiration()
		{
			// Temperature effects on respiration
			double Teffect = 0;
			if (myTmean > myGrowthTmin)
			{
				if (myTmean < myGrowthTopt)
				{
					Teffect = TemperatureLimitingFactor(myTmean);
				}
				else
				{
					Teffect = Math.Min(1.25, myTmean / myGrowthTopt);		// Using growthTopt as reference temperature, and maximum of 1.25
					Teffect *= TemperatureLimitingFactor(myGrowthTopt);
				}
			}

			// Total DM converted to C (kg/ha)
			double dmLive = (myDMShootGreen + myDMRoot) * CarbonFractionInDM;
			double result = dmLive * myMaintenanceRespirationCoef * Teffect * myNCFactor;
			return Math.Max(0.0, result);
		}

		/// <summary>Computes the plant's loss of C due to growth respiration</summary>
		/// <returns>The amount of C lost to atmosphere (kgC/ha)</returns>
		private double DailyGrowthRespiration()
		{
			return myPgross * myGrowthRespirationCoef;
		}
		/// <summary>Compute the plant's net potential growth</summary>
		/// <returns>The net potential growth (kg DM/ha)</returns>
		private double DailyNetPotentialGrowth()
		{
			// Net potential growth (C assimilation) for the day (excluding respiration)
			double NetPotGrowth = 0.0;
			NetPotGrowth = (1 - myGrowthRespirationCoef) * (myPgross + myCRemobilised - myResp_m);  // TODO: the respCoeff should only multiply Pgross
			//NetPotGrowth = Pgross + CRemobilised - Resp_g - Resp_m;
			NetPotGrowth = Math.Max(0.0, NetPotGrowth);

			// Net daily potential growth (kg DM/ha)
			NetPotGrowth /= CarbonFractionInDM;

			// phenologically related reduction in growth of annual species (from IJ)
			if (myIsAnnual)
				NetPotGrowth *= annualSpeciesReduction();

			return NetPotGrowth;
		}

		/// <summary>Computes the plant's potential growth rate</summary>
		/// <returns></returns>
		private double DailyActualGrowth()
		{
			// Adjust GLF due to N deficiency. Many plants (grasses) can grow more by reducing the N concentration
			//  in its tissues. This is represented here by reducing the effect of N deficiency using a power function,
			//  when exponent is 1.0, the reduction in growth is proportional to N deficiency; for many plants the value
			//  should be smaller than that. For grasses, the exponent is typically around 0.5.
			double glfNit = Math.Pow(myGLFN, myDillutionCoefN);

			// The generic limitation factor is assumed to be equivalent to a nutrient deficiency, so it is considered here
			myDGrowthActual = myDGrowthWstress * Math.Min(glfNit, myGLFGeneric);   // TODO: uptade the use of GLFGeneric

			return myDGrowthActual;
		}

		/// <summary>Update DM and N amounts of all tissues accounting for the new growth (plus leftover remobilisation)</summary>
		/// <exception cref="System.Exception">
		/// Mass balance lost on partition of new growth DM
		/// or
		/// Mass balance lost on partition of new growth N
		/// </exception>
		private void PartitionNewGrowth()
		{
			// TODO: implement fLeaf
			// Leaf appearance rate, as modified by temp & water stress  -  Not really used, should it??
			//double effTemp = TemperatureLimitingFactor(Tmean);
			//double effWater = Math.Pow(glfWater, 0.33333);
			//double rateLeafGrowth = leafRate * effTemp * effWater;
			//rateLeafGrowth = Math.Max(0.0, Math.Min(1.0, rateLeafGrowth));

			if (myDGrowthActual > 0.0)
			{
				// Fractions of new growth for each plant part (fShoot was calculated in DoPlantGrowth)
				double toLeaf = myFShoot * myFracToLeaf;
				double toStem = myFShoot * (1.0 - myFracToStolon - myFracToLeaf);
				double toStolon = myFShoot * myFracToStolon;
				double toRoot = 1.0 - myFShoot;

				// Checking mass balance
				double ToAll = toLeaf + toStolon + toStem + toRoot;
				if (Math.Abs(ToAll - 1.0) > 0.0001)
					throw new Exception("Mass balance lost on partition of new growth DM");

                // New growth is allocated to the first tissue pools
                myLeaves.tissue[0].DM += toLeaf * myDGrowthActual;
                myStems.tissue[0].DM += toStem * myDGrowthActual;
                myStolons.tissue[0].DM += toStolon * myDGrowthActual;
				myDMRoot += toRoot * myDGrowthActual;
				myDGrowthShoot = (toLeaf + toStem + toStolon) * myDGrowthActual;
				myDGrowthRoot = toRoot * myDGrowthActual;

				// Partitioning N based on DM fractions and on max [N] in plant parts
				double Nsum = toLeaf * myLeafNmax 
					        + toStem * myNcStemMax
							+ toStolon * myNcStolonMax
							+ toRoot * myNcRootMax;
				double toLeafN = toLeaf * MathUtilities.Divide(myLeafNmax, Nsum, 0.0);
				double toStemN = toStem * MathUtilities.Divide(myNcStemMax, Nsum, 0.0);
				double toStolonN = toStolon * MathUtilities.Divide(myNcStolonMax, Nsum, 0.0);
				double toRootN = toRoot * MathUtilities.Divide(myNcRootMax, Nsum, 0.0);

				// Checking mass balance
				ToAll = toRootN + toLeafN + toStolonN + toStemN;
				if (Math.Abs(ToAll - 1.0) > 0.0001)
					throw new Exception("Mass balance lost on partition of new growth N");

                // Allocate N from new growth to the first tissue pools
                myLeaves.tissue[0].DM += toLeafN * myNewGrowthN;
                myStems.tissue[0].DM += toStemN * myNewGrowthN;
                myStolons.tissue[0].DM += toStolonN * myNewGrowthN;
				myNRoot += toRootN * myNewGrowthN;

				// Fraction of Nremob not used in new growth that is returned to dead tissue
				double leftoverNremob = myNRemobilised * myKappaNRemob4;
				if ((leftoverNremob > 0.0) && (myPrevState.leaves.tissue[3].Namount + myPrevState.stems.tissue[3].Namount > 0.0))
				{
					Nsum = myPrevState.leaves.tissue[3].Namount + myPrevState.stems.tissue[3].Namount;
                    myLeaves.tissue[3].Namount += leftoverNremob * MathUtilities.Divide(myPrevState.leaves.tissue[3].Namount, Nsum, 0.0);
                    myStems.tissue[3].Namount += leftoverNremob * MathUtilities.Divide(myPrevState.stems.tissue[3].Namount, Nsum, 0.0);
					// Note: this is only valid for leaf and stems, the remaining (1-kappaNRemob4) and the amounts in roots
					//  and stolon is disposed (added to soil FOM or Surface OM via litter)
				}

				// Check whether luxury N was remobilised during N balance
				if (myNFastRemob2 + myNFastRemob3 > 0.0)
				{
					// If N was remobilised, update the N content in tissues accordingly
					//  partition between parts is assumed proportional to N content
					if (myNFastRemob2 > 0.0)
					{
						Nsum = myPrevState.leaves.tissue[1].Namount + myPrevState.stems.tissue[1].Namount + myPrevState.stolons.tissue[1].Namount;
                        myLeaves.tissue[1].Namount += myNFastRemob2 * MathUtilities.Divide(myPrevState.leaves.tissue[1].Namount, Nsum, 0.0);
                        myStems.tissue[1].Namount += myNFastRemob2 * MathUtilities.Divide(myPrevState.stems.tissue[1].Namount, Nsum, 0.0);
                        myStolons.tissue[1].Namount += myNFastRemob2 * MathUtilities.Divide(myPrevState.stolons.tissue[1].Namount, Nsum, 0.0);
					}
					if (myNFastRemob3 > 0.0)
					{
						Nsum = myPrevState.leaves.tissue[2].Namount + myPrevState.stems.tissue[2].Namount + myPrevState.stolons.tissue[2].Namount;
                        myLeaves.tissue[2].Namount += myNFastRemob3 * MathUtilities.Divide(myPrevState.leaves.tissue[2].Namount, Nsum, 0.0);
                        myStems.tissue[2].Namount += myNFastRemob3 * MathUtilities.Divide(myPrevState.stems.tissue[2].Namount, Nsum, 0.0);
                        myStolons.tissue[2].Namount += myNFastRemob3 * MathUtilities.Divide(myPrevState.stolons.tissue[2].Namount, Nsum, 0.0);
					}
				}
			}
			else
			{
				// no actuall growth, just zero out some variables
				myDGrowthShoot = 0.0;
				myDGrowthRoot = 0.0;
			}
		}

		/// <summary>Computes the fraction of today's growth allocated to shoot</summary>
		/// <returns>The fraction of DM growth allocated to shoot (0-1)</returns>
		/// <remarks>
		/// Takes into consideration any seasonal variations and defoliation, this is done by
		/// targeting a given shoot:root ratio (that is the maxSRratio)
		/// </remarks>
		private double ToShootFraction()
		{
			double result = 1.0;

			if (myPrevState.dmRoot > 0.00001 || myDMShootGreen < myPrevState.dmRoot)
			{
				double fac = 1.0;
				int doyIncrease = myDOYIniHighShoot + myHigherShootAllocationPeriods[0];  //35;   //75
				int doyPlateau = doyIncrease + myHigherShootAllocationPeriods[1];   // 95;   // 110;
				int doyDecrease = doyPlateau + myHigherShootAllocationPeriods[2];  // 125;  // 140;
				int doy = myClock.Today.DayOfYear;

				if (doy > myDOYIniHighShoot)
				{
					if (doy < doyIncrease)
						fac = 1 + myShootSeasonalAllocationIncrease * MathUtilities.Divide(doy - myDOYIniHighShoot, myHigherShootAllocationPeriods[0], 0.0);
					else if (doy <= doyPlateau)
						fac = 1.0 + myShootSeasonalAllocationIncrease;
					else if (doy <= doyDecrease)
						fac = 1 + myShootSeasonalAllocationIncrease * (1 - MathUtilities.Divide(doy - doyPlateau, myHigherShootAllocationPeriods[2], 0.0));
					else
						fac = 1;
				}
				else
				{
					if (doyDecrease > 365 && doy <= doyDecrease - 365)
						fac = 1 + myShootSeasonalAllocationIncrease * (1 - MathUtilities.Divide(365 + doy - doyPlateau, myHigherShootAllocationPeriods[2], 0.0));
				}

				double presentSRratio = myDMShootGreen / myPrevState.dmRoot;
				double targetedSRratio = fac * myMaxSRratio;
				double newSRratio;

				if (presentSRratio > targetedSRratio)
					newSRratio = targetedSRratio;
				else
					newSRratio = targetedSRratio * (targetedSRratio / presentSRratio);

				newSRratio *= Math.Min(myGLFWater, myGLFN);

				result = newSRratio / (1.0 + newSRratio);

				if (result / (1 - result) < targetedSRratio)
					result = targetedSRratio / (1 + targetedSRratio);
			}

			return result;
		}

		/// <summary>Tentative - correction for the fraction of DM allocated to leaves</summary>
		/// <returns></returns>
		private double UpdatefLeaf()
		{
			double result;
			if (myIsLegume)
			{
				if (myDMShootGreen > 0.0 && (myStolons.DMGreen / myDMShootGreen) > myFracToStolon)
					result = 1.0;
				else if (myDMShootGreen + myStolons.DMGreen < 2000)
					result = myFracToLeaf + (1 - myFracToLeaf) * (myDMShootGreen + myStolons.DMGreen) / 2000;
				else
					result = myFracToLeaf;
			}
			else
			{
				if (myDMShootGreen < 2000)
					result = myFracToLeaf + (1 - myFracToLeaf) * myDMShootGreen / 2000;
				else
					result = myFracToLeaf;
			}
			return result;
		}

	    /// <summary>Computes the turnover rate and update each tissue pool of all plant parts</summary>
	    /// <exception cref="System.Exception">
	    /// Loss of mass balance on C remobilisation - leaf
	    /// or
	    /// Loss of mass balance on C remobilisation - stem
	    /// or
	    /// Loss of mass balance on C remobilisation - stolon
	    /// or
	    /// Loss of mass balance on C remobilisation - root
	    /// </exception>
	    /// <remarks>The C and N amounts for remobilisation are also computed in here</remarks>
	    private void TissueTurnoverAndRemobilisation()
	    {
	        // The turnover rates are affected by temperature and soil moisture
	        double TempFac = TempFactorForTissueTurnover(myTmean);
	        double WaterFac = WaterFactorForTissueTurnover();
	        double WaterFac2Litter = Math.Pow(myGLFWater, 3);
	        double WaterFac2Root = 2 - myGLFWater;
	        double SR = 0; //stocking rate affecting transfer of dead to litter (default as 0 for now - should be read in)
	        double StockFac2Litter = myStockParameter * SR;

	        // Turnover rate for leaf and stem
	        myGama = myTurnoverRateLive2Dead * TempFac * WaterFac;

	        // Turnover rate for stolon
	        myGamaS = myGama;

	        //double gamad = gftt * gfwt * rateDead2Litter;

	        // Turnover rate for dead to litter (TODO: check the use of digestibility here)
	        myGamaD = myTurnoverRateDead2Litter * WaterFac2Litter * myDigestibilityDead / 0.4;
	        myGamaD += StockFac2Litter;

	        // Turnover rate for roots
	        myGamaR = myTurnoverRateRootSenescence * TempFac * WaterFac2Root;


	        if (myGama > 0.0)
	        {
	            // there is some tissue turnover
	            if (myIsAnnual)
	            {
	                if (myPhenoStage == 1)
	                {
	                    //vegetative
	                    myGama *= MathUtilities.Divide(myDaysfromEmergence, myDaysEmgToAnth, 1.0);
	                    myGamaR *= MathUtilities.Divide(myDaysfromEmergence, myDaysEmgToAnth, 1.0);
	                }
	                else if (myPhenoStage == 2)
	                {
	                    //reproductive
	                    myGama = 1 -
	                           (1 - myGama) * (1 - Math.Pow(MathUtilities.Divide(myDaysfromAnthesis, myDaysToMature, 1.0), 2));
	                }
	            }

	            // Fraction of DM defoliated today
	            double FracDefoliated = MathUtilities.Divide(myDefoliatedDM,
	                myDefoliatedDM + myPrevState.leaves.DMTotal + myPrevState.stems.DMTotal + myPrevState.stolons.DMTotal, 0.0);

	            // Adjust stolon turnover due to defoliation (increase stolon senescence)
	            myGamaS += FracDefoliated * (1 - myGama);

	            // Check whether todays senescence will result in dmShootGreen < dmGreenmin
	            //   if that is the case then adjust (reduce) the turnover rates
	            // TODO: possibly should skip this for annuals to allow them to die - phenololgy-related?

	            // TODO: here it should be dGrowthShoot, not total (will fix after tests)
	            //double dmGreenToBe = dmShootGreen + dGrowthShoot - gama * (prevState.dmLeaf3 + prevState.dmStem3 + prevState.dmStolon3);
	            double dmGreenToBe = myDMShootGreen + myDGrowthActual -
	                                 myGama * (myPrevState.leaves.tissue[3].DM + myPrevState.stems.tissue[3].DM + myPrevState.stolons.tissue[3].DM);
	            if (dmGreenToBe < myMinimumGreenWt)
	            {
	                if (myDMShootGreen + myDGrowthShoot < myMinimumGreenWt)
	                {
	                    // this should not happen anyway
	                    myGama = 0.0;
	                    myGamaS = 0.0;
	                    myGamaR = 0.0;
	                }
	                else
	                {
	                    double gama_adj = MathUtilities.Divide(myDMShootGreen + myDGrowthShoot - myMinimumGreenWt,
                            myPrevState.leaves.tissue[3].DM + myPrevState.stems.tissue[3].DM + myPrevState.stolons.tissue[3].DM, myGama);
	                    myGamaR *= gama_adj / myGama;
	                    myGamaD *= gama_adj / myGama;
	                    myGama = gama_adj;
	                }
	            }
	            if (myDMRoot < 0.5 * myMinimumGreenWt) // set a minimum root too, probably not really needed
	                myGamaR = 0;

	            // Do the actual DM turnover for all tissues
	            double facGrowingTissue = 2.0; //TODO: move this to parameter list
	            // Stems
	            double DMfrom1to2 = facGrowingTissue * myGama * myPrevState.leaves.tissue[0].DM;
	            double DMfrom2to3 = myGama * myPrevState.leaves.tissue[1].DM;
	            double DMfrom3to4 = myGama * myPrevState.leaves.tissue[2].DM;
	            double DMfrom4toL = myGamaD * myPrevState.leaves.tissue[3].DM;

	            double ChRemobSugar = DMfrom3to4 * myKappaCRemob;
	            double ChRemobProtein = DMfrom3to4 * (myPrevState.leaves.tissue[2].Nconc - myLeafNmin) * CNratioProtein *
	                                    myFacCNRemob;
	            if (DMfrom3to4 - ChRemobSugar - ChRemobProtein < -myEpsilon)
	            {
	                ChRemobSugar = DMfrom3to4 * ChRemobSugar / (ChRemobSugar + ChRemobProtein);
	                ChRemobProtein = DMfrom3to4 * ChRemobProtein / (ChRemobSugar + ChRemobProtein);
	                DMfrom3to4 = 0.0;
	            }
	            else
	            {
	                DMfrom3to4 -= ChRemobSugar + ChRemobProtein;
	            }

                myLeaves.tissue[0].DM += 0.0 - DMfrom1to2; // growth has been accounted for in PartitionNewGrowth
                myLeaves.tissue[1].DM += DMfrom1to2 - DMfrom2to3;
                myLeaves.tissue[2].DM += DMfrom2to3 - DMfrom3to4;
                myLeaves.tissue[3].DM += DMfrom3to4 - DMfrom4toL;
	            myDGrowthShoot -= DMfrom4toL;
	            myDLitter = DMfrom4toL;
	            double ChRemobl = ChRemobSugar + ChRemobProtein;

	            double Nfrom1to2 = DMfrom1to2 * myPrevState.leaves.tissue[0].Nconc;
	            double Nfrom2to3 = DMfrom2to3 * myPrevState.leaves.tissue[1].Nconc;
	            double Nfrom3to4 = DMfrom3to4 * myLeafNmin;
	            double Nfrom4toL = DMfrom4toL * myPrevState.leaves.tissue[3].Nconc;

	            myNleaf3Remob = DMfrom3to4 * (myPrevState.leaves.tissue[2].Nconc - myLeafNmin);

                myLeaves.tissue[0].Namount += 0.0 - Nfrom1to2;
                myLeaves.tissue[1].Namount += Nfrom1to2 - Nfrom2to3;
                myLeaves.tissue[2].Namount += Nfrom2to3 - Nfrom3to4 - myNleaf3Remob;
                myLeaves.tissue[3].Namount += Nfrom3to4 - Nfrom4toL;
	            myDNlitter = Nfrom4toL;

	            // Stems
	            DMfrom1to2 = facGrowingTissue * myGama * myPrevState.stems.tissue[0].DM;
	            DMfrom2to3 = myGama * myPrevState.stems.tissue[1].DM;
	            DMfrom3to4 = myGama * myPrevState.stems.tissue[2].DM;
	            DMfrom4toL = myGamaD * myPrevState.stems.tissue[3].DM;
	            ChRemobSugar = DMfrom3to4 * myKappaCRemob;
	            ChRemobProtein = DMfrom3to4 * (myPrevState.stems.tissue[2].Nconc - myLeafNmin) * CNratioProtein * myFacCNRemob;
	            if (DMfrom3to4 - ChRemobSugar - ChRemobProtein < -myEpsilon)
	            {
	                ChRemobSugar = DMfrom3to4 * ChRemobSugar / (ChRemobSugar + ChRemobProtein);
	                ChRemobProtein = DMfrom3to4 * ChRemobProtein / (ChRemobSugar + ChRemobProtein);
	                DMfrom3to4 = 0.0;
	            }
	            else
	            {
	                DMfrom3to4 -= ChRemobSugar + ChRemobProtein;
	            }

	            myStems.tissue[0].DM += 0.0 - DMfrom1to2; // DM in was considered in PartitionDMGrown()
	            myStems.tissue[1].DM += DMfrom1to2 - DMfrom2to3;
	            myStems.tissue[2].DM += DMfrom2to3 - DMfrom3to4;
	            myStems.tissue[3].DM += DMfrom3to4 - DMfrom4toL;
	            myDGrowthShoot -= DMfrom4toL;
	            myDLitter += DMfrom4toL;
	            ChRemobl += ChRemobSugar + ChRemobProtein;

	            Nfrom1to2 = myPrevState.stems.tissue[0].Nconc * DMfrom1to2;
	            Nfrom2to3 = myPrevState.stems.tissue[1].Nconc * DMfrom2to3;
	            Nfrom3to4 = myNcStemMin * DMfrom3to4;
	            Nfrom4toL = myPrevState.stems.tissue[3].Nconc * DMfrom4toL;
	            myNstem3Remob = (myPrevState.stems.tissue[2].Nconc - myNcStemMin) * DMfrom3to4;

	            myStems.tissue[0].Namount += 0.0 - Nfrom1to2; // N in was considered in PartitionDMGrown()
	            myStems.tissue[1].Namount += Nfrom1to2 - Nfrom2to3;
	            myStems.tissue[2].Namount += Nfrom2to3 - Nfrom3to4 - myNstem3Remob;
	            myStems.tissue[3].Namount += Nfrom3to4 - Nfrom4toL;
	            myDNlitter += Nfrom4toL;

	            // Stolons
	            if (myIsLegume)
	            {
	                DMfrom1to2 = facGrowingTissue * myGamaS * myPrevState.stolons.tissue[0].DM;
	                DMfrom2to3 = myGamaS * myPrevState.stolons.tissue[1].DM;
	                double DMfrom3toL = myGamaS * myPrevState.stolons.tissue[2].DM;
	                ChRemobSugar = DMfrom3toL * myKappaCRemob;
	                ChRemobProtein = DMfrom3toL * (myPrevState.stolons.tissue[2].Nconc - myLeafNmin) * CNratioProtein *
	                                 myFacCNRemob;
	                if (DMfrom3toL - ChRemobSugar - ChRemobProtein < -myEpsilon)
	                {
	                    ChRemobSugar = DMfrom3toL * ChRemobSugar / (ChRemobSugar + ChRemobProtein);
	                    ChRemobProtein = DMfrom3toL * ChRemobProtein / (ChRemobSugar + ChRemobProtein);
	                    DMfrom3toL = 0.0;
	                }
	                else
	                {
	                    DMfrom3toL -= ChRemobSugar + ChRemobProtein;
	                }

	                myStolons.tissue[0].DM += 0.0 - DMfrom1to2; // DM in was considered in PartitionDMGrown()
	                myStolons.tissue[1].DM += DMfrom1to2 - DMfrom2to3;
	                myStolons.tissue[2].DM += DMfrom2to3 - DMfrom3toL;
	                myDGrowthShoot -= DMfrom3toL;
	                myDLitter += DMfrom3toL;
	                ChRemobl += ChRemobSugar + ChRemobProtein;

	                Nfrom1to2 = myPrevState.stolons.tissue[0].Nconc * DMfrom1to2;
	                Nfrom2to3 = myPrevState.stolons.tissue[1].Nconc * DMfrom2to3;
	                Nfrom3to4 = 0.5 * (myPrevState.stolons.tissue[2].Nconc + myNcStolonMin) * DMfrom3toL;
	                myNstol3Remob = 0.5 * (myPrevState.stolons.tissue[2].Nconc - myNcStolonMin) * DMfrom3toL;

	                myStolons.tissue[0].Namount += 0.0 - Nfrom1to2; // N in was considered in PartitionDMGrown()
	                myStolons.tissue[1].Namount += Nfrom1to2 - Nfrom2to3;
	                myStolons.tissue[2].Namount += Nfrom2to3 - Nfrom3to4 - myNstol3Remob;
	                myDNlitter += Nfrom3to4;

	                // Add stuff from dead material (should only have values if KillCrop was used)
	                if (myStolons.tissue[3].DM > 0.0)
	                {
	                    myDLitter += myStolons.tissue[3].DM;
	                    myDNlitter += myStolons.tissue[3].Namount;
	                    myStolons.tissue[3].DM = 0.0;
	                    myStolons.tissue[3].Namount = 0.0;
	                }
	            }

	            // Roots
	            myDRootSen = myGamaR * myPrevState.roots.tissue[0].DM;
	            myRoots.tissue[0].DM -= myDRootSen;
	            ChRemobSugar = myDRootSen * myKappaCRemob;
	            ChRemobProtein = myDRootSen * (myPrevState.roots.tissue[2].Nconc - myLeafNmin) * CNratioProtein * myFacCNRemob;
	            if (myDRootSen - ChRemobSugar - ChRemobProtein < -myEpsilon)
	            {
	                ChRemobSugar = myDRootSen * ChRemobSugar / (ChRemobSugar + ChRemobProtein);
	                ChRemobProtein = myDRootSen * ChRemobProtein / (ChRemobSugar + ChRemobProtein);
	                myDRootSen = 0.0;
	            }
	            else
	            {
	                myDRootSen -= ChRemobSugar + ChRemobProtein;
	            }

	            ChRemobl += ChRemobSugar + ChRemobProtein;

	            myNrootRemob = 0.5 * (myPrevState.roots.tissue[0].Nconc - myNcRootMin) * myDRootSen;
	            myDNrootSen = myPrevState.roots.tissue[0].Nconc * myDRootSen - myNrootRemob;
	            myRoots.tissue[0].Namount -= myPrevState.roots.tissue[0].Nconc * myDRootSen;

	            // Add stuff from dead material (should only have values if KillCrop was used)
	            if (myRoots.tissue[3].DM > 0.0)
	            {
	                myDRootSen += myRoots.tissue[3].DM;
	                myDNrootSen += myRoots.tissue[3].Namount;
	                myRoots.tissue[3].DM = 0.0;
	                myRoots.tissue[3].Namount = 0.0;
	            }

	            // Remobilised C to be used in tomorrow's growth (converted from carbohydrate to C)
	            myCRemobilised = ChRemobl * CarbonFractionInDM;

	            // Fraction of N remobilised yesterday that not used in new growth
	            //  it is added to today's litter
	            double leftoverNremob = myNRemobilised * (1 - myKappaNRemob4);
	            myDNlitter += leftoverNremob;

	            // N remobilised to be potentially used for growth tomorrow
	            myNRemobilised = myNleaf3Remob + myNstem3Remob + myNstol3Remob + myNrootRemob;
	            myPrevState.Nremob = myNRemobilised;
	            myNLuxury2 = Math.Max(0.0, myLeaves.tissue[1].Nconc - LeafNopt * myRelativeNStage2) * myLeaves.tissue[1].DM +
	                       Math.Max(0.0, myStems.tissue[1].Nconc - myNcStemOpt * myRelativeNStage2) * myStems.tissue[1].DM +
	                       Math.Max(0.0, myStolons.tissue[1].Nconc - myNcStolonOpt * myRelativeNStage2) * myStolons.tissue[1].DM;
	            myNLuxury3 = Math.Max(0.0, myLeaves.tissue[2].Nconc - LeafNopt * myRelativeNStage3) * myLeaves.tissue[2].DM +
	                       Math.Max(0.0, myStems.tissue[2].Nconc - myNcStemOpt * myRelativeNStage3) * myStems.tissue[2].DM +
	                       Math.Max(0.0, myStolons.tissue[2].Nconc - myNcStolonOpt * myRelativeNStage3) * myStolons.tissue[2].DM;
	            // only a fraction of luxury N is available for remobilisation:
	            myNLuxury2 *= myKappaNRemob2;
	            myNLuxury3 *= myKappaNRemob3;
	        }
	        else
	        {
	            // No turnover, just zero out some variables
	            myDLitter = 0.0;
	            myDNlitter = 0.0;
	            myDRootSen = 0.0;
	            myDNrootSen = 0.0;
	            myCRemobilised = 0.0;
	            myNRemobilised = 0.0;
	        }
	        // N remobilisable from luxury N to be potentially used for growth tomorrow
	        myNLuxury2 = Math.Max(0.0, (myLeaves.tissue[1].Nconc - myLeafNopt * myRelativeNStage3) * myLeaves.tissue[1].DM) +
                       Math.Max(0.0, (myStems.tissue[1].Nconc - myNcStemOpt * myRelativeNStage3) * myStems.tissue[1].DM) +
                       Math.Max(0.0, (myStolons.tissue[1].Nconc - myNcStolonOpt * myRelativeNStage3) * myStolons.tissue[1].DM);
	        myNLuxury3 = Math.Max(0.0, (myLeaves.tissue[2].Nconc - myLeafNopt * myRelativeNStage3) * myLeaves.tissue[2].DM) +
                       Math.Max(0.0, (myStems.tissue[2].Nconc - myNcStemOpt * myRelativeNStage3) * myStems.tissue[2].DM) +
                       Math.Max(0.0, (myStolons.tissue[2].Nconc - myNcStolonOpt * myRelativeNStage3) * myStolons.tissue[2].DM);
	        // only a fraction of luxury N is actually available for remobilisation:
	        myNLuxury2 *= myKappaNRemob2;
	        myNLuxury3 *= myKappaNRemob3;
	    }

	    #endregion

		#region - Water uptake processes  ----------------------------------------------------------------------------------

		/// <summary>Gets the water uptake for each layer as calculated by an external module (SWIM)</summary>
		/// <param name="SoilWater">The soil water.</param>
		/// <remarks>
		/// This method is only used when an external method is used to compute water uptake (this includes AgPasture)
		/// </remarks>
		[EventSubscribe("WaterUptakesCalculated")]
		private void OnWaterUptakesCalculated(PMF.WaterUptakesCalculatedType SoilWater)
		{
			for (int iCrop = 0; iCrop < SoilWater.Uptakes.Length; iCrop++)
			{
				if (SoilWater.Uptakes[iCrop].Name == Name)
				{
					for (int layer = 0; layer < SoilWater.Uptakes[iCrop].Amount.Length; layer++)
						mySoilWaterTakenUp[layer] = SoilWater.Uptakes[iCrop].Amount[layer];
				}
			}
		}
		
		/// <summary>
		/// Gets the amount of water uptake for this species as computed by the resource Arbitrator
		/// </summary>
		private void GetWaterUptake()
		{
			Array.Clear(mySoilWaterTakenUp, 0, mySoilWaterTakenUp.Length);
			for (int layer = 0; layer <= myRootFrontier; layer++)
				mySoilWaterTakenUp[layer] = uptakeWater[layer];
		}

		/// <summary>
		/// Consider water uptake calculations (plus GLFWater)
		/// </summary>
		internal void DoWaterCalculations()
		{
			if (myWaterUptakeSource == "species")
			{ // this module will compute water uptake
				MyWaterCalculations();

				// get the drought effects
				myGLFWater = WaterDeficitFactor();
				// get the water logging effects (only if there is no drought effect)
				if (myGLFWater > 0.999)
					myGLFWater = WaterLoggingFactor();
			}
			//else if myWaterUptakeSource == "AgPasture"
			//      myWaterDemand should have been supplied by MicroClimate (supplied as PotentialEP)
			//      water supply is hold by AgPasture only
			//      myWaterUptake should have been computed by AgPasture (set directly)
			//      glfWater is computed and set by AgPasture
			else if (myWaterUptakeSource == "arbitrator")
			{ // water uptake has been calcualted by the resource arbitrator

				// get the array with the amount of water taken up
				GetWaterUptake();

				// get the drought effects
				myGLFWater = WaterDeficitFactor();
				// get the water logging effects (only if there is no drought effect)
				if (myGLFWater > 0.999)
					myGLFWater = WaterLoggingFactor();
			}
			//else
			//      water uptake be calculated by other modules (e.g. SWIM) and supplied as
			//  Note: when AgPasture is doing the water uptake, it can do it using its own calculations or other module's...
		}

		/// <summary>
		/// Gather the amount of available eater and computes the water uptake for this species
		/// </summary>
		/// <remarks>
		/// Using this routine is discourage as it ignores the presence of other species and thus
		/// might result in loss of mass balance or unbalanced supply, i.e. over-supply for one
		/// while under-supply for other species (depending on the order that species are considered)
		/// </remarks>
		private void MyWaterCalculations()
		{
			mySoilAvailableWater = GetSoilAvailableWater();
			// myWaterDemand given by MicroClimate
			if (myWaterUptakeSource.ToLower() == "species")
				mySoilWaterTakenUp = DoSoilWaterUptake();
			//else
			//    uptake is controlled by the sward or by another apsim module
		}

		/// <summary>
		/// Finds out the amount soil water available for this plant (ignoring any other species)
		/// </summary>
		/// <returns>The amount of water available to plants in each layer</returns>
		internal double[] GetSoilAvailableWater()
		{
			double[] result = new double[myNLayers];
			SoilCrop soilCropData = (SoilCrop)mySoil.Crop(Name);
			if (useAltWUptake == "no")
			{
				for (int layer = 0; layer <= myRootFrontier; layer++)
				{
					result[layer] = Math.Max(0.0, mySoil.Water[layer] - soilCropData.LL[layer] * mySoil.Thickness[layer])
								  * LayerFractionWithRoots(layer);
					result[layer] *= soilCropData.KL[layer];
				}
			}
			else
			{ // Method implemented by RCichota
				// Available Water is function of root density, soil water content, and soil hydraulic conductivity
				// Assumptions: all factors are exponential functions and vary between 0 and 1;
				//   - If root density is equal to ReferenceRLD then plant can explore 90% of the water;
				//   - If soil Ksat is equal to ReferenceKSuptake then soil can supply 90% of its available water;
				//   - If soil water content is at DUL then 90% of its water is available;
				double[] myRLD = RLD;
				double facRLD = 0.0;
				double facCond = 0.0;
				double facWcontent = 0.0;
				for (int layer = 0; layer <= myRootFrontier; layer++)
				{
					facRLD = 1 - Math.Pow(10, -myRLD[layer] / ReferenceRLD);
					facCond = 1 - Math.Pow(10, -mySoil.KS[layer] / ReferenceKSuptake);
					facWcontent = 1 - Math.Pow(10,
								-(Math.Max(0.0, mySoil.Water[layer] - mySoil.SoilWater.LL15mm[layer]))
								/ (mySoil.SoilWater.DULmm[layer] - mySoil.SoilWater.LL15mm[layer]));

					// Theoretical total available water
					result[layer] = Math.Max(0.0, mySoil.Water[layer] - soilCropData.LL[layer] * mySoil.Thickness[layer])
								  * LayerFractionWithRoots(layer);
					// Actual available water
					result[layer] *= facRLD * facCond * facWcontent;
				}
			}

			return result;
		}

		/// <summary>Computes the actual water uptake and send the deltas to soil module</summary>
		/// <returns>The amount of water taken up for each soil layer</returns>
		/// <exception cref="System.Exception">Error on computing water uptake</exception>
		private double[] DoSoilWaterUptake()
		{
			PMF.WaterChangedType WaterTakenUp = new PMF.WaterChangedType();
			WaterTakenUp.DeltaWater = new double[myNLayers];

			double uptakeFraction = Math.Min(1.0, MathUtilities.Divide(myWaterDemand, mySoilAvailableWater.Sum(), 0.0));
			double[] result = new double[myNLayers];

			if (useAltWUptake == "no")
			{
				for (int layer = 0; layer <= myRootFrontier; layer++)
				{
					result[layer] = mySoilAvailableWater[layer] * uptakeFraction;
					WaterTakenUp.DeltaWater[layer] = -result[layer];
				}
			}
			else
			{ // Method implemented by RCichota
				// Uptake is distributed over the profile according to water availability,
				//  this means that water status and root distribution have been taken into account

				for (int layer = 0; layer <= myRootFrontier; layer++)
				{
					result[layer] = mySoilAvailableWater[layer] * uptakeFraction;
					WaterTakenUp.DeltaWater[layer] = -result[layer];
				}
				if (Math.Abs(WaterTakenUp.DeltaWater.Sum() + myWaterDemand) > 0.0001)
					throw new Exception("Error on computing water uptake");
			}

			// send the delta water taken up
			WaterChanged.Invoke(WaterTakenUp);

			return result;
		}

		#endregion

		#region - Nitrogen uptake processes  -------------------------------------------------------------------------------

		/// <summary>
		/// Gets the amount of nitrogen uptake for this species as computed by the resource Arbitrator
		/// </summary>
		private void GetNitrogenUptake()
		{
			// get N demand (optimum and luxury)
			CalcNDemand();

			// get N fixation
			myNfixation = CalcNFixation();

			// evaluate the use of N remobilised and get soil N demand
			CalcSoilNDemand();

			// get the amount of N taken up from soil
			Array.Clear(mySoilNitrogenTakenUp, 0, mySoilNitrogenTakenUp.Length);
			mySoilNuptake = 0.0;
			for (int layer = 0; layer <= myRootFrontier; layer++)
			{
				mySoilNitrogenTakenUp[layer] = uptakeNitrogen[layer];
				mySoilNuptake += mySoilNitrogenTakenUp[layer];
			}
			myNewGrowthN = myNfixation + myNremob2NewGrowth + mySoilNuptake;

			// evaluate whether further remobilisation (from luxury N) is needed
			CalcNLuxuryRemob();
			myNewGrowthN += myNFastRemob3 + myNFastRemob2;
		}

		/// <summary>
		/// Consider nitrogen uptake calculations (plus GLFN)
		/// </summary>
		internal void DoNitrogenCalculations()
		{
			if (myNitrogenUptakeSource == "species")
			{ // this module will compute the N uptake
				MyNitrogenCalculations();
				if (myNewGrowthN > 0.0)
					myGLFN = Math.Min(1.0, Math.Max(0.0, MathUtilities.Divide(myNewGrowthN, myNdemandOpt, 1.0)));
				else
					myGLFN = 1.0;
			}
			//else if (myNitrogenUptakeSource == "AgPasture")
			//{
			//    NdemandOpt is called by AgPasture
			//    NdemandLux is called by AgPasture
			//    Nfix is called by AgPasture
			//    myNitrogenSupply is hold by AgPasture
			//    soilNdemand is computed by AgPasture
			//    soilNuptake is computed by AgPasture
			//    remob2NewGrowth is computed by AgPasture
			//}
			else if (myNitrogenUptakeSource == "arbitrator")
			{ // Nitrogen uptake was computed by the resource arbitrator

				// get the amount of N taken up
				GetNitrogenUptake();
				if (myNewGrowthN > 0.0)
					myGLFN = Math.Min(1.0, Math.Max(0.0, MathUtilities.Divide(myNewGrowthN, myNdemandOpt, 1.0)));
				else
					myGLFN = 1.0;
			}
			//else
			//   N uptake is computed by another module (not implemented yet)
		}

		/// <summary>Performs the computations for N balance and uptake</summary>
		private void MyNitrogenCalculations()
		{
			// get soil available N
			if (myNitrogenUptakeSource.ToLower() == "species")
				GetSoilAvailableN();
			//else
			//    N available is computed in another module

			// get N demand (optimum and luxury)
			CalcNDemand();

			// get N fixation
			myNfixation = CalcNFixation();

			// evaluate the use of N remobilised and get soil N demand
			CalcSoilNDemand();

			// get the amount of N taken up from soil
			mySoilNuptake = CalcSoilNUptake();
			myNewGrowthN = myNfixation + myNremob2NewGrowth + mySoilNuptake;

			// evaluate whether further remobilisation (from luxury N) is needed
			CalcNLuxuryRemob();
			myNewGrowthN += myNFastRemob3 + myNFastRemob2;

			// send delta N to the soil model
			DoSoilNitrogenUptake();
		}

		/// <summary>Computes the N demanded for optimum N content as well as luxury uptake</summary>
		internal void CalcNDemand()
		{
			double toRoot = myDGrowthWstress * (1.0 - myFShoot);
			double toStol = myDGrowthWstress * myFShoot * myFracToStolon;
			double toLeaf = myDGrowthWstress * myFShoot * myFracToLeaf;
			double toStem = myDGrowthWstress * myFShoot * (1.0 - myFracToStolon - myFracToLeaf);

			// N demand for new growth, with optimum N (kg/ha)
			myNdemandOpt = toRoot * myNcRootOpt + toStol * myNcStolonOpt + toLeaf * myLeafNopt + toStem * myNcStemOpt;

			// get the factor to reduce the demand under elevated CO2
			double fN = NCO2Effects();
			myNdemandOpt *= fN;

			// N demand for new growth, with luxury uptake (maximum [N])
			myNdemandLux = toRoot * myNcRootMax + toStol * myNcStolonMax + toLeaf * myLeafNmax + toStem * myNcStemMax;
			// It is assumed that luxury uptake is not affected by CO2 variations
		}

		/// <summary>Computes the amount of N fixed from atmosphere</summary>
		/// <returns>The amount of N fixed (kgN/ha)</returns>
		internal double CalcNFixation()
		{
			double result = 0.0;

			if (myClock.Today.Date.Day == 31)
				result = 0.0;

			if (myIsLegume)
			{
				// Start with minimum fixation
				double iniFix = myMinimumNFixation * myNdemandLux;

				// evaluate N stress
				double Nstress = 1.0;
				if (myNdemandLux > 0.0 && (myNdemandLux > mySoilAvailableN.Sum() + iniFix))
					Nstress = MathUtilities.Divide(mySoilAvailableN.Sum(), myNdemandLux - iniFix, 1.0);

				// Update N fixation if under N stress
				if (Nstress < 0.99)
					result = myMaximumNFixation - (myMaximumNFixation - myMinimumNFixation) * Nstress;
				else
					result = myMinimumNFixation;
			}

			return Math.Max(0.0, result) * myNdemandLux;
		}

		/// <summary>Perform preliminary N budget and get soil N demand</summary>
		internal void CalcSoilNDemand()
		{
			if (myNfixation - myNdemandLux > -0.0001)
			{ // N demand is fulfilled by fixation alone
				myNfixation = myNdemandLux;  // should not be needed, but just in case...
				myNremob2NewGrowth = 0.0;
				mySoilNDemand = 0.0;
			}
			else if ((myNfixation + myNRemobilised) - myNdemandLux > -0.0001)
			{ // N demand is fulfilled by fixation plus N remobilised from senescent material
				myNremob2NewGrowth = Math.Max(0.0, myNdemandLux - myNfixation);
				myNRemobilised -= myNremob2NewGrowth;
				mySoilNDemand = 0.0;
			}
			else
			{ // N demand is greater than fixation and remobilisation of senescent, N uptake is needed
				myNremob2NewGrowth = myNRemobilised;
				myNRemobilised = 0.0;
				mySoilNDemand = myNdemandLux - (myNfixation + myNremob2NewGrowth);
			}

			// variable used by arbitrator
			demandNitrogen = mySoilNDemand;
		}

		/// <summary>
		/// Find out the amount of Nitrogen (NH4 and NO3) in the soil available to plants for each soil layer
		/// </summary>
		internal void GetSoilAvailableN()
		{
			mySoilNH4available = new double[myNLayers];
			mySoilNO3available = new double[myNLayers];
			mySoilAvailableN = new double[myNLayers];

			double facWtaken = 0.0;
			for (int layer = 0; layer <= myRootFrontier; layer++)   // TODO: this should be <=
			{
				if (useAltNUptake == "no")
				{
					// simple way, all N in the root zone is available
					mySoilNH4available[layer] = mySoil.NH4N[layer] * LayerFractionWithRoots(layer);
					mySoilNO3available[layer] = mySoil.NO3N[layer] * LayerFractionWithRoots(layer);
				}
				else
				{
					// Method implemented by RCichota,
					// N is available following water and a given 'availability' factor (for each N form) and the fraction of water taken up

					// fraction of available water taken up
					facWtaken = MathUtilities.Divide(mySoilWaterTakenUp[layer],
								Math.Max(0.0, mySoil.Water[layer] - mySoil.SoilWater.LL15mm[layer]), 0.0);

					// Theoretical amount available
					mySoilNH4available[layer] = mySoil.NH4N[layer] * kuNH4 * LayerFractionWithRoots(layer);
					mySoilNO3available[layer] = mySoil.NO3N[layer] * kuNO3 * LayerFractionWithRoots(layer);

					// actual amount available
					mySoilNH4available[layer] *= facWtaken;
					mySoilNO3available[layer] *= facWtaken;
				}
				mySoilAvailableN[layer] = mySoilNH4available[layer] + mySoilNO3available[layer];
			}
		}

		/// <summary>Computes the amount of N to be taken up from the soil</summary>
		/// <returns>The amount of N to be taken up from each soil layer</returns>
		private double CalcSoilNUptake()
		{
			double result;
			if (mySoilNDemand == 0.0)
			{ // No demand, no uptake
				result = 0.0;
			}
			else
			{
				if (mySoilAvailableN.Sum() >= mySoilNDemand)
				{ // soil can supply all remaining N needed
					result = mySoilNDemand;
				}
				else
				{ // soil cannot supply all N needed. Get the available N
					result = mySoilAvailableN.Sum();
				}
			}
			return result;
		}

		/// <summary>Computes the remobilisation of luxury N (from tissues 2 and 3)</summary>
		internal void CalcNLuxuryRemob()
		{
			// check whether N demand for optimum growth has been matched
			if (myNewGrowthN - myNdemandOpt > -0.0001)
			{
				// N demand has been matched, no further remobilisation is needed
				myNFastRemob3 = 0.0;
				myNFastRemob2 = 0.0;
			}
			else
			{
				// all N already considered is not enough for optimum growth, check remobilisation of luxury N
				//  check whether luxury N in plants can be used (luxury uptake is ignored)
				double Nmissing = myNdemandOpt - myNewGrowthN;
				if (Nmissing > myNLuxury2 + myNLuxury3)
				{
					// N luxury is still not enough for optimum growth, use up all there is
					if (myNLuxury2 + myNLuxury3 > 0)
					{
						myNFastRemob3 = myNLuxury3;
						myNFastRemob2 = myNLuxury2;
						Nmissing -= (myNLuxury3 + myNLuxury2);
					}
				}
				else
				{
					// There is luxury N that can be used for optimum growth, get first from tissue 3
					if (Nmissing <= myNLuxury3)
					{
						// tissue 3 is enough
						myNFastRemob3 = Nmissing;
						myNFastRemob2 = 0.0;
						Nmissing = 0.0;
					}
					else
					{
						// get first from tissue 3
						myNFastRemob3 = myNLuxury3;
						Nmissing -= myNLuxury3;

						// remaining from tissue 2
						myNFastRemob2 = Nmissing;
						Nmissing = 0.0;
					}
				}
			}
		}

		/// <summary>
		/// Computes the distribution of N uptake over the soil profile and send the delta to soil module
		/// </summary>
		/// <exception cref="System.Exception">
		/// Error on computing N uptake
		/// or
		/// N uptake source was not recognised. Please specify it as either \"sward\" or \"species\".
		/// </exception>
		private void DoSoilNitrogenUptake()
		{
			if (myNitrogenUptakeSource.ToLower() == "species")
			{
				// check whether there is any uptake
				if (mySoilAvailableN.Sum() > 0.0 && mySoilNuptake > 0.0)
				{

					Soils.NitrogenChangedType NUptake = new Soils.NitrogenChangedType();
					NUptake.Sender = Name;
					NUptake.SenderType = "Plant";
					NUptake.DeltaNO3 = new double[myNLayers];
					NUptake.DeltaNH4 = new double[myNLayers];

					mySoilNitrogenTakenUp = new double[myNLayers];
					double uptakeFraction = 0;

					if (useAltNUptake == "no")
					{
						if (mySoilAvailableN.Sum() > 0.0)
							uptakeFraction = Math.Min(1.0, MathUtilities.Divide(mySoilNuptake, mySoilAvailableN.Sum(), 0.0));

						for (int layer = 0; layer <= myRootFrontier; layer++)
						{
							NUptake.DeltaNH4[layer] = -mySoil.NH4N[layer] * uptakeFraction;
							NUptake.DeltaNO3[layer] = -mySoil.NO3N[layer] * uptakeFraction;

							mySoilNitrogenTakenUp[layer] = -(NUptake.DeltaNH4[layer] + NUptake.DeltaNO3[layer]);
						}
					}
					else
					{ // Method implemented by RCichota,
						// N uptake is distributed considering water uptake and N availability
						double[] fNH4Avail = new double[myNLayers];
						double[] fNO3Avail = new double[myNLayers];
						double[] fWUptake = new double[myNLayers];
						double totNH4Available = mySoilAvailableN.Sum();
						double totNO3Available = mySoilAvailableN.Sum();
						double totWuptake = mySoilWaterTakenUp.Sum();
						for (int layer = 0; layer < myNLayers; layer++)
						{
							fNH4Avail[layer] = Math.Min(1.0, MathUtilities.Divide(mySoilAvailableN[layer], totNH4Available, 0.0));
							fNO3Avail[layer] = Math.Min(1.0, MathUtilities.Divide(mySoilAvailableN[layer], totNO3Available, 0.0));
							fWUptake[layer] = Math.Min(1.0, MathUtilities.Divide(mySoilWaterTakenUp[layer], totWuptake, 0.0));
						}
						double totFacNH4 = fNH4Avail.Sum() + fWUptake.Sum();
						double totFacNO3 = fNO3Avail.Sum() + fWUptake.Sum();
						for (int layer = 0; layer < myNLayers; layer++)
						{
							uptakeFraction = Math.Min(1.0, MathUtilities.Divide(fNH4Avail[layer] + fWUptake[layer], totFacNH4, 0.0));
							NUptake.DeltaNH4[layer] = -mySoil.NH4N[layer] * uptakeFraction;

							uptakeFraction = Math.Min(1.0, MathUtilities.Divide(fNO3Avail[layer] + fWUptake[layer], totFacNO3, 0.0));
							NUptake.DeltaNO3[layer] = -mySoil.NO3N[layer] * uptakeFraction;

							mySoilNitrogenTakenUp[layer] = NUptake.DeltaNH4[layer] + NUptake.DeltaNO3[layer];
						}
					}

					//mySoilUptakeN.Sum()	2.2427998752781684	double

					if (Math.Abs(mySoilNuptake - mySoilNitrogenTakenUp.Sum()) > 0.0001)
						throw new Exception("Error on computing N uptake");

					// do the actual N changes
					NitrogenChanged.Invoke(NUptake);
				}
				else
				{
					// no uptake, just zero out the array
					mySoilNitrogenTakenUp = new double[myNLayers];
				}
			}
			else
			{
				// N uptake calculated by other modules (e.g., SWIM)
				string msg = "N uptake source was not recognised. Please specify it as either \"sward\" or \"species\".";
				throw new Exception(msg);
			}
		}

		#endregion

		#region - Organic matter processes  --------------------------------------------------------------------------------

		/// <summary>Return a given amount of DM (and N) to surface organic matter</summary>
		/// <param name="amountDM">DM amount to return</param>
		/// <param name="amountN">N amount to return</param>
		private void DoSurfaceOMReturn(double amountDM, double amountN)
		{
			if (BiomassRemoved != null)
			{
				Single dDM = (Single)amountDM;

				PMF.BiomassRemovedType BR = new PMF.BiomassRemovedType();
				String[] type = new String[] { "grass" };  // TODO:, shoud this be speciesFamily??
				Single[] dltdm = new Single[] { (Single)amountDM };
				Single[] dltn = new Single[] { (Single)amountN };
				Single[] dltp = new Single[] { 0 };         // P not considered here
				Single[] fraction = new Single[] { 1 };     // fraction is always 1.0 here

				BR.crop_type = "grass";   //TODO: this could be the Name, what is the diff between name and type??
				BR.dm_type = type;
				BR.dlt_crop_dm = dltdm;
				BR.dlt_dm_n = dltn;
				BR.dlt_dm_p = dltp;
				BR.fraction_to_residue = fraction;
				BiomassRemoved.Invoke(BR);
			}
		}

		/// <summary>Return scenescent roots to fresh organic matter pool in the soil</summary>
		/// <param name="amountDM">DM amount to return</param>
		/// <param name="amountN">N amount to return</param>
		private void DoIncorpFomEvent(double amountDM, double amountN)
		{
			Soils.FOMLayerLayerType[] FOMdataLayer = new Soils.FOMLayerLayerType[myNLayers];

			// ****  RCichota, Jun/2014
			// root senesced are returned to soil (as FOM) considering return is proportional to root mass

			double dAmtLayer = 0.0; //amount of root litter in a layer
			double dNLayer = 0.0;
			for (int layer = 0; layer < myNLayers; layer++)
			{
				dAmtLayer = amountDM * myRootFraction[layer];
				dNLayer = amountN * myRootFraction[layer];

				float amt = (float)dAmtLayer;

				Soils.FOMType fomData = new Soils.FOMType();
				fomData.amount = amountDM * myRootFraction[layer];
				fomData.N = amountN * myRootFraction[layer];
				fomData.C = amountDM * myRootFraction[layer] * CarbonFractionInDM;
				fomData.P = 0.0;			  // P not considered here
				fomData.AshAlk = 0.0;		  // Ash not considered here

				Soils.FOMLayerLayerType layerData = new Soils.FOMLayerLayerType();
				layerData.FOM = fomData;
				layerData.CNR = 0.0;	    // not used here
				layerData.LabileP = 0;      // not used here

				FOMdataLayer[layer] = layerData;
			}

			if (IncorpFOM != null)
			{
				Soils.FOMLayerType FOMData = new Soils.FOMLayerType();
				FOMData.Type = mySpeciesFamily;
				FOMData.Layer = FOMdataLayer;
				IncorpFOM.Invoke(FOMData);
			}
		}

		#endregion

		#endregion

		#region Other processes  -------------------------------------------------------------------------------------------

		/// <summary>Harvests the specified type.</summary>
		/// <param name="type">The type.</param>
		/// <param name="amount">The amount.</param>
		public void Harvest(string type, double amount)
		{
			GrazeType GrazeData = new GrazeType();
			GrazeData.amount = amount;
			GrazeData.type = type;
			OnGraze(GrazeData);
		}

		/// <summary>Called when [graze].</summary>
		/// <param name="GrazeData">The graze data.</param>
		[EventSubscribe("Graze")]
		private void OnGraze(GrazeType GrazeData)
		{
			if ((!myIsAlive) || StandingWt == 0)
				return;

			// get the amount required to remove
			double amountRequired = 0.0;
			if (GrazeData.type.ToLower() == "SetResidueAmount".ToLower())
			{ // Remove all DM above given residual amount
				amountRequired = Math.Max(0.0, StandingWt - GrazeData.amount);
			}
			else if (GrazeData.type.ToLower() == "SetRemoveAmount".ToLower())
			{ // Attempt to remove a given amount
				amountRequired = Math.Max(0.0, GrazeData.amount);
			}
			else
			{
				Console.WriteLine("  AgPasture - Method to set amount to remove not recognized, command will be ignored");
			}
			// get the actual amount to remove
			double amountToRemove = Math.Min(amountRequired, HarvestableWt);

			// Do the actual removal
			if (amountRequired > 0.0)
				RemoveDM(amountToRemove);
		}

		/// <summary>
		/// Remove a given amount of DM (and N) from this plant (consider preferences for green/dead material)
		/// </summary>
		/// <param name="AmountToRemove">Amount to remove (kg/ha)</param>
		/// <exception cref="System.Exception">   + Name +  - removal of DM resulted in loss of mass balance</exception>
		public void RemoveDM(double AmountToRemove)
		{
            // save current state
            SaveCurrentState();

            if (HarvestableWt > 0.0)
			{
				// get the DM weights for each pool, consider preference and available DM
				double tempPrefGreen = myPreferenceForGreenDM + (myPreferenceForDeadDM * (AmountToRemove / HarvestableWt));
				double tempPrefDead = myPreferenceForDeadDM + (myPreferenceForGreenDM * (AmountToRemove / HarvestableWt));
				double tempRemovableGreen = Math.Max(0.0, StandingLiveWt - myMinimumGreenWt);
				double tempRemovableDead = Math.Max(0.0, StandingDeadWt - MinimumDeadWt);

				// get partiton between dead and live materials
				double tempTotal = tempRemovableGreen * tempPrefGreen + tempRemovableDead * tempPrefDead;
				double fractionToHarvestGreen = 0.0;
				double fractionToHarvestDead = 0.0;
				if (tempTotal > 0.0)
				{
					fractionToHarvestGreen = tempRemovableGreen * tempPrefGreen / tempTotal;
					fractionToHarvestDead = tempRemovableDead * tempPrefDead / tempTotal;
				}

				// get amounts removed
				double RemovingGreenDM = AmountToRemove * fractionToHarvestGreen;
				double RemovingDeadDM = AmountToRemove * fractionToHarvestDead;

				// Fraction of DM remaining in the field
				double fractionRemainingGreen = 1.0;
				if (StandingLiveWt > 0.0)
					fractionRemainingGreen = Math.Max(0.0, Math.Min(1.0, 1.0 - RemovingGreenDM / StandingLiveWt));
				double fractionRemainingDead = 1.0;
				if (StandingDeadWt > 0.0)
					fractionRemainingDead = Math.Max(0.0, Math.Min(1.0, 1.0 - RemovingDeadDM / StandingDeadWt));

				// get digestibility of DM being harvested
				myDigestDefoliated = calcDigestibility();

                // update the various pools
                myLeaves.tissue[0].DM *= fractionRemainingGreen;
                myLeaves.tissue[1].DM *= fractionRemainingGreen;
                myLeaves.tissue[2].DM *= fractionRemainingGreen;
                myLeaves.tissue[3].DM *= fractionRemainingDead;
                myStems.tissue[0].DM *= fractionRemainingGreen;
                myStems.tissue[1].DM *= fractionRemainingGreen;
                myStems.tissue[2].DM *= fractionRemainingGreen;
                myStems.tissue[3].DM *= fractionRemainingDead;
                //No stolon remove

                // N remove
                myLeaves.tissue[0].Namount *= fractionRemainingGreen;
                myLeaves.tissue[1].Namount *= fractionRemainingGreen;
                myLeaves.tissue[2].Namount *= fractionRemainingGreen;
                myLeaves.tissue[3].Namount *= fractionRemainingDead;
                myStems.tissue[0].Namount *= fractionRemainingGreen;
                myStems.tissue[1].Namount *= fractionRemainingGreen;
                myStems.tissue[2].Namount *= fractionRemainingGreen;
                myStems.tissue[3].Namount *= fractionRemainingDead;

				//C and N remobilised are also removed proportionally
				myNRemobilised *= fractionRemainingGreen;
				myCRemobilised *= fractionRemainingGreen;

				// update Luxury N pools
				myNLuxury2 *= fractionRemainingGreen;
				myNLuxury3 *= fractionRemainingGreen;

				// update aggregate variables
				updateAggregated();

				// check mass balance and set outputs
                myDefoliatedDM= myPrevState.dmShoot - myDMShoot;
                myPrevState.dmdefoliated = myDefoliatedDM;
                myDefoliatedN = myPrevState.NShoot - myNShoot;
                myPrevState.Ndefoliated = myDefoliatedN;
               if (Math.Abs(myDefoliatedDM - AmountToRemove) > 0.00001)
					throw new Exception("  " + Name + " - removal of DM resulted in loss of mass balance");
			}
		}

		/// <summary>Remove biomass from plant</summary>
		/// <param name="RemovalData">Info about what and how much to remove</param>
		/// <remarks>Greater details on how much and which parts are removed is given</remarks>
		[EventSubscribe("RemoveCropBiomass")]
		private void Onremove_crop_biomass(RemoveCropBiomassType RemovalData)
		{
			// NOTE: It is responsability of the calling module to check that the amount of 
			//  herbage in each plant part is correct
			// No checking if the removing amount passed in are too much here

			// ATTENTION: The amounts passed should be in g/m^2

			double fractionToRemove = 0.0;


			// get digestibility of DM being removed
			myDigestDefoliated = calcDigestibility();

			for (int i = 0; i < RemovalData.dm.Length; i++)			  // for each pool (green or dead)
			{
				string plantPool = RemovalData.dm[i].pool;
				for (int j = 0; j < RemovalData.dm[i].dlt.Length; j++)   // for each part (leaf or stem)
				{
					string plantPart = RemovalData.dm[i].part[j];
					double amountToRemove = RemovalData.dm[i].dlt[j] * 10.0;    // convert to kgDM/ha
					if (plantPool.ToLower() == "green" && plantPart.ToLower() == "leaf")
					{
						if (LeafGreenWt - amountToRemove > 0.0)
						{
							fractionToRemove = MathUtilities.Divide(amountToRemove, LeafGreenWt, 0.0);
							RemoveFractionDM(fractionToRemove, plantPool, plantPart);
						}
					}
					else if (plantPool.ToLower() == "green" && plantPart.ToLower() == "stem")
					{
						if (StemGreenWt - amountToRemove > 0.0)
						{
							fractionToRemove = MathUtilities.Divide(amountToRemove, StemGreenWt, 0.0);
							RemoveFractionDM(fractionToRemove, plantPool, plantPart);
						}
					}
					else if (plantPool.ToLower() == "dead" && plantPart.ToLower() == "leaf")
					{
						if (LeafDeadWt - amountToRemove > 0.0)
						{
							fractionToRemove = MathUtilities.Divide(amountToRemove, LeafDeadWt, 0.0);
							RemoveFractionDM(fractionToRemove, plantPool, plantPart);
						}
					}
					else if (plantPool.ToLower() == "dead" && plantPart.ToLower() == "stem")
					{
						if (StemDeadWt - amountToRemove > 0.0)
						{
							fractionToRemove = MathUtilities.Divide(amountToRemove, StemDeadWt, 0.0);
							RemoveFractionDM(fractionToRemove, plantPool, plantPart);
						}
					}
				}
			}
			RefreshAfterRemove();
		}

		/// <summary>Remove a fraction of DM from a given plant part</summary>
		/// <param name="fractionR">The fraction of DM and N to remove</param>
		/// <param name="pool">The pool to remove from (green or dead)</param>
		/// <param name="part">The part to remove from (leaf or stem)</param>
		public void RemoveFractionDM(double fractionR, string pool, string part)
		{
			if (pool.ToLower() == "green")
			{
				if (part.ToLower() == "leaf")
				{
					// removing green leaves
					myDefoliatedDM += LeafGreenWt * fractionR;
					myDefoliatedN += LeafGreenN * fractionR;

                    myLeaves.tissue[0].DM *= fractionR;
                    myLeaves.tissue[1].DM *= fractionR;
                    myLeaves.tissue[2].DM *= fractionR;

                    myLeaves.tissue[0].Namount *= fractionR;
                    myLeaves.tissue[1].Namount *= fractionR;
                    myLeaves.tissue[2].Namount *= fractionR;
				}
				else if (part.ToLower() == "stem")
				{
					// removing green stems
					myDefoliatedDM += StemGreenWt * fractionR;
					myDefoliatedN += StemGreenN * fractionR;

                    myStems.tissue[0].DM *= fractionR;
                    myStems.tissue[1].DM *= fractionR;
                    myStems.tissue[2].DM *= fractionR;

                    myStems.tissue[0].Namount *= fractionR;
                    myStems.tissue[1].Namount *= fractionR;
                    myStems.tissue[2].Namount *= fractionR;
				}
			}
			else if (pool.ToLower() == "green")
			{
				if (part.ToLower() == "leaf")
				{
					// removing dead leaves
					myDefoliatedDM += LeafDeadWt * fractionR;
					myDefoliatedN += LeafDeadN * fractionR;

                    myLeaves.tissue[3].DM *= fractionR;
                    myLeaves.tissue[3].Namount *= fractionR;
				}
				else if (part.ToLower() == "stem")
				{
					// removing dead stems
					myDefoliatedDM += StemDeadWt * fractionR;
					myDefoliatedN += StemDeadN * fractionR;

                    myStems.tissue[3].DM *= fractionR;
                    myStems.tissue[3].Namount *= fractionR;
				}
			}
		}

		/// <summary>Performs few actions to update variables after RemoveFractionDM</summary>
		public void RefreshAfterRemove()
		{
			// set values for fractionHarvest (in fact fraction harvested)
			myFractionHarvested = MathUtilities.Divide(myDefoliatedDM, StandingWt + myDefoliatedDM, 0.0);

			// recalc the digestibility
			calcDigestibility();

			// update aggregated variables
			updateAggregated();
		}

		/// <summary>Reset this plant state to its initial values</summary>
		public void Reset()
		{
			SetInitialState();
			myPrevState = new SpeciesState();
		}

        /// <summary>Kills a fraction of this plant</summary>
        /// <remarks>
        /// This will move DM and N from live to dead pools, 
        /// if killFraction is 1.0 then the crop is ended
        /// </remarks>
        /// <param name="killFraction">Fraction of crop to kill (0-1)</param>
        [EventSubscribe("KillCrop")]
		public void OnKillCrop(double killFraction)
		{
            double fractionRemaining = 1.0 - killFraction;

            if (killFraction > myEpsilon)
            {
                if (fractionRemaining > myEpsilon)
                {
                    // move a fraction of live tissue to dead pool
                    myLeaves.tissue[3].DM += (myLeaves.tissue[0].DM + myLeaves.tissue[1].DM + myLeaves.tissue[2].DM) *
                                           killFraction;
                    myLeaves.tissue[0].DM *= fractionRemaining;
                    myLeaves.tissue[1].DM *= fractionRemaining;
                    myLeaves.tissue[2].DM *= fractionRemaining;
                    myStems.tissue[3].DM += (myStems.tissue[0].DM + myStems.tissue[1].DM + myStems.tissue[2].DM) * killFraction;
                    myStems.tissue[0].DM *= fractionRemaining;
                    myStems.tissue[1].DM *= fractionRemaining;
                    myStems.tissue[2].DM *= fractionRemaining;
                    myStolons.tissue[3].DM += (myStolons.tissue[0].DM + myStolons.tissue[1].DM + myStolons.tissue[2].DM) *
                                            killFraction;
                    myStolons.tissue[0].DM *= fractionRemaining;
                    myStolons.tissue[1].DM *= fractionRemaining;
                    myStolons.tissue[2].DM *= fractionRemaining;
                    myRoots.tissue[3].DM += myRoots.tissue[0].DM * killFraction;
                    myRoots.tissue[0].DM *= fractionRemaining;

                    myLeaves.tissue[3].Namount += (myLeaves.tissue[0].Namount + myLeaves.tissue[1].Namount +
                                                 myLeaves.tissue[2].Namount) * killFraction;
                    myLeaves.tissue[0].Namount *= fractionRemaining;
                    myLeaves.tissue[1].Namount *= fractionRemaining;
                    myLeaves.tissue[2].Namount *= fractionRemaining;
                    myStems.tissue[3].Namount += (myStems.tissue[0].Namount + myStems.tissue[1].Namount +
                                                myStems.tissue[2].Namount) * killFraction;
                    myStems.tissue[0].Namount *= fractionRemaining;
                    myStems.tissue[1].Namount *= fractionRemaining;
                    myStems.tissue[2].Namount *= fractionRemaining;
                    myStolons.tissue[3].Namount += (myStolons.tissue[0].Namount + myStolons.tissue[1].Namount +
                                                  myStolons.tissue[2].Namount) * killFraction;
                    myStolons.tissue[0].Namount *= fractionRemaining;
                    myStolons.tissue[1].Namount *= fractionRemaining;
                    myStolons.tissue[2].Namount *= fractionRemaining;
                    myRoots.tissue[3].Namount += myRoots.tissue[0].Namount * killFraction;
                    myRoots.tissue[0].Namount *= fractionRemaining;
                }
                else
                {
                    // End crop
                    //Above_ground part returns to surface OM comletey (frac = 1.0)
                    DoSurfaceOMReturn(myDMShoot, myNShoot);

                    //Incorporate root mass in soil fresh organic matter
                    DoIncorpFomEvent(myDMRoot, myNRoot);

                    //ZeroVars();

                    myIsAlive = false;
                }

                updateAggregated();
                SaveCurrentState();
            }
        }

        /// <summary>End the crop.</summary>
        public void EndCrop()
        {
            // Return all above ground parts to surface OM
            DoSurfaceOMReturn(myDMShoot, myNShoot);

            // Incorporate all root mass to soil fresh organic matter
            DoIncorpFomEvent(myDMRoot, myNRoot);

            ResetZero();

            myIsAlive = false;
        }

        /// <summary>Reset this plant to zero (kill crop)</summary>
        public void ResetZero()
		{

            // Zero out the DM pools
            myLeaves.tissue[0].DM = myLeaves.tissue[1].DM = myLeaves.tissue[2].DM = myLeaves.tissue[3].DM = 0.0;
            myStems.tissue[0].DM = myStems.tissue[1].DM = myStems.tissue[2].DM = myStems.tissue[3].DM = 0.0;
            myStolons.tissue[0].DM = myStolons.tissue[1].DM = myStolons.tissue[2].DM = myStolons.tissue[3].DM = 0.0;
            myRoots.tissue[0].DM = myRoots.tissue[1].DM = myRoots.tissue[2].DM = myRoots.tissue[3].DM = 0.0;
            myDefoliatedDM = 0.0;

            // Zero out the N pools
            myLeaves.tissue[0].Namount = myLeaves.tissue[1].Namount = myLeaves.tissue[2].Namount = myLeaves.tissue[3].Namount = 0.0;
            myStems.tissue[0].Namount = myStems.tissue[1].Namount = myStems.tissue[2].Namount = myStems.tissue[3].Namount = 0.0;
            myStolons.tissue[0].Namount = myStolons.tissue[1].Namount = myStolons.tissue[2].Namount = myStolons.tissue[3].Namount = 0.0;
            myRoots.tissue[0].Namount = myRoots.tissue[1].Namount = myRoots.tissue[2].Namount = myRoots.tissue[3].Namount = 0.0;
            myDefoliatedN = 0.0;

			myDigestDefoliated = 0.0;

			updateAggregated();

			myPhenoStage = 0;

			myPrevState = new SpeciesState();
		}

		#endregion

		#region Functions  -------------------------------------------------------------------------------------------------

		/// <summary>Placeholder for SoilArbitrator</summary>
        /// <param name="soilstate">soilstate</param>
		/// <returns></returns>
        public List<ZoneWaterAndN> GetSWUptakes(SoilState soilstate)
		{
            throw new NotImplementedException();
		}
        /// <summary>Placeholder for SoilArbitrator</summary>
        /// <param name="soilstate">soilstate</param>
        /// <returns></returns>
        public List<ZoneWaterAndN> GetNUptakes(SoilState soilstate)
        {
            throw new NotImplementedException();
        }

		/// <summary>
		/// Set the sw uptake for today
		/// </summary>
		public void SetSWUptake(List<ZoneWaterAndN> info)
		{ }
        /// <summary>
        /// Set the n uptake for today
        /// </summary>
        public void SetNUptake(List<ZoneWaterAndN> info)
        { }    

		/// <summary>Growth limiting factor due to temperature</summary>
		/// <param name="Temp">Temperature for which the limiting factor will be computed</param>
		/// <returns>The value for the limiting factor (0-1)</returns>
		/// <exception cref="System.Exception">Photosynthesis pathway is not valid</exception>
		private double TemperatureLimitingFactor(double Temp)
		{
			double result = 0.0;
			if (myPhotosynthesisPathway == "C3")
			{
				if (Temp > myGrowthTmin && Temp < myGrowthTmax)
				{
					double growthTmax1 = myGrowthTopt + (myGrowthTopt - myGrowthTmin) / myGrowthTq;
					double val1 = Math.Pow((Temp - myGrowthTmin), myGrowthTq) * (growthTmax1 - Temp);
					double val2 = Math.Pow((myGrowthTopt - myGrowthTmin), myGrowthTq) * (growthTmax1 - myGrowthTopt);  // TODO: replace Topt with Tref here
					result = val1 / val2;
				}
			}
			else if (myPhotosynthesisPathway == "C4")
			{
				if (Temp > myGrowthTmin)
				{
					if (Temp > myGrowthTopt)
						Temp = myGrowthTopt;

					double growthTmax1 = myGrowthTopt + (myGrowthTopt - myGrowthTmin) / myGrowthTq;
					double val1 = Math.Pow((Temp - myGrowthTmin), myGrowthTq) * (growthTmax1 - Temp);
					double val2 = Math.Pow((myGrowthTopt - myGrowthTmin), myGrowthTq) * (growthTmax1 - myGrowthTopt);  // TODO: replace Topt with Tref here
					result = val1 / val2;
				}
			}
			else
				throw new Exception("Photosynthesis pathway is not valid");
			return result;
		}

		/// <summary>Effect of temperature on tissue turnover</summary>
		/// <param name="Temp">The temporary.</param>
		/// <returns>Temperature factor (0-1)</returns>
		private double TempFactorForTissueTurnover(double Temp)
		{
			double result = 0.0;
			if (Temp > myTissueTurnoverTmin && Temp <= myTissueTurnoverTopt)
			{
				result = (Temp - myTissueTurnoverTmin) / (myTissueTurnoverTopt - myTissueTurnoverTmin);  // TODO: implement power function
			}
			else if (Temp > myTissueTurnoverTopt)
			{
				result = 1.0;
			}
			return result;
		}

		/// <summary>Photosynthesis reduction factor due to high temperatures (heat stress)</summary>
		/// <returns>The reduction in photosynthesis rate (0-1)</returns>
		private double HeatStress()
		{
			// evaluate recovery from the previous high temperature effects
			double recoverF = 1.0;

			if (myHighTempEffect < 1.0)
			{
				if (myReferenceT4Heat > myTmean)
					myAccumT4Heat += (myReferenceT4Heat - myTmean);

				if (myAccumT4Heat < myHeatSumT)
					recoverF = myHighTempEffect + (1 - myHighTempEffect) * myAccumT4Heat / myHeatSumT;
			}

			// Evaluate the high temperature factor for today
			double newHeatF = 1.0;
			if (myMetData.MaxT > myHeatFullT)
				newHeatF = 0;
			else if (myMetData.MaxT > myHeatOnsetT)
				newHeatF = (myMetData.MaxT - myHeatOnsetT) / (myHeatFullT - myHeatOnsetT);

			// If this new high temp. factor is smaller than 1.0, then it is compounded with the old one
			// also, the cumulative heat for recovery is re-started
			if (newHeatF < 1.0)
			{
				myHighTempEffect = recoverF * newHeatF;
				myAccumT4Heat = 0;
				recoverF = myHighTempEffect;
			}

			return recoverF;  // TODO: revise this function
		}

		/// <summary>Photosynthesis reduction factor due to low temperatures (cold stress)</summary>
		/// <returns>The reduction in potosynthesis rate (0-1)</returns>
		private double ColdStress()
		{
			//recover from the previous high temp. effect
			double recoverF = 1.0;
			if (myLowTempEffect < 1.0)
			{
				if (myTmean > myReferenceT4Cold)
					myAccumT4Cold += (myTmean - myReferenceT4Cold);

				if (myAccumT4Cold < myColdSumT)
					recoverF = myLowTempEffect + (1 - myLowTempEffect) * myAccumT4Cold / myColdSumT;
			}

			//possible new low temp. effect
			double newColdF = 1.0;
			if (myMetData.MinT < myColdFullT)
				newColdF = 0;
			else if (myMetData.MinT < myColdOnsetT)
				newColdF = (myMetData.MinT - myColdFullT) / (myColdOnsetT - myColdFullT);

			// If this new cold temp. effect happens when serious cold effect is still on,
			// compound & then re-start of the recovery from the new effect
			if (newColdF < 1.0)
			{
				myLowTempEffect = newColdF * recoverF;
				myAccumT4Cold = 0;
				recoverF = myLowTempEffect;
			}

			return recoverF; // TODO: revise this function
		}

		/// <summary>Photosynthesis factor (reduction or increase) to eleveated [CO2]</summary>
		/// <returns>A factor to adjust photosynthesis due to CO2</returns>
		private double PCO2Effects()
		{
			if (Math.Abs(myMetData.CO2 - myReferenceCO2) < 0.01)
				return 1.0;

			double Fp1 = myMetData.CO2 / (myCoefficientCO2EffectOnPhotosynthesis + myMetData.CO2);
			double Fp2 = (myReferenceCO2 + myCoefficientCO2EffectOnPhotosynthesis) / myReferenceCO2;

			return Fp1 * Fp2;
		}

		/// <summary>Effect on photosynthesis due to variations in optimum N concentration as affected by CO2</summary>
		/// <returns>A factor to adjust photosynthesis</returns>
		private double PmxNeffect()
		{
			if (myIsAnnual)
				return 0.0;
			else
			{
				double fN = NCO2Effects();

				double result = 1.0;
				if (myLeaves.NconcGreen < myLeafNopt * fN)
				{
					if (myLeaves.NconcGreen > myLeafNmin)
					{
						result = MathUtilities.Divide(myLeaves.NconcGreen - myLeafNmin, (myLeafNopt * fN) - myLeafNmin, 1.0);
						result = Math.Min(1.0, Math.Max(0.0, result));
					}
					else
					{
						result = 0.0;
					}
				}

				return result;
			}
		}

		/// <summary>Plant nitrogen [N] decline to elevated [CO2]</summary>
		/// <returns>A factor to adjust N demand</returns>
		private double NCO2Effects()
		{
			if (Math.Abs(myMetData.CO2 - myReferenceCO2) < 0.01)
				return 1.0;

			double termK = Math.Pow(myOffsetCO2EffectOnNuptake - myReferenceCO2, myExponentCO2EffectOnNuptake);
			double termC = Math.Pow(myMetData.CO2 - myReferenceCO2, myExponentCO2EffectOnNuptake);
			double result = (1 - myMinimumCO2EffectOnNuptake) * termK / (termK + termC);

			return myMinimumCO2EffectOnNuptake + result;
		}

		//Canopy conductance decline to elevated [CO2]
		/// <summary>Conductances the c o2 effects.</summary>
		/// <returns></returns>
		private double ConductanceCO2Effects()
		{
			if (Math.Abs(myMetData.CO2 - myReferenceCO2) < 0.5)
				return 1.0;
			//Hard coded here, not used, should go to Micromet!   - TODO
			double Gmin = 0.2;      //Fc = Gmin when CO2->unlimited
			double Gmax = 1.25;     //Fc = Gmax when CO2 = 0;
			double beta = 2.5;      //curvature factor,

			double aux1 = (1 - Gmin) * Math.Pow(myReferenceCO2, beta);
			double aux2 = (Gmax - 1) * Math.Pow(myMetData.CO2, beta);
			double Fc = (Gmax - Gmin) * aux1 / (aux2 + aux1);
			return Gmin + Fc;
		}

		/// <summary>Growth limiting factor due to soil moisture deficit</summary>
		/// <returns>The limiting factor due to soil water deficit (0-1)</returns>
		internal double WaterDeficitFactor()
		{
			double result = 0.0;

			if (myWaterDemand <= 0.0001)         // demand should never be really negative, but might be slightly because of precision of float numbers
				result = 1.0;
			else
				result = mySoilWaterTakenUp.Sum() / myWaterDemand;

			return Math.Max(0.0, Math.Min(1.0, result));
		}

		/// <summary>Growth limiting factor due to excess of water in soil (logging/saturation)</summary>
		/// <returns>The limiting factor due to excess of soil water</returns>
		/// <remarks>Assuming that water above field capacity is not good</remarks>
		internal double WaterLoggingFactor()
		{
			double result = 1.0;

			// calculate soil moisture thresholds in the root zone
			double mySWater = 0.0;
			double mySaturation = 0.0;
			double myDUL = 0.0;
			double fractionLayer = 0.0;
			for (int layer = 0; layer <= myRootFrontier; layer++)
			{
				// fraction of layer with roots 
				fractionLayer = LayerFractionWithRoots(layer);
				// actual soil water content
				mySWater += mySoil.Water[layer] * fractionLayer;
				// water content at saturation
				mySaturation += mySoil.SoilWater.SATmm[layer] * fractionLayer;
				// water content at field capacity
				myDUL += mySoil.SoilWater.DULmm[layer] * fractionLayer;
			}

			result = 1.0 - myWaterLoggingCoefficient * Math.Max(0.0, mySWater - myDUL) / (mySaturation - myDUL);

			return result;
		}

		/// <summary>Effect of water stress on tissue turnover</summary>
		/// <returns>Water stress factor (0-1)</returns>
		private double WaterFactorForTissueTurnover()
		{
			double result = 1.0;
			if (myGLFWater < myTissueTurnoverGLFWopt)
			{
				result = (myTissueTurnoverGLFWopt - myGLFWater) / myTissueTurnoverGLFWopt;
				result = (myTissueTurnoverWFactorMax - 1.0) * result;
				result = Math.Min(myTissueTurnoverWFactorMax, Math.Max(1.0, 1 + result));
			}

			return result;
		}

		/// <summary>Computes the ground cover for the plant, or plant part</summary>
		/// <param name="thisLAI">The LAI for this plant or part</param>
		/// <returns>Fraction of ground effectively covered (0-1)</returns>
		private double CalcPlantCover(double thisLAI)
		{
			return (1.0 - Math.Exp(-myLightExtentionCoeff * thisLAI));
		}

		/// <summary>Compute the distribution of roots in the soil profile (sum is equal to one)</summary>
		/// <returns>The proportion of root mass in each soil layer</returns>
		/// <exception cref="System.Exception">
		/// No valid method for computing root distribution was selected
		/// or
		/// Could not calculate root distribution
		/// </exception>
		private double[] RootProfileDistribution()
		{
			double[] result = new double[myNLayers];
			double sumProportion = 0;

			switch (myRootDistributionMethod.ToLower())
			{
				case "homogeneous":
					{
						// homogenous distribution over soil profile (same root density throughout the profile)
						double DepthTop = 0;
						for (int layer = 0; layer < myNLayers; layer++)
						{
							if (DepthTop >= myRootDepth)
								result[layer] = 0.0;
							else if (DepthTop + mySoil.Thickness[layer] <= myRootDepth)
								result[layer] = 1.0;
							else
								result[layer] = (myRootDepth - DepthTop) / mySoil.Thickness[layer];
							sumProportion += result[layer] * mySoil.Thickness[layer];
							DepthTop += mySoil.Thickness[layer];
						}
						break;
					}
				case "userdefined":
					{
						// distribution given by the user
						// Option no longer available
						break;
					}
				case "expolinear":
					{
						// distribution calculated using ExpoLinear method
						//  Considers homogeneous distribution from surface down to a fraction of root depth (p_ExpoLinearDepthParam)
						//   below this depth, the proportion of root decrease following a power function (exponent = p_ExpoLinearCurveParam)
						//   if exponent is one than the proportion decreases linearly.
						double DepthTop = 0;
						double DepthFirstStage = myRootDepth * myExpoLinearDepthParam;
						double DepthSecondStage = myRootDepth - DepthFirstStage;
						for (int layer = 0; layer < myNLayers; layer++)
						{
							if (DepthTop >= myRootDepth)
								result[layer] = 0.0;
							else if (DepthTop + mySoil.Thickness[layer] <= DepthFirstStage)
								result[layer] = 1.0;
							else
							{
								if (DepthTop < DepthFirstStage)
									result[layer] = (DepthFirstStage - DepthTop) / mySoil.Thickness[layer];
								if ((myExpoLinearDepthParam < 1.0) && (myExpoLinearCurveParam > 0.0))
								{
									double thisDepth = Math.Max(0.0, DepthTop - DepthFirstStage);
									double Ftop = (thisDepth - DepthSecondStage) * Math.Pow(1 - thisDepth / DepthSecondStage, myExpoLinearCurveParam) / (myExpoLinearCurveParam + 1);
									thisDepth = Math.Min(DepthTop + mySoil.Thickness[layer] - DepthFirstStage, DepthSecondStage);
									double Fbottom = (thisDepth - DepthSecondStage) * Math.Pow(1 - thisDepth / DepthSecondStage, myExpoLinearCurveParam) / (myExpoLinearCurveParam + 1);
									result[layer] += Math.Max(0.0, Fbottom - Ftop) / mySoil.Thickness[layer];
								}
								else if (DepthTop + mySoil.Thickness[layer] <= myRootDepth)
									result[layer] += Math.Min(DepthTop + mySoil.Thickness[layer], myRootDepth) - Math.Max(DepthTop, DepthFirstStage) / mySoil.Thickness[layer];
							}
							sumProportion += result[layer];
							DepthTop += mySoil.Thickness[layer];
						}
						break;
					}
				default:
					{
						throw new Exception("No valid method for computing root distribution was selected");
					}
			}
			if (sumProportion > 0)
				for (int layer = 0; layer < myNLayers; layer++)
					result[layer] = MathUtilities.Divide(result[layer], sumProportion, 0.0);
			else
				throw new Exception("Could not calculate root distribution");
			return result;
		}

		/// <summary>
		/// Compute how much of the layer is actually explored by roots (considering depth only)
		/// </summary>
		/// <param name="layer">The index for the layer being considered</param>
		/// <returns>Fraction of the layer in consideration that is explored by roots</returns>
		public double LayerFractionWithRoots(int layer)
		{
			if (layer > myRootFrontier)
				return 0.0;
			else
			{
				double depthAtTopThisLayer = 0;   // depth till the top of the layer being considered
				for (int z = 0; z < layer; z++)
					depthAtTopThisLayer += mySoil.Thickness[z];
				double result = (myRootDepth - depthAtTopThisLayer) / mySoil.Thickness[layer];
				return Math.Min(1.0, Math.Max(0.0, result));
			}
		}


		/// <summary>VPDs this instance.</summary>
		/// <returns></returns>
		/// The following helper functions [VDP and svp] are for calculating Fvdp
		private double VPD()
		{
			double VPDmint = svp(myMetData.MinT) - myMetData.VP;
			VPDmint = Math.Max(VPDmint, 0.0);

			double VPDmaxt = svp(myMetData.MaxT) - myMetData.VP;
			VPDmaxt = Math.Max(VPDmaxt, 0.0);

			double vdp = 0.66 * VPDmaxt + 0.34 * VPDmint;
			return vdp;
		}
		/// <summary>SVPs the specified temporary.</summary>
		/// <param name="temp">The temporary.</param>
		/// <returns></returns>
		private double svp(double temp)  // from Growth.for documented in MicroMet
		{
			return 6.1078 * Math.Exp(17.269 * temp / (237.3 + temp));
		}

        #endregion

        #region Plant parts  -----------------------------------------------------------------------------------------

        /// <summary>
        /// Defines a generic organ of a pasture species
        /// </summary>
        /// <remarks>
        /// Each organ (leaf, stem, etc) is defined as a collection of four tissues
        /// Three tissues are alive (growing, developing and mature), the fourth is dead material
        /// Each tissue has a record of DM and N amounts, from which Nconcentration is computed
        /// Methods to compute DM and N for total and 'green' tissues are given
        /// </remarks>
        internal class OrganPool
        {
            /// <summary>the collection of tissues for this organ</summary>
            internal Tissue[] tissue;

            /// <summary>Initialise tissues</summary>
            public OrganPool()
            {
                tissue = new Tissue[4];
                for (int t = 0; t < 4; t++)
                { tissue[t] = new Tissue(); }
            }

            /// <summary>Defines a generic plant tissue</summary>
            internal class Tissue
            {
                /// <summary>The dry matter amount (g/m^2)</summary>
                internal double DM = 0.0;

                /// <summary>The N content (g/m^2)</summary>
                internal double Namount = 0.0;

                /// <summary>The P content (g/m^2)</summary>
                internal double Pamount = 0.0;

                /// <summary>The nitrogen concentration (kg/kg)</summary>
                internal double Nconc
                {
                    get { return MathUtilities.Divide(Namount, DM, 0.0); }
                    set { Namount = value * DM; }
                }

                /// <summary>The phosphorus concentration (g/g)</summary>
                internal double Pconc
                {
                    get { return MathUtilities.Divide(Pamount, DM, 0.0); }
                    set { Pamount = value * DM; }
                }
            }

            /// <summary>The total dry matter in this tissue (g/m^2)</summary>
            internal double DMTotal
            {
                get
                {
                    double result = 0.0;
                    for (int t = 0; t < 4; t++)
                    {
                        result += tissue[t].DM;
                    }

                    return result;
                }
            }

            /// <summary>The dry matter in the green (alive) tissues (g/m^2)</summary>
            internal double DMGreen
            {
                get
                {
                    double result = 0.0;
                    for (int t = 0; t < 3; t++)
                    {
                        result += tissue[t].DM;
                    }

                    return result;
                }
            }

            /// <summary>The average N concentration in this tissue (g/g)</summary>
            internal double NconcTotal
            {
                get
                {
                    double result = 0.0;
                    double myDM = 0.0;
                    double myN = 0.0;
                    for (int t = 0; t < 4; t++)
                    {
                        myDM += tissue[t].DM;
                        myN += tissue[t].Namount;
                    }

                    if (myDM > 0.0)
                    { result = myN / myDM; }

                    return result;
                }
            }

            /// <summary>The dry matter in the green (alive) tissues (g/g)</summary>
            internal double NconcGreen
            {
                get
                {
                    double result = 0.0;
                    double myDM = 0.0;
                    double myN = 0.0;
                    for (int t = 0; t < 3; t++)
                    {
                        myDM += tissue[t].DM;
                        myN += tissue[t].Namount;
                    }

                    if (myDM > 0.0)
                    { result = myN / myDM; }

                    return result;
                }
            }

            /// <summary>The total N amount in this tissue (kg/ha)</summary>
            internal double NTotal
            {
                get
                {
                    double result = 0.0;
                    for (int t = 0; t < 4; t++)
                    { result += tissue[t].Namount; }

                    return result;
                }
            }

            /// <summary>The N amount in the green (alive) tissues (kg/ha)</summary>
            internal double NGreen
            {
                get
                {
                    double result = 0.0;
                    for (int t = 0; t < 3; t++)
                    { result += tissue[t].Namount; }

                    return result;
                }
            }
        }

        /// <summary>
        /// Stores the values of pool status of previous day
        /// </summary>
        private class SpeciesState
        {
            /// <summary>The state of leaves (DM and N)</summary>
            internal OrganPool leaves;

            /// <summary>The state of sheath/stems (DM and N)</summary>
            internal OrganPool stems;

            /// <summary>The state of stolons (DM and N)</summary>
            internal OrganPool stolons;

            /// <summary>The state of roots (DM and N)</summary>
            internal OrganPool roots;

            /// <summary>The constructor</summary>
            public SpeciesState()
            {
                leaves = new OrganPool();
                stems = new OrganPool();
                stolons = new OrganPool();
                roots = new OrganPool();
            }

            /// <summary>The DM of shoot (g/m^2)</summary>
            internal double dmShoot
            {
                get { return leaves.DMTotal + stems.DMTotal + stolons.DMGreen; }
            }

            /// <summary>The DM of roots (g/m^2)</summary>
            internal double dmRoot
            {
                get { return roots.DMGreen; }
            }

            /// <summary>The amount of N above ground (shoot)</summary>
            internal double NShoot
            {
                get { return leaves.NTotal + stems.NTotal + stolons.NGreen; }
            }

            /// <summary>The amount of N below ground (root)</summary>
            internal double NRoot
            {
                get { return roots.NGreen; }
            }

            /// <summary>DM weight of defoliated material (g/m^2)</summary>
            internal double dmdefoliated;

            /// <summary>N in defoliated material (g/m^2)</summary>
            internal double Ndefoliated;

            /// <summary>N remobilsed from senesced tissue (g/m^2)</summary>
            internal double Nremob;
        }

        #endregion
    }

	/// <summary>Defines a broken stick (piecewise) function</summary>
	[Serializable]
	public class BrokenStick
	{
		/// <summary>The x</summary>
		public double[] X;
		/// <summary>The y</summary>
		public double[] Y;

		/// <summary>Values the specified new x.</summary>
		/// <param name="newX">The new x.</param>
		/// <returns></returns>
		public double Value(double newX)
		{
			bool DidInterpolate = false;
			return MathUtilities.LinearInterpReal(newX, X, Y, out DidInterpolate);
		}
	}
}<|MERGE_RESOLUTION|>--- conflicted
+++ resolved
@@ -176,16 +176,9 @@
         /// <summary>Harvest the crop</summary>
         public void Harvest() { }
 
-<<<<<<< HEAD
 		/// <summary>The intercepted solar radiation</summary>
 		public double RadnIntercepted;
-=======
-        /// <summary>End the crop</summary>
-        public void EndCrop() { }
-
-        /// <summary>The intercepted solar radiation</summary>
-        public double interceptedRadn;
->>>>>>> a1bbe482
+
 		/// <summary>Light profile (energy available for each canopy layer)</summary>
 		private CanopyEnergyBalanceInterceptionlayerType[] myLightProfile;
 
