--- conflicted
+++ resolved
@@ -53,11 +53,6 @@
                 // Send event telling all models that we're about to begin running.
                 Events events = new Events(simulations);
                 events.Publish("BeginRun", new object[] { AllSimulationNames, SimulationNamesBeingRun });
-<<<<<<< HEAD
-
-                modelsToRun.ForEach(model => simulations.Links.Resolve(model));
-=======
->>>>>>> 62c62534
             }
 
             // If we didn't find anything to run then return null to tell job runner to exit.
