--- conflicted
+++ resolved
@@ -157,193 +157,12 @@
 		/// <summary>Calculate Actual Area - adjusts potential growth </summary>
 		public double getLeafAppearanceRate(double remainingLeaves)
 		{
-<<<<<<< HEAD
-			// Estimate tillering given latitude, density, time of planting and
-			// row configuration. this will be replaced with dynamic
-			// calculations in the near future. Above latitude -25 is CQ, -25
-			// to -29 is SQ, below is NNSW.
-			double intercept, slope;
-
-			if (weather.Latitude > -12.5 || weather.Latitude < -38.0)
-				// Unknown region.
-				throw new Exception("Unable to estimate number of tillers at latitude {weather.Latitude}");
-
-			if(weather.Latitude > -25.0)
-			{
-				// Central Queensland.
-				if (clock.Today.DayOfYear < 319 && clock.Today.DayOfYear > 182)
-				{
-					// Between 1 July and 15 November.
-					if (plant.SowingData.SkipRow > 1.9)
-					{
-						// Double (2.0).
-						intercept = 0.5786;
-						slope = -0.0521;
-					}
-					else if (plant.SowingData.SkipRow > 1.4)
-					{
-						// Single (1.5).
-						intercept = 0.8786;
-						slope = -0.0696;
-					}
-					else
-					{
-						// Solid (1.0).
-						intercept = 1.1786;
-						slope = -0.0871;
-					}
-				}
-				else
-				{
-					// After 15 November.
-					if (plant.SowingData.SkipRow > 1.9)
-					{
-						// Double (2.0).
-						intercept = 0.4786;
-						slope = -0.0421;
-					}
-					else if (plant.SowingData.SkipRow > 1.4)
-					{
-						// Single (1.5)
-						intercept = 0.6393;
-						slope = -0.0486;
-					}
-					else
-					{
-						// Solid (1.0).
-						intercept = 0.8000;
-						slope = -0.0550;
-					}
-				}
-			}
-			else if(weather.Latitude > -29.0)
-			{
-				// South Queensland.
-				if (clock.Today.DayOfYear < 319 && clock.Today.DayOfYear > 182)
-				{
-					// Between 1 July and 15 November. 
-					if (plant.SowingData.SkipRow > 1.9)
-					{
-						// Double  (2.0).
-						intercept = 1.1571;
-						slope = -0.1043;
-					}
-					else if (plant.SowingData.SkipRow > 1.4)
-					{
-						// Single (1.5).
-						intercept = 1.7571;
-						slope = -0.1393;
-					}
-					else
-					{
-						// Solid (1.0).
-						intercept = 2.3571;
-						slope = -0.1743;
-					}
-				}
-				else
-				{
-					// After 15 November.
-					if (plant.SowingData.SkipRow > 1.9)
-					{
-						// Double (2.0).
-						intercept = 0.6786;
-						slope = -0.0621;
-					}
-					else if (plant.SowingData.SkipRow > 1.4)
-					{
-						// Single (1.5).
-						intercept = 1.1679;
-						slope = -0.0957;
-					}
-					else
-					{
-						// Solid (1.0).
-						intercept = 1.6571;
-						slope = -0.1293;
-					}
-				}
-			}
-			else
-			{
-				// Northern NSW.
-				if(clock.Today.DayOfYear < 319 && clock.Today.DayOfYear > 182)
-				{
-					//  Between 1 July and 15 November. 
-					if (plant.SowingData.SkipRow > 1.9)
-					{
-						// Double (2.0).
-						intercept = 1.3571;
-						slope = -0.1243;
-					}
-					else if (plant.SowingData.SkipRow > 1.4)
-					{
-						// Single (1.5).
-						intercept = 2.2357;
-						slope = -0.1814;
-					}
-					else
-					{
-						// Solid (1.0).
-						intercept = 3.1143;
-						slope = -0.2386;
-					}
-				}
-				else if (clock.Today.DayOfYear > 349 || clock.Today.DayOfYear < 182)
-				{
-					// Between 15 December and 1 July.
-					if (plant.SowingData.SkipRow > 1.9)
-					{
-						// Double (2.0).
-						intercept = 0.4000;
-						slope = -0.0400;
-					}
-					else if (plant.SowingData.SkipRow > 1.4)
-					{
-						// Single (1.5).
-						intercept = 1.0571;
-						slope = -0.0943;
-					}
-					else
-					{
-						// Solid (1.0).
-						intercept = 1.7143;
-						slope = -0.1486;
-					}
-				}
-				else
-				{
-					// Between 15 November and 15 December.
-					if (plant.SowingData.SkipRow > 1.9)
-					{
-						// Double (2.0).
-						intercept = 0.8786;
-						slope = -0.0821;
-					}
-					else if (plant.SowingData.SkipRow > 1.4)
-					{
-						// Single (1.5).
-						intercept = 1.6464;
-						slope = -0.1379;
-					}
-					else
-					{
-						// Solid (1.0).
-						intercept = 2.4143;
-						slope = -0.1936;
-					}
-				}
-			}
-
-   			return Math.Max(slope * plant.SowingData.Population + intercept, 0);
-=======
 			//allowing for 2 rate changes although current crops only utilise 1
 			if (remainingLeaves <= noRateChange2.Value())
 				return appearanceRate3.Value();
 			if (remainingLeaves <= noRateChange1.Value())
 				return appearanceRate2.Value();
 			return appearanceRate1.Value();
->>>>>>> cd479c1e
 		}
 
 	}
