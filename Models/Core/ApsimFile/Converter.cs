namespace Models.Core.ApsimFile
{
    using APSIM.Shared.Utilities;
    using Models.Climate;
    using Models.Factorial;
    using Models.Functions;
    using Models.LifeCycle;
    using Models.PMF;
    using Models.PMF.Interfaces;
    using Models.Soils;
    using Newtonsoft.Json.Linq;
    using System;
    using System.Collections.Generic;
    using System.Globalization;
    using System.IO;
    using System.Linq;
    using System.Reflection;
    using System.Text.RegularExpressions;
    using System.Xml;

    /// <summary>
    /// Converts the .apsim file from one version to the next
    /// </summary>
    public class Converter
    {
        /// <summary>Gets the latest .apsimx file format version.</summary>
<<<<<<< HEAD
        public static int LatestVersion { get { return 156; } }
=======
        public static int LatestVersion { get { return 158; } }
>>>>>>> 7f044f91

        /// <summary>Converts a .apsimx string to the latest version.</summary>
        /// <param name="st">XML or JSON string to convert.</param>
        /// <param name="toVersion">The optional version to convert to.</param>
        /// <param name="fileName">The optional filename where the string came from.</param>
        /// <returns>Returns true if something was changed.</returns>
        public static ConverterReturnType DoConvert(string st, int toVersion = -1, string fileName = null)
        {
            ConverterReturnType returnData = new ConverterReturnType();

            if (toVersion == -1)
                toVersion = LatestVersion;

            int offset = st.TakeWhile(c => char.IsWhiteSpace(c)).Count();
            char firstNonBlankChar = st[offset];

            if (firstNonBlankChar == '<')
            {
                bool changed = XmlConverters.DoConvert(ref st, Math.Min(toVersion, XmlConverters.LastVersion), fileName);
                XmlDocument doc = new XmlDocument();
                doc.LoadXml(st);
                int fileVersion = Convert.ToInt32(XmlUtilities.Attribute(doc.DocumentElement, "Version"), CultureInfo.InvariantCulture);
                if (fileVersion == toVersion)
                    return new ConverterReturnType()
                    { DidConvert = changed, RootXml = doc };

                st = ConvertToJSON(st, fileName);
                returnData.Root = JObject.Parse(st);
            }
            else if (firstNonBlankChar == '{')
            {
                // json
                returnData.Root = JObject.Parse(st);
            }
            else
            {
                throw new Exception("Unknown string encountered. Not JSON or XML. String: " + st);
            }

            if (returnData.Root.ContainsKey("Version"))
            {
                int fileVersion = (int)returnData.Root["Version"];

                if (fileVersion > LatestVersion)
                    throw new Exception(string.Format("Unable to open file '{0}'. File version is greater than the latest file version. Has this file been opened in a more recent version of Apsim?", fileName));

                // Run converters if not at the latest version.
                while (fileVersion < toVersion)
                {
                    returnData.DidConvert = true;

                    // Find the method to call to upgrade the file by one version.
                    int versionFunction = fileVersion + 1;
                    MethodInfo method = typeof(Converter).GetMethod("UpgradeToVersion" + versionFunction, BindingFlags.NonPublic | BindingFlags.Static);
                    if (method == null)
                        throw new Exception("Cannot find converter to go to version " + versionFunction);

                    // Found converter method so call it.
                    method.Invoke(null, new object[] { returnData.Root, fileName });

                    fileVersion++;
                }

                if (returnData.DidConvert)
                {
                    returnData.Root["Version"] = fileVersion;
                    st = returnData.Root.ToString();
                }
            }
            returnData.DidConvert = EnsureSoilHasInitWaterAndSample(returnData.Root) || returnData.DidConvert;

            return returnData;
        }

        /// <summary>
        /// If root is a soil then make sure it has a sample or init water.
        /// </summary>
        /// <param name="root">The root node of the JSON to look at.</param>
        /// <returns>True if model was changed.</returns>
        private static bool EnsureSoilHasInitWaterAndSample(JObject root)
        {
            string rootType = JsonUtilities.Type(root, true);

            if (rootType != null && rootType == "Models.Soils.Soil")
            {
                JArray soilChildren = root["Children"] as JArray;
                if (soilChildren != null && soilChildren.Count > 0)
                {
                    var initWater = soilChildren.FirstOrDefault(c => c["$type"].Value<string>().Contains(".InitWater"));
                    if (initWater == null)
                    {
                        initWater = soilChildren.FirstOrDefault(c => c["$type"].Value<string>().Contains(".InitialWater"));
                        if (initWater != null)
                        {
                            // Models.Soils.InitialWater doesn't exist anymore
                            initWater["$type"] = "Models.Soils.Water, Models";
                            JsonUtilities.RenameModel(initWater as JObject, "Water");
                        }
                    }
                    if (initWater == null)
                        initWater = soilChildren.FirstOrDefault(c => c["$type"].Value<string>().Contains(".Sample") && string.Equals("Initial Water", c["Name"].Value<string>(), StringComparison.InvariantCultureIgnoreCase));
                    if (initWater == null)
                        initWater = soilChildren.FirstOrDefault(c => c["$type"].Value<string>().Contains(".Water,"));
                    var sample = soilChildren.FirstOrDefault(c => c["$type"].Value<string>().Contains(".Sample"));
                    if (sample == null)
                        sample = soilChildren.FirstOrDefault(c => c["$type"].Value<string>().Contains(".Solute"));

                    bool res = false;
                    if (initWater == null)
                    {
                        // Add in an initial water and initial conditions models.
                        initWater = new JObject();
                        initWater["$type"] = "Models.Soils.Water, Models";
                        JsonUtilities.RenameModel(initWater as JObject, "Water");
                        initWater["FilledFromTop"] = true;
                        initWater["FractionFull"] = 1;
                        soilChildren.Add(initWater);
                        res = true;
                    }
                    if (sample == null)
                    {
                        soilChildren.Add(new JObject
                        {
                            ["$type"] = "Models.Soils.Solute, Models",
                            ["Name"] = "NO3",
                            ["Thickness"] = new JArray(new double[] { 1800 }),
                            ["InitialValues"] = new JArray(new double[] { 3 })
                        });

                        soilChildren.Add(new JObject
                        {
                            ["$type"] = "Models.Soils.Solute, Models",
                            ["Name"] = "NH4",
                            ["Thickness"] = new JArray(new double[] { 1800 }),
                            ["InitialValues"] = new JArray(new double[] { 1 })
                        });

                        soilChildren.Add(new JObject
                        {
                            ["$type"] = "Models.Soils.Solute, Models",
                            ["Name"] = "Urea",
                            ["Thickness"] = new JArray(new double[] { 1800 }),
                            ["InitialValues"] = new JArray(new double[] { 0.0 })
                        });
                        res = true;
                    }
                    return res;
                }
            }

            return false;
        }

        /// <summary>Upgrades to version 47 - the first JSON version.</summary>
        private static string ConvertToJSON(string st, string fileName)
        {
            string json = XmlToJson.Convert(st);
            JObject j = JObject.Parse(json);
            j["Version"] = 47;
            return j.ToString();
        }

        private static void UpgradeToVersion47(JObject root, string fileName)
        {
            // Nothing to do as conversion to JSON has already happened.
        }

        /// <summary>
        /// Upgrades to version 48. Iterates through all manager scripts, and replaces
        /// all instances of the text "DisplayTypeEnum" with "DisplayType".
        /// </summary>
        /// <param name="root"></param>
        /// <param name="fileName"></param>
        private static void UpgradeToVersion48(JObject root, string fileName)
        {
            foreach (JObject manager in JsonUtilities.ChildrenRecursively(root, "Manager"))
                JsonUtilities.ReplaceManagerCode(manager, "DisplayTypeEnum", "DisplayType");
        }


        /// <summary>
        /// Upgrades to version 49. Renames Models.Morris+Parameter to Models.Sensitivity.Parameter.
        /// </summary>
        /// <param name="root"></param>
        /// <param name="fileName"></param>
        private static void UpgradeToVersion49(JObject root, string fileName)
        {
            foreach (JObject morris in JsonUtilities.ChildrenRecursively(root, "Models.Morris"))
                foreach (var parameter in morris["Parameters"])
                    parameter["$type"] = parameter["$type"].ToString().Replace("Models.Morris+Parameter", "Models.Sensitivity.Parameter");
        }

        ///<summary>
        /// Upgrades to version 50. Fixes the RelativeTo property of 
        /// InitialWater components of soils copied from Apsim Classic.
        /// </summary>
        /// <param name="root"></param>
        /// <param name="fileName"></param>
        /// <remarks>
        /// ll15 must be renamed to LL15.
        /// Wheat must be renamed to WheatSoil.
        /// Maize must be renamed to MaizeSoil.
        /// </remarks>
        private static void UpgradeToVersion50(JObject root, string fileName)
        {
            foreach (JObject initialWater in JsonUtilities.ChildrenRecursively(root, "InitialWater"))
            {
                if (initialWater["RelativeTo"] != null)
                {
                    if (initialWater["RelativeTo"].ToString().ToUpper().Contains("LL15"))
                        initialWater["RelativeTo"] = initialWater["RelativeTo"].ToString().Replace("ll15", "LL15");
                    else if (!string.IsNullOrEmpty(initialWater["RelativeTo"].ToString()) && !initialWater["RelativeTo"].ToString().EndsWith("Soil"))
                        initialWater["RelativeTo"] = initialWater["RelativeTo"].ToString() + "Soil";
                }
            }
        }
        /// <summary>
        /// Changes GsMax to Gsmax350 in all models that implement ICanopy.
        /// </summary>
        /// <param name="root">The root JSON token.</param>
        /// <param name="fileName">The name of the apsimx file.</param>
        private static void UpgradeToVersion51(JObject root, string fileName)
        {
            // Create a list of models that might have gsmax.
            // Might need to add in other models that implement ICanopy 
            // e.g. OilPalm, AgPastureSpecies, SimpleTree, Sugarcane

            var models = new List<JObject>();
            models.AddRange(JsonUtilities.ChildrenOfType(root, "Leaf"));
            models.AddRange(JsonUtilities.ChildrenOfType(root, "SimpleLeaf"));
            models.AddRange(JsonUtilities.ChildrenOfType(root, "PerennialLeaf"));
            models.AddRange(JsonUtilities.ChildrenOfType(root, "SorghumLeaf"));

            // Loop through all models and rename Gsmax to Gsmax350.
            foreach (var model in models)
            {
                JsonUtilities.RenameProperty(model, "Gsmax", "Gsmax350");
                JsonUtilities.AddConstantFunctionIfNotExists(model, "StomatalConductanceCO2Modifier", "1.0");
            }
        }

        /// <summary>
        /// </summary>
        /// <param name="root">The root JSON token.</param>
        /// <param name="fileName">The name of the apsimx file.</param>
        private static void UpgradeToVersion52(JObject root, string fileName)
        {
            foreach (var SOM in JsonUtilities.ChildrenOfType(root, "SoilOrganicMatter"))
            {
                double rootWt;
                if (SOM["RootWt"] is JArray)
                    rootWt = Convert.ToDouble(SOM["RootWt"][0], CultureInfo.InvariantCulture); // This can happen when importing old APSIM file.
                else
                    rootWt = Convert.ToDouble(SOM["RootWt"], CultureInfo.InvariantCulture);
                SOM.Remove("RootWt");
                double[] thickness = MathUtilities.StringsToDoubles(JsonUtilities.Values(SOM, "Thickness"));

                double profileDepth = MathUtilities.Sum(thickness);
                double cumDepth = 0;
                double[] rootWtFraction = new double[thickness.Length];

                for (int layer = 0; layer < thickness.Length; layer++)
                {
                    double fracLayer = Math.Min(1.0, MathUtilities.Divide(profileDepth - cumDepth, thickness[layer], 0.0));
                    cumDepth += thickness[layer];
                    rootWtFraction[layer] = fracLayer * Math.Exp(-3.0 * Math.Min(1.0, MathUtilities.Divide(cumDepth, profileDepth, 0.0)));
                }
                // get the actuall FOM distribution through layers (adds up to one)
                double totFOMfraction = MathUtilities.Sum(rootWtFraction);
                for (int layer = 0; layer < thickness.Length; layer++)
                    rootWtFraction[layer] /= totFOMfraction;
                double[] rootWtVector = MathUtilities.Multiply_Value(rootWtFraction, rootWt);

                JsonUtilities.SetValues(SOM, "RootWt", rootWtVector);
            }

        }

        /// <summary>
        /// Adds solutes under SoilNitrogen.
        /// </summary>
        /// <param name="root">The root JSON token.</param>
        /// <param name="fileName">The name of the apsimx file.</param>
        private static void UpgradeToVersion53(JObject root, string fileName)
        {
            foreach (var soilNitrogen in JsonUtilities.ChildrenOfType(root, "SoilNitrogen"))
            {
                JsonUtilities.CreateNewChildModel(soilNitrogen, "NO3", "Models.Soils.SoilNitrogenNO3");
                JsonUtilities.CreateNewChildModel(soilNitrogen, "NH4", "Models.Soils.SoilNitrogenNH4");
                JsonUtilities.CreateNewChildModel(soilNitrogen, "Urea", "Models.Soils.SoilNitrogenUrea");
                JsonUtilities.CreateNewChildModel(soilNitrogen, "PlantAvailableNO3", "Models.Soils.SoilNitrogenPlantAvailableNO3");
                JsonUtilities.CreateNewChildModel(soilNitrogen, "PlantAvailableNH4", "Models.Soils.SoilNitrogenPlantAvailableNH4");
            }

            foreach (var report in JsonUtilities.ChildrenOfType(root, "Report"))
            {
                JsonUtilities.SearchReplaceReportVariableNames(report, "SoilNitrogen.NO3", "SoilNitrogen.NO3.kgha");
                JsonUtilities.SearchReplaceReportVariableNames(report, "SoilNitrogen.NH4", "SoilNitrogen.NH4.kgha");
                JsonUtilities.SearchReplaceReportVariableNames(report, "SoilNitrogen.urea", "SoilNitrogen.Urea.kgha");
                JsonUtilities.SearchReplaceReportVariableNames(report, "SoilNitrogen.PlantAvailableNO3", "SoilNitrogen.PlantAvailableNO3.kgha");
                JsonUtilities.SearchReplaceReportVariableNames(report, "SoilNitrogen.PlantAvailableNH4", "SoilNitrogen.PlantAvailableNH4.kgha");
                JsonUtilities.SearchReplaceReportVariableNames(report, "[SoilNitrogen].no3", "[SoilNitrogen].NO3.kgha");
                JsonUtilities.SearchReplaceReportVariableNames(report, "[SoilNitrogen].nh4", "[SoilNitrogen].NH4.kgha");
                JsonUtilities.SearchReplaceReportVariableNames(report, "[SoilNitrogen].urea", "[SoilNitrogen].Urea.kgha");
            }
            foreach (var manager in JsonUtilities.ChildManagers(root))
            {
                var originalCode = manager.ToString();
                if (originalCode != null)
                {
                    if (originalCode.Contains("SoilNitrogen.NO3"))
                    {
                        manager.Replace("Soil.SoilNitrogen.NO3", "NO3.kgha");
                        manager.Replace("SoilNitrogen.NO3", "NO3.kgha");
                        manager.AddDeclaration("ISolute", "NO3", new string[] { "[ScopedLinkByName]" });
                    }
                    if (originalCode.Contains("SoilNitrogen.NH4"))
                    {
                        manager.Replace("Soil.SoilNitrogen.NH4", "NH4.kgha");
                        manager.Replace("SoilNitrogen.NH4", "NH4.kgha");
                        manager.AddDeclaration("ISolute", "NH4", new string[] { "[ScopedLinkByName]" });
                    }
                    if (originalCode.Contains("SoilNitrogen.urea"))
                    {
                        manager.Replace("Soil.SoilNitrogen.urea", "Urea.kgha");
                        manager.Replace("SoilNitrogen.urea", "Urea.kgha");
                        manager.AddDeclaration("ISolute", "Urea", new string[] { "[ScopedLinkByName]" });
                    }
                    if (originalCode.Contains("SoilNitrogen.PlantAvailableNO3"))
                    {
                        manager.Replace("Soil.SoilNitrogen.PlantAvailableNO3", "PlantAvailableNO3.kgha");
                        manager.Replace("SoilNitrogen.PlantAvailableNO3", "PlantAvailableNO3.kgha");
                        manager.AddDeclaration("ISolute", "PlantAvailableNO3", new string[] { "[ScopedLinkByName]" });
                    }
                    if (originalCode.Contains("SoilNitrogen.PlantAvailableNH4"))
                    {
                        manager.Replace("Soil.SoilNitrogen.PlantAvailableNH4", "PlantAvailableNH4.kgha");
                        manager.Replace("SoilNitrogen.PlantAvailableNH4", "PlantAvailableNH4.kgha");
                        manager.AddDeclaration("ISolute", "PlantAvailableNH4", new string[] { "[ScopedLinkByName]" });
                    }
                    if (originalCode != manager.ToString())
                    {
                        var usingLines = manager.GetUsingStatements().ToList();
                        usingLines.Add("Models.Interfaces");
                        manager.SetUsingStatements(usingLines);
                        manager.Save();
                    }
                }
            }

            foreach (var series in JsonUtilities.ChildrenOfType(root, "Series"))
            {
                if (series["XFieldName"] != null)
                {
                    series["XFieldName"] = series["XFieldName"].ToString().Replace("SoilNitrogen.NO3", "SoilNitrogen.NO3.kgha");
                    series["XFieldName"] = series["XFieldName"].ToString().Replace("SoilNitrogen.NH4", "SoilNitrogen.NH4.kgha");
                    series["XFieldName"] = series["XFieldName"].ToString().Replace("SoilNitrogen.urea", "SoilNitrogen.Urea.kgha");
                    series["XFieldName"] = series["XFieldName"].ToString().Replace("SoilNitrogen.PlantAvailableNO3", "SoilNitrogen.PlantAvailableNO3.kgha");
                    series["XFieldName"] = series["XFieldName"].ToString().Replace("SoilNitrogen.PlantAvailableNH4", "SoilNitrogen.PlantAvailableNH4.kgha");
                }
                if (series["YFieldName"] != null)
                {
                    series["YFieldName"] = series["YFieldName"].ToString().Replace("SoilNitrogen.NO3", "SoilNitrogen.NO3.kgha");
                    series["YFieldName"] = series["YFieldName"].ToString().Replace("SoilNitrogen.NH4", "SoilNitrogen.NH4.kgha");
                    series["YFieldName"] = series["YFieldName"].ToString().Replace("SoilNitrogen.urea", "SoilNitrogen.Urea.kgha");
                    series["YFieldName"] = series["YFieldName"].ToString().Replace("SoilNitrogen.PlantAvailableNO3", "SoilNitrogen.PlantAvailableNO3.kgha");
                    series["YFieldName"] = series["YFieldName"].ToString().Replace("SoilNitrogen.PlantAvailableNH4", "SoilNitrogen.PlantAvailableNH4.kgha");
                }
            }
        }

        /// <summary>
        /// Remove SoluteManager.
        /// </summary>
        /// <param name="root">The root JSON token.</param>
        /// <param name="fileName">The name of the apsimx file.</param>
        private static void UpgradeToVersion54(JObject root, string fileName)
        {
            foreach (var soluteManager in JsonUtilities.ChildrenOfType(root, "SoluteManager"))
                soluteManager.Remove();

            foreach (var report in JsonUtilities.ChildrenOfType(root, "Report"))
            {
                JsonUtilities.SearchReplaceReportVariableNames(report, "[Soil].NO3N", "[Soil].SoilNitrogen.NO3.kgha");
                JsonUtilities.SearchReplaceReportVariableNames(report, "[Soil].NH4N", "[Soil].SoilNitrogen.NH4.kgha");
                JsonUtilities.SearchReplaceReportVariableNames(report, "[Soil].UreaN", "[Soil].SoilNitrogen.Urea.kgha");
            }

            foreach (var manager in JsonUtilities.ChildManagers(root))
            {
                bool managerChanged = false;
                if (manager.Replace("mySoil.NO3N", "NO3.kgha"))
                {
                    manager.AddDeclaration("ISolute", "NO3", new string[] { "[ScopedLinkByName]" });
                    managerChanged = true;
                }
                if (manager.Replace("mySoil.NH4N", "NH4.kgha"))
                {
                    manager.AddDeclaration("ISolute", "NH4", new string[] { "[ScopedLinkByName]" });
                    managerChanged = true;
                }
                if (manager.Replace("mySoil.UreaN", "Urea.kgha"))
                {
                    manager.AddDeclaration("ISolute", "Urea", new string[] { "[ScopedLinkByName]" });
                    managerChanged = true;
                }
                if (manager.Replace("Soil.NO3N", "NO3.kgha"))
                {
                    manager.AddDeclaration("ISolute", "NO3", new string[] { "[ScopedLinkByName]" });
                    managerChanged = true;
                }
                if (manager.Replace("Soil.NH4N", "NH4.kgha"))
                {
                    manager.AddDeclaration("ISolute", "NH4", new string[] { "[ScopedLinkByName]" });
                    managerChanged = true;
                }
                if (manager.Replace("Soil.UreaN", "Urea.kgha"))
                {
                    manager.AddDeclaration("ISolute", "Urea", new string[] { "[ScopedLinkByName]" });
                    managerChanged = true;
                }
                if (manager.Replace("mySoil.SoilNitrogen.", "SoilNitrogen."))
                {
                    manager.AddDeclaration("SoilNitrogen", "SoilNitrogen", new string[] { "[ScopedLinkByName]" });
                    managerChanged = true;
                }
                if (manager.Replace("Soil.SoilNitrogen.", "SoilNitrogen."))
                {
                    manager.AddDeclaration("SoilNitrogen", "SoilNitrogen", new string[] { "[ScopedLinkByName]" });
                    managerChanged = true;
                }
                if (manager.Replace("soil.SoilNitrogen.", "SoilNitrogen."))
                {
                    manager.AddDeclaration("SoilNitrogen", "SoilNitrogen", new string[] { "[ScopedLinkByName]" });
                    managerChanged = true;
                }
                if (manager.Replace("soil1.SoilNitrogen.", "SoilNitrogen."))
                {
                    manager.AddDeclaration("SoilNitrogen", "SoilNitrogen", new string[] { "[ScopedLinkByName]" });
                    managerChanged = true;
                }
                var declarations = manager.GetDeclarations();
                if (declarations.RemoveAll(declaration => declaration.TypeName == "SoluteManager") > 0)
                {
                    manager.SetDeclarations(declarations);
                    managerChanged = true;
                }

                if (managerChanged)
                {
                    var usingLines = manager.GetUsingStatements().ToList();
                    usingLines.Add("Models.Interfaces");
                    manager.SetUsingStatements(usingLines);
                    manager.Save();
                }
            }
        }


        /// <summary>
        /// Changes initial Root Wt to an array.
        /// </summary>
        /// <param name="root">The root JSON token.</param>
        /// <param name="fileName">The name of the apsimx file.</param>
        private static void UpgradeToVersion55(JObject root, string fileName)
        {
            foreach (var SOM in JsonUtilities.ChildrenOfType(root, "SoilOrganicMatter"))
            {
                double soilcnr;
                if (SOM["SoilCN"] is JArray)
                    soilcnr = Convert.ToDouble(SOM["SoilCN"][0], CultureInfo.InvariantCulture); // This can happen when importing old APSIM file.
                else
                    soilcnr = Convert.ToDouble(SOM["SoilCN"], CultureInfo.InvariantCulture);
                SOM.Remove("SoilCN");
                double[] thickness = MathUtilities.StringsToDoubles(JsonUtilities.Values(SOM, "Thickness"));

                double[] SoilCNVector = new double[thickness.Length];

                for (int layer = 0; layer < thickness.Length; layer++)
                    SoilCNVector[layer] = soilcnr;

                JsonUtilities.SetValues(SOM, "SoilCN", SoilCNVector);
            }

        }

        /// <summary>
        /// Change Factor.Specifications to Factor.Specification. Also FactorValue
        /// becomes CompositeFactor.
        /// </summary>
        /// <param name="root"></param>
        /// <param name="fileName"></param>
        private static void UpgradeToVersion56(JToken root, string fileName)
        {
            foreach (var factor in JsonUtilities.ChildrenRecursively(root as JObject, "Factor"))
            {
                var parent = JsonUtilities.Parent(factor);

                string parentModelType = JsonUtilities.Type(parent);
                if (parentModelType == "Factors")
                {
                    var specifications = factor["Specifications"] as JArray;
                    if (specifications != null)
                    {
                        if (specifications.Count > 1)
                        {
                            // must be a compound factor. 

                            // Change our Factor to a CompositeFactor
                            factor["$type"] = "Models.Factorial.CompositeFactor, Models";

                            // Remove the Factor from it's parent.
                            var parentChildren = parent["Children"] as JArray;
                            parentChildren.Remove(factor);

                            // Create a new site factor and add our CompositeFactor to the children list.
                            var siteFactor = JsonUtilities.ChildWithName(parent as JObject, "Site") as JObject;
                            if (siteFactor == null)
                            {
                                // Create a site factor 
                                siteFactor = new JObject();
                                siteFactor["$type"] = "Models.Factorial.Factor, Models";
                                JsonUtilities.RenameModel(siteFactor, "Site");
                                JArray siteFactorChildren = new JArray();
                                siteFactor["Children"] = siteFactorChildren;

                                // Add our new site factor to our models parent.
                                parentChildren.Add(siteFactor);
                            }
                            (siteFactor["Children"] as JArray).Add(factor);

                        }
                        else
                        {
                            // Convert array to string.
                            if (specifications.Count > 0)
                                factor["Specification"] = specifications[0].ToString();
                        }
                    }
                }
                else if (parentModelType == "Factor")
                {
                    factor["$type"] = "Models.Factorial.CompositeFactor, Models";
                }
            }

            foreach (var series in JsonUtilities.ChildrenRecursively(root as JObject, "Series"))
            {
                var factorToVaryColours = series["FactorToVaryColours"];
                if (factorToVaryColours != null && factorToVaryColours.Value<string>() == "Simulation")
                    series["FactorToVaryColours"] = "SimulationName";
                var factorToVaryMarkers = series["FactorToVaryMarkers"];
                if (factorToVaryMarkers != null && factorToVaryMarkers.Value<string>() == "Simulation")
                    series["FactorToVaryMarkers"] = "SimulationName";
                var factorToVaryLines = series["FactorToVaryLines"];
                if (factorToVaryLines != null && factorToVaryLines.Value<string>() == "Simulation")
                    series["FactorToVaryLines"] = "SimulationName";
            }
        }

        /// <summary>
        /// Upgrades to version 57. Adds a RetranslocateNonStructural node to
        /// all GenericOrgans which do not have a child called
        /// RetranslocateNitrogen.
        /// </summary>
        /// <param name="root">The root JSON token.</param>
        /// <param name="fileName">The name of the apsimx file.</param>
        private static void UpgradeToVersion57(JObject root, string fileName)
        {
            foreach (JObject organ in JsonUtilities.ChildrenRecursively(root, "GenericOrgan"))
                if (JsonUtilities.ChildWithName(organ, "RetranslocateNitrogen") == null)
                    JsonUtilities.AddModel(organ, typeof(RetranslocateNonStructural), "RetranslocateNitrogen");
        }

        /// <summary>
        /// Upgrades to version 58. Renames 'ParamThickness' to 'Thickness' in Weirdo.
        /// Also change calls to property soil.SWAtWaterThickness to soil.Thickness.
        /// </summary>
        /// <param name="root">The root JSON token.</param>
        /// <param name="fileName">The name of the apsimx file.</param>
        private static void UpgradeToVersion58(JObject root, string fileName)
        {
            foreach (JObject weirdo in JsonUtilities.ChildrenRecursively(root, "WEIRDO"))
            {
                var paramThicknessNode = weirdo["ParamThickness"];
                if (paramThicknessNode != null)
                {
                    weirdo["Thickness"] = paramThicknessNode;
                    weirdo.Remove("ParamThickness");
                }
            }

            foreach (var manager in JsonUtilities.ChildManagers(root))
            {
                if (manager.Replace(".SWAtWaterThickness", ".Thickness"))
                    manager.Save();
            }
        }

        /// <summary>
        /// Upgrades to version 59. Renames 'SoilCropOilPalm' to 'SoilCrop'.
        /// Renames Soil.SoilOrganicMatter.OC to Soil.Initial.OC
        /// </summary>
        /// <param name="root">The root JSON token.</param>
        /// <param name="fileName">The name of the apsimx file.</param>
        private static void UpgradeToVersion59(JObject root, string fileName)
        {
            foreach (var sample in JsonUtilities.ChildrenRecursively(root, "Sample"))
            {
                var array = sample["NO3"] as JArray;
                if (array != null)
                {
                    var nitrogenValue = new JObject();
                    nitrogenValue["$type"] = "Models.Soils.NitrogenValue, Models";

                    var storedAsPPM = sample["NO3Units"]?.ToString() == "0" ||
                                      sample["NO3Units"]?.ToString() == "ppm" ||
                                      sample["NO3Units"] == null;

                    nitrogenValue["Values"] = array;
                    nitrogenValue["StoredAsPPM"] = storedAsPPM;
                    sample.Remove("NO3");
                    sample["NO3N"] = nitrogenValue;
                }

                array = sample["NH4"] as JArray;
                if (array != null)
                {
                    var nitrogenValue = new JObject();
                    nitrogenValue["$type"] = "Models.Soils.NitrogenValue, Models";

                    var storedAsPPM = sample["NH4Units"]?.ToString() == "0" ||
                                      sample["NH4Units"]?.ToString() == "ppm" ||
                                      sample["NH4Units"] == null;

                    nitrogenValue["Values"] = array;
                    nitrogenValue["StoredAsPPM"] = storedAsPPM;
                    sample.Remove("NH4");
                    sample["NH4N"] = nitrogenValue;
                }
            }
            foreach (var soilCropOilPalmNode in JsonUtilities.ChildrenRecursively(root, "SoilCropOilPalm"))
                soilCropOilPalmNode["$type"] = "Models.Soils.SoilCrop, Models";

            foreach (var report in JsonUtilities.ChildrenRecursively(root, "Report"))
            {
                JsonUtilities.SearchReplaceReportVariableNames(report, ".SoilOrganicMatter.OC", ".Initial.OC");
                JsonUtilities.SearchReplaceReportVariableNames(report, "[Soil].PH", "[Soil].Initial.PH");
                JsonUtilities.SearchReplaceReportVariableNames(report, "[Soil].EC", "[Soil].Initial.EC");
                JsonUtilities.SearchReplaceReportVariableNames(report, "[Soil].ESP", "[Soil].Initial.ESP");
                JsonUtilities.SearchReplaceReportVariableNames(report, "[Soil].Cl", "[Soil].Initial.CL");
                JsonUtilities.SearchReplaceReportVariableNames(report, "[Soil].OC", "[Soil].Initial.OC");
                JsonUtilities.SearchReplaceReportVariableNames(report, "[Soil].InitialNO3N", "[Soil].Initial.NO3N.PPM");
                JsonUtilities.SearchReplaceReportVariableNames(report, "[Soil].InitialNH4N", "[Soil].Initial.NH4N.PPM");
            }

            foreach (var series in JsonUtilities.ChildrenRecursively(root, "Series"))
            {
                if (series["XFieldName"] != null)
                    series["XFieldName"] = series["XFieldName"].ToString().Replace(".SoilOrganicMatter.OC", ".Initial.OC");
                if (series["YFieldName"] != null)
                    series["YFieldName"] = series["YFieldName"].ToString().Replace(".SoilOrganicMatter.OC", ".Initial.OC");
            }

            foreach (var expressionFunction in JsonUtilities.ChildrenRecursively(root, "ExpressionFunction"))
            {
                var expression = expressionFunction["Expression"].ToString();
                expression = expression.Replace(".SoilOrganicMatter.OC", ".Initial.OC");
                expressionFunction["Expression"] = expression;
            }

            foreach (var manager in JsonUtilities.ChildManagers(root))
            {
                var changeMade = manager.Replace("Soil.ToCumThickness(soil.Thickness)", "soil.ThicknessCumulative");

                if (manager.Replace("mySoil.Depth.Length", "mySoil.Thickness.Length"))
                    changeMade = true;

                if (manager.Replace("soil.Depth.Length", "soil.Thickness.Length"))
                    changeMade = true;

                if (changeMade)
                    manager.Save();
            }
        }

        /// <summary>
        /// Convert no3 and nh4 parameters from ppm to kg/ha.
        /// </summary>
        /// <param name="values"></param>
        private static void ConvertToPPM(JArray values)
        {
            var sample = JsonUtilities.Parent(JsonUtilities.Parent(values));
            var soil = JsonUtilities.Parent(sample) as JObject;
            var water = JsonUtilities.Children(soil).Find(child => JsonUtilities.Type(child) == "Water");
            if (water == null)
                water = JsonUtilities.Children(soil).Find(child => JsonUtilities.Type(child) == "WEIRDO");

            // Get soil thickness and bulk density.
            var soilThickness = water["Thickness"].Values<double>().ToArray();
            var soilBD = water["BD"].Values<double>().ToArray();

            // Get sample thickness and bulk density.
            var sampleThickness = sample["Thickness"].Values<double>().ToArray();
            var sampleBD = SoilUtilities.MapConcentration(soilBD, soilThickness, sampleThickness, soilBD.Last(), true);

            for (int i = 0; i < values.Count; i++)
                values[i] = values[i].Value<double>() * 100 / (sampleBD[i] * sampleThickness[i]);
        }

        /// <summary>
        /// Does the specified array have non NaN values?
        /// </summary>
        /// <param name="no3Values">The array to remove them from.</param>
        private static bool HasValues(JArray no3Values)
        {
            foreach (var value in no3Values)
                if (value.ToString() != "NaN")
                    return true;
            return false;
        }

        /// <summary>
        /// Upgrades to version 60. Move NO3 and NH4 from sample to Analaysis node
        /// and always store as ppm.
        /// </summary>
        /// <param name="root">The root JSON token.</param>
        /// <param name="fileName">The name of the apsimx file.</param>
        private static void UpgradeToVersion60(JObject root, string fileName)
        {
            foreach (var sample in JsonUtilities.ChildrenRecursively(root, "Sample"))
            {
                var soil = JsonUtilities.Parent(sample) as JObject;
                var analysis = JsonUtilities.Children(soil).Find(child => JsonUtilities.Type(child) == "Analysis");
                var water = JsonUtilities.Children(soil).Find(child => JsonUtilities.Type(child) == "Water");
                if (water == null)
                    water = JsonUtilities.Children(soil).Find(child => JsonUtilities.Type(child) == "WEIRDO");

                var no3Node = sample["NO3N"];
                if (no3Node != null && no3Node.HasValues)
                {
                    if (analysis == null)
                        throw new Exception("Cannot find an analysis node while converting a soil sample.");

                    // Convert units to ppm if necessary.
                    var no3Values = no3Node["Values"] as JArray;

                    // Only overlay values if they are not NaN values.
                    if (HasValues(no3Values))
                    {
                        if (!no3Node["StoredAsPPM"].Value<bool>())
                            ConvertToPPM(no3Values);

                        // Make sure layers match analysis layers.
                        var analysisThickness = analysis["Thickness"].Values<double>().ToArray();
                        var sampleThickness = sample["Thickness"].Values<double>().ToArray();
                        var values = no3Values.Values<double>().ToArray();
                        var mappedValues = SoilUtilities.MapConcentration(values, sampleThickness, analysisThickness, 1.0, true);
                        no3Values = new JArray(mappedValues);

                        // Move from sample to analysis
                        analysis["NO3N"] = no3Values;
                    }
                }
                sample["NO3N"] = null;
                var nh4Node = sample["NH4N"];
                if (nh4Node != null && nh4Node.HasValues)
                {
                    if (analysis == null)
                        throw new Exception("Cannot find an analysis node while converting a soil sample.");

                    // Convert units to ppm if necessary.
                    var nh4Values = nh4Node["Values"] as JArray;

                    // Only overlay values if they are not NaN values.
                    if (HasValues(nh4Values))
                    {
                        if (!nh4Node["StoredAsPPM"].Value<bool>())
                            ConvertToPPM(nh4Values);

                        // Make sure layers match analysis layers.
                        var analysisThickness = analysis["Thickness"].Values<double>().ToArray();
                        var sampleThickness = sample["Thickness"].Values<double>().ToArray();
                        var values = nh4Values.Values<double>().ToArray();
                        var mappedValues = SoilUtilities.MapConcentration(values, sampleThickness, analysisThickness, 0.2, true);
                        nh4Values = new JArray(mappedValues);

                        // Move from sample to analysis
                        analysis["NH4N"] = nh4Values;
                    }
                }
                sample["NH4N"] = null;
            }
        }

        /// <summary>
        /// Upgrade to version 60. Ensures that a micromet model is within every simulation.
        /// </summary>
        /// <param name="root"></param>
        /// <param name="fileName"></param>
        private static void UpgradeToVersion61(JObject root, string fileName)
        {
            foreach (JObject Sim in JsonUtilities.ChildrenRecursively(root, "Simulation"))
            {
                List<JObject> MicroClimates = JsonUtilities.ChildrenRecursively(root, "MicroClimate");
                if (MicroClimates.Count == 0)
                    AddMicroClimate(Sim);
            }

        }

        /// <summary>
        /// Add a MicroClimate model to the specified JSON model token.
        /// </summary>
        /// <param name="simulation">An APSIM Simulation</param>
        public static void AddMicroClimate(JObject simulation)
        {
            JArray children = simulation["Children"] as JArray;
            if (children == null)
            {
                children = new JArray();
                simulation["Children"] = children;
            }

            JObject microClimateModel = new JObject();
            microClimateModel["$type"] = "Models.MicroClimate, Models";
            JsonUtilities.RenameModel(microClimateModel, "MicroClimate");
            microClimateModel["a_interception"] = "0.0";
            microClimateModel["b_interception"] = "1.0";
            microClimateModel["c_interception"] = "0.0";
            microClimateModel["d_interception"] = "0.0";
            microClimateModel["soil_albedo"] = "0.13";
            microClimateModel["SoilHeatFluxFraction"] = "0.4";
            microClimateModel["NightInterceptionFraction"] = "0.5";
            microClimateModel["ReferenceHeight"] = "2.0";
            microClimateModel["IncludeInDocumentation"] = "true";
            microClimateModel["Enabled"] = "true";
            microClimateModel["ReadOnly"] = "false";
            var weathers = JsonUtilities.ChildrenOfType(simulation, "Weather");

            // Don't bother with microclimate if no weather component
            if (weathers.Count != 0)
            {
                var weather = weathers.First();
                int index = children.IndexOf(weather);
                children.Insert(index + 1, microClimateModel);
            }
        }

        /// <summary>
        /// Upgrades to version 62. Fixes SimpleLeaf variable names
        /// following a refactor of this class.
        /// </summary>
        /// <param name="root">The root JSON token.</param>
        /// <param name="fileName">The name of the apsimx file.</param>
        private static void UpgradeToVersion62(JObject root, string fileName)
        {
            // We renamed a lot of IFunctions and removed the 'Function' suffix.
            // ie HeightFunction -> Height.
            Dictionary<string, string> changedProperties = new Dictionary<string, string>();
            changedProperties.Add("Tallness", "HeightFunction");
            changedProperties.Add("Area", "LAIFunction");
            changedProperties.Add("LaiDead", "LaiDeadFunction");
            changedProperties.Add("WaterDemand", "WaterDemandFunction");
            changedProperties.Add("Cover", "CoverFunction");
            changedProperties.Add("ExtinctionCoefficient", "ExtinctionCoefficientFunction");
            changedProperties.Add("BaseHeight", "BaseHeightFunction");
            changedProperties.Add("Wideness", "WidthFunction");
            changedProperties.Add("DetachmentRate", "DetachmentRateFunction");
            changedProperties.Add("InitialWt", "InitialWtFunction");
            changedProperties.Add("MaintenanceRespiration", "MaintenanceRespirationFunction");
            changedProperties.Add("FRGR", "FRGRFunction");

            // Names of nodes which are probably simple leaf. The problem is that
            // in released models, the model is stored in a separate file to the
            // simulations. Therefore when we parse/convert the simulation file,
            // we don't know the names of the simple leaf models, so we are forced
            // take a guess.
            List<string> modelNames = new List<string>() { "Leaf", "Stover" };

            // Names of nodes which are definitely simple leaf.
            List<string> definiteSimpleLeaves = new List<string>();

            // Go through all SimpleLeafs and rename the appropriate children.
            foreach (JObject leaf in JsonUtilities.ChildrenRecursively(root, "SimpleLeaf"))
            {
                modelNames.Add(leaf["Name"].ToString());
                definiteSimpleLeaves.Add(leaf["Name"].ToString());
                // We removed the Leaf.AppearedCohortNo property.
                JObject relativeArea = JsonUtilities.FindFromPath(leaf, "DeltaLAI.Vegetative.Delta.RelativeArea");
                if (relativeArea != null && relativeArea["XProperty"].ToString() == "[Leaf].AppearedCohortNo")
                    relativeArea["XProperty"] = "[Leaf].NodeNumber";

                foreach (var change in changedProperties)
                {
                    string newName = change.Key;
                    string old = change.Value;
                    JsonUtilities.RenameChildModel(leaf, old, newName);
                }
            }

            foreach (JObject reference in JsonUtilities.ChildrenRecursively(root, "VariableReference"))
            {
                foreach (string leafName in definiteSimpleLeaves)
                {
                    foreach (KeyValuePair<string, string> property in changedProperties)
                    {
                        string oldName = property.Value;
                        string newName = property.Key;

                        string toReplace = $"{leafName}.{oldName}";
                        string replaceWith = $"{leafName}.{newName}";
                        reference["VariableName"] = reference["VariableName"].ToString().Replace(toReplace, replaceWith);

                        toReplace = $"[{leafName}].{oldName}";
                        replaceWith = $"[{leafName}].{newName}";
                        reference["VariableName"] = reference["VariableName"].ToString().Replace(toReplace, replaceWith);
                    }
                }
            }

            // Attempt some basic find/replace in manager scripts.
            foreach (ManagerConverter manager in JsonUtilities.ChildManagers(root))
            {
                foreach (var change in changedProperties)
                {
                    string newName = change.Key;
                    string old = change.Value;

                    bool changed = false;
                    foreach (string modelName in modelNames)
                    {
                        string toReplace = $"{modelName}.{old}";
                        string replaceWith = $"{modelName}.{newName}";
                        changed |= manager.Replace(toReplace, replaceWith, true);

                        foreach (KeyValuePair<string, string> parameter in manager.Parameters)
                        {
                            string newParam = parameter.Value.Replace(toReplace, replaceWith);
                            manager.UpdateParameter(parameter.Key, newParam);
                        }

                        toReplace = $"[{modelName}].{old}";
                        replaceWith = $"[{modelName}].{newName}";
                        changed |= manager.Replace(toReplace, replaceWith, true);

                        foreach (KeyValuePair<string, string> parameter in manager.Parameters)
                        {
                            string newParam = parameter.Value.Replace(toReplace, replaceWith);
                            manager.UpdateParameter(parameter.Key, newParam);
                        }
                    }
                    if (changed)
                        manager.Save();
                }
            }

            // Fix some cultivar commands.
            foreach (JObject cultivar in JsonUtilities.ChildrenRecursively(root, "Cultivar"))
            {
                if (!cultivar["Command"].HasValues)
                    continue;

                foreach (JValue command in cultivar["Command"].Children())
                {
                    foreach (var change in changedProperties)
                    {
                        string newName = change.Key;
                        string old = change.Value;
                        foreach (string modelName in modelNames)
                        {
                            command.Value = command.Value.ToString().Replace($"{modelName}.{old}", $"{modelName}.{newName}");
                            command.Value = command.Value.ToString().Replace($"[{modelName}].{old}", $"[{modelName}].{newName}");
                        }
                    }
                }
            }
        }

        /// <summary>
        /// Upgrades to version 63. Rename the 'Water' node under soil to 'Physical'
        /// </summary>
        /// <param name="root">The root JSON token.</param>
        /// <param name="fileName">The name of the apsimx file.</param>
        private static void UpgradeToVersion63(JObject root, string fileName)
        {
            foreach (var water in JsonUtilities.ChildrenRecursively(root, "Water"))
            {
                water["$type"] = "Models.Soils.Physical, Models";
                JsonUtilities.RenameModel(water, "Physical");
            }

            foreach (var report in JsonUtilities.ChildrenOfType(root, "Report"))
            {
                JsonUtilities.SearchReplaceReportVariableNames(report, ".Water.", ".Physical.");
            }

            foreach (var factor in JsonUtilities.ChildrenOfType(root, "Factor"))
            {
                var specification = factor["Specification"];
                if (specification != null)
                {
                    var specificationString = specification.ToString();
                    specificationString = specificationString.Replace(".Water.", ".Physical.");
                    specificationString = specificationString.Replace("[Water]", "[Physical]");
                    factor["Specification"] = specificationString;
                }
            }

            foreach (var factor in JsonUtilities.ChildrenOfType(root, "CompositeFactor"))
            {
                var specifications = factor["Specifications"];
                if (specifications != null)
                {
                    for (int i = 0; i < specifications.Count(); i++)
                    {
                        var specificationString = specifications[i].ToString();
                        specificationString = specificationString.Replace(".Water.", ".Physical.");
                        specificationString = specificationString.Replace("[Water]", "[Physical]");
                        specifications[i] = specificationString;
                    }
                }
            }
        }


        /// <summary>
        /// Upgrades to version 64. Rename the 'SoilOrganicMatter' node under soil to 'Organic'
        /// </summary>
        /// <param name="root">The root JSON token.</param>
        /// <param name="fileName">The name of the apsimx file.</param>
        private static void UpgradeToVersion64(JObject root, string fileName)
        {
            foreach (var organic in JsonUtilities.ChildrenRecursively(root, "SoilOrganicMatter"))
            {
                organic["$type"] = "Models.Soils.Organic, Models";
                JsonUtilities.RenameModel(organic, "Organic");
                organic["FOMCNRatio"] = organic["RootCN"];
                organic["FOM"] = organic["RootWt"];
                organic["SoilCNRatio"] = organic["SoilCN"];
                organic["Carbon"] = organic["OC"];
                var ocUnits = organic["OCUnits"];
                if (ocUnits != null)
                {
                    string ocUnitsString = ocUnits.ToString();
                    if (ocUnitsString == "1" || ocUnitsString == "WalkleyBlack")
                    {
                        var oc = organic["Carbon"].Values<double>().ToArray();
                        oc = MathUtilities.Multiply_Value(oc, 1.3);
                        organic["Carbon"] = new JArray(oc);
                    }
                }
            }

            foreach (var report in JsonUtilities.ChildrenOfType(root, "Report"))
            {
                JsonUtilities.SearchReplaceReportVariableNames(report, ".SoilOrganicMatter.", ".Organic.");
                JsonUtilities.SearchReplaceReportVariableNames(report, ".RootCN", ".FOMCNRatio");
                JsonUtilities.SearchReplaceReportVariableNames(report, ".RootWt", ".FOM");
                JsonUtilities.SearchReplaceReportVariableNames(report, ".SoilCN", ".SoilCNRatio");
                JsonUtilities.SearchReplaceReportVariableNames(report, ".Organic.OC", ".Organic.Carbon");
            }

            foreach (var factor in JsonUtilities.ChildrenOfType(root, "Factor"))
            {
                var specification = factor["Specification"];
                if (specification != null)
                {
                    var specificationString = specification.ToString();
                    specificationString = specificationString.Replace(".SoilOrganicMatter.", ".Organic.");
                    specificationString = specificationString.Replace("[SoilOrganicMatter]", "[Organic]");
                    specificationString = specificationString.Replace(".Organic.OC", ".Organic.Carbon");
                    specificationString = specificationString.Replace(".RootCN", ".FOMCNRatio");
                    specificationString = specificationString.Replace(".RootWt", ".FOM");
                    specificationString = specificationString.Replace(".SoilCN", ".SoilCNRatio");
                    factor["Specification"] = specificationString;
                }
            }

            foreach (var factor in JsonUtilities.ChildrenOfType(root, "CompositeFactor"))
            {
                var specifications = factor["Specifications"];
                if (specifications != null)
                {
                    for (int i = 0; i < specifications.Count(); i++)
                    {
                        var specificationString = specifications[i].ToString();
                        specificationString = specificationString.Replace(".SoilOrganicMatter.", ".Organic.");
                        specificationString = specificationString.Replace("[SoilOrganicMatter]", "[Organic]");
                        specificationString = specificationString.Replace(".OC", ".Carbon");
                        specificationString = specificationString.Replace(".RootCN", ".FOMCNRatio");
                        specificationString = specificationString.Replace(".RootWt", ".FOM");
                        specificationString = specificationString.Replace(".SoilCN", ".SoilCNRatio");
                        specifications[i] = specificationString;
                    }
                }
            }

            foreach (var series in JsonUtilities.ChildrenOfType(root, "Series"))
            {
                if (series["XFieldName"] != null)
                {
                    series["XFieldName"] = series["XFieldName"].ToString().Replace("SoilOrganicMatter", "Organic");
                    series["XFieldName"] = series["XFieldName"].ToString().Replace(".Organic.OC", ".Organic.Carbon");
                }
                if (series["YFieldName"] != null)
                {
                    series["YFieldName"] = series["YFieldName"].ToString().Replace("SoilOrganicMatter", "Organic");
                    series["YFieldName"] = series["YFieldName"].ToString().Replace(".Organic.OC", ".Organic.Carbon");
                }
            }

            foreach (var child in JsonUtilities.ChildrenRecursively(root))
            {
                if (JsonUtilities.Type(child) == "Morris" || JsonUtilities.Type(child) == "Sobol")
                {
                    var parameters = child["Parameters"];
                    for (int i = 0; i < parameters.Count(); i++)
                    {
                        var parameterString = parameters[i]["Path"].ToString();
                        parameterString = parameterString.Replace(".SoilOrganicMatter.", ".Organic.");
                        parameterString = parameterString.Replace("[SoilOrganicMatter]", "[Organic]");
                        parameterString = parameterString.Replace(".OC", ".Carbon");
                        parameters[i]["Path"] = parameterString;
                    }
                }
            }
        }

        /// <summary>
        /// Upgrades to version 65. Rename the 'Analysis' node under soil to 'Chemical'
        /// </summary>
        /// <param name="root">The root JSON token.</param>
        /// <param name="fileName">The name of the apsimx file.</param>
        private static void UpgradeToVersion65(JObject root, string fileName)
        {
            foreach (var chemical in JsonUtilities.ChildrenRecursively(root, "Analysis"))
            {
                var soil = JsonUtilities.Parent(chemical);
                var physical = JsonUtilities.ChildWithName(soil as JObject, "Physical");

                chemical["$type"] = "Models.Soils.Chemical, Models";
                JsonUtilities.RenameModel(chemical, "Chemical");
                if (physical != null && physical["Thickness"] != null)
                {
                    // Move particle size numbers from chemical to physical and make sure layers are mapped.
                    var physicalThickness = physical["Thickness"].Values<double>().ToArray();
                    var chemicalThickness = chemical["Thickness"].Values<double>().ToArray();

                    if (chemical["ParticleSizeSand"] != null && chemical["ParticleSizeSand"].HasValues)
                    {
                        var values = chemical["ParticleSizeSand"].Values<double>().ToArray();
                        if (values.Length < physicalThickness.Length)
                            Array.Resize(ref values, chemicalThickness.Length);
                        var mappedValues = SoilUtilities.MapConcentration(values, chemicalThickness, physicalThickness, values.Last(), true);
                        physical["ParticleSizeSand"] = new JArray(mappedValues);
                    }

                    if (chemical["ParticleSizeSilt"] != null && chemical["ParticleSizeSilt"].HasValues)
                    {
                        var values = chemical["ParticleSizeSilt"].Values<double>().ToArray();
                        if (values.Length < physicalThickness.Length)
                            Array.Resize(ref values, chemicalThickness.Length);
                        var mappedValues = SoilUtilities.MapConcentration(values, chemicalThickness, physicalThickness, values.Last(), true);
                        physical["ParticleSizeSilt"] = new JArray(mappedValues);
                    }

                    if (chemical["ParticleSizeClay"] != null && chemical["ParticleSizeClay"].HasValues)
                    {
                        var values = chemical["ParticleSizeClay"].Values<double>().ToArray();
                        if (values.Length < physicalThickness.Length)
                            Array.Resize(ref values, chemicalThickness.Length);
                        var mappedValues = SoilUtilities.MapConcentration(values, chemicalThickness, physicalThickness, values.Last(), true);
                        physical["ParticleSizeClay"] = new JArray(mappedValues);
                    }

                    // convert ph units
                    var phUnits = physical["PHUnits"];
                    if (phUnits != null)
                    {
                        string phUnitsString = phUnits.ToString();
                        if (phUnitsString == "1")
                        {
                            // pH in water = (pH in CaCl X 1.1045) - 0.1375
                            var ph = physical["PH"].Values<double>().ToArray();
                            ph = MathUtilities.Subtract_Value(MathUtilities.Multiply_Value(ph, 1.1045), 0.1375);
                            chemical["PH"] = new JArray(ph);
                        }
                    }
                }
            }

            foreach (var report in JsonUtilities.ChildrenOfType(root, "Report"))
            {
                JsonUtilities.SearchReplaceReportVariableNames(report, ".Analysis.", ".Chemical.");
            }

            foreach (var factor in JsonUtilities.ChildrenOfType(root, "Factor"))
            {
                var specification = factor["Specification"];
                if (specification != null)
                {
                    var specificationString = specification.ToString();
                    specificationString = specificationString.Replace(".Analysis.", ".Chemical.");
                    specificationString = specificationString.Replace("[Analysis]", "[Chemical]");
                    factor["Specification"] = specificationString;
                }
            }

            foreach (var factor in JsonUtilities.ChildrenOfType(root, "CompositeFactor"))
            {
                var specifications = factor["Specifications"];
                if (specifications != null)
                {
                    for (int i = 0; i < specifications.Count(); i++)
                    {
                        var specificationString = specifications[i].ToString();
                        specificationString = specificationString.Replace(".Analysis.", ".Chemical.");
                        specificationString = specificationString.Replace("[Analysis]", "[Chemical]");
                        specifications[i] = specificationString;
                    }
                }
            }

            foreach (var series in JsonUtilities.ChildrenOfType(root, "Series"))
            {
                if (series["XFieldName"] != null)
                {
                    series["XFieldName"] = series["XFieldName"].ToString().Replace("Analysis", "Chemical");
                }
                if (series["YFieldName"] != null)
                {
                    series["YFieldName"] = series["YFieldName"].ToString().Replace("Analysis", "Chemical");
                }
            }

            foreach (var child in JsonUtilities.ChildrenRecursively(root))
            {
                if (JsonUtilities.Type(child) == "Morris" || JsonUtilities.Type(child) == "Sobol")
                {
                    var parameters = child["Parameters"];
                    for (int i = 0; i < parameters.Count(); i++)
                    {
                        var parameterString = parameters[i]["Path"].ToString();
                        parameterString = parameterString.Replace(".Analysis.", ".Chemical.");
                        parameterString = parameterString.Replace("[Analysis]", "[Chemical]");
                        parameters[i]["Path"] = parameterString;
                    }
                }
            }
        }

        /// <summary>
        /// When a factor is under a factors model, insert a permutation model.
        /// </summary>
        /// <param name="root"></param>
        /// <param name="fileName"></param>
        private static void UpgradeToVersion66(JToken root, string fileName)
        {
            foreach (var factors in JsonUtilities.ChildrenRecursively(root as JObject, "Factors"))
            {
                if (JsonUtilities.Children(factors).Count > 1)
                {
                    var permutationsNode = new JObject();
                    permutationsNode["$type"] = "Models.Factorial.Permutation, Models";
                    JsonUtilities.RenameModel(permutationsNode, "Permutation");
                    permutationsNode["Children"] = factors["Children"];
                    var children = new JArray(permutationsNode);
                    factors["Children"] = children;
                }
            }
        }

        /// <summary>
        /// Upgrades to version 67. Sets the Start and End properties
        /// in clock to the values previously stored in StartDate and EndDate.
        /// </summary>
        /// <param name="root"></param>
        /// <param name="fileName"></param>
        private static void UpgradeToVersion67(JObject root, string fileName)
        {
            foreach (JObject clock in JsonUtilities.ChildrenRecursively(root, "Clock"))
            {
                clock["Start"] = clock["StartDate"];
                clock["End"] = clock["EndDate"];
            }
        }

        /// <summary>
        /// Upgrades to version 68. Removes AgPasture.Sward
        /// </summary>
        /// <param name="root"></param>
        /// <param name="fileName"></param>
        private static void UpgradeToVersion68(JObject root, string fileName)
        {
            foreach (JObject sward in JsonUtilities.ChildrenRecursively(root, "Sward"))
            {
                foreach (JObject pastureSpecies in JsonUtilities.Children(sward))
                {
                    if (pastureSpecies["Name"].ToString().Equals("Ryegrass", StringComparison.InvariantCultureIgnoreCase))
                        JsonUtilities.RenameModel(pastureSpecies, "AGPRyegrass");
                    if (pastureSpecies["Name"].ToString().Equals("WhiteClover", StringComparison.InvariantCultureIgnoreCase))
                        JsonUtilities.RenameModel(pastureSpecies, "AGPWhiteClover");
                    pastureSpecies["ResourceName"] = pastureSpecies["Name"];

                    var swardParentChildren = JsonUtilities.Parent(sward)["Children"] as JArray;
                    swardParentChildren.Add(pastureSpecies);
                }
                sward.Remove();
            }

            bool foundAgPastureWhiteClover = false; // as opposed to a PMF whiteclover
            foreach (JObject pastureSpecies in JsonUtilities.ChildrenRecursively(root, "PastureSpecies"))
            {
                if (pastureSpecies["Name"].ToString().Equals("Ryegrass", StringComparison.InvariantCultureIgnoreCase))
                    JsonUtilities.RenameModel(pastureSpecies, "AGPRyegrass");
                if (pastureSpecies["Name"].ToString().Equals("WhiteClover", StringComparison.InvariantCultureIgnoreCase))
                {
                    JsonUtilities.RenameModel(pastureSpecies, "AGPWhiteClover");
                    foundAgPastureWhiteClover = true;
                }

                pastureSpecies["ResourceName"] = pastureSpecies["Name"];
            }

            foreach (JObject soilCrop in JsonUtilities.ChildrenRecursively(root, "SoilCrop"))
            {
                if (soilCrop["Name"].ToString().Equals("SwardSoil", StringComparison.InvariantCultureIgnoreCase))
                    soilCrop.Remove();
                if (soilCrop["Name"].ToString().Equals("RyegrassSoil", StringComparison.InvariantCultureIgnoreCase))
                    JsonUtilities.RenameModel(soilCrop, "AGPRyegrassSoil");
                if (foundAgPastureWhiteClover && soilCrop["Name"].ToString().Equals("WhiteCloverSoil", StringComparison.InvariantCultureIgnoreCase))
                    JsonUtilities.RenameModel(soilCrop, "AGPWhiteCloverSoil");
            }
        }

        /// <summary>
        /// Upgrades to version 69. Fixes link attributes in manager scripts after
        /// link refactoring.
        /// </summary>
        /// <param name="root">The root JSON token.</param>
        /// <param name="fileName">The name of the .apsimx file.</param>
        private static void UpgradeToVersion69(JObject root, string fileName)
        {
            foreach (ManagerConverter manager in JsonUtilities.ChildManagers(root))
            {
                // The linking code previously had a hack which automatically enabled link by name if the target
                // model type is IFunction or Biomass (or any inherited class thereof). I've removed this hack 
                // from the link resolution code, which means that all such links must be adjusted accordingly.

                // [Link(...)] [Units] [...] Biomass -> [Link(ByName = true, ...)] [Units] [...] Biomass
                manager.ReplaceRegex(@"\[Link\(([^\)]+)\)\]((\s*\[[^\]]+\])*\s*(public|private|protected|internal|static|readonly| )*\s*(IFunction|Biomass|CNReductionForCover|CNReductionForTillage|RunoffModel|WaterTableModel|HeightFunction|DecumulateFunction|EndOfDayFunction|LiveOnEventFunction|AccumulateAtEvent|DailyMeanVPD|CERESDenitrificationWaterFactor|CERESDenitrificationTemperatureFactor|CERESMineralisationFOMCNRFactor|DayCentN2OFractionModel|CERESNitrificationpHFactor|CERESNitrificationWaterFactor|CERESUreaHydrolysisModel|CERESMineralisationWaterFactor|CERESMineralisationTemperatureFactor|CERESNitrificationModel|StringComparisonFunction|AccumulateByDate|AccumulateByNumericPhase|TrackerFunction|ArrayFunction|WangEngelTempFunction|BoundFunction|LinearAfterThresholdFunction|SoilWaterScale|MovingAverageFunction|HoldFunction|DeltaFunction|MovingSumFunction|QualitativePPEffect|AccumulateFunction|AddFunction|AgeCalculatorFunction|AirTemperatureFunction|BellCurveFunction|Constant|DivideFunction|ExponentialFunction|ExpressionFunction|ExternalVariable|LessThanFunction|LinearInterpolationFunction|MaximumFunction|MinimumFunction|MultiplyFunction|OnEventFunction|PhaseBasedSwitch|PhaseLookup|PhaseLookupValue|PhotoperiodDeltaFunction|PhotoperiodFunction|PowerFunction|SigmoidFunction|SoilTemperatureDepthFunction|SoilTemperatureFunction|SoilTemperatureWeightedFunction|SplineInterpolationFunction|StageBasedInterpolation|SubtractFunction|VariableReference|WeightedTemperatureFunction|XYPairs|CanopyPhotosynthesis|RUECO2Function|RUEModel|StorageDMDemandFunction|StorageNDemandFunction|InternodeCohortDemandFunction|BerryFillingRateFunction|TEWaterDemandFunction|FillingRateFunction|AllometricDemandFunction|InternodeDemandFunction|PartitionFractionDemandFunction|PopulationBasedDemandFunction|PotentialSizeDemandFunction|RelativeGrowthRateDemandFunction))", @"[Link(Type = LinkType.Child, ByName = true, $1)]$2");

                // [Link] IFunction -> [Link(ByName = true)] IFunction
                manager.ReplaceRegex(@"\[Link\]((\s*\[[^\]]+\])*\s*(public|private|protected|internal|static|readonly| )*\s*(IFunction|Biomass|CNReductionForCover|CNReductionForTillage|RunoffModel|WaterTableModel|HeightFunction|DecumulateFunction|EndOfDayFunction|LiveOnEventFunction|AccumulateAtEvent|DailyMeanVPD|CERESDenitrificationWaterFactor|CERESDenitrificationTemperatureFactor|CERESMineralisationFOMCNRFactor|DayCentN2OFractionModel|CERESNitrificationpHFactor|CERESNitrificationWaterFactor|CERESUreaHydrolysisModel|CERESMineralisationWaterFactor|CERESMineralisationTemperatureFactor|CERESNitrificationModel|StringComparisonFunction|AccumulateByDate|AccumulateByNumericPhase|TrackerFunction|ArrayFunction|WangEngelTempFunction|BoundFunction|LinearAfterThresholdFunction|SoilWaterScale|MovingAverageFunction|HoldFunction|DeltaFunction|MovingSumFunction|QualitativePPEffect|AccumulateFunction|AddFunction|AgeCalculatorFunction|AirTemperatureFunction|BellCurveFunction|Constant|DivideFunction|ExponentialFunction|ExpressionFunction|ExternalVariable|LessThanFunction|LinearInterpolationFunction|MaximumFunction|MinimumFunction|MultiplyFunction|OnEventFunction|PhaseBasedSwitch|PhaseLookup|PhaseLookupValue|PhotoperiodDeltaFunction|PhotoperiodFunction|PowerFunction|SigmoidFunction|SoilTemperatureDepthFunction|SoilTemperatureFunction|SoilTemperatureWeightedFunction|SplineInterpolationFunction|StageBasedInterpolation|SubtractFunction|VariableReference|WeightedTemperatureFunction|XYPairs|CanopyPhotosynthesis|RUECO2Function|RUEModel|StorageDMDemandFunction|StorageNDemandFunction|InternodeCohortDemandFunction|BerryFillingRateFunction|TEWaterDemandFunction|FillingRateFunction|AllometricDemandFunction|InternodeDemandFunction|PartitionFractionDemandFunction|PopulationBasedDemandFunction|PotentialSizeDemandFunction|RelativeGrowthRateDemandFunction))", @"[Link(Type = LinkType.Child, ByName = true)]$1");

                // Here I assume that all [LinkByPath] links will have a path argument supplied.
                // [LinkByPath(...)] -> [Link(Type = LinkType.Path, ...)]
                manager.ReplaceRegex(@"\[LinkByPath\(([^\)]+)\)", @"[Link(Type = LinkType.Path, $1)");

                // [ParentLink(...)] -> [Link(Type = LinkType.Ancestor, ...)]
                manager.ReplaceRegex(@"\[ParentLink\(([^\)]+)\)", @"[Link(Type = LinkType.Ancestor, $1)");

                // [ParentLink] -> [Link(Type = LinkType.Ancestor, ByName = false)]
                manager.Replace("[ParentLink]", "[Link(Type = LinkType.Ancestor)]", caseSensitive: true);

                // [ScopedLinkByName(...)] -> [Link(ByName = true, ...)]
                manager.ReplaceRegex(@"\[ScopedLinkByName\(([^\)]+)\)", @"[Link(ByName = true, $1)");

                // [ScopedLinkByName] -> [Link(ByName = true)]
                manager.Replace("[ScopedLinkByName]", "[Link(ByName = true)]", caseSensitive: true);

                // [ScopedLink(...)] -> [Link(...)]
                manager.ReplaceRegex(@"\[ScopedLink\(([^\)]+)\)", @"[Link($1)");

                // [ScopedLink] -> [Link]
                manager.Replace("[ScopedLink]", "[Link]", caseSensitive: true);

                // [ChildLinkByName(...)] -> [Link(Type = LinkType.Child, ByName = true, ...)]
                manager.ReplaceRegex(@"\[ChildLinkByName\(([^\)]+)\)", @"[Link(Type = LinkType.Child, ByName = true, $1)");

                // [ChildLinkByName] -> [Link(Type = LinkType.Child, ByName = true)]
                manager.Replace("[ChildLinkByName]", "[Link(Type = LinkType.Child, ByName = true)]", caseSensitive: true);

                // [ChildLink(...)] -> [Link(Type = LinkType.Child, ...)]
                manager.ReplaceRegex(@"\[ChildLink\(([^\)]+)\)", @"[Link(Type = LinkType.Child, $1)");

                // [ChildLink] -> [Link(Type = LinkType.Child)]
                manager.Replace("[ChildLink]", "[Link(Type = LinkType.Child)]", caseSensitive: true);

                manager.Save();
            }
        }

        /// <summary>
        /// Changes the type of the Stock component inital values genotypes array
        /// from StockGeno to SingleGenotypeInits.
        /// </summary>
        /// <param name="root">The root JSON token.</param>
        /// <param name="fileName">The name of the apsimx file.</param>
        private static void UpgradeToVersion70(JObject root, string fileName)
        {
            foreach (var stockNode in JsonUtilities.ChildrenOfType(root, "Stock"))
            {
                // for each element of GenoTypes[]
                var genotypes = stockNode["GenoTypes"];
                for (int i = 0; i < genotypes.Count(); i++)
                {
                    genotypes[i]["$type"] = "Models.GrazPlan.SingleGenotypeInits, Models";
                    double dr = Convert.ToDouble(genotypes[i]["DeathRate"]);
                    double drw = Convert.ToDouble(genotypes[i]["WnrDeathRate"]);
                    genotypes[i]["DeathRate"] = new JArray(new double[] { dr, drw });
                    genotypes[i]["PotFleeceWt"] = genotypes[i]["RefFleeceWt"];
                    genotypes[i]["Conceptions"] = genotypes[i]["Conception"];
                    genotypes[i]["GenotypeName"] = genotypes[i]["Name"];
                }
            }
        }

        /// <summary>
        /// Alters all existing linint functions to have a child variable reference IFunction called XValue instead of a
        /// string property called XProperty that IFunction then had to locate
        /// </summary>
        /// <param name="root">The root JSON token.</param>
        /// <param name="fileName">The name of the apsimx file.</param>
        private static void UpgradeToVersion71(JObject root, string fileName)
        {
            foreach (JObject linint in JsonUtilities.ChildrenRecursively(root, "LinearInterpolationFunction"))
            {
                VariableReference varRef = new VariableReference();
                varRef.Name = "XValue";
                varRef.VariableName = linint["XProperty"].ToString();
                JsonUtilities.AddModel(linint, varRef);
                linint.Remove("XProperty");
            }
        }

        /// <summary>
        /// Remove .Value() from all variable references because it is redundant
        /// </summary>
        /// <param name="root">The root JSON token.</param>
        /// <param name="fileName">The name of the apsimx file.</param>
        private static void UpgradeToVersion72(JObject root, string fileName)
        {
            foreach (var varRef in JsonUtilities.ChildrenRecursively(root, "VariableReference"))
                varRef["VariableName"] = varRef["VariableName"].ToString().Replace(".Value()", "");

            foreach (var report in JsonUtilities.ChildrenOfType(root, "Report"))
                JsonUtilities.SearchReplaceReportVariableNames(report, ".Value()", "");

            foreach (var graph in JsonUtilities.ChildrenOfType(root, "Series"))
            {
                if (graph["XFieldName"] != null)
                    graph["XFieldName"] = graph["XFieldName"].ToString().Replace(".Value()", "");
                if (graph["X2FieldName"] != null)
                    graph["X2FieldName"] = graph["X2FieldName"].ToString().Replace(".Value()", "");
                if (graph["YFieldName"] != null)
                    graph["YFieldName"] = graph["YFieldName"].ToString().Replace(".Value()", "");
                if (graph["Y2FieldName"] != null)
                    graph["Y2FieldName"] = graph["Y2FieldName"].ToString().Replace(".Value()", "");
            }
        }

        /// <summary>
        /// Alters all existing AllometricDemand functions to have a child variable reference IFunction called XValue and YValue instead of 
        /// string property called XProperty and YProperty that it then had to locate.  Aiming to get all things using get for properties
        /// to be doing it via Variable reference so we can stream line scoping rules
        /// </summary>
        /// <param name="root">The root JSON token.</param>
        /// <param name="fileName">The name of the apsimx file.</param>
        private static void UpgradeToVersion73(JObject root, string fileName)
        {
            foreach (JObject Alomet in JsonUtilities.ChildrenRecursively(root, "AllometricDemandFunction"))
            {
                VariableReference XvarRef = new VariableReference();
                XvarRef.Name = "XValue";
                XvarRef.VariableName = Alomet["XProperty"].ToString();
                JsonUtilities.AddModel(Alomet, XvarRef);
                Alomet.Remove("XProperty");
                VariableReference YvarRef = new VariableReference();
                YvarRef.Name = "YValue";
                YvarRef.VariableName = Alomet["YProperty"].ToString();
                JsonUtilities.AddModel(Alomet, YvarRef);
                Alomet.Remove("YProperty");

            }
        }

        /// <summary>
        /// Changes the Surface Organic Matter property FractionFaecesAdded to 1.0
        /// </summary>
        /// <param name="root">The root JSON token.</param>
        /// <param name="fileName">The name of the apsimx file.</param>
        private static void UpgradeToVersion74(JObject root, string fileName)
        {
            foreach (JObject som in JsonUtilities.ChildrenRecursively(root, "SurfaceOrganicMatter"))
                som["FractionFaecesAdded"] = "1.0";
        }

        /// <summary>
        /// Change TreeLeafAreas to ShadeModiers in Tree Proxy
        /// </summary>
        /// <param name="root">The root JSON token.</param>
        /// <param name="fileName">The name of the apsimx file.</param>
        private static void UpgradeToVersion75(JObject root, string fileName)
        {
            foreach (JObject TreeProxy in JsonUtilities.ChildrenRecursively(root, "TreeProxy"))
            {
                TreeProxy["ShadeModifiers"] = TreeProxy["TreeLeafAreas"];
                // ShadeModifiers is sometimes null (not sure why) so fill it with 1s using Heights to get array length
                var SM = TreeProxy["Heights"].Values<double>().ToArray();
                for (int i = 0; i < SM.Count(); i++)
                    SM[i] = 1.0;
                TreeProxy["ShadeModifiers"] = new JArray(SM);
            }
        }

        /// <summary>
        /// Change flow_urea to FlowUrea in soil water
        /// </summary>
        /// <param name="root">The root JSON token.</param>
        /// <param name="fileName">The name of the apsimx file.</param>
        private static void UpgradeToVersion76(JObject root, string fileName)
        {
            foreach (var manager in JsonUtilities.ChildManagers(root))
            {
                if (manager.Replace(".flow_urea", ".FlowUrea"))
                    manager.Save();
            }
            foreach (var report in JsonUtilities.ChildrenOfType(root, "Report"))
            {
                JsonUtilities.SearchReplaceReportVariableNames(report, ".flow_urea", ".FlowUrea");
            }
        }

        /// <summary>
        /// Change the property in Stock to Genotypes
        /// </summary>
        /// <param name="root"></param>
        /// <param name="fileName"></param>
        private static void UpgradeToVersion77(JObject root, string fileName)
        {
            foreach (var manager in JsonUtilities.ChildManagers(root))
            {
                if (manager.Replace(".GenoTypes", ".Genotypes"))
                    manager.Save();
            }
            foreach (var stock in JsonUtilities.ChildrenOfType(root, "Stock"))
            {
                JsonUtilities.SearchReplaceReportVariableNames(stock, ".GenoTypes", ".Genotypes");
            }
        }

        /// <summary>
        /// Change the namespace for SimpleGrazing
        /// </summary>
        /// <param name="root"></param>
        /// <param name="fileName"></param>
        private static void UpgradeToVersion78(JObject root, string fileName)
        {
            foreach (var simpleGrazing in JsonUtilities.ChildrenOfType(root, "SimpleGrazing"))
            {
                simpleGrazing["$type"] = "Models.AgPasture.SimpleGrazing, Models";
            }
        }

        /// <summary>
        /// Change manager method and AgPasture variable names.
        /// </summary>
        /// <param name="root"></param>
        /// <param name="fileName"></param>
        private static void UpgradeToVersion79(JObject root, string fileName)
        {
            Tuple<string, string>[] changes =
            {
                new Tuple<string, string>(".Graze(", ".RemoveBiomass("),
                new Tuple<string, string>(".EmergingTissuesWt",   ".EmergingTissue.Wt"),
                new Tuple<string, string>(".EmergingTissuesN",    ".EmergingTissue.N"),
                new Tuple<string, string>(".DevelopingTissuesWt", ".DevelopingTissue.Wt"),
                new Tuple<string, string>(".DevelopingTissuesN",  ".DevelopingTissue.N"),
                new Tuple<string, string>(".MatureTissuesWt", ".MatureTissue.Wt"),
                new Tuple<string, string>(".MatureTissuesN",  ".MatureTissue.N"),
                new Tuple<string, string>(".DeadTissuesWt", ".DeadTissue.Wt"),
                new Tuple<string, string>(".DeadTissuesN",  ".DeadTissue.N")
            };

            JsonUtilities.RenameVariables(root, changes);
        }

        /// <summary>
        /// Replace ExcelMultiInput with ExcelInput.
        /// Change ExcelInput.FileName from a string into a string[].
        /// </summary>
        /// <param name="root"></param>
        /// <param name="fileName"></param>
        private static void UpgradeToVersion80(JObject root, string fileName)
        {
            // Rename ExcelInput.FileName to FileNames and make it an array.
            foreach (JObject excelInput in JsonUtilities.ChildrenRecursively(root, "ExcelInput"))
            {
                if (excelInput["FileName"] != null)
                    excelInput["FileNames"] = new JArray(excelInput["FileName"].Value<string>());
            }

            // Replace ExcelMultiInput with an ExcelInput.
            foreach (JObject excelMultiInput in JsonUtilities.ChildrenRecursively(root, "ExcelMultiInput"))
            {
                excelMultiInput["$type"] = "Models.PostSimulationTools.ExcelInput, Models";
            }
        }


        /// <summary>
        /// Seperate life cycle process class into Growth, Transfer and Mortality classes.
        /// </summary>
        /// <param name="root"></param>
        /// <param name="fileName"></param>
        private static void UpgradeToVersion81(JObject root, string fileName)
        {
            // Rename ExcelInput.FileName to FileNames and make it an array.
            foreach (JObject LSP in JsonUtilities.ChildrenRecursively(root, "LifeStageProcess"))
            {
                if (int.Parse(LSP["ProcessAction"].ToString()) == 0) //Process is Transfer
                {
                    LSP["$type"] = "Models.LifeCycle.LifeStageTransfer, Models";
                }
                else if (int.Parse(LSP["ProcessAction"].ToString()) == 1) //Process is PhysiologicalGrowth
                {
                    LSP["$type"] = "Models.LifeCycle.LifeStageGrowth, Models";
                }
                else if (int.Parse(LSP["ProcessAction"].ToString()) == 2) //Process is Mortality
                {
                    LSP["$type"] = "Models.LifeCycle.LifeStageMortality, Models";
                }

            }

            foreach (JObject LSRP in JsonUtilities.ChildrenRecursively(root, "LifeStageReproductionProcess"))
            {
                LSRP["$type"] = "Models.LifeCycle.LifeStageReproduction, Models";
            }

            foreach (JObject LSIP in JsonUtilities.ChildrenRecursively(root, "LifeStageImmigrationProcess"))
            {
                LSIP["$type"] = "Models.LifeCycle.LifeStageImmigration, Models";
            }
        }

        /// <summary>
        /// Add Critical N Conc (if not existing) to all Root Objects by copying the maximum N conc
        /// </summary>
        /// <param name="root"></param>
        /// <param name="fileName"></param>
        private static void UpgradeToVersion82(JObject root, string fileName)
        {
            foreach (JObject r in JsonUtilities.ChildrenRecursively(root, "Root"))
            {
                if (JsonUtilities.ChildWithName(r, "CriticalNConc") == null)
                {
                    JObject minNConc = JsonUtilities.ChildWithName(r, "MinimumNConc");
                    if (minNConc == null)
                        throw new Exception("Root has no CriticalNConc or MaximumNConc");

                    VariableReference varRef = new VariableReference();
                    varRef.Name = "CriticalNConc";
                    varRef.VariableName = "[Root].MinimumNConc";
                    JsonUtilities.AddModel(r, varRef);
                }
            }
        }

        /// <summary>
        /// Remove .Value() from everywhere possible.
        /// </summary>
        /// <param name="root"></param>
        /// <param name="fileName"></param>
        private static void UpgradeToVersion83(JObject root, string fileName)
        {
            // 1. Report
            foreach (JObject report in JsonUtilities.ChildrenRecursively(root, "Report"))
            {
                JArray variables = report["VariableNames"] as JArray;
                if (variables == null)
                    continue;

                for (int i = 0; i < variables.Count; i++)
                    variables[i] = variables[i].ToString().Replace(".Value()", "");
            }

            // 2. ExpressionFunction
            foreach (JObject function in JsonUtilities.ChildrenRecursively(root, "ExpressionFunction"))
                function["Expression"] = function["Expression"].ToString().Replace(".Value()", "");
        }

        /// <summary>
        /// Renames the Input.FileName property to FileNames and makes it an array.
        /// </summary>
        /// <param name="root"></param>
        /// <param name="fileName"></param>
        private static void UpgradeToVersion84(JObject root, string fileName)
        {
            foreach (JObject input in JsonUtilities.ChildrenRecursively(root, "Input"))
                if (input["FileName"] != null)
                    input["FileNames"] = new JArray(input["FileName"]);
        }

        /// <summary>
        /// Add a field to the Checkpoints table.
        /// </summary>
        /// <param name="root"></param>
        /// <param name="fileName"></param>
        private static void UpgradeToVersion85(JObject root, string fileName)
        {
            SQLite db = new SQLite();
            var dbFileName = Path.ChangeExtension(fileName, ".db");
            if (File.Exists(dbFileName))
            {
                try
                {
                    db.OpenDatabase(dbFileName, false);
                    if (db.TableExists("_Checkpoints"))
                    {
                        if (!db.GetTableColumns("_Checkpoints").Contains("OnGraphs"))
                        {
                            db.AddColumn("_Checkpoints", "OnGraphs", "integer");
                        }
                    }
                }
                finally
                {
                    db.CloseDatabase();
                }
            }
        }

        /// <summary>
        /// Add new methods structure to OrganArbitrator.
        /// </summary>
        /// <param name="root"></param>
        /// <param name="fileName"></param>
        private static void UpgradeToVersion86(JObject root, string fileName)
        {
            foreach (var arbitrator in JsonUtilities.ChildrenOfType(root, "OrganArbitrator"))
            {
                //remove DMArbitrator, and NArbitrator
                var children = JsonUtilities.Children(arbitrator);
                var exdm = children.Find(c => JsonUtilities.Name(c).Equals("dmArbitrator", StringComparison.OrdinalIgnoreCase));
                JsonUtilities.RemoveChild(arbitrator, JsonUtilities.Name(exdm));

                var exn = children.Find(c => JsonUtilities.Name(c).Equals("nArbitrator", StringComparison.OrdinalIgnoreCase));
                JsonUtilities.RemoveChild(arbitrator, JsonUtilities.Name(exn));

                JsonUtilities.RenameModel(exdm, "ArbitrationMethod");
                JsonUtilities.RenameModel(exn, "ArbitrationMethod");

                //Add DMArbitration
                var dm = JsonUtilities.CreateNewChildModel(arbitrator, "DMArbitration", "Models.PMF.BiomassTypeArbitrator");
                var folder = JsonUtilities.CreateNewChildModel(dm, "PotentialPartitioningMethods", "Models.Core.Folder");
                JsonUtilities.CreateNewChildModel(folder, "ReallocationMethod", "Models.PMF.Arbitrator.ReallocationMethod");
                JsonUtilities.CreateNewChildModel(folder, "AllocateFixationMethod", "Models.PMF.Arbitrator.AllocateFixationMethod");
                JsonUtilities.CreateNewChildModel(folder, "RetranslocationMethod", "Models.PMF.Arbitrator.RetranslocationMethod");
                JsonUtilities.CreateNewChildModel(folder, "SendPotentialDMAllocationsMethod", "Models.PMF.Arbitrator.SendPotentialDMAllocationsMethod");

                folder = JsonUtilities.CreateNewChildModel(dm, "AllocationMethods", "Models.Core.Folder");
                JsonUtilities.CreateNewChildModel(folder, "NutrientConstrainedAllocationMethod", "Models.PMF.Arbitrator.NutrientConstrainedAllocationMethod");
                JsonUtilities.CreateNewChildModel(folder, "DryMatterAllocationsMethod", "Models.PMF.Arbitrator.DryMatterAllocationsMethod");

                JArray dmChildren = dm["Children"] as JArray;
                dmChildren.Add(exdm);

                //Add N Arbitration
                var n = JsonUtilities.CreateNewChildModel(arbitrator, "NArbitration", "Models.PMF.BiomassTypeArbitrator");
                folder = JsonUtilities.CreateNewChildModel(n, "PotentialPartitioningMethods", "Models.Core.Folder");
                JsonUtilities.CreateNewChildModel(folder, "ReallocationMethod", "Models.PMF.Arbitrator.ReallocationMethod");

                folder = JsonUtilities.CreateNewChildModel(n, "ActualPartitioningMethods", "Models.Core.Folder");
                JsonUtilities.CreateNewChildModel(folder, "AllocateFixationMethod", "Models.PMF.Arbitrator.AllocateFixationMethod");
                JsonUtilities.CreateNewChildModel(folder, "RetranslocationMethod", "Models.PMF.Arbitrator.RetranslocationMethod");

                folder = JsonUtilities.CreateNewChildModel(n, "AllocationMethods", "Models.Core.Folder");
                JsonUtilities.CreateNewChildModel(folder, "NitrogenAllocationsMethod", "Models.PMF.Arbitrator.NitrogenAllocationsMethod");

                JArray nChildren = n["Children"] as JArray;
                nChildren.Add(exn);
                var allocatesMethod = JsonUtilities.CreateNewChildModel(n, "AllocateUptakesMethod", "Models.PMF.Arbitrator.AllocateUptakesMethod");

                var water = JsonUtilities.CreateNewChildModel(arbitrator, "WaterUptakeMethod", "Models.PMF.Arbitrator.WaterUptakeMethod");
                var nitrogen = JsonUtilities.CreateNewChildModel(arbitrator, "NitrogenUptakeMethod", "Models.PMF.Arbitrator.NitrogenUptakeMethod");
            }
        }

        /// <summary>
        /// Remove Models.Report namespace.
        /// </summary>
        /// <param name="root"></param>
        /// <param name="fileName"></param>
        private static void UpgradeToVersion87(JObject root, string fileName)
        {
            // Fix type of Report nodes
            foreach (JObject report in JsonUtilities.ChildrenRecursively(root, "Report"))
                report["$type"] = report["$type"].ToString().Replace("Report.Report", "Report");

            // Fix type of all models in the now-removed Models.Graph namespace
            foreach (JObject model in JsonUtilities.ChildrenRecursively(root))
                model["$type"] = model["$type"].ToString().Replace("Models.Graph.", "Models.");

            // Fix graph axes - these are a property of graphs, not a model themselves
            foreach (JObject graph in JsonUtilities.ChildrenRecursively(root, "Graph"))
            {
                JArray axes = graph["Axis"] as JArray;
                if (axes != null)
                    foreach (JObject axis in axes)
                        if (axis["$type"] != null)
                            axis["$type"] = axis["$type"].ToString().Replace("Models.Graph", "Models");
            }

            // Fix nutrient directed graphs - the nodes/arcs are not children, but
            // need to have their types fixed.
            foreach (JObject nutrient in JsonUtilities.ChildrenRecursively(root, "Nutrient"))
            {
                JObject directedGraph = nutrient["DirectedGraphInfo"] as JObject;
                if (directedGraph != null)
                {
                    directedGraph["$type"] = directedGraph["$type"].ToString().Replace("Models.Graph.", "Models.");
                    JArray nodes = directedGraph["Nodes"] as JArray;
                    if (nodes != null)
                        foreach (JObject node in nodes)
                            node["$type"] = node["$type"].ToString().Replace("Models.Graph.", "Models.");
                    JArray arcs = directedGraph["Arcs"] as JArray;
                    if (arcs != null)
                        foreach (JObject arc in arcs)
                            arc["$type"] = arc["$type"].ToString().Replace("Models.Graph.", "Models.");
                }
            }

            // Replace ExcelMultiInput with an ExcelInput.
            foreach (ManagerConverter manager in JsonUtilities.ChildManagers(root))
            {
                manager.Replace("Models.Report", "Models");
                manager.Replace("using Report", "using Models");
                //manager.ReplaceRegex("(using Models.+)using Models", "$1");
                manager.Replace("Report.Report", "Report");

                manager.Replace("Models.Graph", "Models");
                manager.Replace("Graph.Graph", "Graph");

                List<string> usingStatements = manager.GetUsingStatements().ToList();
                usingStatements.Remove("Models.Graph");
                usingStatements.Remove("Graph");

                manager.SetUsingStatements(usingStatements.Distinct());

                manager.Save();
            }
        }

        /// <summary>
        /// Replace SoilWater model with WaterBalance model.
        /// </summary>
        /// <param name="root"></param>
        /// <param name="fileName"></param>
        private static void UpgradeToVersion88(JObject root, string fileName)
        {
            foreach (JObject soilWater in JsonUtilities.ChildrenRecursively(root, "SoilWater"))
            {
                soilWater["$type"] = "Models.WaterModel.WaterBalance, Models";
                soilWater["ResourceName"] = "WaterBalance";
                if (soilWater["discharge_width"] != null)
                    soilWater["DischargeWidth"] = soilWater["discharge_width"];
                if (soilWater["catchment_area"] != null)
                    soilWater["CatchmentArea"] = soilWater["catchment_area"];
            }

            foreach (var manager in JsonUtilities.ChildManagers(root))
            {
                bool managerChanged = false;

                var declarations = manager.GetDeclarations();
                foreach (var declaration in declarations)
                {
                    if (declaration.TypeName == "SoilWater")
                    {
                        declaration.TypeName = "ISoilWater";
                        managerChanged = true;
                    }
                }

                if (managerChanged)
                {
                    manager.SetDeclarations(declarations);

                    var usings = manager.GetUsingStatements().ToList();
                    if (!usings.Contains("Models.Interfaces"))
                    {
                        usings.Add("Models.Interfaces");
                        manager.SetUsingStatements(usings);
                    }
                }

                if (manager.Replace(" as SoilWater", ""))
                    managerChanged = true;
                if (manager.Replace("solute_flow_eff", "SoluteFlowEfficiency"))
                    managerChanged = true;
                if (manager.Replace("solute_flux_eff", "SoluteFluxEfficiency"))
                    managerChanged = true;
                if (manager.Replace("[EventSubscribe(\"Commencing\")", "[EventSubscribe(\"StartOfSimulation\")"))
                    managerChanged = true;

                if (managerChanged)
                    manager.Save();
            }

            foreach (var report in JsonUtilities.ChildrenOfType(root, "Report"))
            {
                JsonUtilities.SearchReplaceReportVariableNames(report, "solute_flow_eff", "SoluteFlowEfficiency");
                JsonUtilities.SearchReplaceReportVariableNames(report, "solute_flux_eff", "SoluteFluxEfficiency");
            }

        }

        /// <summary>
        /// Replace 'avg' with 'mean' in report variables.
        /// </summary>
        /// <param name="root"></param>
        /// <param name="fileName"></param>
        private static void UpgradeToVersion89(JObject root, string fileName)
        {
            foreach (var report in JsonUtilities.ChildrenOfType(root, "Report"))
                JsonUtilities.SearchReplaceReportVariableNames(report, "avg of ", "mean of ");
        }

        /// <summary>
        /// Fixes a bug where a manager script's children were being serialized.
        /// When attempting to reopen the file, the script's type cannot be resolved.
        /// This converter will strip out all script children of managers under replacements.
        /// </summary>
        /// <param name="root">Root node.</param>
        /// <param name="fileName">Path to the .apsimx file.</param>
        private static void UpgradeToVersion90(JObject root, string fileName)
        {
            foreach (JObject replacements in JsonUtilities.ChildrenRecursively(root, "Replacements"))
                foreach (JObject manager in JsonUtilities.ChildrenRecursively(root, "Manager"))
                    JsonUtilities.RemoveChild(manager, "Script");
        }

        /// <summary>
        /// </summary>
        /// <param name="root"></param>
        /// <param name="fileName"></param>
        private static void UpgradeToVersion91(JObject root, string fileName)
        {
            Tuple<string, string>[] changes =
            {
                new Tuple<string, string>(".HarvestableWt",          ".Harvestable.Wt"),
                new Tuple<string, string>(".HarvestableN",           ".Harvestable.N"),
                new Tuple<string, string>(".StandingHerbageWt",      ".Standing.Wt"),
                new Tuple<string, string>(".StandingHerbageN",       ".Standing.N"),
                new Tuple<string, string>(".StandingHerbageNConc",   ".Standing.NConc"),
                new Tuple<string, string>(".StandingLiveHerbageWt",  ".StandingLive.Wt"),
                new Tuple<string, string>(".StandingLiveHerbageN",   ".StandingLive.N"),
                new Tuple<string, string>(".StandingDeadHerbageWt",  ".StandingDead.Wt"),
                new Tuple<string, string>(".StandingDeadHerbageN",   ".StandingDead.N"),
                new Tuple<string, string>(".HerbageDigestibility",   ".Standing.Digestibility"),
                new Tuple<string, string>(".RootDepthMaximum",       ".Root.RootDepthMaximum"),
                new Tuple<string, string>("[AGPRyeGrass].RootLengthDensity", "[AGPRyeGrass].Root.RootLengthDensity"),
                new Tuple<string, string>("[AGPWhiteClover].RootLengthDensity", "[AGPWhiteClover].Root.RootLengthDensity"),
                new Tuple<string, string>("[AGPLucerne].RootLengthDensity", "[AGPLucerne].Root.RootLengthDensity")
            };
            JsonUtilities.RenameVariables(root, changes);
        }

        /// <summary>
        /// Change names of a couple of parameters in SimpleGrazing.
        /// </summary>
        /// <param name="root">Root node.</param>
        /// <param name="fileName">Path to the .apsimx file.</param>
        private static void UpgradeToVersion92(JObject root, string fileName)
        {
            foreach (JObject simpleGrazing in JsonUtilities.ChildrenRecursively(root, "SimpleGrazing"))
            {
                simpleGrazing["FractionExcretedNToDung"] = simpleGrazing["FractionOfBiomassToDung"];
                if (simpleGrazing["FractionNExportedInAnimal"] == null)
                    simpleGrazing["FractionNExportedInAnimal"] = 0.75;
            }

            Tuple<string, string>[] changes =
            {
                new Tuple<string, string>(".AmountDungCReturned",  ".AmountDungWtReturned")
            };
            JsonUtilities.RenameVariables(root, changes);
        }

        /// <summary>
        /// In SimpleGrazin, Turn "Fraction of defoliated N leaving the system" into a fraction of defoliated N going to soil.
        /// </summary>
        /// <param name="root">Root node.</param>
        /// <param name="fileName">Path to the .apsimx file.</param>
        private static void UpgradeToVersion93(JObject root, string fileName)
        {
            foreach (JObject simpleGrazing in JsonUtilities.ChildrenRecursively(root, "SimpleGrazing"))
            {
                if (simpleGrazing["FractionNExportedInAnimal"] != null)
                {
                    var fractionNExportedInAnimal = Convert.ToDouble(simpleGrazing["FractionNExportedInAnimal"].Value<double>());
                    simpleGrazing["FractionDefoliatedNToSoil"] = 1 - fractionNExportedInAnimal;

                }
                if (simpleGrazing["FractionExcretedNToDung"] != null)
                {
                    var fractionExcretedNToDung = simpleGrazing["FractionExcretedNToDung"] as JArray;
                    if (fractionExcretedNToDung.Count > 0)
                        simpleGrazing["CNRatioDung"] = "NaN";
                }
            }
        }

        /// <summary>
        /// Convert stock genotypes array into GenotypeCross child models.
        /// </summary>
        /// <param name="root">Root node.</param>
        /// <param name="fileName">Path to the .apsimx file.</param>
        private static void UpgradeToVersion94(JObject root, string fileName)
        {
            foreach (JObject stock in JsonUtilities.ChildrenRecursively(root, "Stock"))
            {
                var oldGenotypes = stock["Genotypes"] as JArray;
                if (oldGenotypes != null)
                {
                    var newGenotypes = new JArray();
                    foreach (var oldgenotype in oldGenotypes)
                    {
                        var genotypeCross = new JObject();
                        genotypeCross["$type"] = "Models.GrazPlan.GenotypeCross, Models";
                        genotypeCross["Name"] = oldgenotype["GenotypeName"];
                        var oldgenotypeDeathRates = oldgenotype["DeathRate"] as JArray;
                        if (oldgenotypeDeathRates != null && oldgenotypeDeathRates.Count == 2)
                        {
                            genotypeCross["MatureDeathRate"] = oldgenotypeDeathRates[0];
                            genotypeCross["WeanerDeathRate"] = oldgenotypeDeathRates[1];
                        }
                        genotypeCross["Conception"] = oldgenotype["Conceptions"];

                        if (string.IsNullOrEmpty(oldgenotype["DamBreed"].ToString()))
                            genotypeCross["PureBredBreed"] = oldgenotype["GenotypeName"];
                        else if (string.IsNullOrEmpty(oldgenotype["SireBreed"].ToString()))
                            genotypeCross["PureBredBreed"] = oldgenotype["DamBreed"];
                        else
                            genotypeCross["DamBreed"] = oldgenotype["DamBreed"];
                        genotypeCross["SireBreed"] = oldgenotype["SireBreed"];
                        genotypeCross["Generation"] = oldgenotype["Generation"];
                        genotypeCross["SRW"] = oldgenotype["SRW"];
                        genotypeCross["PotFleeceWt"] = oldgenotype["PotFleeceWt"];
                        genotypeCross["MaxFibreDiam"] = oldgenotype["MaxFibreDiam"];
                        genotypeCross["FleeceYield"] = oldgenotype["FleeceYield"];
                        genotypeCross["PeakMilk"] = oldgenotype["PeakMilk"];
                        newGenotypes.Add(genotypeCross);
                    }
                    stock.Remove("Genotypes");
                    if (newGenotypes.Count > 0)
                        stock["Children"] = newGenotypes;
                }
            }
            Tuple<string, string>[] changes =
            {
                new Tuple<string, string>(".GenotypeNamesAll()",  ".Genotypes.Names.ToArray()")
            };
            if (JsonUtilities.RenameVariables(root, changes))
            {
                // The replacement is in a manager. Need to make sure that LINQ is added as a using
                // because the .ToArray() depends on it.
                foreach (var manager in JsonUtilities.ChildManagers(root))
                {
                    var usings = manager.GetUsingStatements().ToList();
                    if (usings.Find(u => u.Contains("System.Linq")) == null)
                    {
                        usings.Add("System.Linq");
                        manager.SetUsingStatements(usings);
                        manager.Save();
                    }
                }
            }
        }

        /// <summary>
        /// Change initialDM on Generic organ and root from a single value to a BiomassPoolType so each type can be sepcified
        /// </summary>
        /// <param name="root">Root node.</param>
        /// <param name="fileName">Path to the .apsimx file.</param>
        private static void UpgradeToVersion95(JObject root, string fileName)
        {
            // Remove initalDM model and replace with initialBiomass object
            foreach (string org in new List<string>() { "GenericOrgan", "Root" })
            {
                foreach (JObject O in JsonUtilities.ChildrenRecursively(root, org))
                {
                    if (O["Enabled"].ToString() == "True")
                    {
                        string initName = org == "GenericOrgan" ? "InitialWtFunction" : "InitialDM";
                        JObject InitialWt = JsonUtilities.CreateNewChildModel(O, "InitialWt", "Models.PMF.BiomassDemand");
                        JObject Structural = JsonUtilities.ChildWithName(O, initName).DeepClone() as JObject;
                        Structural["Name"] = "Structural";
                        JArray ChildFunctions = new JArray();
                        ChildFunctions.Add(Structural);
                        InitialWt["Children"] = ChildFunctions;
                        JsonUtilities.AddConstantFunctionIfNotExists(InitialWt, "Metabolic", "0.0");
                        JsonUtilities.AddConstantFunctionIfNotExists(InitialWt, "Storage", "0.0");
                        JsonUtilities.RemoveChild(O, initName);
                    }
                }
            }
            // Altermanager code where initial root wt is being set.
            foreach (var manager in JsonUtilities.ChildrenOfType(root, "Manager"))
            {
                string code = manager["Code"].ToString();
                string[] lines = code.Split('\n');
                bool ContainsZoneInitalDM = false;
                for (int i = 0; i < lines.Count(); i++)
                {
                    if (lines[i].Contains("Root.ZoneInitialDM.Add(") && (ContainsZoneInitalDM == false))
                    {
                        ContainsZoneInitalDM = true;
                        string InitialDM = lines[i].Split('(')[1].Replace(";", "").Replace(")", "").Replace("\r", "").Replace("\n", "");
                        string NewCode = "BiomassDemand InitialDM = new BiomassDemand();\r\n" +
                                         "Constant InitStruct = new Constant();\r\n" +
                                         "InitStruct.FixedValue = " + InitialDM + ";\r\n" +
                                         "InitialDM.Structural = InitStruct;\r\n" +
                                         "Constant InitMetab = new Constant();\r\n" +
                                         "InitMetab.FixedValue = 0;\r\n" +
                                         "InitialDM.Metabolic = InitMetab;\r\n" +
                                         "Constant InitStor = new Constant();\r\n" +
                                         "InitStor.FixedValue = 0;\r\n" +
                                         "InitialDM.Storage = InitStor;\r\n" +
                                         lines[i].Split('(')[0] + "(InitialDM);\r\n";
                        lines[i] = NewCode;
                    }
                    else if (lines[i].Contains("Root.ZoneInitialDM.Add("))
                    {
                        string InitialDM = lines[i].Split('(')[1].Replace(";", "").Replace(")", "").Replace("\r", "").Replace("\n", "");
                        lines[i] = "InitStruct.FixedValue = " + InitialDM + ";\r\n" +
                                    lines[i].Split('(')[0] + "(InitialDM);\r\n";
                    }
                }

                if (ContainsZoneInitalDM)
                {
                    string newCode = "using Models.Functions;\r\n";
                    foreach (string line in lines)
                    {
                        newCode += line + "\n";
                    }
                    manager["Code"] = newCode;
                }
            }
        }

        /// <summary>
        /// Add RootShape to all simulations.
        /// </summary>
        /// <param name="root">Root node.</param>
        /// <param name="fileName">Path to the .apsimx file.</param>
        private static void UpgradeToVersion96(JObject root, string fileName)
        {
            foreach (JObject thisRoot in JsonUtilities.ChildrenRecursively(root, "Root"))
            {
                if (JsonUtilities.ChildrenRecursively(thisRoot, "RootShapeCylindre").Count == 0 &&
                    JsonUtilities.ChildrenRecursively(thisRoot, "RootShapeSemiCircle").Count == 0 &&
                    JsonUtilities.ChildrenRecursively(thisRoot, "RootShapeSemiCircleSorghum").Count == 0 &&
                    JsonUtilities.ChildrenRecursively(thisRoot, "RootShapeSemiEllipse").Count == 0)
                {
                    JArray rootChildren = thisRoot["Children"] as JArray;
                    if (rootChildren != null && rootChildren.Count > 0)
                    {
                        JToken thisPlant = JsonUtilities.Parent(thisRoot);

                        JArray rootShapeChildren = new JArray();
                        string type;

                        if (thisPlant["CropType"].ToString() == "Sorghum")
                        {
                            type = "Models.Functions.RootShape.RootShapeSemiCircleSorghum, Models";
                        }
                        else if (thisPlant["CropType"].ToString() == "C4Maize")
                        {
                            type = "Models.Functions.RootShape.RootShapeSemiCircle, Models";
                        }
                        else
                        {
                            type = "Models.Functions.RootShape.RootShapeCylindre, Models";
                        }

                        JObject rootShape = new JObject
                        {
                            ["$type"] = type,
                            ["Name"] = "RootShape",
                            ["Children"] = rootShapeChildren
                        };
                        rootChildren.AddFirst(rootShape);
                    }
                }
            }
        }

        /// <summary>
        /// Add RootShape to all simulations.
        /// </summary>
        /// <param name="root">Root node.</param>
        /// <param name="fileName">Path to the .apsimx file.</param>
        private static void UpgradeToVersion97(JObject root, string fileName)
        {
            foreach (JObject AirTempFunc in JsonUtilities.ChildrenOfType(root, "AirTemperatureFunction"))
            {
                JObject tempResponse = JsonUtilities.ChildWithName(AirTempFunc, "XYPairs");
                tempResponse["Name"] = "TemperatureResponse";
            }
        }

        /// <summary>
        /// Convert stock animalparamset
        /// </summary>
        /// <param name="root">Root node.</param>
        /// <param name="fileName">Path to the .apsimx file.</param>
        private static void UpgradeToVersion98(JObject root, string fileName)
        {
            foreach (JObject paramSet in JsonUtilities.ChildrenRecursively(root, "AnimalParamSet"))
            {
                paramSet["$type"] = "Models.GrazPlan.Genotype, Models";
            }
        }

        /// <summary>
        /// Add InterpolationMethod to AirTemperature Function.
        /// </summary>
        /// <param name="root">Root node.</param>
        /// <param name="fileName">Path to the .apsimx file.</param>
        private static void UpgradeToVersion99(JObject root, string fileName)
        {
            foreach (JObject AirTempFunc in JsonUtilities.ChildrenOfType(root, "AirTemperatureFunction"))
            {
                AirTempFunc["agregationMethod"] = "0";
                JsonUtilities.AddModel(AirTempFunc, typeof(ThreeHourSin), "InterpolationMethod");
            }
        }

        /// <summary>
        /// Change SimpleGrazing.FractionDefoliatedNToSoil from a scalar to an array.
        /// </summary>
        /// <param name="root">Root node.</param>
        /// <param name="fileName">Path to the .apsimx file.</param>
        private static void UpgradeToVersion100(JObject root, string fileName)
        {
            foreach (var simpleGrazing in JsonUtilities.ChildrenOfType(root, "SimpleGrazing"))
            {
                if (simpleGrazing["FractionDefoliatedNToSoil"] != null)
                {
                    var arr = new JArray();
                    arr.Add(simpleGrazing["FractionDefoliatedNToSoil"].Value<double>());
                    simpleGrazing["FractionDefoliatedNToSoil"] = arr;
                }
            }
        }

        /// <summary>
        /// Add canopy width Function.
        /// </summary>
        /// <param name="root">Root node.</param>
        /// <param name="fileName">Path to the .apsimx file.</param>
        private static void UpgradeToVersion101(JObject root, string fileName)
        {
            foreach (JObject Leaf in JsonUtilities.ChildrenOfType(root, "Leaf"))
            {
                JsonUtilities.AddConstantFunctionIfNotExists(Leaf, "WidthFunction", "0");

                VariableReference varRef = new VariableReference();
                varRef.Name = "DepthFunction";
                varRef.VariableName = "[Leaf].Height";

                JsonUtilities.AddModel(Leaf, varRef);
            }
        }

        /// <summary>
        /// Rename Models.Sensitivity.CroptimizR to Models.Optimisation.CroptimizR.
        /// </summary>
        /// <param name="root">Root node.</param>
        /// <param name="fileName">Path to the .apsimx file.</param>
        private static void UpgradeToVersion102(JObject root, string fileName)
        {
            foreach (JObject croptimizR in JsonUtilities.ChildrenRecursively(root, "CroptimizR"))
                croptimizR["$type"] = croptimizR["$type"].ToString().Replace("Sensitivity", "Optimisation");
        }

        /// <summary>
        /// Rename TemperatureResponse to Response on Interpolate functions.
        /// </summary>
        /// <param name="root">Root node.</param>
        /// <param name="fileName">Path to the .apsimx file.</param>
        private static void UpgradeToVersion103(JObject root, string fileName)
        {
            foreach (JObject atf in JsonUtilities.ChildrenRecursively(root, "AirTemperatureFunction"))
            {
                atf["$type"] = "Models.Functions.HourlyInterpolation, Models";
                foreach (JObject c in atf["Children"])
                {
                    if (c["Name"].ToString() == "TemperatureResponse")
                    {
                        c["Name"] = "Response";
                    }
                }
                foreach (JObject cultivar in JsonUtilities.ChildrenRecursively(root, "Cultivar"))
                {
                    if (!cultivar["Command"].HasValues)
                        continue;

                    foreach (JValue command in cultivar["Command"].Children())
                    {
                        command.Value = command.Value.ToString().Replace(".TemperatureResponse", ".Response");
                    }
                }
            }
        }


        /// <summary>
        /// Add expression function to replace direct call to structure in nodenumberphase
        /// </summary>
        /// <param name="root">The root JSON token.</param>
        /// <param name="fileName">The name of the apsimx file.</param>
        private static void UpgradeToVersion104(JObject root, string fileName)
        {
            foreach (JObject NNP in JsonUtilities.ChildrenRecursively(root, "NodeNumberPhase"))
            {
                VariableReference varRef = new VariableReference();
                varRef.Name = "LeafTipNumber";
                varRef.VariableName = "[Structure].LeafTipsAppeared";
                JsonUtilities.AddModel(NNP, varRef);
            }
        }


        /// <summary>
        /// Add expression function to replace direct call to structure in nodenumberphase
        /// </summary>
        /// <param name="root">The root JSON token.</param>
        /// <param name="fileName">The name of the apsimx file.</param>
        private static void UpgradeToVersion105(JObject root, string fileName)
        {
            foreach (JObject LAP in JsonUtilities.ChildrenRecursively(root, "LeafAppearancePhase"))
            {
                VariableReference varRef = new VariableReference();
                varRef.Name = "FinalLeafNumber";
                varRef.VariableName = "[Structure].FinalLeafNumber";
                JsonUtilities.AddModel(LAP, varRef);
            }
        }

        /// <summary>
        /// Change Nutrient.FOMC and Nutrient.FOMN to Nutrient.FOM.C and Nutrient.FOM.N
        /// </summary>
        /// <param name="root">The root JSON token.</param>
        /// <param name="fileName">The name of the apsimx file.</param>
        private static void UpgradeToVersion106(JObject root, string fileName)
        {
            Tuple<string, string>[] changes =
            {
                new Tuple<string, string>("utrient.FOMC",  "utrient.FOM.C"),
                new Tuple<string, string>("utrient.FOMN",  "utrient.FOM.N")
            };

            JsonUtilities.RenameVariables(root, changes);

            // Add Models.Soils.Nutrients namespace to all manager files that
            // reference Nutrient or Solute.

            foreach (var manager in JsonUtilities.ChildManagers(root))
            {
                var code = manager.ToString();
                if (code != null && (code.Contains("Nutrient") || code.Contains("Solute")))
                {
                    var usingLines = manager.GetUsingStatements().ToList();
                    usingLines.Add("Models.Soils.Nutrients");
                    manager.SetUsingStatements(usingLines);
                    manager.Save();
                }
            }
        }

        /// <summary>
        /// Add expression function to replace direct call to structure in LeafAppearancePhase
        /// </summary>
        /// <param name="root">The root JSON token.</param>
        /// <param name="fileName">The name of the apsimx file.</param>
        private static void UpgradeToVersion107(JObject root, string fileName)
        {
            foreach (JObject LAP in JsonUtilities.ChildrenRecursively(root, "LeafAppearancePhase"))
            {
                ExpressionFunction expFunction = new ExpressionFunction();
                expFunction.Name = "LeafNumber";
                expFunction.Expression = "[Leaf].ExpandedCohortNo + [Leaf].NextExpandingLeafProportion";
                JsonUtilities.AddModel(LAP, expFunction);

                VariableReference varRef1 = new VariableReference();
                varRef1.Name = "FullyExpandedLeafNo";
                varRef1.VariableName = "[Leaf].ExpandedCohortNo";
                JsonUtilities.AddModel(LAP, varRef1);

                VariableReference varRef2 = new VariableReference();
                varRef2.Name = "InitialisedLeafNumber";
                varRef2.VariableName = "[Leaf].InitialisedCohortNo";
                JsonUtilities.AddModel(LAP, varRef2);

            }
        }

        /// <summary>
        /// Upgrade to version 108.
        /// </summary>
        /// <param name="root"></param>
        /// <param name="fileName"></param>
        private static void UpgradeToVersion108(JObject root, string fileName)
        {
            Tuple<string, string>[] changes =
            {
                new Tuple<string, string>("Wheat.Structure.HaunStage",          "Wheat.Phenology.HaunStage"),
                new Tuple<string, string>("[Wheat].Structure.HaunStage",          "[Wheat].Phenology.HaunStage"),
                new Tuple<string, string>("Wheat.Structure.PTQ",          "Wheat.Phenology.PTQ"),
                new Tuple<string, string>("[Wheat].Structure.PTQ",          "[Wheat].Phenology.PTQ")
            };
            JsonUtilities.RenameVariables(root, changes);
        }

        /// <summary>
        /// Create Models.Climate namespace.
        /// The following types will be moved into Models.Climate:
        /// - ControlledEnvironment
        /// - SlopeEffectsOnWeather
        /// - Weather
        /// - WeatherSampler
        /// </summary>
        /// <param name="root">The root JSON token.</param>
        /// <param name="fileName">The name of the apsimx file.</param>
        private static void UpgradeToVersion109(JObject root, string fileName)
        {
            Type[] typesToMove = new Type[] { typeof(ControlledEnvironment), typeof(SlopeEffectsOnWeather), typeof(Weather), typeof(WeatherSampler) };

            foreach (Type type in typesToMove)
                foreach (JObject instance in JsonUtilities.ChildrenRecursively(root, type.Name))
                    if (!instance["$type"].ToString().Contains("Models.Climate"))
                        instance["$type"] = instance["$type"].ToString().Replace("Models.", "Models.Climate.");

            foreach (ManagerConverter manager in JsonUtilities.ChildManagers(root))
            {
                string code = manager.ToString();
                if (code == null)
                    continue;
                foreach (Type type in typesToMove)
                {
                    if (code.Contains(type.Name))
                    {
                        List<string> usings = manager.GetUsingStatements().ToList();
                        usings.Add("Models.Climate");
                        manager.SetUsingStatements(usings);
                        manager.Save();
                        break;
                    }
                }
            }
        }

        /// <summary>
        /// Add canopy width Function.
        /// </summary>
        /// <param name="root">Root node.</param>
        /// <param name="fileName">Path to the .apsimx file.</param>
        private static void UpgradeToVersion110(JObject root, string fileName)
        {
            foreach (JObject Root in JsonUtilities.ChildrenOfType(root, "Root"))
                JsonUtilities.AddConstantFunctionIfNotExists(Root, "RootDepthStressFactor", "1");
        }

        /// <summary>
        /// Modify manager scripts to use the new generic model locator API.
        /// </summary>
        /// <param name="root">Root node.</param>
        /// <param name="fileName">Path to the .apsimx file.</param>
        private static void UpgradeToVersion111(JObject root, string fileName)
        {
            foreach (ManagerConverter manager in JsonUtilities.ChildManagers(root))
            {
                // Apsim.Get(model, path) -> model.FindByPath(path)?.Value
                FixApsimGet(manager);

                // Apsim.FullPath(model) -> model.FullPath
                FixFullPath(manager);

                // Apsim.GetVariableObject(model, path) -> model.FindByPath(path)
                FixGetVariableObject(manager);

                // Apsim.Ancestor<T>(model) -> model.FindAncestor<T>()
                FixAncestor(manager);

                // Apsim.Siblings(model) -> model.FindAllSiblings()
                FixSiblings(manager);

                // Apsim.ParentAllChildren(model) -> model.ParentAllDescendants()
                FixParentAllChildren(manager);

                // This one will fail if using a runtime type.
                // Apsim.Parent(model, type) -> model.FindAncestor<Type>()
                FixParent(manager);

                // Apsim.Set(model, path, value) -> model.FindByPath(path).Value = value
                FixSet(manager);

                // Apsim.Find(model, x) -> model.FindInScope(x)
                // Apsim.Find(model, typeof(Y)) -> model.FindInScope<Y>()
                // This one will fail if the second argument is a runtime type which doesn't
                // use the typeof() syntax. E.g. if it's a variable of type Type.
                // Will probably fail in other cases too. It's really not ideal.
                FixFind(manager);

                // Apsim.FindAll(model) -> model.FindAllInScope().ToList()
                // Apsim.FindAll(model, typeof(X)) -> model.FindAllInScope<X>().ToList()
                FixFindAll(manager);

                // Apsim.Child(model, "Wheat") -> model.FindChild("Wheat")
                // Apsim.Child(model, typeof(IOrgan)) -> model.FindChild<IOrgan>()
                FixChild(manager);

                // Apsim.Children(model, typeof(IFunction)) -> model.FindAllChildren<IFunction>().ToList<IModel>()
                // Apsim.Children(model, obj.GetType()) -> model.FindAllChildren().Where(c => obj.GetType().IsAssignableFrom(c.GetType())).ToList<IModel>()
                // This will add "using System.Linq;" if necessary.
                FixChildren(manager);

                // Apsim.ChildrenRecursively(model) -> model.FindAllDescendants().ToList()
                // Apsim.ChildrenRecursively(model, typeof(IOrgan)) -> model.FindAllDescendants<IOrgan>().OfType<IModel>().ToList()
                // Apsim.ChildrenRecursively(model, GetType()) -> model.FindAllDescendants().Where(d => GetType().IsAssignableFrom(d.GetType())).ToList()
                FixChildrenRecursively(manager);

                // Apsim.ChildrenRecursivelyVisible(model) -> model.FindAllDescendants().Where(m => !m.IsHidden).ToList()
                FixChildrenRecursivelyVisible(manager);

                manager.Save();
            }

            void FixApsimGet(ManagerConverter manager)
            {
                string pattern = @"Apsim\.Get\(([^,]+),\s*((?>\((?<c>)|[^()]+|\)(?<-c>))*(?(c)(?!)))\)";
                manager.ReplaceRegex(pattern, match =>
                {
                    string replace = @"$1.FindByPath($2).Value";
                    if (match.Groups[1].Value.Contains(" "))
                        replace = replace.Replace("$1", "($1)");

                    return Regex.Replace(match.Value, pattern, replace);
                });
            }

            void FixFullPath(ManagerConverter manager)
            {
                string pattern = @"Apsim\.FullPath\(((?>\((?<c>)|[^()]+|\)(?<-c>))*(?(c)(?!)))\)";
                string replacement = "$1.FullPath";
                manager.ReplaceRegex(pattern, match =>
                {
                    if (match.Groups[1].Value.Contains(" "))
                        replacement = replacement.Replace("$1", "($1)");

                    return Regex.Replace(match.Value, pattern, replacement);
                });
            }

            void FixGetVariableObject(ManagerConverter manager)
            {
                string pattern = @"Apsim\.GetVariableObject\(([^,]+),\s*((?>\((?<c>)|[^()]+|\)(?<-c>))*(?(c)(?!)))\)";
                manager.ReplaceRegex(pattern, match =>
                {
                    string replace = @"$1.FindByPath($2)";
                    if (match.Groups[1].Value.Contains(" "))
                        replace = replace.Replace("$1", "($1)");

                    return Regex.Replace(match.Value, pattern, replace);
                });
            }


            void FixAncestor(ManagerConverter manager)
            {
                string pattern = @"Apsim\.Ancestor<([^>]+)>\(((?>\((?<c>)|[^()]+|\)(?<-c>))*(?(c)(?!)))\)";
                manager.ReplaceRegex(pattern, match =>
                {
                    string replace = @"$2.FindAncestor<$1>($3)";
                    if (match.Groups[2].Value.Contains(" "))
                        replace = replace.Replace("$2", "($2)");

                    return Regex.Replace(match.Value, pattern, replace);
                });
            }

            void FixSiblings(ManagerConverter manager)
            {
                bool replaced = false;
                string pattern = @"Apsim\.Siblings\(((?>\((?<c>)|[^()]+|\)(?<-c>))*(?(c)(?!)))\)";
                manager.ReplaceRegex(pattern, match =>
                {
                    replaced = true;

                    string replace = @"$1.FindAllSiblings().ToList<IModel>()";
                    if (match.Groups[1].Value.Contains(" "))
                        replace = replace.Replace("$1", "($1)");

                    return Regex.Replace(match.Value, pattern, replace);
                });

                if (replaced)
                {
                    List<string> usings = manager.GetUsingStatements().ToList();
                    if (!usings.Contains("System.Linq"))
                        usings.Add("System.Linq");
                    manager.SetUsingStatements(usings);
                }
            }

            void FixParentAllChildren(ManagerConverter manager)
            {
                string pattern = @"Apsim\.ParentAllChildren\(((?>\((?<c>)|[^()]+|\)(?<-c>))*(?(c)(?!)))\)";
                manager.ReplaceRegex(pattern, match =>
                {
                    string replace = @"$1.ParentAllDescendants()";
                    if (match.Groups[1].Value.Contains(" "))
                        replace = replace.Replace("$1", "($1)");

                    return Regex.Replace(match.Value, pattern, replace);
                });
            }

            void FixParent(ManagerConverter manager)
            {
                string pattern = @"Apsim\.Parent\(((?>\((?<c>)|[^()]+|\)(?<-c>))*(?(c)(?!)))\)";
                manager.ReplaceRegex(pattern, match =>
                {
                    string argsRegex = @"(?:[^,()]+((?:\((?>[^()]+|\((?<c>)|\)(?<-c>))*\)))*)+";
                    var args = Regex.Matches(match.Groups[1].Value, argsRegex);

                    if (args.Count != 2)
                        throw new Exception($"Incorrect number of arguments passed to Apsim.Parent()");

                    string modelName = args[0].Value;
                    if (modelName.Contains(" "))
                        modelName = $"({modelName})";

                    string type = args[1].Value.Replace("typeof(", "").TrimEnd(')').Trim();

                    return $"{modelName}.FindAncestor<{type}>()";
                });
            }

            void FixSet(ManagerConverter manager)
            {
                string pattern = @"Apsim\.Set\(((?>\((?<c>)|[^()]+|\)(?<-c>))*(?(c)(?!)))\)";
                manager.ReplaceRegex(pattern, match =>
                {
                    string argsRegex = @"(?:[^,()]+((?:\((?>[^()]+|\((?<c>)|\)(?<-c>))*\)))*)+";
                    var args = Regex.Matches(match.Groups[1].Value, argsRegex);

                    if (args.Count != 3)
                        throw new Exception($"Incorrect number of arguments passed to Apsim.Set()");

                    string model = args[0].Value.Trim();
                    if (model.Contains(" "))
                        model = $"({model})";

                    string path = args[1].Value.Trim();
                    string value = args[2].Value.Trim();

                    return $"{model}.FindByPath({path}).Value = {value}";
                });
            }

            void FixFind(ManagerConverter manager)
            {
                string pattern = @"Apsim\.Find\(((?>\((?<c>)|[^()]+|\)(?<-c>))*(?(c)(?!)))\)";
                manager.ReplaceRegex(pattern, match =>
                {
                    string argsRegex = @"(?:[^,()]+((?:\((?>[^()]+|\((?<c>)|\)(?<-c>))*\)))*)+";
                    var args = Regex.Matches(match.Groups[1].Value, argsRegex);

                    if (args.Count != 2)
                        throw new Exception($"Incorrect number of arguments passed to Apsim.Find()");

                    string model = args[0].Value.Trim();
                    if (model.Contains(" "))
                        model = $"({model})";

                    string pathOrType = args[1].Value.Trim();
                    if (pathOrType.Contains("typeof("))
                    {
                        string type = pathOrType.Replace("typeof(", "").TrimEnd(')');
                        return $"{model}.FindInScope<{type}>()";
                    }
                    else
                        return $"{model}.FindInScope({pathOrType})";
                });
            }

            void FixFindAll(ManagerConverter manager)
            {
                string pattern = @"Apsim\.FindAll\(((?>\((?<c>)|[^()]+|\)(?<-c>))*(?(c)(?!)))\)";
                bool replaced = manager.ReplaceRegex(pattern, match =>
                {
                    string argsRegex = @"(?:[^,()]+((?:\((?>[^()]+|\((?<c>)|\)(?<-c>))*\)))*)+";
                    var args = Regex.Matches(match.Groups[1].Value, argsRegex);

                    if (args.Count == 1)
                    {
                        string model = args[0].Value.Trim();
                        if (model.Contains(" "))
                            model = $"({model})";

                        return $"{model}.FindAllInScope().ToList()";
                    }
                    else if (args.Count == 2)
                    {
                        string model = args[0].Value.Trim();
                        if (model.Contains(" "))
                            model = $"({model})";

                        string type = args[1].Value.Trim().Replace("typeof(", "").TrimEnd(')');

                        // See comment in the FixChildren() method. This really isn't ideal.
                        return $"{model}.FindAllInScope<{type}>().OfType<IModel>().ToList()";
                    }
                    else
                        throw new Exception($"Incorrect number of arguments passed to Apsim.FindAll()");
                });

                if (replaced)
                    AddLinqIfNotExist(manager);
            }

            void FixChild(ManagerConverter manager)
            {
                string pattern = @"Apsim\.Child\(((?>\((?<c>)|[^()]+|\)(?<-c>))*(?(c)(?!)))\)";
                manager.ReplaceRegex(pattern, match =>
                {
                    string argsRegex = @"(?:[^,()]+((?:\((?>[^()]+|\((?<c>)|\)(?<-c>))*\)))*)+";
                    var args = Regex.Matches(match.Groups[1].Value, argsRegex);

                    if (args.Count != 2)
                        throw new Exception($"Incorrect number of arguments passed to Apsim.Find()");

                    string model = args[0].Value.Trim();
                    if (model.Contains(" "))
                        model = $"({model})";

                    string pathOrType = args[1].Value.Trim();
                    if (pathOrType.Contains("typeof("))
                    {
                        string type = pathOrType.Replace("typeof(", "").TrimEnd(')');
                        return $"{model}.FindChild<{type}>()";
                    }
                    else
                        return $"{model}.FindChild({pathOrType})";
                });

                pattern = @"(FindChild<([^>]+)>\(\)) as \2";
                manager.ReplaceRegex(pattern, "$1");
            }

            void FixChildren(ManagerConverter manager)
            {

                string pattern = @"Apsim\.Children\(((?>\((?<c>)|[^()]+|\)(?<-c>))*(?(c)(?!)))\)";
                bool replaced = manager.ReplaceRegex(pattern, match =>
                {
                    string argsRegex = @"(?:[^,()]+((?:\((?>[^()]+|\((?<c>)|\)(?<-c>))*\)))*)+";
                    var args = Regex.Matches(match.Groups[1].Value, argsRegex);

                    if (args.Count != 2)
                        throw new Exception($"Incorrect number of arguments passed to Apsim.Children()");

                    string model = args[0].Value.Trim();
                    if (model.Contains(" "))
                        model = $"({model})";

                    string type = args[1].Value.Trim();

                    Match simplify = Regex.Match(type, @"typeof\(([^\)]+)\)");
                    if (simplify.Groups.Count == 2)
                    {
                        type = simplify.Groups[1].Value;

                        // Unfortunately we need some sort of cast here, in case the type
                        // being searched for is an interface such as IPlant which doesn't
                        // implement IModel, even though realistically the only results
                        // which FindAllChildren() will return are guaranteed to be IModels.
                        // In an ideal world, the user wouldn't access any members of IModel,
                        // and we could just happily return an IEnumerable<IPlant> or
                        // List<IPlant>, but that's obviously not a guarantee we can make.
                        return $"{model}.FindAllChildren<{type}>().OfType<IModel>().ToList()";
                    }
                    else
                    {
                        // Need to ensure that we're using System.Linq;
                        return $"{model}.FindAllChildren().Where(c => {type}.IsAssignableFrom(c.GetType())).ToList()";
                    }
                });

                if (replaced)
                    AddLinqIfNotExist(manager);
            }

            void FixChildrenRecursively(ManagerConverter manager)
            {
                string pattern = @"Apsim\.ChildrenRecursively\(((?>\((?<c>)|[^()]+|\)(?<-c>))*(?(c)(?!)))\)";
                bool replaced = manager.ReplaceRegex(pattern, match =>
                {
                    string argsRegex = @"(?:[^,()]+((?:\((?>[^()]+|\((?<c>)|\)(?<-c>))*\)))*)+";
                    var args = Regex.Matches(match.Groups[1].Value, argsRegex);

                    if (args.Count == 1)
                    {

                        string model = args[0].Value.Trim();
                        if (model.Contains(" "))
                            model = $"({model})";

                        return $"{model}.FindAllDescendants().ToList()";
                    }
                    else if (args.Count == 2)
                    {
                        string model = args[0].Value.Trim();
                        if (model.Contains(" "))
                            model = $"({model})";

                        string type = args[1].Value.Trim();

                        Match simplify = Regex.Match(type, @"typeof\(([^\)]+)\)");
                        if (simplify.Groups.Count == 2)
                        {
                            // Code uses a simple typeof(X) to reference the type. This can be converted to the generic usage.
                            type = simplify.Groups[1].Value;
                            return $"{model}.FindAllDescendants<{type}>().OfType<IModel>().ToList()";
                        }
                        else
                            // This is a bit uglier and we need to use a qnd linq query to fix it up.
                            return $"{model}.FindAllDescendants().Where(d => {type}.IsAssignableFrom(d.GetType())).ToList()";
                    }
                    else
                        throw new Exception($"Incorrect number of arguments passed to Apsim.ChildrenRecursively()");
                });

                if (replaced)
                    AddLinqIfNotExist(manager);
            }

            void AddLinqIfNotExist(ManagerConverter manager)
            {
                List<string> usings = manager.GetUsingStatements().ToList();
                if (!usings.Contains("System.Linq"))
                    usings.Add("System.Linq");
                manager.SetUsingStatements(usings);
            }

            void FixChildrenRecursivelyVisible(ManagerConverter manager)
            {
                string pattern = @"Apsim\.ChildrenRecursivelyVisible\(((?>\((?<c>)|[^()]+|\)(?<-c>))*(?(c)(?!)))\)";
                bool replaced = manager.ReplaceRegex(pattern, match =>
                {
                    string argsRegex = @"(?:[^,()]+((?:\((?>[^()]+|\((?<c>)|\)(?<-c>))*\)))*)+";
                    var args = Regex.Matches(match.Groups[1].Value, argsRegex);

                    if (args.Count == 1)
                    {
                        string model = args[0].Value.Trim();
                        if (model.Contains(" "))
                            model = $"({model})";

                        return $"{model}.FindAllDescendants().Where(m => !m.IsHidden).ToList()";
                    }
                    else
                        throw new Exception($"Incorrect number of arguments passed to Apsim.ChildrenRecursivelyVisible()");
                });

                if (replaced)
                    AddLinqIfNotExist(manager);
            }
        }

        /// <summary>
        /// Upgrade to version 112. Lots of breaking changes to class Plant.
        /// </summary>
        /// <param name="root">The root json token.</param>
        /// <param name="fileName">The name of the apsimx file.</param>
        private static void UpgradeToVersion112(JObject root, string fileName)
        {
            var changes = new Tuple<string, string>[]
            {
                new Tuple<string, string>("Plant.Canopy", "Plant.Leaf"),
                new Tuple<string, string>("[Plant].Canopy", "[Plant].Leaf"),
                new Tuple<string, string>("plant.Canopy", "plant.Leaf"),
                new Tuple<string, string>("[plant].Canopy", "[plant].Leaf"),
                new Tuple<string, string>("Wheat.Canopy", "Wheat.Leaf"),
                new Tuple<string, string>("[Wheat].Canopy", "[Wheat].Leaf"),
                new Tuple<string, string>("wheat.Canopy", "wheat.Leaf"),
                new Tuple<string, string>("[wheat].Canopy", "[wheat].Leaf"),
                new Tuple<string, string>("[Phenology].CurrentPhaseName", "[Phenology].CurrentPhase.Name"),
                new Tuple<string, string>("[phenology].CurrentPhaseName", "[phenology].CurrentPhase.Name"),
                new Tuple<string, string>("Phenology.CurrentPhaseName", "Phenology.CurrentPhase.Name"),
                new Tuple<string, string>("phenology.CurrentPhaseName", "phenology.CurrentPhase.Name"),
                new Tuple<string, string>("[Plant].Phenology.DaysAfterSowing", "[Plant].DaysAfterSowing"),
                new Tuple<string, string>("Plant.Phenology.DaysAfterSowing", "Plant.DaysAfterSowing"),
                new Tuple<string, string>("Phenology.DaysAfterSowing", "DaysAfterSowing"),
                new Tuple<string, string>("[Phenology].DaysAfterSowing", "[Plant].DaysAfterSowing"),
            };
            JsonUtilities.RenameVariables(root, changes);

            // Some more complicated changes to manager code.
            foreach (ManagerConverter manager in JsonUtilities.ChildManagers(root))
            {
                ConvertPlantPropertyToDirectLink(manager, "Root", "Models.PMF.Organs");
                ConvertPlantPropertyToDirectLink(manager, "Structure", "Models.PMF.Struct");
                ConvertPlantPropertyToDirectLink(manager, "Phenology", "Models.PMF.Phen");
            }

            void ConvertPlantPropertyToDirectLink(ManagerConverter manager, string property, string nameSpace)
            {
                string code = manager.ToString();
                if (code == null)
                    return;
                if (code.Contains($".{property}."))
                {
                    string plantName = Regex.Match(code, $@"(\w+)\.{property}\.").Groups[1].Value;
                    JObject zone = JsonUtilities.Ancestor(manager.Token, typeof(Zone));
                    if (zone == null)
                    {
                        JObject replacements = JsonUtilities.Ancestor(manager.Token, "Replacements");
                        if (replacements != null)
                        {
                            JObject replacement = JsonUtilities.ChildrenRecursively(root).Where(j => j != manager.Token && j["Name"].ToString() == manager.Token["Name"].ToString()).FirstOrDefault();
                            if (replacement != null)
                                zone = JsonUtilities.Ancestor(replacement, typeof(Zone));
                            else
                                // This manager script is under replacements, but is not replacing any models.
                                // It is also likely to contain compilation errors due to API changes. Therefore
                                // we will disable it to suppress these errors.
                                manager.Token["Enabled"] = false;
                        }
                    }

                    int numPlantsInZone = JsonUtilities.ChildrenRecursively(zone, "Plant").Count;
                    if (numPlantsInZone > 0)
                    {
                        manager.AddUsingStatement(nameSpace);

                        bool isOptional = false;
                        Declaration plantLink = manager.GetDeclarations().Find(d => d.InstanceName == plantName);
                        if (plantLink != null)
                        {
                            string linkAttribute = plantLink.Attributes.Find(a => a.Contains("[Link"));
                            if (linkAttribute != null && linkAttribute.Contains("IsOptional = true"))
                                isOptional = true;
                        }

                        string link;
                        int numPlantsWithCorrectName = JsonUtilities.ChildrenRecursively(zone, "Plant").Count(p => p["Name"].ToString() == plantName);
                        if (string.IsNullOrEmpty(plantName) || numPlantsWithCorrectName == 0)
                            link = $"[Link{(isOptional ? "(IsOptional = true)" : "")}]";
                        else
                            link = $"[Link(Type = LinkType.Path, Path = \"[{plantName}].{property}\"{(isOptional ? ", IsOptional = true" : "")})]";

                        string memberName = property[0].ToString().ToLower() + property.Substring(1);
                        manager.AddDeclaration(property, memberName, new string[1] { link });

                        if (!string.IsNullOrEmpty(plantName))
                            manager.ReplaceRegex($"([^\"]){plantName}\\.{property}", $"$1{memberName}");
                        manager.Save();
                    }
                }
            }
        }

        /// <summary>
        /// Upgrade to version 113. Rename SowPlant2Type to SowingParameters.
        /// </summary>
        /// <param name="root">The root json token.</param>
        /// <param name="fileName">The name of the apsimx file.</param>
        private static void UpgradeToVersion113(JObject root, string fileName)
        {
            foreach (ManagerConverter manager in JsonUtilities.ChildManagers(root))
                if (manager.Replace("SowPlant2Type", "SowingParameters"))
                    manager.Save();
        }

        /// <summary>
        /// Upgrade to version 114. Remove references to Plant.IsC4.
        /// </summary>
        /// <param name="root">The root json token.</param>
        /// <param name="fileName">The name of the apsimx file.</param>
        private static void UpgradeToVersion114(JObject root, string fileName)
        {
            foreach (ManagerConverter manager in JsonUtilities.ChildManagers(root))
                if (manager.ReplaceRegex(@"(\w+)\.IsC4", "$1.FindByPath(\"Leaf.Photosynthesis.FCO2.PhotosyntheticPathway\")?.Value?.ToString() == \"C4\""))
                    manager.Save();
        }

        /// <summary>
        /// Upgrade to version 115. Add mortality rate constant of 0 to any plants
        /// which do not already have a mortality rate.
        /// </summary>
        /// <param name="root">The root json token.</param>
        /// <param name="fileName">The name of the apsimx file.</param>
        /// <remarks>
        /// This is part of the change to make mortality rate non-optional.
        /// </remarks>
        private static void UpgradeToVersion115(JObject root, string fileName)
        {
            foreach (JObject plant in JsonUtilities.ChildrenRecursively(root, nameof(Plant)))
            {
                if ((plant["ResourceName"] == null || JsonUtilities.Ancestor(plant, "Replacements") != null) && JsonUtilities.ChildWithName(plant, "MortalityRate", ignoreCase: true) == null)
                {
                    Constant mortalityRate = new Constant();
                    mortalityRate.Name = "MortalityRate";
                    mortalityRate.FixedValue = 0;
                    JsonUtilities.AddModel(plant, mortalityRate);
                }
            }
        }

        /// <summary>
        /// Upgrade to version 115. Add PlantType to IPlants.
        /// </summary>
        /// <param name="root">The root json token.</param>
        /// <param name="fileName">The name of the apsimx file.</param>
        private static void UpgradeToVersion116(JObject root, string fileName)
        {
            foreach (JObject pasture in JsonUtilities.ChildrenRecursively(root, "PastureSpecies"))
            {
                string plantType = pasture["ResourceName"]?.ToString();//?.Substring("AGP".Length);
                if (string.IsNullOrEmpty(plantType))
                    plantType = pasture["Name"]?.ToString();
                pasture["PlantType"] = plantType;
            }
            
            foreach (JObject plant in JsonUtilities.ChildrenRecursively(root, "Plant"))
                plant["PlantType"] = plant["CropType"]?.ToString();

            JsonUtilities.RenameVariables(root, new Tuple<string, string>[] { new Tuple<string, string>("CropType", "PlantType")});
        }

        /// <summary>
        /// Upgrade to version 115. Add PlantType to IPlants.
        /// </summary>
        /// <param name="root">The root json token.</param>
        /// <param name="fileName">The name of the apsimx file.</param>
        private static void UpgradeToVersion117(JObject root, string fileName)
        {
            foreach (JObject croptimizr in JsonUtilities.ChildrenRecursively(root, "CroptimizR"))
            {
                string variableName = croptimizr["VariableName"]?.ToString();
                JArray variableNames = new JArray(new object[1] { variableName });
                croptimizr.Remove("VariableName");
                croptimizr["VariableNames"] = variableNames;
            }
        }


        /// <summary>
        /// Renames Initial NO3N and NH4N to NO3 and NH4
        /// </summary>
        /// <param name="root">The root JSON token.</param>
        /// <param name="fileName">The name of the apsimx file.</param>
        private static void UpgradeToVersion118(JObject root, string fileName)
        {
            foreach (var sample in JsonUtilities.ChildrenRecursively(root, "Sample"))
            {
                JsonUtilities.RenameChildModel(sample, "NO3N", "NO3");
                JsonUtilities.RenameChildModel(sample, "NH4N", "NH4");
            }

            foreach (var chloride in JsonUtilities.ChildrenRecursively(root, "Chloride"))
            {
                chloride["$type"] = "Models.Soils.Nutrients.Solute, Models";
                chloride["Name"] = "CL";
            }
        }

        /// <summary>
        /// Change report and manager scripts for soil variables that have been out of soil class. 
        /// </summary>
        /// <param name="root">The root json token.</param>
        /// <param name="fileName">The name of the apsimx file.</param>
        private static void UpgradeToVersion119(JObject root, string fileName)
        {
            var changes = new Tuple<string, string>[]
            {
                new Tuple<string, string>("[ISoil]", "[Soil]"),
                new Tuple<string, string>("[Soil].Temperature", "[Soil].Temperature.Value"),
                new Tuple<string, string>("Soil.Temperature", "Soil.Temperature.Value"),
                new Tuple<string, string>("[Soil].FBiom", "[Soil].Organic.FBiom"),
                new Tuple<string, string>("[Soil].FInert", "[Soil].Organic.FInert"),
                new Tuple<string, string>("[Soil].InitialRootWt", "[Soil].Organic.FOM"),
                new Tuple<string, string>("[Soil].DepthMidPoints", "[Soil].Physical.DepthMidPoints"),
                new Tuple<string, string>("[Soil].Thickness", "[Soil].Physical.Thickness"),
                new Tuple<string, string>("[Soil].BD", "[Soil].Physical.BD"),
                new Tuple<string, string>("[Soil].AirDry", "[Soil].Physical.AirDry"),
                new Tuple<string, string>("[Soil].LL15", "[Soil].Physical.LL15"),   // will also convert LL15mm
                new Tuple<string, string>("[Soil].DUL", "[Soil].Physical.DUL"),     // will also convert DULmm
                new Tuple<string, string>("[Soil].SAT", "[Soil].Physical.SAT"),     // will also convert SATmm
                new Tuple<string, string>("[Soil].PAWC", "[Soil].Physical.PAWC"),   // will also convert PAWCmm
                new Tuple<string, string>("[Soil].PAW", "[Soil].SoilWater.PAW"),    // will also convert PAWmm
                new Tuple<string, string>("[Soil].Water", "[Soil].SoilWater.SWmm"),
                new Tuple<string, string>("[Soil].KS", "[Soil].Physical.KS"),
            };
            JsonUtilities.RenameVariables(root, changes);

            // Look in manager scripts and move some soil properties to the soil physical instance.
            var variablesToMove = new ManagerReplacement[]
            {
                new ManagerReplacement("Soil.ThicknessCumulative", "soilPhysical.ThicknessCumulative", "IPhysical"),
                new ManagerReplacement("Soil.Thickness", "soilPhysical.Thickness", "IPhysical"),
                new ManagerReplacement("Soil.BD", "soilPhysical.BD", "IPhysical"),
                new ManagerReplacement("Soil.AirDry", "soilPhysical.AirDry", "IPhysical"),
                new ManagerReplacement("Soil.LL15", "soilPhysical.LL15", "IPhysical"),
                new ManagerReplacement("Soil.LL15mm", "soilPhysical.LL15mm", "IPhysical"),
                new ManagerReplacement("Soil.DUL", "soilPhysical.DUL", "IPhysical"),
                new ManagerReplacement("Soil.DULmm", "soilPhysical.DULmm", "IPhysical"),
                new ManagerReplacement("Soil.SAT", "soilPhysical.SAT", "IPhysical"),
                new ManagerReplacement("Soil.KS", "soilPhysical.KS", "IPhysical"),
                new ManagerReplacement("Soil.PAWC", "soilPhysical.PAWC", "IPhysical"),
                new ManagerReplacement("Soil.PAWCmm", "soilPhysical.PAWCmm", "IPhysical"),
                new ManagerReplacement("Soil.SoilWater", "waterBalance", "ISoilWater"),
                new ManagerReplacement("Soil.Water", "waterBalance.SWmm", "ISoilWater"),
            };
            foreach (var manager in JsonUtilities.ChildManagers(root))
            {
                bool changesMade = manager.MoveVariables(variablesToMove);

                if (changesMade)
                {
                    manager.AddUsingStatement("Models.Interfaces");
                    manager.Save();
                }
            }

            // Rename the CERESSoilTemperature model to SoilTemperature
            foreach (var soil in JsonUtilities.ChildrenRecursively(root, "Soil"))
                JsonUtilities.RenameChildModel(soil, "CERESSoilTemperature", "Temperature");
        }

        /// <summary>
        /// Remove empty samples from soils.
        /// </summary>
        /// <param name="root">The root json token.</param>
        /// <param name="fileName">The name of the apsimx file.</param>
        private static void UpgradeToVersion120(JObject root, string fileName)
        {
            foreach (JObject sample in JsonUtilities.ChildrenRecursively(root, "Sample"))
            {
                if ( (sample["NO3N"] == null || !sample["NO3N"].HasValues)
                 &&  (sample["NH4N"] == null || !sample["NH4N"].HasValues)
                 &&  (sample["SW"]   == null || !sample["SW"].HasValues)
                 &&  (sample["OC"]   == null || !sample["OC"].HasValues)
                 &&  (sample["EC"]   == null || !sample["EC"].HasValues)
                 &&  (sample["CL"]   == null || !sample["CL"].HasValues)
                 &&  (sample["ESP"]  == null || !sample["ESP"].HasValues)
                 &&  (sample["PH"]   == null || !sample["PH"].HasValues) )
                {
                    // The sample is empty. If it is not being overridden by a factor
                    // or replacements, get rid of it.
                    JObject expt = JsonUtilities.Ancestor(sample, typeof(Experiment));
                    if (expt != null)
                    {
                        // The sample is in an experiment. If it's being overriden by a factor,
                        // ignore it.
                        JObject factors = JsonUtilities.ChildWithName(expt, "Factors");
                        if (factors != null && JsonUtilities.DescendantOfType(factors, "Sample") != null)
                            continue;
                    }

                    JObject replacements = JsonUtilities.DescendantOfType(root, "Replacements");
                    if (replacements != null && JsonUtilities.DescendantOfType(replacements, "Sample") != null)
                        continue;

                    JObject parent = JsonUtilities.Parent(sample) as JObject;
                    string name = sample["Name"]?.ToString();
                    if (parent != null && !string.IsNullOrEmpty(name))
                        JsonUtilities.RemoveChild(parent, name);
                }
            }
        }

        /// <summary>
        /// Replace all instances of PhaseBasedSwitch with PhaseLookupValues.
        /// </summary>
        /// <param name="root">The root json token.</param>
        /// <param name="fileName">The name of the apsimx file.</param>
        private static void UpgradeToVersion121(JObject root, string fileName)
        {
            foreach (JObject phaseSwitch in JsonUtilities.ChildrenRecursively(root, "PhaseBasedSwitch"))
            {
                phaseSwitch["$type"] = "Models.Functions.PhaseLookupValue, Models";
                Constant value = new Constant();
                value.FixedValue = 1;
                JsonUtilities.AddModel(phaseSwitch, value);
            }
        }

        /// <summary>
        /// Set maps' default zoom level to 360.
        /// </summary>
        /// <param name="root">The root json token.</param>
        /// <param name="fileName">The name of the apsimx file.</param>
        private static void UpgradeToVersion122(JObject root, string fileName)
        {
            foreach (JObject map in JsonUtilities.ChildrenRecursively(root, nameof(Map)))
            {
                map["Zoom"] = 360;
                map["Center"]["Latitude"] = 0;
                map["Center"]["Longitude"] = 0;
            }
        }

        /// <summary>
        /// Remove all references to Arbitrator.WDemand, Arbitrator.WSupply, and Arbitrator.WAllocated.
        /// </summary>
        /// <param name="root">The root json token.</param>
        /// <param name="fileName">The name of the apsimx file.</param>
        private static void UpgradeToVersion123(JObject root, string fileName)
        {
            string[] patterns = new[]
            {
                "Arbitrator.WSupply",
                "[Arbitrator].WSupply",
                "Arbitrator.WDemand",
                "[Arbitrator].WDemand",
                "Arbitrator.WAllocated",
                "[Arbitrator].WAllocated",
            };
            foreach (JObject report in JsonUtilities.ChildrenRecursively(root, typeof(Report).Name))
            {
                if (report["VariableNames"] is JArray variables)
                {
                    for (int i = variables.Count - 1; i >= 0; i--)
                        if (patterns.Any(p => variables[i].ToString().Contains(p)))
                            variables.RemoveAt(i);
                    report["VariableNames"] = variables;
                }
            }
        }

        /// <summary>
        /// Rename RadIntTot to RadiationIntercepted.
        /// </summary>
        /// <param name="root">The root json token.</param>
        /// <param name="fileName">The name of the apsimx file.</param>
        private static void UpgradeToVersion124(JObject root, string fileName)
        {
            Tuple<string, string>[] changes = new Tuple<string, string>[1]
            {
                new Tuple<string, string>("RadIntTot", "RadiationIntercepted")
            };
            JsonUtilities.RenameVariables(root, changes);
            foreach (ManagerConverter manager in JsonUtilities.ChildManagers(root))
            {
                bool changed = false;
                foreach (Tuple<string, string> change in changes)
                    changed |= manager.Replace(change.Item1, change.Item2, true);
                if (changed)
                    manager.Save();
            }
        }

        /// <summary>
        /// Add a default value for Sobol's variable to aggregate.
        /// This was previously assumed to be Clock.Today.Year but
        /// has been extracted to a variable.
        /// </summary>
        /// <param name="root">The root json token.</param>
        /// <param name="fileName">The name of the apsimx file.</param>
        private static void UpgradeToVersion125(JObject root, string fileName)
        {
            foreach (JObject sobol in JsonUtilities.ChildrenRecursively(root, "Sobol"))
            {
                sobol["TableName"] = "Report";
                sobol["AggregationVariableName"] = "Clock.Today.Year";
            }
        }

        /// <summary>
        /// Add progeny destination phase and mortality function.
        /// </summary>
        /// <param name="root"></param>
        /// <param name="fileName"></param>
        private static void UpgradeToVersion900(JObject root, string fileName)
        {
            foreach (JObject LC in JsonUtilities.ChildrenRecursively(root, "LifeCycle"))
            {
                foreach (JObject LP in JsonUtilities.ChildrenRecursively(LC, "LifeCyclePhase"))
                {
                    JsonUtilities.AddConstantFunctionIfNotExists(LP, "Migration", "0.0");
                    JObject ProgDest = JsonUtilities.CreateNewChildModel(LP, "ProgenyDestination", "Models.LifeCycle.ProgenyDestinationPhase");
                    ProgDest["NameOfLifeCycleForProgeny"] = LC["Name"].ToString();
                    ProgDest["NameOfPhaseForProgeny"] = LP["NameOfPhaseForProgeny"].ToString();
                }
            }
        }

        /// <summary>
        /// Move physical properties off Weirdo class and use Physical class instead.
        /// </summary>
        /// <param name="root">The root json token.</param>
        /// <param name="fileName">The name of the apsimx file.</param>
        private static void UpgradeToVersion126(JObject root, string fileName)
        {

            foreach (var soil in JsonUtilities.ChildrenRecursively(root, "Soil"))
            {
                var weirdo = JsonUtilities.Children(soil).Find(child => JsonUtilities.Type(child) == "WEIRDO");
                if (weirdo != null)
                {
                    Physical physical = new Physical();
                    physical.Name = "Physical";
                    if (weirdo["BD"].ToArray().Length > 0)
                        physical.BD = weirdo["BD"].Values<double>().ToArray();
                    if (weirdo["DUL"].ToArray().Length > 0)
                        physical.DUL = weirdo["DUL"].Values<double>().ToArray();
                    if (weirdo["LL15"].ToArray().Length > 0)
                        physical.LL15 = weirdo["LL15"].Values<double>().ToArray();
                    if (weirdo["SAT"].ToArray().Length > 0)
                        physical.SAT = weirdo["SAT"].Values<double>().ToArray();
                    if (weirdo["Thickness"].ToArray().Length > 0)
                        physical.Thickness = weirdo["Thickness"].Values<double>().ToArray();
                    JsonUtilities.AddModel(soil, physical);
                }
            }
        }

        /// <summary>
        /// </summary>
        /// <remarks>
        /// Previously, we used a custom markdown extension to implement support
        /// for markup superscript/subscripts, but given how slow this is, we've
        /// decided to just stick with the built-in extensions, so we need to
        /// change the syntax in all existing files.
        /// </remarks>
        /// <param name="root">The root json token.</param>
        /// <param name="fileName">The name of the apsimx file.</param>
        private static void UpgradeToVersion127(JObject root, string fileName)
        {
            foreach (JObject memo in JsonUtilities.ChildrenRecursively(root, "Memo"))
            {
                string text = memo["Text"]?.ToString();
                if (!string.IsNullOrEmpty(text))
                {
                    text = Regex.Replace(text, "<sup>([^<]+)</sup>", "^$1^");
                    text = Regex.Replace(text, "<sub>([^<]+)</sub>", "~$1~");
                    memo["Text"] = text;
                }
            }
        }
		
        /// <summary>
        /// Upgrade to version 128. Add ResourceName property to Fertiliser models.
        /// </summary>
        /// <param name="root">The root json token.</param>
        /// <param name="fileName">The name of the apsimx file.</param>
        private static void UpgradeToVersion128(JObject root, string fileName)
        {
            foreach (JObject fertiliser in JsonUtilities.ChildrenRecursively(root, nameof(Fertiliser)))
                fertiliser["ResourceName"] = "Fertiliser";
        }

        /// <summary>
        /// Add canopy width Function.
        /// </summary>
        /// <param name="root">Root node.</param>
        /// <param name="fileName">Path to the .apsimx file.</param>
        private static void UpgradeToVersion129(JObject root, string fileName)
        {
            foreach (JObject Root in JsonUtilities.ChildrenOfType(root, "EnergyBalance"))
            {
                JsonUtilities.RenameChildModel(Root, "FRGRFunction", "FRGRer");
                JsonUtilities.RenameChildModel(Root, "GAIFunction", "GreenAreaIndex");
                JsonUtilities.RenameChildModel(Root, "ExtinctionCoefficientFunction", "GreenExtinctionCoefficient");
                JsonUtilities.RenameChildModel(Root, "ExtinctionCoefficientDeadFunction", "DeadExtinctionCoefficient");
                JsonUtilities.RenameChildModel(Root, "HeightFunction", "Tallness");
                JsonUtilities.RenameChildModel(Root, "DepthFunction", "Deepness");
                JsonUtilities.RenameChildModel(Root, "WidthFunction", "Wideness");
                JsonUtilities.RenameChildModel(Root, "GAIDeadFunction", "DeadAreaIndex");
                JsonUtilities.AddConstantFunctionIfNotExists(Root, "Wideness", "0");
                JsonUtilities.AddConstantFunctionIfNotExists(Root, "DeadExtinctionCoefficient", "0");
                JsonUtilities.AddConstantFunctionIfNotExists(Root, "GreenExtinctionCoefficient", "0");
                JsonUtilities.AddConstantFunctionIfNotExists(Root, "GreenAreaIndex", "0");
                JsonUtilities.AddConstantFunctionIfNotExists(Root, "DeadAreaIndex", "0");
            }
        }

        /// <summary>
        /// Add some extra constants to GenericOrgan to make 
        /// optional functions non-optional.
        /// </summary>
        /// <param name="root">Root node.</param>
        /// <param name="fileName">Path to the .apsimx file.</param>
        private static void UpgradeToVersion130(JObject root, string fileName)
        {
            foreach (JObject organ in JsonUtilities.ChildrenRecursively(root, "GenericOrgan"))
            {
                JArray organChildren = organ["Children"] as JArray;
                if (organChildren == null)
                {
                    organChildren = new JArray();
                    organ["Children"] = organChildren;
                }

                // Add a photosynthesis constant with a value of 0.
                JsonUtilities.AddConstantFunctionIfNotExists(organ, "Photosynthesis", "0");

                // Add an initial nconc which points to minimum NConc.
                JsonUtilities.AddVariableReferenceIfNotExists(organ, "initialNConcFunction", $"[{organ["Name"]}].MinimumNConc");

                // Add a BiomassDemand with 3 child constants (structural, metabolic, storage)
                // each with a value of 1.
                if (JsonUtilities.ChildWithName(organ, "dmDemandPriorityFactors", true) == null)
                {
                    JObject demand = new JObject();
                    demand["$type"] = "Models.PMF.BiomassDemand, Models";
                    demand["Name"] = "dmDemandPriorityFactors";
                    JsonUtilities.AddConstantFunctionIfNotExists(demand, "Structural", "1");
                    JsonUtilities.AddConstantFunctionIfNotExists(demand, "Metabolic", "1");
                    JsonUtilities.AddConstantFunctionIfNotExists(demand, "Storage", "1");
                    organChildren.Add(demand);
                }
            }
        }

        /// <summary>
        /// Rename DroughtInducedSenescence and Lag functions so they can be used for other stresses 
        /// optional functions non-optional.
        /// </summary>
        /// <param name="root">Root node.</param>
        /// <param name="fileName">Path to the .apsimx file.</param>
        private static void UpgradeToVersion131(JObject root, string fileName)
        {
            foreach (JObject Root in JsonUtilities.ChildrenOfType(root, "Leaf+LeafCohortParameters"))
            {
                JsonUtilities.RenameChildModel(Root, "DroughtInducedLagAcceleration", "LagAcceleration");
                JsonUtilities.RenameChildModel(Root, "DroughtInducedSenAcceleration", "SenescenceAcceleration");
            }
        }

        /// <summary>
        /// Replace all XmlIgnore attributes with JsonIgnore attributes in manager scripts.
        /// </summary>
        /// <param name="root">Root node.</param>
        /// <param name="fileName">Path to the .apsimx file.</param>
        private static void UpgradeToVersion132(JObject root, string fileName)
        {
            foreach (ManagerConverter manager in JsonUtilities.ChildManagers(root))
            {
                bool changed = manager.Replace("[XmlIgnore]", "[JsonIgnore]");
                changed |= manager.Replace("[System.Xml.Serialization.XmlIgnore]", "[JsonIgnore]");
                if (changed)
                {
                    manager.AddUsingStatement("Newtonsoft.Json");
                    manager.Save();
                }
            }
        }

        /// <summary>
        /// Remove the WaterAvailableMethod from PastureSpecies.
        /// </summary>
        /// <param name="root">Root node.</param>
        /// <param name="fileName">Path to the .apsimx file.</param>
        private static void UpgradeToVersion133(JObject root, string fileName)
        {
            foreach (JObject pasturSpecies in JsonUtilities.ChildrenRecursively(root, "PastureSpecies"))
                pasturSpecies.Remove("WaterAvailableMethod");
        }

        /// <summary>
        /// Set MicroClimate's reference height to 2 if it's 0.
        /// </summary>
        /// <param name="root">Root node.</param>
        /// <param name="fileName">Path to the .apsimx file.</param>
        private static void UpgradeToVersion134(JObject root, string fileName)
        {
            const string propertyName = "ReferenceHeight";
            foreach (JObject microClimate in JsonUtilities.ChildrenRecursively(root, "MicroClimate"))
            {
                JToken property = microClimate[propertyName];
                if (property == null || property.Value<double>() <= 0)
                        microClimate[propertyName] = 2;
            }
        }

        /// <summary>
        /// Rename memos' MemoText property to Text. This is only relevant when
        /// importing files from old apsim (hopefully). It's really a cludge to
        /// work around a bug in the xml to json converter which I'm not brave
        /// enough to change.
        /// </summary>
        /// <param name="root">Root node.</param>
        /// <param name="fileName">Path to the .apsimx file.</param>
        private static void UpgradeToVersion135(JObject root, string fileName)
        {
            foreach (JObject memo in JsonUtilities.ChildrenRecursively(root, "Memo"))
                JsonUtilities.RenameProperty(memo, "MemoText", "Text");
        }

        /// <summary>
        /// Replace XmlIgnore attributes with JsonIgnore attributes in manager scripts.
        /// </summary>
        /// <param name="root">Root node.</param>
        /// <param name="fileName">Path to the .apsimx file.</param>
        private static void UpgradeToVersion136(JObject root, string fileName)
        {
            foreach (ManagerConverter manager in JsonUtilities.ChildManagers(root))
            {
                bool changed = manager.Replace("[XmlIgnore]", "[JsonIgnore]");
                changed |= manager.Replace("[System.Xml.Serialization.XmlIgnore]", "[JsonIgnore]");
                if (changed)
                {
                    manager.AddUsingStatement("Newtonsoft.Json");
                    manager.Save();
                }
            }
        }

        /// <summary>
        /// Rename RootShapeCylindre to RootShapeCylinder.
        /// </summary>
        /// <param name="root">Root node.</param>
        /// <param name="fileName">Path to the .apsimx file.</param>
        private static void UpgradeToVersion137(JObject root, string fileName)
        {
            foreach (JObject cylinder in JsonUtilities.ChildrenRecursively(root, "RootShapeCylindre"))
                cylinder["$type"] = "Models.Functions.RootShape.RootShapeCylinder, Models";
        }

        /// <summary>
        /// Remove all parameters from sugarcane and change it to use the sugarcane resource.
        /// </summary>
        /// <param name="root">Root node.</param>
        /// <param name="fileName">Path to the .apsimx file.</param>
        private static void UpgradeToVersion138(JObject root, string fileName)
        {
            foreach (JObject sugar in JsonUtilities.ChildrenRecursively(root, "Sugarcane"))
            {
                if (sugar["ResourceName"] == null || sugar["ResourceName"].ToString() != "Sugarcane")
                {
                    sugar.RemoveAll();
                    sugar["$type"] = "Models.Sugarcane, Models";
                    sugar["Name"] = "Sugarcane";
                    sugar["ResourceName"] = "Sugarcane";
                    sugar["IncludeInDocumentation"] = true;
                    sugar["Enabled"] = true;
                    sugar["ReadOnly"] = false;
                }
            }
        }

        /// <summary>
        /// Add priority factor functions into each demand function 
        /// </summary>
        /// <param name="root">Root node.</param>
        /// <param name="fileName">Path to the .apsimx file.</param>
        private static void UpgradeToVersion139(JObject root, string fileName)
        {
            foreach (JObject organ in JsonUtilities.ChildrenInNameSpace(root, "Models.PMF.Organs"))
            {
                // Add priority factors to leaf and reproductive organ where they are currently optional
                if ((JsonUtilities.Type(organ) == "Leaf") || (JsonUtilities.Type(organ) == "ReproductiveOrgan"))
                {
                    JObject PriorityFactors = JsonUtilities.ChildWithName(organ, "dmDemandPriorityFactors");
                    if (PriorityFactors == null)
                    {
                        PriorityFactors = JsonUtilities.ChildWithName(organ, "DMDemandPriorityFactors");
                    }
                    if (PriorityFactors == null)
                    {
                        JObject PFactors = new JObject();
                        PFactors["$type"] = "Models.PMF.BiomassDemand, Models";
                        PFactors["Name"] = "DMDemandPriorityFactors";
                        JsonUtilities.AddConstantFunctionIfNotExists(PFactors, "Structural", "1");
                        JsonUtilities.AddConstantFunctionIfNotExists(PFactors, "Metabolic", "1");
                        JsonUtilities.AddConstantFunctionIfNotExists(PFactors, "Storage", "1");
                        (organ["Children"] as JArray).Add(PFactors);
                    }

                    JObject NPFactors = new JObject();
                    NPFactors["$type"] = "Models.PMF.BiomassDemand, Models";
                    NPFactors["Name"] = "NDemandPriorityFactors";
                    JsonUtilities.AddConstantFunctionIfNotExists(NPFactors, "Structural", "1");
                    JsonUtilities.AddConstantFunctionIfNotExists(NPFactors, "Metabolic", "1");
                    JsonUtilities.AddConstantFunctionIfNotExists(NPFactors, "Storage", "1");
                    (organ["Children"] as JArray).Add(NPFactors);
                }
                else if ((JsonUtilities.Type(organ) == "SimpleLeaf") || (JsonUtilities.Type(organ) == "GenericOrgan")
                    || (JsonUtilities.Type(organ) == "Root"))
                // Move proority factors into Demand node and add if not currently there
                {
                    JObject PriorityFactors = JsonUtilities.ChildWithName(organ, "DMDemandPriorityFactors");
                    if (PriorityFactors != null)
                    {
                        JsonUtilities.RemoveChild(organ, "DMDemandPriorityFactors");
                    }
                    if (PriorityFactors == null)
                    {
                        PriorityFactors = JsonUtilities.ChildWithName(organ, "dmDemandPriorityFactors");

                        if (PriorityFactors != null)
                        {
                            JsonUtilities.RemoveChild(organ, "dmDemandPriorityFactors");
                        }
                    }
                    JObject DMDemands = JsonUtilities.ChildWithName(organ, "DMDemands");
                    if (DMDemands != null)
                    {
                        DMDemands["$type"] = "Models.PMF.BiomassDemandAndPriority, Models";
                        if (PriorityFactors != null)
                        {
                            JObject Structural = JsonUtilities.ChildWithName(PriorityFactors, "Structural");
                            Structural["Name"] = "QStructuralPriority";
                            (DMDemands["Children"] as JArray).Add(Structural);
                            JObject Metabolic = JsonUtilities.ChildWithName(PriorityFactors, "Metabolic");
                            Metabolic["Name"] = "QMetabolicPriority";
                            (DMDemands["Children"] as JArray).Add(Metabolic);
                            JObject Storage = JsonUtilities.ChildWithName(PriorityFactors, "Storage");
                            Storage["Name"] = "QStoragePriority";
                            (DMDemands["Children"] as JArray).Add(Storage);
                        }
                        else
                        {
                            JsonUtilities.AddConstantFunctionIfNotExists(DMDemands, "QStructuralPriority", "1");
                            JsonUtilities.AddConstantFunctionIfNotExists(DMDemands, "QMetabolicPriority", "1");
                            JsonUtilities.AddConstantFunctionIfNotExists(DMDemands, "QStoragePriority", "1");
                        }
                    }
                    JObject NDemands = JsonUtilities.ChildWithName(organ, "NDemands");
                    if (NDemands != null)
                    {
                        NDemands["$type"] = "Models.PMF.BiomassDemandAndPriority, Models";
                        JsonUtilities.AddConstantFunctionIfNotExists(NDemands, "QStructuralPriority", "1");
                        JsonUtilities.AddConstantFunctionIfNotExists(NDemands, "QMetabolicPriority", "1");
                        JsonUtilities.AddConstantFunctionIfNotExists(NDemands, "QStoragePriority", "1");
                    }
                }
            }
        }

        /// <summary>
        /// Remove all occurences of SoilNitrogenPlantAvailable NO3 and NH4 types.
        /// </summary>
        /// <param name="root">Root node.</param>
        /// <param name="fileName">Path to the .apsimx file.</param>
        private static void UpgradeToVersion140(JObject root, string fileName)
        {
            
            foreach (var PAN in JsonUtilities.ChildrenOfType(root, "SoilNitrogenPlantAvailableNO3"))
                PAN.Remove();
            foreach (var PAN in JsonUtilities.ChildrenOfType(root, "SoilNitrogenPlantAvailableNH4"))
                PAN.Remove();

        }


        /// <summary>
        /// Convert CompositeBiomass from a Propertys property to OrganNames.
        /// </summary>
        /// <param name="root">Root node.</param>
        /// <param name="fileName">Path to the .apsimx file.</param>
        private static void UpgradeToVersion141(JObject root, string fileName)
        {
            foreach (var compositeBiomass in JsonUtilities.ChildrenRecursively(root, "CompositeBiomass"))
            {
                var properties = compositeBiomass["Propertys"] as JArray;
                if (properties != null)
                {
                    bool includeLive = false;
                    bool includeDead = false;
                    var organNames = new List<string>();

                    foreach (var property in properties.Values<string>())
                    {
                        var match = Regex.Match(property, @"\[(\w+)\]\.(\w+)");
                        if (match.Success)
                        {
                            organNames.Add(match.Groups[1].Value);
                            if (match.Groups[2].Value.Equals("Live", StringComparison.InvariantCultureIgnoreCase))
                                includeLive = true;
                            else
                                includeDead = true;
                        }
                    }
                    compositeBiomass["Propertys"] = null;
                    compositeBiomass["OrganNames"] = new JArray(organNames.Distinct());
                    compositeBiomass["IncludeLive"] = includeLive;
                    compositeBiomass["IncludeDead"] = includeDead;
                }
            }
        }

        /// <summary>
        /// Change OilPalm.NUptake to OilPalm.NitrogenUptake
        /// </summary>
        /// <param name="root">Root node.</param>
        /// <param name="fileName">Path to the .apsimx file.</param>
        private static void UpgradeToVersion142(JObject root, string fileName)
        {
            foreach (ManagerConverter manager in JsonUtilities.ChildManagers(root))
            {
                bool changed1 = manager.Replace("OilPalm.NUptake", "OilPalm.NitrogenUptake");
                bool changed2 = manager.Replace("OilPalm.SWUptake", "OilPalm.WaterUptake");
                if (changed1 || changed2)
                    manager.Save();
            }

            foreach (var report in JsonUtilities.ChildrenOfType(root, "Report"))
            {
                JsonUtilities.SearchReplaceReportVariableNames(report, "[OilPalm].NUptake", "[OilPalm].NitrogenUptake");
                JsonUtilities.SearchReplaceReportVariableNames(report, "[OilPalm].SWUptake", "[OilPalm].WaterUptake");
                JsonUtilities.SearchReplaceReportVariableNames(report, "OilPalm.NUptake", "OilPalm.NitrogenUptake");
                JsonUtilities.SearchReplaceReportVariableNames(report, "OilPalm.SWUptake", "OilPalm.WaterUptake");
            }
        }

        /// <summary>
        /// Changes to facilitate the autodocs refactor:
        /// - Rename Models.Axis to APSIM.Shared.Graphing.Axis.
        /// - Copy the value of all folders' IncludeInDocumentation property
        ///   into their new ShowInDocs property.
        /// </summary>
        /// <param name="root">Root node.</param>
        /// <param name="fileName">Path to the .apsimx file.</param>
        private static void UpgradeToVersion143(JObject root, string fileName)
        {
            if (JsonUtilities.Type(root) == "Graph")
                FixGraph(root);
            foreach (JObject graph in JsonUtilities.ChildrenRecursively(root, "Graph"))
                FixGraph(graph);

            foreach (JObject folder in JsonUtilities.ChildrenRecursively(root, "Folder"))
            {
                JToken showInDocs = folder["ShowPageOfGraphs"];
                bool show = showInDocs != null && showInDocs.Value<bool>();
                folder["ShowInDocs"] = show && ShouldShowInDocs(folder);
            }

            void FixGraph(JObject graph)
            {
                JToken axes = graph["Axis"];
                if (axes == null)
                    return;
                foreach (JObject axis in axes)
                {
                    // Class moved into APSIM.Shared.Graphing namespace.
                    axis["$type"] = "APSIM.Shared.Graphing.Axis, APSIM.Shared";

                    // Type property renamed to Position.
                    JsonUtilities.RenameProperty(axis, "Type", "Position");

                    // Min/Max/Interval properties are now nullable doubles.
                    // null is used to indicate no value, rather than NaN.
                    RemoveAxisNaNs(axis, "Minimum");
                    RemoveAxisNaNs(axis, "Maximum");
                    RemoveAxisNaNs(axis, "Interval");
                }
            }

            void RemoveAxisNaNs(JObject axis, string propertyName)
            {
                JToken value = axis[propertyName];
                if (value == null)  
                    return;
                if (value.Value<string>() == "NaN")
                    axis[propertyName] = null;
            }

            bool ShouldShowInDocs(JObject folder)
            {
                JToken includeInDocumentation = folder["IncludeInDocumentation"];
                if (includeInDocumentation == null || !includeInDocumentation.Value<bool>())
                    return false;
                // bool isFolder = JsonUtilities.Type(folder) == "Folder";
                // if (isFolder)
                // {
                //     JToken showPageOfGraphs = folder["ShowPageOfGraphs"];
                //     if (showPageOfGraphs == null || !showPageOfGraphs.Value<bool>())
                //         return false;
                // }
                JObject parent = (JObject)JsonUtilities.Parent(folder);
                if (parent == null)
                    return true;
                else
                    return ShouldShowInDocs(parent);
            }
        }

        /// <summary>
        /// Change the namespace of the Coordinate type.
        /// Change the namespace of the DirectedGraph type.
        /// </summary>
        /// <param name="root"></param>
        /// <param name="fileName"></param>
        private static void UpgradeToVersion144(JObject root, string fileName)
        {
            foreach (JObject map in JsonUtilities.ChildrenRecursively(root, "Map"))
            {
                JObject center = map["Center"] as JObject;
                if (center != null)
                    center["$type"] = "Models.Mapping.Coordinate, Models";
            }
            foreach (JObject nutrient in JsonUtilities.ChildrenRecursively(root, "Nutrient"))
            {
                JToken graph = nutrient["DirectedGraphInfo"];
                if (graph != null)
                {
                    graph["$type"] = "APSIM.Shared.Graphing.DirectedGraph, APSIM.Shared";
                    JArray nodes = graph["Nodes"] as JArray;
                    if (nodes != null)
                        foreach (JToken node in nodes)
                            node["$type"] = "APSIM.Shared.Graphing.Node, APSIM.Shared";
                    JArray arcs = graph["Arcs"] as JArray;
                    if (arcs != null)
                        foreach (JToken arc in arcs)
                            arc["$type"] = "APSIM.Shared.Graphing.Arc, APSIM.Shared";
                }
            }
        }

        /// <summary>
        /// Add in a Forages model at the simulation level if Stock or SimpleGrazing 
        /// are in the simulation.
        /// </summary>
        /// <param name="root">Root node.</param>
        /// <param name="fileName">Path to the .apsimx file.</param>
        private static void UpgradeToVersion145(JObject root, string fileName)
        {
            foreach (JObject simulation in JsonUtilities.ChildrenRecursively(root, "Simulation"))
            {
                List<JObject> stockModels = JsonUtilities.ChildrenRecursively(simulation, "Stock");
                JObject stock = null;
                if (stockModels.Any())
                    stock = stockModels.First();

                List<JObject> simpleGrazing = JsonUtilities.ChildrenRecursively(simulation, "SimpleGrazing");
                if (stock != null || simpleGrazing.Any())
                {
                    // Add in a Forages model.
                    JObject forages = new JObject();
                    forages["$type"] = "Models.ForageDigestibility.Forages, Models";
                    forages["Name"] = "Forages";

                    JArray simulationChildren = simulation["Children"] as JArray;
                    int position = simulationChildren.IndexOf(stock);
                    if (position == -1)
                        simulationChildren.Add(forages);
                    else
                        simulationChildren.Insert(position+1, forages);
                }
            }
        }

        /// <summary>
        /// Fix API calls to summary.WriteX, and pass in an appropriate message type.
        /// </summary>
        /// <param name="root">Root node.</param>
        /// <param name="fileName">File name.</param>
        private static void UpgradeToVersion146(JObject root, string fileName)
        {
            const string infoPattern = @"\.WriteMessage\(((?>\((?<c>)|[^()]+|\)(?<-c>))*(?(c)(?!)))\);";
            const string warningPattern = @"\.WriteWarning\(((?>\((?<c>)|[^()]+|\)(?<-c>))*(?(c)(?!)))\);";
            const string errorPattern = @"\.WriteError\(((?>\((?<c>)|[^()]+|\)(?<-c>))*(?(c)(?!)))\);";
            const string infoReplace = ".WriteMessage($1, MessageType.Diagnostic);";
            const string warningReplace = ".WriteMessage($1, MessageType.Warning);";
            const string errorReplace = ".WriteMessage($1, MessageType.Error);";
            foreach (ManagerConverter manager in JsonUtilities.ChildManagers(root))
            {
                bool replace = manager.ReplaceRegex(infoPattern, infoReplace);
                replace |= manager.ReplaceRegex(warningPattern, warningReplace);
                replace |= manager.ReplaceRegex(errorPattern, errorReplace);
                if (replace)
                    manager.Save();
            }
        }

        /// <summary>
        /// Rename report function log to log10.
        /// </summary>
        /// <param name="root">Root node.</param>
        /// <param name="fileName">File name.</param>
        private static void UpgradeToVersion147(JObject root, string fileName)
        {
            foreach (JObject report in JsonUtilities.ChildrenRecursively(root, "Report"))
            {
                JArray variables = report["VariableNames"] as JArray;
                if (variables != null)
                    foreach (JValue variable in variables)
                        if (variable.Value is string)
                            variable.Value = ((string)variable.Value).Replace("log(", "log10(");
            }
        }

        /// <summary>
        /// Remove all graphs which are children of XYPairs. An older version
        /// contained a bug which inserted duplicate graphs here. (Duplicate
        /// models will now cause a file to fail to run.)
        /// </summary>
        /// <param name="root">Root node.</param>
        /// <param name="fileName">File name.</param>
        private static void UpgradeToVersion148(JObject root, string fileName)
        {
            foreach (JObject xyPairs in JsonUtilities.ChildrenRecursively(root, "XYPairs"))
                foreach (JObject graph in JsonUtilities.ChildrenOfType(xyPairs, "Graph"))
                    JsonUtilities.RemoveChild(xyPairs, JsonUtilities.Name(graph));
        }

        /// <summary>
        /// Change EmergingPhase to use a child Target IFunction rather than built in shootlag, shootrate.
        /// Also add a seed mortality function to plant models.
        /// </summary>
        /// <param name="root">Root node.</param>
        /// <param name="fileName">File name.</param>
        private static void UpgradeToVersion149(JObject root, string fileName)
        {
            foreach (JObject emergingPhase in JsonUtilities.ChildrenRecursively(root, "EmergingPhase"))
            {
                var shootLag = emergingPhase["ShootLag"].ToString();
                var shootRate = emergingPhase["ShootRate"].ToString();
                emergingPhase.Remove("ShootLag");
                emergingPhase.Remove("ShootRate");

                var target = JsonUtilities.CreateNewChildModel(emergingPhase, "Target", "Models.Functions.AddFunction");
                JsonUtilities.AddConstantFunctionIfNotExists(target, "ShootLag", shootLag);
                var depthxRate = JsonUtilities.CreateNewChildModel(target, "DepthxRate", "Models.Functions.MultiplyFunction");
                
                var sowingDepthReference = JsonUtilities.CreateNewChildModel(depthxRate, "SowingDepth", "Models.Functions.VariableReference");
                sowingDepthReference["VariableName"] = "[Plant].SowingData.Depth";

                JsonUtilities.AddConstantFunctionIfNotExists(depthxRate, "ShootRate", shootRate);
            }

            foreach (JObject plant in JsonUtilities.ChildrenRecursively(root, "Plant"))
            {
                if (JsonUtilities.ChildWithName(plant, "MortalityRate") != null)
                    JsonUtilities.AddConstantFunctionIfNotExists(plant, "SeedMortality", "0.0");
            }
        }

        /// <summary>
        /// The previous converter function added a constant called
        /// SeedMortality, which should have been called SeedMortalityRate.
        /// Unfortunately, the cat is already out of the bag, so I've fixed this
        /// by writing a new converter function.
        /// </summary>
        /// <param name="root">Root node.</param>
        /// <param name="fileName">File name.</param>
        private static void UpgradeToVersion150(JObject root, string fileName)
        {
            const string correctName = "SeedMortalityRate";
            foreach (JObject plant in JsonUtilities.ChildrenRecursively(root, "Plant"))
            {
                if (JsonUtilities.Children(plant).Count > 0)
                {
                    JObject seedMortality = JsonUtilities.ChildWithName(plant, "SeedMortality", ignoreCase: true);
                    if (seedMortality == null)
                        // If no seed mortality exists, add it in with the right name.
                        JsonUtilities.AddConstantFunctionIfNotExists(plant, correctName, 0);
                    else
                        // We already have a seed mortality. Just rename it.
                        JsonUtilities.RenameModel(seedMortality, correctName);
                }
            }
        }

        /// <summary>
        /// Update modified models to new CLEM refactor with Comparable child models.
        /// </summary>
        /// <param name="root">Root node.</param>
        /// <param name="fileName">File name.</param>
        private static void UpgradeToVersion151(JObject root, string fileName)
        {
            Dictionary<string, string> searchReplaceStrings = new Dictionary<string, string>()
            {
                { "Models.CLEM.Groupings.LabourFilterGroup", "Models.CLEM.Groupings.LabourGroup" },
                { "Models.CLEM.Activities.RuminantActivityFee", "Models.CLEM.Activities.ActivityFee" },
                { "Models.CLEM.Activities.CropActivityFee", "Models.CLEM.Activities.ActivityFee" },
                { "Models.CLEM.Activities.ResourceActivityFee", "Models.CLEM.Activities.ActivityFee" },
                { "Models.CLEM.Activities.LabourActivityFee", "Models.CLEM.Activities.ActivityFee" },
                { "Models.CLEM.Activities.TruckingSettings", "Models.CLEM.Activities.RuminantTrucking" },
                { "Models.CLEM.Activities.ActivityCutAndCarryLimiter", "Models.CLEM.Limiters.ActivityCarryLimiter" },
                { "Models.CLEM.Activities.ActivityTimerBreedForMilking", "Models.CLEM.Timers.ActivityTimerBreedForMilking" },
                { "Models.CLEM.Activities.ActivityTimerCropHarvest", "Models.CLEM.Timers.ActivityTimerCropHarvest" },
                { "Models.CLEM.Activities.ActivityTimerDateRange", "Models.CLEM.Timers.ActivityTimerDateRange" },
                { "Models.CLEM.Activities.ActivityTimerInterval", "Models.CLEM.Timers.ActivityTimerInterval" },
                { "Models.CLEM.Activities.ActivityTimerLinked", "Models.CLEM.Timers.ActivityTimerLinked" },
                { "Models.CLEM.Activities.ActivityTimerMonthRange", "Models.CLEM.Timers.ActivityTimerMonthRange" },
                { "Models.CLEM.Activities.ActivityTimerPastureLevel", "Models.CLEM.Timers.ActivityTimerPastureLevel" },
                { "Models.CLEM.Activities.ActivityTimerResourceLevel", "Models.CLEM.Timers.ActivityTimerResourceLevel" },
                { "Models.CLEM.Activities.ActivityTimerSequence", "Models.CLEM.Timers.ActivityTimerSequence" },
            };
            
            foreach (var item in searchReplaceStrings)
                JsonUtilities.ReplaceChildModelType(root, item.Key, item.Value);
        }

        /// <summary>
        /// Move solutes out from under nutrient into soil.
        /// </summary>
        /// <param name="root">Root node.</param>
        /// <param name="fileName">File name.</param>
        private static void UpgradeToVersion152(JObject root, string fileName)
        {
            foreach (JObject soil in JsonUtilities.ChildrenRecursively(root, "Soil"))
            {
                var nutrient = JsonUtilities.ChildWithName(soil, "Nutrient");
                var soilNitrogen = JsonUtilities.ChildWithName(soil, "SoilNitrogen");
                var nutrientPatchManager = JsonUtilities.ChildWithName(soil, "NutrientPatchManager");
                var physical = JsonUtilities.ChildWithName(soil, "Physical", ignoreCase: true);
                var chemical = JsonUtilities.ChildWithName(soil, "Chemical", ignoreCase: true);
                var organic = JsonUtilities.ChildWithName(soil, "Organic", ignoreCase: true);
                var samples = JsonUtilities.ChildrenOfType(soil, "Sample");

                if (soil != null && physical != null && chemical != null && organic != null)
                {
                    var soilChildren = soil["Children"] as JArray;
                    var chemicalChildren = chemical["Children"] as JArray;
                    var bdToken = physical["BD"] as JArray;

                    // Add a nutrient model if neither Nutrient or SoilNitrogen exists.
                    if (nutrient == null && soilNitrogen == null)
                    {
                        soilChildren.Add(new JObject()
                        {
                            ["$type"] = "Models.Soils.Nutrients.Nutrient, Models",
                            ["Name"] = "Nutrient",
                            ["ResourceName"] = "Nutrient"
                        });
                    }

                    if (soilChildren != null && chemicalChildren != null && bdToken != null)
                    {
                        var bd = bdToken.Values<double>().ToArray();
                        var bdThickness = physical["Thickness"].Values<double>().ToArray();
                        var organicThickness = organic["Thickness"].Values<double>().ToArray();
                        var chemicalThickness = chemical["Thickness"].Values<double>().ToArray();

                        string soluteTypeName = "Models.Soils.Solute, Models";
                        if (soilNitrogen != null)
                            soluteTypeName = "Models.Soils.SoilNitrogen{soluteName}, Models";
                        else if (nutrientPatchManager != null)
                            soluteTypeName = "Models.Soils.NutrientPatching.SolutePatch, Models";

                        // create a collection of JTokens to search for solute initialisation values.
                        var tokensContainingValues = new JObject[] { organic, chemical }
                                                     .Concat(samples.Reverse<JObject>());

                        var oc = GetValues(tokensContainingValues, "OC", 1.0, bd, bdThickness, organicThickness);
                        StoreValuesInToken(oc, organic, "Carbon", "CarbonUnits");

                        var ph = GetValues(tokensContainingValues, "PH", 7.0, bd, bdThickness, chemicalThickness);
                        StoreValuesInToken(ph, chemical, "PH", "PHUnits");

                        var ec = GetValues(tokensContainingValues, "EC", 0.0, bd, bdThickness, chemicalThickness);
                        StoreValuesInToken(ec, chemical, "EC", "PHUnits");

                        var esp = GetValues(tokensContainingValues, "ESP", 0.0, bd, bdThickness, chemicalThickness);
                        StoreValuesInToken(esp, chemical, "ESP", "PHUnits");

                        // iterate through existing solutes (e.g. CL) and store their initial values in the solute.
                        foreach (var solute in JsonUtilities.ChildrenOfType(soil, "Solute"))
                        {
                            var soluteName = solute["Name"].ToString();
                            var soluteValues = GetValues(tokensContainingValues, soluteName, 0.0, bd, bdThickness, null);

                            if (soluteValues.Item1 != null)
                            {
                                solute["$type"] = soluteTypeName;
                                solute["InitialValues"] = new JArray(soluteValues.Item1);
                                solute["InitialValuesUnits"] = soluteValues.Item2;
                                solute["Thickness"] = new JArray(soluteValues.Item3);
                            }
                        }

                        // Move solutes from nutrient to soil.
                        var no3 = GetValues(tokensContainingValues, "NO3", 0.1, bd, bdThickness, null);
                        soilChildren.Add(CreateSoluteToken(no3, soluteTypeName, "NO3"));

                        var nh4 = GetValues(tokensContainingValues, "NH4", 0.01, bd, bdThickness, null);
                        soilChildren.Add(CreateSoluteToken(nh4, soluteTypeName, "NH4"));

                        var labileP = GetValues(tokensContainingValues, "LabileP", 0.0, bd, bdThickness, null);
                        var unavailableP = GetValues(tokensContainingValues, "UnavailableP", 0.0, bd, bdThickness, null);
                        if (labileP.Item1 != null && unavailableP.Item1 != null)
                        {
                            soilChildren.Add(CreateSoluteToken(labileP, soluteTypeName, "LabileP"));
                            soilChildren.Add(CreateSoluteToken(unavailableP, soluteTypeName, "UnavailableP"));
                        }
                        if (nutrientPatchManager != null)
                        {
                            soilChildren.Add(CreateSoluteToken((null, null, null), soluteTypeName, "PlantAvailableNO3"));
                            soilChildren.Add(CreateSoluteToken((null, null, null), soluteTypeName, "PlantAvailableNH4"));
                        }

                        // Remove solutes from under nutrient model
                        var nutrientModel = nutrient;
                        if (soilNitrogen != null)
                            nutrientModel = soilNitrogen;
                        if (nutrientPatchManager != null)
                            nutrientModel = nutrientPatchManager;
                        if (nutrientModel != null)
                        {
                            var token = JsonUtilities.ChildWithName(nutrientModel, "NO3");
                            if (token != null)
                                token.Remove();
                            token = JsonUtilities.ChildWithName(nutrientModel, "NH4");
                            if (token != null)
                                token.Remove();
                            token = JsonUtilities.ChildWithName(nutrientModel, "Urea");
                            if (token != null)
                                token.Remove();
                            token = JsonUtilities.ChildWithName(nutrientModel, "PlantAvailableNO3");
                            if (token != null)
                                token.Remove();
                            token = JsonUtilities.ChildWithName(nutrientModel, "PlantAvailableNH4");
                            if (token != null)
                                token.Remove();
                        }

                        // Add a urea solute to soil
                        var urea = (double[])Array.CreateInstance(typeof(double), chemicalThickness.Length);
                        soilChildren.Add(CreateSoluteToken((urea, "kgha", chemicalThickness), soluteTypeName, "Urea"));
                    }


                    // By this point any remaining samples should just have SW values or be blank.
                    // Delete the blank samples and move the remaining ones to under the Physical node.
                    JObject water = null;
                    foreach (JObject sample in JsonUtilities.ChildrenRecursively(soil, "Sample"))
                    {
                        var sw = sample["SW"] as JArray;
                        if (sw != null && MathUtilities.ValuesInArray(sw.Values<double>()))
                        {
                            // Does a water node already exist?
                            water = JsonUtilities.ChildWithName(soil, "Water");
                            if (water == null)
                            {
                                water = sample;
                                // Turn a sample into a Water node.
                                sample.Remove("NO3");
                                sample.Remove("NH4");
                                sample.Remove("Urea");
                                sample.Remove("LabileP");
                                sample.Remove("UnavailableP");
                                sample.Remove("OC");
                                sample.Remove("EC");
                                sample.Remove("PH");
                                sample.Remove("CL");
                                sample.Remove("ESP");
                                water["Name"] = "Water";
                                water["$type"] = "Models.Soils.Water, Models";
                            }
                            else
                                sample.Remove();  // remove the sample.

                            water["InitialValues"] = sample["SW"];
                            sample.Remove("SW");
                        }
                        else
                            sample.Remove();
                    }

                    // Convert InitWater to a Water node.
                    foreach (var initWater in JsonUtilities.ChildrenOfType(soil, "InitialWater"))
                    {
                        var percentMethod = initWater["PercentMethod"].Value<string>();
                        bool filledFromTop = percentMethod == "0" || percentMethod == "FilledFromTop";
                        double fractionFull = Math.Min(1.0, initWater["FractionFull"].Value<double>());
                        double depthWetSoil = double.NaN;
                        if (initWater["DepthWetSoil"] != null)
                            depthWetSoil = initWater["DepthWetSoil"].Value<double>();
                        string relativeTo = "LL15";
                        if (initWater["RelativeTo"] != null)
                            relativeTo = initWater["RelativeTo"].ToString();
                        double[] thickness = physical["Thickness"].Values<double>().ToArray();
                        double[] ll15 = physical["LL15"].Values<double>().ToArray();
                        double[] dul = physical["DUL"].Values<double>().ToArray();
                        double[] ll;
                        double[] xf = null;
                        if (relativeTo == "LL15")
                            ll = ll15;
                        else
                        {
                            var nameToFind = relativeTo + "Soil";
                            var plantCrop = JsonUtilities.ChildrenOfType(physical, "SoilCrop")
                                                            .Find(sc => sc["Name"].ToString().Equals(relativeTo, StringComparison.InvariantCultureIgnoreCase));
                            if (plantCrop == null)
                            {
                                relativeTo = "LL15";
                                ll = ll15;
                            }
                            else
                            {
                                ll = plantCrop["LL"].Values<double>().ToArray();
                                xf = plantCrop["XF"].Values<double>().ToArray();
                            }
                        }
                        if (xf == null)
                            xf = Enumerable.Repeat(1.0, thickness.Length).ToArray();

                        if (water == null)
                        {
                            water = initWater;
                            water["Name"] = "Water";
                            water["$type"] = "Models.Soils.Water, Models";
                            water.Remove("PercentMethod");
                            water.Remove("FractionFull");
                            water.Remove("DepthWetSoil");
                        }
                        else
                        {
                            initWater.Remove();
                        }

                        if (!double.IsNaN(depthWetSoil))
                            water["InitialValues"] = new JArray(Water.DistributeToDepthOfWetSoil(depthWetSoil, thickness, ll, dul));
                        else
                        {
                            if (filledFromTop)
                                water["InitialValues"] = new JArray(Water.DistributeWaterFromTop(fractionFull, thickness, ll, dul, xf));
                            else
                                water["InitialValues"] = new JArray(Water.DistributeWaterEvenly(fractionFull, ll, dul));
                        }
                        water["Thickness"] = new JArray(thickness);
                        water["FilledFromTop"] = filledFromTop;
                    }

                    // If there is no water node, then create one.
                    if (JsonUtilities.ChildWithName(soil, "Water") == null)
                    {
                        if (soilChildren != null)
                        {
                            soilChildren.Add(new JObject()
                            {
                                ["$type"] = "Models.Soils.Water, Models",
                                ["Name"] = "Water",
                                ["Thickness"] = physical["Thickness"]
                            });
                        }
                    }
                }
            }

            // Convert all SwimSoluteParameters into regular solutes.
            foreach (JObject swimSolute in JsonUtilities.ChildrenRecursively(root, "SwimSoluteParameters"))
            {
                var parent = JsonUtilities.Parent(swimSolute);
                if (parent["$type"].ToString().Contains(".Swim3"))
                {
                    var soil = JsonUtilities.Parent(parent) as JObject;
                    string soluteName = swimSolute["Name"].ToString();
                    var solute = JsonUtilities.ChildWithName(soil, soluteName, true);

                    if (solute != null)
                    {
                        solute["WaterTableConcentration"] = swimSolute["WaterTableConcentration"];
                        solute["D0"] = swimSolute["D0"];
                        solute["Exco"] = swimSolute["Exco"];
                        solute["FIP"] = swimSolute["FIP"];
                        if (solute["Thickness"] == null)
                        {
                            solute["Thickness"] = swimSolute["Thickness"];
                            int numLayers = (solute["Thickness"] as JArray).Count;
                            solute["InitialValues"] = new JArray(Enumerable.Repeat(0.0, numLayers));
                        }
                    }
                    swimSolute.Remove();
                }
                else
                    swimSolute["$type"] = "Models.Soils.Solute, Models";
            }

            // Make sure all solutes have the new $type
            foreach (JObject solute in JsonUtilities.ChildrenRecursively(root, "Solute"))
                solute["$type"] = "Models.Soils.Solute, Models";

            // Rename variables.
            var variableRenames = new Tuple<string, string>[]
            {
                new Tuple<string, string>("[Soil].Swim3.SWmm", "[Soil].Water.MM"),
                new Tuple<string, string>("[Soil].Swim3.SW", "[Soil].Water.Volumetric"),
                new Tuple<string, string>("[Swim3].SWmm", "[Soil].Water.MM"),
                new Tuple<string, string>("[Swim3].SW", "[Soil].Water.Volumetric"),

                new Tuple<string, string>("[Soil].SoilWater.SWmm", "[Soil].Water.MM"),
                new Tuple<string, string>("[Soil].SoilWater.SW", "[Soil].Water.Volumetric"),
                new Tuple<string, string>("[SoilWater].SWmm", "[Soil].Water.MM"),
                new Tuple<string, string>("[SoilWater].SW", "[Soil].Water.Volumetric"),
                new Tuple<string, string>("[Soil].Initialwater.SW", "[Soil].Water.InitialValues"),
                new Tuple<string, string>("[Soil].InitialWater.SW", "[Soil].Water.InitialValues"),
                new Tuple<string, string>("[Soil].Initial.SW", "[Soil].Water.InitialValues"),
                new Tuple<string, string>("[Soil].Initial Water.SW", "[Soil].Water.InitialValues"),
                new Tuple<string, string>("[Soil].Initial water.SW", "[Soil].Water.InitialValues"),
                new Tuple<string, string>("[Soil].InitialWater.FractionFull", "[Soil].Water.FractionFull"),
                new Tuple<string, string>("[Soil].Initial.OC", "[Soil].Organic.Carbon"),
                
                new Tuple<string, string>("[Swim3].Cl", "[Soil].Cl"),

                new Tuple<string, string>("[Soil].Nutrient.NO3.Denitrification", "[Nutrient].Denitrification"),
                new Tuple<string, string>("[Soil].Nutrient.NH4.Nitrification", "[Nutrient].Nitrification"),
                new Tuple<string, string>("[Soil].Nutrient.LabileP.PFlow", "[Nutrient].LabileToUnavailablePFlow"),
                new Tuple<string, string>("[Soil].Nutrient.UnavailableP.PFlow", "[Nutrient].UnavailableToLabilePFlow"),
                new Tuple<string, string>("[Soil].Nutrient.NO3", "[Soil].NO3"),
                new Tuple<string, string>("[Soil].Nutrient.NH4", "[Soil].NH4"),
                new Tuple<string, string>("[Soil].Nutrient.Urea", "[Soil].Urea"),
                new Tuple<string, string>("[Nutrient].NO3.Denitrification", "[Nutrient].Denitrification"),
                new Tuple<string, string>("[Nutrient].NH4.Nitrification", "[Nutrient].Nitrification"),
                new Tuple<string, string>("[Nutrient].LabileP.PFlow", "[Nutrient].LabileToUnavailablePFlow"),
                new Tuple<string, string>("[Nutrient].UnavailableP.PFlow", "[Nutrient].UnavailableToLabilePFlow"),
                new Tuple<string, string>("[Nutrient].NO3", "[Soil].NO3"),
                new Tuple<string, string>("[Nutrient].NH4", "[Soil].NH4"),
                new Tuple<string, string>("[Nutrient].Urea", "[Soil].Urea"),

                new Tuple<string, string>("[Soil].Chemical.LabileP", "[LabileP].InitialValues"),
                new Tuple<string, string>("[Soil].Chemical.UnavailableP", "[UnavailableP].InitialValues"),
                new Tuple<string, string>("[Chemical].LabileP", "[LabileP].InitialValues"),
                new Tuple<string, string>("[Chemical].UnavailableP", "[UnavailableP].InitialValues"),

                new Tuple<string, string>("[Soil].Nutrient.LabileP", "[Soil].LabileP"),
                new Tuple<string, string>("[Soil].Nutrient.UnavailableP", "[Soil].UnavailableP"),
                new Tuple<string, string>("[Nutrient].LabileP", "[Soil].LabileP"),
                new Tuple<string, string>("[Nutrient].UnavailableP", "[Soil].UnavailableP"),

                // SoilNitrogen variables
                new Tuple<string, string>("[Soil].SoilNitrogen.NO3", "[Soil].NO3"),
                new Tuple<string, string>("[Soil].SoilNitrogen.NH4", "[Soil].NH4"),
                new Tuple<string, string>("[Soil].SoilNitrogen.Urea", "[Soil].Urea"),
                new Tuple<string, string>("[SoilNitrogen].NO3", "[Soil].NO3"),
                new Tuple<string, string>("[SoilNitrogen].NH4", "[Soil].NH4"),
                new Tuple<string, string>("[SoilNitrogen].Urea", "[Soil].Urea"),

                new Tuple<string, string>(".Chemical.NO3N", ".NO3.InitialValues"),
            };
            JsonUtilities.RenameVariables(root, variableRenames);

            // Add a "using Models.Soils" to manager models if they reference solute.
            foreach (var manager in JsonUtilities.ChildManagers(root))
            {
                var usingStatements = manager.GetUsingStatements();
                var found = usingStatements.Where(u => u == "Models.Soils").Any();
                if (!found)
                {
                    usingStatements = usingStatements.Append("Models.Soils");
                    manager.SetUsingStatements(usingStatements);
                    manager.Save();
                }
            }

            // Go through all samples under CompositeFactor and convert to parameter sets rather
            // than model replacements.
            foreach (JObject compositeFactor in JsonUtilities.ChildrenRecursively(root, "CompositeFactor"))
            {
                foreach (var sample in JsonUtilities.ChildrenOfType(compositeFactor, "Sample"))
                {
                    var thickness = sample["Thickness"];
                    if (thickness != null)
                    {
                        var sw = sample["SW"];
                        if (sw != null && sw is JArray)
                        {
                            StoreValuesInCompositeFactor(compositeFactor, thickness, $"[Water].Thickness");
                            StoreValuesInCompositeFactor(compositeFactor, sw, $"[Water].InitialValues");
                        }
                        var no3 = sample["NO3"];
                        if (no3 != null && no3 is JArray)
                        {
                            StoreValuesInCompositeFactor(compositeFactor, thickness, $"[{sample["Name"]}].Thickness");
                            StoreValuesInCompositeFactor(compositeFactor, no3, $"[{sample["Name"]}].InitialValues");
                            StoreStringInCompositeFactor(compositeFactor, "ppm", $"[{sample["Name"]}].InitialValuesUnits");
                        }
                        var nh4 = sample["NH4"];
                        if (nh4 != null && nh4 is JArray)
                        {
                            StoreValuesInCompositeFactor(compositeFactor, thickness, $"[{sample["Name"]}].Thickness");
                            StoreValuesInCompositeFactor(compositeFactor, nh4, $"[{sample["Name"]}].InitialValues");
                            StoreStringInCompositeFactor(compositeFactor, "ppm", $"[{sample["Name"]}].InitialValuesUnits");
                        }
                    }
                    sample.Remove();
                    JArray specifications = compositeFactor["Specifications"] as JArray;
                    var specificationStrings = specifications.Values<string>().ToArray();
                    int indexOfItemToRemove = Array.IndexOf(specificationStrings, $"[{sample["Name"]}]");
                    if (indexOfItemToRemove == -1)
                        indexOfItemToRemove = Array.IndexOf(specificationStrings, "[InitialWater]");
                    if (indexOfItemToRemove != -1)
                        specifications.RemoveAt(indexOfItemToRemove);
                }
            }
        }

        /// <summary>
        /// Store values into a CompositeFactor as a property set.
        /// </summary>
        /// <param name="compositeFactor">The composite factor token.</param>
        /// <param name="values">Values to store.</param>
        /// <param name="variableName">Name of variable.</param>
        private static void StoreValuesInCompositeFactor(JObject compositeFactor, JToken values, string variableName)
        {
            JArray specifications = compositeFactor["Specifications"] as JArray;
            var doubleValues = values.Values<string>();
            if (MathUtilities.ValuesInArray(doubleValues))
            {
                string valuesAsString = StringUtilities.BuildString(doubleValues.ToArray(), ",");
                specifications.Add($"{variableName}={valuesAsString}");
            }
        }

        /// <summary>
        /// Store string value into a CompositeFactor as a property set.
        /// </summary>
        /// <param name="compositeFactor">The composite factor token.</param>
        /// <param name="st">Values to store.</param>
        /// <param name="variableName">Name of variable.</param>
        private static void StoreStringInCompositeFactor(JObject compositeFactor, string st, string variableName)
        {
            JArray specifications = compositeFactor["Specifications"] as JArray;
            specifications.Add($"{variableName}={st}");
        }

        /// <summary>
        /// Store values in a token.
        /// </summary>
        /// <param name="value">Tuple of (values, units, thickness).</param>
        /// <param name="token">The token to store the value into.</param>
        /// <param name="elementName"></param>
        /// <param name="unitsElementName"></param>
        private static void StoreValuesInToken((double[], string, double[]) value, JObject token, string elementName, string unitsElementName)
        {
            if (value.Item1 != null)
            {
                token[elementName] = new JArray(value.Item1);
                if (value.Item2 != null)
                    token[unitsElementName] = value.Item2;
            }
        }

        /// <summary>
        /// Create a solute JToken
        /// </summary>
        /// <param name="value">Tuple of (values, units, thickness).</param>
        /// <param name="soluteTypeName">Type name of the solute.</param>
        /// <param name="soluteName">Name of the solute.</param>
        /// <returns></returns>
        private static JObject CreateSoluteToken((double[], string, double[]) value, string soluteTypeName, string soluteName)
        {
            var token = new JObject()
            {
                ["$type"] = soluteTypeName.Replace("{soluteName}", soluteName),
                ["Name"] = soluteName
            };
            if (value.Item1 != null)
            {
                token["InitialValues"] = new JArray(value.Item1);
                token["Thickness"] = new JArray(value.Item3);
            }
            if (value.Item2 != null)
                token["InitialValuesUnits"] = value.Item2;
            return token;
        }

        /// <summary>
        /// Get values of a property. Looks through tokens and finds first occurrance and returns it.
        /// </summary>
        /// <param name="tokens">Tokens to search through.</param>
        /// <param name="nodeName"></param>
        /// <param name="defaultValue"></param>
        /// <param name="bd">Bulk density</param>
        /// <param name="bdThickness">Bulk density thickness.</param>
        /// <param name="thicknessToReturn">The target thickness.</param>
        /// <returns>Tuple of (values, units, thickness).</returns>
        public static (double[], string, double[]) GetValues(IEnumerable<JObject> tokens, string nodeName, double defaultValue,
                                                             double[] bd, double[] bdThickness,
                                                             double[] thicknessToReturn)
        {
            foreach (var token in tokens)
            {
                string units = null;

                var valuesToken = token[nodeName] as JArray;
                if (nodeName == "NO3" || nodeName == "NH4")
                {
                    if (valuesToken == null)
                    {
                        valuesToken = token[nodeName + "N"] as JArray;
                        units = "ppm";
                    }
                    else
                        units = "kgha";
                }
                else if (valuesToken == null && nodeName == "OC")
                {
                    valuesToken = token["Carbon"] as JArray;
                    units = "Total";
                }
                else if (nodeName == "CL")
                    units = "ppm";

                if (valuesToken != null)
                {
                    var values = valuesToken.Values<double>().ToArray();
                    if (MathUtilities.ValuesInArray(values))
                    {
                        // Found values - convert to same layer structure.
                        var sampleToken = JsonUtilities.Parent(valuesToken);
                        var valuesThickness = sampleToken["Thickness"].Values<double>().ToArray();
                        var unitsToken = sampleToken[$"{nodeName}Units"];
                        if (unitsToken != null)
                            units = unitsToken.ToString();
                        
                        if (thicknessToReturn != null)
                        {
                            if (units == "kgha")
                                values = SoilUtilities.MapMass(values, valuesThickness,
                                                               thicknessToReturn,
                                                               allowMissingValues: true);
                            else
                                values = SoilUtilities.MapConcentration(values, valuesThickness,
                                                                        thicknessToReturn,
                                                                        defaultValue,
                                                                        allowMissingValues: true);
                        }

                        return (values, units, valuesThickness);
                    }
                }
            }

            return (null, null, null);
        }

        /// <summary>
        /// Replace replacements with a simple folder.
        /// </summary>
        /// <param name="root">Root node.</param>
        /// <param name="fileName">File name.</param>
        private static void UpgradeToVersion153(JObject root, string fileName)
        {
            foreach (JObject replacements in JsonUtilities.ChildrenRecursively(root, "Replacements"))
            {
                replacements["$type"] = "Models.Core.Folder, Models";
            }
        }

        /// <summary>
        /// Change .psi to .PSI (uppercase)
        /// </summary>
        /// <param name="root">Root node.</param>
        /// <param name="fileName">File name.</param>
        private static void UpgradeToVersion154(JObject root, string fileName)
        {
            foreach (JObject report in JsonUtilities.ChildrenRecursively(root, "Report"))
                JsonUtilities.SearchReplaceReportVariableNames(report, ".psi", ".PSI");
            foreach (JObject manager in JsonUtilities.ChildrenRecursively(root, "Manager"))
                JsonUtilities.ReplaceManagerCode(manager, ".psi", ".PSI");
        }

        /// <summary>
        /// Replace CultivarFolder with a simple folder.
        /// </summary>
        /// <param name="root">Root node.</param>
        /// <param name="fileName">File name.</param>
        private static void UpgradeToVersion155(JObject root, string fileName)
        {
            foreach (JObject cultivarFolder in JsonUtilities.ChildrenRecursively(root, "CultivarFolder"))
                cultivarFolder["$type"] = "Models.Core.Folder, Models";
        }

       
        /// <summary>
        /// Change the namespace of the Coordinate type.
        /// Change the namespace of the DirectedGraph type.
        /// </summary>
        /// <param name="root"></param>
        /// <param name="fileName"></param>
        private static void UpgradeToVersion156(JObject root, string fileName)
        {
            foreach (JObject demand in JsonUtilities.ChildrenRecursively(root, "BiomassDemandAndPriority"))
            {
                    demand["$type"] = "Models.PMF.NutrientDemandFunctions, Models";
            }
            foreach (JObject demand in JsonUtilities.ChildrenRecursively(root, "BiomassDemand"))
            {
                demand["$type"] = "Models.PMF.NutrientPoolFunctions, Models";
            }
            foreach (JObject demand in JsonUtilities.ChildrenRecursively(root, "EnergyBalance"))
            {
                demand["$type"] = "Models.PMF.EnergyBalance, Models";
            }
            
            foreach (JObject manager in JsonUtilities.ChildrenRecursively(root, "Manager"))
            {
                JsonUtilities.ReplaceManagerCode(manager, "BiomassDemand", "NutrientPoolFunctions");
                JsonUtilities.ReplaceManagerCode(manager, "BiomassDemandAndPriority", "NutrientDemandFunctions");
                JsonUtilities.ReplaceManagerCode(manager, "Reallocation", "ReAllocation");
                JsonUtilities.ReplaceManagerCode(manager, "Retranslocation", "ReTranslocation");
            }

        } 

        /// <summary>
        /// Change PredictedObserved to make SimulationName an explicit first field to match on.
        /// </summary>
        /// <param name="root">Root node.</param>
        /// <param name="fileName">File name.</param>
        private static void UpgradeToVersion156(JObject root, string fileName)
        {
            foreach (JObject predictedObserved in JsonUtilities.ChildrenRecursively(root, "PredictedObserved"))
            {
                var fieldName3 = predictedObserved["FieldName3UsedForMatch"];
                if (!string.IsNullOrEmpty(fieldName3.Value<string>()))
                    predictedObserved["FieldName4UsedForMatch"] = fieldName3.Value<string>();
                var fieldName2 = predictedObserved["FieldName2UsedForMatch"];
                if (!string.IsNullOrEmpty(fieldName2.Value<string>()))
                    predictedObserved["FieldName3UsedForMatch"] = fieldName2.Value<string>();
                var fieldName1 = predictedObserved["FieldNameUsedForMatch"];
                if (!string.IsNullOrEmpty(fieldName1.Value<string>()))
                    predictedObserved["FieldName2UsedForMatch"] = fieldName1.Value<string>();
                predictedObserved["FieldNameUsedForMatch"] = "SimulationName";

            }
        }

        /// <summary>
        /// Rename 'Plantain' model to 'PlantainForage'
        /// </summary>
        /// <param name="root">The root JSON token.</param>
        /// <param name="fileName">The name of the apsimx file.</param>
        private static void UpgradeToVersion157(JObject root, string fileName)
        {
            // change the name of any Plantain plant
            foreach (JObject crop in JsonUtilities.ChildrenRecursively(root, "Plant"))
            {
                if (crop["Name"].ToString().Equals("Plantain", StringComparison.InvariantCultureIgnoreCase))
                {
                    crop["Name"] = "PlantainForage";
                    crop["ResourceName"] = "PlantainForage";
                }
            }

            // change all references to the model in the soil-plant params table
            foreach (JObject soilCrop in JsonUtilities.ChildrenRecursively(root, "SoilCrop"))
            {
                if (soilCrop["Name"].ToString().Equals("PlantainSoil", StringComparison.InvariantCultureIgnoreCase))
                {
                    JsonUtilities.RenameModel(soilCrop, "PlantainForageSoil");
                }
            }

            // change all references to the model in any report table
            foreach (var report in JsonUtilities.ChildrenOfType(root, "Report"))
            {
                JsonUtilities.SearchReplaceReportVariableNames(report, "[Plantain]", "[PlantainForage]");
                JsonUtilities.SearchReplaceReportVariableNames(report, ".Plantain.", ".PlantainForage.");
            }

            foreach (JObject manager in JsonUtilities.ChildrenRecursively(root, "Manager"))
            {
                JsonUtilities.ReplaceManagerCode(manager, "[Plantain]", "[PlantainForage]");
                JsonUtilities.ReplaceManagerCode(manager, ".Plantain.", ".PlantainForage.");
                JsonUtilities.ReplaceManagerCode(manager, "Plantain.", "PlantainForage.");
            }

            // change all references to the model in any operations table
            foreach (var operations in JsonUtilities.ChildrenOfType(root, "Operations"))
            {
                var operation = operations["Operation"];
                if (operation != null && operation.HasValues)
                {
                    for (int i = 0; i < operation.Count(); i++)
                    {
                        var specification = operation[i]["Action"];
                        var specificationString = specification.ToString();
                        specificationString = specificationString.Replace("[Plantain]", "[PlantainForage]");
                        specificationString = specificationString.Replace(".Plantain.", ".PlantainForage.");
                        operation[i]["Action"] = specificationString;
                    }
                }
            }

            // change all references to the model in any experiment.factor
            foreach (var factor in JsonUtilities.ChildrenOfType(root, "Factor"))
            {
                var specification = factor["Specification"];
                if (specification != null)
                {
                    var specificationString = specification.ToString();
                    specificationString = specificationString.Replace("[Plantain]", "[PlantainForage]");
                    specificationString = specificationString.Replace(".Plantain.", ".PlantainForage.");
                    factor["Specification"] = specificationString;
                }
            }

            // change all references to the model in any experiment.compositefactor
            foreach (var factor in JsonUtilities.ChildrenOfType(root, "CompositeFactor"))
            {
                var specifications = factor["Specifications"];
                if (specifications != null)
                {
                    for (int i = 0; i < specifications.Count(); i++)
                    {
                        var specificationString = specifications[i].ToString();
                        specificationString = specificationString.Replace("[Plantain]", "[PlantainForage]");
                        specificationString = specificationString.Replace(".Plantain.", ".PlantainForage.");
                        specifications[i] = specificationString;
                    }
                }
            }
        }


        /// <summary>
        /// Change [Root].LayerMidPointDepth to [Physical].LayerMidPointDepth
        /// </summary>
        /// <param name="root">Root node.</param>
        /// <param name="fileName">File name.</param>
        private static void UpgradeToVersion158(JObject root, string fileName)
        {
            //Fix variable references
            foreach (JObject varref in JsonUtilities.ChildrenOfType(root, "VariableReference"))
            {
                if (varref["VariableName"].ToString() == "[Root].LayerMidPointDepth")
                    varref["VariableName"] = "[Physical].DepthMidPoints";
            }
        }

        /// <summary>
        /// Update the SoilNitrogen component to be a Nutrient
        /// </summary>
        /// <param name="root"></param>
        /// <param name="fileName"></param>
        /// 

        private static void UpgradeToVersion889(JObject root, string fileName)
        {
            foreach (var manager in JsonUtilities.ChildManagers(root))
            {
                var originalCode = manager.ToString();
                if (originalCode != null)
                {
                    if (originalCode.Contains("SoilNitrogen"))
                    {
                        manager.Replace("SoilNitrogen", "INutrient");
                        manager.Replace("SoilN", "nutrient");
                        manager.Replace("soilN", "nutrient");
                    }
                    if (originalCode != manager.ToString())
                    {
                        var usingLines = manager.GetUsingStatements().ToList();
                        usingLines.Add("Models.Soils.Nutrients");
                        manager.SetUsingStatements(usingLines);
                        manager.Save();
                    }
                }
            }

            foreach (var soil in JsonUtilities.ChildrenRecursively(root, "Soil"))
            {
                foreach (var soilnitrogen in JsonUtilities.ChildrenOfType(soil, "SoilNitrogen"))
                {
                    soilnitrogen.Remove();
                                        
                    JArray soilChildren = soil["Children"] as JArray;
                    if (soilChildren != null)
                    {
                        JObject nutrient = new JObject();
                        nutrient["$type"] = "Models.Soils.Nutrients.Nutrient, Models";
                        JsonUtilities.RenameModel(nutrient as JObject, "Nutrient");
                        nutrient["ResourceName"] = "Nutrient";
                        nutrient["IncludeInDocumentation"] = true;
                        nutrient["Enabled"] = true;
                        nutrient["ReadOnly"] = false;
                        soilChildren.Add(nutrient);
                    }
                }
            }
        }

        /// <summary>
        /// Refactor LifeCycle model
        /// </summary>
        /// <param name="root">The root JSON token.</param>
        /// <param name="fileName">The name of the apsimx file.</param>
        private static void UpgradeToVersion890(JObject root, string fileName)
        {
            //Method to convert LifeCycleProcesses to functions
            void ChangeToFunction(JObject LifePhase, string OldType, string NewName, string FunctType, string SubFunctType = "")
            {
                JArray children = LifePhase["Children"] as JArray;
                var Process = JsonUtilities.ChildrenOfType(LifePhase, OldType);
                if (Process.Count >= 1)
                {
                    bool FirstProc = true;
                    JObject funct = new JObject();
                    JArray ChildFunctions = new JArray();
                    foreach (var proc in Process)
                    {
                        if (FunctType == "Add")
                        {
                            if (FirstProc)
                            {
                                funct["$type"] = "Models.Functions.AddFunction, Models";
                                funct["Name"] = NewName;
                                FirstProc = false;
                            }
                            foreach (var c in proc["Children"])
                            {
                                if ((SubFunctType == "All") && (c["$type"].ToString() != "Models.Memo, Models"))
                                {
                                    JObject cld = new JObject();
                                    cld["$type"] = "Models.Functions.MultiplyFunction, Models";
                                    cld["Name"] = c["Name"].ToString();
                                    JObject Popn = new JObject();
                                    Popn["$type"] = "Models.Functions.VariableReference, Models";
                                    Popn["Name"] = "CohortPopulation";
                                    Popn["VariableName"] = "[" + LifePhase["Name"].ToString() + "].CurrentCohort.Population";
                                    JArray kids = new JArray();
                                    kids.Add(Popn);
                                    kids.Add(c);
                                    cld["Children"] = kids;
                                    ChildFunctions.Add(cld);
                                }
                                else
                                    ChildFunctions.Add(c);
                            }
                        }
                        else if (FunctType == "Multiply")
                        {
                            if (FirstProc)
                            {
                                funct["$type"] = "Models.Functions.MultiplyFunction, Models";
                                funct["Name"] = NewName;
                                JObject Popn = new JObject();
                                Popn["$type"] = "Models.Functions.VariableReference, Models";
                                Popn["Name"] = "CohortPopulation";
                                Popn["VariableName"] = "[" + LifePhase["Name"].ToString() + "].CurrentCohort.Population";
                                ChildFunctions.Add(Popn);
                                FirstProc = false;
                            }
                            if (SubFunctType == "All")
                            {
                                foreach (JObject kid in proc["Children"])
                                    ChildFunctions.Add(kid);
                            }
                            else if (SubFunctType == "Min")
                            {
                                JObject Min = new JObject();
                                Min["$type"] = "Models.Functions.MinimumFunction, Models";
                                Min["Name"] = "ProgenyRate";
                                Min["Children"] = proc["Children"];
                                ChildFunctions.Add(Min);
                            }
                        }
                        else
                            throw new Exception("Something got Funct up");

                        JsonUtilities.RemoveChild(LifePhase, proc["Name"].ToString());
                    }
                    funct["Children"] = ChildFunctions;
                    children.Add(funct);
                }
                else
                    JsonUtilities.AddConstantFunctionIfNotExists(LifePhase, NewName, "0.0");
            }

            // Method to add infestation object
            void AddInfestObject(string Name, JToken zone, string Org, string Phase, JArray ChildFunction, int typeIndex)
            {
                JObject Infest = JsonUtilities.CreateNewChildModel(zone, Name, "Models.LifeCycle.Infestation");
                Infest["TypeOfInfestation"] = typeIndex;
                Infest["InfestingOrganisumName"] = Org;
                Infest["InfestingPhaseName"] = Phase;
                Infest["ChronoAgeOfImmigrants"] = 0;
                Infest["PhysAgeOfImmigrants"] = 0.2;
                Infest["Children"] = ChildFunction;
            }

            foreach (JObject LC in JsonUtilities.ChildrenRecursively(root, "LifeCycle"))
            {
                List<string> ChildPhases = new List<string>();
                JToken zone = JsonUtilities.Parent(LC);

                foreach (JObject LP in JsonUtilities.ChildrenRecursively(LC, "LifeStage"))
                {
                    LP["$type"] = "Models.LifeCycle.LifeCyclePhase, Models";
                    var ReproductiveProcess = JsonUtilities.ChildrenOfType(LP, "LifeStageReproduction");
                    //Convert LifeCycleProcesses to functions
                    ChangeToFunction(LP, "LifeStageImmigration", "Immigration", "Add");
                    ChangeToFunction(LP, "LifeStageGrowth", "Development", "Add");
                    ChangeToFunction(LP, "LifeStageMortality", "Mortality", "Add", "All");
                    ChangeToFunction(LP, "LifeStageReproduction", "Reproduction", "Multiply", "Min");
                    ChangeToFunction(LP, "LifeStageTransfer", "Graduation", "Multiply", "All");

                    //If functionality present in Graduation, move to development and delete graduation
                    var Dev = JsonUtilities.ChildWithName(LP, "Development");
                    var Grad = JsonUtilities.ChildWithName(LP, "Graduation");
                    if (Dev["$type"].ToString() == "Models.Functions.Constant, Models") //There was no functionality in Development
                    {
                        JsonUtilities.RemoveChild(LP, "Development");
                        Grad["Name"] = "Development"; //Set Graduation function to be Development
                        JsonUtilities.RemoveChild(Grad, "CohortPopulation");
                    }
                    else
                        JsonUtilities.RemoveChild(LP, "Graduation");

                    //Fix variable references
                    foreach (JObject xv in JsonUtilities.ChildrenOfType(LP, "VariableReference"))
                    {
                        if (xv["VariableName"].ToString() == "[LifeCycle].CurrentLifeStage.CurrentCohort.PhenoAge")
                            xv["VariableName"] = "[" + LP["Name"] + "].CurrentCohort.ChronologicalAge";
                    }
                    foreach (JObject xv in JsonUtilities.ChildrenOfType(LP, "LinearAfterThresholdFunction"))
                    {
                        if (xv["XProperty"].ToString() == "[LifeCycle].CurrentLifeStage.CurrentCohort.PhenoAge")
                            xv["XProperty"] = "[" + LP["Name"] + "].CurrentCohort.ChronologicalAge";
                    }

                    if (ReproductiveProcess.Count >= 1)
                    {
                        LP["NameOfPhaseForProgeny"] = ReproductiveProcess[0]["TransferTo"].ToString();
                    }
                    ChildPhases.Add(LP["Name"].ToString());
                }

                //Move immigration function from life phase to infestation event
                foreach (JObject LP in JsonUtilities.ChildrenRecursively(LC, "LifeCyclePhase"))
                {
                    JObject NumberFunction = JsonUtilities.ChildWithName(LP, "Immigration");
                    NumberFunction["Name"] = "NumberOfImmigrants";
                    JArray ChildFunction = new JArray();
                    ChildFunction.Add(NumberFunction);
                    if ((NumberFunction["$type"].ToString() == "Models.Functions.Constant, Models") &&
                        (double.Parse(NumberFunction["FixedValue"].ToString()) == 0.0))
                    {
                        //Don't add immigration event, not needed
                    }
                    else
                    {
                        AddInfestObject("Ongoing Infestation " + LP["Name"], zone, LC["Name"].ToString(), LP["Name"].ToString(), ChildFunction, 3);
                    }
                    JsonUtilities.RemoveChild(LP, "NumberOfImmigrants");
                }

                // Add infestation phase for initial populations
                int cou = 0;
                foreach (double init in LC["InitialPopulation"])
                {
                    if (init > 0)
                    {
                        string Name = "Initial Infestation " + ChildPhases[cou];
                        JObject NumberFunction = new JObject();
                        NumberFunction["$type"] = "Models.Functions.Constant, Models";
                        NumberFunction["Name"] = "NumberOfImmigrants";
                        NumberFunction["FixedValue"] = init;
                        JArray ChildFunction = new JArray();
                        ChildFunction.Add(NumberFunction);
                        AddInfestObject(Name, zone, LC["Name"].ToString(), ChildPhases[cou], ChildFunction, 0);
                        cou += 1;
                    }
                }
            }
            foreach (var report in JsonUtilities.ChildrenOfType(root, "Report"))
            {
                JsonUtilities.SearchReplaceReportVariableNames(report, "Migrants", "Graduates");
                JsonUtilities.SearchReplaceReportVariableNames(report, "Mortality", "Mortalities");
                JsonUtilities.SearchReplaceReportVariableNames(report, "PhenologicalAge", "PhysiologicalAge");
            }

            foreach (var manager in JsonUtilities.ChildManagers(root))
            {
                manager.Replace("LifeCycle.LifeStage", "LifeCycle.LifeCyclePhase");
                manager.Save();
            }
        }

        /// <summary>
        /// Changes initial Root Wt to an array.
        /// </summary>
        /// <param name="root">The root JSON token.</param>
        /// <param name="fileName">The name of the apsimx file.</param>
        private static void UpgradeToVersion999(JObject root, string fileName)
        {
            // Delete all alias children.
            foreach (var soilNitrogen in JsonUtilities.ChildrenOfType(root, "SoilNitrogen"))
            {
                var parent = JsonUtilities.Parent(soilNitrogen);
                var nutrient = JsonUtilities.CreateNewChildModel(parent, "Nutrient", "Models.Soils.Nutrients.Nutrient");
                nutrient["ResourceName"] = "Nutrient";
                soilNitrogen.Remove();
            }

            foreach (var manager in JsonUtilities.ChildManagers(root))
            {
                manager.Replace("using Models.Soils;", "using Models.Soils;\r\nusing Models.Soils.Nutrients;");

                manager.Replace("SoilNitrogen.FOMN", ".Nutrient.FOMN");
                manager.Replace("SoilNitrogen.FOMC", ".Nutrient.FOMC");

                if (manager.Replace("Soil.SoilNitrogen.HumicN", "Humic.N"))
                    manager.AddDeclaration("NutrientPool", "Humic", new string[] { "[ScopedLinkByName]" });
                if (manager.Replace("Soil.SoilNitrogen.HumicC", "Humic.C"))
                    manager.AddDeclaration("NutrientPool", "Humic", new string[] { "[ScopedLinkByName]" });

                if (manager.Replace("Soil.SoilNitrogen.MicrobialN", "Microbial.N"))
                    manager.AddDeclaration("NutrientPool", "Microbial", new string[] { "[ScopedLinkByName]" });
                if (manager.Replace("Soil.SoilNitrogen.MicrobialC", "Microbial.C"))
                    manager.AddDeclaration("NutrientPool", "Microbial", new string[] { "[ScopedLinkByName]" });

                if (manager.Replace("Soil.SoilNitrogen.dlt_n_min_res", "SurfaceResidueDecomposition.MineralisedN"))
                    manager.AddDeclaration("CarbonFlow", "SurfaceResidueDecomposition", new string[] { "[LinkByPath(Path=\"[Nutrient].SurfaceResidue.Decomposition\")]" });

                manager.Replace("SoilNitrogen.MineralisedN", "Nutrient.MineralisedN");

                manager.Replace("SoilNitrogen.TotalN", "Nutrient.TotalN");
                if (manager.Replace("SoilNitrogen.TotalN", "Nutrient.TotalN"))
                {
                    manager.RemoveDeclaration("SoilNitrogen");
                    manager.AddDeclaration("INutrient", "Nutrient", new string[] { "[ScopedLinkByName]" });
                }

                manager.Replace("SoilNitrogen.TotalC", "Nutrient.TotalC");
                if (manager.Replace("SoilNitrogen.TotalC", "Nutrient.TotalC"))
                {
                    manager.RemoveDeclaration("SoilNitrogen");
                    manager.AddDeclaration("INutrient", "Nutrient", new string[] { "[ScopedLinkByName]" });
                }

                manager.Replace("SoilNitrogen.mineral_n", "Nutrient.MineralN");
                manager.Replace("SoilNitrogen.Denitrification", "Nutrient.Natm");
                manager.Replace("SoilNitrogen.n2o_atm", "Nutrient.N2Oatm");
                manager.Save();
            }

            foreach (var report in JsonUtilities.ChildrenOfType(root, "Report"))
            {
                JsonUtilities.SearchReplaceReportVariableNames(report, "SoilNitrogen.NO3.kgha", "Nutrient.NO3.kgha");
                JsonUtilities.SearchReplaceReportVariableNames(report, "SoilNitrogen.NH4.kgha", "Nutrient.NH4.kgha");
                JsonUtilities.SearchReplaceReportVariableNames(report, "SoilNitrogen.Urea.kgha", "Nutrient.Urea.kgha");
                JsonUtilities.SearchReplaceReportVariableNames(report, "SoilNitrogen.PlantAvailableNO3.kgha", "Nutrient.PlantAvailableNO3.kgha");
                JsonUtilities.SearchReplaceReportVariableNames(report, "SoilNitrogen.PlantAvailableNH4.kgha", "Nutrient.PlantAvailableNH4.kgha");
                JsonUtilities.SearchReplaceReportVariableNames(report, "[SoilNitrogen].NO3.kgha", "[Nutrient].NO3.kgha");
                JsonUtilities.SearchReplaceReportVariableNames(report, "[SoilNitrogen].NH4.kgha", "[Nutrient].NH4.kgha");
                JsonUtilities.SearchReplaceReportVariableNames(report, "[SoilNitrogen].Urea.kgha", "[Nutrient].Urea.kgha");

                JsonUtilities.SearchReplaceReportVariableNames(report, ".SoilNitrogen.FOMN", ".Nutrient.FOMN");
                JsonUtilities.SearchReplaceReportVariableNames(report, ".SoilNitrogen.FOMC", ".Nutrient.FOMC");
                JsonUtilities.SearchReplaceReportVariableNames(report, ".SoilNitrogen.HumicN", ".Nutrient.Humic.N");
                JsonUtilities.SearchReplaceReportVariableNames(report, ".SoilNitrogen.HumicC", ".Nutrient.Humic.C");
                JsonUtilities.SearchReplaceReportVariableNames(report, ".SoilNitrogen.MicrobialN", ".Nutrient.Microbial.N");
                JsonUtilities.SearchReplaceReportVariableNames(report, ".SoilNitrogen.MicrobialC", ".Nutrient.Microbial.C");
                JsonUtilities.SearchReplaceReportVariableNames(report, ".SoilNitrogen.urea", ".Nutrient.Urea.kgha");
                JsonUtilities.SearchReplaceReportVariableNames(report, ".SoilNitrogen.dlt_n_min_res", ".Nutrient.SurfaceResidue.Decomposition.MineralisedN");
                JsonUtilities.SearchReplaceReportVariableNames(report, ".SoilNitrogen.MineralisedN", ".Nutrient.MineralisedN");
                JsonUtilities.SearchReplaceReportVariableNames(report, ".SoilNitrogen.Denitrification", ".Nutrient.Natm");
                JsonUtilities.SearchReplaceReportVariableNames(report, ".SoilNitrogen.n2o_atm", ".Nutrient.N2Oatm");
                JsonUtilities.SearchReplaceReportVariableNames(report, ".SoilNitrogen.TotalC", ".Nutrient.TotalC");
                JsonUtilities.SearchReplaceReportVariableNames(report, ".SoilNitrogen.TotalN", ".Nutrient.TotalN");
                JsonUtilities.SearchReplaceReportVariableNames(report, ".SoilNitrogen.mineral_n", ".Nutrient.MineralN");
                JsonUtilities.SearchReplaceReportVariableNames(report, ".SoilNitrogen.Nitrification", ".Nutrient.NH4.Nitrification");
            }

            foreach (var series in JsonUtilities.ChildrenOfType(root, "Series"))
            {
                if (series["XFieldName"] != null)
                {
                    series["XFieldName"] = series["XFieldName"].ToString().Replace("SoilNitrogen.NO3.kgha", "Nutrient.NO3.kgha");
                    series["XFieldName"] = series["XFieldName"].ToString().Replace("SoilNitrogen.NH4.kgha", "Nutrient.NH4.kgha");
                    series["XFieldName"] = series["XFieldName"].ToString().Replace("SoilNitrogen.Urea.kgha", "Nutrient.Urea.kgha");
                    series["XFieldName"] = series["XFieldName"].ToString().Replace("SoilNitrogen.PlantAvailableNO3.kgha", "Nutrient.PlantAvailableNO3.kgha");
                    series["XFieldName"] = series["XFieldName"].ToString().Replace("SoilNitrogen.PlantAvailableNH4.kgha", "Nutrient.PlantAvailableNH4.kgha");
                }
                if (series["YFieldName"] != null)
                {
                    series["YFieldName"] = series["YFieldName"].ToString().Replace("SoilNitrogen.NO3.kgha", "Nutrient.NO3.kgha");
                    series["YFieldName"] = series["YFieldName"].ToString().Replace("SoilNitrogen.NH4.kgha", "Nutrient.NH4.kgha");
                    series["YFieldName"] = series["YFieldName"].ToString().Replace("SoilNitrogen.Urea.kgha", "Nutrient.Urea.kgha");
                    series["YFieldName"] = series["YFieldName"].ToString().Replace("SoilNitrogen.PlantAvailableNO3.kgha", "Nutrient.PlantAvailableNO3.kgha");
                    series["YFieldName"] = series["YFieldName"].ToString().Replace("SoilNitrogen.PlantAvailableNH4.kgha", "Nutrient.PlantAvailableNH4.kgha");
                }
            }

        }
    }
}
<|MERGE_RESOLUTION|>--- conflicted
+++ resolved
@@ -24,11 +24,7 @@
     public class Converter
     {
         /// <summary>Gets the latest .apsimx file format version.</summary>
-<<<<<<< HEAD
-        public static int LatestVersion { get { return 156; } }
-=======
         public static int LatestVersion { get { return 158; } }
->>>>>>> 7f044f91
 
         /// <summary>Converts a .apsimx string to the latest version.</summary>
         /// <param name="st">XML or JSON string to convert.</param>
