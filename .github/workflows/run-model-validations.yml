name: Model validations
permissions:
  contents: read # access to check out code and install dependencies

env:
  ALL_APSIM_FILES: ""
  PAYLOAD_FOLDER_PATH: "/home/runner/work/ApsimX/ApsimX/Payload/"
  
# Determines when this workflow is triggered. 
on:
  pull_request_target:
    branches: [ master ]

jobs:
  run-model-validations:
    name: run-model-validations
    if: github.repository_owner == 'APSIMInitiative'
    runs-on: ubuntu-latest
    env:
      ALL_APSIM_FILES: ""
    steps:
<<<<<<< HEAD

    - name: echo github.event.pull_request.head.ref
      run: echo ${{ github.event.pull_request.head.ref }}
    
    #- name: Checkout PR branch code
    #  uses: actions/checkout@v4
    #  with:
    #    repository: ${{github.event.pull_request.head.repo.full_name}}
    #    ref: ${{github.event.pull_request.head.ref}}

    - name: Checkout Upstream
      uses: actions/checkout@v4
      with:
        repository: APSIMInitiative/ApsimX
        ref: master
        
    #- name: Do automerge of upstream and PR branch
      #run: |
        #git remote add prrepo https://github.com/ric394/Apsimx.git
        #git fetch prrepo
        #git merge prrepo/${{ github.head_ref }}
        
    - name: Merge PR branch into current branch
      run: git merge ${{ github.event.pull_request.head.ref }}

    - name: Setup .NET Core
      uses: actions/setup-dotnet@v4
      with:
        dotnet-version: '8.0.x'

    - name: Get PR number from GitHub API
      id: fetch_pr_number
      run: |
        echo "URL: https://api.github.com/repos/${{ github.repository }}/commits/${{ github.sha }}/pulls"
        response=$(curl -L \
                    -H "Accept: application/vnd.github+json" \
                    -H "Authorization: Bearer ${{ secrets.GITHUB_TOKEN }}" \
                    -H "X-GitHub-Api-Version: 2022-11-28" \
                    https://api.github.com/repos/${{ github.repository }}/commits/${{ github.sha }}/pulls)
        echo "pr_number=$(echo $response | jq -r '.[0].number')" >> "$GITHUB_OUTPUT"

    - name: Extract password protected datasets
      id: extract_password_protected_datasets
      env:
        SOYBEAN_PASSWORD: ${{ secrets.SOYBEAN_PASSWORD }}
        CORNSOY_PASSWORD: ${{ secrets.CORNSOY_PASSWORD }}
        SWIM_PASSWORD: ${{ secrets.SWIM_PASSWORD }}
      run: |
        echo "Extracting password protected datasets..."
        test -z "$SOYBEAN_PASSWORD" && echo "SOYBEAN_PASSWORD is empty" || echo "SOYBEAN_PASSWORD is set"
        test -z "$CORNSOY_PASSWORD" && echo "CORNSOY_PASSWORD is empty" || echo "CORNSOY_PASSWORD is set"
        test -z "$SWIM_PASSWORD" && echo "SWIM_PASSWORD is empty" || echo "SWIM_PASSWORD is set"

        soybean=/home/runner/work/ApsimX/ApsimX/Tests/Validation/Soybean
        cornsoy=/home/runner/work/ApsimX/ApsimX/Tests/Validation/System/FACTS_CornSoy
        swim=/home/runner/work/ApsimX/ApsimX/Tests/Validation/SWIM

        7z -p"$SOYBEAN_PASSWORD" x $soybean/ObservedFACTS.7z -o$soybean
        7z -p"$CORNSOY_PASSWORD" x $cornsoy/FACTS_CornSoy.7z -o$cornsoy
        7z -p"$SWIM_PASSWORD" x $swim/WaterTableSWIM_ISU_tests_May2022.7z -o$swim

    - name: Build Models
      run: |
        cd Models
        dotnet publish -f net8.0 -o ../app

    - name: Build APSIM.Workflow
      run: |
        cd APSIM.Workflow
        dotnet publish -f net8.0

    - name: Split Wheat Validation
      run: |
        dotnet ./bin/Release/net8.0/APSIM.Workflow.dll -d ./Tests/Validation/Wheat/Wheat.apsimx -s ./Tests/Validation/Wheat/split.json

    - name: Log in to Docker Hub
      uses: docker/login-action@f4ef78c080cd8ba55a85445d5b36e214a81df20a
      with:
        username: ${{ secrets.DOCKER_USERNAME }}
        password: ${{ secrets.DOCKER_PASSWORD }}

    - name: Extract metadata (tags, labels) for Docker for apsimplusr
      id: meta_apsimplusr
      uses: docker/metadata-action@9ec57ed1fcdbf14dcef7dfbe97b2010124a938b7
      with:
        images: apsiminitiative/apsimplusr
        flavor: latest=true
        tags: |
          type=ref,event=branch
          type=ref,event=pr

    - name: Build and push apsimplusr Docker image
      id: apsimplusr_push
      uses: docker/build-push-action@3b5e8027fcad23fda98b2e3ac259d8d67585f671
      with:
        context: .
        file: ./Dockerfiles/models_r_dockerfile
        target: base
        push: true
        tags: ${{ steps.meta_apsimplusr.outputs.tags }}
        labels: ${{ steps.meta_apsimplusr.outputs.labels }}       

    - name: Create Azure Validation Jobs
      id: submit_azure_jobs
      run: |

        # Check payload directory exists and create it if not
        if test -d "${PAYLOAD_FOLDER_PATH}"; then
          echo "Directory exists."
        else
          echo "Directory does not exist. Making directory..."
          mkdir -p "${PAYLOAD_FOLDER_PATH}"
        fi

        # Add .env to payload directory
        echo "Adding .env file to ${PAYLOAD_FOLDER_PATH}"
        echo "${{ secrets.AZURE_ENV_CONTENTS }}" > "${PAYLOAD_FOLDER_PATH}/.env"
        if test -f "${PAYLOAD_FOLDER_PATH}/.env"; then
          echo ".env successfully added to ${PAYLOAD_FOLDER_PATH}"
        fi

        # Tell POStats2 to open and get ready to accept data
        echo "Opening POStats2 to accept data..."
        echo "Commit SHA: ${{ github.event.pull_request.head.sha }}"
        commitsha=${{ github.event.pull_request.head.sha }}
        author=${{ github.actor }}
        # This is used to make a PR specific pool to avoid multiple PRs issues on Azure.
        azure_pool="${DOCKER_METADATA_OUTPUT_VERSION:3}-${commitsha:0:6}"
        echo "azure pool: ${azure_pool}"
        echo "author variable: ${author}"
        # substrings the variable so we get the number only after the 'pr-' part.
        echo "PR Number: ${DOCKER_METADATA_OUTPUT_VERSION:3}"
        # makes the variable available in subsequent steps.
        jobcount=$(dotnet ./bin/Release/net8.0/APSIM.Workflow.dll --sim-count)
        echo "jobcount: ${jobcount}"
        if test -z "$jobcount"; then
          echo "The job count was found to be empty. Exiting."
=======
      
      - name: Set git user
        run: |
          git config --global user.name "github-actions[bot]"
          git config --global user.email "github-actions[bot]@users.noreply.github.com"

      - name: Checkout PR branch code
        uses: actions/checkout@v4
        with:
          repository: ${{github.event.pull_request.head.repo.full_name}}
          ref: ${{github.event.pull_request.head.ref}}
          fetch-depth: 0  # Fetch all history for all branches and tags

      - name: Merge APSIMInitiative/master into PR branch (ensure PR branch up to date)
        id: merge_upstream
        run: |
          git remote add upstream https://github.com/APSIMInitiative/ApsimX.git || git remote set-url upstream https://github.com/APSIMInitiative/ApsimX.git
          git fetch upstream master
          git merge --no-ff upstream/master || { echo "Merge conflict detected. Aborting merge and exiting."; git merge --abort; exit 1; }
        continue-on-error: true  # Allow job to continue if merge fails

      - name: Merge failure
        if: steps.merge_upstream.outcome == 'failure'
        run: |
          echo "::error::Merge failed as PR branch is either not up to date or another issue has occurred."
>>>>>>> d7a6beb1
          exit 1
      
      - name: Setup .NET Core
        uses: actions/setup-dotnet@v4
        with:
          dotnet-version: '8.0.x'

      - name: Get PR number from GitHub API
        id: fetch_pr_number
        run: |
          echo "URL: https://api.github.com/repos/${{ github.repository }}/commits/${{ github.sha }}/pulls"
          response=$(curl -L \
                      -H "Accept: application/vnd.github+json" \
                      -H "Authorization: Bearer ${{ secrets.GITHUB_TOKEN }}" \
                      -H "X-GitHub-Api-Version: 2022-11-28" \
                      https://api.github.com/repos/${{ github.repository }}/commits/${{ github.sha }}/pulls)
          echo "pr_number=$(echo $response | jq -r '.[0].number')" >> "$GITHUB_OUTPUT"

      - name: Extract password protected datasets
        id: extract_password_protected_datasets
        env:
          SOYBEAN_PASSWORD: ${{ secrets.SOYBEAN_PASSWORD }}
          CORNSOY_PASSWORD: ${{ secrets.CORNSOY_PASSWORD }}
          SWIM_PASSWORD: ${{ secrets.SWIM_PASSWORD }}
        run: |
          echo "Extracting password protected datasets..."
          test -z "$SOYBEAN_PASSWORD" && echo "SOYBEAN_PASSWORD is empty" || echo "SOYBEAN_PASSWORD is set"
          test -z "$CORNSOY_PASSWORD" && echo "CORNSOY_PASSWORD is empty" || echo "CORNSOY_PASSWORD is set"
          test -z "$SWIM_PASSWORD" && echo "SWIM_PASSWORD is empty" || echo "SWIM_PASSWORD is set"

          soybean=/home/runner/work/ApsimX/ApsimX/Tests/Validation/Soybean
          cornsoy=/home/runner/work/ApsimX/ApsimX/Tests/Validation/System/FACTS_CornSoy
          swim=/home/runner/work/ApsimX/ApsimX/Tests/Validation/SWIM

          7z -p"$SOYBEAN_PASSWORD" x $soybean/ObservedFACTS.7z -o$soybean
          7z -p"$CORNSOY_PASSWORD" x $cornsoy/FACTS_CornSoy.7z -o$cornsoy
          7z -p"$SWIM_PASSWORD" x $swim/WaterTableSWIM_ISU_tests_May2022.7z -o$swim

      - name: Build Models
        run: |
          cd Models
          dotnet publish -f net8.0 -o ../app

      - name: Build APSIM.Workflow
        run: |
          cd APSIM.Workflow
          dotnet publish -f net8.0

      - name: Split Wheat Validation
        run: |
          dotnet ./bin/Release/net8.0/APSIM.Workflow.dll -d ./Tests/Validation/Wheat/Wheat.apsimx -s ./Tests/Validation/Wheat/split.json

      - name: Split FAR Validation
        run: |
          dotnet ./bin/Release/net8.0/APSIM.Workflow.dll -d ./Tests/Validation/Wheat/FAR/FAR.apsimx -s ./Tests/Validation/Wheat/FAR/split.json

      - name: Log in to Docker Hub
        uses: docker/login-action@f4ef78c080cd8ba55a85445d5b36e214a81df20a
        with:
          username: ${{ secrets.DOCKER_USERNAME }}
          password: ${{ secrets.DOCKER_PASSWORD }}

      - name: Extract metadata (tags, labels) for Docker for apsimplusr
        id: meta_apsimplusr
        uses: docker/metadata-action@9ec57ed1fcdbf14dcef7dfbe97b2010124a938b7
        with:
          images: apsiminitiative/apsimplusr
          flavor: latest=true
          tags: |
            type=ref,event=branch
            type=ref,event=pr

      - name: Build and push apsimplusr Docker image
        id: apsimplusr_push
        uses: docker/build-push-action@3b5e8027fcad23fda98b2e3ac259d8d67585f671
        with:
          context: .
          file: ./Dockerfiles/models_r_dockerfile
          target: base
          push: true
          tags: ${{ steps.meta_apsimplusr.outputs.tags }}
          labels: ${{ steps.meta_apsimplusr.outputs.labels }}       

      - name: Create Azure Validation Jobs
        id: submit_azure_jobs
        run: |

          # Check payload directory exists and create it if not
          if test -d "${PAYLOAD_FOLDER_PATH}"; then
            echo "Directory exists."
          else
            echo "Directory does not exist. Making directory..."
            mkdir -p "${PAYLOAD_FOLDER_PATH}"
          fi

          # Add .env to payload directory
          echo "Adding .env file to ${PAYLOAD_FOLDER_PATH}"
          echo "${{ secrets.AZURE_ENV_CONTENTS }}" > "${PAYLOAD_FOLDER_PATH}/.env"
          if test -f "${PAYLOAD_FOLDER_PATH}/.env"; then
            echo ".env successfully added to ${PAYLOAD_FOLDER_PATH}"
          fi

          # Tell POStats2 to open and get ready to accept data
          echo "Opening POStats2 to accept data..."
          echo "Commit SHA: ${{ github.event.pull_request.head.sha }}"
          commitsha=${{ github.event.pull_request.head.sha }}
          author=${{ github.actor }}
          # This is used to make a PR specific pool to avoid multiple PRs issues on Azure.
          azure_pool="${DOCKER_METADATA_OUTPUT_VERSION:3}-${commitsha:0:6}"
          echo "azure pool: ${azure_pool}"
          echo "author variable: ${author}"
          # substrings the variable so we get the number only after the 'pr-' part.
          echo "PR Number: ${DOCKER_METADATA_OUTPUT_VERSION:3}"
          # makes the variable available in subsequent steps.
          jobcount=$(dotnet ./bin/Release/net8.0/APSIM.Workflow.dll --sim-count)
          echo "jobcount: ${jobcount}"
          if test -z "$jobcount"; then
            echo "The job count was found to be empty. Exiting."
            exit 1
          fi
          response=$(curl "https://postats2.apsim.info/api/open?pullrequestnumber=${DOCKER_METADATA_OUTPUT_VERSION:3}&commitid=${commitsha}&count=${jobcount}&author=${author}&pool=${azure_pool}")
          echo "POStats2 open response: ${response}"
          echo "Start creating payload..."
          dotnet ./bin/Release/net8.0/APSIM.Workflow.dll --payload-directory "${PAYLOAD_FOLDER_PATH}" -g "$author" -t $DOCKER_METADATA_OUTPUT_VERSION --commit-sha "$commitsha" --pr-number ${DOCKER_METADATA_OUTPUT_VERSION:3} --azure-pool ${azure_pool} -v

      - name: Print workflow submit success summary markdown
        if: success()
        run: |
          echo "## Workflow submit success summary :tada:" >> $GITHUB_STEP_SUMMARY
          echo 'All jobs submitted to Azure successfully!' >> $GITHUB_STEP_SUMMARY
          echo 'Run logs and predicted/observed metrics for this validation run can be viewed at [POStats2](https://postats2.apsim.info/${{ steps.submit_azure_jobs.outputs.pr_number }})' >> $GITHUB_STEP_SUMMARY
          echo 'Note: The validation results may take some time to appear.' >> $GITHUB_STEP_SUMMARY

      - name: Print workflow submit failure summary markdown
        if: failure()
        run: |
          echo "## Workflow submit failure summary :sob:" >> $GITHUB_STEP_SUMMARY
          echo "The workflow failed to submit all jobs to Azure." >> $GITHUB_STEP_SUMMARY
          echo "Reason: ${{ job.status }}" >> $GITHUB_STEP_SUMMARY
          echo "Please check the logs for more information: [POStats2](https://postats2.apsim.info/${{ steps.submit_azure_jobs.outputs.pr_number }}) " >> $GITHUB_STEP_SUMMARY<|MERGE_RESOLUTION|>--- conflicted
+++ resolved
@@ -19,145 +19,6 @@
     env:
       ALL_APSIM_FILES: ""
     steps:
-<<<<<<< HEAD
-
-    - name: echo github.event.pull_request.head.ref
-      run: echo ${{ github.event.pull_request.head.ref }}
-    
-    #- name: Checkout PR branch code
-    #  uses: actions/checkout@v4
-    #  with:
-    #    repository: ${{github.event.pull_request.head.repo.full_name}}
-    #    ref: ${{github.event.pull_request.head.ref}}
-
-    - name: Checkout Upstream
-      uses: actions/checkout@v4
-      with:
-        repository: APSIMInitiative/ApsimX
-        ref: master
-        
-    #- name: Do automerge of upstream and PR branch
-      #run: |
-        #git remote add prrepo https://github.com/ric394/Apsimx.git
-        #git fetch prrepo
-        #git merge prrepo/${{ github.head_ref }}
-        
-    - name: Merge PR branch into current branch
-      run: git merge ${{ github.event.pull_request.head.ref }}
-
-    - name: Setup .NET Core
-      uses: actions/setup-dotnet@v4
-      with:
-        dotnet-version: '8.0.x'
-
-    - name: Get PR number from GitHub API
-      id: fetch_pr_number
-      run: |
-        echo "URL: https://api.github.com/repos/${{ github.repository }}/commits/${{ github.sha }}/pulls"
-        response=$(curl -L \
-                    -H "Accept: application/vnd.github+json" \
-                    -H "Authorization: Bearer ${{ secrets.GITHUB_TOKEN }}" \
-                    -H "X-GitHub-Api-Version: 2022-11-28" \
-                    https://api.github.com/repos/${{ github.repository }}/commits/${{ github.sha }}/pulls)
-        echo "pr_number=$(echo $response | jq -r '.[0].number')" >> "$GITHUB_OUTPUT"
-
-    - name: Extract password protected datasets
-      id: extract_password_protected_datasets
-      env:
-        SOYBEAN_PASSWORD: ${{ secrets.SOYBEAN_PASSWORD }}
-        CORNSOY_PASSWORD: ${{ secrets.CORNSOY_PASSWORD }}
-        SWIM_PASSWORD: ${{ secrets.SWIM_PASSWORD }}
-      run: |
-        echo "Extracting password protected datasets..."
-        test -z "$SOYBEAN_PASSWORD" && echo "SOYBEAN_PASSWORD is empty" || echo "SOYBEAN_PASSWORD is set"
-        test -z "$CORNSOY_PASSWORD" && echo "CORNSOY_PASSWORD is empty" || echo "CORNSOY_PASSWORD is set"
-        test -z "$SWIM_PASSWORD" && echo "SWIM_PASSWORD is empty" || echo "SWIM_PASSWORD is set"
-
-        soybean=/home/runner/work/ApsimX/ApsimX/Tests/Validation/Soybean
-        cornsoy=/home/runner/work/ApsimX/ApsimX/Tests/Validation/System/FACTS_CornSoy
-        swim=/home/runner/work/ApsimX/ApsimX/Tests/Validation/SWIM
-
-        7z -p"$SOYBEAN_PASSWORD" x $soybean/ObservedFACTS.7z -o$soybean
-        7z -p"$CORNSOY_PASSWORD" x $cornsoy/FACTS_CornSoy.7z -o$cornsoy
-        7z -p"$SWIM_PASSWORD" x $swim/WaterTableSWIM_ISU_tests_May2022.7z -o$swim
-
-    - name: Build Models
-      run: |
-        cd Models
-        dotnet publish -f net8.0 -o ../app
-
-    - name: Build APSIM.Workflow
-      run: |
-        cd APSIM.Workflow
-        dotnet publish -f net8.0
-
-    - name: Split Wheat Validation
-      run: |
-        dotnet ./bin/Release/net8.0/APSIM.Workflow.dll -d ./Tests/Validation/Wheat/Wheat.apsimx -s ./Tests/Validation/Wheat/split.json
-
-    - name: Log in to Docker Hub
-      uses: docker/login-action@f4ef78c080cd8ba55a85445d5b36e214a81df20a
-      with:
-        username: ${{ secrets.DOCKER_USERNAME }}
-        password: ${{ secrets.DOCKER_PASSWORD }}
-
-    - name: Extract metadata (tags, labels) for Docker for apsimplusr
-      id: meta_apsimplusr
-      uses: docker/metadata-action@9ec57ed1fcdbf14dcef7dfbe97b2010124a938b7
-      with:
-        images: apsiminitiative/apsimplusr
-        flavor: latest=true
-        tags: |
-          type=ref,event=branch
-          type=ref,event=pr
-
-    - name: Build and push apsimplusr Docker image
-      id: apsimplusr_push
-      uses: docker/build-push-action@3b5e8027fcad23fda98b2e3ac259d8d67585f671
-      with:
-        context: .
-        file: ./Dockerfiles/models_r_dockerfile
-        target: base
-        push: true
-        tags: ${{ steps.meta_apsimplusr.outputs.tags }}
-        labels: ${{ steps.meta_apsimplusr.outputs.labels }}       
-
-    - name: Create Azure Validation Jobs
-      id: submit_azure_jobs
-      run: |
-
-        # Check payload directory exists and create it if not
-        if test -d "${PAYLOAD_FOLDER_PATH}"; then
-          echo "Directory exists."
-        else
-          echo "Directory does not exist. Making directory..."
-          mkdir -p "${PAYLOAD_FOLDER_PATH}"
-        fi
-
-        # Add .env to payload directory
-        echo "Adding .env file to ${PAYLOAD_FOLDER_PATH}"
-        echo "${{ secrets.AZURE_ENV_CONTENTS }}" > "${PAYLOAD_FOLDER_PATH}/.env"
-        if test -f "${PAYLOAD_FOLDER_PATH}/.env"; then
-          echo ".env successfully added to ${PAYLOAD_FOLDER_PATH}"
-        fi
-
-        # Tell POStats2 to open and get ready to accept data
-        echo "Opening POStats2 to accept data..."
-        echo "Commit SHA: ${{ github.event.pull_request.head.sha }}"
-        commitsha=${{ github.event.pull_request.head.sha }}
-        author=${{ github.actor }}
-        # This is used to make a PR specific pool to avoid multiple PRs issues on Azure.
-        azure_pool="${DOCKER_METADATA_OUTPUT_VERSION:3}-${commitsha:0:6}"
-        echo "azure pool: ${azure_pool}"
-        echo "author variable: ${author}"
-        # substrings the variable so we get the number only after the 'pr-' part.
-        echo "PR Number: ${DOCKER_METADATA_OUTPUT_VERSION:3}"
-        # makes the variable available in subsequent steps.
-        jobcount=$(dotnet ./bin/Release/net8.0/APSIM.Workflow.dll --sim-count)
-        echo "jobcount: ${jobcount}"
-        if test -z "$jobcount"; then
-          echo "The job count was found to be empty. Exiting."
-=======
       
       - name: Set git user
         run: |
@@ -183,7 +44,6 @@
         if: steps.merge_upstream.outcome == 'failure'
         run: |
           echo "::error::Merge failed as PR branch is either not up to date or another issue has occurred."
->>>>>>> d7a6beb1
           exit 1
       
       - name: Setup .NET Core
