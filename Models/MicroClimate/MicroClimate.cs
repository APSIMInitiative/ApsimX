﻿namespace Models
{
    using System;
    using System.Collections.Generic;
    using APSIM.Shared.Utilities;
    using Models.Core;
    using Models.Interfaces;
    using System.Linq;

    /// <summary>
    /// # [Name]
    /// The module MICROMET, described here, has been developed to allow the calculation of 
    /// potential transpiration for multiple competing canopies that can be either layered or intermingled.
    /// </summary>
    [Serializable]
    [ViewName("UserInterface.Views.GridView")]
    [PresenterName("UserInterface.Presenters.PropertyPresenter")]
    [ValidParent(ParentType = typeof(Simulation))]
    [ValidParent(ParentType = typeof(Zone))]
    public class MicroClimate : Model
    {
        /// <summary>The clock</summary>
        [Link]
        private Clock clock = null;

        /// <summary>The weather</summary>
        [Link]
        private IWeather weather = null;

<<<<<<< HEAD
        /// <summary>The surface organic matter model</summary>
        [Link(IsOptional = true)]
        private ISurfaceOrganicMatter residues = null;

        /// <summary>The sun set angle (degrees)</summary>
        private const double sunSetAngle = 0.0;

=======
        /// <summary>The sun set angle (degrees)</summary>
        private const double sunSetAngle = 0.0;

>>>>>>> 17423643
        /// <summary>The sun angle for net positive radiation (degrees)</summary>
        private const double sunAngleNetPositiveRadiation = 15;

        /// <summary>List of uptakes</summary>
        private List<MicroClimateZone> microClimatesZones;

        /// <summary>This is the length of time within the day during which evaporation will take place</summary>
        private double dayLengthEvap;

        /// <summary>This is the length of time within the day during which the sun is above the horizon</summary>
        private double dayLengthLight;

        /// <summary>Gets or sets the a_interception.</summary>
        [Description("Multiplier on rainfall to calculate interception losses")]
        [Bounds(Lower = 0.0, Upper = 10.0)]
        [Units("mm/mm")]
        public double a_interception { get; set; }

        /// <summary>Gets or sets the b_interception.</summary>
        [Description("Power on rainfall to calculate interception losses")]
        [Bounds(Lower = 0.0, Upper = 5.0)]
        [Units("-")]
        public double b_interception { get; set; }

        /// <summary>Gets or sets the c_interception.</summary>
        [Description("Multiplier on LAI to calculate interception losses")]
        [Bounds(Lower = 0.0, Upper = 10.0)]
        [Units("mm")]
        public double c_interception { get; set; }

        /// <summary>Gets or sets the d_interception.</summary>
        [Description("Constant value to add to calculate interception losses")]
        [Bounds(Lower = 0.0, Upper = 20.0)]
        [Units("mm")]
        public double d_interception { get; set; }

        /// <summary>Gets or sets the soil_albedo.</summary>
        [Description("Soil albedo")]
        [Bounds(Lower = 0.0, Upper = 1.0)]
        [Units("MJ/MJ")]
        public double soil_albedo { get; set; }

        /// <summary>Fraction of solar radiation reaching the soil surface that results in soil heating</summary>
        [Description("Fraction of solar radiation reaching the soil surface that results in soil heating")]
        [Bounds(Lower = 0.0, Upper = 1.0)]
        [Units("MJ/MJ")]
        public double SoilHeatFluxFraction { get; set; }

        /// <summary>Height of the tallest canopy.</summary>
        [Units("mm")]
        public double CanopyHeight
        {
            get
            {
                if (microClimatesZones.Sum(n => n.Canopies.Count) == 0)
                    return 0;
                else
                    return microClimatesZones.Max(m => m.Canopies.Max(c => c.Canopy.Height));
            }
        }

        /// <summary>The fraction of intercepted rainfall that evaporates at night</summary>
        [Description("The fraction of intercepted rainfall that evaporates at night")]
        [Bounds(Lower = 0.0, Upper = 1.0)]
        [Units("0-1")]
        public double NightInterceptionFraction { get; set; }

        /// <summary>Height of the weather instruments</summary>
        [Description("Height of the weather instruments")]
        [Bounds(Lower = 0.0, Upper = 10.0)]
        [Units("m")]
        public double ReferenceHeight { get; set; }

        /// <summary>Shortwave radiation reaching the surface (ie above the residue layer) (MJ/m2)</summary>
        [Description("Shortwave radiation reaching the surface (ie above the residue layer) (MJ/m2)")]
        [Bounds(Lower = 0.0, Upper = 40.0)]
        [Units("MJ/m2")]
        public double[] SurfaceRS
        {
            get
            {
                double[] values = new double[microClimatesZones.Count];
                for (int i = 0; i < microClimatesZones.Count; i++)
                    values[i] = microClimatesZones[i].SurfaceRs;

                return values;
            }
        }

        /// <summary>Gets the amount of precipitation intercepted by the canopy (mm).</summary>
        [Description("Total intercepted precipitation")]
        [Units("mm")]
        public double PrecipitationInterception
        {
            get { return microClimatesZones[0].PrecipitationInterception; }
        }

        /// <summary>Gets the amount of radiation intercepted by the canopy (MJ/m2).</summary>
        [Description("Total intercepted radiation")]
        [Units("MJ/m^2")]
        public double RadiationInterception
        {
            get { return microClimatesZones[0].RadiationInterception; }
        }

        /// <summary>Gets the total Penman-Monteith potential evapotranspiration (MJ/m2).</summary>
        [Description("Total Penman-Monteith potential evapotranspiration")]
        [Units("MJ/m^2")]
        public double PetTotal
        {
            get { return PetRadiationTerm + PetAerodynamicTerm; }
        }

        /// <summary>Gets the radiation term of for the Penman-Monteith PET (mm).</summary>
        [Description("Radiation term of for the Penman-Monteith PET")]
        [Units("mm")]
        public double PetRadiationTerm
        {
            get { return microClimatesZones[0].petr; }
        }

        /// <summary>Gets the aerodynamic term of for the Penman-Monteith PET (mm).</summary>
        [Description("Aerodynamic term of for the Penman-Monteith PET")]
        [Units("mm")]
        public double PetAerodynamicTerm
        {
            get { return microClimatesZones[0].peta; }
        }

        /// <summary>Gets the fraction of the daytime in which the leaves are dry (0-1).</summary>
        [Description("Fraction of the daytime in which the leaves are dry")]
        [Units("-")]
        public double DryLeafTimeFraction
        {
            get { return microClimatesZones[0].DryLeafFraction; }
        }

        /// <summary>Gets the total net radiation, long and short waves (MJ/m2).</summary>
        [Description("Net radiation, long and short waves")]
        [Units("MJ/m^2")]
        public double NetRadiation
        {
            get { return NetShortWaveRadiation + NetLongWaveRadiation; }
        }


        /// <summary>Gets the net short wave radiation (MJ/m2).</summary>
        [Description("Net short wave radiation")]
        [Units("MJ/m^2")]
        public double NetShortWaveRadiation
        {
            get { return weather.Radn * (1.0 - microClimatesZones[0].Albedo); }
        }

        /// <summary>Gets the net long wave radiation (MJ/m2).</summary>
        [Description("Net long wave radiation")]
        [Units("MJ/m^2")]
        public double NetLongWaveRadiation
        {
            get { return microClimatesZones[0].NetLongWaveRadiation; }
        }

        /// <summary>Gets the flux of heat into the soil (MJ/m2).</summary>
        [Description("Soil heat flux")]
        [Units("MJ/m^2")]
        public double SoilHeatFlux
        {
            get { return microClimatesZones[0].SoilHeatFlux; }
        }

        /// <summary>Gets the total plant cover (0-1).</summary>
        [Description("Total canopy cover")]
        [Units("-")]
        public double CanopyCover
        {
            get { return MathUtilities.Divide(RadiationInterception, weather.Radn, 0.0); }
        }

        /// <summary>Called when simulation starts.</summary>
        /// <param name="sender">The sender.</param>
        /// <param name="e">The event data.</param>
        [EventSubscribe("StartOfSimulation")]
        private void OnStartOfSimulation(object sender, EventArgs e)
        {
            microClimatesZones = new List<MicroClimateZone>();
            foreach (Zone newZone in Apsim.ChildrenRecursively(this.Parent, typeof(Zone)))
<<<<<<< HEAD
                microClimatesZones.Add(new MicroClimateZone(clock, weather, newZone, residues));
            if (microClimatesZones.Count == 0)
                microClimatesZones.Add(new MicroClimateZone(clock, weather, this.Parent as Zone, residues));
=======
                microClimatesZones.Add(new MicroClimateZone(clock, weather, newZone));
            if (microClimatesZones.Count == 0)
                microClimatesZones.Add(new MicroClimateZone(clock, weather, this.Parent as Zone));
>>>>>>> 17423643
        }

        /// <summary>Called start of each day.</summary>
        /// <param name="sender">The sender.</param>
        /// <param name="e">The event data.</param>
        [EventSubscribe("StartOfDay")]
        private void OnStartOfDay(object sender, EventArgs e)
        {
            microClimatesZones.ForEach(zone => zone.OnStartOfDay());
        }

        /// <summary>Called when the canopy energy balance needs to be calculated.</summary>
        /// <param name="sender">The sender.</param>
        /// <param name="e">The <see cref="EventArgs"/> instance containing the event data.</param>
        [EventSubscribe("DoEnergyArbitration")]
        private void DoEnergyArbitration(object sender, EventArgs e)
        {
            dayLengthLight = MathUtilities.DayLength(clock.Today.DayOfYear, sunSetAngle, weather.Latitude);
            dayLengthEvap = MathUtilities.DayLength(clock.Today.DayOfYear, sunAngleNetPositiveRadiation, weather.Latitude);
            // VOS - a temporary kludge to get this running for high latitudes. MicroMet is due for a clean up soon so reconsider then.
            dayLengthEvap = Math.Max(dayLengthEvap, (dayLengthLight * 2.0 / 3.0));
            if (microClimatesZones.Count == 2 && microClimatesZones[0].Zone is Zones.RectangularZone 
                && microClimatesZones[1].Zone is Zones.RectangularZone && microClimatesZones[0].Canopies.Count > 0 && microClimatesZones[1].Canopies.Count > 0)
            {
                // We are in a strip crop simulation
                microClimatesZones[0].DoCanopyCompartments();
                microClimatesZones[1].DoCanopyCompartments();
                CalculateStripZoneShortWaveRadiation();
            }
            else // Normal 1D zones are to be used
                foreach (MicroClimateZone ZoneMC in microClimatesZones)
                {
                    ZoneMC.DoCanopyCompartments();
                    CalculateLayeredShortWaveRadiation(ZoneMC, weather.Radn);
                }

            // Light distribution is now complete so calculate remaining micromet equations
            foreach (var ZoneMC in microClimatesZones)
            {
                ZoneMC.CalculateEnergyTerms(soil_albedo);
                ZoneMC.CalculateLongWaveRadiation(dayLengthLight, dayLengthEvap);
                ZoneMC.CalculateSoilHeatRadiation(SoilHeatFluxFraction);
                ZoneMC.CalculateGc(dayLengthEvap);
                ZoneMC.CalculateGa(ReferenceHeight);
                ZoneMC.CalculateInterception(a_interception, b_interception, c_interception, d_interception);
                ZoneMC.CalculatePM(dayLengthEvap, NightInterceptionFraction);
                ZoneMC.CalculateOmega();
                ZoneMC.SetCanopyEnergyTerms();
                ZoneMC.CalculateEo();
            }
        }

        ///<summary> Calculate the short wave radiation balance for strip crop system</summary>
        private void CalculateStripZoneShortWaveRadiation()
        {
            
            MicroClimateZone tallest;
            MicroClimateZone shortest;
            if (MathUtilities.Sum(microClimatesZones[0].DeltaZ)> MathUtilities.Sum(microClimatesZones[1].DeltaZ))
            {
                tallest = microClimatesZones[0];
                shortest = microClimatesZones[1];
            }
            else
            {
                tallest = microClimatesZones[1];
                shortest = microClimatesZones[0];
            }

            bool TallestIsTree = false;
<<<<<<< HEAD
            foreach (CanopyType c in tallest.Canopies)
=======
            foreach (MicroClimateCanopy c in tallest.Canopies)
>>>>>>> 17423643
            {
                if ((c.Canopy.Height - c.Canopy.Depth) > 0)
                    TallestIsTree = true;
            }
            if (TallestIsTree)
<<<<<<< HEAD
                doTreeRowCropShortWaveRadiation(ref tallest, ref shortest);
=======
                DoTreeRowCropShortWaveRadiation(ref tallest, ref shortest);
>>>>>>> 17423643
            else
                DoStripCropShortWaveRadiation(ref tallest, ref shortest);
        }

        /// <summary>
        /// This model is for tree crops where there is no vertical overlap of the shortest and tallest canopy but the tallest canopy can overlap the shortest horzontally
        /// </summary>
        /// <param name="tree"></param>
        /// <param name="alley"></param>
<<<<<<< HEAD
        private void doTreeRowCropShortWaveRadiation(ref MicroClimateZone tree, ref MicroClimateZone alley)
=======
        private void DoTreeRowCropShortWaveRadiation(ref MicroClimateZone tree, ref MicroClimateZone alley)
>>>>>>> 17423643
        {
            if (MathUtilities.Sum(tree.DeltaZ) > 0)  // Don't perform calculations if layers are empty
            {
                double Ht = MathUtilities.Sum(tree.DeltaZ);                // Height of tree canopy
                double CDt = 0;//tree.Canopies[0].Canopy.Depth / 1000;         // Depth of tree canopy
<<<<<<< HEAD
                foreach (CanopyType c in tree.Canopies)
=======
                foreach (MicroClimateCanopy c in tree.Canopies)
>>>>>>> 17423643
                    if (c.Canopy.Depth < c.Canopy.Height)
                    {
                        if (CDt > 0.0)
                            throw new Exception("Can't have two tree canopies");
                        else
                        {
                            CDt = c.Canopy.Depth/1000;
                        }
                    }
                double CBHt = Ht - CDt;                                    // Base hight of the tree canopy
                double Ha = MathUtilities.Sum(alley.DeltaZ);               // Height of alley canopy
                if ((Ha > CBHt) & (tree.DeltaZ.Length > 1))
                    throw (new Exception("Height of the alley canopy must not exceed the base height of the tree canopy"));
                double Wt = (tree.Zone as Zones.RectangularZone).Width;    // Width of tree zone
                double Wa = (alley.Zone as Zones.RectangularZone).Width;   // Width of alley zone
                double CWt = 0;//Math.Min(tree.Canopies[0].Canopy.Width / 1000, (Wt + Wa));// Width of the tree canopy
<<<<<<< HEAD
                foreach (CanopyType c in tree.Canopies)
=======
                foreach (MicroClimateCanopy c in tree.Canopies)
>>>>>>> 17423643
                    if (c.Canopy.Depth < c.Canopy.Height)
                    {
                        if (CWt > 0.0)
                            throw new Exception("Can't have two tree canopies");
                        else
                        {
                            CWt = Math.Min(c.Canopy.Width / 1000,(Wt + Wa));
                        }
                    }
                double WaOl = Math.Min(CWt - Wt, Wa);                         // Width of tree canopy that overlap the alley zone
                double WaOp = Wa - WaOl;                                      // Width of the open alley zone between tree canopies
                double Ft = CWt / (Wt + Wa);                                  // Fraction of space in tree canopy
                double Fs = WaOp / (Wt + Wa);                                 // Fraction of open space in the alley row
                double LAIt = MathUtilities.Sum(tree.LAItotsum);           // LAI of trees
                double LAIa = MathUtilities.Sum(alley.LAItotsum);          // LAI of alley crop
                double Kt = tree.Canopies[0].Ktot;                         // Extinction Coefficient of trees
                double Ka = alley.Canopies[0].Ktot;                        // Extinction Coefficient of alley crop
                double LAIthomo = Ft * LAIt;                                  // LAI of trees if spread homogeneously across row and alley zones
                double Ftbla = (Math.Sqrt(Math.Pow(CDt, 2) + Math.Pow(CWt, 2)) - CDt) / CWt;    // View factor for the tree canopy if a black body
                double Fabla = (Math.Sqrt(Math.Pow(CDt, 2) + Math.Pow(WaOp, 2)) - CDt) / WaOp;  // View factor for the gap between trees in alley if trees a black body
                if (WaOp == 0) Fabla = 0;
                //All transmission and interception values below are a fraction of the total short wave radiation incident to both the tree and alley rows
                double Tt = Ft * (Ftbla * Math.Exp(-Kt * LAIt)
                          + Ft * (1 - Ftbla) * Math.Exp(-Kt * LAIthomo))
                          + Fs * Ft * (1 - Fabla) * Math.Exp(-Kt * LAIthomo);     //  Transmission of light to the bottom of the tree canopy
                double Ta = Fs * (Fabla + Fs * (1 - Fabla) * Math.Exp(-Kt * LAIthomo))
                          + Ft * Fs * ((1 - Ftbla) * Math.Exp(-Kt * LAIthomo));   //  Transmission of light to the bottom of the gap in the tree canopy
                double It = 1 - Tt - Ta;                                    // Interception by the trees
                double St = Tt * Wt / CWt;                                  // Transmission to the soil in the tree zone
                double IaOl = Tt * WaOl / CWt * (1 - Math.Exp(-Ka * LAIa)); // Interception by the alley canopy below the overlap of the trees
                double IaOp = Ta * (1 - Math.Exp(-Ka * LAIa));              // Interception by the alley canopy in the gaps between tree canopy 
                double Ia = IaOl + IaOp;                                    // Interception by the alley canopy
                double SaOl = Tt * WaOl / CWt * (Math.Exp(-Ka * LAIa));     // Transmission to the soil beneigth the alley canopy under the tree canopy
                double SaOp = Ta * (Math.Exp(-Ka * LAIa));                  // Transmission to the soil beneigth the alley canopy in the open
                double Sa = SaOl + SaOp;                                    // Transmission to the soil beneight the alley
                double EnergyBalanceCheck = It + St + Ia + Sa;              // Sum of all light fractions (should equal 1)
                if (Math.Abs(1 - EnergyBalanceCheck) > 0.001)
                    throw (new Exception("Energy Balance not maintained in strip crop light interception model"));

                Ft = (Wt) / (Wt + Wa);  // Remove overlap so scaling back to zone ground area works
                Fs = (Wa) / (Wt + Wa);  // Remove overlap so scaling back to zone ground area works

                CalculateLayeredShortWaveRadiation(tree, weather.Radn * It / Ft);
                
                CalculateLayeredShortWaveRadiation(alley, weather.Radn * Ia / Fs);
            }
            else
            {
                tree.SurfaceRs = weather.Radn;
                CalculateLayeredShortWaveRadiation(alley, weather.Radn);
            }
        }

        /// <summary>
        /// This model is for strip crops where there is verticle overlap of the shortest and tallest crops canopy but no horizontal overlap
        /// </summary>
        /// <param name="tallest"></param>
        /// <param name="shortest"></param>
<<<<<<< HEAD
        private void doStripCropShortWaveRadiation(ref MicroClimateZone tallest, ref MicroClimateZone shortest)
=======
        private void DoStripCropShortWaveRadiation(ref MicroClimateZone tallest, ref MicroClimateZone shortest)
>>>>>>> 17423643
        {
            if (MathUtilities.Sum(tallest.DeltaZ) > 0)  // Don't perform calculations if layers are empty
            {
                double Ht = MathUtilities.Sum(tallest.DeltaZ);                // Height of tallest strip
                double Hs = MathUtilities.Sum(shortest.DeltaZ);               // Height of shortest strip
                double Wt = (tallest.Zone as Zones.RectangularZone).Width;    // Width of tallest strip
                double Ws = (shortest.Zone as Zones.RectangularZone).Width;   // Width of shortest strip
                double Ft = Wt / (Wt + Ws);                                   // Fraction of space in tallest strip
                double Fs = Ws / (Wt + Ws);                                   // Fraction of space in the shortest strip
                double LAIt = MathUtilities.Sum(tallest.LAItotsum);           // LAI of tallest strip
                double LAIs = MathUtilities.Sum(shortest.LAItotsum);          // LAI of shortest strip
                double Kt = tallest.Canopies[0].Ktot;                         // Extinction Coefficient of the tallest strip
                double Ks = shortest.Canopies[0].Ktot;                        // Extinction Coefficient of the shortest strip
                double Httop = Ht - Hs;                                       // Height of the top layer in tallest strip (ie distance from top of shortest to top of tallest)
                double LAIttop = Httop / Ht * LAIt;                           // LAI of the top layer of the tallest strip (ie LAI in tallest strip above height of shortest strip)
                double LAItbot = LAIt - LAIttop;                              // LAI of the bottom layer of the tallest strip (ie LAI in tallest strip below height of the shortest strip)
                double LAIttophomo = Ft * LAIttop;                            // LAI of top layer of tallest strip if spread homogeneously across all of the space
                double Ftblack = (Math.Sqrt(Math.Pow(Httop, 2) + Math.Pow(Wt, 2)) - Httop) / Wt;  // View factor for top layer of tallest strip
                double Fsblack = (Math.Sqrt(Math.Pow(Httop, 2) + Math.Pow(Ws, 2)) - Httop) / Ws;  // View factor for top layer of shortest strip
                double Tt = Ft * (Ftblack * Math.Exp(-Kt * LAIttop)
                          + Ft * (1 - Ftblack) * Math.Exp(-Kt * LAIttophomo))
                          + Fs * Ft * (1 - Fsblack) * Math.Exp(-Kt * LAIttophomo);  //  Transmission of light to bottom of top layer in tallest strip
                double Ts = Fs * (Fsblack + Fs * (1 - Fsblack) * Math.Exp(-Kt * LAIttophomo))
                          + Ft * Fs * ((1 - Ftblack) * Math.Exp(-Kt * LAIttophomo));           //  Transmission of light to bottom of top layer in shortest strip
                double Intttop = 1 - Tt - Ts;                                 // Interception by the top layer of the tallest strip (ie light intercepted in tallest strip above height of shortest strip)
                double Inttbot = (Tt * (1 - Math.Exp(-Kt * LAItbot)));        // Interception by the bottom layer of the tallest strip
                double Soilt = (Tt * (Math.Exp(-Kt * LAItbot)));              // Transmission to the soil below tallest strip
                double Ints = Ts * (1 - Math.Exp(-Ks * LAIs));                // Interception by the shortest strip
                double Soils = Ts * (Math.Exp(-Ks * LAIs));                   // Transmission to the soil below shortest strip
                double EnergyBalanceCheck = Intttop + Inttbot + Soilt + Ints + Soils;  // Sum of all light fractions (should equal 1)
                if (Math.Abs(1 - EnergyBalanceCheck) > 0.001)
                    throw (new Exception("Energy Balance not maintained in strip crop light interception model"));

                //tallest.Canopies[0].Rs[0] = weather.Radn * (Intttop + Inttbot) / Ft;
                //tallest.SurfaceRs = weather.Radn * Soilt / Ft;
                CalculateLayeredShortWaveRadiation(tallest, weather.Radn * (Intttop + Inttbot) / Ft);

               // if (shortest.Canopies[0].Rs != null)
               //     if (shortest.Canopies[0].Rs.Length > 0)
               //         shortest.Canopies[0].Rs[0] = weather.Radn * Ints / Fs;
                //shortest.SurfaceRs = weather.Radn * Soils / Fs;
                CalculateLayeredShortWaveRadiation(shortest, weather.Radn * Ints / Fs);
            }
            else
            {
                //tallest.Canopies[0].Rs[0] =0;
                tallest.SurfaceRs = weather.Radn;
                //shortest.Canopies[0].Rs[0] = 0;
                shortest.SurfaceRs = weather.Radn;
            }


        }

        /// <summary>
        /// Calculates interception of short wave by canopy compartments
        /// </summary>
        private void CalculateLayeredShortWaveRadiation(MicroClimateZone ZoneMC, double Rin)
        {
            // Perform Top-Down Light Balance
            // ==============================
            double Rint = 0;
            for (int i = ZoneMC.numLayers - 1; i >= 0; i += -1)
            {
                if (double.IsNaN(Rint))
                    throw new Exception("Bad Radiation Value in Light partitioning");
                Rint = Rin * (1.0 - Math.Exp(-ZoneMC.layerKtot[i] * ZoneMC.LAItotsum[i]));
                for (int j = 0; j <= ZoneMC.Canopies.Count - 1; j++)
                    ZoneMC.Canopies[j].Rs[i] = Rint * MathUtilities.Divide(ZoneMC.Canopies[j].Ftot[i] * ZoneMC.Canopies[j].Ktot, ZoneMC.layerKtot[i], 0.0);
                Rin -= Rint;
            }
            ZoneMC.SurfaceRs = Rin;
        }
    }
}<|MERGE_RESOLUTION|>--- conflicted
+++ resolved
@@ -27,19 +27,9 @@
         [Link]
         private IWeather weather = null;
 
-<<<<<<< HEAD
-        /// <summary>The surface organic matter model</summary>
-        [Link(IsOptional = true)]
-        private ISurfaceOrganicMatter residues = null;
-
         /// <summary>The sun set angle (degrees)</summary>
         private const double sunSetAngle = 0.0;
 
-=======
-        /// <summary>The sun set angle (degrees)</summary>
-        private const double sunSetAngle = 0.0;
-
->>>>>>> 17423643
         /// <summary>The sun angle for net positive radiation (degrees)</summary>
         private const double sunAngleNetPositiveRadiation = 15;
 
@@ -226,15 +216,9 @@
         {
             microClimatesZones = new List<MicroClimateZone>();
             foreach (Zone newZone in Apsim.ChildrenRecursively(this.Parent, typeof(Zone)))
-<<<<<<< HEAD
-                microClimatesZones.Add(new MicroClimateZone(clock, weather, newZone, residues));
-            if (microClimatesZones.Count == 0)
-                microClimatesZones.Add(new MicroClimateZone(clock, weather, this.Parent as Zone, residues));
-=======
                 microClimatesZones.Add(new MicroClimateZone(clock, weather, newZone));
             if (microClimatesZones.Count == 0)
                 microClimatesZones.Add(new MicroClimateZone(clock, weather, this.Parent as Zone));
->>>>>>> 17423643
         }
 
         /// <summary>Called start of each day.</summary>
@@ -305,21 +289,13 @@
             }
 
             bool TallestIsTree = false;
-<<<<<<< HEAD
-            foreach (CanopyType c in tallest.Canopies)
-=======
             foreach (MicroClimateCanopy c in tallest.Canopies)
->>>>>>> 17423643
             {
                 if ((c.Canopy.Height - c.Canopy.Depth) > 0)
                     TallestIsTree = true;
             }
             if (TallestIsTree)
-<<<<<<< HEAD
-                doTreeRowCropShortWaveRadiation(ref tallest, ref shortest);
-=======
                 DoTreeRowCropShortWaveRadiation(ref tallest, ref shortest);
->>>>>>> 17423643
             else
                 DoStripCropShortWaveRadiation(ref tallest, ref shortest);
         }
@@ -329,21 +305,13 @@
         /// </summary>
         /// <param name="tree"></param>
         /// <param name="alley"></param>
-<<<<<<< HEAD
-        private void doTreeRowCropShortWaveRadiation(ref MicroClimateZone tree, ref MicroClimateZone alley)
-=======
         private void DoTreeRowCropShortWaveRadiation(ref MicroClimateZone tree, ref MicroClimateZone alley)
->>>>>>> 17423643
         {
             if (MathUtilities.Sum(tree.DeltaZ) > 0)  // Don't perform calculations if layers are empty
             {
                 double Ht = MathUtilities.Sum(tree.DeltaZ);                // Height of tree canopy
                 double CDt = 0;//tree.Canopies[0].Canopy.Depth / 1000;         // Depth of tree canopy
-<<<<<<< HEAD
-                foreach (CanopyType c in tree.Canopies)
-=======
                 foreach (MicroClimateCanopy c in tree.Canopies)
->>>>>>> 17423643
                     if (c.Canopy.Depth < c.Canopy.Height)
                     {
                         if (CDt > 0.0)
@@ -360,11 +328,7 @@
                 double Wt = (tree.Zone as Zones.RectangularZone).Width;    // Width of tree zone
                 double Wa = (alley.Zone as Zones.RectangularZone).Width;   // Width of alley zone
                 double CWt = 0;//Math.Min(tree.Canopies[0].Canopy.Width / 1000, (Wt + Wa));// Width of the tree canopy
-<<<<<<< HEAD
-                foreach (CanopyType c in tree.Canopies)
-=======
                 foreach (MicroClimateCanopy c in tree.Canopies)
->>>>>>> 17423643
                     if (c.Canopy.Depth < c.Canopy.Height)
                     {
                         if (CWt > 0.0)
@@ -423,11 +387,7 @@
         /// </summary>
         /// <param name="tallest"></param>
         /// <param name="shortest"></param>
-<<<<<<< HEAD
-        private void doStripCropShortWaveRadiation(ref MicroClimateZone tallest, ref MicroClimateZone shortest)
-=======
         private void DoStripCropShortWaveRadiation(ref MicroClimateZone tallest, ref MicroClimateZone shortest)
->>>>>>> 17423643
         {
             if (MathUtilities.Sum(tallest.DeltaZ) > 0)  // Don't perform calculations if layers are empty
             {
