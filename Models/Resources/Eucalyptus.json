--- conflicted
+++ resolved
@@ -1,11 +1,7 @@
 {
   "$type": "Models.Core.Simulations, Models",
-<<<<<<< HEAD
-  "Version": 193,
-=======
   "ExplorerWidth": 0,
   "Version": 195,
->>>>>>> 08ecc128
   "Name": "Simulations",
   "ResourceName": null,
   "Children": [
