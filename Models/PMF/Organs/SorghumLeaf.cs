﻿using System;
using System.Collections.Generic;
using System.Linq;
using APSIM.Shared.Documentation;
using APSIM.Shared.Utilities;
using Models.Core;
using Models.Functions;
using Models.Interfaces;
using Models.PMF.Interfaces;
using Models.PMF.Library;
using Models.PMF.Phen;
using Models.PMF.Struct;
using Models.Utilities;
using Newtonsoft.Json;

namespace Models.PMF.Organs
{
    /// <summary>
    /// SorghumLeaf reproduces the functionality provided by the sorghum and maize models in Apsim Classic.
    /// It provides the core functions of intercepting radiation, producing biomass through photosynthesis, and determining the plant's transpiration demand.  
    /// </summary>
    [Serializable]
    [ViewName("UserInterface.Views.PropertyView")]
    [PresenterName("UserInterface.Presenters.PropertyPresenter")]
    public class SorghumLeaf : Model, IHasWaterDemand, IOrgan, IArbitration, IOrganDamage, ICanopy, IHasDamageableBiomass
    {
        /// <summary>The plant</summary>
        [Link]
        private Plant plant = null;

        [Link]
        private ISummary summary = null;

        /// <summary>The method used to arbitrate N allocations</summary>
        [Link]
        private OrganArbitrator Arbitrator = null;

        /// <summary> Culms on the leaf controls tillering</summary>
        [Link]
        public LeafCulms culms = null;

        /// <summary>Phenology</summary>
        [Link]
        public Phenology phenology = null;

        /// <summary>The met data</summary>
        [Link]
        private IWeather metData = null;

        /// <summary>The surface organic matter model</summary>
        [Link]
        private ISurfaceOrganicMatter surfaceOrganicMatter = null;

        [Link(Type = LinkType.Path, Path = "[Phenology].DltTT")]
        private IFunction dltTT { get; set; }

        [Link(Type = LinkType.Child, ByName = true)]
        private IFunction frgr = null;

        /// <summary>The effect of CO2 on stomatal conductance</summary>
        [Link(Type = LinkType.Child, ByName = true)]
        private IFunction stomatalConductanceCO2Modifier = null;

        /// <summary>The extinction coefficient function</summary>
        [Link(Type = LinkType.Child, ByName = true, IsOptional = true)]
        public IFunction extinctionCoefficientFunction = null; //access lvl changed for LightSenescenceFunction

        /// <summary>The photosynthesis</summary>
        [Link(Type = LinkType.Child, ByName = true)]
        public IFunction photosynthesis = null; //waterSenescence

        /// <summary>The height function</summary>
        [Link(Type = LinkType.Child, ByName = true)]
        private IFunction heightFunction = null;

        /// <summary>Water Demand Function</summary>
        [Link(Type = LinkType.Child, ByName = true, IsOptional = true)]
        private IFunction waterDemandFunction = null;

        /// <summary>DM Fixation Demand Function</summary>
        [Link(Type = LinkType.Child, ByName = true)]
        private IFunction dMSupplyFixation = null;

        /// <summary>DM Fixation Demand Function</summary>
        [Link(Type = LinkType.Child, ByName = true)]
        public IFunction potentialBiomassTEFunction = null; //waterSenescence

        /// <summary>Input for TargetSLN</summary>
        [Link(Type = LinkType.Child, ByName = true)]
        private IFunction targetSLN = null;

        /// <summary>Slope for N Dilutions</summary>
        [Link(Type = LinkType.Child, ByName = true)]
        private IFunction minPlantWt = null;

        [Link(Type = LinkType.Child, ByName = true)]
        private IFunction nPhotoStressFunction = null;

        [Link(Type = LinkType.Path, Path = "[Phenology].PhenoNitrogenStress")]
        private IFunction nPhenoStressFunction { get; set; }

        /// <summary>Link to biomass removal model</summary>
        [Link(Type = LinkType.Child)]
        private BiomassRemoval biomassRemovalModel = null;

        /// <summary>The DM demand function</summary>
        [Link(Type = LinkType.Child, ByName = true)]
        [Units("g/m2/d")]
        private NutrientPoolFunctions dmDemands = null;

        /// <summary>The N demand function</summary>
        [Link(Type = LinkType.Child, ByName = true)]
        [Units("g/m2/d")]
        private NutrientPoolFunctions nDemands = null;

        [Link(Type = LinkType.Child, ByName = true)]
        private IFunction numberOfLeaves = null;

        /// <summary>Light Senescence function</summary>
        [Link(Type = LinkType.Child, ByName = true)]
        private IFunction AgeSenescence = null;

        /// <summary>Light Senescence function</summary>
        [Link(Type = LinkType.Child, ByName = true)]
        private IFunction LightSenescence = null;

        /// <summary>Water Senescence function</summary>
        [Link(Type = LinkType.Child, ByName = true)]
        private IFunction WaterSenescence = null;

        /// <summary>Water Senescence function</summary>
        [Link(Type = LinkType.Child, ByName = true)]
        private IFunction FrostSenescence = null;

        private double potentialEP = 0;
        private bool leafInitialised = false;
        private double nDeadLeaves;
        private double dltDeadLeaves;
        private int leafIndex;
        /// <summary>Tolerance for biomass comparisons</summary>
        protected double biomassToleranceValue = 0.0000000001;

        //private bool dcapstLowLAI = false;

        /// <summary>Constructor</summary>
        public SorghumLeaf()
        {
            Live = new Biomass();
            Dead = new Biomass();
        }

        /// <summary>A list of material (biomass) that can be damaged.</summary>
        public IEnumerable<DamageableBiomass> Material
        {
            get
            {
                yield return new DamageableBiomass($"{Parent.Name}.{Name}", Live, true);
                yield return new DamageableBiomass($"{Parent.Name}.{Name}", Dead, false);
            }
        }

        /// <summary>Gets the canopy type. Should return null if no canopy present.</summary>
        public string CanopyType => plant.PlantType;

        /// <summary>Gets the Tillering Method.</summary>
        [Description("Tillering Method: -1 = Rule of Thumb, 0 = FixedTillering - uses FertileTillerNumber, 1 = DynamicTillering")]
        public int TilleringMethod { get; set; }

        /// <summary>Determined by the tillering method chosen.</summary>
        /// <summary>If TilleringMethod == FixedTillering then this value needs to be set by the user at sowing.</summary>
        [JsonIgnore]
        [Description("Fertile Tiller Number")]
        public double FertileTillerNumber
        {
<<<<<<< HEAD
            get => culms?.FertileTillerNumber ?? 0.0; 
            set 
=======
            get => culms.FertileTillerNumber;
            set
>>>>>>> 1942b281
            {
                //the preferred method for setting FertileTillerNumber is during the sowing event
                //this is here to enable access by external processes immediately following sowing
                //setting it after sowing will produce unexpected results
                culms.FertileTillerNumber = value;
            }
        }

        /// <summary>Determined by the tillering method chosen.</summary>
        /// <summary>If TilleringMethod == FixedTillering then this value needs to be set by the user.</summary>
        [JsonIgnore]
        [Description("Current Tiller Number")]
        public double CurrentTillerNumber => culms.CurrentTillerNumber;

        /// <summary>The initial biomass dry matter weight</summary>
        [Description("Initial leaf dry matter weight")]
        [Units("g/m2")]
        public double InitialDMWeight { get; set; } = 0.2;

        /// <summary>Initial LAI</summary>
        [Description("Initial LAI")]
        [Units("g/m2")]
        public double InitialLAI { get; set; } = 200.0;

        /// <summary>The initial SLN value</summary>
        [Description("Initial SLN")]
        [Units("g/m2")]
        public double InitialSLN { get; set; } = 1.5;

        /// <summary>Input for NewLeafSLN</summary>
        [Description("Input for NewLeafSLN")]
        public double NewLeafSLN { get; set; } = 1.0;

        /// <summary>Input for SenescedLeafSLN.</summary>
        [Description("Senesced Leaf SLN")]
        public double SenescedLeafSLN { get; set; } = 0.3;

        /// <summary>Intercept for N Dilutions</summary>
        [Description("Intercept for N Dilutions")]
        public double NDilutionIntercept { get; set; } = -0.0017;

        /// <summary>Slope for N Dilutions</summary>
        [Description("Slope for N Dilutions")]
        public double NDilutionSlope { get; set; } = 0.0043;

        /// <summary>Maximum canopy width - used to calcuate cover under skip row configurations</summary>
        [Description("Max Canopy Width")]
        [Units("mm")]
        public double CanopyWidth { get; set; } = 1000.0;

        /// <summary>Albedo.</summary>
        [Description("Albedo")]
        public double Albedo { get; set; }

        /// <summary>Gets or sets the gsmax.</summary>
        [Description("Daily maximum stomatal conductance(m/s)")]
        public double Gsmax => Gsmax350 * FRGR * stomatalConductanceCO2Modifier.Value();

        /// <summary>Gets or sets the gsmax.</summary>
        [Description("Maximum stomatal conductance at CO2 concentration of 350 ppm (m/s)")]
        public double Gsmax350 { get; set; }

        /// <summary>Gets or sets the R50.</summary>
        [Description("R50: solar radiation at which stomatal conductance decreases to 50 % (W / m ^ 2)")]
        public double R50 { get; set; }

        /// <summary>Gets or sets the R50.</summary>
        [Description("Use MicroClimate: 0 = No, 1 = yes")]
        public int MicroClimateSetting { get; set; }

        /// <summary>Gets the MicroClimate setting.</summary>
        [JsonIgnore]
        public bool UseMicroClimate => MicroClimateSetting > 0;

        /// <summary>The Stage that leaves are initialised on</summary>
        [Description("The Stage that leaves are initialised on")]
        public string LeafInitialisationStage { get; set; } = "Emergence";

        /// <summary>Gets or sets the height.</summary>
        [Units("mm")]
        public double BaseHeight { get; set; }

        /// <summary>Gets the depth.</summary>
        [Units("mm")]
        public double Depth => Math.Max(0, Height - BaseHeight);

        /// <summary>The width of an individual plant</summary>
        [Units("mm")]
        public double Width { get; set; }

        /// <summary>The Fractional Growth Rate (FRGR) function.</summary>
        [Units("mm")]
        public double FRGR => frgr.Value();

        /// <summary>Sets the potential evapotranspiration. Set by MICROCLIMATE.</summary>
        [Units("mm")]
        public double PotentialEP
        {
            get { return potentialEP; }
            set
            {
                potentialEP = value;
                MicroClimatePresent = true;
            }
        }

        /// <summary>Sets the light profile. Set by MICROCLIMATE.</summary>
        public CanopyEnergyBalanceInterceptionlayerType[] LightProfile { get; set; }

        /// <summary>Gets the LAI</summary>
        [JsonIgnore]
        [Units("m^2/m^2")]
        public double DltLAI { get; set; }

        /// <summary>Gets the Potential DltLAI</summary>
        [JsonIgnore]
        [Units("m^2/m^2")]
        public double DltPotentialLAI { get; set; }

        /// <summary>Gets the LAI</summary>
        [JsonIgnore]
        [Units("m^2/m^2")]
        public double DltStressedLAI { get; set; }

        /// <summary>Gets the LAI</summary>
        [JsonIgnore]
        [Units("m^2/m^2")]
        public double LAI { get; set; }

        /// <summary>Gets the LAI live + dead (m^2/m^2)</summary>
        [JsonIgnore]
        public double LAITotal => LAI + LAIDead;

        /// <summary>Gets the LAI</summary>
        [JsonIgnore]
        public double SLN { get; set; }

        /// <summary>Used in metabolic ndemand calc.</summary>
        [JsonIgnore]
        public double SLN0 { get; set; }

        /// <summary>Gets the cover green.</summary>
        [JsonIgnore]
        [Units("0-1")]
        public double CoverGreen { get; set; }

        /// <summary>Gets the cover dead.</summary>
        [JsonIgnore]
        public double CoverDead { get; set; }

        /// <summary>Gets the cover total.</summary>
        [JsonIgnore]
        [Units("0-1")]
        public double CoverTotal => 1.0 - (1 - CoverGreen) * (1 - CoverDead);

        /// <summary>Gets or sets the height.</summary>
        [Units("mm")]
        public double Height { get; set; }

        /// <summary>Sets the actual water demand.</summary>
        [Units("mm")]
        public double WaterDemand { get; set; }

        /// <summary> Flag to test if Microclimate is present </summary>
        public bool MicroClimatePresent { get; set; } = false;

        /// <summary>Potential Biomass via Radiation Use Efficientcy.</summary>
        [JsonIgnore]
        public double BiomassRUE { get; set; }

        /// <summary>Potential Biomass via Radiation Use Efficientcy.</summary>
        [JsonIgnore]
        public double BiomassTE { get; set; }

        /// <summary>Gets or sets the Extinction Coefficient (Dead).</summary>
        public double KDead { get; set; }

        /// <summary>Gets the transpiration.</summary>
        [JsonIgnore]
        public double Transpiration => WaterAllocation;

        /// <summary>Gets or sets the lai dead.</summary>
        [JsonIgnore]
        public double LAIDead { get; set; }

        /// <summary>
        /// Intercepted radiation value that is passed to the RUE class to calculate DM supply.
        /// </summary>
        [Units("MJ/m^2/day")]
        [Description("This is the intercepted radiation value that is passed to the RUE class to calculate DM supply")]
        public double RadiationIntercepted
        {
            get
            {
                if (UseMicroClimate)
                {
                    if (LightProfile == null)
                        return 0;

                    double totalRadn = 0;
                    for (int i = 0; i < LightProfile.Length; i++)
                        totalRadn += LightProfile[i].AmountOnGreen;
                    return totalRadn;
                }
                return CoverGreen * metData.Radn;
            }
        }

        /// <summary>Nitrogen Photosynthesis Stress.</summary>
        [JsonIgnore]
        public double NitrogenPhotoStress { get; set; }

        /// <summary>Nitrogen Phenology Stress.</summary>
        [JsonIgnore]
        public double NitrogenPhenoStress { get; set; }

        /// <summary>Phosphorous Stress.</summary>
        [JsonIgnore]
        public double PhosphorusStress { get; set; }

        /// <summary>Final Leaf Number.</summary>
        [JsonIgnore]
        public double FinalLeafNo => culms?.FinalLeafNo ?? 0;

        /// <summary>Leaf number.</summary>
        [JsonIgnore]
        public double LeafNo => culms?.LeafNo ?? 0;

        /// <summary> /// Sowing Density (Population). /// </summary>
        [JsonIgnore]
        public double SowingDensity { get; set; }

        /// <summary>The live biomass state at start of the computation round</summary>
        [JsonIgnore]
        public Biomass StartLive { get; private set; } = null;

        /// <summary>The dry matter supply</summary>
        [JsonIgnore]
        public BiomassSupplyType DMSupply { get; set; }

        /// <summary>The nitrogen supply</summary>
        [JsonIgnore]
        public BiomassSupplyType NSupply { get; set; }

        /// <summary>The dry matter demand</summary>
        [JsonIgnore]
        public BiomassPoolType DMDemand { get; set; }

        /// <summary>Structural nitrogen demand</summary>
        [JsonIgnore]
        public BiomassPoolType NDemand { get; set; }

        /// <summary>The dry matter potentially being allocated</summary>
        [JsonIgnore]
        public BiomassPoolType potentialDMAllocation { get; set; }
        //Also a DMPotentialAllocation present in this file
        //used as DMPotentialAllocation in genericorgan

        /// <summary>Gets a value indicating whether the biomass is above ground or not</summary>
        [JsonIgnore]
        public bool IsAboveGround => true;

        /// <summary>The live biomass</summary>
        [JsonIgnore]
        public Biomass Live { get; private set; }

        /// <summary>The dead biomass</summary>
        [JsonIgnore]
        public Biomass Dead { get; private set; }

        /// <summary>Gets the biomass allocated (represented actual growth)</summary>
        [JsonIgnore]
        public Biomass Allocated { get; private set; }

        /// <summary>Gets the biomass senesced (transferred from live to dead material)</summary>
        [JsonIgnore]
        public Biomass Senesced { get; private set; }

        /// <summary>Gets the biomass detached (sent to soil/surface organic matter)</summary>
        [JsonIgnore]
        public Biomass Detached { get; private set; }

        /// <summary>Gets the biomass removed from the system (harvested, grazed, etc.)</summary>
        [JsonIgnore]
        public Biomass Removed { get; private set; }

        /// <summary>Gets or sets the amount of mass lost each day from maintenance respiration</summary>
        [JsonIgnore]
        public double MaintenanceRespiration { get; private set; }

        /// <summary>Gets or sets the n fixation cost.</summary>
        [JsonIgnore]
        public double NFixationCost => 0; //called from arbitrator

        /// <summary>Gets the potential DM allocation for this computation round.</summary>
        public BiomassPoolType DMPotentialAllocation => potentialDMAllocation;

        /// <summary>Gets the maximum N concentration.</summary>
        [JsonIgnore]
        public double MaxNconc => 0.0;

        /// <summary>Gets the minimum N concentration.</summary>
        [JsonIgnore]
        public double MinNconc => 0.0;

        /// <summary>Gets the minimum N concentration.</summary>
        [JsonIgnore]
        public double CritNconc => 0.0;

        /// <summary>Gets the total (live + dead) dry matter weight (g/m2)</summary>
        [JsonIgnore]
        public double Wt => Live.Wt + Dead.Wt;

        /// <summary>Gets the total (live + dead) N amount (g/m2)</summary>
        [JsonIgnore]
        public double N => Live.N + Dead.N;

        /// <summary>Gets the total biomass</summary>
        [JsonIgnore]
        public Biomass Total => Live + Dead;

        /// <summary>Gets the total (live + dead) N concentration (g/g)</summary>
        [JsonIgnore]
        public double Nconc => MathUtilities.Divide(N, Wt, 0.0);

        /// <summary>Gets or sets the water allocation.</summary>
        [JsonIgnore]
        public double WaterAllocation { get; set; }

        /// <summary>Only water stress at this stage.</summary>
        /// Diff between potentialLAI and stressedLAI
        [JsonIgnore]
        public double LossFromExpansionStress { get; set; }

        /// <summary>Total LAI as a result of senescence.</summary>
        [JsonIgnore]
        public double SenescedLai { get; set; }

        /// <summary>Amount of N retranslocated today.</summary>
        [JsonIgnore]
        public double DltRetranslocatedN { get; set; }

        /// <summary>Delta of N removed due to Senescence.</summary>
        [JsonIgnore]
        public double DltSenescedN { get; set; }

        /// <summary>Delta of LAI removed due to N Senescence.</summary>
        [JsonIgnore]
        public double DltSenescedLaiN { get; set; }

        /// <summary>Delta of LAI removed due to Senescence.</summary>
        [JsonIgnore]
        public double DltSenescedLai { get; set; }

        /// <summary>Delta of LAI removed due to Light Senescence.</summary>
        [JsonIgnore]
        public double DltSenescedLaiLight { get; set; }

        /// <summary>Delta of LAI removed due to Water Senescence.</summary>
        [JsonIgnore]
        public double DltSenescedLaiWater { get; set; }

        /// <summary>Delta of LAI removed due to Frost Senescence.</summary>
        [JsonIgnore]
        public double DltSenescedLaiFrost { get; set; }

        /// <summary>Delta of LAI removed due to age senescence.</summary>
        [JsonIgnore]
        public double DltSenescedLaiAge { get; set; }

        /// <summary>Clears this instance.</summary>
        public void Clear()
        {
            Live = new Biomass();
            Dead = new Biomass();
            DMSupply.Clear();
            NSupply.Clear();
            DMDemand.Clear();
            NDemand.Clear();
            potentialDMAllocation.Clear();
            Allocated.Clear();
            Senesced.Clear();
            Detached.Clear();
            Removed.Clear();
            Height = 0;

            leafInitialised = false;

            LAI = 0;
            SLN = 0;
            SLN0 = 0;
            Live.StructuralN = 0;
            Live.StorageN = 0;

            DltSenescedN = 0.0;
            DltSenescedLaiN = 0.0;
            DltRetranslocatedN = 0.0;
            DltSenescedLai = 0.0;
            DltSenescedLaiLight = 0.0;
            DltSenescedLaiWater = 0.0;
            DltSenescedLaiFrost = 0.0;
            DltSenescedLaiAge = 0.0;

            SenescedLai = 0.0;
            CoverGreen = 0.0;
            CoverDead = 0.0;
            LAIDead = 0.0;
            LossFromExpansionStress = 0.0;
            culms.Initialize();
            NitrogenPhotoStress = 0;
            NitrogenPhenoStress = 0;

            MicroClimatePresent = false;
            potentialEP = 0;
            LightProfile = null;

            WaterDemand = 0;
            WaterAllocation = 0;

            SowingDensity = 0;
        }

        /// <summary>Sets the dry matter potential allocation.</summary>
        /// <param name="dryMatter">The potential amount of drymatter allocation</param>
        public void SetDryMatterPotentialAllocation(BiomassPoolType dryMatter)
        {
            potentialDMAllocation.Structural = dryMatter.Structural;
            potentialDMAllocation.Metabolic = dryMatter.Metabolic;
            potentialDMAllocation.Storage = dryMatter.Storage;
        }

        /// <summary>Calculates the water demand.</summary>
        public double CalculateWaterDemand()
        {
            if (UseMicroClimate) return WaterDemand;

            if (waterDemandFunction != null)
                return waterDemandFunction.Value();

            return WaterDemand;
        }

        /// <summary>Update area.</summary>
        public void UpdateArea()
        {
            if (plant.IsEmerged)
            {
                if (leafInitialised)
                {
                    //areaActual in old model
                    // culms.AreaActual() will update this.DltLAI
                    DltLAI = culms.CalculateActualArea();
                    SenesceArea();
                }
            }
        }

        /// <summary>Remove biomass from organ.</summary>
        /// <param name="liveToRemove">Fraction of live biomass to remove from simulation (0-1).</param>
        /// <param name="deadToRemove">Fraction of dead biomass to remove from simulation (0-1).</param>
        /// <param name="liveToResidue">Fraction of live biomass to remove and send to residue pool(0-1).</param>
        /// <param name="deadToResidue">Fraction of dead biomass to remove and send to residue pool(0-1).</param>
        /// <returns>The amount of biomass (live+dead) removed from the plant (g/m2).</returns>
        public double RemoveBiomass(double liveToRemove, double deadToRemove, double liveToResidue, double deadToResidue)
        {
            return biomassRemovalModel.RemoveBiomass(liveToRemove, deadToRemove, liveToResidue, deadToResidue, Live, Dead, Removed, Detached);
        }

        /// <summary>Harvest the organ.</summary>
        /// <returns>The amount of biomass (live+dead) removed from the plant (g/m2).</returns>
        public double Harvest()
        {
            return RemoveBiomass(biomassRemovalModel.HarvestFractionLiveToRemove, biomassRemovalModel.HarvestFractionDeadToRemove,
                                 biomassRemovalModel.HarvestFractionLiveToResidue, biomassRemovalModel.HarvestFractionDeadToResidue);
        }

        /// <summary>Sets the dry matter allocation.</summary>
        /// <param name="dryMatter">The actual amount of drymatter allocation</param>
        public void SetDryMatterAllocation(BiomassAllocationType dryMatter)
        {
            // Check retranslocation
            if (MathUtilities.IsGreaterThan(dryMatter.Retranslocation, StartLive.StructuralWt))
                throw new Exception("Retranslocation exceeds non structural biomass in organ: " + Name);

            // allocate structural DM
            Allocated.StructuralWt = Math.Min(dryMatter.Structural, DMDemand.Structural);
            Live.StructuralWt += Allocated.StructuralWt;
            Live.StructuralWt -= dryMatter.Retranslocation;
            Allocated.StructuralWt -= dryMatter.Retranslocation;

        }

        /// <summary>Sets the n allocation.</summary>
        /// <param name="nitrogen">The nitrogen allocation</param>
        public void SetNitrogenAllocation(BiomassAllocationType nitrogen)
        {
            SLN0 = MathUtilities.Divide(Live.N, LAI, 0);

            Live.StructuralN += nitrogen.Structural;
            Live.StorageN += nitrogen.Storage;
            Live.MetabolicN += nitrogen.Metabolic;

            Allocated.StructuralN += nitrogen.Structural;
            Allocated.StorageN += nitrogen.Storage;
            Allocated.MetabolicN += nitrogen.Metabolic;

            // Retranslocation
            ////TODO check what this is guarding - not sure on the relationship between NSupply and nitrogen
            //if (MathUtilities.IsGreaterThan(nitrogen.Retranslocation, StartLive.StorageN + StartLive.MetabolicN - NSupply.Retranslocation))
            //    throw new Exception("N retranslocation exceeds storage + metabolic nitrogen in organ: " + Name);

            //sorghum can utilise structural as well
            //if (MathUtilities.IsGreaterThan(nitrogen.Retranslocation, StartLive.StorageN + StartLive.MetabolicN))
            //    throw new Exception("N retranslocation exceeds storage + metabolic nitrogen in organ: " + Name);

            if (nitrogen.Retranslocation > Live.StorageN + Live.MetabolicN)
            {
                var strucuralNLost = nitrogen.Retranslocation - (Live.StorageN + Live.MetabolicN);
                Live.StructuralN -= strucuralNLost;
                Allocated.StructuralN -= strucuralNLost;

                Live.StorageN = 0.0;
                Live.MetabolicN = 0.0;
                Allocated.StorageN = 0;
                Allocated.MetabolicN = 0.0;
            }
            else if (nitrogen.Retranslocation > Live.StorageN)
            {
                var metabolicNLost = nitrogen.Retranslocation - Live.StorageN;
                Live.MetabolicN -= metabolicNLost;
                Allocated.MetabolicN -= metabolicNLost;
                Live.StorageN = 0.0;
                Allocated.StorageN = 0;
            }
            else
            {
                Live.StorageN -= nitrogen.Retranslocation;
                Allocated.StorageN -= nitrogen.Retranslocation;
            }
        }

        /// <summary>
        /// Adjustment function for calculating leaf demand.
        /// This should always be equal to -1 * structural N Demand.
        /// </summary>
        public double CalculateClassicDemandDelta()
        {
            if (MathUtilities.IsNegative(Live.N))
                throw new Exception($"Negative N in sorghum leaf '{Name}'");
            //n demand as calculated in apsim classic is different ot implementation of structural and metabolic
            // Same as metabolic demand in new apsim.
            var classicLeafDemand = Math.Max(0.0, CalcLAI() * targetSLN.Value() - Live.N);
            //need to remove pmf nDemand calcs from totalDemand to then add in what it should be from classic
            var pmfLeafDemand = nDemands.Structural.Value() + nDemands.Metabolic.Value();

            var structural = nDemands.Structural.Value();
            var diff = classicLeafDemand - pmfLeafDemand;

            return classicLeafDemand - pmfLeafDemand;
        }

        /// <summary>Calculate the amount of N to retranslocate</summary>
        public double ProvideNRetranslocation(BiomassArbitrationType BAT, double requiredN, bool forLeaf)
        {
            double laiToday = CalcLAI();
            double dltNGreen = BAT.StructuralAllocation[leafIndex] + BAT.MetabolicAllocation[leafIndex];
            double nGreenToday = Live.N + dltNGreen + DltRetranslocatedN; //dltRetranslocation is -ve
            double slnToday = calcSLN(laiToday, nGreenToday);

            double nProvided = 0.0;

            if (phenology.Between("Germination", "Flowering"))
            {
                var targetForDilution = requiredN / 3.0;
                var nDiluted = ProvideNFromDilution(targetForDilution, nGreenToday, laiToday);
                requiredN -= nDiluted;
                nGreenToday -= nDiluted;
                nProvided += nDiluted;

                var targetForNewLeafReduction = requiredN;// / 2.0; - classic divides this by 2
                var nDemandRreduced = ReduceNewLeafArea(targetForNewLeafReduction);

                //if it is providing N for leaf it reduces the total leaf demand
                //it cannot provide N to other organs as it is reducing demand not retranslocating existing
                if (forLeaf)
                    requiredN -= nDemandRreduced;

                laiToday = CalcLAI();
                var nSenesced = ProvideNThroughSenescence(requiredN, nGreenToday, laiToday);
                nProvided += nSenesced;
            }
            else
            {
                //if SLN is below 1, then limit dilution to half of the required N
                var targetForDilution = slnToday > 1.0 ? requiredN : requiredN / 2.0;
                var nDiluted = ProvideNFromDilution(targetForDilution, nGreenToday, laiToday);
                requiredN -= nDiluted;
                nGreenToday -= nDiluted;
                nProvided += nDiluted;

                laiToday = CalcLAI();
                var nSenesced = ProvideNThroughSenescence(requiredN, nGreenToday, laiToday);
                nProvided += nSenesced;
            }
            return nProvided;
        }
        private double ProvideNFromDilution(double requiredN, double nGreenToday, double laiToday)
        {
            //0/negative checks
            if (MathUtilities.IsNegative(requiredN)) return 0;
            if (MathUtilities.IsNegative(nGreenToday)) return 0;
            if (MathUtilities.IsNegative(laiToday)) return 0;

            double slnToday = calcSLN(laiToday, nGreenToday);


            var thermalTime = dltTT.Value();
            var maxDilutionN = thermalTime * (NDilutionSlope * slnToday + NDilutionIntercept) * laiToday;
            maxDilutionN = Math.Max(maxDilutionN, 0); //greater than 0 check
            var nProvided = Math.Min(maxDilutionN, requiredN);

            DltRetranslocatedN -= nProvided; //DltRetranslocatedN is a -ve (kept the same as classic)
            return nProvided;
        }

        private double ReduceNewLeafArea(double requiredN)
        {
            if (MathUtilities.IsNegative(DltLAI)) return 0;
            // decrease dltLai which will reduce the amount of new leaf that is produced
            // If the RequiredN is large enough, it will result in 0 new growth
            // Stem and Rachis can technically get to this point, but it doesn't occur in all of the validation data sets
            double newLeafN = DltLAI * NewLeafSLN; //amount of N in newLeaf
            double nProvided = Math.Min(newLeafN, requiredN);

            DltLAI = (newLeafN - nProvided) / NewLeafSLN;
            return nProvided;

            // should we update the StructuralDemand?
            //BAT.StructuralDemand[leafIndex] = nDemands.Structural.Value();
        }

        private double ProvideNThroughSenescence(double requiredN, double nGreenToday, double laiToday)
        {
            if (MathUtilities.IsNegative(requiredN)) return 0;
            if (MathUtilities.IsNegative(nGreenToday)) return 0;
            if (MathUtilities.IsNegative(laiToday)) return 0;

            //calculate max N that can be removed.
            //Should check that the N removed from Dilution already is covered by the repeated dilution slope calcs
            var slnToday = calcSLN(laiToday, nGreenToday);
            var thermalTime = dltTT.Value();
            var maxN = thermalTime * (NDilutionSlope * slnToday + NDilutionIntercept) * laiToday;
            maxN = Math.Max(maxN, 0); //-ve check
            //can only remove what is available
            requiredN = Math.Min(requiredN, maxN);

            double senescenceLAI = Math.Max(MathUtilities.Divide(requiredN, (slnToday - SenescedLeafSLN), 0.0), 0.0);
            // dh - dltSenescedN *cannot* exceed Live.N. Therefore slai cannot exceed Live.N * senescedLeafSln - dltSenescedN
            senescenceLAI = Math.Min(senescenceLAI, Live.N * SenescedLeafSLN - DltSenescedN);

            double nProvided = Math.Max(senescenceLAI * (slnToday - SenescedLeafSLN), 0.0);
            DltRetranslocatedN -= nProvided; //DltRetranslocatedN should be -ve value
            //nGreenToday += providedN; // local variable
            //nProvided += providedN;
            DltSenescedLaiN += senescenceLAI;
            DltSenescedLai = Math.Max(DltSenescedLai, DltSenescedLaiN);
            DltSenescedN += senescenceLAI * SenescedLeafSLN;

            return nProvided;
        }

        /// <summary>Senesce the Leaf Area.</summary>
        private void SenesceArea()
        {
            DltSenescedLai = 0.0;
            DltSenescedLaiN = 0.0;

            DltSenescedLaiAge = 0;
            //sLai - is the running total of dltSLai
            //could be a stage issue here. should only be between fi and flag
            LossFromExpansionStress += (DltPotentialLAI - DltStressedLAI);
            var maxLaiPossible = LAI + SenescedLai - LossFromExpansionStress;

            var sen = new List<double> { DltSenescedLai };

            if (phenology.Between("Emergence", "HarvestRipe"))
                DltSenescedLaiAge = AgeSenescence.Value();
            sen.Add(DltSenescedLaiAge);

            DltSenescedLaiLight = LightSenescence.Value();
            sen.Add(DltSenescedLaiLight);

            DltSenescedLaiWater = WaterSenescence.Value();
            sen.Add(DltSenescedLaiWater);

            DltSenescedLaiFrost = FrostSenescence.Value();
            sen.Add(DltSenescedLaiFrost);

            DltSenescedLai = Math.Min(sen.Max(), LAI);
        }

        private void ApplySenescence()
        {
            if (!MathUtilities.IsPositive(Live.Wt)) return;

            // Derives seneseced plant dry matter (g/m^2) for the day
            //Should not include any retranloocated biomass
            // dh - old apsim does not take into account DltSenescedLai for this laiToday calc
            double laiToday = LAI + DltLAI/* - DltSenescedLai*/; // how much LAI we will end up with at end of day
            double slaToday = MathUtilities.Divide(laiToday, Live.Wt, 0.0); // m2/g?

            // This is equivalent to dividing by slaToday
            double dltSenescedBiomass = Live.Wt * MathUtilities.Divide(DltSenescedLai, laiToday, 0);
            if (MathUtilities.IsGreaterThan(dltSenescedBiomass, Live.Wt))
                throw new Exception($"Attempted to senesce more biomass than exists on leaf '{Name}'");

            if (!MathUtilities.IsPositive(dltSenescedBiomass)) return;

            double slnToday = MathUtilities.Divide(Live.N, laiToday, 0.0);
            DltSenescedN += DltSenescedLai * Math.Max(slnToday, 0.0);

            if (MathUtilities.IsGreaterThan(DltSenescedN, Live.N))
                throw new Exception($"Attempted to senesce more N than exists on leaf '{Name}'");

            double dmSenescingProportion = dltSenescedBiomass / Live.Wt;
            double nSenescingProportion = DltSenescedN / Live.N;

            //order is important as the proortion is calculated for each component of the live weight
            UpdateBiomassComponent(Dead, Live, dmSenescingProportion);
            UpdateBiomassComponent(Senesced, Live, dmSenescingProportion);
            //the proportion needs to be removed from liveweight - so pass the -ve
            UpdateBiomassComponent(Live, Live, dmSenescingProportion * -1);

            //order is important as the proortion is calculated for each component of the live weight
            UpdateNComponent(Dead, Live, nSenescingProportion);
            UpdateNComponent(Senesced, Live, nSenescingProportion);
            //the proportion needs to be removed from liveweight - so pass the -ve
            UpdateNComponent(Live, Live, nSenescingProportion * -1);
        }

        private void UpdateNComponent(Biomass nComponent, Biomass proportionComponent, double senescingProportion)
        {
            nComponent.StructuralN += proportionComponent.StructuralN * senescingProportion;
            nComponent.MetabolicN += proportionComponent.MetabolicN * senescingProportion;
            nComponent.StorageN += proportionComponent.StorageN * senescingProportion;
        }

        private void UpdateBiomassComponent(Biomass dmComponent, Biomass proportionComponent, double senescingProportion)
        {
            dmComponent.StructuralWt += proportionComponent.StructuralWt * senescingProportion;
            dmComponent.MetabolicWt += proportionComponent.MetabolicWt * senescingProportion;
            dmComponent.StorageWt += proportionComponent.StorageWt * senescingProportion;
        }

        /// <summary>Computes the amount of DM available for retranslocation.</summary>
        private double AvailableDMRetranslocation()
        {
            var leafWt = StartLive.Wt + potentialDMAllocation.Total;
            var leafWtAvail = leafWt - minPlantWt.Value() * SowingDensity;

            double availableDM = Math.Max(0.0, leafWtAvail);

            // Don't retranslocate more DM than we have available.
            availableDM = Math.Min(availableDM, StartLive.Wt);
            return availableDM;
        }

        /// <summary>
        /// calculates todays LAI values - can change during retranslocation calculations
        /// </summary>
        /// this should be private - called from CalcTillerAppearanceDynamic in leafculms which needs to be refactored
        public double CalcLAI()
        {
            return Math.Max(0.0, LAI + DltLAI - DltSenescedLai);
        }
        private double calcSLN(double laiToday, double nGreenToday)
        {
            return MathUtilities.Divide(nGreenToday, laiToday, 0.0);
        }

        /// <summary>Called when [simulation commencing].</summary>
        /// <param name="sender">The sender.</param>
        /// <param name="e">The <see cref="EventArgs"/> instance containing the event data.</param>
        [EventSubscribe("Commencing")]
        private void OnSimulationCommencing(object sender, EventArgs e)
        {
            NDemand = new BiomassPoolType();
            DMDemand = new BiomassPoolType();
            NSupply = new BiomassSupplyType();
            DMSupply = new BiomassSupplyType();
            potentialDMAllocation = new BiomassPoolType();
            StartLive = new Biomass();
            Allocated = new Biomass();
            Senesced = new Biomass();
            Detached = new Biomass();
            Removed = new Biomass();
            Live = new Biomass();
            Dead = new Biomass();

            Clear();
        }

        [EventSubscribe("StartOfDay")]
        private void ResetDailyVariables(object sender, EventArgs e)
        {
            BiomassRUE = 0;
            BiomassTE = 0;
            DltLAI = 0;
            DltSenescedLai = 0;
            DltSenescedLaiAge = 0;
            DltSenescedLaiFrost = 0;
            DltSenescedLaiLight = 0;
            DltSenescedLaiN = 0;
            DltSenescedLaiWater = 0;
            DltSenescedN = 0;
        }

        /// <summary>Called when [do daily initialisation].</summary>
        /// <param name="sender">The sender.</param>
        /// <param name="e">The <see cref="EventArgs"/> instance containing the event data.</param>
        [EventSubscribe("DoDailyInitialisation")]
        private void OnDoDailyInitialisation(object sender, EventArgs e)
        {
            if (plant.IsAlive)
            {
                Allocated.Clear();
                Senesced.Clear();
                Detached.Clear();
                Removed.Clear();

                //clear local variables
                // dh - DltLAI cannot be cleared here. It needs to retain its value from yesterday,
                // for when leaf retranslocates to itself in provideN().
                DltPotentialLAI = 0.0;
                DltRetranslocatedN = 0.0;
                DltSenescedLai = 0.0;
                DltSenescedLaiN = 0.0;
                DltSenescedN = 0.0;
                DltStressedLAI = 0.0;
            }
        }

        /// <summary>Called when [phase changed].</summary>
        [EventSubscribe("PhaseChanged")]
        private void OnPhaseChanged(object sender, PhaseChangedType phaseChange)
        {
            if (phaseChange.StageName == LeafInitialisationStage)
            {
                leafInitialised = true;

                Live.StructuralWt = InitialDMWeight * SowingDensity;
                Live.StorageWt = 0.0;
                LAI = InitialLAI * SowingDensity.ConvertSqM2SqMM();
                SLN = InitialSLN;

                Live.StructuralN = LAI * SLN;
                Live.StorageN = 0;
            }
            summary.WriteMessage(this, phaseChange.StageName, MessageType.Diagnostic);
            summary.WriteMessage(this, $"LAI = {LAI:f2} (m^2/m^2)", MessageType.Diagnostic);
        }

        /// <summary>Called when crop is being sown</summary>
        /// <param name="sender"></param>
        /// <param name="sowingData"></param>
        [EventSubscribe("PlantSowing")]
        private void OnPlantSowing(object sender, SowingParameters sowingData)
        {
            if (sowingData.Plant != plant) throw new Exception("Not the sowing event for this plant??");

            if (sowingData.SkipRow < 0 || sowingData.SkipRow > 2)
                throw new ApsimXException(this, $"Invalid SkipRow Configuration for '{plant.Name}'");

            //overriding SkipDensityScale as it was calculated differently for sorghum in Classic
            var outerSkips = sowingData.SkipRow > 0 ? 2 : 0;
            var nonSkipCover = Math.Min(sowingData.RowSpacing, CanopyWidth) * 2.0;

            //outerSkipCovered is > 0 only if canopy width is wider than rowSpacing
            var outerSkipCovered = Math.Max(0, (CanopyWidth - sowingData.RowSpacing) / 2) * outerSkips;

            var totalWidth = sowingData.RowSpacing * 2 + sowingData.RowSpacing * sowingData.SkipRow;
            var totalCover = nonSkipCover + outerSkipCovered;

            sowingData.SkipDensityScale = MathUtilities.Divide(totalWidth, totalCover, 1.0);

            SowingDensity = sowingData.Population;
            nDeadLeaves = 0;
            var organNames = Arbitrator.OrganNames;
            leafIndex = organNames.IndexOf(Name);

        }

        /// <summary>Event from sequencer telling us to do our potential growth.</summary>
        /// <param name="sender">The sender.</param>
        /// <param name="e">The <see cref="EventArgs"/> instance containing the event data.</param>
        [EventSubscribe("DoPotentialPlantGrowth")]
        private void OnDoPotentialPlantGrowth(object sender, EventArgs e)
        {
            if (plant.IsEmerged)
                StartLive = ReflectionUtilities.Clone(Live) as Biomass;
            if (leafInitialised)
            {
                culms.FinalLeafNo = numberOfLeaves.Value();
                culms.CalculatePotentialArea();
                DltPotentialLAI = culms.dltPotentialLAI;
                DltStressedLAI = culms.dltStressedLAI;

                //old model calculated BiomRUE at the end of the day
                //this is done at start of the day
                BiomassRUE = photosynthesis.Value();
                //var bimT = 0.009 / waterFunction.VPD / 0.001 * Arbitrator.WSupply;
                BiomassTE = potentialBiomassTEFunction.Value();

                Height = heightFunction.Value();
                LAIDead = SenescedLai;
            }
        }

        /// <summary>Does the nutrient allocations.</summary>
        /// <param name="sender">The sender.</param>
        /// <param name="e">The <see cref="EventArgs"/> instance containing the event data.</param>
        [EventSubscribe("DoActualPlantGrowth")]
        private void OnDoActualPlantGrowth(object sender, EventArgs e)
        {
            // if (!parentPlant.IsAlive) return; wtf
            if (!plant.IsAlive) return;
            if (!leafInitialised) return;
            ApplySenescence();

            //UpdateVars
            SenescedLai += DltSenescedLai;
            nDeadLeaves += dltDeadLeaves;
            dltDeadLeaves = 0;

            LAI += DltLAI - DltSenescedLai;

            int flag = 6; //= phenology.StartStagePhaseIndex("FlagLeaf");
            if (phenology.Stage >= flag)
            {
                if (LAI - DltSenescedLai < 0.1)
                {
                    string message = "Crop failed due to loss of leaf area \r\n";
                    summary.WriteMessage(this, message, MessageType.Diagnostic);
                    //scienceAPI.write(" ********** Crop failed due to loss of leaf area ********");
                    plant.EndCrop();
                    return;
                }
            }
            LAIDead = SenescedLai;
            SLN = MathUtilities.Divide(Live.N, LAI, 0);

            CoverGreen = MathUtilities.Bound(MathUtilities.Divide(1.0 - Math.Exp(-extinctionCoefficientFunction.Value() * LAI * plant.SowingData.SkipDensityScale), plant.SowingData.SkipDensityScale, 0.0), 0.0, 0.999999999);// limiting to within 10^-9, so MicroClimate doesn't complain
            CoverDead = MathUtilities.Bound(1.0 - Math.Exp(-KDead * LAIDead), 0.0, 0.999999999);

            NitrogenPhotoStress = nPhotoStressFunction.Value();
            NitrogenPhenoStress = nPhenoStressFunction.Value();
        }

        /// <summary>Calculate and return the dry matter supply (g/m2)</summary>
        [EventSubscribe("SetDMSupply")]
        private void setDMSupply(object sender, EventArgs e)
        {
            //Reallocation usually comes form Storage - which sorghum doesn't utilise
            DMSupply.ReAllocation = 0.0; //availableDMReallocation();
            DMSupply.ReTranslocation = AvailableDMRetranslocation();
            DMSupply.Uptake = 0;
            DMSupply.Fixation = dMSupplyFixation.Value();
        }

        /// <summary>Calculate and return the nitrogen supply (g/m2)</summary>
        [EventSubscribe("SetNSupply")]
        private void SetNSupply(object sender, EventArgs e)
        {
            UpdateArea(); //must be calculated before potential N partitioning

            var availableLaiN = DltLAI * NewLeafSLN;

            double laiToday = CalcLAI();
            double nGreenToday = Live.N;
            double slnToday = MathUtilities.Divide(nGreenToday, laiToday, 0.0);

            var dilutionN = dltTT.Value() * (NDilutionSlope * slnToday + NDilutionIntercept) * laiToday;

            NSupply.ReTranslocation = Math.Max(0, Math.Min(StartLive.N, availableLaiN + dilutionN));

            //NSupply.Retranslocation = Math.Max(0, (StartLive.StorageN + StartLive.MetabolicN) * (1 - SenescenceRate.Value()) * NRetranslocationFactor.Value());
            if (NSupply.ReTranslocation < -biomassToleranceValue)
                throw new Exception("Negative N retranslocation value computed for " + Name);

            NSupply.Fixation = 0;
            NSupply.Uptake = 0;
        }

        /// <summary>Calculate and return the dry matter demand (g/m2)</summary>
        [EventSubscribe("SetDMDemand")]
        private void SetDMDemand(object sender, EventArgs e)
        {
            DMDemand.Structural = dmDemands.Structural.Value(); // / dmConversionEfficiency.Value() + remobilisationCost.Value();
            DMDemand.Metabolic = Math.Max(0, dmDemands.Metabolic.Value());
            DMDemand.Storage = Math.Max(0, dmDemands.Storage.Value()); // / dmConversionEfficiency.Value());
        }

        /// <summary>Calculate and return the nitrogen demand (g/m2)</summary>
        [EventSubscribe("SetNDemand")]
        private void SetNDemand(object sender, EventArgs e)
        {
            //happening in potentialPlantPartitioning
            NDemand.Structural = nDemands.Structural.Value();
            NDemand.Metabolic = nDemands.Metabolic.Value();
            NDemand.Storage = nDemands.Storage.Value();
        }

        /// <summary>Called when crop is ending</summary>
        /// <param name="sender">The sender.</param>
        /// <param name="e">The <see cref="EventArgs"/> instance containing the event data.</param>
        [EventSubscribe("PlantEnding")]
        private void DoPlantEnding(object sender, EventArgs e)
        {
            if (Wt > 0.0)
            {
                Detached.Add(Live);
                Detached.Add(Dead);
                surfaceOrganicMatter.Add(Wt * 10, N * 10, 0, plant.PlantType, Name);
            }

            Clear();
        }

        /// <summary>
        /// Document the model.
        /// </summary>
        public override IEnumerable<ITag> Document()
        {
            foreach (var tag in GetModelDescription())
                yield return tag;

            // Write memos.
            foreach (var tag in DocumentChildren<Memo>())
                yield return tag;

            foreach (ITag tag in culms.Document())
                yield return tag;
            // List the parameters, properties, and processes from this organ that need to be documented:

            var tags = new List<ITag>();
            tags.Add(new Paragraph("Aboveground biomass accumulation is simulated as the minimum of light-limited or water-limited growth. In the absence of water limitation, biomass accumulation is the product of the amount of intercepted radiation (IR) and its conversion efficiency, the radiation use efficiency (RUE). "));
            tags.Add(new Paragraph("Under water limitation, aboveground biomass accumulation is the product of realized transpiration and its conversion efficiency, biomass produced per unit of water transpired, or transpiration efficiency(TE)"));
            yield return new Section("Dry Matter Fixation", tags);

            var rueTags = new List<ITag>();
            rueTags.AddRange(extinctionCoefficientFunction.Document());
            rueTags.AddRange(photosynthesis.Document());
            yield return new Section("Radiation Use Efficiency", rueTags);

            //tags.AddRange(potentialBiomassTEFunction.Document());
            yield return new Section("Transpiration Efficiency", potentialBiomassTEFunction.Document());

            // Document initial DM weight.
            yield return new Paragraph($"Initial DM mass = {InitialDMWeight} gm^-2^");

            // Document DM demands.
            List<ITag> dmDemandsTags = new List<ITag>();
            dmDemandsTags.Add(new Paragraph("The dry matter demand for the organ is calculated as defined in DMDemands, based on the DMDemandFunction and partition fractions for each biomass pool."));
            dmDemandsTags.AddRange(dmDemands.Document());
            yield return new Section("Dry Matter Demand", dmDemandsTags);

            // Document N demands.
            List<ITag> nDemandTags = new List<ITag>();
            nDemandTags.Add(new Paragraph("The N demand is calculated as defined in NDemands, based on DM demand the N concentration of each biomass pool."));
            nDemandTags.AddRange(nDemands.Document());
            yield return new Section("Nitrogen Demand", nDemandTags);


            // Document DM retranslocation.
            yield return new Section("DM Retranslocation Factor", new Paragraph($"{Name} does not retranslocate non-structural DM."));

            // Document N supplies.
            yield return new Section("Nitrogen Supply", new Paragraph($"{Name} does not reallocate N when senescence of the organ occurs."));

            // Document N retranslocation.
            yield return new Section("Nitrogen Retranslocation Factor", new Paragraph($"{Name} does not retranslocate non-structural N."));

            // todo: document LAI(/CoverTot?).
            List<ITag> canopyTags = new List<ITag>();
            canopyTags.AddRange(numberOfLeaves.Document());
            //canopyTags.AddRange(dltLaifun.Document());
            canopyTags.AddRange(heightFunction.Document());
            yield return new Section("Canopy Properties", canopyTags);

            // Document senescence and detachment.
            List<ITag> senescenceTags = new List<ITag>();
            senescenceTags.AddRange(LightSenescence.Document());
            senescenceTags.AddRange(WaterSenescence.Document());
            senescenceTags.AddRange(FrostSenescence.Document());

            senescenceTags.Add(new Section("Biomass Removal", biomassRemovalModel.Document()));

            yield return new Section("Senescence and Detachment", senescenceTags);
        }
    }
}<|MERGE_RESOLUTION|>--- conflicted
+++ resolved
@@ -26,7 +26,7 @@
     {
         /// <summary>The plant</summary>
         [Link]
-        private Plant plant = null;
+        private Plant plant = null; 
 
         [Link]
         private ISummary summary = null;
@@ -41,7 +41,7 @@
 
         /// <summary>Phenology</summary>
         [Link]
-        public Phenology phenology = null;
+        public Phenology phenology = null; 
 
         /// <summary>The met data</summary>
         [Link]
@@ -172,19 +172,14 @@
         [Description("Fertile Tiller Number")]
         public double FertileTillerNumber
         {
-<<<<<<< HEAD
             get => culms?.FertileTillerNumber ?? 0.0; 
             set 
-=======
-            get => culms.FertileTillerNumber;
-            set
->>>>>>> 1942b281
             {
                 //the preferred method for setting FertileTillerNumber is during the sowing event
                 //this is here to enable access by external processes immediately following sowing
                 //setting it after sowing will produce unexpected results
-                culms.FertileTillerNumber = value;
-            }
+                culms.FertileTillerNumber = value; 
+            } 
         }
 
         /// <summary>Determined by the tillering method chosen.</summary>
@@ -332,7 +327,7 @@
         /// <summary>Gets the cover total.</summary>
         [JsonIgnore]
         [Units("0-1")]
-        public double CoverTotal => 1.0 - (1 - CoverGreen) * (1 - CoverDead);
+        public double CoverTotal => 1.0 - (1 - CoverGreen) * (1 - CoverDead); 
 
         /// <summary>Gets or sets the height.</summary>
         [Units("mm")]
@@ -474,7 +469,7 @@
         public double NFixationCost => 0; //called from arbitrator
 
         /// <summary>Gets the potential DM allocation for this computation round.</summary>
-        public BiomassPoolType DMPotentialAllocation => potentialDMAllocation;
+        public BiomassPoolType DMPotentialAllocation => potentialDMAllocation; 
 
         /// <summary>Gets the maximum N concentration.</summary>
         [JsonIgnore]
@@ -613,7 +608,7 @@
         /// <summary>Calculates the water demand.</summary>
         public double CalculateWaterDemand()
         {
-            if (UseMicroClimate) return WaterDemand;
+            if(UseMicroClimate) return WaterDemand;
 
             if (waterDemandFunction != null)
                 return waterDemandFunction.Value();
@@ -626,7 +621,7 @@
         {
             if (plant.IsEmerged)
             {
-                if (leafInitialised)
+                if(leafInitialised)
                 {
                     //areaActual in old model
                     // culms.AreaActual() will update this.DltLAI
@@ -749,7 +744,7 @@
             double slnToday = calcSLN(laiToday, nGreenToday);
 
             double nProvided = 0.0;
-
+            
             if (phenology.Between("Germination", "Flowering"))
             {
                 var targetForDilution = requiredN / 3.0;
@@ -814,7 +809,7 @@
             double nProvided = Math.Min(newLeafN, requiredN);
 
             DltLAI = (newLeafN - nProvided) / NewLeafSLN;
-            return nProvided;
+            return nProvided; 
 
             // should we update the StructuralDemand?
             //BAT.StructuralDemand[leafIndex] = nDemands.Structural.Value();
@@ -939,7 +934,7 @@
             var leafWt = StartLive.Wt + potentialDMAllocation.Total;
             var leafWtAvail = leafWt - minPlantWt.Value() * SowingDensity;
 
-            double availableDM = Math.Max(0.0, leafWtAvail);
+            double availableDM = Math.Max(0.0,  leafWtAvail);
 
             // Don't retranslocate more DM than we have available.
             availableDM = Math.Min(availableDM, StartLive.Wt);
@@ -1028,7 +1023,7 @@
             if (phaseChange.StageName == LeafInitialisationStage)
             {
                 leafInitialised = true;
-
+                
                 Live.StructuralWt = InitialDMWeight * SowingDensity;
                 Live.StorageWt = 0.0;
                 LAI = InitialLAI * SowingDensity.ConvertSqM2SqMM();
@@ -1050,15 +1045,15 @@
             if (sowingData.Plant != plant) throw new Exception("Not the sowing event for this plant??");
 
             if (sowingData.SkipRow < 0 || sowingData.SkipRow > 2)
-                throw new ApsimXException(this, $"Invalid SkipRow Configuration for '{plant.Name}'");
+            throw new ApsimXException(this, $"Invalid SkipRow Configuration for '{plant.Name}'");
 
             //overriding SkipDensityScale as it was calculated differently for sorghum in Classic
             var outerSkips = sowingData.SkipRow > 0 ? 2 : 0;
             var nonSkipCover = Math.Min(sowingData.RowSpacing, CanopyWidth) * 2.0;
-
+            
             //outerSkipCovered is > 0 only if canopy width is wider than rowSpacing
             var outerSkipCovered = Math.Max(0, (CanopyWidth - sowingData.RowSpacing) / 2) * outerSkips;
-
+            
             var totalWidth = sowingData.RowSpacing * 2 + sowingData.RowSpacing * sowingData.SkipRow;
             var totalCover = nonSkipCover + outerSkipCovered;
 
@@ -1153,14 +1148,14 @@
         private void SetNSupply(object sender, EventArgs e)
         {
             UpdateArea(); //must be calculated before potential N partitioning
-
+            
             var availableLaiN = DltLAI * NewLeafSLN;
 
             double laiToday = CalcLAI();
             double nGreenToday = Live.N;
             double slnToday = MathUtilities.Divide(nGreenToday, laiToday, 0.0);
 
-            var dilutionN = dltTT.Value() * (NDilutionSlope * slnToday + NDilutionIntercept) * laiToday;
+            var dilutionN = dltTT.Value() * ( NDilutionSlope * slnToday + NDilutionIntercept) * laiToday;
 
             NSupply.ReTranslocation = Math.Max(0, Math.Min(StartLive.N, availableLaiN + dilutionN));
 
