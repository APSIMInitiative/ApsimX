<?xml version="1.0" encoding="utf-8"?>
<configuration>
    <startup> 
<<<<<<< HEAD
        <supportedRuntime version="v4.0" sku=".NETFramework,Version=v4.5"/>
=======
        <supportedRuntime version="v4.0" sku=".NETFramework,Version=v4.6"/>
>>>>>>> a6f38064
    </startup>
</configuration><|MERGE_RESOLUTION|>--- conflicted
+++ resolved
@@ -1,10 +1,6 @@
 <?xml version="1.0" encoding="utf-8"?>
 <configuration>
     <startup> 
-<<<<<<< HEAD
-        <supportedRuntime version="v4.0" sku=".NETFramework,Version=v4.5"/>
-=======
         <supportedRuntime version="v4.0" sku=".NETFramework,Version=v4.6"/>
->>>>>>> a6f38064
     </startup>
 </configuration>