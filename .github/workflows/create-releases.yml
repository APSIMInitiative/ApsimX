# This GitHub Actions workflow creates APSIM releases for Windows, macOS, and Debian.
# Only runs after a PR to master branch is closed and merged.
# This workflow uses scripts originally developed for use within Jenkins

name: Create APSIM Releases
permissions:
  contents: read # to check out code

on:
  pull_request_target:
    branches:
      - master
    types:
      - closed

jobs:
    create-release:
      if: github.event.pull_request.merged == true
      strategy:
        fail-fast: false # allow other jobs to complete if one fails
        matrix:
          os: [macos, debian, windows]
      runs-on: ubuntu-latest
      container:
        image: apsiminitiative/apsimng-build:latest
      steps:
      - name: Checkout code
        uses: actions/checkout@v4
<<<<<<< HEAD
=======

      - name: Make all directories safe (we are in a container. so it is ok :))
        run: git config --global --add safe.directory "*"

      - name: Make sure we have ownership of ApsimX
        run: chown -R root:root /__w/ApsimX/ApsimX

      - name: Make GitHub home directory
        run: chown -R root:root /github/home
>>>>>>> 460b3695

      - name: Set up .NET
        uses: actions/setup-dotnet@v4
        with:
          dotnet-version: '8.0.x'

      - name: Set script permissions
        run: chmod +x -R ./.github/workflows/scripts/

      # This is used purely for PR number extraction.
      - name: Get PR number
        id: meta_apsimplusr
        uses: docker/metadata-action@9ec57ed1fcdbf14dcef7dfbe97b2010124a938b7
        with:
          images: apsiminitiative/apsimplusr
          flavor: latest=true
          tags: |
            type=ref,event=branch
            type=ref,event=pr

      - name: Create APSIM Signing Certificate
        run: |
          echo -n "$APSIM_CERT_BASE64" | base64 -d > apsim_signing_cert.p12
<<<<<<< HEAD
=======
          APSIM_CERT="./apsim_signing_cert.p12"
>>>>>>> 460b3695

      - name: Create Release
        env:
          PULL_ID: ${DOCKER_METADATA_OUTPUT_VERSION:3}
          BUILDS_JWT: ${{ secrets.BUILDS_JWT }}
          APSIM_CERT_PWD: ${{ secrets.APSIM_CERT_PWD }}
          APSIM_CERT_BASE64: ${{ secrets.APSIM_CERT }}
<<<<<<< HEAD
        run: ./.github/workflows/scripts/deploy-installer.sh ${{ matrix.os }}
=======
        run: ./.github/workflows/scripts/deploy-installer.sh ${{ matrix.os }}
>>>>>>> 460b3695
<|MERGE_RESOLUTION|>--- conflicted
+++ resolved
@@ -26,18 +26,6 @@
       steps:
       - name: Checkout code
         uses: actions/checkout@v4
-<<<<<<< HEAD
-=======
-
-      - name: Make all directories safe (we are in a container. so it is ok :))
-        run: git config --global --add safe.directory "*"
-
-      - name: Make sure we have ownership of ApsimX
-        run: chown -R root:root /__w/ApsimX/ApsimX
-
-      - name: Make GitHub home directory
-        run: chown -R root:root /github/home
->>>>>>> 460b3695
 
       - name: Set up .NET
         uses: actions/setup-dotnet@v4
@@ -61,10 +49,6 @@
       - name: Create APSIM Signing Certificate
         run: |
           echo -n "$APSIM_CERT_BASE64" | base64 -d > apsim_signing_cert.p12
-<<<<<<< HEAD
-=======
-          APSIM_CERT="./apsim_signing_cert.p12"
->>>>>>> 460b3695
 
       - name: Create Release
         env:
@@ -72,8 +56,4 @@
           BUILDS_JWT: ${{ secrets.BUILDS_JWT }}
           APSIM_CERT_PWD: ${{ secrets.APSIM_CERT_PWD }}
           APSIM_CERT_BASE64: ${{ secrets.APSIM_CERT }}
-<<<<<<< HEAD
-        run: ./.github/workflows/scripts/deploy-installer.sh ${{ matrix.os }}
-=======
-        run: ./.github/workflows/scripts/deploy-installer.sh ${{ matrix.os }}
->>>>>>> 460b3695
+        run: ./.github/workflows/scripts/deploy-installer.sh ${{ matrix.os }}