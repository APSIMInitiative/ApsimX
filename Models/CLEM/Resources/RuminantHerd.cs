﻿using System;
using System.Collections.Generic;
using System.Linq;
using System.Text;
using System.Collections;  //enumerator
using Newtonsoft.Json;
using System.Runtime.Serialization;
using Models.Core;
using Models.Core.Attributes;
using Models.CLEM.Reporting;
using System.Globalization;
using Models.CLEM.Interfaces;
using System.ComponentModel.DataAnnotations;
using Models.CLEM.Groupings;

namespace Models.CLEM.Resources
{

    ///<summary>
    /// Parent model of Ruminant Types.
    ///</summary> 
    [Serializable]
    [ViewName("UserInterface.Views.PropertyView")]
    [PresenterName("UserInterface.Presenters.PropertyPresenter")]
    //[ViewName("UserInterface.Views.PropertyCategorisedView")]
    //[PresenterName("UserInterface.Presenters.PropertyCategorisedMultiModelPresenter")]
    [ValidParent(ParentType = typeof(ResourcesHolder))]
    [Description("This resource group holds all rumiant types (herds or breeds) for the simulation.")]
    [Version(1, 0, 1, "")]
    [HelpUri(@"Content/Features/Resources/Ruminants/RuminantHerd.htm")]
    public class RuminantHerd: ResourceBaseWithTransactions
    {
        /// <summary>
        /// Transaction grouping style
        /// </summary>
        [Description("Herd transactions grouping style")]
        [Required(AllowEmptyStrings = false, ErrorMessage = "Herd transactions grouping style required")]
        public RuminantTransactionsGroupingStyle TransactionStyle { get; set; }

        /// <summary>
        /// Current state of this resource.
        /// </summary>
        [JsonIgnore]
        public List<Ruminant> Herd;

        /// <summary>
        /// List of requested purchases.
        /// </summary>
        [JsonIgnore]
        public List<Ruminant> PurchaseIndividuals;

        /// <summary>
        /// The last individual to be added or removed (for reporting)
        /// </summary>
        [JsonIgnore]
        public object LastIndividualChanged { get; set; }

        /// <summary>
        /// The details of an individual for reporting
        /// </summary>
        [JsonIgnore]
        public RuminantReportItemEventArgs ReportIndividual { get; set; }

        /// <summary>An event handler to allow us to initialise ourselves.</summary>
        /// <param name="sender">The sender.</param>
        /// <param name="e">The <see cref="EventArgs"/> instance containing the event data.</param>
        [EventSubscribe("CLEMInitialiseResource")]
        private void OnCLEMInitialiseResource(object sender, EventArgs e)
        {
            id = 1;
            Herd = new List<Ruminant>();
            PurchaseIndividuals = new List<Ruminant>();

            // for each Ruminant type 
            foreach (RuminantType rType in this.FindAllChildren<RuminantType>())
            {
                foreach (RuminantInitialCohorts ruminantCohorts in rType.FindAllChildren<RuminantInitialCohorts>())
                {
                    foreach (var ind in ruminantCohorts.CreateIndividuals())
                    {
                        ind.SaleFlag = HerdChangeReason.InitialHerd;
                        AddRuminant(ind, this);
                    }
                }
            }

            // Assign mothers to suckling calves
            foreach (string herdName in Herd.Select(a => a.HerdName).Distinct())
            {
                List<Ruminant> herd = Herd.Where(a => a.HerdName == herdName).ToList();

                if (herd.Any())
                {
                    // get list of all sucking individuals
                    var sucklingGroups = herd.Where(a => a.Weaned == false).GroupBy(a => a.Age).OrderByDescending(a => a.Key);

                    foreach (var sucklingList in sucklingGroups)
                    {
                        // get list of females of breeding age and condition
<<<<<<< HEAD
                        List<RuminantFemale> breedFemales = herd.Where(a => a.Sex == Sex.Female && a.Age >= a.BreedParams.MinimumAge1stMating + a.BreedParams.GestationLength + sucklingList.Key && a.Age <= a.BreedParams.MaximumAgeMating && a.HighWeight >= (a.BreedParams.MinimumSize1stMating * a.StandardReferenceWeight) && a.Weight >= (a.BreedParams.CriticalCowWeight * a.StandardReferenceWeight)).OrderByDescending(a => a.Age).ToList().Cast<RuminantFemale>().ToList();
=======
                        List<RuminantFemale> breedFemales = herd.OfType<RuminantFemale>().Where(a => a.Age >= a.BreedParams.MinimumAge1stMating + a.BreedParams.GestationLength + sucklingList.Key && a.Age <= a.BreedParams.MaximumAgeMating && a.HighWeight >= (a.BreedParams.MinimumSize1stMating * a.StandardReferenceWeight) && a.Weight >= (a.BreedParams.CriticalCowWeight * a.StandardReferenceWeight)).OrderByDescending(a => a.Age).ToList();
>>>>>>> 60bd1dfb

                        if (!breedFemales.Any())
                        {
                            if (sucklingList.Any())
                            {
                                Summary.WriteWarning(this, $"Insufficient breeding females to assign [{sucklingList.Count()}] [{sucklingList.Key}] month old sucklings for herd [r={herdName}].\r\nUnassigned calves will need to graze or be fed and may have reduced growth until weaned.\r\nBreeding females must be at least minimum breeding age + gestation length + age of sucklings at the start of the simulation to provide a calf.");
                                break;
                            }
                        }
                        else
                        {
                            // assign calves to cows
                            int sucklingCount = 0;
                            int numberThisPregnancy = breedFemales[0].CalulateNumberOfOffspringThisPregnancy();
                            int previousRuminantID = -1;
                            foreach (var suckling in sucklingList)
                            {
                                sucklingCount++;
                                if (breedFemales.Count > 0)
                                {
                                    // if next new female set up some details
                                    if (breedFemales[0].ID != previousRuminantID)
                                    {
                                        //Initialise female milk production in at birth so ready for sucklings to consume
                                        double milkTime = (suckling.Age * 30.4) + 15; // +15 equivalent to mid month production

                                        // need to calculate normalised animal weight here for milk production
                                        double milkProduction = breedFemales[0].BreedParams.MilkPeakYield * breedFemales[0].Weight / breedFemales[0].NormalisedAnimalWeight * (Math.Pow(((milkTime + breedFemales[0].BreedParams.MilkOffsetDay) / breedFemales[0].BreedParams.MilkPeakDay), breedFemales[0].BreedParams.MilkCurveSuckling)) * Math.Exp(breedFemales[0].BreedParams.MilkCurveSuckling * (1 - (milkTime + breedFemales[0].BreedParams.MilkOffsetDay) / breedFemales[0].BreedParams.MilkPeakDay));
                                        breedFemales[0].MilkProduction = Math.Max(milkProduction, 0.0);
                                        breedFemales[0].MilkCurrentlyAvailable = milkProduction * 30.4;

                                        // generalised curve
                                        // previously * 30.64
                                        double currentIPI = Math.Pow(breedFemales[0].BreedParams.InterParturitionIntervalIntercept * (breedFemales[0].Weight / breedFemales[0].StandardReferenceWeight), breedFemales[0].BreedParams.InterParturitionIntervalCoefficient);
                                        // restrict minimum period between births
                                        currentIPI = Math.Max(currentIPI, breedFemales[0].BreedParams.GestationLength + 2);

                                        //breedFemales[0].Parity = breedFemales[0].Age - suckling.Age - 9;
                                        // AL removed the -9 as this would make it conception month not birth month
                                        breedFemales[0].AgeAtLastBirth = breedFemales[0].Age - suckling.Age;
                                        breedFemales[0].AgeAtLastConception = breedFemales[0].AgeAtLastBirth - breedFemales[0].BreedParams.GestationLength;
                                        breedFemales[0].SetAgeEnteredSimulation(breedFemales[0].AgeAtLastConception);
                                    }

                                    // add this offspring to birth count
                                    if (suckling.Age == 0)
                                    {
                                        breedFemales[0].NumberOfBirthsThisTimestep++;
                                    }

                                    // suckling mother set
                                    suckling.Mother = breedFemales[0];
                                    // add suckling to suckling offspring of mother.
                                    breedFemales[0].SucklingOffspringList.Add(suckling);

                                    // add this suckling to mother's offspring count.
                                    breedFemales[0].NumberOfOffspring++;

                                    // check if a twin and if so apply next individual to same mother.
                                    // otherwise remove this mother from the list and change counters
                                    if (numberThisPregnancy == 1)
                                    {
                                        breedFemales[0].NumberOfBirths++;
                                        breedFemales[0].NumberOfConceptions = 1;
                                        breedFemales.RemoveAt(0);
                                    }
                                    else
                                    {
                                        numberThisPregnancy--;
                                    }
                                }
                                else
                                {
                                    Summary.WriteWarning(this, $"Insufficient breeding females to assign [{sucklingList.Count() - sucklingCount}] [{sucklingList.Key}] month old sucklings for herd [r={herdName}].\r\nUnassigned calves will need to graze or be fed and may have reduced growth until weaned.\r\nBreeding females must be at least minimum breeding age + gestation length + age of sucklings at the start of the simulation to provide a calf.");
                                    break;
                                }
                            }

                        }
                    }

                    // gestation interval at smallest size generalised curve
                    double minAnimalWeight = herd[0].StandardReferenceWeight - ((1 - herd[0].BreedParams.SRWBirth) * herd[0].StandardReferenceWeight) * Math.Exp(-(herd[0].BreedParams.AgeGrowthRateCoefficient * (herd[0].BreedParams.MinimumAge1stMating * 30.4)) / (Math.Pow(herd[0].StandardReferenceWeight, herd[0].BreedParams.SRWGrowthScalar)));
                    double minsizeIPI = Math.Pow(herd[0].BreedParams.InterParturitionIntervalIntercept * (minAnimalWeight / herd[0].StandardReferenceWeight), herd[0].BreedParams.InterParturitionIntervalCoefficient);
                    // restrict minimum period between births
                    minsizeIPI = Math.Max(minsizeIPI, herd[0].BreedParams.GestationLength + 2);

                    // assigning values for the remaining females who haven't just bred.
                    // i.e met breeding rules and not pregnant or lactating (just assigned calf), but calculate for underweight individuals not previously provided calves.
                    double ageFirstBirth = herd[0].BreedParams.MinimumAge1stMating + herd[0].BreedParams.GestationLength;
<<<<<<< HEAD
                    foreach (RuminantFemale female in herd.Where(a => a.Sex == Sex.Female & a.Age >= a.BreedParams.MinimumAge1stMating + a.BreedParams.GestationLength & a.HighWeight >= (a.BreedParams.MinimumSize1stMating * a.StandardReferenceWeight)).Cast<RuminantFemale>().Where(a => !a.IsLactating & !a.IsPregnant))
=======
                    foreach (RuminantFemale female in herd.OfType<RuminantFemale>().Where(a => !a.IsLactating && !a.IsPregnant && (a.Age >= a.BreedParams.MinimumAge1stMating + a.BreedParams.GestationLength & a.HighWeight >= a.BreedParams.MinimumSize1stMating * a.StandardReferenceWeight)))
>>>>>>> 60bd1dfb
                    {
                        // generalised curve
                        double currentIPI = Math.Pow(herd[0].BreedParams.InterParturitionIntervalIntercept * (female.Weight / female.StandardReferenceWeight), herd[0].BreedParams.InterParturitionIntervalCoefficient);
                        // restrict minimum period between births (previously +61)
                        currentIPI = Math.Max(currentIPI, female.BreedParams.GestationLength + 2);

                        // calculate number of births assuming conception at min age first mating
                        // therefore first birth min age + gestation length

                        int numberOfBirths = Convert.ToInt32((female.Age - ageFirstBirth) / ((currentIPI + minsizeIPI) / 2), CultureInfo.InvariantCulture) - 1;
                        female.AgeAtLastBirth = ageFirstBirth + (currentIPI * numberOfBirths);
                        female.AgeAtLastConception = female.AgeAtLastBirth - female.BreedParams.GestationLength;

                        // no longer needed as only work with stats during the simulation.
                        // fill breeding stats prior to simulation start
                        // assumes all previous births successful
                        //female.NumberOfConceptions = female.NumberOfBirths;
                        //female.NumberOfOffspring = female.NumberOfBirths;
                        //female.NumberOfWeaned = female.NumberOfBirths;
                    }
                }
            }
            // group herd ready for reporting
            groupedHerdForReporting = SummarizeIndividualsByGroups(Herd, PurchaseOrSalePricingStyleType.Purchase);
        }

        /// <summary>An event handler to allow us to initialise ourselves.</summary>
        /// <param name="sender">The sender.</param>
        /// <param name="e">The <see cref="EventArgs"/> instance containing the event data.</param>
        [EventSubscribe("EndOfSimulation")]
        private void OnEndOfSimulation(object sender, EventArgs e)
        {
            // report all females of breeding age at end of simulation
            foreach (RuminantFemale female in Herd.Where(a => a.Sex == Sex.Female && a.Age >= a.BreedParams.MinimumAge1stMating))
            {
                RuminantReportItemEventArgs args = new RuminantReportItemEventArgs
                {
                    RumObj = female,
                    Category = "breeding stats"
                };
                OnFinalFemaleOccurred(args);
            }
        }

        /// <summary>
        /// Add individual/cohort to the the herd
        /// </summary>
        /// <param name="ind">Individual Ruminant to add</param>
        /// <param name="model">Model adding individual</param>
        public void AddRuminant(Ruminant ind, IModel model)
        {
            if (ind.ID == 0)
            {
                ind.ID = this.NextUniqueID;
            }
            Herd.Add(ind);
            LastIndividualChanged = ind;

            // check mandatory attributes
            ind.BreedParams.CheckMandatoryAttributes(ind, model);

            ResourceTransaction details = new ResourceTransaction
            {
                TransactionType = TransactionType.Gain,
                Amount = 1,
                Activity = model as CLEMModel,
                Category = ind.SaleFlag.ToString(),
                ResourceType = ind.BreedParams,
                RelatesToResource = ind.BreedParams.NameWithParent,
                ExtraInformation = ind
            };
            LastTransaction = details;
            TransactionEventArgs te = new TransactionEventArgs() { Transaction = details };
            OnTransactionOccurred(te);

            // remove change flag
            ind.SaleFlag = HerdChangeReason.None;
        }

        /// <summary>
        /// Remove individual/cohort from the herd
        /// </summary>
        /// <param name="ind">Individual Ruminant to remove</param>
        /// <param name="model">Model removing individual</param>
        public void RemoveRuminant(Ruminant ind, IModel model)
        {
            // Remove mother ID from any suckling offspring
            if (ind.Sex == Sex.Female)
            {
                foreach (var offspring in (ind as RuminantFemale).SucklingOffspringList)
                {
                    offspring.Mother = null;
                }
            }
            // if sold and unweaned set mothers weaning count + 1 as effectively weaned in process and not death
            if (!ind.Weaned & !ind.SaleFlag.ToString().Contains("Died"))
            {
                if(ind.Mother != null)
                {
                    ind.Mother.NumberOfWeaned++;
                }
            }

            Herd.Remove(ind);
            LastIndividualChanged = ind;

            // report transaction of herd change
            ResourceTransaction details = new ResourceTransaction
            {
                TransactionType = TransactionType.Loss,
                Amount = 1,
                Activity = model as CLEMModel,
                Category = ind.SaleFlag.ToString(),
                ResourceType = ind.BreedParams,
                RelatesToResource = ind.BreedParams.NameWithParent,
                ExtraInformation = ind
            };
            LastTransaction = details;
            TransactionEventArgs te = new TransactionEventArgs() { Transaction = details };
            OnTransactionOccurred(te);

            // report female breeding stats if needed
            if(ind.Sex == Sex.Female & ind.Age >= ind.BreedParams.MinimumAge1stMating)
            {
                RuminantReportItemEventArgs args = new RuminantReportItemEventArgs
                {
                    RumObj = ind,
                    Category = "breeding stats"
                };
                OnFinalFemaleOccurred(args);
            }

            // remove change flag
            ind.SaleFlag = HerdChangeReason.None;
        }

        /// <summary>
        /// Statstical summar of a list of numbers (e.g. attribute values)
        /// </summary>
        [JsonIgnore]
        public ListStatistics LastListStatistics { get; set; }

        /// <summary>
        /// Return the mean and standard deviation of an attribute value
        /// </summary>
        public int SummariseAttribute(string tag, bool ignoreNotFound)
        {
            LastListStatistics = new ListStatistics();
            if (Herd is null)
            {
                return 0;
            }

            var values = Herd.Where( a => (ignoreNotFound & a.Attributes.GetValue(tag) == null) ? false : true).Select(a => Convert.ToDouble(a.Attributes.GetValue(tag)?.storedValue));
            if (values.Count() == 0)
            {
                return 0;
            }
            double sd = 0;
            double mean = values.Average();
            double sum = values.Sum(d => Math.Pow(d - mean, 2));
            sd = Math.Sqrt((sum) / values.Count() - 1);
            LastListStatistics.Average = mean;
            LastListStatistics.StandardDeviation = sd;
            LastListStatistics.Count = values.Count();
            LastListStatistics.Total = Herd.Count();
            return Herd.Count();
        }

        /// <summary>
        /// Overrides the base class method to allow for clean up
        /// </summary>
        [EventSubscribe("Completed")]
        private void OnSimulationCompleted(object sender, EventArgs e)
        {
            if (Herd != null)
            {
                Herd.Clear();
            }
            Herd = null;
            if (PurchaseIndividuals != null)
            {
                PurchaseIndividuals.Clear();
            }
            PurchaseIndividuals = null;
        }

        /// <summary>
        /// Remove list of Ruminants from the herd
        /// </summary>
        /// <param name="list">List of Ruminants to remove</param>
        /// <param name="model">Model removing individuals</param>
        public void RemoveRuminant(List<Ruminant> list, IModel model)
        {
            foreach (var ind in list)
            {
                // report removal
                RemoveRuminant(ind, model);
            }
        }

        /// <summary>
        /// Gte the next unique individual id number
        /// </summary>
        public int NextUniqueID { get { return id++; } }
        private int id = 1;

        #region group tracking

        /// <summary>
        /// Access to the herd grouped by transaction style for reporting in FinalizeTimeStep before EndTimeStep
        /// </summary>
        private IEnumerable<RuminantReportTypeDetails> groupedHerdForReporting;

        /// <summary>
        /// Overrides the base class method to allow for changes before end of month reporting
        /// </summary>
        [EventSubscribe("CLEMHerdSummary")]
        private void OnCLEMHerdSummary(object sender, EventArgs e)
        {
            // group herd ready for reporting
            // performed at herd summary to avoid end of step aging purchases etc
            groupedHerdForReporting = SummarizeIndividualsByGroups(Herd, PurchaseOrSalePricingStyleType.Purchase);
        }

        /// <summary>
        /// Get the specific report group with details to report from the grouped herd
        /// </summary>
        /// <param name="ruminantTypeName">Name of ruminant type</param>
        /// <param name="groupName">Name of group category</param>
        /// <returns>The group details</returns>
        public RuminantReportGroupDetails GetRuminantReportGroup(string ruminantTypeName, string groupName)
        {
            if(groupedHerdForReporting.Any())
            {
                var rumGroup = groupedHerdForReporting.FirstOrDefault(a => a.RuminantTypeName == ruminantTypeName);
                if(rumGroup != null)
                {
                    var catGroup = rumGroup.RuminantTypeGroup.FirstOrDefault(a => a.GroupName == groupName);
                    if (catGroup != null)
                    {
                        return catGroup;
                    }
                }
            }
            return new RuminantReportGroupDetails() { Count = 0, TotalAdultEquivalent = 0, TotalWeight = 0, TotalPrice = 0, GroupName = groupName };
        }

        /// <summary>
        /// Generate the store for tracking individuals in groups for reporting
        /// </summary>
        /// <returns>Dicitonary of ResourceTypes and categories for each</returns>
        public IEnumerable<string> GetReportingGroups(RuminantType ruminantType)
        {
            List<string> catNames = new List<string>();
            switch (TransactionStyle)
            {
                case RuminantTransactionsGroupingStyle.Combined:
                    catNames.Add("All");
                    break;
                case RuminantTransactionsGroupingStyle.ByPriceGroup:
                    var animalPricing = ruminantType.FindAllChildren<AnimalPricing>().FirstOrDefault();
                    if (animalPricing != null)
                    {
                        catNames.AddRange(animalPricing.FindAllChildren<AnimalPriceGroup>().Select(a => a.Name));
                    }
                    break;
                case RuminantTransactionsGroupingStyle.ByClass:
                    catNames.AddRange(Enum.GetNames(typeof(RuminantClass)));
                    break;
                case RuminantTransactionsGroupingStyle.BySexAndClass:
                    var classes = Enum.GetNames(typeof(RuminantClass));
                    foreach (var item in classes)
                    {
                        switch (item)
                        {
                            case "Castrate":
                            case "Sire":
                                catNames.Add($"{item}Male");
                                break;
                            default:
                                catNames.Add($"{item}Female");
                                catNames.Add($"{item}Male");
                                break;
                        }
                    }
                    break;
            default:
                    break;
            }
            return catNames;
        }

        /// <summary>
        /// Group and summarize individuals by transaction style for reporting
        /// </summary>
        /// <param name="individuals">Individuals to summarize</param>
        /// <param name="priceStyle">Price style to use</param>
        /// <returns>A grouped summary of individuals</returns>
        public IEnumerable<RuminantReportTypeDetails> SummarizeIndividualsByGroups(IEnumerable<Ruminant> individuals, PurchaseOrSalePricingStyleType priceStyle)
        {
            var groupedInd = from ind in individuals
                                    group ind by ind.BreedParams.Name into breedGroup
                                    select new RuminantReportTypeDetails()
                                    {
                                        RuminantTypeName = breedGroup.Key,
                                        RuminantTypeGroup = from gind in breedGroup
                                                 group gind by gind.GetTransactionCategory(TransactionStyle, priceStyle) into catind
                                                 select new RuminantReportGroupDetails()
                                                 {
                                                     GroupName = catind.Key,
                                                     Count = catind.Count(),
                                                     TotalAdultEquivalent = catind.Sum(a => a.AdultEquivalent),
                                                     TotalWeight = catind.Sum(a => a.Weight),
                                                     TotalPrice = catind.Sum(a => a.BreedParams.ValueofIndividual(a, priceStyle)?.CalculateValue(a))
                                                 }
                                    };
            return groupedInd;
        }

        #endregion 

        #region Transactions

        // Must be included away from base class so that APSIM Event.Subscriber can find them 

        /// <summary>
        /// Override base event
        /// </summary>
        protected new void OnTransactionOccurred(EventArgs e)
        {
            TransactionOccurred?.Invoke(this, e);
        }

        /// <summary>
        /// Override base event
        /// </summary>
        public new event EventHandler TransactionOccurred;

        private void Resource_TransactionOccurred(object sender, EventArgs e)
        {
            LastTransaction = (e as TransactionEventArgs).Transaction;
            OnTransactionOccurred(e);
        }

        #endregion

        #region weaning event

        /// <summary>
        /// Override base event
        /// </summary>
        public void OnWeanOccurred(EventArgs e)
        {
            ReportIndividual = e as RuminantReportItemEventArgs;
            WeanOccurred?.Invoke(this, e);
        }

        /// <summary>
        /// Override base event
        /// </summary>
        public event EventHandler WeanOccurred;

        private void Resource_WeanOccurred(object sender, EventArgs e)
        {
            OnWeanOccurred(e);
        }

        #endregion

        #region breeding female left herd event

        /// <summary>
        /// Override base event
        /// </summary>
        public void OnFinalFemaleOccurred(EventArgs e)
        {
            ReportIndividual = e as RuminantReportItemEventArgs;
            FinalFemaleOccurred?.Invoke(this, e);
        }

        /// <summary>
        /// Override base event
        /// </summary>
        public event EventHandler FinalFemaleOccurred;

        private void Resource_FinalFemaleOccurred(object sender, EventArgs e)
        {
            OnFinalFemaleOccurred(e);
        }

        #endregion

        #region descriptive summary

        /// <summary>
        /// Provides the description of the model settings for summary (GetFullSummary)
        /// </summary>
        /// <param name="formatForParentControl">Use full verbose description</param>
        /// <returns></returns>
        public override string ModelSummary(bool formatForParentControl)
        {
            string html = "";
            html += "\r\n<div class=\"activityentry\">Activities reporting on herds will group individuals";
            switch (TransactionStyle)
            {
                case RuminantTransactionsGroupingStyle.Combined:
                    html += " into a single transaction per RuminantType.";
                    break;
                case RuminantTransactionsGroupingStyle.ByPriceGroup:
                    html += " by the pricing groups provided for the RuminantType.";
                    break;
                case RuminantTransactionsGroupingStyle.ByClass:
                    html += " by the class of individual.";
                    break;
                default:
                    break;
            }
            html += "</div>";
            return html;
        }

        #endregion
    }

    /// <summary>
    /// A list of the ruminant type groups found in herd
    /// </summary>
    public class RuminantReportTypeDetails
    {
        /// <summary>
        /// Name of ruminant type
        /// </summary>
        public string RuminantTypeName { get; set; }

        /// <summary>
        /// A list of all the details for the type
        /// </summary>
        public IEnumerable<RuminantReportGroupDetails> RuminantTypeGroup { get; set; }
    }

    /// <summary>
    /// Details of a ruminant reporting group
    /// </summary>
    public class RuminantReportGroupDetails
    {
        /// <summary>
        /// Name of group
        /// </summary>
        public string GroupName { get; set; }

        /// <summary>
        /// Number of individuals
        /// </summary>
        public int? Count { get; set; }

        /// <summary>
        /// Sum of adult equivalents
        /// </summary>
        public double? TotalAdultEquivalent { get; set; }

        /// <summary>
        /// Sum of weight
        /// </summary>
        public double? TotalWeight { get; set; }

        /// <summary>
        /// Sum of price
        /// </summary>
        public double? TotalPrice { get; set; }

        /// <summary>
        /// Average adult equivalents
        /// </summary>
        public double AverageAdultEquivalent { get { return (TotalAdultEquivalent??0.0) / Convert.ToDouble(Count??1); } }

        /// <summary>
        /// Average weight
        /// </summary>
        public double AverageWeight { get { return (TotalWeight ?? 0.0) / Convert.ToDouble(Count ?? 1); } }

        /// <summary>
        /// Average price
        /// </summary>
        public double AveragePrice { get { return (TotalPrice ?? 0.0) / Convert.ToDouble(Count ?? 1); } }

    }
}<|MERGE_RESOLUTION|>--- conflicted
+++ resolved
@@ -97,11 +97,7 @@
                     foreach (var sucklingList in sucklingGroups)
                     {
                         // get list of females of breeding age and condition
-<<<<<<< HEAD
-                        List<RuminantFemale> breedFemales = herd.Where(a => a.Sex == Sex.Female && a.Age >= a.BreedParams.MinimumAge1stMating + a.BreedParams.GestationLength + sucklingList.Key && a.Age <= a.BreedParams.MaximumAgeMating && a.HighWeight >= (a.BreedParams.MinimumSize1stMating * a.StandardReferenceWeight) && a.Weight >= (a.BreedParams.CriticalCowWeight * a.StandardReferenceWeight)).OrderByDescending(a => a.Age).ToList().Cast<RuminantFemale>().ToList();
-=======
                         List<RuminantFemale> breedFemales = herd.OfType<RuminantFemale>().Where(a => a.Age >= a.BreedParams.MinimumAge1stMating + a.BreedParams.GestationLength + sucklingList.Key && a.Age <= a.BreedParams.MaximumAgeMating && a.HighWeight >= (a.BreedParams.MinimumSize1stMating * a.StandardReferenceWeight) && a.Weight >= (a.BreedParams.CriticalCowWeight * a.StandardReferenceWeight)).OrderByDescending(a => a.Age).ToList();
->>>>>>> 60bd1dfb
 
                         if (!breedFemales.Any())
                         {
@@ -192,11 +188,7 @@
                     // assigning values for the remaining females who haven't just bred.
                     // i.e met breeding rules and not pregnant or lactating (just assigned calf), but calculate for underweight individuals not previously provided calves.
                     double ageFirstBirth = herd[0].BreedParams.MinimumAge1stMating + herd[0].BreedParams.GestationLength;
-<<<<<<< HEAD
-                    foreach (RuminantFemale female in herd.Where(a => a.Sex == Sex.Female & a.Age >= a.BreedParams.MinimumAge1stMating + a.BreedParams.GestationLength & a.HighWeight >= (a.BreedParams.MinimumSize1stMating * a.StandardReferenceWeight)).Cast<RuminantFemale>().Where(a => !a.IsLactating & !a.IsPregnant))
-=======
                     foreach (RuminantFemale female in herd.OfType<RuminantFemale>().Where(a => !a.IsLactating && !a.IsPregnant && (a.Age >= a.BreedParams.MinimumAge1stMating + a.BreedParams.GestationLength & a.HighWeight >= a.BreedParams.MinimumSize1stMating * a.StandardReferenceWeight)))
->>>>>>> 60bd1dfb
                     {
                         // generalised curve
                         double currentIPI = Math.Pow(herd[0].BreedParams.InterParturitionIntervalIntercept * (female.Weight / female.StandardReferenceWeight), herd[0].BreedParams.InterParturitionIntervalCoefficient);
