﻿using APSIM.Shared.Utilities;
using Models.Core;
using Models.Functions;
using Newtonsoft.Json;
using System;
using System.Globalization;
using System.Linq;

namespace Models.PMF.Phen
{

    /// <summary>
    /// Vernalisation rate parameter set for specific cultivar
    /// </summary>
    [Serializable]
    public class CultivarRateParams : Model
    {
        /// <summary>Base delta for Upregulation of Vrn1 >20oC</summary>
        public double BaseDVrn1 { get; set; }
        /// <summary>Maximum delta for Upregulation of Vrn1 at 0oC</summary>
        public double MaxDVrn1 { get; set; }
        /// <summary>potential Vrn2 expression soon after emergence under > 16h</summary>
        public double MaxIpVrn2 { get; set; }
        /// <summary>delta potential Vrn2 expression  under > 16h</summary>
        public double MaxDpVrn2 { get; set; }
        /// <summary>Base delta for Upregulation of Vrn3 at Pp below 8h </summary>
        public double BaseDVrn3 { get; set; }
        /// <summary>Maximum delta for Upregulation of Vrn3 at Pp above 16h </summary>
        public double MaxDVrn3 { get; set; }
        /// <summary>Maximum delta for upregulation of Vrn1 due to long Pp</summary>
        public double MaxDVrnX { get; set; }
        /// <summary> Base phyllochron</summary>
        public double IntFLNvsTSHS { get; set; }
        /// <summary>The maximum methalation of cold Vrn 1</summary>
        public double MaxMethColdVern1 { get; set; }
    }

/// <summary>
    /// Takes FLN and base phyllochron inputs and calculates Vrn expression rate coefficients for CAMP
    /// </summary>
    [Serializable]
    [Description("")]
    [ViewName("UserInterface.Views.GridView")]
    [PresenterName("UserInterface.Presenters.PropertyPresenter")]
    [ValidParent(ParentType = typeof(CAMP))]
    public class CalcCAMPVrnRates : Model
    {

        /// <summary>The parent CAMP model</summary>
        [Link(Type = LinkType.Ancestor,  ByName = true)]
        private CAMP camp = null;
        /// <summary>The ancestor CAMP model and some relations</summary>
        [Link(Type = LinkType.Ancestor, ByName = true)]
        Phenology phenology = null;
        /// <summary>The ancestor CAMP model and some relations</summary>
        [Link(Type = LinkType.Path, Path = "[Phenology].Phyllochron.BasePhyllochron")]
        IFunction basePhyllochron = null;
        
        [Link(Type = LinkType.Path, Path = "[Phenology].Phyllochron.PhotoPeriodEffect.XYPairs")]
        IIndexedFunction phylloPpSens = null;


        /// <summary>
        /// Calculates how much Tt has accumulated from emergence to the specified HaunStage
        /// </summary>
        /// <param name="HS"></param>
        /// <param name="Pp"></param>
        /// <param name="BasePhyllochron"></param>
        /// <param name="PhylloPpSens"></param>
        private double convertHStoTt(double HS, double Pp, double BasePhyllochron, double PhylloPpSens)
        {
            double PpFactor = 1.0;
            if (Pp == 8)
                PpFactor = PhylloPpSens;
            double[] xHS = new double[]{0, 7, 30};
            double[] yTt = new double[3];
            yTt[0] = 0;
            yTt[1] = (7 * BasePhyllochron * PpFactor);
            yTt[2] = (yTt[1] + 23 * BasePhyllochron * PpFactor * 1.4);
            bool DidInterpolate = false;
            return MathUtilities.LinearInterpReal(HS, xHS, yTt, out DidInterpolate);
        }
    

        /// <summary>
        /// Takes observed (or estimated) final leaf numbers and phyllochron for genotype with (V) and without (N) vernalisation in long (L)
        /// and short (S) photoperiods and works through calculation scheme and assigns values for vrn expresson parameters
        /// </summary>
        /// <param name="FLNset">Set of Final leaf number observations (or estimations) for genotype</param>
        /// <param name="EnvData">Controlled environment conditions used when observing FLN set</param>
        /// <returns>CultivarRateParams</returns>
        public CultivarRateParams CalcCultivarParams(
            FinalLeafNumberSet FLNset, FLNParameterEnvironment EnvData)

        {
            //////////////////////////////////////////////////////////////////////////////////////
            // Get some parameters organized and set up structure for results
            //////////////////////////////////////////////////////////////////////////////////////            

            // Initialise structure to hold vern rate coefficients
            CultivarRateParams Params = new CultivarRateParams();

            // Get some other parameters from phenology
<<<<<<< HEAD
            double maxLAR = phenology.FindChild<IFunction>("MaxLAR").Value();
            double minLAR = phenology.FindChild<IFunction>("MinLAR").Value();
            double PTQhf = phenology.FindChild<IFunction>("PTQhf").Value();
            LARPTQmodel LARmodel = phenology.FindChild<LARPTQmodel>("LARPTQmodel");

            //Calculate base phyllochron
            Params.BasePhyllochron = 1.3 * (1 / LARmodel.CalculateLAR(1.0, maxLAR, minLAR, PTQhf));

=======
            double BasePhyllochron = basePhyllochron.Value();
            double PhylloPpSens = phylloPpSens.ValueIndexed(8);
            
>>>>>>> 2aaf3ba1
            //////////////////////////////////////////////////////////////////////////////////////
            // Calculate phase durations (in Base Phyllochrons)
            //////////////////////////////////////////////////////////////////////////////////////

            // ThermalTime duration of Emergence (EmergBP)
            double TtEmerg = EnvData.TtEmerge;

            //ThermalTime duration of vernalisation treatment period
            double TtVern = EnvData.VrnTreatTemp * EnvData.VrnTreatDuration;

            // The soonest a wheat plant may exhibit vern saturation
            double MinVS = convertHStoTt(1.1,16,BasePhyllochron,PhylloPpSens);

            // Minimum Therval time duration from vernalisation saturation to terminal spikelet under long day conditions (MinVsTs)
            // ^^^^^^^^^^^^^^^^^^^^^^^^^^^^^^^^^^^^^^^^^^^^^^^^^^^^^^^^^^^^^^^^^^^^^^^^^^^^^^^^^^^^^^^^^^^^^^^^^^^^^^^^^^^^^^^^^^^^
            // Assume maximum of 3, Data from Lincoln CE (CRWT153) showed varieties that harve a high TSHS hit VS ~3HS prior to TS 
            double MinVsTs = Math.Min(convertHStoTt(3.0, 16, BasePhyllochron, PhylloPpSens), 
                                     (convertHStoTt(FLNset.LV, 16, BasePhyllochron, PhylloPpSens) - MinVS) / 2.0);

            // The Tt duration from Vern sat to final leaf under long Pp vernalised treatment
            double VS_FL_LV = convertHStoTt(FLNset.LV, 16, BasePhyllochron, PhylloPpSens) - MinVS - MinVsTs;

            // The Intercept of the assumed relationship between FLN and TSHS for genotype (IntFLNvsTSHS)
            // ^^^^^^^^^^^^^^^^^^^^^^^^^^^^^^^^^^^^^^^^^^^^^^^^^^^^^^^^^^^^^^^^^^^^^^^^^^^^^^^^^^^^^^^^
            Params.IntFLNvsTSHS = Math.Min(2.85, VS_FL_LV / 1.1);

            // Calculate Terminal spikelet duration (TSHS) for each treatment from FLNData
            // ^^^^^^^^^^^^^^^^^^^^^^^^^^^^^^^^^^^^^^^^^^^^^^^^^^^
            double TS_LV = convertHStoTt(camp.calcTSHS(FLNset.LV, Params.IntFLNvsTSHS),16, BasePhyllochron, PhylloPpSens);
            double TS_LN = convertHStoTt(camp.calcTSHS(FLNset.LN, Params.IntFLNvsTSHS),16,BasePhyllochron,PhylloPpSens);
            double TS_SV = convertHStoTt(camp.calcTSHS(FLNset.SV, Params.IntFLNvsTSHS),8,BasePhyllochron,PhylloPpSens);
            double TS_SN = convertHStoTt(camp.calcTSHS(FLNset.SN, Params.IntFLNvsTSHS),8,BasePhyllochron,PhylloPpSens);
                                                      
            // Photoperiod sensitivity (PPS) is the Tt difference between TS at 8 and 16 h pp under full vernalisation.
            // ^^^^^^^^^^^^^^^^^^^^^^^^^^^^^
            double PPS = Math.Max(0, TS_SV - TS_LV);

            // Vernalisation Saturation duration (VS) for each environment from TS and photoperiod response
            // ^^^^^^^^^^^^^^^^^^^^^^^^^^^^^^^^^^^^^^^^
            // Terminal spikelet duration less the minimum duration from VS to TS under long day treatment
            double VS_LV = Math.Max(MinVS, TS_LV - MinVsTs);
            double VS_LN = Math.Max(MinVS, TS_LN - MinVsTs);
            // Terminal spikelet duration less the minimum duration from VS to TS and the photoperiod extension of VS to TS under short day treatment
            double VS_SV = Math.Max(MinVS, TS_SV - (MinVsTs + PPS));
            double VS_SN = Math.Max(MinVS, TS_SN - (MinVsTs + PPS));

            ////////////////////////////////////////////////////////////////////////
            // Calculate Photoperiod sensitivities
            ////////////////////////////////////////////////////////////////////////

            // Maximum delta for Upregulation of Vrn3 (MaxDVrn3)
            // ^^^^^^^^^^^^^^^^^^^^^^^^^^^^^^^^^^^^^^^^^^^^^^^^^
            // Occurs under long Pp conditions, Assuming Vrn3 increases from 0 - VernSatThreshold between VS to TS and this takes 
            // MinBPVsTs under long Pp conditions.
            Params.MaxDVrn3 = camp.VrnSatThreshold / MinVsTs;


            // Base delta for upredulation of Vrn3 (BaseDVrn3)
            // ^^^^^^^^^^^^^^^^^^^^^^^^^^^^^^^^^^^^^^^^^^^^^^^
            // Occurs under short Pp conditions, Assuming Vrn3 increases from 0 - VernSatThreshold from VS to TS 
            // and this take MinBPVSTs plus the additional BP from short Pp delay.
            Params.BaseDVrn3 = camp.VrnSatThreshold / (MinVsTs + PPS);

            //// Under long day conditions Vrn3 expresses at its maximum rate and plant moves quickley from VS to TS.
            //// Genotypic variation in MaxDVrn3 will contribute to differences in earlyness per se
            //// Under shord day condition Vrn3 expressssion may be slower, taking longer to get from VS to TS
            //// Photoperiod sensitiviey of a genotype is determined by differences in BaseVrn3 and MaxVrn3.  
            //// if the two values are the same the genotype will not show photoperiod sensitivity
            //// the greater the difference the more resonse the genotype will show to photoperiod

            //////////////////////////////////////////////////////////////////
            // Calculate Base development rate 
            //////////////////////////////////////////////////////////////////

            // Base delta for upregulation of Vrn1 (BaseDVrn1) 
            // ^^^^^^^^^^^^^^^^^^^^^^^^^^^^^^^^^^^^^^^^^^^^^^^
            // The rate of expression is calculated as the amount of expression divided by the duration
            // Under short Pp treatment Vrn2 is absent so the amount of Vrn1 expression required for VS to occur is given by VernalisationThreshold
            // Under non vernalising conditions Vrn1 expression will happen at the base rate.  
            // VrnX expression is absent in short days so baseVrn1 is the only contributor to the timing of VS
            // BaseVrn1 expression starts when the seed is imbibed so the duration of expression is emergence plus VS
            Params.BaseDVrn1 = camp.VrnSatThreshold / (VS_SN + TtEmerg);

            // Genotypic variation in BaseDVrn1 contributes to intrinsic earlyness.
            // A genotype with high BaseDVrn1 will reach VS quickly regardless of vernalisation exposure
            // A genotype with low BaseDVrn1 will reach VS slowly if not vernalised but the duration of VS may be decreased
            // by exposure to vernalising temperatures depending on cold vernalisation sensitivity

            //////////////////////////////////////////////////////////////////////////////////////////
            // Cold Vernalisation Sensitivity Calculations
            //////////////////////////////////////////////////////////////////////////////////////////

            // Calcualtions of vernalisation sensitivity use data from short Pp treatments because Vrn2 and Vrnx are absent
            // in these conditions and measured vernalistion response will be the result of Vrn1 expression alone.

            // Vernalisation Sensitivity (VS) measured simply as the difference between SV and SN treatuemnts
            // ^^^^^^^^^^^^^^^^^^^^^^^^^^^^^^
            double VS = VS_SN - VS_SV;

            // To determine the effects of vernalisation treatment on Vrn1 expression we need to seperate these from baseVrn1 expression
            // BaseVrn1 expression at VSBP ('BaseVrn1AtVSBP_SV')
            // ^^^^^^^^^^^^^^^^^^^^^^^^^^^^^^^^^^^^^^^^^^^^^^^^^
            double BaseVrn1AtVSBP_SV = (VS_SV + TtEmerg) * Params.BaseDVrn1;

            // Any accelleration in VS due to cold exposure under short Photoperiod will be due to methatalated Vrn1 expression
            // The amount of Vrn1 required for VS is given by the Vernalisation Threshold so the amount of methalated Vrn expression
            // at VS must be this threshold less the amount of vrn1 contributed by base Vrn1 expression over this duration
            // Methalated Cold Vrn1 expression under short Pp vernalisiation treatment (MethColdVern1AtTrans_SV)
            // ^^^^^^^^^^^^^^^^^^^^^^^^^^^^^^^^^^^^^^^^^^^^^^^^^^^^^^^^^^^^^^^^^^^^^^^^^^^^^^^^^^^^^^^^^^^^^^^^^
            double MethColdVern1AtTrans_SV = Math.Max(0.0, camp.VrnSatThreshold - BaseVrn1AtVSBP_SV);

            // Cold Vrn 1 expression must first be upregulated to a methalation threshold and any further expression beyond this 
            // threshold is methalated into a persistant vernalisation response.  Thus the total expression of cold Vrn1 due to
            // the vernalisation treatment applied is givin by MethColdVern1AtTrans_SV plus the Methalation Threshold
            // Cold Vern1 expression at VSBP under short Pp vernalised conditions (ColdVrn1AtVSBP_SV)
            // ^^^^^^^^^^^^^^^^^^^^^^^^^^^^^^^^^^^^^^^^^^^^^^^^^^^^^^^^^^^^^^^^^^^^^^^^^^^^^^^^^^^^^^
            double ColdVrn1AtVSBP_SV = camp.MethalationThreshold + MethColdVern1AtTrans_SV;

            // The Base Phyllochron duration over which vernalisation temperatures will have an effect is the minimum of the cold 
            // treatment duration (VernTreatBP) and the BP when vernalisation occurs as cold exposure after this is irrelevent
            // Effective BP duration of cold treatment (EffectiveColdBP)
            // ^^^^^^^^^^^^^^^^^^^^^^^^^^^^^^^^^^^^^^^^^^^^^^^^^^^^^^^^^
            double EffectiveColdBP = Math.Min(VS_SV + TtEmerg, TtVern);

            // Then we calculate the rate as the amount divided by the duration
            // Rate of cold Vrn1 expression at the vernalisation treatment temperture ('DVrn1AtVrnTreatTemp')
            // ^^^^^^^^^^^^^^^^^^^^^^^^^^^^^^^^^^^^^^^^^^^^^^^^^^^^^^^^^^^^^^^^^^^^^^^^^^^^^^^^^^^^^^^^^^^^^^
            double DVrn1AtVrnTreatTemp = ColdVrn1AtVSBP_SV / EffectiveColdBP;

            // This rate is dependent on the temperature of the duration treatment and can be extrapolated to the maximum rate (at 0oC)
            // using the exponential funciton proposed by Brown etal 2013 Annals of Botany.
            // dVrn1 = MaxdVrn1 * np.exp(k*VrnTreatTemp) as DVrn1 At VrnTreatTemp' is known 
            // MaxDVrn1 is set to vero for genotypes with VS < 0.5 as these varieties are insensitive and calculated rates of MaxDVrn1 are simply amplifying noise
            // Maximum upregulation delta Vrn1 (MaxDVrn1)
            // ^^^^^^^^^^^^^^^^^^^^^^^^^^^^^^^^^^^^^^^^^^
            if (VS > 0)
                Params.MaxDVrn1 = DVrn1AtVrnTreatTemp / Math.Exp(camp.k * EnvData.VrnTreatTemp);
            else
                Params.MaxDVrn1 = 0.0;

            // Genotypic variation in MaxDVrn1 combine with BaseDVrn1 to determine cold temperature vernalisatin sensitiviy
            // A genotype with low BaseDVrn1 and high MaxDVrn1 will show high vernalisation sensitivity and sensitivity will decline 
            // either BaseDVrn1 increasees of MaxDVrn1 decreases.

            ////////////////////////////////////////////////////////////////////////////
            // Photoperiod effects on vernalisation
            ////////////////////////////////////////////////////////////////////////////

            // The parameters calculated above deal with photoperiod sensitivity in fully vernalised crops and vernalisation sensitivity
            // under short photoperiod where cold is the only factor driving vernalisation response.
            // Under long days photoperiod can also interact with vernalisation, either slowing the rate of vernalisation or speding it up

            // Vernalisation photoperiod sensitivy parameter (VPPS) is calculated to determine what effect photoperiod will have.
            // ^^^^^^^^^^^^^^^^^^^^^^^^^^^^^^^^^^^^^^^^^^^^^^^^^^^^
            double VPPS = 1 - ((VS_LN + TtEmerg) * Params.BaseDVrn1);

            // Genotypes that have a negative VPPS demonstrate short day vernalisation.  Under long days vernalisation requirement is reduced
            // This is caused by the expression of Vrn2 which must be blocked by additional expression of Vrn1 meaning vernalisation takes longer.  
            // The assumed mechanisum for Vrn2 is that it is expressed to a potential level and that one unit of Vrn1 will block the effective 
            // expression of Vrn2 so actual Vrn2 expression will always be lower than potential
            // We can make some assumptions about the amounts of Vrn2 expression under long Pp conditions to calcualte rates                                
            // Firstly, under un-vernalised conditions we can calculate the potential Vrn2 expression simply from
            // the amount of BaseVrn1 expression up to VSBP

            // Potential Vern2 expression at VS under long Pp UnVerrnalised treatment (pVrn2AtVS_LV)
            // ^^^^^^^^^^^^^^^^^^^^^^^^^^^^^^^^^^^^^^^^^^^^^^^^^^^^^^^^^^^^^^^^^^^^^^^^^^^^^^^^^^^^^^^
            double pVrn2AtVS_LN = (VS_LN + TtEmerg) * Params.BaseDVrn1;

            // Under full vernalised treatment Vrn2 expression must be less than or equal to VernalisationThreshold at the time of VS.
            // If we assume it is equal to VernalisationThreshold this provides us with another amount of pVrn2
            // Potential Vern2 expression at VS under long Pp Vernalised treatment (pVrn2AtVS_LV)
            // ^^^^^^^^^^^^^^^^^^^^^^^^^^^^^^^^^^^^^^^^^^^^^^^^^^^^^^^^^^^^^^^^^^^^^^^^^^^^^^^^^^^^
            double pVrn2AtVS_LV = camp.VrnSatThreshold;

            // If we regress these two potential Vrn2 amounts against their durations to VS the slope give us a rate of Vrn2 expression
            // The resulting rate needs to always be less than BaseDVrn1 so Vrn1 can catch up with Vrn2 to cause vernalisation
            // the amount of Vrn2 needs to quickly exceed BaseDVrn1 soon after emergence to achieve a delay in VS.
            // The intercept of the regression quantifys how much Vrn2 would be expressed at emergence.  

            // Initial potential Vrn2 at emergence (IPVrn2) and potential Vrn2 rate there after (DpVrn2)
            // ^^^^^^^^^^^^^^^^^^^^^^^^^^^^^^^^^^^^^^^^^^^^^^^^^^^^^^^^^^^^^^^^^^^^^^^^^^^^^^^^^^^^^^^^^
            Params.MaxIpVrn2 = 0;
            Params.MaxDpVrn2 = 0;
            double BaseVrn1AtVS_LV = Math.Min(camp.VrnSatThreshold, (VS_LV + TtEmerg) * Params.BaseDVrn1);

            //Vrn2 parameters only relevent for genotypes with nevaitve VPPS and a low BaseDVrn1.  Genotypes with a high base
            if (VPPS < 0) //and (BaseDVrn1 < 0.4): 
            {
                if (VS_LN - VS_LV == 0)
                    Params.MaxIpVrn2 = pVrn2AtVS_LN;
                else
                {
                    Params.MaxDpVrn2 = Math.Max(0, (pVrn2AtVS_LN - pVrn2AtVS_LV) / (VS_LN - VS_LV));
                    Params.MaxIpVrn2 = (pVrn2AtVS_LV) - (VS_LV * Params.MaxDpVrn2);
                    if (Params.MaxDpVrn2 >= (Params.BaseDVrn1 * 0.99)) //If DpVrn2 exceeds baseVrn1 we need to do some forcing so it doesn't
                    {
                        Params.MaxDpVrn2 = Math.Max(0, (pVrn2AtVS_LN - (BaseVrn1AtVS_LV * 1.2)) / (VS_LN - VS_LV));
                        Params.MaxIpVrn2 = (pVrn2AtVS_LN) - (VS_LN * Params.MaxDpVrn2);
                    }
                }
            }

            // Genotypes that have a positive VPPS show an acelleration of vernalisation under long day conditions.
            // The molecular mechanium for this is uncertain so we attrubute it to VrnX
            // Under Long Pp unvernalised varieties will reach VS BP sooner than BaseVrn1 expresion determines.
            // BaseVrn1 expression at VS under long Pp unvernalised treatment (BaseVrn1AtVSBP_LN)
            // ^^^^^^^^^^^^^^^^^^^^^^^^^^^^^^^^^^^^^^^^^^^^^^^^^^^^^^^^^^^^^^^^^^^^^^^^^^^^^^^^^^
            double BaseVrn1AtVS_LN = Math.Min(camp.VrnSatThreshold, (VS_LN + TtEmerg) * Params.BaseDVrn1);

            // If we assume the expression of VrnX upregulates Vrn1 an equivelent amount then the amount of VrnX expression can be
            // Estimated as the difference between Base Vrn1 at VS and the Vernalisation threshold.  The duration of expression is
            // VSBP assuming VrnX is expressed from emergence until VS.
            // Maximum rate of Vrnx Expression (MaxDVrnX)
            // ^^^^^^^^^^^^^^^^^^^^^^^^^^^^^^^^^^^^^^^^^^
            Params.MaxDVrnX = (camp.VrnSatThreshold - BaseVrn1AtVS_LN) / (VS_LN);
                        
            Params.MaxMethColdVern1 = 1 - BaseVrn1AtVS_LV;

            return Params;
        }
    }
}<|MERGE_RESOLUTION|>--- conflicted
+++ resolved
@@ -101,20 +101,9 @@
             CultivarRateParams Params = new CultivarRateParams();
 
             // Get some other parameters from phenology
-<<<<<<< HEAD
-            double maxLAR = phenology.FindChild<IFunction>("MaxLAR").Value();
-            double minLAR = phenology.FindChild<IFunction>("MinLAR").Value();
-            double PTQhf = phenology.FindChild<IFunction>("PTQhf").Value();
-            LARPTQmodel LARmodel = phenology.FindChild<LARPTQmodel>("LARPTQmodel");
-
-            //Calculate base phyllochron
-            Params.BasePhyllochron = 1.3 * (1 / LARmodel.CalculateLAR(1.0, maxLAR, minLAR, PTQhf));
-
-=======
             double BasePhyllochron = basePhyllochron.Value();
             double PhylloPpSens = phylloPpSens.ValueIndexed(8);
             
->>>>>>> 2aaf3ba1
             //////////////////////////////////////////////////////////////////////////////////////
             // Calculate phase durations (in Base Phyllochrons)
             //////////////////////////////////////////////////////////////////////////////////////
