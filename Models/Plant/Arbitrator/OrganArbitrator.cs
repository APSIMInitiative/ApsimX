--- conflicted
+++ resolved
@@ -1,752 +1,749 @@
-using APSIM.Shared.Utilities;
-using Models.Core;
-using Models.Interfaces;
-using Models.PMF.Interfaces;
-using Models.Soils.Arbitrator;
-using System;
-using System.Collections.Generic;
-using System.Linq;
-using System.Xml.Serialization;
-
-namespace Models.PMF
-{
-    ///<summary>
-    /// The Arbitrator class determines the allocation of dry matter (DM) and Nitrogen between each of the organs in the crop model. Each organ can have up to three differnt pools of biomass:
-    /// 
-    /// * **Structural biomass** which remains within an organ once it is partitioned there.
-    /// * **Metabolic biomass** which generally remains within an organ but is able to be re-allocated when the organ senesses and may be re-translocated when demand is high relative to supply.
-    /// * **Storage biomass** which is partitioned to organs when supply is high relative to demand and is available for re-translocation to other organs whenever supply from uptake, fixation and re-allocation is lower than demand.
-    /// 
-    /// The process followed for biomass arbitration is shown in Figure [FigureNumber]. Arbitration responds to events broadcast daily by the central APSIM infrastructure: 
-    /// 
-    /// 1. **doPotentialPlantGrowth**.  When this event is broadcast each organ class executes code to determine their potential growth, biomass supplies and demands.  In addition to demands for structural, non-structural and metabolic biomass (DM and N) each organ may have the following biomass supplies: 
-    /// 	* **Fixation supply**.  From photosynthesis (DM) or symbiotic fixation (N)
-    /// 	* **Uptake supply**.  Typically uptake of N from the soil by the roots but could also be uptake by other organs (eg foliage application of N).
-    /// 	* **Retranslocation supply**.  Storage biomass that may be moved from organs to meet demands of other organs.
-    /// 	* **Reallocation supply**. Biomass that can be moved from senescing organs to meet the demands of other organs.
-    /// 2. **doPotentialPlantPartitioning.** On this event the Arbitrator first executes the DoDMSetup() method to establish the DM supplies and demands from each organ.  It then executes the DoPotentialDMAllocation() method which works out how much biomass each organ would be allocated assuming N supply is not limiting and sends these allocations to the organs.  Each organ then uses their potential DM allocation to determine their N demand (how much N is needed to produce that much DM) and the arbitrator calls DoNSetup() to establish N supplies and Demands and begin N arbitration.  Firstly DoNReallocation() is called to redistribute N that the plant has available from senescing organs.  After this step any unmet N demand is considered as plant demand for N uptake from the soil (N Uptake Demand).
-    /// 3. **doNutrientArbitration.** When this event is broadcast by the model framework the soil arbitrator gets the N uptake demands from each plant (where multiple plants are growing in competition) and their potential uptake from the soil and determines how much of their demand that the soil is able to provide.  This value is then passed back to each plant instance as their Nuptake and doNUptakeAllocation() is called to distribute this N between organs.  
-    /// 4. **doActualPlantPartitioning.**  On this event the arbitrator call DoNRetranslocation() and DoNFixation() to satisify any unmet N demands from these sources.  Finally, DoActualDMAllocation is called where DM allocations to each organ are reduced if the N allocation is insufficient to achieve the organs minimum N conentration and final allocations are sent to organs. 
-    /// 
-    /// ![Alt Text](ArbitrationDiagram.PNG)
-    /// 
-    /// **Figure [FigureNumber]:**  Schematic showing procedure for arbitration of biomass partitioning.  Pink boxes are events that are broadcast each day by the model infrastructure and their numbering shows the order of procedure. Blue boxes are methods that are called when these events are broadcast.  Orange boxes contain properties that make up the organ/arbitrator interface.  Green boxes are organ specific properties.
-    /// </summary>
-
-    [Serializable]
-    [ViewName("UserInterface.Views.GridView")]
-    [PresenterName("UserInterface.Presenters.PropertyPresenter")]
-    [ValidParent(ParentType = typeof(Plant))]
-    public class OrganArbitrator : Model, IUptake, ICustomDocumentation
-    {
-        #region Links and Input parameters
-
-        /// <summary>APSIMs clock model</summary>
-        [Link]
-        public Clock Clock = null;
-
-        /// <summary>The top level plant object in the Plant Modelling Framework</summary>
-        [Link]
-        public Plant Plant = null;
-
-        /// <summary>The soil</summary>
-        [Link]
-        public Soils.Soil Soil = null;
-
-        /// <summary>The method used to arbitrate N allocations</summary>
-        [ChildLinkByName]
-        private IArbitrationMethod NArbitrator = null;
-
-        /// <summary>The method used to arbitrate N allocations</summary>
-        [ChildLinkByName]
-        private IArbitrationMethod DMArbitrator = null;
-
-        /// <summary>The kgha2gsm</summary>
-        private const double kgha2gsm = 0.1;
-
-        /// <summary>The list of organs</summary>
-        private List<IArbitration> Organs = new List<IArbitration>();
-
-        /// <summary>The variables for DM</summary>
-        [XmlIgnore]
-        public BiomassArbitrationType DM { get; private set; }
-
-        /// <summary>The variables for N</summary>
-        [XmlIgnore]
-        public BiomassArbitrationType N { get; private set; }
-
-        /// <summary>Occurs when a plant is about to be sown.</summary>
-        public event EventHandler SetDMSupply;
-        /// <summary>Occurs when a plant is about to be sown.</summary>
-        public event EventHandler SetNSupply;
-        /// <summary>Occurs when a plant is about to be sown.</summary>
-        public event EventHandler SetDMDemand;
-        /// <summary>Occurs when a plant is about to be sown.</summary>
-        public event EventHandler SetNDemand;
-
-        #endregion
-
-        #region Main outputs
-
-        /// <summary>Gets the dry mass supply relative to dry mass demand.</summary>
-        /// <value>The dry mass supply.</value>
-        [XmlIgnore]
-        public double FDM { get { return DM == null ? 0 : MathUtilities.Divide(DM.TotalPlantSupply, DM.TotalPlantDemand, 0); } }
-
-        /// <summary>Gets the dry mass supply relative to dry structural demand plus metabolic demand.</summary>
-        /// <value>The dry mass supply.</value>
-        [XmlIgnore]
-        public double StructuralCarbonSupplyDemand { get { return DM == null ? 0 : MathUtilities.Divide(DM.TotalPlantSupply, (DM.TotalStructuralDemand + DM.TotalMetabolicDemand), 0); } }
-
-        /// <summary>Gets the delta wt.</summary>
-        /// <value>The delta wt.</value>
-        public double DeltaWt { get { return DM == null ? 0 : (DM.End - DM.Start); } }
-
-        /// <summary>Gets the n supply relative to N demand.</summary>
-        /// <value>The n supply.</value>
-        [XmlIgnore]
-        public double FN { get { return N == null ? 0 : MathUtilities.Divide(N.TotalPlantSupply, N.TotalPlantDemand, 0); } }
-
-        /// <summary>Gets the water demand.</summary>
-        /// <value>The water demand.</value>
-        [XmlIgnore]
-        public double WDemand { get; private set; }
-
-        /// <summary>Gets the water allocated in the plant (taken up).</summary>
-        /// <value>The water uptake.</value>
-        [XmlIgnore]
-        public double WAllocated { get; private set; }
-
-        #endregion
-
-        #region IUptake interface
-
-        /// <summary>
-        /// Calculate the potential sw uptake for today
-        /// </summary>
-        public List<ZoneWaterAndN> GetWaterUptakeEstimates(SoilState soilstate)
-        {
-            if (Plant.IsAlive)
-            {
-                // Get all water supplies.
-                double waterSupply = 0;  //NOTE: This is in L, not mm, to arbitrate water demands for spatial simulations.
-
-                List<double[]> supplies = new List<double[]>();
-                List<Zone> zones = new List<Zone>();
-                foreach (ZoneWaterAndN zone in soilstate.Zones)
-                    foreach (IOrgan o in Organs)
-                        if (o is IWaterNitrogenUptake)
-                        {
-                            double[] organSupply = (o as IWaterNitrogenUptake).CalculateWaterSupply(zone);
-                            if (organSupply != null)
-                            {
-                                supplies.Add(organSupply);
-                                zones.Add(zone.Zone);
-                                waterSupply += MathUtilities.Sum(organSupply) * zone.Zone.Area;
-                            }
-                        }
-
-                // Calculate total water demand.
-                double waterDemand = 0; //NOTE: This is in L, not mm, to arbitrate water demands for spatial simulations.
-                foreach (IArbitration o in Organs)
-                    if (o is IHasWaterDemand)
-                        waterDemand += (o as IHasWaterDemand).CalculateWaterDemand() * Plant.Zone.Area;
-
-                // Calculate demand / supply ratio.
-                double fractionUsed = 0;
-                if (waterSupply > 0)
-                    fractionUsed = Math.Min(1.0, waterDemand / waterSupply);
-
-                // Apply demand supply ratio to each zone and create a ZoneWaterAndN structure
-                // to return to caller.
-                List<ZoneWaterAndN> ZWNs = new List<ZoneWaterAndN>();
-                for (int i = 0; i < supplies.Count; i++)
-                {
-                    // Just send uptake from my zone
-                    ZoneWaterAndN uptake = new ZoneWaterAndN(zones[i]);
-                    uptake.Water = MathUtilities.Multiply_Value(supplies[i], fractionUsed);
-                    uptake.NO3N = new double[uptake.Water.Length];
-                    uptake.NH4N = new double[uptake.Water.Length];
-                    ZWNs.Add(uptake);
-                }
-                return ZWNs;
-            }
-            else
-                return null;
-        }
-
-        /// <summary>
-        /// Set the sw uptake for today
-        /// </summary>
-        public void SetActualWaterUptake(List<ZoneWaterAndN> zones, bool doUptake = true)
-        {
-            // Calculate the total water supply across all zones.
-            double waterSupply = 0;   //NOTE: This is in L, not mm, to arbitrate water demands for spatial simulations.
-            foreach (ZoneWaterAndN Z in zones)
-                waterSupply += MathUtilities.Sum(Z.Water) * Z.Zone.Area;
-
-            // Calculate total plant water demand.
-            WDemand = 0.0; //NOTE: This is in L, not mm, to arbitrate water demands for spatial simulations.
-            foreach (IArbitration o in Organs)
-                if (o is IHasWaterDemand)
-                    WDemand += (o as IHasWaterDemand).CalculateWaterDemand() * Plant.Zone.Area;
-
-            // Calculate the fraction of water demand that has been given to us.
-            double fraction = 1;
-            if (WDemand > 0)
-                fraction = Math.Min(1.0, waterSupply / WDemand);
-
-            // Proportionally allocate supply across organs.
-            WAllocated = 0.0;
-            foreach (IArbitration o in Organs)
-                if (o is IHasWaterDemand)
-                {
-                    double demand = (o as IHasWaterDemand).CalculateWaterDemand();
-                    if (demand > 0)
-                    {
-                        double allocation = fraction * demand;
-                        (o as IHasWaterDemand).WaterAllocation = allocation;
-                        WAllocated += allocation;
-                    }
-                }
-
-            // Give the water uptake for each zone to Root so that it can perform the uptake
-            // i.e. Root will do pass the uptake to the soil water balance.
-<<<<<<< HEAD
-            fraction = 1;
-            if (waterSupply > 0) fraction = Math.Max(0.0, Math.Min(1.0, WDemand / waterSupply));
-            foreach (ZoneWaterAndN Z in zones)
-            {
-                double[] uptake = MathUtilities.Multiply_Value(Z.Water, fraction);
-                Plant.Root.DoWaterUptake(uptake, Z.Zone.Name);
-            }
-=======
-            if (doUptake)
-                foreach (ZoneWaterAndN Z in zones)
-                    Plant.Root.DoWaterUptake(Z.Water, Z.Zone.Name);
->>>>>>> 08631c53
-        }
-
-        /// <summary>
-        /// Calculate the potential sw uptake for today. Should return null if crop is not in the ground.
-        /// </summary>
-        public List<Soils.Arbitrator.ZoneWaterAndN> GetNitrogenUptakeEstimates(SoilState soilstate)
-        {
-            if (Plant.IsEmerged)
-            {
-                double NSupply = 0;//NOTE: This is in kg, not kg/ha, to arbitrate N demands for spatial simulations.
-
-                for (int i = 0; i < Organs.Count; i++)
-                    N.UptakeSupply[i] = 0;
-
-                List<ZoneWaterAndN> zones = new List<ZoneWaterAndN>();
-                foreach (ZoneWaterAndN zone in soilstate.Zones)
-                {
-                    ZoneWaterAndN UptakeDemands = new ZoneWaterAndN(zone.Zone);
-
-                    UptakeDemands.NO3N = new double[zone.NO3N.Length];
-                    UptakeDemands.NH4N = new double[zone.NH4N.Length];
-                    UptakeDemands.Water = new double[UptakeDemands.NO3N.Length];
-
-                    //Get Nuptake supply from each organ and set the PotentialUptake parameters that are passed to the soil arbitrator
-                    for (int i = 0; i < Organs.Count; i++)
-                        if (Organs[i] is IWaterNitrogenUptake)
-                        {
-                            double[] organNO3Supply = new double[zone.NO3N.Length];
-                            double[] organNH4Supply = new double[zone.NH4N.Length];
-                            (Organs[i] as IWaterNitrogenUptake).CalculateNitrogenSupply(zone, ref organNO3Supply, ref organNH4Supply);
-                            UptakeDemands.NO3N = MathUtilities.Add(UptakeDemands.NO3N, organNO3Supply); //Add uptake supply from each organ to the plants total to tell the Soil arbitrator
-                            UptakeDemands.NH4N = MathUtilities.Add(UptakeDemands.NH4N, organNH4Supply);
-                            N.UptakeSupply[i] += (MathUtilities.Sum(organNH4Supply) + MathUtilities.Sum(organNO3Supply)) * kgha2gsm * zone.Zone.Area / Plant.Zone.Area;
-                            NSupply += (MathUtilities.Sum(organNH4Supply) + MathUtilities.Sum(organNO3Supply)) * zone.Zone.Area;
-                        }
-                    zones.Add(UptakeDemands);
-                }
-
-                double NDemand = (N.TotalPlantDemand - N.TotalReallocation) / kgha2gsm * Plant.Zone.Area; //NOTE: This is in kg, not kg/ha, to arbitrate N demands for spatial simulations.
-
-                if (NSupply > NDemand)
-                {
-                    //Reduce the PotentialUptakes that we pass to the soil arbitrator
-                    double ratio = Math.Min(1.0, NDemand / NSupply);
-                    foreach (ZoneWaterAndN UptakeDemands in zones)
-                    {
-                        UptakeDemands.NO3N = MathUtilities.Multiply_Value(UptakeDemands.NO3N, ratio);
-                        UptakeDemands.NH4N = MathUtilities.Multiply_Value(UptakeDemands.NH4N, ratio);
-                    }
-                }
-                return zones;
-            }
-            return null;
-        }
-
-        /// <summary>
-        /// Set the sw uptake for today
-        /// </summary>
-        public void SetActualNitrogenUptakes(List<ZoneWaterAndN> zones, bool doUptake = true)
-        {
-            if (Plant.IsEmerged)
-            {
-                // Calculate the total no3 and nh4 across all zones.
-                double NSupply = 0;//NOTE: This is in kg, not kg/ha, to arbitrate N demands for spatial simulations.
-                foreach (ZoneWaterAndN Z in zones)
-                    NSupply += (MathUtilities.Sum(Z.NO3N) + MathUtilities.Sum(Z.NH4N)) * Z.Zone.Area;
-
-                //Reset actual uptakes to each organ based on uptake allocated by soil arbitrator and the organs proportion of potential uptake
-                for (int i = 0; i < Organs.Count; i++)
-                    N.UptakeSupply[i] = NSupply / Plant.Zone.Area * N.UptakeSupply[i] / N.TotalUptakeSupply * kgha2gsm;
-
-                //Allocate N that the SoilArbitrator has allocated the plant to each organ
-                if (doUptake)
-                {
-                    AllocateUptake(Organs.ToArray(), N, NArbitrator);
-                    Plant.Root.DoNitrogenUptake(zones);
-                }
-            }
-        }
-        #endregion
-
-        #region Plant interface methods
-
-        /// <summary>Things the plant model does when the simulation starts</summary>
-        /// <param name="sender">The sender.</param>
-        /// <param name="e">The <see cref="EventArgs"/> instance containing the event data.</param>
-        [EventSubscribe("Commencing")]
-        private void OnSimulationCommencing(object sender, EventArgs e) { Clear(); }
-
-        /// <summary>Called when crop is ending</summary>
-        /// <param name="sender">The sender.</param>
-        /// <param name="data">The <see cref="EventArgs"/> instance containing the event data.</param>
-        [EventSubscribe("PlantSowing")]
-        private void OnPlantSowing(object sender, SowPlant2Type data)
-        {
-            List<IArbitration> organsToArbitrate = new List<IArbitration>();
-            foreach (IOrgan organ in Plant.Organs)
-                if (organ is IArbitration)
-                    organsToArbitrate.Add(organ as IArbitration);
-
-            Organs = organsToArbitrate;
-
-            DM = new BiomassArbitrationType("DM", Organs);
-            N = new BiomassArbitrationType("N", Organs);
-        }   
-        
-
-        /// <summary>Does the water limited dm allocations.  Water constaints to growth are accounted for in the calculation of DM supply
-        /// and does initial N calculations to work out how much N uptake is required to pass to SoilArbitrator</summary>
-        /// <param name="sender">The sender.</param>
-        /// <param name="e">The <see cref="EventArgs"/> instance containing the event data.</param>
-        [EventSubscribe("DoPotentialPlantPartioning")]
-        private void OnDoPotentialPlantPartioning(object sender, EventArgs e)
-        {
-            if (Plant.IsEmerged)
-            {
-                DM.Clear();
-                // Setup DM supplies from each organ
-                SetDMSupply?.Invoke(this, new EventArgs());
-                BiomassSupplyType[] supplies = Organs.Select(organ => organ.DMSupply).ToArray();
-
-               
-                double totalWt = Organs.Sum(o => o.Total.Wt);
-                DM.GetSupplies(supplies, totalWt);
-                // Subtract maintenance respiration
-                double maintenanceRespiration = Organs.Sum(o => o.MaintenanceRespiration);
-                if (maintenanceRespiration > 0)
-                {
-                    SubtractMaintenanceRespiration(maintenanceRespiration);
-                }
-                
-				// Setup DM demands for each organ  
-                SetDMDemand?.Invoke(this, new EventArgs());
-				BiomassPoolType[] demands = Organs.Select(organ => organ.DMDemand).ToArray();
-                DM.GetDemands(demands);
-
-                Reallocation(Organs.ToArray(), DM, DMArbitrator);         // Allocate supply of reallocated DM to organs
-                AllocateFixation(Organs.ToArray(), DM, DMArbitrator);             // Allocate supply of fixed DM (photosynthesis) to organs
-                Retranslocation(Organs.ToArray(), DM, DMArbitrator);      // Allocate supply of retranslocated DM to organs
-                SendPotentialDMAllocations(Organs.ToArray());               // Tell each organ what their potential growth is so organs can calculate their N demands
-
-                
-                N.Clear();
-
-                // Setup N supplies from each organ
-                SetNSupply?.Invoke(this, new EventArgs());
-                supplies = Organs.Select(organ => organ.NSupply).ToArray();
-                double totalN = Organs.Sum(o => o.Total.N);
-                N.GetSupplies(supplies, totalN);
-
-                // Setup N demands
-                SetNDemand?.Invoke(this, new EventArgs());
-				demands = Organs.Select(organ => organ.NDemand).ToArray();
-                N.GetDemands(demands);
-
-                Reallocation(Organs.ToArray(), N, NArbitrator);           // Allocate N available from reallocation to each organ
-            }
-        }
-
-        /// <summary>Subtract maintenance respiration from daily fixation</summary>
-        /// <param name="respiration">The toal maintenance respiration</param>
-        public void SubtractMaintenanceRespiration(double respiration)
-        {
-            double total = DM.TotalFixationSupply;
-            // First: from daily fixation 
-            double respirationFixation = respiration <= total ? respiration : total;
-            double ratio = (total - respirationFixation) / total;
-            for (int i = 0; i < DM.FixationSupply.Length; i++)
-            {
-                DM.FixationSupply[i] *= ratio;
-            }
-
-            // Second: from live component if there are not enough fixation
-            if (respiration > total)
-            {
-                double remainRespiration = respiration - total;
-                for (int i = 0; i < Organs.ToArray().Length; i++)
-                {
-                    double organRespiration = remainRespiration *
-                        Organs[i].MaintenanceRespiration / respiration;
-                    Organs[i].RemoveMaintenanceRespiration(organRespiration);
-                }
-            }
-        }
-
-        /// <summary>Does the nutrient allocations.</summary>
-        /// <param name="sender">The sender.</param>
-        /// <param name="e">The <see cref="EventArgs"/> instance containing the event data.</param>
-        [EventSubscribe("DoActualPlantPartioning")]
-        private void OnDoActualPlantPartioning(object sender, EventArgs e)
-        {
-            if (Plant.IsEmerged)
-            {
-                AllocateFixation(Organs.ToArray(), N, NArbitrator);               //Allocate supply of fixable Nitrogen to each organ
-                Retranslocation(Organs.ToArray(), N, NArbitrator);        //Allocate supply of retranslocatable N to each organ
-                CalculatedNutrientConstrainedDMAllocation(Organs.ToArray());               //Work out how much DM can be assimilated by each organ based on allocated nutrients
-                SetDryMatterAllocations(Organs.ToArray());                               //Tell each organ how DM they are getting folling allocation
-                SetNitrogenAllocations(Organs.ToArray());                         //Tell each organ how much nutrient they are getting following allocaition
-            }
-        }
-
-        /// <summary>Called when crop is ending</summary>
-        /// <param name="sender">The sender.</param>
-        /// <param name="e">The <see cref="EventArgs"/> instance containing the event data.</param>
-        [EventSubscribe("PlantEnding")]
-        private void OnPlantEnding(object sender, EventArgs e)
-        {
-            Clear();
-        }
-
-        /// <summary>Clears this instance.</summary>
-        private void Clear()
-        {
-            string[] organNames = new string[0];
-            DM = new BiomassArbitrationType("DM", Organs);
-            N = new BiomassArbitrationType("N", Organs);
-        }
-
-        #endregion
-
-        #region Arbitration step functions
-
-
-        /// <summary>Sends the potential dm allocations.</summary>
-        /// <param name="Organs">The organs.</param>
-        /// <exception cref="System.Exception">Mass Balance Error in Photosynthesis DM Allocation</exception>
-        virtual public void SendPotentialDMAllocations(IArbitration[] Organs)
-        {
-            //  Allocate to meet Organs demands
-            DM.Allocated = DM.TotalStructuralAllocation + DM.TotalMetabolicAllocation + DM.TotalStorageAllocation;
-
-            // Then check it all adds up
-            if (MathUtilities.IsGreaterThan(DM.Allocated, DM.TotalPlantSupply))
-                throw new Exception("Potential DM allocation by " + this.Name + " exceeds DM supply.   Thats not really possible so something has gone a miss");
-            if (MathUtilities.IsGreaterThan(DM.Allocated, DM.TotalPlantDemand))
-                throw new Exception("Potential DM allocation by " + this.Name + " exceeds DM Demand.   Thats not really possible so something has gone a miss");
-
-            // Send potential DM allocation to organs to set this variable for calculating N demand
-            for (int i = 0; i < Organs.Length; i++)
-                Organs[i].SetDryMatterPotentialAllocation(new BiomassPoolType
-                {
-                    Structural = DM.StructuralAllocation[i],  //Need to seperate metabolic and structural allocations
-                    Metabolic = DM.MetabolicAllocation[i],  //This wont do anything currently
-                    Storage = DM.StorageAllocation[i], //Nor will this do anything
-                });
-        }
-
-        /// <summary>Does the re allocation.</summary>
-        /// <param name="Organs">The organs.</param>
-        /// <param name="BAT">The bat.</param>
-        /// <param name="arbitrator">The arbitrator.</param>
-        virtual public void Reallocation(IArbitration[] Organs, BiomassArbitrationType BAT, IArbitrationMethod arbitrator)
-        {
-            double BiomassReallocated = 0;
-            if (BAT.TotalReallocationSupply > 0.00000000001)
-            {
-                arbitrator.DoAllocation(Organs, BAT.TotalReallocationSupply, ref BiomassReallocated, BAT);
-
-                //Then calculate how much biomass is realloced from each supplying organ based on relative reallocation supply
-                for (int i = 0; i < Organs.Length; i++)
-                    if (BAT.ReallocationSupply[i] > 0)
-                    {
-                        double RelativeSupply = BAT.ReallocationSupply[i] / BAT.TotalReallocationSupply;
-                        BAT.Reallocation[i] += BiomassReallocated * RelativeSupply;
-                    }
-                BAT.TotalReallocation = MathUtilities.Sum(BAT.Reallocation);
-            }
-        }
-
-        /// <summary>Does the uptake.</summary>
-        /// <param name="Organs">The organs.</param>
-        /// <param name="BAT">The bat.</param>
-        /// <param name="arbitrator">The option.</param>
-        virtual public void AllocateUptake(IArbitration[] Organs, BiomassArbitrationType BAT, IArbitrationMethod arbitrator)
-        {
-            double BiomassTakenUp = 0;
-            if (BAT.TotalUptakeSupply > 0.00000000001)
-            {
-                arbitrator.DoAllocation(Organs, BAT.TotalUptakeSupply, ref BiomassTakenUp, BAT);
-                // Then calculate how much N is taken up by each supplying organ based on relative uptake supply
-                for (int i = 0; i < Organs.Length; i++)
-                    BAT.Uptake[i] += BiomassTakenUp * MathUtilities.Divide(BAT.UptakeSupply[i], BAT.TotalUptakeSupply, 0);
-            }
-        }
-
-        /// <summary>Does the retranslocation.</summary>
-        /// <param name="Organs">The organs.</param>
-        /// <param name="BAT">The bat.</param>
-        /// <param name="arbitrator">The option.</param>
-        virtual public void Retranslocation(IArbitration[] Organs, BiomassArbitrationType BAT, IArbitrationMethod arbitrator)
-        {
-            double BiomassRetranslocated = 0;
-            if (BAT.TotalRetranslocationSupply > 0.00000000001)
-            {
-                arbitrator.DoAllocation(Organs, BAT.TotalRetranslocationSupply, ref BiomassRetranslocated, BAT);
-                // Then calculate how much N (and associated biomass) is retranslocated from each supplying organ based on relative retranslocation supply
-                for (int i = 0; i < Organs.Length; i++)
-                    if (BAT.RetranslocationSupply[i] > 0.00000000001)
-                    {
-                        double RelativeSupply = BAT.RetranslocationSupply[i] / BAT.TotalRetranslocationSupply;
-                        BAT.Retranslocation[i] += BiomassRetranslocated * RelativeSupply;
-                    }
-            }
-        }
-
-        /// <summary>Does the fixation.</summary>
-        /// <param name="Organs">The organs.</param>
-        /// <param name="BAT">The bat.</param>
-        /// <param name="arbitrator">The option.</param>
-        /// <exception cref="System.Exception">Crop is trying to Fix excessive amounts of BAT.  Check partitioning coefficients are giving realistic nodule size and that FixationRatePotential is realistic</exception>
-        virtual public void AllocateFixation(IArbitration[] Organs, BiomassArbitrationType BAT, IArbitrationMethod arbitrator)
-        {
-            double BiomassFixed = 0;
-            if (BAT.TotalFixationSupply > 0.00000000001)
-            {
-                arbitrator.DoAllocation(Organs, BAT.TotalFixationSupply, ref BiomassFixed, BAT);
-
-                //Set the sink limitation variable.  BAT.NotAllocated changes after each allocation step so it must be caught here and assigned as sink limitation
-                BAT.SinkLimitation = BAT.NotAllocated;
-
-                // Then calculate how much resource is fixed from each supplying organ based on relative fixation supply
-                if (BiomassFixed > 0)
-                    for (int i = 0; i < Organs.Length; i++)
-                    {
-                        if (BAT.FixationSupply[i] > 0.00000000001)
-                        {
-                            double RelativeSupply = BAT.FixationSupply[i] / BAT.TotalFixationSupply;
-                            BAT.Fixation[i] = BiomassFixed * RelativeSupply;
-                            double Respiration = BiomassFixed * RelativeSupply * Organs[i].NFixationCost;  //Calculalte how much respirtion is associated with fixation
-                            DM.Respiration[i] = Respiration; // allocate it to the organ
-                        }
-                        DM.TotalRespiration = MathUtilities.Sum(DM.Respiration);
-                    }
-
-                // Work out the amount of biomass (if any) lost due to the cost of N fixation
-                if (DM.TotalRespiration <= DM.SinkLimitation)
-                { } //Cost of N fixation can be met by DM supply that was not allocated
-                else
-                {//claw back todays StorageDM allocation to cover the cost
-                    double UnallocatedRespirationCost = DM.TotalRespiration - DM.SinkLimitation;
-                    if (MathUtilities.IsGreaterThan(DM.TotalStorageAllocation, 0))
-                    {
-                        double Costmet = 0;
-                        for (int i = 0; i < Organs.Length; i++)
-                        {
-                            double proportion = DM.StorageAllocation[i] / DM.TotalStorageAllocation;
-                            double Clawback = Math.Min(UnallocatedRespirationCost * proportion, DM.StorageAllocation[i]);
-                            DM.StorageAllocation[i] -= Clawback;
-                            Costmet += Clawback;
-                        }
-                        UnallocatedRespirationCost -= Costmet;
-                    }
-                    if (UnallocatedRespirationCost == 0)
-                    { }//All cost accounted for
-                    else
-                    {//Remobilise more Non-structural DM to cover the cost
-                        if (DM.TotalRetranslocationSupply > 0)
-                        {
-                            double Costmet = 0;
-                            for (int i = 0; i < Organs.Length; i++)
-                            {
-                                double proportion = DM.RetranslocationSupply[i] / DM.TotalRetranslocationSupply;
-                                double DMRetranslocated = Math.Min(UnallocatedRespirationCost * proportion, DM.RetranslocationSupply[i]);
-                                DM.Retranslocation[i] += DMRetranslocated;
-                                Costmet += DMRetranslocated;
-                            }
-                            UnallocatedRespirationCost -= Costmet;
-                        }
-                        if (UnallocatedRespirationCost == 0)
-                        { }//All cost accounted for
-                        else
-                        {//Start cutting into Structural and Metabolic Allocations
-                            if ((DM.TotalStructuralAllocation + DM.TotalMetabolicAllocation) > 0)
-                            {
-                                double Costmet = 0;
-                                for (int i = 0; i < Organs.Length; i++)
-                                    if ((DM.StructuralAllocation[i] + DM.MetabolicAllocation[i]) > 0)
-                                    {
-                                        double proportion = (DM.StructuralAllocation[i] + DM.MetabolicAllocation[i]) / (DM.TotalStructuralAllocation + DM.TotalMetabolicAllocation);
-                                        double StructualFraction = DM.StructuralAllocation[i] / (DM.StructuralAllocation[i] + DM.MetabolicAllocation[i]);
-                                        double StructuralClawback = Math.Min(UnallocatedRespirationCost * proportion * StructualFraction, DM.StructuralAllocation[i]);
-                                        double MetabolicClawback = Math.Min(UnallocatedRespirationCost * proportion * (1 - StructualFraction), DM.MetabolicAllocation[i]);
-                                        DM.StructuralAllocation[i] -= StructuralClawback;
-                                        DM.MetabolicAllocation[i] -= MetabolicClawback;
-                                        Costmet += (StructuralClawback + MetabolicClawback);
-                                    }
-                                UnallocatedRespirationCost -= Costmet;
-                            }
-                        }
-                        if (UnallocatedRespirationCost > 0.0000000001)
-                            throw new Exception("Crop is trying to Fix excessive amounts of " + BAT.BiomassType + " Check partitioning coefficients are giving realistic nodule size and that FixationRatePotential is realistic");
-                    }
-                }
-            }
-        }
-
-        /// <summary>Determines Nutrient limitations to DM allocations</summary>
-        /// <param name="Organs">The organs.</param>
-        virtual public void CalculatedNutrientConstrainedDMAllocation(IArbitration[] Organs)
-        {
-            double PreNStressDMAllocation = DM.Allocated;
-            for (int i = 0; i < Organs.Length; i++)
-                N.TotalAllocation[i] = N.StructuralAllocation[i] + N.MetabolicAllocation[i] + N.StorageAllocation[i];
-
-            N.Allocated = MathUtilities.Sum(N.TotalAllocation);
-
-            //To introduce functionality for other nutrients we need to repeat this for loop for each new nutrient type
-            // Calculate posible growth based on Minimum N requirement of organs
-            for (int i = 0; i < Organs.Length; i++)
-            {
-                double TotalNDemand = N.StructuralDemand[i] + N.MetabolicDemand[i] + N.StorageDemand[i];
-                if (N.TotalAllocation[i] >= TotalNDemand)
-                    N.ConstrainedGrowth[i] = 100000000; //given high value so where there is no N deficit in organ and N limitation to growth  
-                else
-                    if (N.TotalAllocation[i] == 0 | Organs[i].MinNconc == 0)
-                    N.ConstrainedGrowth[i] = 0;
-                else
-                    N.ConstrainedGrowth[i] = N.TotalAllocation[i] / Organs[i].MinNconc;
-            }
-
-            // Reduce DM allocation below potential if insufficient N to reach Min n Conc or if DM was allocated to fixation
-            for (int i = 0; i < Organs.Length; i++)
-                if ((DM.MetabolicAllocation[i] + DM.StructuralAllocation[i]) != 0)
-                {
-                    double MetabolicProportion = DM.MetabolicAllocation[i] / (DM.MetabolicAllocation[i] + DM.StructuralAllocation[i] + DM.StorageAllocation[i]);
-                    double StructuralProportion = DM.StructuralAllocation[i] / (DM.MetabolicAllocation[i] + DM.StructuralAllocation[i] + DM.StorageAllocation[i]);
-                    double StorageProportion = DM.StorageAllocation[i] / (DM.MetabolicAllocation[i] + DM.StructuralAllocation[i] + DM.StorageAllocation[i]);
-                    DM.MetabolicAllocation[i] = Math.Min(DM.MetabolicAllocation[i], N.ConstrainedGrowth[i] * MetabolicProportion);
-                    DM.StructuralAllocation[i] = Math.Min(DM.StructuralAllocation[i], N.ConstrainedGrowth[i] * StructuralProportion);  //To introduce effects of other nutrients Need to include Plimited and Klimited growth in this min function
-                    DM.StorageAllocation[i] = Math.Min(DM.StorageAllocation[i], N.ConstrainedGrowth[i] * StorageProportion);  //To introduce effects of other nutrients Need to include Plimited and Klimited growth in this min function
-
-                    //Question.  Why do I not restrain non-structural DM allocations.  I think this may be wrong and require further thought HEB 15-1-2015
-                }
-            //Recalculated DM Allocation totals
-            DM.Allocated = DM.TotalStructuralAllocation + DM.TotalMetabolicAllocation + DM.TotalStorageAllocation;
-            DM.NutrientLimitation = (PreNStressDMAllocation - DM.Allocated);
-        }
-
-        /// <summary>Sends the dm allocations.</summary>
-        /// <param name="Organs">The organs.</param>
-        virtual public void SetDryMatterAllocations(IArbitration[] Organs)
-        {
-            // Send DM allocations to all Plant Organs
-            for (int i = 0; i < Organs.Length; i++)
-                Organs[i].SetDryMatterAllocation(new BiomassAllocationType
-                {
-                    Respired = DM.Respiration[i],
-                    Reallocation = DM.Reallocation[i],
-                    Retranslocation = DM.Retranslocation[i],
-                    Structural = DM.StructuralAllocation[i],
-                    Storage = DM.StorageAllocation[i],
-                    Metabolic = DM.MetabolicAllocation[i],
-                });
-        }
-
-        /// <summary>Sends the nutrient allocations.</summary>
-        /// <param name="Organs">The organs.</param>
-        virtual public void SetNitrogenAllocations(IArbitration[] Organs)
-        {
-            // Send N allocations to all Plant Organs
-            for (int i = 0; i < Organs.Length; i++)
-            {
-                if ((N.StructuralAllocation[i] < -0.00000001) || (N.MetabolicAllocation[i] < -0.00000001) || (N.StorageAllocation[i] < -0.00000001))
-                    throw new Exception("-ve N Allocation");
-                if (N.StructuralAllocation[i] < 0.0)
-                    N.StructuralAllocation[i] = 0.0;
-                if (N.MetabolicAllocation[i] < 0.0)
-                    N.MetabolicAllocation[i] = 0.0;
-                if (N.StorageAllocation[i] < 0.0)
-                    N.StorageAllocation[i] = 0.0;
-                Organs[i].SetNitrogenAllocation(new BiomassAllocationType
-                {
-                    Structural = N.StructuralAllocation[i], //This needs to be seperated into components
-                    Metabolic = N.MetabolicAllocation[i],
-                    Storage = N.StorageAllocation[i],
-                    Fixation = N.Fixation[i],
-                    Reallocation = N.Reallocation[i],
-                    Retranslocation = N.Retranslocation[i],
-                    Uptake = N.Uptake[i]
-                });
-            }
-
-            //Finally Check Mass balance adds up
-            N.End = 0;
-            for (int i = 0; i < Organs.Length; i++)
-                N.End += Organs[i].Total.N;
-            N.BalanceError = (N.End - (N.Start + N.TotalPlantSupply));
-            if (N.BalanceError > 0.05)
-                throw new Exception("N Mass balance violated!!!!.  Daily Plant N increment is greater than N supply");
-            N.BalanceError = (N.End - (N.Start + N.TotalPlantDemand));
-            if (N.BalanceError > 0.001)
-                throw new Exception("N Mass balance violated!!!!  Daily Plant N increment is greater than N demand");
-            DM.End = 0;
-            for (int i = 0; i < Organs.Length; i++)
-                DM.End += Organs[i].Total.Wt;
-            DM.BalanceError = (DM.End - (DM.Start + DM.TotalPlantSupply));
-            if (DM.BalanceError > 0.0001)
-                throw new Exception("DM Mass Balance violated!!!!  Daily Plant Wt increment is greater than DM supplied by photosynthesis and DM remobilisation");
-            DM.BalanceError = (DM.End - (DM.Start + DM.TotalStructuralDemand + DM.TotalMetabolicDemand + DM.TotalStorageDemand));
-            if (DM.BalanceError > 0.0001)
-                throw new Exception("DM Mass Balance violated!!!!  Daily Plant Wt increment is greater than the sum of structural DM demand, metabolic DM demand and Storage DM capacity");
-        }
-
-        #endregion
-        /// <summary>Writes documentation for this function by adding to the list of documentation tags.</summary>
-        /// <param name="tags">The list of tags to add to.</param>
-        /// <param name="headingLevel">The level (e.g. H2) of the headings.</param>
-        /// <param name="indent">The level of indentation 1, 2, 3 etc.</param>
-        public void Document(List<AutoDocumentation.ITag> tags, int headingLevel, int indent)
-        {
-            if (IncludeInDocumentation)
-            {
-                // add a heading.
-                tags.Add(new AutoDocumentation.Heading(Name, headingLevel));
-
-                // write description of this class.
-                AutoDocumentation.DocumentModelSummary(this, tags, headingLevel, indent, false);
-
-                // write children.
-                foreach (IModel child in Apsim.Children(this, typeof(Memo)))
-                    AutoDocumentation.DocumentModel(child, tags, headingLevel + 1, indent);
-            }
-        }
-    }
+using APSIM.Shared.Utilities;
+using Models.Core;
+using Models.Interfaces;
+using Models.PMF.Interfaces;
+using Models.Soils.Arbitrator;
+using System;
+using System.Collections.Generic;
+using System.Linq;
+using System.Xml.Serialization;
+
+namespace Models.PMF
+{
+    ///<summary>
+    /// The Arbitrator class determines the allocation of dry matter (DM) and Nitrogen between each of the organs in the crop model. Each organ can have up to three differnt pools of biomass:
+    /// 
+    /// * **Structural biomass** which remains within an organ once it is partitioned there.
+    /// * **Metabolic biomass** which generally remains within an organ but is able to be re-allocated when the organ senesses and may be re-translocated when demand is high relative to supply.
+    /// * **Storage biomass** which is partitioned to organs when supply is high relative to demand and is available for re-translocation to other organs whenever supply from uptake, fixation and re-allocation is lower than demand.
+    /// 
+    /// The process followed for biomass arbitration is shown in Figure [FigureNumber]. Arbitration responds to events broadcast daily by the central APSIM infrastructure: 
+    /// 
+    /// 1. **doPotentialPlantGrowth**.  When this event is broadcast each organ class executes code to determine their potential growth, biomass supplies and demands.  In addition to demands for structural, non-structural and metabolic biomass (DM and N) each organ may have the following biomass supplies: 
+    /// 	* **Fixation supply**.  From photosynthesis (DM) or symbiotic fixation (N)
+    /// 	* **Uptake supply**.  Typically uptake of N from the soil by the roots but could also be uptake by other organs (eg foliage application of N).
+    /// 	* **Retranslocation supply**.  Storage biomass that may be moved from organs to meet demands of other organs.
+    /// 	* **Reallocation supply**. Biomass that can be moved from senescing organs to meet the demands of other organs.
+    /// 2. **doPotentialPlantPartitioning.** On this event the Arbitrator first executes the DoDMSetup() method to establish the DM supplies and demands from each organ.  It then executes the DoPotentialDMAllocation() method which works out how much biomass each organ would be allocated assuming N supply is not limiting and sends these allocations to the organs.  Each organ then uses their potential DM allocation to determine their N demand (how much N is needed to produce that much DM) and the arbitrator calls DoNSetup() to establish N supplies and Demands and begin N arbitration.  Firstly DoNReallocation() is called to redistribute N that the plant has available from senescing organs.  After this step any unmet N demand is considered as plant demand for N uptake from the soil (N Uptake Demand).
+    /// 3. **doNutrientArbitration.** When this event is broadcast by the model framework the soil arbitrator gets the N uptake demands from each plant (where multiple plants are growing in competition) and their potential uptake from the soil and determines how much of their demand that the soil is able to provide.  This value is then passed back to each plant instance as their Nuptake and doNUptakeAllocation() is called to distribute this N between organs.  
+    /// 4. **doActualPlantPartitioning.**  On this event the arbitrator call DoNRetranslocation() and DoNFixation() to satisify any unmet N demands from these sources.  Finally, DoActualDMAllocation is called where DM allocations to each organ are reduced if the N allocation is insufficient to achieve the organs minimum N conentration and final allocations are sent to organs. 
+    /// 
+    /// ![Alt Text](ArbitrationDiagram.PNG)
+    /// 
+    /// **Figure [FigureNumber]:**  Schematic showing procedure for arbitration of biomass partitioning.  Pink boxes are events that are broadcast each day by the model infrastructure and their numbering shows the order of procedure. Blue boxes are methods that are called when these events are broadcast.  Orange boxes contain properties that make up the organ/arbitrator interface.  Green boxes are organ specific properties.
+    /// </summary>
+
+    [Serializable]
+    [ViewName("UserInterface.Views.GridView")]
+    [PresenterName("UserInterface.Presenters.PropertyPresenter")]
+    [ValidParent(ParentType = typeof(Plant))]
+    public class OrganArbitrator : Model, IUptake, ICustomDocumentation
+    {
+        #region Links and Input parameters
+
+        /// <summary>APSIMs clock model</summary>
+        [Link]
+        public Clock Clock = null;
+
+        /// <summary>The top level plant object in the Plant Modelling Framework</summary>
+        [Link]
+        public Plant Plant = null;
+
+        /// <summary>The soil</summary>
+        [Link]
+        public Soils.Soil Soil = null;
+
+        /// <summary>The method used to arbitrate N allocations</summary>
+        [ChildLinkByName]
+        private IArbitrationMethod NArbitrator = null;
+
+        /// <summary>The method used to arbitrate N allocations</summary>
+        [ChildLinkByName]
+        private IArbitrationMethod DMArbitrator = null;
+
+        /// <summary>The kgha2gsm</summary>
+        private const double kgha2gsm = 0.1;
+
+        /// <summary>The list of organs</summary>
+        private List<IArbitration> Organs = new List<IArbitration>();
+
+        /// <summary>The variables for DM</summary>
+        [XmlIgnore]
+        public BiomassArbitrationType DM { get; private set; }
+
+        /// <summary>The variables for N</summary>
+        [XmlIgnore]
+        public BiomassArbitrationType N { get; private set; }
+
+        /// <summary>Occurs when a plant is about to be sown.</summary>
+        public event EventHandler SetDMSupply;
+        /// <summary>Occurs when a plant is about to be sown.</summary>
+        public event EventHandler SetNSupply;
+        /// <summary>Occurs when a plant is about to be sown.</summary>
+        public event EventHandler SetDMDemand;
+        /// <summary>Occurs when a plant is about to be sown.</summary>
+        public event EventHandler SetNDemand;
+
+        #endregion
+
+        #region Main outputs
+
+        /// <summary>Gets the dry mass supply relative to dry mass demand.</summary>
+        /// <value>The dry mass supply.</value>
+        [XmlIgnore]
+        public double FDM { get { return DM == null ? 0 : MathUtilities.Divide(DM.TotalPlantSupply, DM.TotalPlantDemand, 0); } }
+
+        /// <summary>Gets the dry mass supply relative to dry structural demand plus metabolic demand.</summary>
+        /// <value>The dry mass supply.</value>
+        [XmlIgnore]
+        public double StructuralCarbonSupplyDemand { get { return DM == null ? 0 : MathUtilities.Divide(DM.TotalPlantSupply, (DM.TotalStructuralDemand + DM.TotalMetabolicDemand), 0); } }
+
+        /// <summary>Gets the delta wt.</summary>
+        /// <value>The delta wt.</value>
+        public double DeltaWt { get { return DM == null ? 0 : (DM.End - DM.Start); } }
+
+        /// <summary>Gets the n supply relative to N demand.</summary>
+        /// <value>The n supply.</value>
+        [XmlIgnore]
+        public double FN { get { return N == null ? 0 : MathUtilities.Divide(N.TotalPlantSupply, N.TotalPlantDemand, 0); } }
+
+        /// <summary>Gets the water demand.</summary>
+        /// <value>The water demand.</value>
+        [XmlIgnore]
+        public double WDemand { get; private set; }
+
+        /// <summary>Gets the water allocated in the plant (taken up).</summary>
+        /// <value>The water uptake.</value>
+        [XmlIgnore]
+        public double WAllocated { get; private set; }
+
+        #endregion
+
+        #region IUptake interface
+
+        /// <summary>
+        /// Calculate the potential sw uptake for today
+        /// </summary>
+        public List<ZoneWaterAndN> GetWaterUptakeEstimates(SoilState soilstate)
+        {
+            if (Plant.IsAlive)
+            {
+                // Get all water supplies.
+                double waterSupply = 0;  //NOTE: This is in L, not mm, to arbitrate water demands for spatial simulations.
+
+                List<double[]> supplies = new List<double[]>();
+                List<Zone> zones = new List<Zone>();
+                foreach (ZoneWaterAndN zone in soilstate.Zones)
+                    foreach (IOrgan o in Organs)
+                        if (o is IWaterNitrogenUptake)
+                        {
+                            double[] organSupply = (o as IWaterNitrogenUptake).CalculateWaterSupply(zone);
+                            if (organSupply != null)
+                            {
+                                supplies.Add(organSupply);
+                                zones.Add(zone.Zone);
+                                waterSupply += MathUtilities.Sum(organSupply) * zone.Zone.Area;
+                            }
+                        }
+
+                // Calculate total water demand.
+                double waterDemand = 0; //NOTE: This is in L, not mm, to arbitrate water demands for spatial simulations.
+                foreach (IArbitration o in Organs)
+                    if (o is IHasWaterDemand)
+                        waterDemand += (o as IHasWaterDemand).CalculateWaterDemand() * Plant.Zone.Area;
+
+                // Calculate demand / supply ratio.
+                double fractionUsed = 0;
+                if (waterSupply > 0)
+                    fractionUsed = Math.Min(1.0, waterDemand / waterSupply);
+
+                // Apply demand supply ratio to each zone and create a ZoneWaterAndN structure
+                // to return to caller.
+                List<ZoneWaterAndN> ZWNs = new List<ZoneWaterAndN>();
+                for (int i = 0; i < supplies.Count; i++)
+                {
+                    // Just send uptake from my zone
+                    ZoneWaterAndN uptake = new ZoneWaterAndN(zones[i]);
+                    uptake.Water = MathUtilities.Multiply_Value(supplies[i], fractionUsed);
+                    uptake.NO3N = new double[uptake.Water.Length];
+                    uptake.NH4N = new double[uptake.Water.Length];
+                    ZWNs.Add(uptake);
+                }
+                return ZWNs;
+            }
+            else
+                return null;
+        }
+
+        /// <summary>
+        /// Set the sw uptake for today
+        /// </summary>
+        public void SetActualWaterUptake(List<ZoneWaterAndN> zones, bool doUptake = true)
+        {
+            // Calculate the total water supply across all zones.
+            double waterSupply = 0;   //NOTE: This is in L, not mm, to arbitrate water demands for spatial simulations.
+            foreach (ZoneWaterAndN Z in zones)
+                waterSupply += MathUtilities.Sum(Z.Water) * Z.Zone.Area;
+
+            // Calculate total plant water demand.
+            WDemand = 0.0; //NOTE: This is in L, not mm, to arbitrate water demands for spatial simulations.
+            foreach (IArbitration o in Organs)
+                if (o is IHasWaterDemand)
+                    WDemand += (o as IHasWaterDemand).CalculateWaterDemand() * Plant.Zone.Area;
+
+            // Calculate the fraction of water demand that has been given to us.
+            double fraction = 1;
+            if (WDemand > 0)
+                fraction = Math.Min(1.0, waterSupply / WDemand);
+
+            // Proportionally allocate supply across organs.
+            WAllocated = 0.0;
+            foreach (IArbitration o in Organs)
+                if (o is IHasWaterDemand)
+                {
+                    double demand = (o as IHasWaterDemand).CalculateWaterDemand();
+                    if (demand > 0)
+                    {
+                        double allocation = fraction * demand;
+                        (o as IHasWaterDemand).WaterAllocation = allocation;
+                        WAllocated += allocation;
+                    }
+                }
+
+            // Give the water uptake for each zone to Root so that it can perform the uptake
+            // i.e. Root will do pass the uptake to the soil water balance.
+            if (doUptake)
+            {
+                fraction = 1;
+                if (waterSupply > 0) fraction = Math.Max(0.0, Math.Min(1.0, WDemand / waterSupply));
+                foreach (ZoneWaterAndN Z in zones)
+                {
+                    double[] uptake = MathUtilities.Multiply_Value(Z.Water, fraction);
+                    Plant.Root.DoWaterUptake(uptake, Z.Zone.Name);
+                }
+            }
+        }
+
+        /// <summary>
+        /// Calculate the potential sw uptake for today. Should return null if crop is not in the ground.
+        /// </summary>
+        public List<Soils.Arbitrator.ZoneWaterAndN> GetNitrogenUptakeEstimates(SoilState soilstate)
+        {
+            if (Plant.IsEmerged)
+            {
+                double NSupply = 0;//NOTE: This is in kg, not kg/ha, to arbitrate N demands for spatial simulations.
+
+                for (int i = 0; i < Organs.Count; i++)
+                    N.UptakeSupply[i] = 0;
+
+                List<ZoneWaterAndN> zones = new List<ZoneWaterAndN>();
+                foreach (ZoneWaterAndN zone in soilstate.Zones)
+                {
+                    ZoneWaterAndN UptakeDemands = new ZoneWaterAndN(zone.Zone);
+
+                    UptakeDemands.NO3N = new double[zone.NO3N.Length];
+                    UptakeDemands.NH4N = new double[zone.NH4N.Length];
+                    UptakeDemands.Water = new double[UptakeDemands.NO3N.Length];
+
+                    //Get Nuptake supply from each organ and set the PotentialUptake parameters that are passed to the soil arbitrator
+                    for (int i = 0; i < Organs.Count; i++)
+                        if (Organs[i] is IWaterNitrogenUptake)
+                        {
+                            double[] organNO3Supply = new double[zone.NO3N.Length];
+                            double[] organNH4Supply = new double[zone.NH4N.Length];
+                            (Organs[i] as IWaterNitrogenUptake).CalculateNitrogenSupply(zone, ref organNO3Supply, ref organNH4Supply);
+                            UptakeDemands.NO3N = MathUtilities.Add(UptakeDemands.NO3N, organNO3Supply); //Add uptake supply from each organ to the plants total to tell the Soil arbitrator
+                            UptakeDemands.NH4N = MathUtilities.Add(UptakeDemands.NH4N, organNH4Supply);
+                            N.UptakeSupply[i] += (MathUtilities.Sum(organNH4Supply) + MathUtilities.Sum(organNO3Supply)) * kgha2gsm * zone.Zone.Area / Plant.Zone.Area;
+                            NSupply += (MathUtilities.Sum(organNH4Supply) + MathUtilities.Sum(organNO3Supply)) * zone.Zone.Area;
+                        }
+                    zones.Add(UptakeDemands);
+                }
+
+                double NDemand = (N.TotalPlantDemand - N.TotalReallocation) / kgha2gsm * Plant.Zone.Area; //NOTE: This is in kg, not kg/ha, to arbitrate N demands for spatial simulations.
+
+                if (NSupply > NDemand)
+                {
+                    //Reduce the PotentialUptakes that we pass to the soil arbitrator
+                    double ratio = Math.Min(1.0, NDemand / NSupply);
+                    foreach (ZoneWaterAndN UptakeDemands in zones)
+                    {
+                        UptakeDemands.NO3N = MathUtilities.Multiply_Value(UptakeDemands.NO3N, ratio);
+                        UptakeDemands.NH4N = MathUtilities.Multiply_Value(UptakeDemands.NH4N, ratio);
+                    }
+                }
+                return zones;
+            }
+            return null;
+        }
+
+        /// <summary>
+        /// Set the sw uptake for today
+        /// </summary>
+        public void SetActualNitrogenUptakes(List<ZoneWaterAndN> zones, bool doUptake = true)
+        {
+            if (Plant.IsEmerged)
+            {
+                // Calculate the total no3 and nh4 across all zones.
+                double NSupply = 0;//NOTE: This is in kg, not kg/ha, to arbitrate N demands for spatial simulations.
+                foreach (ZoneWaterAndN Z in zones)
+                    NSupply += (MathUtilities.Sum(Z.NO3N) + MathUtilities.Sum(Z.NH4N)) * Z.Zone.Area;
+
+                //Reset actual uptakes to each organ based on uptake allocated by soil arbitrator and the organs proportion of potential uptake
+                for (int i = 0; i < Organs.Count; i++)
+                    N.UptakeSupply[i] = NSupply / Plant.Zone.Area * N.UptakeSupply[i] / N.TotalUptakeSupply * kgha2gsm;
+
+                //Allocate N that the SoilArbitrator has allocated the plant to each organ
+                if (doUptake)
+                {
+                    AllocateUptake(Organs.ToArray(), N, NArbitrator);
+                    Plant.Root.DoNitrogenUptake(zones);
+                }
+            }
+        }
+        #endregion
+
+        #region Plant interface methods
+
+        /// <summary>Things the plant model does when the simulation starts</summary>
+        /// <param name="sender">The sender.</param>
+        /// <param name="e">The <see cref="EventArgs"/> instance containing the event data.</param>
+        [EventSubscribe("Commencing")]
+        private void OnSimulationCommencing(object sender, EventArgs e) { Clear(); }
+
+        /// <summary>Called when crop is ending</summary>
+        /// <param name="sender">The sender.</param>
+        /// <param name="data">The <see cref="EventArgs"/> instance containing the event data.</param>
+        [EventSubscribe("PlantSowing")]
+        private void OnPlantSowing(object sender, SowPlant2Type data)
+        {
+            List<IArbitration> organsToArbitrate = new List<IArbitration>();
+            foreach (IOrgan organ in Plant.Organs)
+                if (organ is IArbitration)
+                    organsToArbitrate.Add(organ as IArbitration);
+
+            Organs = organsToArbitrate;
+
+            DM = new BiomassArbitrationType("DM", Organs);
+            N = new BiomassArbitrationType("N", Organs);
+        }   
+        
+
+        /// <summary>Does the water limited dm allocations.  Water constaints to growth are accounted for in the calculation of DM supply
+        /// and does initial N calculations to work out how much N uptake is required to pass to SoilArbitrator</summary>
+        /// <param name="sender">The sender.</param>
+        /// <param name="e">The <see cref="EventArgs"/> instance containing the event data.</param>
+        [EventSubscribe("DoPotentialPlantPartioning")]
+        private void OnDoPotentialPlantPartioning(object sender, EventArgs e)
+        {
+            if (Plant.IsEmerged)
+            {
+                DM.Clear();
+                // Setup DM supplies from each organ
+                SetDMSupply?.Invoke(this, new EventArgs());
+                BiomassSupplyType[] supplies = Organs.Select(organ => organ.DMSupply).ToArray();
+
+               
+                double totalWt = Organs.Sum(o => o.Total.Wt);
+                DM.GetSupplies(supplies, totalWt);
+                // Subtract maintenance respiration
+                double maintenanceRespiration = Organs.Sum(o => o.MaintenanceRespiration);
+                if (maintenanceRespiration > 0)
+                {
+                    SubtractMaintenanceRespiration(maintenanceRespiration);
+                }
+                
+				// Setup DM demands for each organ  
+                SetDMDemand?.Invoke(this, new EventArgs());
+				BiomassPoolType[] demands = Organs.Select(organ => organ.DMDemand).ToArray();
+                DM.GetDemands(demands);
+
+                Reallocation(Organs.ToArray(), DM, DMArbitrator);         // Allocate supply of reallocated DM to organs
+                AllocateFixation(Organs.ToArray(), DM, DMArbitrator);             // Allocate supply of fixed DM (photosynthesis) to organs
+                Retranslocation(Organs.ToArray(), DM, DMArbitrator);      // Allocate supply of retranslocated DM to organs
+                SendPotentialDMAllocations(Organs.ToArray());               // Tell each organ what their potential growth is so organs can calculate their N demands
+
+                
+                N.Clear();
+
+                // Setup N supplies from each organ
+                SetNSupply?.Invoke(this, new EventArgs());
+                supplies = Organs.Select(organ => organ.NSupply).ToArray();
+                double totalN = Organs.Sum(o => o.Total.N);
+                N.GetSupplies(supplies, totalN);
+
+                // Setup N demands
+                SetNDemand?.Invoke(this, new EventArgs());
+				demands = Organs.Select(organ => organ.NDemand).ToArray();
+                N.GetDemands(demands);
+
+                Reallocation(Organs.ToArray(), N, NArbitrator);           // Allocate N available from reallocation to each organ
+            }
+        }
+
+        /// <summary>Subtract maintenance respiration from daily fixation</summary>
+        /// <param name="respiration">The toal maintenance respiration</param>
+        public void SubtractMaintenanceRespiration(double respiration)
+        {
+            double total = DM.TotalFixationSupply;
+            // First: from daily fixation 
+            double respirationFixation = respiration <= total ? respiration : total;
+            double ratio = (total - respirationFixation) / total;
+            for (int i = 0; i < DM.FixationSupply.Length; i++)
+            {
+                DM.FixationSupply[i] *= ratio;
+            }
+
+            // Second: from live component if there are not enough fixation
+            if (respiration > total)
+            {
+                double remainRespiration = respiration - total;
+                for (int i = 0; i < Organs.ToArray().Length; i++)
+                {
+                    double organRespiration = remainRespiration *
+                        Organs[i].MaintenanceRespiration / respiration;
+                    Organs[i].RemoveMaintenanceRespiration(organRespiration);
+                }
+            }
+        }
+
+        /// <summary>Does the nutrient allocations.</summary>
+        /// <param name="sender">The sender.</param>
+        /// <param name="e">The <see cref="EventArgs"/> instance containing the event data.</param>
+        [EventSubscribe("DoActualPlantPartioning")]
+        private void OnDoActualPlantPartioning(object sender, EventArgs e)
+        {
+            if (Plant.IsEmerged)
+            {
+                AllocateFixation(Organs.ToArray(), N, NArbitrator);               //Allocate supply of fixable Nitrogen to each organ
+                Retranslocation(Organs.ToArray(), N, NArbitrator);        //Allocate supply of retranslocatable N to each organ
+                CalculatedNutrientConstrainedDMAllocation(Organs.ToArray());               //Work out how much DM can be assimilated by each organ based on allocated nutrients
+                SetDryMatterAllocations(Organs.ToArray());                               //Tell each organ how DM they are getting folling allocation
+                SetNitrogenAllocations(Organs.ToArray());                         //Tell each organ how much nutrient they are getting following allocaition
+            }
+        }
+
+        /// <summary>Called when crop is ending</summary>
+        /// <param name="sender">The sender.</param>
+        /// <param name="e">The <see cref="EventArgs"/> instance containing the event data.</param>
+        [EventSubscribe("PlantEnding")]
+        private void OnPlantEnding(object sender, EventArgs e)
+        {
+            Clear();
+        }
+
+        /// <summary>Clears this instance.</summary>
+        private void Clear()
+        {
+            string[] organNames = new string[0];
+            DM = new BiomassArbitrationType("DM", Organs);
+            N = new BiomassArbitrationType("N", Organs);
+        }
+
+        #endregion
+
+        #region Arbitration step functions
+
+
+        /// <summary>Sends the potential dm allocations.</summary>
+        /// <param name="Organs">The organs.</param>
+        /// <exception cref="System.Exception">Mass Balance Error in Photosynthesis DM Allocation</exception>
+        virtual public void SendPotentialDMAllocations(IArbitration[] Organs)
+        {
+            //  Allocate to meet Organs demands
+            DM.Allocated = DM.TotalStructuralAllocation + DM.TotalMetabolicAllocation + DM.TotalStorageAllocation;
+
+            // Then check it all adds up
+            if (MathUtilities.IsGreaterThan(DM.Allocated, DM.TotalPlantSupply))
+                throw new Exception("Potential DM allocation by " + this.Name + " exceeds DM supply.   Thats not really possible so something has gone a miss");
+            if (MathUtilities.IsGreaterThan(DM.Allocated, DM.TotalPlantDemand))
+                throw new Exception("Potential DM allocation by " + this.Name + " exceeds DM Demand.   Thats not really possible so something has gone a miss");
+
+            // Send potential DM allocation to organs to set this variable for calculating N demand
+            for (int i = 0; i < Organs.Length; i++)
+                Organs[i].SetDryMatterPotentialAllocation(new BiomassPoolType
+                {
+                    Structural = DM.StructuralAllocation[i],  //Need to seperate metabolic and structural allocations
+                    Metabolic = DM.MetabolicAllocation[i],  //This wont do anything currently
+                    Storage = DM.StorageAllocation[i], //Nor will this do anything
+                });
+        }
+
+        /// <summary>Does the re allocation.</summary>
+        /// <param name="Organs">The organs.</param>
+        /// <param name="BAT">The bat.</param>
+        /// <param name="arbitrator">The arbitrator.</param>
+        virtual public void Reallocation(IArbitration[] Organs, BiomassArbitrationType BAT, IArbitrationMethod arbitrator)
+        {
+            double BiomassReallocated = 0;
+            if (BAT.TotalReallocationSupply > 0.00000000001)
+            {
+                arbitrator.DoAllocation(Organs, BAT.TotalReallocationSupply, ref BiomassReallocated, BAT);
+
+                //Then calculate how much biomass is realloced from each supplying organ based on relative reallocation supply
+                for (int i = 0; i < Organs.Length; i++)
+                    if (BAT.ReallocationSupply[i] > 0)
+                    {
+                        double RelativeSupply = BAT.ReallocationSupply[i] / BAT.TotalReallocationSupply;
+                        BAT.Reallocation[i] += BiomassReallocated * RelativeSupply;
+                    }
+                BAT.TotalReallocation = MathUtilities.Sum(BAT.Reallocation);
+            }
+        }
+
+        /// <summary>Does the uptake.</summary>
+        /// <param name="Organs">The organs.</param>
+        /// <param name="BAT">The bat.</param>
+        /// <param name="arbitrator">The option.</param>
+        virtual public void AllocateUptake(IArbitration[] Organs, BiomassArbitrationType BAT, IArbitrationMethod arbitrator)
+        {
+            double BiomassTakenUp = 0;
+            if (BAT.TotalUptakeSupply > 0.00000000001)
+            {
+                arbitrator.DoAllocation(Organs, BAT.TotalUptakeSupply, ref BiomassTakenUp, BAT);
+                // Then calculate how much N is taken up by each supplying organ based on relative uptake supply
+                for (int i = 0; i < Organs.Length; i++)
+                    BAT.Uptake[i] += BiomassTakenUp * MathUtilities.Divide(BAT.UptakeSupply[i], BAT.TotalUptakeSupply, 0);
+            }
+        }
+
+        /// <summary>Does the retranslocation.</summary>
+        /// <param name="Organs">The organs.</param>
+        /// <param name="BAT">The bat.</param>
+        /// <param name="arbitrator">The option.</param>
+        virtual public void Retranslocation(IArbitration[] Organs, BiomassArbitrationType BAT, IArbitrationMethod arbitrator)
+        {
+            double BiomassRetranslocated = 0;
+            if (BAT.TotalRetranslocationSupply > 0.00000000001)
+            {
+                arbitrator.DoAllocation(Organs, BAT.TotalRetranslocationSupply, ref BiomassRetranslocated, BAT);
+                // Then calculate how much N (and associated biomass) is retranslocated from each supplying organ based on relative retranslocation supply
+                for (int i = 0; i < Organs.Length; i++)
+                    if (BAT.RetranslocationSupply[i] > 0.00000000001)
+                    {
+                        double RelativeSupply = BAT.RetranslocationSupply[i] / BAT.TotalRetranslocationSupply;
+                        BAT.Retranslocation[i] += BiomassRetranslocated * RelativeSupply;
+                    }
+            }
+        }
+
+        /// <summary>Does the fixation.</summary>
+        /// <param name="Organs">The organs.</param>
+        /// <param name="BAT">The bat.</param>
+        /// <param name="arbitrator">The option.</param>
+        /// <exception cref="System.Exception">Crop is trying to Fix excessive amounts of BAT.  Check partitioning coefficients are giving realistic nodule size and that FixationRatePotential is realistic</exception>
+        virtual public void AllocateFixation(IArbitration[] Organs, BiomassArbitrationType BAT, IArbitrationMethod arbitrator)
+        {
+            double BiomassFixed = 0;
+            if (BAT.TotalFixationSupply > 0.00000000001)
+            {
+                arbitrator.DoAllocation(Organs, BAT.TotalFixationSupply, ref BiomassFixed, BAT);
+
+                //Set the sink limitation variable.  BAT.NotAllocated changes after each allocation step so it must be caught here and assigned as sink limitation
+                BAT.SinkLimitation = BAT.NotAllocated;
+
+                // Then calculate how much resource is fixed from each supplying organ based on relative fixation supply
+                if (BiomassFixed > 0)
+                    for (int i = 0; i < Organs.Length; i++)
+                    {
+                        if (BAT.FixationSupply[i] > 0.00000000001)
+                        {
+                            double RelativeSupply = BAT.FixationSupply[i] / BAT.TotalFixationSupply;
+                            BAT.Fixation[i] = BiomassFixed * RelativeSupply;
+                            double Respiration = BiomassFixed * RelativeSupply * Organs[i].NFixationCost;  //Calculalte how much respirtion is associated with fixation
+                            DM.Respiration[i] = Respiration; // allocate it to the organ
+                        }
+                        DM.TotalRespiration = MathUtilities.Sum(DM.Respiration);
+                    }
+
+                // Work out the amount of biomass (if any) lost due to the cost of N fixation
+                if (DM.TotalRespiration <= DM.SinkLimitation)
+                { } //Cost of N fixation can be met by DM supply that was not allocated
+                else
+                {//claw back todays StorageDM allocation to cover the cost
+                    double UnallocatedRespirationCost = DM.TotalRespiration - DM.SinkLimitation;
+                    if (MathUtilities.IsGreaterThan(DM.TotalStorageAllocation, 0))
+                    {
+                        double Costmet = 0;
+                        for (int i = 0; i < Organs.Length; i++)
+                        {
+                            double proportion = DM.StorageAllocation[i] / DM.TotalStorageAllocation;
+                            double Clawback = Math.Min(UnallocatedRespirationCost * proportion, DM.StorageAllocation[i]);
+                            DM.StorageAllocation[i] -= Clawback;
+                            Costmet += Clawback;
+                        }
+                        UnallocatedRespirationCost -= Costmet;
+                    }
+                    if (UnallocatedRespirationCost == 0)
+                    { }//All cost accounted for
+                    else
+                    {//Remobilise more Non-structural DM to cover the cost
+                        if (DM.TotalRetranslocationSupply > 0)
+                        {
+                            double Costmet = 0;
+                            for (int i = 0; i < Organs.Length; i++)
+                            {
+                                double proportion = DM.RetranslocationSupply[i] / DM.TotalRetranslocationSupply;
+                                double DMRetranslocated = Math.Min(UnallocatedRespirationCost * proportion, DM.RetranslocationSupply[i]);
+                                DM.Retranslocation[i] += DMRetranslocated;
+                                Costmet += DMRetranslocated;
+                            }
+                            UnallocatedRespirationCost -= Costmet;
+                        }
+                        if (UnallocatedRespirationCost == 0)
+                        { }//All cost accounted for
+                        else
+                        {//Start cutting into Structural and Metabolic Allocations
+                            if ((DM.TotalStructuralAllocation + DM.TotalMetabolicAllocation) > 0)
+                            {
+                                double Costmet = 0;
+                                for (int i = 0; i < Organs.Length; i++)
+                                    if ((DM.StructuralAllocation[i] + DM.MetabolicAllocation[i]) > 0)
+                                    {
+                                        double proportion = (DM.StructuralAllocation[i] + DM.MetabolicAllocation[i]) / (DM.TotalStructuralAllocation + DM.TotalMetabolicAllocation);
+                                        double StructualFraction = DM.StructuralAllocation[i] / (DM.StructuralAllocation[i] + DM.MetabolicAllocation[i]);
+                                        double StructuralClawback = Math.Min(UnallocatedRespirationCost * proportion * StructualFraction, DM.StructuralAllocation[i]);
+                                        double MetabolicClawback = Math.Min(UnallocatedRespirationCost * proportion * (1 - StructualFraction), DM.MetabolicAllocation[i]);
+                                        DM.StructuralAllocation[i] -= StructuralClawback;
+                                        DM.MetabolicAllocation[i] -= MetabolicClawback;
+                                        Costmet += (StructuralClawback + MetabolicClawback);
+                                    }
+                                UnallocatedRespirationCost -= Costmet;
+                            }
+                        }
+                        if (UnallocatedRespirationCost > 0.0000000001)
+                            throw new Exception("Crop is trying to Fix excessive amounts of " + BAT.BiomassType + " Check partitioning coefficients are giving realistic nodule size and that FixationRatePotential is realistic");
+                    }
+                }
+            }
+        }
+
+        /// <summary>Determines Nutrient limitations to DM allocations</summary>
+        /// <param name="Organs">The organs.</param>
+        virtual public void CalculatedNutrientConstrainedDMAllocation(IArbitration[] Organs)
+        {
+            double PreNStressDMAllocation = DM.Allocated;
+            for (int i = 0; i < Organs.Length; i++)
+                N.TotalAllocation[i] = N.StructuralAllocation[i] + N.MetabolicAllocation[i] + N.StorageAllocation[i];
+
+            N.Allocated = MathUtilities.Sum(N.TotalAllocation);
+
+            //To introduce functionality for other nutrients we need to repeat this for loop for each new nutrient type
+            // Calculate posible growth based on Minimum N requirement of organs
+            for (int i = 0; i < Organs.Length; i++)
+            {
+                double TotalNDemand = N.StructuralDemand[i] + N.MetabolicDemand[i] + N.StorageDemand[i];
+                if (N.TotalAllocation[i] >= TotalNDemand)
+                    N.ConstrainedGrowth[i] = 100000000; //given high value so where there is no N deficit in organ and N limitation to growth  
+                else
+                    if (N.TotalAllocation[i] == 0 | Organs[i].MinNconc == 0)
+                    N.ConstrainedGrowth[i] = 0;
+                else
+                    N.ConstrainedGrowth[i] = N.TotalAllocation[i] / Organs[i].MinNconc;
+            }
+
+            // Reduce DM allocation below potential if insufficient N to reach Min n Conc or if DM was allocated to fixation
+            for (int i = 0; i < Organs.Length; i++)
+                if ((DM.MetabolicAllocation[i] + DM.StructuralAllocation[i]) != 0)
+                {
+                    double MetabolicProportion = DM.MetabolicAllocation[i] / (DM.MetabolicAllocation[i] + DM.StructuralAllocation[i] + DM.StorageAllocation[i]);
+                    double StructuralProportion = DM.StructuralAllocation[i] / (DM.MetabolicAllocation[i] + DM.StructuralAllocation[i] + DM.StorageAllocation[i]);
+                    double StorageProportion = DM.StorageAllocation[i] / (DM.MetabolicAllocation[i] + DM.StructuralAllocation[i] + DM.StorageAllocation[i]);
+                    DM.MetabolicAllocation[i] = Math.Min(DM.MetabolicAllocation[i], N.ConstrainedGrowth[i] * MetabolicProportion);
+                    DM.StructuralAllocation[i] = Math.Min(DM.StructuralAllocation[i], N.ConstrainedGrowth[i] * StructuralProportion);  //To introduce effects of other nutrients Need to include Plimited and Klimited growth in this min function
+                    DM.StorageAllocation[i] = Math.Min(DM.StorageAllocation[i], N.ConstrainedGrowth[i] * StorageProportion);  //To introduce effects of other nutrients Need to include Plimited and Klimited growth in this min function
+
+                    //Question.  Why do I not restrain non-structural DM allocations.  I think this may be wrong and require further thought HEB 15-1-2015
+                }
+            //Recalculated DM Allocation totals
+            DM.Allocated = DM.TotalStructuralAllocation + DM.TotalMetabolicAllocation + DM.TotalStorageAllocation;
+            DM.NutrientLimitation = (PreNStressDMAllocation - DM.Allocated);
+        }
+
+        /// <summary>Sends the dm allocations.</summary>
+        /// <param name="Organs">The organs.</param>
+        virtual public void SetDryMatterAllocations(IArbitration[] Organs)
+        {
+            // Send DM allocations to all Plant Organs
+            for (int i = 0; i < Organs.Length; i++)
+                Organs[i].SetDryMatterAllocation(new BiomassAllocationType
+                {
+                    Respired = DM.Respiration[i],
+                    Reallocation = DM.Reallocation[i],
+                    Retranslocation = DM.Retranslocation[i],
+                    Structural = DM.StructuralAllocation[i],
+                    Storage = DM.StorageAllocation[i],
+                    Metabolic = DM.MetabolicAllocation[i],
+                });
+        }
+
+        /// <summary>Sends the nutrient allocations.</summary>
+        /// <param name="Organs">The organs.</param>
+        virtual public void SetNitrogenAllocations(IArbitration[] Organs)
+        {
+            // Send N allocations to all Plant Organs
+            for (int i = 0; i < Organs.Length; i++)
+            {
+                if ((N.StructuralAllocation[i] < -0.00000001) || (N.MetabolicAllocation[i] < -0.00000001) || (N.StorageAllocation[i] < -0.00000001))
+                    throw new Exception("-ve N Allocation");
+                if (N.StructuralAllocation[i] < 0.0)
+                    N.StructuralAllocation[i] = 0.0;
+                if (N.MetabolicAllocation[i] < 0.0)
+                    N.MetabolicAllocation[i] = 0.0;
+                if (N.StorageAllocation[i] < 0.0)
+                    N.StorageAllocation[i] = 0.0;
+                Organs[i].SetNitrogenAllocation(new BiomassAllocationType
+                {
+                    Structural = N.StructuralAllocation[i], //This needs to be seperated into components
+                    Metabolic = N.MetabolicAllocation[i],
+                    Storage = N.StorageAllocation[i],
+                    Fixation = N.Fixation[i],
+                    Reallocation = N.Reallocation[i],
+                    Retranslocation = N.Retranslocation[i],
+                    Uptake = N.Uptake[i]
+                });
+            }
+
+            //Finally Check Mass balance adds up
+            N.End = 0;
+            for (int i = 0; i < Organs.Length; i++)
+                N.End += Organs[i].Total.N;
+            N.BalanceError = (N.End - (N.Start + N.TotalPlantSupply));
+            if (N.BalanceError > 0.05)
+                throw new Exception("N Mass balance violated!!!!.  Daily Plant N increment is greater than N supply");
+            N.BalanceError = (N.End - (N.Start + N.TotalPlantDemand));
+            if (N.BalanceError > 0.001)
+                throw new Exception("N Mass balance violated!!!!  Daily Plant N increment is greater than N demand");
+            DM.End = 0;
+            for (int i = 0; i < Organs.Length; i++)
+                DM.End += Organs[i].Total.Wt;
+            DM.BalanceError = (DM.End - (DM.Start + DM.TotalPlantSupply));
+            if (DM.BalanceError > 0.0001)
+                throw new Exception("DM Mass Balance violated!!!!  Daily Plant Wt increment is greater than DM supplied by photosynthesis and DM remobilisation");
+            DM.BalanceError = (DM.End - (DM.Start + DM.TotalStructuralDemand + DM.TotalMetabolicDemand + DM.TotalStorageDemand));
+            if (DM.BalanceError > 0.0001)
+                throw new Exception("DM Mass Balance violated!!!!  Daily Plant Wt increment is greater than the sum of structural DM demand, metabolic DM demand and Storage DM capacity");
+        }
+
+        #endregion
+        /// <summary>Writes documentation for this function by adding to the list of documentation tags.</summary>
+        /// <param name="tags">The list of tags to add to.</param>
+        /// <param name="headingLevel">The level (e.g. H2) of the headings.</param>
+        /// <param name="indent">The level of indentation 1, 2, 3 etc.</param>
+        public void Document(List<AutoDocumentation.ITag> tags, int headingLevel, int indent)
+        {
+            if (IncludeInDocumentation)
+            {
+                // add a heading.
+                tags.Add(new AutoDocumentation.Heading(Name, headingLevel));
+
+                // write description of this class.
+                AutoDocumentation.DocumentModelSummary(this, tags, headingLevel, indent, false);
+
+                // write children.
+                foreach (IModel child in Apsim.Children(this, typeof(Memo)))
+                    AutoDocumentation.DocumentModel(child, tags, headingLevel + 1, indent);
+            }
+        }
+    }
 }