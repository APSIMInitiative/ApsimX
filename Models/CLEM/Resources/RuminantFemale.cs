--- conflicted
+++ resolved
@@ -183,11 +183,7 @@
                 // Last pregnancy was successful
                 // Mother has suckling offspring OR
                 // Cow has been milked since weaning.
-<<<<<<< HEAD
                 return (this.AgeAtLastBirth > this.AgeAtLastConception & (this.Age - this.AgeAtLastBirth)*30.4 <= this.BreedParams.MilkingDays & SuccessfulPregnancy & (this.SucklingOffspringList.Count() > 0 | this.MilkingPerformed));
-=======
-                return (this.AgeAtLastBirth > this.AgeAtLastConception && (this.Age - this.AgeAtLastBirth)*30.4 <= this.BreedParams.MilkingDays && SuccessfulPregnancy && (this.SucklingOffspring.Count() > 0 || this.MilkingPerformed));
->>>>>>> 90bb1d1f
             }            
         }
 
