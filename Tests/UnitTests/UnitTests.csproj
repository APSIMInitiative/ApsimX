--- conflicted
+++ resolved
@@ -1,204 +1,200 @@
-﻿<?xml version="1.0" encoding="utf-8"?>
-<Project ToolsVersion="4.0" DefaultTargets="Build" xmlns="http://schemas.microsoft.com/developer/msbuild/2003">
-  <Import Project="..\..\packages\NUnit3TestAdapter.3.9.0\build\net35\NUnit3TestAdapter.props" Condition="Exists('..\..\packages\NUnit3TestAdapter.3.9.0\build\net35\NUnit3TestAdapter.props')" />
-  <PropertyGroup>
-    <Configuration Condition=" '$(Configuration)' == '' ">Debug</Configuration>
-    <Platform Condition=" '$(Platform)' == '' ">AnyCPU</Platform>
-    <ProductVersion>8.0.30703</ProductVersion>
-    <SchemaVersion>2.0</SchemaVersion>
-    <ProjectGuid>{45A670BC-4A44-4944-A4B4-6FF4F198454D}</ProjectGuid>
-    <OutputType>Library</OutputType>
-    <AppDesignerFolder>Properties</AppDesignerFolder>
-    <RootNamespace>UnitTests</RootNamespace>
-    <AssemblyName>UnitTests</AssemblyName>
-<<<<<<< HEAD
-    <TargetFrameworkVersion>v4.5</TargetFrameworkVersion>
-=======
-    <TargetFrameworkVersion>v4.6</TargetFrameworkVersion>
->>>>>>> a6f38064
-    <FileAlignment>512</FileAlignment>
-    <TargetFrameworkProfile />
-    <NuGetPackageImportStamp>
-    </NuGetPackageImportStamp>
-  </PropertyGroup>
-  <PropertyGroup Condition=" '$(Configuration)|$(Platform)' == 'Debug|AnyCPU' ">
-    <DebugSymbols>true</DebugSymbols>
-    <DebugType>full</DebugType>
-    <Optimize>false</Optimize>
-    <OutputPath>bin\Debug\</OutputPath>
-    <DefineConstants>DEBUG;TRACE</DefineConstants>
-    <ErrorReport>prompt</ErrorReport>
-    <WarningLevel>4</WarningLevel>
-    <PlatformTarget>AnyCPU</PlatformTarget>
-    <TreatWarningsAsErrors>true</TreatWarningsAsErrors>
-    <GenerateSerializationAssemblies>Off</GenerateSerializationAssemblies>
-    <Prefer32Bit>false</Prefer32Bit>
-  </PropertyGroup>
-  <PropertyGroup Condition=" '$(Configuration)|$(Platform)' == 'Release|AnyCPU' ">
-    <DebugType>pdbonly</DebugType>
-    <Optimize>true</Optimize>
-    <OutputPath>bin\Release\</OutputPath>
-    <DefineConstants>TRACE</DefineConstants>
-    <ErrorReport>prompt</ErrorReport>
-    <WarningLevel>4</WarningLevel>
-    <PlatformTarget>AnyCPU</PlatformTarget>
-    <Prefer32Bit>false</Prefer32Bit>
-  </PropertyGroup>
-  <PropertyGroup Condition="'$(Configuration)|$(Platform)' == 'DebugAnyCPU|AnyCPU'">
-    <DebugSymbols>true</DebugSymbols>
-    <OutputPath>bin\DebugAnyCPU\</OutputPath>
-    <DefineConstants>DEBUG;TRACE</DefineConstants>
-    <TreatWarningsAsErrors>true</TreatWarningsAsErrors>
-    <DebugType>full</DebugType>
-    <PlatformTarget>AnyCPU</PlatformTarget>
-    <ErrorReport>prompt</ErrorReport>
-    <CodeAnalysisRuleSet>MinimumRecommendedRules.ruleset</CodeAnalysisRuleSet>
-    <Prefer32Bit>false</Prefer32Bit>
-  </PropertyGroup>
-  <PropertyGroup Condition="'$(Configuration)|$(Platform)' == 'Debug|x86'">
-    <DebugSymbols>true</DebugSymbols>
-    <OutputPath>bin\Debug\</OutputPath>
-    <DefineConstants>DEBUG;TRACE</DefineConstants>
-    <TreatWarningsAsErrors>true</TreatWarningsAsErrors>
-    <DebugType>full</DebugType>
-    <PlatformTarget>x86</PlatformTarget>
-    <ErrorReport>prompt</ErrorReport>
-    <CodeAnalysisRuleSet>MinimumRecommendedRules.ruleset</CodeAnalysisRuleSet>
-    <Prefer32Bit>false</Prefer32Bit>
-  </PropertyGroup>
-  <PropertyGroup Condition="'$(Configuration)|$(Platform)' == 'Release|x86'">
-    <OutputPath>bin\Release\</OutputPath>
-    <DefineConstants>TRACE</DefineConstants>
-    <Optimize>true</Optimize>
-    <DebugType>pdbonly</DebugType>
-    <PlatformTarget>x86</PlatformTarget>
-    <ErrorReport>prompt</ErrorReport>
-    <CodeAnalysisRuleSet>MinimumRecommendedRules.ruleset</CodeAnalysisRuleSet>
-    <Prefer32Bit>false</Prefer32Bit>
-  </PropertyGroup>
-  <PropertyGroup Condition="'$(Configuration)|$(Platform)' == 'DebugAnyCPU|x86'">
-    <DebugSymbols>true</DebugSymbols>
-    <OutputPath>bin\x86\DebugAnyCPU\</OutputPath>
-    <DefineConstants>DEBUG;TRACE</DefineConstants>
-    <TreatWarningsAsErrors>true</TreatWarningsAsErrors>
-    <DebugType>full</DebugType>
-    <PlatformTarget>x86</PlatformTarget>
-    <ErrorReport>prompt</ErrorReport>
-    <CodeAnalysisRuleSet>MinimumRecommendedRules.ruleset</CodeAnalysisRuleSet>
-    <Prefer32Bit>false</Prefer32Bit>
-  </PropertyGroup>
-  <ItemGroup>
-    <Reference Include="MathNet.Numerics, Version=3.20.2.0, Culture=neutral, processorArchitecture=MSIL">
-      <HintPath>..\..\packages\MathNet.Numerics.3.20.2\lib\net40\MathNet.Numerics.dll</HintPath>
-    </Reference>
-    <Reference Include="nunit.framework, Version=3.9.0.0, Culture=neutral, PublicKeyToken=2638cd05610744eb, processorArchitecture=MSIL">
-      <HintPath>..\..\packages\NUnit.3.9.0\lib\net45\nunit.framework.dll</HintPath>
-    </Reference>
-    <Reference Include="System" />
-    <Reference Include="System.Core" />
-    <Reference Include="System.Numerics" />
-    <Reference Include="System.Windows.Forms" />
-    <Reference Include="System.Xml.Linq" />
-    <Reference Include="System.Data.DataSetExtensions" />
-    <Reference Include="Microsoft.CSharp" />
-    <Reference Include="System.Data" />
-    <Reference Include="System.Xml" />
-  </ItemGroup>
-  <ItemGroup>
-    <Compile Include="APSIMFileReaderTests.cs" />
-    <Compile Include="FertiliserTests.cs" />
-    <Compile Include="MockEvents.cs" />
-    <Compile Include="MockLocator.cs" />
-    <Compile Include="MockStorage.cs" />
-    <Compile Include="ScopeTests.cs" />
-    <Compile Include="MockSoil.cs" />
-    <Compile Include="MockSummary.cs" />
-    <Compile Include="MockSurfaceOrganicMatter.cs" />
-    <Compile Include="MockIrrigation.cs" />
-    <Compile Include="MockClock.cs" />
-    <Compile Include="MockWeather.cs" />
-    <Compile Include="SWIMTests.cs" />
-    <Compile Include="TestConverter.cs" />
-    <Compile Include="APITest.cs" />
-    <Compile Include="Properties\AssemblyInfo.cs" />
-    <Compile Include="Properties\Resources.Designer.cs">
-      <AutoGen>True</AutoGen>
-      <DesignTime>True</DesignTime>
-      <DependentUpon>Resources.resx</DependentUpon>
-    </Compile>
-    <Compile Include="FileFormatTests.cs" />
-    <Compile Include="LinksTests.cs" />
-    <Compile Include="TestModelNode.cs" />
-    <Compile Include="TestDataStore.cs" />
-    <Compile Include="TestLocator.cs" />
-    <Compile Include="TestReport.cs" />
-    <Compile Include="TestSoils.cs" />
-    <Compile Include="TestStats.cs" />
-    <Compile Include="Utilities.cs" />
-  </ItemGroup>
-  <ItemGroup>
-    <EmbeddedResource Include="Properties\Resources.resx">
-      <Generator>ResXFileCodeGenerator</Generator>
-      <LastGenOutput>Resources.Designer.cs</LastGenOutput>
-    </EmbeddedResource>
-  </ItemGroup>
-  <ItemGroup>
-    <None Include="app.config" />
-    <None Include="packages.config" />
-    <None Include="Resources\Continuous Wheat.apsim">
-      <SubType>Designer</SubType>
-    </None>
-    <EmbeddedResource Include="Resources\Continuous_Wheat.apsimx">
-      <SubType>Designer</SubType>
-    </EmbeddedResource>
-    <EmbeddedResource Include="Resources\APSIMFileReaderTests1.xml">
-      <SubType>Designer</SubType>
-    </EmbeddedResource>
-    <None Include="Resources\Goondiwindi.met" />
-    <None Include="Resources\Test3.apsimxForUnitTest" />
-  </ItemGroup>
-  <ItemGroup>
-    <ProjectReference Include="..\..\..\APSIM.Shared\APSIM.Shared.csproj">
-      <Project>{E243AE8D-35E3-4397-B180-EF1E8A91AE8C}</Project>
-      <Name>APSIM.Shared</Name>
-    </ProjectReference>
-    <ProjectReference Include="..\..\ApsimNG\ApsimNG.csproj">
-      <Project>{83f4bd8a-a0d1-4aa7-9dc7-42af7d9bacba}</Project>
-      <Name>ApsimNG</Name>
-    </ProjectReference>
-    <ProjectReference Include="..\..\Models\Importer\Importer.csproj">
-      <Project>{075F2644-F14E-4010-BA52-35E4B0011835}</Project>
-      <Name>Importer</Name>
-    </ProjectReference>
-    <ProjectReference Include="..\..\Models\Models.csproj">
-      <Project>{A3E10705-F2BB-4182-A19C-7F63222584DF}</Project>
-      <Name>Models</Name>
-    </ProjectReference>
-    <ProjectReference Include="..\..\SWIMFrame\SWIMFrame.csproj">
-      <Project>{e456aba4-bf7b-4be7-9c29-26e66f49922b}</Project>
-      <Name>SWIMFrame</Name>
-    </ProjectReference>
-  </ItemGroup>
-  <ItemGroup>
-    <Service Include="{82A7F48D-3B50-4B1E-B82E-3ADA8210C358}" />
-  </ItemGroup>
-  <ItemGroup>
-    <EmbeddedResource Include="Resources\APSIMFileReaderTests2.xml">
-      <SubType>Designer</SubType>
-    </EmbeddedResource>
-  </ItemGroup>
-  <Import Project="$(MSBuildToolsPath)\Microsoft.CSharp.targets" />
-  <Target Name="EnsureNuGetPackageBuildImports" BeforeTargets="PrepareForBuild">
-    <PropertyGroup>
-      <ErrorText>This project references NuGet package(s) that are missing on this computer. Use NuGet Package Restore to download them.  For more information, see http://go.microsoft.com/fwlink/?LinkID=322105. The missing file is {0}.</ErrorText>
-    </PropertyGroup>
-    <Error Condition="!Exists('..\..\packages\NUnit3TestAdapter.3.9.0\build\net35\NUnit3TestAdapter.props')" Text="$([System.String]::Format('$(ErrorText)', '..\..\packages\NUnit3TestAdapter.3.9.0\build\net35\NUnit3TestAdapter.props'))" />
-  </Target>
-  <!-- To modify your build process, add your task inside one of the targets below and uncomment it. 
-       Other similar extension points exist, see Microsoft.Common.targets.
-  <Target Name="BeforeBuild">
-  </Target>
-  <Target Name="AfterBuild">
-  </Target>
-  -->
+﻿<?xml version="1.0" encoding="utf-8"?>
+<Project ToolsVersion="4.0" DefaultTargets="Build" xmlns="http://schemas.microsoft.com/developer/msbuild/2003">
+  <Import Project="..\..\packages\NUnit3TestAdapter.3.9.0\build\net35\NUnit3TestAdapter.props" Condition="Exists('..\..\packages\NUnit3TestAdapter.3.9.0\build\net35\NUnit3TestAdapter.props')" />
+  <PropertyGroup>
+    <Configuration Condition=" '$(Configuration)' == '' ">Debug</Configuration>
+    <Platform Condition=" '$(Platform)' == '' ">AnyCPU</Platform>
+    <ProductVersion>8.0.30703</ProductVersion>
+    <SchemaVersion>2.0</SchemaVersion>
+    <ProjectGuid>{45A670BC-4A44-4944-A4B4-6FF4F198454D}</ProjectGuid>
+    <OutputType>Library</OutputType>
+    <AppDesignerFolder>Properties</AppDesignerFolder>
+    <RootNamespace>UnitTests</RootNamespace>
+    <AssemblyName>UnitTests</AssemblyName>
+    <TargetFrameworkVersion>v4.6</TargetFrameworkVersion>
+    <FileAlignment>512</FileAlignment>
+    <TargetFrameworkProfile />
+    <NuGetPackageImportStamp>
+    </NuGetPackageImportStamp>
+  </PropertyGroup>
+  <PropertyGroup Condition=" '$(Configuration)|$(Platform)' == 'Debug|AnyCPU' ">
+    <DebugSymbols>true</DebugSymbols>
+    <DebugType>full</DebugType>
+    <Optimize>false</Optimize>
+    <OutputPath>bin\Debug\</OutputPath>
+    <DefineConstants>DEBUG;TRACE</DefineConstants>
+    <ErrorReport>prompt</ErrorReport>
+    <WarningLevel>4</WarningLevel>
+    <PlatformTarget>AnyCPU</PlatformTarget>
+    <TreatWarningsAsErrors>true</TreatWarningsAsErrors>
+    <GenerateSerializationAssemblies>Off</GenerateSerializationAssemblies>
+    <Prefer32Bit>false</Prefer32Bit>
+  </PropertyGroup>
+  <PropertyGroup Condition=" '$(Configuration)|$(Platform)' == 'Release|AnyCPU' ">
+    <DebugType>pdbonly</DebugType>
+    <Optimize>true</Optimize>
+    <OutputPath>bin\Release\</OutputPath>
+    <DefineConstants>TRACE</DefineConstants>
+    <ErrorReport>prompt</ErrorReport>
+    <WarningLevel>4</WarningLevel>
+    <PlatformTarget>AnyCPU</PlatformTarget>
+    <Prefer32Bit>false</Prefer32Bit>
+  </PropertyGroup>
+  <PropertyGroup Condition="'$(Configuration)|$(Platform)' == 'DebugAnyCPU|AnyCPU'">
+    <DebugSymbols>true</DebugSymbols>
+    <OutputPath>bin\DebugAnyCPU\</OutputPath>
+    <DefineConstants>DEBUG;TRACE</DefineConstants>
+    <TreatWarningsAsErrors>true</TreatWarningsAsErrors>
+    <DebugType>full</DebugType>
+    <PlatformTarget>AnyCPU</PlatformTarget>
+    <ErrorReport>prompt</ErrorReport>
+    <CodeAnalysisRuleSet>MinimumRecommendedRules.ruleset</CodeAnalysisRuleSet>
+    <Prefer32Bit>false</Prefer32Bit>
+  </PropertyGroup>
+  <PropertyGroup Condition="'$(Configuration)|$(Platform)' == 'Debug|x86'">
+    <DebugSymbols>true</DebugSymbols>
+    <OutputPath>bin\Debug\</OutputPath>
+    <DefineConstants>DEBUG;TRACE</DefineConstants>
+    <TreatWarningsAsErrors>true</TreatWarningsAsErrors>
+    <DebugType>full</DebugType>
+    <PlatformTarget>x86</PlatformTarget>
+    <ErrorReport>prompt</ErrorReport>
+    <CodeAnalysisRuleSet>MinimumRecommendedRules.ruleset</CodeAnalysisRuleSet>
+    <Prefer32Bit>false</Prefer32Bit>
+  </PropertyGroup>
+  <PropertyGroup Condition="'$(Configuration)|$(Platform)' == 'Release|x86'">
+    <OutputPath>bin\Release\</OutputPath>
+    <DefineConstants>TRACE</DefineConstants>
+    <Optimize>true</Optimize>
+    <DebugType>pdbonly</DebugType>
+    <PlatformTarget>x86</PlatformTarget>
+    <ErrorReport>prompt</ErrorReport>
+    <CodeAnalysisRuleSet>MinimumRecommendedRules.ruleset</CodeAnalysisRuleSet>
+    <Prefer32Bit>false</Prefer32Bit>
+  </PropertyGroup>
+  <PropertyGroup Condition="'$(Configuration)|$(Platform)' == 'DebugAnyCPU|x86'">
+    <DebugSymbols>true</DebugSymbols>
+    <OutputPath>bin\x86\DebugAnyCPU\</OutputPath>
+    <DefineConstants>DEBUG;TRACE</DefineConstants>
+    <TreatWarningsAsErrors>true</TreatWarningsAsErrors>
+    <DebugType>full</DebugType>
+    <PlatformTarget>x86</PlatformTarget>
+    <ErrorReport>prompt</ErrorReport>
+    <CodeAnalysisRuleSet>MinimumRecommendedRules.ruleset</CodeAnalysisRuleSet>
+    <Prefer32Bit>false</Prefer32Bit>
+  </PropertyGroup>
+  <ItemGroup>
+    <Reference Include="MathNet.Numerics, Version=3.20.2.0, Culture=neutral, processorArchitecture=MSIL">
+      <HintPath>..\..\packages\MathNet.Numerics.3.20.2\lib\net40\MathNet.Numerics.dll</HintPath>
+    </Reference>
+    <Reference Include="nunit.framework, Version=3.9.0.0, Culture=neutral, PublicKeyToken=2638cd05610744eb, processorArchitecture=MSIL">
+      <HintPath>..\..\packages\NUnit.3.9.0\lib\net45\nunit.framework.dll</HintPath>
+    </Reference>
+    <Reference Include="System" />
+    <Reference Include="System.Core" />
+    <Reference Include="System.Numerics" />
+    <Reference Include="System.Windows.Forms" />
+    <Reference Include="System.Xml.Linq" />
+    <Reference Include="System.Data.DataSetExtensions" />
+    <Reference Include="Microsoft.CSharp" />
+    <Reference Include="System.Data" />
+    <Reference Include="System.Xml" />
+  </ItemGroup>
+  <ItemGroup>
+    <Compile Include="APSIMFileReaderTests.cs" />
+    <Compile Include="FertiliserTests.cs" />
+    <Compile Include="MockEvents.cs" />
+    <Compile Include="MockLocator.cs" />
+    <Compile Include="MockStorage.cs" />
+    <Compile Include="ScopeTests.cs" />
+    <Compile Include="MockSoil.cs" />
+    <Compile Include="MockSummary.cs" />
+    <Compile Include="MockSurfaceOrganicMatter.cs" />
+    <Compile Include="MockIrrigation.cs" />
+    <Compile Include="MockClock.cs" />
+    <Compile Include="MockWeather.cs" />
+    <Compile Include="SWIMTests.cs" />
+    <Compile Include="TestConverter.cs" />
+    <Compile Include="APITest.cs" />
+    <Compile Include="Properties\AssemblyInfo.cs" />
+    <Compile Include="Properties\Resources.Designer.cs">
+      <AutoGen>True</AutoGen>
+      <DesignTime>True</DesignTime>
+      <DependentUpon>Resources.resx</DependentUpon>
+    </Compile>
+    <Compile Include="FileFormatTests.cs" />
+    <Compile Include="LinksTests.cs" />
+    <Compile Include="TestModelNode.cs" />
+    <Compile Include="TestDataStore.cs" />
+    <Compile Include="TestLocator.cs" />
+    <Compile Include="TestReport.cs" />
+    <Compile Include="TestSoils.cs" />
+    <Compile Include="TestStats.cs" />
+    <Compile Include="Utilities.cs" />
+  </ItemGroup>
+  <ItemGroup>
+    <EmbeddedResource Include="Properties\Resources.resx">
+      <Generator>ResXFileCodeGenerator</Generator>
+      <LastGenOutput>Resources.Designer.cs</LastGenOutput>
+    </EmbeddedResource>
+  </ItemGroup>
+  <ItemGroup>
+    <None Include="app.config" />
+    <None Include="packages.config" />
+    <None Include="Resources\Continuous Wheat.apsim">
+      <SubType>Designer</SubType>
+    </None>
+    <EmbeddedResource Include="Resources\Continuous_Wheat.apsimx">
+      <SubType>Designer</SubType>
+    </EmbeddedResource>
+    <EmbeddedResource Include="Resources\APSIMFileReaderTests1.xml">
+      <SubType>Designer</SubType>
+    </EmbeddedResource>
+    <None Include="Resources\Goondiwindi.met" />
+    <None Include="Resources\Test3.apsimxForUnitTest" />
+  </ItemGroup>
+  <ItemGroup>
+    <ProjectReference Include="..\..\..\APSIM.Shared\APSIM.Shared.csproj">
+      <Project>{E243AE8D-35E3-4397-B180-EF1E8A91AE8C}</Project>
+      <Name>APSIM.Shared</Name>
+    </ProjectReference>
+    <ProjectReference Include="..\..\ApsimNG\ApsimNG.csproj">
+      <Project>{83f4bd8a-a0d1-4aa7-9dc7-42af7d9bacba}</Project>
+      <Name>ApsimNG</Name>
+    </ProjectReference>
+    <ProjectReference Include="..\..\Models\Importer\Importer.csproj">
+      <Project>{075F2644-F14E-4010-BA52-35E4B0011835}</Project>
+      <Name>Importer</Name>
+    </ProjectReference>
+    <ProjectReference Include="..\..\Models\Models.csproj">
+      <Project>{A3E10705-F2BB-4182-A19C-7F63222584DF}</Project>
+      <Name>Models</Name>
+    </ProjectReference>
+    <ProjectReference Include="..\..\SWIMFrame\SWIMFrame.csproj">
+      <Project>{e456aba4-bf7b-4be7-9c29-26e66f49922b}</Project>
+      <Name>SWIMFrame</Name>
+    </ProjectReference>
+  </ItemGroup>
+  <ItemGroup>
+    <Service Include="{82A7F48D-3B50-4B1E-B82E-3ADA8210C358}" />
+  </ItemGroup>
+  <ItemGroup>
+    <EmbeddedResource Include="Resources\APSIMFileReaderTests2.xml">
+      <SubType>Designer</SubType>
+    </EmbeddedResource>
+  </ItemGroup>
+  <Import Project="$(MSBuildToolsPath)\Microsoft.CSharp.targets" />
+  <Target Name="EnsureNuGetPackageBuildImports" BeforeTargets="PrepareForBuild">
+    <PropertyGroup>
+      <ErrorText>This project references NuGet package(s) that are missing on this computer. Use NuGet Package Restore to download them.  For more information, see http://go.microsoft.com/fwlink/?LinkID=322105. The missing file is {0}.</ErrorText>
+    </PropertyGroup>
+    <Error Condition="!Exists('..\..\packages\NUnit3TestAdapter.3.9.0\build\net35\NUnit3TestAdapter.props')" Text="$([System.String]::Format('$(ErrorText)', '..\..\packages\NUnit3TestAdapter.3.9.0\build\net35\NUnit3TestAdapter.props'))" />
+  </Target>
+  <!-- To modify your build process, add your task inside one of the targets below and uncomment it. 
+       Other similar extension points exist, see Microsoft.Common.targets.
+  <Target Name="BeforeBuild">
+  </Target>
+  <Target Name="AfterBuild">
+  </Target>
+  -->
 </Project>