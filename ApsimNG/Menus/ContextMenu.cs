﻿using System;
using System.Collections.Generic;
using System.Data;
using System.Diagnostics;
using System.IO;
using System.Linq;
using System.Reflection;
using System.Text;
using System.Threading;
using System.Threading.Tasks;
using APSIM.Core;
using APSIM.Documentation;
using APSIM.Server.Sensibility;
using APSIM.Shared.Utilities;
using Gtk;
using Models;
using Models.AgPasture;
using Models.Climate;
using Models.Core;
using Models.Core.ApsimFile;
using Models.Core.Run;
using Models.Factorial;
using Models.Functions;
using Models.GrazPlan;
using Models.Soils;
using Models.Soils.NutrientPatching;
using Models.Storage;
using UserInterface.Commands;
using Utility;

namespace UserInterface.Presenters
{

    /// <summary>
    /// This class contains methods for all context menu items that the ExplorerView exposes to the user.
    /// </summary>
    public class ContextMenu
    {
        [Link(IsOptional = true)]
        IDataStore storage = null;

        /// <summary>
        /// Reference to the ExplorerPresenter.
        /// </summary>
        private ExplorerPresenter explorerPresenter;

        /// <summary>
        /// The command that is currently being run.
        /// </summary>
        private RunCommand command = null;

        /// <summary>
        /// Maps a type to an array of fields/properties which are links.
        /// </summary>
        private static Dictionary<Type, MemberInfo[]> links = new Dictionary<Type, MemberInfo[]>();

        /// <summary>
        /// Maps a type to a list of public string properties.
        /// </summary>
        private static Dictionary<Type, PropertyInfo[]> stringProperties = new Dictionary<Type, PropertyInfo[]>();

        /// <summary>
        /// Initializes a new instance of the <see cref="ContextMenu" /> class.
        /// </summary>
        /// <param name="explorerPresenter">The explorer presenter to work with</param>
        public ContextMenu(ExplorerPresenter explorerPresenter)
        {
            this.explorerPresenter = explorerPresenter;
        }

        /// <summary>
        /// Empty the data store
        /// </summary>
        /// <param name="sender">Sender of the event</param>
        /// <param name="e">Event arguments</param>
        [ContextMenu(MenuName = "Empty the data store",
                     AppliesTo = new Type[] { typeof(DataStore) })]
        public void EmptyDataStore(object sender, EventArgs e)
        {
            explorerPresenter.MainPresenter.ShowWaitCursor(true);
            explorerPresenter.MainPresenter.ShowMessage("Emptying datastore...", Simulation.MessageType.Information);
            try
            {
                storage.Writer.Empty();
                explorerPresenter.HideRightHandPanel();
                explorerPresenter.ShowRightHandPanel();
            }
            catch (Exception err)
            {
                explorerPresenter.MainPresenter.ShowError(err);
            }
            explorerPresenter.MainPresenter.ShowMessage("Empty datastore complete", Simulation.MessageType.Information);
            explorerPresenter.MainPresenter.ShowWaitCursor(false);
        }

        /// <summary>
        /// Run post simulation models.
        /// </summary>
        /// <param name="sender">Sender of the event</param>
        /// <param name="e">Event arguments</param>
        [ContextMenu(MenuName = "Refresh",
                     AppliesTo = new Type[] { typeof(DataStore) })]
        public void RunPostSimulationModels(object sender, EventArgs e)
        {
            try
            {
                Runner runner = new Runner(explorerPresenter.ApsimXFile, runSimulations: false, wait: false);
                RunCommand command = new RunCommand("Post-simulation tools", runner, explorerPresenter);
                runner.AllSimulationsCompleted += RefreshRightHandPanel;
                command.Do();
            }
            catch (Exception err)
            {
                explorerPresenter.MainPresenter.ShowError(err);
            }
        }

        /// <summary>
        /// Refresh the right-hand panel of the UI.
        /// </summary>
        /// <param name="sender">Sender object.</param>
        /// <param name="args">Event data.</param>
        private void RefreshRightHandPanel(object sender, object args)
        {
            if (sender is Runner runner)
                runner.AllSimulationsCompleted -= RefreshRightHandPanel;

            // This can be called on the runner thread. The UI actions
            // need to occur on the main thread.
            Gtk.Application.Invoke(delegate
            {
                explorerPresenter.HideRightHandPanel();
                explorerPresenter.ShowRightHandPanel();
            });
        }

        /// <summary>
        /// Clear graph panel cache.
        /// </summary>
        /// <param name="sender">Sender of the event</param>
        /// <param name="e">Event arguments</param>
        [ContextMenu(MenuName = "Clear Cache",
                     AppliesTo = new Type[] { typeof(GraphPanel) })]
        public void ClearGraphPanelCache(object sender, EventArgs e)
        {
            try
            {
                GraphPanel panel = explorerPresenter.CurrentNode as GraphPanel;
                panel.Cache.Clear();
                explorerPresenter.HideRightHandPanel();
                explorerPresenter.ShowRightHandPanel();
            }
            catch (Exception err)
            {
                explorerPresenter.MainPresenter.ShowError(err);
            }
        }

        /// <summary>
        /// Event handler for a User interface "Run APSIM" action
        /// </summary>
        /// <param name="sender">Sender of the event</param>
        /// <param name="e">Event arguments</param>
        [ContextMenu(MenuName = "Run APSIM",
                     AppliesTo = new Type[] { typeof(Simulation),
                                              typeof(Simulations),
                                              typeof(Experiment),
                                              typeof(Folder),
                                              typeof(Morris),
                                              typeof(Sobol),
                                              typeof(Playlist),
                                              typeof(APSIM.Shared.JobRunning.IRunnable)},
                     ShortcutKey = "F5")]
        public void RunAPSIM(object sender, EventArgs e)
        {
            try
            {
                if (!Configuration.Settings.AutoSave || this.explorerPresenter.Save())
                {
                    IModel model = MainMenu.FindRunnable(explorerPresenter.CurrentNode);
                    var runner = new Runner(model, runType: Runner.RunTypeEnum.MultiThreaded, wait: false);
                    this.command = new RunCommand(model.Name, runner, this.explorerPresenter);
                    this.command.Do();
                }
            }
            catch (Exception err)
            {
                explorerPresenter.MainPresenter.ShowError(err);
            }
        }

        /// <summary>
<<<<<<< HEAD
        /// Event handler for the run on cloud action
        /// </summary>
        /// <param name="sender">Sender of the event</param>
        /// <param name="e">Event arguments</param>
        [ContextMenu(MenuName = "Run on cloud",
                     AppliesTo = new Type[] { typeof(Simulation),
                                              typeof(Simulations),
                                              typeof(Experiment),
                                              typeof(Folder)
                                            }
                    )
        ]
        public void RunOnCloud(object sender, EventArgs e)
        {
            try
            {
                object model = explorerPresenter.CurrentNode;
                explorerPresenter.HideRightHandPanel();
                explorerPresenter.ShowInRightHandPanel(model,
                                    "ApsimNG.Resources.Glade.RunOnCloudView.glade",
                                    new RunOnCloudPresenter());
            }
            catch (Exception err)
            {
                explorerPresenter.MainPresenter.ShowError(err);
            }
        }

        /// <summary>
=======
>>>>>>> 216d66ad
        /// Event handler for generate .apsimx files option.
        /// </summary>
        /// <param name="sender">Sender of the event</param>
        /// <param name="e">Event arguments</param>
        [ContextMenu(MenuName = "Generate .apsimx files",
             AppliesTo = new Type[] {   typeof(Folder),
                                        typeof(Simulations),
                                        typeof(Simulation),
                                        typeof(Experiment),
                                    }
            )
        ]
        public async void OnGenerateApsimXFiles(object sender, EventArgs e)
        {
            try
            {
                await explorerPresenter.GenerateApsimXFiles(explorerPresenter.CurrentNode as IModel);
            }
            catch (Exception err)
            {
                explorerPresenter.MainPresenter.ShowError(err);
            }
        }

        /// <summary>
        /// User has clicked rename
        /// </summary>
        /// <param name="sender">Sender of the event</param>
        /// <param name="e">Event arguments</param>
        [ContextMenu(MenuName = "Rename", ShortcutKey = "F2", FollowsSeparator = true)]
        public void OnRename(object sender, EventArgs e)
        {
            try
            {
                this.explorerPresenter.Rename();
            }
            catch (Exception err)
            {
                explorerPresenter.MainPresenter.ShowError(err);
            }
        }

        /// <summary>
        /// User has clicked Copy
        /// </summary>
        /// <param name="sender">Sender of the event</param>
        /// <param name="e">Event arguments</param>
        [ContextMenu(MenuName = "Copy", ShortcutKey = "Ctrl+C")]
        public void OnCopyClick(object sender, EventArgs e)
        {
            try
            {
                Model model = this.explorerPresenter.ApsimXFile.Node.Get(this.explorerPresenter.CurrentNodePath, LocatorFlags.ModelsOnly) as Model;
                if (model != null)
                {
                    // Set the clipboard text.
                    string st = model.Node.ToJSONString();
                    this.explorerPresenter.SetClipboardText(st, "_APSIM_MODEL");
                    this.explorerPresenter.SetClipboardText(st, "CLIPBOARD");
                }
            }
            catch (Exception err)
            {
                explorerPresenter.MainPresenter.ShowError(err);
            }
        }

        /// <summary>
        /// User has clicked Paste
        /// </summary>
        /// <param name="sender">Sender of the event</param>
        /// <param name="e">Event arguments</param>
        [ContextMenu(MenuName = "Paste", ShortcutKey = "Ctrl+V")]
        public void OnPasteClick(object sender, EventArgs e)
        {
            try
            {
                string internalCBText = this.explorerPresenter.GetClipboardText("_APSIM_MODEL");
                string externalCBText = this.explorerPresenter.GetClipboardText("CLIPBOARD");

                string text = string.IsNullOrEmpty(externalCBText) ? internalCBText : externalCBText;
                if (!string.IsNullOrEmpty(text))
                {

                    IModel currentNode = explorerPresenter.CurrentNode as IModel;
                    if (currentNode != null)
                    {
                        ICommand command = new AddModelCommand(currentNode, text, explorerPresenter.GetNodeDescription);
                        explorerPresenter.CommandHistory.Add(command, true);
                    }
                }
            }
            catch (Exception err)
            {
                explorerPresenter.MainPresenter.ShowError(err);
            }
        }

        /// <summary>
        /// User has clicked Duplicate
        /// </summary>
        /// <param name="sender">Sender of the event</param>
        /// <param name="e">Event arguments</param>
        [ContextMenu(MenuName = "Duplicate", ShortcutKey = "Ctrl+d")]
        public void OnDuplicateClick(object sender, EventArgs e)
        {
            try
            {
                Model model = this.explorerPresenter.ApsimXFile.Node.Get(this.explorerPresenter.CurrentNodePath, LocatorFlags.ModelsOnly) as Model;
                if (model != null)
                {
                    // Set the clipboard text.
                    string st = model.Node.ToJSONString();
                    this.explorerPresenter.SetClipboardText(st, "_APSIM_MODEL");
                    //this.explorerPresenter.SetClipboardText(st, "CLIPBOARD");
                }

                string internalCBText = this.explorerPresenter.GetClipboardText("_APSIM_MODEL");
                //string externalCBText = this.explorerPresenter.GetClipboardText("CLIPBOARD");

                //string text = string.IsNullOrEmpty(externalCBText) ? internalCBText : externalCBText;
                string text = internalCBText;



                if (!string.IsNullOrEmpty(text))
                {

                    IModel currentNode = explorerPresenter.CurrentNode as IModel;
                    IModel parentNode = explorerPresenter.CurrentNode.Parent as IModel;
                    if (parentNode != null)
                    {
                        ICommand command = new AddModelCommand(parentNode, text, explorerPresenter.GetNodeDescription);
                        explorerPresenter.CommandHistory.Add(command, true);
                    }
                }
            }
            catch (Exception err)
            {
                explorerPresenter.MainPresenter.ShowError(err);
            }
            finally
            {
                this.explorerPresenter.SetClipboardText("", "_APSIM_MODEL");
            }
        }

        /// <summary>
        /// User has clicked Delete
        /// </summary>
        /// <param name="sender">Sender of the event</param>
        /// <param name="e">Event arguments</param>
        [ContextMenu(MenuName = "Delete", ShortcutKey = "Del")]
        public void OnDeleteClick(object sender, EventArgs e)
        {
            try
            {
                IModel model = this.explorerPresenter.ApsimXFile.Node.Get(this.explorerPresenter.CurrentNodePath, LocatorFlags.ModelsOnly) as IModel;
                if (model != null && model.GetType().Name != "Simulations")
                    this.explorerPresenter.Delete(model);
            }
            catch (Exception err)
            {
                explorerPresenter.MainPresenter.ShowError(err);
            }
        }

        /// <summary>
        /// Move up
        /// </summary>
        /// <param name="sender">Sender of the event</param>
        /// <param name="e">Event arguments</param>
        [ContextMenu(MenuName = "Move up", ShortcutKey = "Ctrl+Up", FollowsSeparator = true)]
        public void OnMoveUpClick(object sender, EventArgs e)
        {
            try
            {
                IModel model = this.explorerPresenter.ApsimXFile.Node.Get(this.explorerPresenter.CurrentNodePath, LocatorFlags.ModelsOnly) as IModel;
                if (model != null && model.GetType().Name != "Simulations")
                    this.explorerPresenter.MoveUp(model);
            }
            catch (Exception err)
            {
                explorerPresenter.MainPresenter.ShowError(err);
            }
        }

        /// <summary>
        /// Move down
        /// </summary>
        /// <param name="sender">Sender of the event</param>
        /// <param name="e">Event arguments</param>
        [ContextMenu(MenuName = "Move down", ShortcutKey = "Ctrl+Down")]
        public void OnMoveDownClick(object sender, EventArgs e)
        {
            try
            {
                IModel model = explorerPresenter.CurrentNode;
                if (model != null && model.GetType().Name != "Simulations")
                    this.explorerPresenter.MoveDown(model);
            }
            catch (Exception err)
            {
                explorerPresenter.MainPresenter.ShowError(err);
            }
        }

        /// <summary>
        /// Move up
        /// </summary>
        /// <param name="sender">Sender of the event</param>
        /// <param name="e">Event arguments</param>
        [ContextMenu(MenuName = "Collapse Children", ShortcutKey = "Ctrl+Left", FollowsSeparator = true)]
        public void OnCollapseChildren(object sender, EventArgs e)
        {
            try
            {
                explorerPresenter.CollapseChildren(explorerPresenter.CurrentNodePath);
            }
            catch (Exception err)
            {
                explorerPresenter.MainPresenter.ShowError(err);
            }
        }

        /// <summary>
        /// Move down
        /// </summary>
        /// <param name="sender">Sender of the event</param>
        /// <param name="e">Event arguments</param>
        [ContextMenu(MenuName = "Expand Children", ShortcutKey = "Ctrl+Right")]
        public void OnExpandChildren(object sender, EventArgs e)
        {
            try
            {
                explorerPresenter.ExpandChildren(explorerPresenter.CurrentNodePath);
            }
            catch (Exception err)
            {
                explorerPresenter.MainPresenter.ShowError(err);
            }
        }

        [ContextMenu(MenuName = "Copy path to node",
                     ShortcutKey = "Ctrl+Shift+C",
                     FollowsSeparator = true)]
        public void CopyPathToNode(object sender, EventArgs e)
        {
            try
            {
                explorerPresenter.SetClipboardText(explorerPresenter.CurrentNodePath, "CLIPBOARD");
            }
            catch (Exception err)
            {
                explorerPresenter.MainPresenter.ShowError(err);
            }
        }

        [ContextMenu(MenuName = "Copy manager snippet",
                     FollowsSeparator = true)]
        public void CopyManagerSnippet(object sender, EventArgs e)
        {
            try
            {
                string path = explorerPresenter.CurrentNodePath;
                string modelType = explorerPresenter.CurrentNode.GetType().Name;
                string namesp = explorerPresenter.CurrentNode.GetType().Namespace;

                string snippet = $"using {namesp};{Environment.NewLine}{Environment.NewLine}" +
                                 $"[Link(ByName=true)] private {modelType} {explorerPresenter.CurrentNode.Name};";

                explorerPresenter.SetClipboardText(snippet, "CLIPBOARD");
            }
            catch (Exception err)
            {
                explorerPresenter.MainPresenter.ShowError(err);
            }
        }

        [ContextMenu(MenuName = "Copy manager snippet (full path)",
                     FollowsSeparator = true)]
        public void CopyManagerSnippetFullPath(object sender, EventArgs e)
        {
            try
            {
                string path = explorerPresenter.CurrentNodePath;
                string modelType = explorerPresenter.CurrentNode.GetType().Name;
                string namesp = explorerPresenter.CurrentNode.GetType().Namespace;

                string snippet = $"using {namesp};{Environment.NewLine}{Environment.NewLine}" +
                                 $"[Link(Type=LinkType.Path, Path=\"{path}\")] private {modelType} {explorerPresenter.CurrentNode.Name};";

                explorerPresenter.SetClipboardText(snippet, "CLIPBOARD");
            }
            catch (Exception err)
            {
                explorerPresenter.MainPresenter.ShowError(err);
            }
        }


        /// <summary>
        /// A run has completed so re-enable the run button.
        /// </summary>
        /// <returns>True when APSIM is not running</returns>
        public bool RunAPSIMEnabled()
        {
            bool isRunning = this.command != null && this.command.IsRunning;
            if (!isRunning)
            {
                this.command = null;
            }

            return !isRunning;
        }

        /// <summary>
        /// Event handler for a User interface "Check Soil" action
        /// </summary>
        /// <param name="sender">Sender of the event</param>
        /// <param name="e">Event arguments</param>
        [ContextMenu(MenuName = "Check Soil", AppliesTo = new Type[] { typeof(Soil) })]
        public void CheckSoil(object sender, EventArgs e)
        {
            try
            {
                Soil currentSoil = this.explorerPresenter.ApsimXFile.Node.Get(this.explorerPresenter.CurrentNodePath, LocatorFlags.ModelsOnly) as Soil;
                if (currentSoil != null)
                {
                    ISummary summary = currentSoil.Node.Find<ISummary>(this.explorerPresenter.CurrentNodePath);
                    currentSoil.CheckWithStandardisation(summary);
                    explorerPresenter.MainPresenter.ShowMessage("Soil water parameters are valid.", Simulation.MessageType.Information);
                }
            }
            catch (Exception err)
            {
                explorerPresenter.MainPresenter.ShowError(err);
            }
        }

        /// <summary>
        /// Event handler for a User interface "Download Soil" action
        /// </summary>
        /// <param name="sender">Sender of the event</param>
        /// <param name="e">Event arguments</param>
        [ContextMenu(MenuName = "Download Soil...", AppliesTo = new Type[] { typeof(Folder), typeof(Zone) })]
        public void DownloadSoil(object sender, EventArgs e)
        {
            try
            {
                object model = explorerPresenter.CurrentNode;
                explorerPresenter.HideRightHandPanel();
                explorerPresenter.ShowInRightHandPanel(model,
                                                       "ApsimNG.Resources.Glade.DownloadSoilView.glade",
                                                       new SoilDownloadPresenter());
            }
            catch (Exception err)
            {
                explorerPresenter.MainPresenter.ShowError(err);
            }
        }

        /// <summary>
        /// Event handler for a User interface "Reconfigure soil for urine patches" action
        /// </summary>
        /// <param name="sender">Sender of the event</param>
        /// <param name="e">Event arguments</param>
        [ContextMenu(MenuName = "Reconfigure soil for urine patches", AppliesTo = new Type[] { typeof(Soil) })]
        public void SetupSoilForPatching(object sender, EventArgs e)
        {
            try
            {
<<<<<<< HEAD
                Soil currentSoil = this.explorerPresenter.ApsimXFile.FindByPath(this.explorerPresenter.CurrentNodePath, LocatorFlags.ModelsOnly)?.Value as Soil;
                if (currentSoil != null)
                {
                    Simulation simulation = currentSoil.FindAncestor<Simulation>();
=======
                Soil currentSoil = this.explorerPresenter.ApsimXFile.Node.Get(this.explorerPresenter.CurrentNodePath, LocatorFlags.ModelsOnly) as Soil;
                if (currentSoil != null)
                {
                    Simulation simulation = currentSoil.Node.FindParent<Simulation>(recurse: true);
>>>>>>> 216d66ad
                    if (simulation != null)
                    {
                        // Remove nutrient
                        // Replace solutes with patching solutes
                        // Add NutrientPatchManager

<<<<<<< HEAD
                        var nutrient = currentSoil.FindChild<Models.Soils.Nutrients.Nutrient>();
=======
                        var nutrient = currentSoil.Node.FindChild<Models.Soils.Nutrients.Nutrient>();
>>>>>>> 216d66ad

                        List<ICommand> commands = new();

                        commands.Add(new DeleteModelCommand(nutrient, explorerPresenter.GetNodeDescription(nutrient)));

<<<<<<< HEAD
                        foreach (var solute in currentSoil.FindAllChildren<Solute>())
=======
                        foreach (var solute in currentSoil.Node.FindChildren<Solute>())
>>>>>>> 216d66ad
                        {
                            var newSolute = new SolutePatch()
                            {
                                Name = solute.Name,
                                Thickness = solute.Thickness,
                                InitialValues = solute.InitialValues,
                                InitialValuesUnits = solute.InitialValuesUnits,
                                WaterTableConcentration = solute.WaterTableConcentration,
                                D0 = solute.D0,
                                Exco = solute.Exco,
                                FIP = solute.FIP
                            };
                            commands.Add(new ReplaceModelCommand(solute, newSolute, explorerPresenter.GetNodeDescription));
                        }

                        commands.Add(new AddModelCommand(currentSoil, new NutrientPatchManager(), explorerPresenter.GetNodeDescription));

                        foreach (var command in commands)
                            explorerPresenter.CommandHistory.Add(command);

                        explorerPresenter.MainPresenter.ShowMessage("Soil has been reconfigured for urine patches.", Simulation.MessageType.Information);
                    }
                }
            }
            catch (Exception err)
            {
                explorerPresenter.MainPresenter.ShowError(err);
            }
        }

        /// <summary>
        /// Returns true if 'setup soil for patching' is enabled.
        /// </summary>
        public bool SetupSoilForPatchingEnabled()
        {
<<<<<<< HEAD
            Soil currentSoil = this.explorerPresenter.ApsimXFile.FindByPath(this.explorerPresenter.CurrentNodePath, LocatorFlags.ModelsOnly)?.Value as Soil;
            if (currentSoil != null)
            {
                Simulation simulation = currentSoil.FindAncestor<Simulation>();
                if (simulation != null)
                {
                    var nutrient = currentSoil.FindChild<Models.Soils.Nutrients.Nutrient>();
                    var nutrientPatchManager = currentSoil.FindChild<NutrientPatchManager>();
=======
            Soil currentSoil = this.explorerPresenter.ApsimXFile.Node.Get(this.explorerPresenter.CurrentNodePath, LocatorFlags.ModelsOnly) as Soil;
            if (currentSoil != null)
            {
                Simulation simulation = currentSoil.Node.FindParent<Simulation>(recurse: true);
                if (simulation != null)
                {
                    var nutrient = currentSoil.Node.FindChild<Models.Soils.Nutrients.Nutrient>();
                    var nutrientPatchManager = currentSoil.Node.FindChild<NutrientPatchManager>();
>>>>>>> 216d66ad
                    return nutrient != null && nutrientPatchManager == null;
                }
            }
            return false;
        }

        /// <summary>
        /// Event handler for a User interface "Download Weather" action
        /// </summary>
        /// <param name="sender">Sender of the event</param>
        /// <param name="e">Event arguments</param>
        [ContextMenu(MenuName = "Download Weather...", AppliesTo = new Type[] { typeof(Weather), typeof(Simulation) })]
        public void DownloadWeather(object sender, EventArgs e)
        {
            try
            {
                this.explorerPresenter.DownloadWeather();
            }
            catch (Exception err)
            {
                explorerPresenter.MainPresenter.ShowError(err);
            }
        }

        /// <summary>
        /// Accept the current test output as the official baseline for future comparison.
        /// </summary>
        /// <param name="sender">Sender of the event</param>
        /// <param name="e">Event arguments</param>
        [ContextMenu(MenuName = "Accept Tests", AppliesTo = new Type[] { typeof(Tests) })]
        public void AcceptTests(object sender, EventArgs e)
        {
            try
            {
                int result = explorerPresenter.MainPresenter.ShowMsgDialog("You are about to change the officially accepted stats for this model. Are you sure?", "Replace official stats?", Gtk.MessageType.Question, Gtk.ButtonsType.YesNo);
                if ((Gtk.ResponseType)result != Gtk.ResponseType.Yes)
                {
                    return;
                }

                Tests test = this.explorerPresenter.ApsimXFile.Node.Get(this.explorerPresenter.CurrentNodePath, LocatorFlags.ModelsOnly) as Tests;
                try
                {
                    test.Test(true);
                }
                catch (ApsimXException ex)
                {
                    explorerPresenter.MainPresenter.ShowError(ex);
                }
                finally
                {
                    this.explorerPresenter.HideRightHandPanel();
                    this.explorerPresenter.ShowRightHandPanel();
                }
            }
            catch (Exception err)
            {
                explorerPresenter.MainPresenter.ShowError(err);
            }
        }

        /// <summary>
        /// Export the data store to EXCEL format
        /// </summary>
        /// <param name="sender">Sender of the event</param>
        /// <param name="e">Event arguments</param>
        [ContextMenu(MenuName = "Export to EXCEL",
                     AppliesTo = new Type[] { typeof(DataStore) }, FollowsSeparator = true)]
        public async void ExportDataStoreToEXCEL(object sender, EventArgs e)
        {
            List<DataTable> tables = new List<DataTable>();
            try
            {
                string fileName = Path.ChangeExtension(storage.FileName, ".xlsx");

                // Show a message in the GUI.
                explorerPresenter.MainPresenter.ShowMessage("Exporting to excel...", Simulation.MessageType.Information);

                // Show a progress bar - this is currently the only way to get the stop/cancel button to appear.
                explorerPresenter.MainPresenter.ShowProgress(0, true);

                CancellationTokenSource cts = new CancellationTokenSource();

                // Read data from database (in the background).
                Task readTask = Task.Run(() =>
                {
                    ushort i = 0;
                    foreach (string tableName in storage.Reader.TableNames)
                    {
                        cts.Token.ThrowIfCancellationRequested();
                        DataTable table = storage.Reader.GetData(tableName);
                        table.TableName = tableName;
                        tables.Add(table);

                        double progress = 0.5 * (i + 1) / storage.Reader.TableNames.Count;
                        explorerPresenter.MainPresenter.ShowProgress(progress);

                        i++;
                    }
                }, cts.Token);

                // Add a handler to the stop button which cancels the excel export..
                EventHandler<EventArgs> stopHandler = (_, __) =>
                {
                    cts.Cancel();
                    explorerPresenter.MainPresenter.HideProgressBar();
                    explorerPresenter.MainPresenter.ShowMessage("Export to excel was cancelled.", Simulation.MessageType.Information, true);
                };
                explorerPresenter.MainPresenter.AddStopHandler(stopHandler);

                try
                {
                    // Wait for data to be read.
                    await readTask;

                    if (readTask.IsFaulted)
                        throw new Exception("Failed to read data from datastore", readTask.Exception);

                    if (readTask.IsCanceled || cts.Token.IsCancellationRequested)
                        return;

                    // Start the excel export as a task.
                    // todo: progress reporting and proper cancellation would be nice.
                    Task exportTask = Task.Run(() => Utility.Excel.WriteToEXCEL(tables.ToArray(), fileName), cts.Token);

                    // Wait for the excel file to be generated.
                    await exportTask;

                    if (exportTask.IsFaulted)
                        throw new Exception($"Failed to export to excel", exportTask.Exception);

                    if (exportTask.IsCanceled || cts.Token.IsCancellationRequested)
                        return;

                    // Show a success message.
                    explorerPresenter.MainPresenter.ShowMessage($"Excel successfully created: {fileName}", Simulation.MessageType.Information);

                    try
                    {
                        // Attempt to open the file - but don't display any errors if it doesn't work.
                        ProcessUtilities.ProcessStart(fileName);
                    }
                    catch
                    {
                    }
                }
                finally
                {
                    // Remove callback from the stop button.
                    explorerPresenter.MainPresenter.RemoveStopHandler(stopHandler);

                    // Remove the progress bar and stop button.
                    explorerPresenter.MainPresenter.HideProgressBar();
                }
            }
            catch (Exception err)
            {
                explorerPresenter.MainPresenter.ShowError(err);
            }
            finally
            {
                // Disposing of datatables isn't strictly necessary, but if we don't,
                // it could be a while before the memory is reclaimed.
                tables.ForEach(t => t.Dispose());
            }
        }

        /// <summary>
        /// Export output in the data store to text files
        /// </summary>
        /// <param name="sender">Sender of the event</param>
        /// <param name="e">Event arguments</param>
        [ContextMenu(MenuName = "Export output to text files",
                     AppliesTo = new Type[] { typeof(DataStore) })]
        public void ExportOutputToTextFiles(object sender, EventArgs e)
        {
            try
            {
                explorerPresenter.MainPresenter.ShowWaitCursor(true);
                Report.WriteAllTables(storage, explorerPresenter.ApsimXFile.FileName);
                string folder = Path.GetDirectoryName(explorerPresenter.ApsimXFile.FileName);
                explorerPresenter.MainPresenter.ShowMessage("Text files have been written to " + folder, Simulation.MessageType.Information);
            }
            catch (Exception err)
            {
                explorerPresenter.MainPresenter.ShowError(err);
            }
            finally
            {
                explorerPresenter.MainPresenter.ShowWaitCursor(false);
            }
        }

        /// <summary>
        /// Export summary in the data store to text files
        /// </summary>
        /// <param name="sender">Sender of the event</param>
        /// <param name="e">Event arguments</param>
        [ContextMenu(MenuName = "Export summary to text files",
                     AppliesTo = new Type[] { typeof(DataStore) })]
        public void ExportSummaryToTextFiles(object sender, EventArgs e)
        {
            try
            {
                explorerPresenter.MainPresenter.ShowWaitCursor(true);
                string summaryFleName = Path.ChangeExtension(explorerPresenter.ApsimXFile.FileName, ".sum");
                Summary.WriteSummaryToTextFiles(storage, summaryFleName, Configuration.Settings.DarkTheme);
                explorerPresenter.MainPresenter.ShowMessage("Summary file written: " + summaryFleName, Simulation.MessageType.Information);
            }
            catch (Exception err)
            {
                explorerPresenter.MainPresenter.ShowError(err);
            }
            finally
            {
                explorerPresenter.MainPresenter.ShowWaitCursor(false);
            }
        }

        /// <summary>
        /// Event handler for a Add model action
        /// </summary>
        /// <param name="sender">Sender of the event</param>
        /// <param name="e">Event arguments</param>
        [ContextMenu(MenuName = "Add model...", FollowsSeparator = true, ShortcutKey = "Ctrl+N")]
        public void AddModel(object sender, EventArgs e)
        {
            try
            {
                object model = explorerPresenter.CurrentNode;
                explorerPresenter.HideRightHandPanel();
                explorerPresenter.ShowInRightHandPanel(model,
                                                       "ApsimNG.Resources.Glade.AddModelView.glade",
                                                       new AddModelPresenter());
            }
            catch (Exception err)
            {
                explorerPresenter.MainPresenter.ShowError(err);
            }
        }

        /// <summary>
        /// Event handler for checkbox for 'Include in documentation' menu item.
        /// </summary>
        public bool ShowPageOfGraphsChecked()
        {
            Folder folder = explorerPresenter.CurrentNode as Folder;
            return (folder != null) ? folder.ShowInDocs : false;
        }

        /// <summary>
        /// Event handler for 'Checkpoints' menu item
        /// </summary>
        /// <param name="sender">Sender of the event</param>
        /// <param name="e">Event arguments</param>
        [ContextMenu(MenuName = "Checkpoints", IsToggle = true,
                     AppliesTo = new Type[] { typeof(DataStore) })]
        public void ShowCheckpoints(object sender, EventArgs e)
        {
            try
            {
                explorerPresenter.HideRightHandPanel();
                explorerPresenter.ShowInRightHandPanel(explorerPresenter.ApsimXFile,
                                                       "ApsimNG.Resources.Glade.CheckpointView.glade",
                                                       new CheckpointsPresenter());
            }
            catch (Exception err)
            {
                explorerPresenter.MainPresenter.ShowError(err);
            }
        }

        /// <summary>
        /// Event handler for 'Show Model Structure' menu item.
        /// </summary>
        /// <param name="sender">Sender object.</param>
        /// <param name="e">Event arguments.</param>
        [ContextMenu(MenuName = "Show Model Structure",
                     IsToggle = true)]
        public void ShowModelStructure(object sender, EventArgs e)
        {
            try
            {
                IModel model = explorerPresenter.CurrentNode;
                if (model != null)
                {
                    //check if model is from a resource, if so, set all children to read only
                    var childrenFromResource = Resource.Instance.GetChildModelsThatAreFromResource(model as INodeModel);
                    if (childrenFromResource != null)
                    {
                        var hidden = !(sender as Gtk.CheckMenuItem).Active;
                        foreach (IModel child in childrenFromResource)
                        {
                            child.IsHidden = hidden;
                            child.ReadOnly = !hidden;

                            // Recursively set the hidden property.
                            foreach (IModel c in child.Node.FindChildren<IModel>(recurse: true))
                                c.ReadOnly = !hidden;
                        }

                    }
                    else
                    {
                        foreach (IModel child in model.Children)
                        {
                            child.IsHidden = !child.IsHidden;
                        }
                    }

                    // Delete hidden models from tree control and refresh tree control.
                    foreach (IModel child in model.Children)
                        if (child.IsHidden)
                            explorerPresenter.Tree.Delete(child.FullPath);

                    explorerPresenter.PopulateContextMenu(model.FullPath);
                    explorerPresenter.RefreshNode(model);
                }
            }
            catch (Exception err)
            {
                explorerPresenter.MainPresenter.ShowError(err);
            }
        }

        public bool ShowModelStructureChecked()
        {
            IModel model = explorerPresenter.CurrentNode as IModel;
            if (model == null)
                return false;
            if (model.Children.Count < 1)
                return true;
            return !model.Children[0].IsHidden;
        }

        /// <summary>
        /// Event handler for 'Enabled' menu item.
        /// </summary>
        [ContextMenu(MenuName = "Enabled", IsToggle = true)]
        public void Enabled(object sender, EventArgs e)
        {
            try
            {
                IModel model = explorerPresenter.CurrentNode as IModel;
                if (model != null)
                {
                    // Toggle the enabled property on the model, and change the enabled property
                    // on all descendants to the new value of the model's enabled property.
                    List<ChangeProperty.Property> changes = new List<ChangeProperty.Property>();
                    changes.Add(new ChangeProperty.Property(model, nameof(model.Enabled), !model.Enabled));
                    foreach (IModel child in model.Node.FindChildren<IModel>(recurse: true))
                        changes.Add(new ChangeProperty.Property(child, nameof(model.Enabled), !model.Enabled));

                    ChangeProperty command = new ChangeProperty(changes);
                    explorerPresenter.CommandHistory.Add(command);

                    explorerPresenter.PopulateContextMenu(explorerPresenter.CurrentNodePath);
                    explorerPresenter.RefreshNode(model);
                    explorerPresenter.HideRightHandPanel();
                    explorerPresenter.ShowRightHandPanel();

                    if (model.Enabled)
                    {
                        if (model is Manager manager)
                            manager.RebuildScriptModel();
                        foreach (Manager m in model.Node.FindChildren<Manager>(recurse: true))
                            m.RebuildScriptModel();
                    }
                }
            }
            catch (Exception err)
            {
                explorerPresenter.MainPresenter.ShowError(err);
            }
        }

        /// <summary>
        /// Event handler for checkbox for 'Enabled' menu item.
        /// </summary>
        public bool EnabledChecked()
        {
            IModel model = explorerPresenter.CurrentNode as IModel;
            return model.Enabled;
        }

        /// <summary>
        /// Ensure that the selected simulation will reset its state correctly
        /// when used by an apsim server.
        /// </summary>
        /// <param name="sender">Sender object.</param>
        /// <param name="args">Event arguments.</param>
        [ContextMenu(MenuName = "Verify Server Compatibility", FollowsSeparator = true)]
        public void CheckServerCompatibility(object sender, EventArgs args)
        {
            try
            {
                SimulationChecker checker = new SimulationChecker(explorerPresenter.CurrentNode, false);
                RunCommand command = new RunCommand("State validation", checker, explorerPresenter);
                command.Do();
            }
            catch (Exception error)
            {
                explorerPresenter.MainPresenter.ShowError(error);
            }
        }

        /// <summary>
        /// Event handler for a User interface "Create documentation from simulations" action
        /// </summary>
        /// <param name="sender">Sender of the event</param>
        /// <param name="e">Event arguments</param>
        [ContextMenu(MenuName = "Create documentation",
                     FollowsSeparator = true)]
        public void CreateFileDocumentation(object sender, EventArgs e)
        {
            try
            {
                explorerPresenter.MainPresenter.ShowMessage("Creating documentation...", Simulation.MessageType.Information);
                explorerPresenter.MainPresenter.ShowWaitCursor(true);

                IModel currentN = explorerPresenter.CurrentNode;
                IModel modelToDocument = currentN;
                explorerPresenter.ApsimXFile.Links.Resolve(modelToDocument, true, true, false);

                string modelTypeName = String.Empty;
                if (modelToDocument is Models.PMF.Plant)
                    modelTypeName = modelToDocument.Name;
                else if (modelToDocument is Simulations)
                {
                    var simpleFileName = Path.GetFileNameWithoutExtension((modelToDocument as Simulations).FileName);
                    modelTypeName = simpleFileName;
                }
                else modelTypeName = modelToDocument.GetType().Name;

                string fullDocFileName = Directory.GetParent(explorerPresenter.ApsimXFile.FileName).ToString()
                    + $"{Path.DirectorySeparatorChar}{modelTypeName}.html";

                bool graphSetting = DocumentationSettings.GenerateGraphs;
                DocumentationSettings.GenerateGraphs = true;
                string html = WebDocs.Generate(modelToDocument);
                DocumentationSettings.GenerateGraphs = graphSetting;

                File.WriteAllText(fullDocFileName, html);

                explorerPresenter.MainPresenter.ShowMessage($"Written {fullDocFileName}", Simulation.MessageType.Information);

                // Open the document.
                ProcessUtilities.ProcessStart(fullDocFileName);
            }
            catch (Exception err)
            {
                explorerPresenter.MainPresenter.ShowError(err);
            }
            finally
            {
                explorerPresenter.MainPresenter.ShowWaitCursor(false);
            }
        }

        /// <summary>
        /// Event handler for 'Include in documentation'
        /// </summary>
        /// <param name="sender">Sender of the event</param>
        /// <param name="e">Event arguments</param>
        [ContextMenu(MenuName = "Show page of graphs in documentation", IsToggle = true,
                     AppliesTo = new Type[] { typeof(Folder) },
                     FollowsSeparator = true)]
        public void ShowPageOfGraphs(object sender, EventArgs e)
        {
            try
            {
                Folder folder = explorerPresenter.CurrentNode as Folder;
                folder.ShowInDocs = !folder.ShowInDocs;
                explorerPresenter.PopulateContextMenu(explorerPresenter.CurrentNodePath);
            }
            catch (Exception err)
            {
                explorerPresenter.MainPresenter.ShowError(err);
            }
        }

        [ContextMenu(MenuName = "Find All References",
                     ShortcutKey = "Shift + F12",
                     AppliesTo = new[] { typeof(IFunction) })]
        public void OnFindReferences(object sender, EventArgs e)
        {
            try
            {
                IModel model = this.explorerPresenter.ApsimXFile.Node.Get(this.explorerPresenter.CurrentNodePath, LocatorFlags.ModelsOnly) as IModel;
                if (model != null)
                {
                    string modelPath = model.FullPath;
                    StringBuilder message = new StringBuilder($"Searching for references to model {model.FullPath}...");
                    List<Reference> references = new List<Reference>();
                    message.AppendLine();
                    message.AppendLine();
                    Stopwatch timer = Stopwatch.StartNew();

                    foreach (VariableReference reference in model.Node.FindAll<VariableReference>())
                    {
                        try
                        {
                            if (reference.Node.Get(reference.VariableName.Replace(".Value()", "")) == model)
                                references.Add(new Reference() { Member = typeof(VariableReference).GetProperty("VariableName"), Model = reference, Target = model });
                        }
                        catch
                        {

                        }
                    }
                    timer.Stop();
                    message.AppendLine();
                    message.AppendLine($"Finished. Elapsed time: {timer.Elapsed.TotalSeconds.ToString("#.00")} seconds");
                    explorerPresenter.MainPresenter.ShowMessage(message.ToString(), Simulation.MessageType.Information);
                    var dialog = new Utility.FindAllReferencesDialog(model, references, explorerPresenter);
                }
            }
            catch (Exception err)
            {
                explorerPresenter.MainPresenter.ShowError(err);
            }
        }

        [ContextMenu(MenuName = "Compile Script",
                     ShortcutKey = "Ctrl+T",
                     FollowsSeparator = true,
                     AppliesTo = new[] { typeof(Manager) })]
        public void OnCompileScript(object sender, EventArgs e)
        {
            try
            {
                Manager model = this.explorerPresenter.ApsimXFile.Node.Get(this.explorerPresenter.CurrentNodePath, LocatorFlags.ModelsOnly) as Manager;
                if (model != null)
                {
                    model.RebuildScriptModel();
                    explorerPresenter.MainPresenter.ShowMessage("\"" + model.Name + "\" compiled successfully", Simulation.MessageType.Information);
                }
            }
            catch (Exception err)
            {
                explorerPresenter.MainPresenter.ShowError(err);
            }
        }

        //This menu item is dynamically added by ExplorerPresented based on how many
        //Playlists exist within the file.
        [ContextMenu(MenuName = "Playlist",
                     ShortcutKey = "",
                     FollowsSeparator = true,
                     AppliesTo = new[] { typeof(Simulation),
                                         typeof(Simulations),
                                         typeof(Experiment),
                                         typeof(Folder) })]
        public void OnAddToPlaylist(object sender, EventArgs e)
        {
            List<string> namesToAdd = new List<string>();
            IModel model = explorerPresenter.CurrentNode;

            if (model is Simulations || model is Folder)
            {
                IEnumerable<Simulation> sims = (model as Model).Node.FindChildren<Simulation>(recurse: true);
                foreach (Simulation sim in sims)
                    namesToAdd.Add(sim.Name);

                IEnumerable<Experiment> exps = (model as Model).Node.FindChildren<Experiment>(recurse: true);
                foreach (Experiment exp in exps)
                    namesToAdd.Add(exp.Name);
            }
            else if (model is Simulation || model is Experiment)
            {
                namesToAdd.Add((model as Model).Name);
            }

            //This digs through the menu item that sends the event to see what the text was on the button
            //This is not good code and will break if the GUI changes
            MenuItem menuItem = sender as MenuItem;
            Box hBox = menuItem.Children[0] as Box;
            Label label = hBox.Children[1] as Label;
            string itemText = label.Text;
            string playlistName = itemText.Replace("Add to", "").Trim();

            Playlist playlist = explorerPresenter.ApsimXFile.Node.FindChild<Playlist>(playlistName, recurse: true);
            if (playlist != null)
            {
                playlist.AddSimulationNamesToList(namesToAdd.ToArray());
            }
            else
            {
                string outputNames = "";
                foreach (string simName in namesToAdd)
                    outputNames += simName + ", ";
                explorerPresenter.MainPresenter.ShowMessage($"Could not add {outputNames} to Playlist called '{playlistName}'", Simulation.MessageType.Warning);
            }
        }

        /// <summary>
        /// Reset axes of a graph.
        /// </summary>
        /// <param name="sender">Sender of the event</param>
        /// <param name="e">Event arguments</param>
        [ContextMenu(MenuName = "Reset Graph Axes",
                     AppliesTo = new Type[] { typeof(Models.Graph) })]
        public void ResetGraphAxes(object sender, EventArgs e)
        {
            Models.Graph selectedGraph = this.explorerPresenter.CurrentNode as Models.Graph;
            if (selectedGraph.Axis.Count() > 0)
            {
                foreach (var axis in selectedGraph.Axis)
                {
                    axis.Maximum = null;
                    axis.Minimum = null;
                }
                // Refreshes the view with new resets.
                this.explorerPresenter.HideRightHandPanel();
                this.explorerPresenter.ShowRightHandPanel();
                this.explorerPresenter.MainPresenter.ShowMessage($"{selectedGraph.Name}: axis minimum and maximum reset.", Simulation.MessageType.Information);
            }


        }

    }
}<|MERGE_RESOLUTION|>--- conflicted
+++ resolved
@@ -190,38 +190,6 @@
         }
 
         /// <summary>
-<<<<<<< HEAD
-        /// Event handler for the run on cloud action
-        /// </summary>
-        /// <param name="sender">Sender of the event</param>
-        /// <param name="e">Event arguments</param>
-        [ContextMenu(MenuName = "Run on cloud",
-                     AppliesTo = new Type[] { typeof(Simulation),
-                                              typeof(Simulations),
-                                              typeof(Experiment),
-                                              typeof(Folder)
-                                            }
-                    )
-        ]
-        public void RunOnCloud(object sender, EventArgs e)
-        {
-            try
-            {
-                object model = explorerPresenter.CurrentNode;
-                explorerPresenter.HideRightHandPanel();
-                explorerPresenter.ShowInRightHandPanel(model,
-                                    "ApsimNG.Resources.Glade.RunOnCloudView.glade",
-                                    new RunOnCloudPresenter());
-            }
-            catch (Exception err)
-            {
-                explorerPresenter.MainPresenter.ShowError(err);
-            }
-        }
-
-        /// <summary>
-=======
->>>>>>> 216d66ad
         /// Event handler for generate .apsimx files option.
         /// </summary>
         /// <param name="sender">Sender of the event</param>
@@ -594,38 +562,23 @@
         {
             try
             {
-<<<<<<< HEAD
-                Soil currentSoil = this.explorerPresenter.ApsimXFile.FindByPath(this.explorerPresenter.CurrentNodePath, LocatorFlags.ModelsOnly)?.Value as Soil;
-                if (currentSoil != null)
-                {
-                    Simulation simulation = currentSoil.FindAncestor<Simulation>();
-=======
                 Soil currentSoil = this.explorerPresenter.ApsimXFile.Node.Get(this.explorerPresenter.CurrentNodePath, LocatorFlags.ModelsOnly) as Soil;
                 if (currentSoil != null)
                 {
                     Simulation simulation = currentSoil.Node.FindParent<Simulation>(recurse: true);
->>>>>>> 216d66ad
                     if (simulation != null)
                     {
                         // Remove nutrient
                         // Replace solutes with patching solutes
                         // Add NutrientPatchManager
 
-<<<<<<< HEAD
-                        var nutrient = currentSoil.FindChild<Models.Soils.Nutrients.Nutrient>();
-=======
                         var nutrient = currentSoil.Node.FindChild<Models.Soils.Nutrients.Nutrient>();
->>>>>>> 216d66ad
 
                         List<ICommand> commands = new();
 
                         commands.Add(new DeleteModelCommand(nutrient, explorerPresenter.GetNodeDescription(nutrient)));
 
-<<<<<<< HEAD
-                        foreach (var solute in currentSoil.FindAllChildren<Solute>())
-=======
                         foreach (var solute in currentSoil.Node.FindChildren<Solute>())
->>>>>>> 216d66ad
                         {
                             var newSolute = new SolutePatch()
                             {
@@ -661,16 +614,6 @@
         /// </summary>
         public bool SetupSoilForPatchingEnabled()
         {
-<<<<<<< HEAD
-            Soil currentSoil = this.explorerPresenter.ApsimXFile.FindByPath(this.explorerPresenter.CurrentNodePath, LocatorFlags.ModelsOnly)?.Value as Soil;
-            if (currentSoil != null)
-            {
-                Simulation simulation = currentSoil.FindAncestor<Simulation>();
-                if (simulation != null)
-                {
-                    var nutrient = currentSoil.FindChild<Models.Soils.Nutrients.Nutrient>();
-                    var nutrientPatchManager = currentSoil.FindChild<NutrientPatchManager>();
-=======
             Soil currentSoil = this.explorerPresenter.ApsimXFile.Node.Get(this.explorerPresenter.CurrentNodePath, LocatorFlags.ModelsOnly) as Soil;
             if (currentSoil != null)
             {
@@ -679,7 +622,6 @@
                 {
                     var nutrient = currentSoil.Node.FindChild<Models.Soils.Nutrients.Nutrient>();
                     var nutrientPatchManager = currentSoil.Node.FindChild<NutrientPatchManager>();
->>>>>>> 216d66ad
                     return nutrient != null && nutrientPatchManager == null;
                 }
             }
