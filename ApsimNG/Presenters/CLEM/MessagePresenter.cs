--- conflicted
+++ resolved
@@ -56,22 +56,14 @@
                 int terminatedCount = 0;
                 // find IStorageReader of simulation
                 IModel simulation = model.FindAncestor<Simulation>();
-<<<<<<< HEAD
                 if (model.FindInScope<IDataStore>() is not IDataStore ds)
                 {
                     markdownWriter.Write("### No [DataStore] found in simulation.");
-=======
-                IDataStore ds = model.FindInScope<IDataStore>();
-                if (ds == null)
->>>>>>> 8b91a209
                     return markdownWriter.ToString();
                 }
 
                 DataTable dataTable = null;
-                string noSimulationMessage = "No simulation has been performed for this farm";
-
                 bool expSim = model.FindAllAncestors<Experiment>().Any();
-<<<<<<< HEAD
                 // ensure _Messages table has been created.
                 if (ds.Reader.TableNames.Any())
                 { 
@@ -84,39 +76,18 @@
                     {
                         dataTable = ds.Reader.GetData(simulationNames: new string[] { simulation.Name }, tableName: "_Messages");
                     }
-=======
-                if (expSim)
-                {
-                    markdownWriter.Write("### Multiple simulation experiment performed");
-                    markdownWriter.Write("  \r\n  \r\n");
-
-                    dataTable = ds.Reader.GetData(tableName: "_Messages");
-                    noSimulationMessage = "No simulations have been performed for this experiment";
-                }
-                else
-                {
-                    dataTable = ds.Reader.GetData(simulationNames: new string[] { simulation.Name }, tableName: "_Messages");
->>>>>>> 8b91a209
                 }
 
                 if (dataTable == null)
                 {
-<<<<<<< HEAD
                     markdownWriter.Write("### Datastore is empty  \r\n  \r\nNo simulation has been performed for this farm.");
-=======
-                    markdownWriter.Write($"### Datastore is empty  \r\n  \r\n{noSimulationMessage}");
->>>>>>> 8b91a209
                     return markdownWriter.ToString();
                 }
                 if (!ds.Reader.TableNames.Any())
                     markdownWriter.Write("### No data reported  \r\n  \r\nNo data has been reported in the last simulation.  \r\n  \r\n");
 
                 DataRow[] dataRows = dataTable.Select();
-<<<<<<< HEAD
                 if (dataRows.Any())
-=======
-                if (dataRows.Length > 0)
->>>>>>> 8b91a209
                 {
                     int errorCol = dataRows[0].Table.Columns["MessageType"].Ordinal;
                     int msgCol = dataRows[0].Table.Columns["Message"].Ordinal;
