--- conflicted
+++ resolved
@@ -24,55 +24,6 @@
         /// <summary>The ancestor CAMP model and some relations</summary>
         [Link(Type = LinkType.Path, Path = "[Leaf].Phyllochron.BasePhyllochron")]
         IFunction basePhyllochron = null;
-<<<<<<< HEAD
-        
-        [Link(Type = LinkType.Path, Path = "[Leaf].PhyllochronPpSensitivity")]
-        IFunction phylloPpSens = null;
-
-        /// <summary>
-        /// The phyllochron leaf stage factor break points
-        /// </summary>
-        [Link(Type = LinkType.Path, Path = "[Leaf].Phyllochron.LeafStageFactor.XYPairs")]
-        XYPairs pLS = null;
-
-        /// <summary>
-        /// Calculates how much Tt has accumulated from emergence to the specified HaunStage
-        /// </summary>
-        /// <param name="x"></param>
-        /// <param name="Pp"></param>
-        /// <param name="bP"></param>
-        /// <param name="pPpS"></param>
-        /// <param name="invert"></param>
-        private double convertHStoTt(double x, double Pp, double bP, double pPpS, bool invert = false)
-        {
-            double PpFactor = 1.0;
-            if (Pp == 8)
-                PpFactor = 1 + pPpS;
-            List<double> HS = new List<double>();
-            HS.Add(0);
-            HS.AddRange(pLS.X.ToList<double>());
-            HS.Add(30);
-            List<double> yLSF = new List<double>();
-            yLSF.Add(pLS.Y[0]);
-            yLSF.AddRange(pLS.Y.ToList<double>());
-            yLSF.Add(pLS.Y.Last());
-            List<double> Tt = new List<double>();
-            Tt.Add(0);
-            for (int b = 1; b < HS.Count; b++)
-            {
-                double dxHS = HS[b] - HS[b - 1];
-                double mLSF = (yLSF[b] + yLSF[b - 1]) / 2;
-                Tt.Add(Tt[b - 1] + dxHS * bP * mLSF * PpFactor);
-            }
-            bool DidInterpolate = false;
-            if (invert == false)
-                return MathUtilities.LinearInterpReal(x, HS.ToArray<double>(), Tt.ToArray<double>(), out DidInterpolate);
-            else
-                return MathUtilities.LinearInterpReal(x, Tt.ToArray<double>(), HS.ToArray<double>(), out DidInterpolate);
-        }
-
-=======
->>>>>>> 07c7783b
 
         /// <summary>
         /// Takes observed (or estimated) final leaf numbers and phyllochron for genotype with (V) and without (N) vernalisation in long (L)
