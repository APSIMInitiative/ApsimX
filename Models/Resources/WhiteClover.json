{
  "$type": "Models.Core.Simulations, Models",
  "ExplorerWidth": 0,
<<<<<<< HEAD
  "Version": 181,
=======
  "Version": 183,
>>>>>>> a7f6f579
  "Name": "Simulations",
  "Children": [
    {
      "$type": "Models.PMF.Plant, Models",
      "CropType": "WhiteClover",
      "IsEnding": false,
      "DaysAfterEnding": 0,
      "ResourceName": null,
      "Name": "WhiteClover",
      "Children": [
        {
          "$type": "Models.Memo, Models",
          "Text": "_Rogerio Cichota, Plant and Food Research, New Zealand_\n\n\n## Preamble\n\nWhite clover (*Trifolium repens*) is a herbaceous perennial herb in the Fabaceae family (former Leguminosae) native of Europe and west Asia.  It can now be be found in swards around the world in places with temperate and subtropical climates ([ThomasChapter1987]; [BrockEtAl1989]).  The plant aboveground consists of prostrate segmented stolons, from which tri-foliate leaves grow on top of a 5-15 cm petiole.  From the axils of each leaf emerges either a flower stalk (peduncle) or a branching stolon.  Roots are quite thick and relatively shallow; the initial taproot dies after a year or so, but roots can also grow from each branching stolon.  These rooted stolon behave and can become independent plants. Cultivated varieties are commonly classified into small-, medium- and large-leaved cultivars, which besides leaf size also reflects variations in plant height and proportion of stolons ([CaradusEtAl1989]).  The inflorescence is typically of white colour and grows about one third higher than the leaves.  As a legume, white clover can host N-fixing bacteria (*Rhizobium*) in a symbiotic relationship. N fixation by rhyzobia can tranfer large quantities of N from the atmosphere into the soil.  This is a major reason why white clover is typically sown alongside grasses in pastures.  Nonetheless, white clover is also a valuable forage, producing very high quality feed and is highly palatable to ruminants.  \n\n\n**Objective:**  The model presented here was built to simulate the growth of white clover as a forage crop.  The current model focus on describing biomass accumulation and regrowth after defoliation in monocultural swards.  The model was developed using the Plant Modelling Framework (PMF) and thus, it is readily possible to use the WhiteClover model in mixed swards, but this usage has not been properly tested yet and should be done with caution.  \nThe simulation of variations in N concentration over the growing season can also be considered as incipient and only reasonably good. The model should be updated and its performance revised in the future when more data becomes available.  \n\r\n## Presentation\r\n\r\nThis model has been built using APSIM's Plant Modelling Framework (PMF), as introduced in [brown_plant_2014] and described in more detail in www.apsim.info.  It aims to simulate the development and growth of white clover (*Trifolium repens*) as a forage crop.  The model focus primarily on describing the vegetative growth with only a simplified account of the reproductive phase.  Only an inflorescence organ is defined, so flowers and seeds and their development are not considered separately.  This was done because the reproductive phase of white clover stands is quite long and undefined: different plants may start flowering at different times and single plants may have flower buds as well as ripen seed at the same time (e.g. [HydeEtAl1959]; [Thomas1987Chapter]; [MedeirosAndSteiner2000]); more details in the phenology section below.  With more comprehensive data, the implementation of this phase and the reproductive organs may be revisited in the future.  The white clover model simulates the aboveground plant structure, including the photosynthesis process, using the SimpleLeaf procedure of PMF, which does not consider explicitly leaf age or their placement in the canopy.  The model describes a perennial crop, with phenology rewinding to the vegetative stage at the end of the reproductive phase.  \r\n\r\n\r\n## Inclusion in APSIM simulations\r\nTo include white clover in a simulation the procedure is the same as any other APSIM crop:  \r\n\r\n * The white clover object can be dragged or copied from the Crop folder in the toolbox into a Field in any simulation;  \r\n\r\n * To become active and grow, the white clover crop needs to be sown using a manager script with a sowing rule. e.g.:  \r\n```csharp\r\n    WhiteClover.Sow(cultivar: Huia, population: 450, depth: 5, rowSpacing: 100);\r\n```\r\nIf a specified cultivar is not available, a fatal error will be thrown.\r\n\r\n\r\n### Harvest and biomass removal\r\nWhite clover biomass can be removed by raising one of the valid methods: Harvest, Cut, Graze, or Prune; this is done using a manager script, similarly to other crops.  The proportion of the biomass of each organ that is removed from the system and/or added to the residue pools may be specified; otherwise defaults will be used.  Note that the sum of fractions removed and added to the residue should be <= 1.0.  To specify the proportions for removal in a manager script, use a RemovalFractions class as shown below:  \r\n```csharp\r\n[EventSubscribe(\"Commencing\")]  \r\nprivate void OnSimulationCommencing(object sender, EventArgs e)  \r\n{  \r\n  RemoveFraction = new RemovalFractions(WhiteClover.Organs);  \r\n}  \r\n[EventSubscribe(\"DoManagement\")]    \r\nprivate void OnDoManagement(object sender, EventArgs e)  \r\n{  \r\n  if (Clock.Today.Date == HarvestDate)  \r\n  {  \r\n    RemoveFraction.SetFractionToRemove(\"Leaf\", 0.80, \"Live\");  \r\n    RemoveFraction.SetFractionToRemove(\"Petiole\", 0.50, \"Live\");  \r\n    RemoveFraction.SetFractionToResidue(\"Leaf\", 0.05, \"Live\");\r\n    RemoveFraction.SetFractionToResidue(\"Petiole\", 0.01, \"Live\");\r\n    WhiteClover.Harvest(RemoveFraction);  \r\n  }\r\n}\r\n```\r\n\r\nThe default values for the fractions (%) to be removed or transferred to residue are shown below in the description of each organ.\r\n\r\n### Crop termination\r\nTo fully terminate a crop the EndCrop event should be raised:\r\n```csharp\r\n WhiteClover.EndCrop();\r\n```\n\r\nOnce a crop has been ended the field is open to be used by another APSIM plant model, or another white clover crop.  Note that ending white clover is not necessary before sowing another crop, competition for resources will take place between crops when there is more than one in the field.\r\n",
          "Name": "GeneralDescription",
          "Children": [],
          "IncludeInDocumentation": false,
          "Enabled": true,
          "ReadOnly": false
        },
        {
          "$type": "Models.PMF.Phen.Phenology, Models",
          "Name": "Phenology",
          "Children": [
            {
              "$type": "Models.Memo, Models",
              "Text": "The duration of each phenological phase in white clover is controlled either by the accumulation of thermal time or photoperiod.",
              "Name": "Description",
              "Children": [],
              "IncludeInDocumentation": false,
              "Enabled": true,
              "ReadOnly": false
            },
            {
              "$type": "Models.Functions.SubDailyInterpolation, Models",
              "Name": "ThermalTime",
              "Children": [
                {
                  "$type": "Models.Memo, Models",
                  "Text": "The thermal time is used to control many of the phenological changes in white clover.  It is calculated from the daily average temperature using three cardinal temperatures: minimum, maximum, and optimum.  Plant development accelerates as temperature increases from minimum to optimum and slows down after that, ceasing completely at maximum temperature.  There is little information about these thresholds for white clover. The minimum, or base, temperature is quite variable among cultivars, varying from -1.0 to 5^o^C ([BlackEtAl2006]; [MonksEtAl2009]; [MootEtAll2000]). Even less data is found for the other parameters, and they are quite variable too; optimum temperature is around 28^o^C and 38^o^C for maximum temperature ([BlackEtAl2006]; [MonksEtAl2009]).\r\n",
                  "Name": "Description",
                  "Children": [],
                  "IncludeInDocumentation": false,
                  "Enabled": true,
                  "ReadOnly": false
                },
                {
                  "$type": "Models.Functions.XYPairs, Models",
                  "X": [
                    4.0,
                    25.0,
                    36.5
                  ],
                  "Y": [
                    0.0,
                    22.0,
                    0.0
                  ],
                  "Name": "Response",
                  "Children": [],
                  "IncludeInDocumentation": false,
                  "Enabled": true,
                  "ReadOnly": false
                },
                {
                  "$type": "Models.Functions.ThreeHourAirTemperature, Models",
                  "Name": "InterpolationMethod",
                  "Children": [],
                  "IncludeInDocumentation": true,
                  "Enabled": true,
                  "ReadOnly": false
                }
              ],
              "IncludeInDocumentation": false,
              "Enabled": true,
              "ReadOnly": false,
              "agregationMethod": "0"
            },
            {
              "$type": "Models.Functions.PhotoperiodFunction, Models",
              "Twilight": -6.0,
              "DayLength": 0.0,
              "Name": "Photoperiod",
              "Children": [],
              "IncludeInDocumentation": false,
              "Enabled": true,
              "ReadOnly": false
            },
            {
              "$type": "Models.Functions.PhotoperiodDeltaFunction, Models",
              "Twilight": -6.0,
              "Name": "PhotoperiodVariation",
              "Children": [],
              "IncludeInDocumentation": false,
              "Enabled": true,
              "ReadOnly": false
            },
            {
              "$type": "Models.PMF.Phen.GerminatingPhase, Models",
              "Start": "Sowing",
              "End": "Germination",
              "Name": "Germinating",
              "Children": [
                {
                  "$type": "Models.Memo, Models",
                  "Text": "Germination in most clover species is very variable (e.g. [HamptonEtAl1987]; [MurrayThesis2012]), with about 70-90% of seeds germinating for white clover. Temperatures between 5 and 20^o^C affect the speed of germination but not the final percentage ([HamptonEtAl1987]).  The model does not consider variable germination rate, thus the population should be adjusted by the user when sowing to account for less than 100% germination.  \r\n\r\n",
                  "Name": "Description",
                  "Children": [],
                  "IncludeInDocumentation": false,
                  "Enabled": true,
                  "ReadOnly": false
                },
                {
                  "$type": "Models.Functions.Constant, Models",
                  "FixedValue": 0.0,
                  "Units": null,
                  "Name": "MinSoilTemperature",
                  "ResourceName": null,
                  "Children": [],
                  "Enabled": true,
                  "ReadOnly": false
                }
              ],
              "IncludeInDocumentation": false,
              "Enabled": true,
              "ReadOnly": false
            },
            {
              "$type": "Models.PMF.Phen.EmergingPhase, Models",
              "Start": "Germination",
              "End": "Emergence",
              "TTForTimeStep": 0.0,
              "Name": "Emerging",
              "Children": [
                {
                  "$type": "Models.Memo, Models",
                  "Text": "White clover has small seeds and these need to be placed near the soil surface to emerge successfully.  Best emergence rates occur when seeds are sown at depth of 5mm ([Hyde1950]; [MurrayAndClements1993]), and few plants will emerge from seeds deeper than 40mm.  Variations in germination rate due to depth are not currently simulated by the model, however the sowing depth does affect timing of emergence, in combination with temperature.  This is controlled by the parameter ShootRate, which is the shoot elongation rate as function of thermal time (mm/oCd).  \r\nEmergence of white clover occurs a few days after germination ([Hyde1950]; [MootEtAll2000]), but this is quite variable (taking 5-20 days).  Both temperature and depth of seed are important factors.  Thermal time for the emergence of white clover (cv. Huia and Nomad) has been reported as being approximately 150oCd ([MootEtAll2000]; [MurrayThesis2012]), and there seem to be no significant variations between NZ cultivars ([HamptonEtAl1987]).  \r\n",
                  "Name": "Description",
                  "Children": [],
                  "IncludeInDocumentation": false,
                  "Enabled": true,
                  "ReadOnly": false
                },
                {
                  "$type": "Models.Functions.VariableReference, Models",
                  "VariableName": "[Phenology].ThermalTime",
                  "Name": "ThermalTime",
                  "Children": [],
                  "IncludeInDocumentation": false,
                  "Enabled": true,
                  "ReadOnly": false
                },
                {
                  "$type": "Models.Functions.AddFunction, Models",
                  "Name": "Target",
                  "Children": [
                    {
                      "$type": "Models.Functions.Constant, Models",
                      "FixedValue": 50.0,
                      "Units": null,
                      "Name": "ShootLag",
                      "Children": [],
                      "Enabled": true,
                      "ReadOnly": false
                    },
                    {
                      "$type": "Models.Functions.MultiplyFunction, Models",
                      "Name": "DepthxRate",
                      "Children": [
                        {
                          "$type": "Models.Functions.VariableReference, Models",
                          "VariableName": "[Plant].SowingData.Depth",
                          "Name": "SowingDepth",
                          "Children": [],
                          "Enabled": true,
                          "ReadOnly": false
                        },
                        {
                          "$type": "Models.Functions.Constant, Models",
                          "FixedValue": 15.0,
                          "Units": null,
                          "Name": "ShootRate",
                          "Children": [],
                          "Enabled": true,
                          "ReadOnly": false
                        }
                      ],
                      "Enabled": true,
                      "ReadOnly": false
                    }
                  ],
                  "Enabled": true,
                  "ReadOnly": false
                }
              ],
              "IncludeInDocumentation": false,
              "Enabled": true,
              "ReadOnly": false
            },
            {
              "$type": "Models.PMF.Phen.GenericPhase, Models",
              "Start": "Emergence",
              "End": "Induction",
              "Name": "Vegetative",
              "Children": [
                {
                  "$type": "Models.Memo, Models",
                  "Text": "During this phase, white clover plants partition biomass to leaf+petiole, stolon, and root+taproot organs. Initially, this phase starts when plants emerge, but it is also triggered as phenology resets after the end of the reproductive phase.  The vegetative phase ends when the inductive phase starts.  \r\nWhite clover is typically described as either short day or short-long day species ([Thomas1961]; [ChapterThomas1980]), which means induction is caused by exposure to short daylight lengths but reproductive growth may also be triggered by a period with long photoperiod.  Exposure to cold temperature can also lead to induction with subsequent initiation of inflorescence development when days become warmer and longer ([Thomas1981_SLD]; [BeattyThesis1959]). The variability in response of induction to environmental conditions are considerably large in white clover. In most stands at least some plants will show reproductive growth regardless of environmental conditions. The variations show some trend when contrasting large- to short-leaved cultivars or for cultivars from different origins (especially latitude), but the effect of genotypes within each group was not found to be significant (e.g. [ChapterThomas1980]; [Thomas1982_Comparison]; [Norris1984_daylength]; [BeattyThesis1959]).  \r\nInducing daylight length seem to be 12 hours or less, while temperatures need to be below about 10^o^C ([Thomas1979_Natural]; [Thomas1981_SLD]; [Thomas1982_Comparison]; [Norris1984_daylength]; [Norris1985_Temperature]). The base white clover model uses the accumulation of days under either low temperature or short photoperiod to trigger the end of the vegetative phase.\r\n",
                  "Name": "Description",
                  "Children": [],
                  "IncludeInDocumentation": false,
                  "Enabled": true,
                  "ReadOnly": false
                },
                {
                  "$type": "Models.Functions.Constant, Models",
                  "FixedValue": 15.0,
                  "Units": "days",
                  "Name": "Target",
                  "Children": [],
                  "IncludeInDocumentation": false,
                  "Enabled": true,
                  "ReadOnly": false
                },
                {
                  "$type": "Models.Functions.AddFunction, Models",
                  "Name": "Progression",
                  "Children": [
                    {
                      "$type": "Models.Functions.LinearInterpolationFunction, Models",
                      "Name": "ShortDays",
                      "Children": [
                        {
                          "$type": "Models.Functions.XYPairs, Models",
                          "X": [
                            6.0,
                            8.0,
                            10.0,
                            12.0,
                            14.0,
                            16.0
                          ],
                          "Y": [
                            1.0,
                            1.0,
                            0.7,
                            0.1,
                            0.0,
                            0.0
                          ],
                          "Name": "XYPairs",
                          "Children": [],
                          "IncludeInDocumentation": false,
                          "Enabled": true,
                          "ReadOnly": false
                        },
                        {
                          "$type": "Models.Functions.VariableReference, Models",
                          "VariableName": "[Phenology].Photoperiod",
                          "Name": "XValue",
                          "Children": [],
                          "IncludeInDocumentation": true,
                          "Enabled": true,
                          "ReadOnly": false
                        }
                      ],
                      "IncludeInDocumentation": false,
                      "Enabled": true,
                      "ReadOnly": false
                    },
                    {
                      "$type": "Models.Functions.LinearInterpolationFunction, Models",
                      "Name": "LowTemperatures",
                      "Children": [
                        {
                          "$type": "Models.Functions.XYPairs, Models",
                          "X": [
                            0.0,
                            2.0,
                            5.0,
                            8.0,
                            11.0,
                            15.0
                          ],
                          "Y": [
                            0.0,
                            0.0,
                            1.0,
                            1.0,
                            0.0,
                            0.0
                          ],
                          "Name": "XYPairs",
                          "Children": [],
                          "IncludeInDocumentation": false,
                          "Enabled": true,
                          "ReadOnly": false
                        },
                        {
                          "$type": "Models.Functions.VariableReference, Models",
                          "VariableName": "[Phenology].ThermalTime",
                          "Name": "XValue",
                          "Children": [],
                          "IncludeInDocumentation": true,
                          "Enabled": true,
                          "ReadOnly": false
                        }
                      ],
                      "IncludeInDocumentation": false,
                      "Enabled": true,
                      "ReadOnly": false
                    }
                  ],
                  "IncludeInDocumentation": false,
                  "Enabled": true,
                  "ReadOnly": false
                }
              ],
              "IncludeInDocumentation": false,
              "Enabled": true,
              "ReadOnly": false
            },
            {
              "$type": "Models.PMF.Phen.GenericPhase, Models",
              "Start": "Induction",
              "End": "Flowering",
              "Name": "Inductive",
              "Children": [
                {
                  "$type": "Models.Memo, Models",
                  "Text": "During this phase the white clover plants await for the environmental cue to start the reproductive growth. Physiological and metabolic processes remain the same as for the vegetative phase; plants partition biomass to leaf+petiole, stolon, and root+taproot organs. The inductive phase starts when plants accumulate a given number of days under inductive conditions, i.e. low temperatures and/or short daylight lengths ([Thomas1979_Natural]; [Norris1984_daylength]; [Norris1985_Temperature]).  The phase ends when the plants start reproduction growth, with the emergence of flower buds.  \r\nThere is a large level of variation in white clover plants and their flowering response to environmental conditions, with some plants reaching reproductive growth in almost any stand ([Thomas1979_Natural]; [BeattyThesis1959]). Nonetheless, in natural conditions reproductive growth is typically triggered by long daylight lengths, with reported values around 14 hours ([ChapterThomas1980]; [Thomas1981_SLD];[Norris1984_daylength]).  The accumulation of days under long photoperiod is used by the model to trigger the end of the inductive phase.  \r\n",
                  "Name": "Description",
                  "Children": [],
                  "IncludeInDocumentation": false,
                  "Enabled": true,
                  "ReadOnly": false
                },
                {
                  "$type": "Models.Functions.Constant, Models",
                  "FixedValue": 10.0,
                  "Units": "days",
                  "Name": "Target",
                  "Children": [],
                  "IncludeInDocumentation": false,
                  "Enabled": true,
                  "ReadOnly": false
                },
                {
                  "$type": "Models.Functions.LinearInterpolationFunction, Models",
                  "Name": "Progression",
                  "Children": [
                    {
                      "$type": "Models.Functions.XYPairs, Models",
                      "X": [
                        10.0,
                        11.5,
                        14.0,
                        15.0
                      ],
                      "Y": [
                        0.0,
                        0.0,
                        1.0,
                        1.0
                      ],
                      "Name": "XYPairs",
                      "Children": [],
                      "IncludeInDocumentation": false,
                      "Enabled": true,
                      "ReadOnly": false
                    },
                    {
                      "$type": "Models.Functions.VariableReference, Models",
                      "VariableName": "[Phenology].Photoperiod",
                      "Name": "XValue",
                      "Children": [],
                      "IncludeInDocumentation": true,
                      "Enabled": true,
                      "ReadOnly": false
                    }
                  ],
                  "IncludeInDocumentation": false,
                  "Enabled": true,
                  "ReadOnly": false
                }
              ],
              "IncludeInDocumentation": false,
              "Enabled": true,
              "ReadOnly": false
            },
            {
              "$type": "Models.PMF.Phen.GenericPhase, Models",
              "Start": "Flowering",
              "End": "Ripening",
              "Name": "Reproductive",
              "Children": [
                {
                  "$type": "Models.Memo, Models",
                  "Text": "During this phase the plant is partitioning biomass to all organs, including reproductive organs (peduncles, inflorescence, and seeds). The current model does not describe the flower and seeds development explicitly, only a generic organ referred to as *inflorescence* is defined. The main reason for this is the variability and complex phenology of reproduction of white clover; with seeds maturing while new flowers are still being initiated over summer and early autumn (e.g. [HydeEtAl1959]; [Thomas1987Chapter]; [MedeirosAndSteiner2000]). Also due to their similarities and the fact that a population is described in the model (instead of single plants), peduncles and petioles are simulated as a single organ.  \r\nFlower emergence typically starts in spring, peaks at the beginning of summer and continues until autumn ([ChapterThomas1980]; [MacfarlaneAndSheath1984]; [MarshalEtAl1993_Production]). The actual periods vary for different cultivars, and some have flowers nearly all year (albeit with low frequency over winter).  A drop in flower numbers in mid-summer and subsequent increase in early autumn has been shown in some cultivars and has been linked to water deficit or inhibition due to long days ([ChapterThomas1980]; [MacfarlaneAndSheath1984]).  Management practices, such as applying N fertiliser, irrigation and defoliations, have, in general, a positive impact on flower and seed production ([ChapterThomas1980]; [MedeirosAndSteiner2000]; [BissuelBelaygueEtAl2002_flower]), but there is large variation in the responses, depending on the cultivars as well as the extent and timing of the intervention. Currently, the model does not account for the effect of this practices explicitly, although it is expected that some effects are captured by changes in biomass allocation caused by actions such as irrigation of application of fertilisers.\r\n",
                  "Name": "Description",
                  "Children": [],
                  "IncludeInDocumentation": false,
                  "Enabled": true,
                  "ReadOnly": false
                },
                {
                  "$type": "Models.Functions.Constant, Models",
                  "FixedValue": 30.0,
                  "Units": "days",
                  "Name": "Target",
                  "Children": [],
                  "IncludeInDocumentation": false,
                  "Enabled": true,
                  "ReadOnly": false
                },
                {
                  "$type": "Models.Functions.LinearInterpolationFunction, Models",
                  "Name": "Progression",
                  "Children": [
                    {
                      "$type": "Models.Functions.XYPairs, Models",
                      "X": [
                        10.0,
                        11.5,
                        14.0,
                        15.0
                      ],
                      "Y": [
                        1.0,
                        1.0,
                        0.0,
                        0.0
                      ],
                      "Name": "XYPairs",
                      "Children": [],
                      "IncludeInDocumentation": false,
                      "Enabled": true,
                      "ReadOnly": false
                    },
                    {
                      "$type": "Models.Functions.VariableReference, Models",
                      "VariableName": "[Phenology].Photoperiod",
                      "Name": "XValue",
                      "Children": [],
                      "IncludeInDocumentation": true,
                      "Enabled": true,
                      "ReadOnly": false
                    }
                  ],
                  "IncludeInDocumentation": false,
                  "Enabled": true,
                  "ReadOnly": false
                }
              ],
              "IncludeInDocumentation": false,
              "Enabled": true,
              "ReadOnly": false
            },
            {
              "$type": "Models.PMF.Phen.GotoPhase, Models",
              "Start": "Ripening",
              "End": "Ripening",
              "PhaseNameToGoto": "Vegetative",
              "Name": "PhenologyRewind",
              "Children": [],
              "IncludeInDocumentation": false,
              "Enabled": true,
              "ReadOnly": false
            }
          ],
          "IncludeInDocumentation": false,
          "Enabled": true,
          "ReadOnly": false
        },
        {
          "$type": "Models.PMF.OrganArbitrator, Models",
          "Name": "Arbitrator",
          "Children": [
            {
              "$type": "Models.PMF.BiomassTypeArbitrator, Models",
              "Name": "DMArbitration",
              "Children": [
                {
                  "$type": "Models.Core.Folder, Models",
                  "Name": "PotentialPartitioningMethods",
                  "Children": [
                    {
                      "$type": "Models.PMF.Arbitrator.ReallocationMethod, Models",
                      "Name": "ReallocationMethod"
                    },
                    {
                      "$type": "Models.PMF.Arbitrator.AllocateFixationMethod, Models",
                      "Name": "AllocateFixationMethod"
                    },
                    {
                      "$type": "Models.PMF.Arbitrator.RetranslocationMethod, Models",
                      "Name": "RetranslocationMethod"
                    },
                    {
                      "$type": "Models.PMF.Arbitrator.SendPotentialDMAllocationsMethod, Models",
                      "Name": "SendPotentialDMAllocationsMethod"
                    }
                  ],
                  "ShowInDocs": false
                },
                {
                  "$type": "Models.Core.Folder, Models",
                  "Name": "AllocationMethods",
                  "Children": [
                    {
                      "$type": "Models.PMF.Arbitrator.NutrientConstrainedAllocationMethod, Models",
                      "Name": "NutrientConstrainedAllocationMethod"
                    },
                    {
                      "$type": "Models.PMF.Arbitrator.DryMatterAllocationsMethod, Models",
                      "Name": "DryMatterAllocationsMethod"
                    }
                  ],
                  "ShowInDocs": false
                },
                {
                  "$type": "Models.PMF.RelativeAllocation, Models",
                  "Name": "ArbitrationMethod",
                  "Children": [
                    {
                      "$type": "Models.Memo, Models",
                      "Text": "Controls the allocation of biomass to each of the plant's organs. Partitioning is based on:  \r\n",
                      "Name": "Description",
                      "Children": [],
                      "IncludeInDocumentation": false,
                      "Enabled": true,
                      "ReadOnly": false
                    }
                  ],
                  "IncludeInDocumentation": false,
                  "Enabled": true,
                  "ReadOnly": false
                }
              ]
            },
            {
              "$type": "Models.PMF.BiomassTypeArbitrator, Models",
              "Name": "NArbitration",
              "Children": [
                {
                  "$type": "Models.Core.Folder, Models",
                  "Name": "PotentialPartitioningMethods",
                  "Children": [
                    {
                      "$type": "Models.PMF.Arbitrator.ReallocationMethod, Models",
                      "Name": "ReallocationMethod"
                    }
                  ],
                  "ShowInDocs": false
                },
                {
                  "$type": "Models.Core.Folder, Models",
                  "Name": "ActualPartitioningMethods",
                  "Children": [
                    {
                      "$type": "Models.PMF.Arbitrator.AllocateFixationMethod, Models",
                      "Name": "AllocateFixationMethod"
                    },
                    {
                      "$type": "Models.PMF.Arbitrator.RetranslocationMethod, Models",
                      "Name": "RetranslocationMethod"
                    }
                  ],
                  "ShowInDocs": false
                },
                {
                  "$type": "Models.Core.Folder, Models",
                  "Name": "AllocationMethods",
                  "Children": [
                    {
                      "$type": "Models.PMF.Arbitrator.NitrogenAllocationsMethod, Models",
                      "Name": "NitrogenAllocationsMethod"
                    }
                  ],
                  "ShowInDocs": false
                },
                {
                  "$type": "Models.PMF.RelativeAllocation, Models",
                  "Name": "ArbitrationMethod",
                  "Children": [
                    {
                      "$type": "Models.Memo, Models",
                      "Text": "Controls the allocation of N to each of the plant's organs. Partitioning is based on:  \r\n",
                      "Name": "Description",
                      "Children": [],
                      "IncludeInDocumentation": false,
                      "Enabled": true,
                      "ReadOnly": false
                    }
                  ],
                  "IncludeInDocumentation": false,
                  "Enabled": true,
                  "ReadOnly": false
                },
                {
                  "$type": "Models.PMF.Arbitrator.AllocateUptakesMethod, Models",
                  "Name": "AllocateUptakesMethod"
                }
              ]
            },
            {
              "$type": "Models.PMF.Arbitrator.WaterUptakeMethod, Models",
              "Name": "WaterUptakeMethod"
            },
            {
              "$type": "Models.PMF.Arbitrator.NitrogenUptakeMethod, Models",
              "Name": "NitrogenUptakeMethod"
            }
          ],
          "IncludeInDocumentation": false,
          "Enabled": true,
          "ReadOnly": false
        },
        {
          "$type": "Models.PMF.Organs.SimpleLeaf, Models",
          "ApicalCohortNo": 0,
          "InitialisedCohortNo": 0,
          "CohortsInitialised": false,
          "TipsAtEmergence": 0,
          "CohortsAtInitialisation": 0,
          "AppearedCohortNo": 0,
          "PlantAppearedLeafNo": 0.0,
          "Albedo": 0.18,
          "Gsmax350": 0.015,
          "R50": 150.0,
          "Height": 0.0,
          "FRGR": 0.0,
          "PotentialEP": 0.0,
          "WaterDemand": 0.0,
          "MicroClimatePresent": true,
          "LightProfile": null,
          "LeafInitialisationStage": "Emergence",
          "KDead": 0.0,
          "LAIDead": 0.0,
          "DMSupply": null,
          "NSupply": null,
          "DMDemand": null,
          "NDemand": null,
          "potentialDMAllocation": null,
          "Name": "Leaf",
          "Children": [
            {
              "$type": "Models.Memo, Models",
              "Text": "This organ represents all the leaves in the plant and has only a basic representation of the canopy structure, with all leaves considered to be distributed in one layer.  The total leaf biomass is used to determine the height of the canopy, using a function that can vary for different cultivars but that currently it is not affected by competition with other plants.  \r\n",
              "Name": "Description",
              "Children": [],
              "IncludeInDocumentation": false,
              "Enabled": true,
              "ReadOnly": false
            },
            {
              "$type": "Models.Functions.MultiplyFunction, Models",
              "Name": "InitialWt",
              "Children": [
                {
                  "$type": "Models.Memo, Models",
                  "Text": "It is assumed that approximately 1/3 of the seed biomass is allocated to shoot upon emergence.  The weight of white clover seeds varies between 0.5 and 0.8 g/1000 seeds ([Thomas1987Chapter]; [BissuelBelaygueEtAl2002_seed]; [MurrayThesis2012]). ",
                  "Name": "Description",
                  "Children": [],
                  "IncludeInDocumentation": false,
                  "Enabled": true,
                  "ReadOnly": false
                },
                {
                  "$type": "Models.Functions.Constant, Models",
                  "FixedValue": 0.0002,
                  "Units": "g/plant",
                  "Name": "InitialOrganWt",
                  "Children": [],
                  "IncludeInDocumentation": false,
                  "Enabled": true,
                  "ReadOnly": false
                },
                {
                  "$type": "Models.Functions.VariableReference, Models",
                  "VariableName": "[Plant].Population",
                  "Name": "Population",
                  "Children": [],
                  "IncludeInDocumentation": false,
                  "Enabled": true,
                  "ReadOnly": false
                }
              ],
              "IncludeInDocumentation": false,
              "Enabled": true,
              "ReadOnly": false
            },
            {
              "$type": "Models.Functions.Constant, Models",
              "FixedValue": 0.4,
              "Units": "gC/gDM",
              "Name": "CarbonConcentration",
              "Children": [
                {
                  "$type": "Models.Memo, Models",
                  "Text": "This is the default value for PMF. ",
                  "Name": "Description",
                  "Children": [],
                  "IncludeInDocumentation": false,
                  "Enabled": true,
                  "ReadOnly": false
                }
              ],
              "IncludeInDocumentation": false,
              "Enabled": true,
              "ReadOnly": false
            },
            {
              "$type": "Models.Functions.Constant, Models",
              "FixedValue": 0.025,
              "Units": "gN/gDM",
              "Name": "MinimumNConc",
              "Children": [
                {
                  "$type": "Models.Memo, Models",
                  "Text": "This is the lowest N concentration that leaves can have and still be able to grow.  It represents the N content for structural tissues and is the concentration of dead material.  Specific values for white clover were not found, but typical values for dead clover leaves are around 1.5-3.0% ([Brougham1958_LeafDev]; [WilmanAndMehdi1984]; [WarembourgEtAl1997]). ",
                  "Name": "Description",
                  "Children": [],
                  "IncludeInDocumentation": false,
                  "Enabled": true,
                  "ReadOnly": false
                }
              ],
              "IncludeInDocumentation": false,
              "Enabled": true,
              "ReadOnly": false
            },
            {
              "$type": "Models.Functions.Constant, Models",
              "FixedValue": 0.045,
              "Units": "gN/gDM",
              "Name": "CriticalNConc",
              "Children": [
                {
                  "$type": "Models.Memo, Models",
                  "Text": "This is the N concentration that the organ muast have to fully function, growth penalty incurr if N level fall below this threshold.  Values for this parameter have not been clearly identified for white clover, typical concentration values for non stressed plants can be used instead, these vary between 3.5 and 4.5% ([WilmanAndMehdi1984]; [CaradusEtAl1993_PEffect]; [HoghJensenEtAl2002]).  \r\n",
                  "Name": "Description",
                  "Children": [],
                  "IncludeInDocumentation": false,
                  "Enabled": true,
                  "ReadOnly": false
                }
              ],
              "IncludeInDocumentation": false,
              "Enabled": true,
              "ReadOnly": false
            },
            {
              "$type": "Models.Functions.Constant, Models",
              "FixedValue": 0.06,
              "Units": "gN/gDM",
              "Name": "MaximumNConc",
              "Children": [
                {
                  "$type": "Models.Memo, Models",
                  "Text": "This represents the maximum limit for N concentration in leaves.  The N content above CriticalNConc is not essential for growth and can be remobilised for new growth when uptake is insuficient.  Literature data suggest that value for maximum N concentration for whit clover leaves is about 6.0-7.0% ([RysAndPhung1985]; [CaradusEtAl1993_PEffect]; [HoghJensenEtAl2002]).  \r\n",
                  "Name": "Description",
                  "Children": [],
                  "IncludeInDocumentation": false,
                  "Enabled": true,
                  "ReadOnly": false
                }
              ],
              "IncludeInDocumentation": false,
              "Enabled": true,
              "ReadOnly": false
            },
            {
              "$type": "Models.Functions.Constant, Models",
              "FixedValue": 1.0,
              "Units": null,
              "Name": "NitrogenDemandSwitch",
              "Children": [],
              "IncludeInDocumentation": false,
              "Enabled": true,
              "ReadOnly": false
            },
            {
              "$type": "Models.Functions.SupplyFunctions.RUEModel, Models",
              "Name": "Photosynthesis",
              "Children": [
                {
                  "$type": "Models.Memo, Models",
                  "Text": "There has been a number of studies on the photosynthetesis rate of white clover (e.g. [McCreeTroughton1966]; [WoledgeEtAl1991_Photo]; [MalinowskiEtAl1998]; [HerautBronEtAl2000]; [HofmannEtAl2007]), including its variation due to water and N deficiency, shading and CO~2~ changes. The values and trends for CO~2~ assimilation rates are generally consistent across the various studies and these have been used to help defining the limiting factor for photoynthesis in the model. Reported values RUE for white clover are in general around 2.5-3.0 g DM/MJ ([FaurieEtAl1996]; [ManderscheidEtAl1997]; [NassiriThesis1998]).  \r\n",
                  "Name": "Description",
                  "Children": [],
                  "IncludeInDocumentation": false,
                  "Enabled": true,
                  "ReadOnly": false
                },
                {
                  "$type": "Models.Functions.Constant, Models",
                  "FixedValue": 1.25,
                  "Units": "g/MJ",
                  "Name": "RUE",
                  "Children": [],
                  "IncludeInDocumentation": false,
                  "Enabled": true,
                  "ReadOnly": false
                },
                {
                  "$type": "Models.Functions.SupplyFunctions.RUECO2Function, Models",
                  "PhotosyntheticPathway": "C3",
                  "Name": "FCO2",
                  "Children": [],
                  "IncludeInDocumentation": false,
                  "Enabled": true,
                  "ReadOnly": false
                },
                {
                  "$type": "Models.Functions.LinearInterpolationFunction, Models",
                  "Name": "FN",
                  "Children": [
                    {
                      "$type": "Models.Functions.XYPairs, Models",
                      "X": [
                        0.0,
                        0.5,
                        1.0,
                        1.5
                      ],
                      "Y": [
                        0.0,
                        0.5,
                        1.0,
                        1.0
                      ],
                      "Name": "XYPairs",
                      "Children": [],
                      "IncludeInDocumentation": false,
                      "Enabled": true,
                      "ReadOnly": false
                    },
                    {
                      "$type": "Models.Functions.VariableReference, Models",
                      "VariableName": "[Leaf].FNmetabolic",
                      "Name": "XValue",
                      "Children": [],
                      "IncludeInDocumentation": true,
                      "Enabled": true,
                      "ReadOnly": false
                    }
                  ],
                  "IncludeInDocumentation": false,
                  "Enabled": true,
                  "ReadOnly": false
                },
                {
                  "$type": "Models.Functions.WeightedTemperatureFunction, Models",
                  "MaximumTemperatureWeighting": 0.75,
                  "Name": "FT",
                  "Children": [
                    {
                      "$type": "Models.Functions.XYPairs, Models",
                      "X": [
                        0.0,
                        4.0,
                        10.0,
                        16.5,
                        19.0,
                        27.0,
                        34.0,
                        36.5
                      ],
                      "Y": [
                        0.0,
                        0.0,
                        0.15,
                        0.7,
                        1.0,
                        1.0,
                        0.1,
                        0.0
                      ],
                      "Name": "XYPairs",
                      "Children": [],
                      "IncludeInDocumentation": false,
                      "Enabled": true,
                      "ReadOnly": false
                    }
                  ],
                  "IncludeInDocumentation": false,
                  "Enabled": true,
                  "ReadOnly": false
                },
                {
                  "$type": "Models.Functions.LinearInterpolationFunction, Models",
                  "Name": "FW",
                  "Children": [
                    {
                      "$type": "Models.Functions.XYPairs, Models",
                      "X": [
                        0.0,
                        0.8,
                        1.0,
                        1.5
                      ],
                      "Y": [
                        0.0,
                        0.8,
                        1.0,
                        1.0
                      ],
                      "Name": "XYPairs",
                      "Children": [],
                      "IncludeInDocumentation": false,
                      "Enabled": true,
                      "ReadOnly": false
                    },
                    {
                      "$type": "Models.Functions.VariableReference, Models",
                      "VariableName": "[Leaf].Fw",
                      "Name": "XValue",
                      "Children": [],
                      "IncludeInDocumentation": true,
                      "Enabled": true,
                      "ReadOnly": false
                    }
                  ],
                  "IncludeInDocumentation": false,
                  "Enabled": true,
                  "ReadOnly": false
                },
                {
                  "$type": "Models.Functions.LinearInterpolationFunction, Models",
                  "Name": "FVPD",
                  "Children": [
                    {
                      "$type": "Models.Functions.XYPairs, Models",
                      "X": [
                        0.0,
                        10.0,
                        12.5,
                        40.0
                      ],
                      "Y": [
                        1.0,
                        1.0,
                        0.95,
                        0.0
                      ],
                      "Name": "XYPairs",
                      "Children": [],
                      "IncludeInDocumentation": false,
                      "Enabled": true,
                      "ReadOnly": false
                    },
                    {
                      "$type": "Models.Functions.VariableReference, Models",
                      "VariableName": "[Leaf].Photosynthesis.VPD",
                      "Name": "XValue",
                      "Children": [],
                      "IncludeInDocumentation": true,
                      "Enabled": true,
                      "ReadOnly": false
                    }
                  ],
                  "IncludeInDocumentation": false,
                  "Enabled": true,
                  "ReadOnly": false
                },
                {
                  "$type": "Models.Functions.VariableReference, Models",
                  "VariableName": "[Leaf].RadiationIntercepted",
                  "Name": "RadnInt",
                  "Children": [
                    {
                      "$type": "Models.Memo, Models",
                      "Text": "The value of radiation intercepted by this plant as computed by the MicroClimate model.",
                      "Name": "Description",
                      "Children": [],
                      "IncludeInDocumentation": false,
                      "Enabled": true,
                      "ReadOnly": false
                    }
                  ],
                  "IncludeInDocumentation": false,
                  "Enabled": true,
                  "ReadOnly": false
                }
              ],
              "IncludeInDocumentation": false,
              "Enabled": true,
              "ReadOnly": false
            },
            {
              "$type": "Models.Functions.DivideFunction, Models",
              "Name": "FRGR",
              "Children": [
                {
                  "$type": "Models.Memo, Models",
                  "Text": "This parameter represents the Fractional Growth Rate.  It is needed by the MicroClimate model, where it is used to compute the effect of growth rate on transpiration.  ",
                  "Name": "Description",
                  "Children": [],
                  "IncludeInDocumentation": false,
                  "Enabled": true,
                  "ReadOnly": false
                },
                {
                  "$type": "Models.Functions.VariableReference, Models",
                  "VariableName": "[Leaf].Photosynthesis",
                  "Name": "Photosynthesis",
                  "Children": [],
                  "IncludeInDocumentation": false,
                  "Enabled": true,
                  "ReadOnly": false
                },
                {
                  "$type": "Models.Functions.MultiplyFunction, Models",
                  "Name": "PotentialPhotosynthesis",
                  "Children": [
                    {
                      "$type": "Models.Functions.VariableReference, Models",
                      "VariableName": "[Leaf].Photosynthesis.RUE",
                      "Name": "RUE",
                      "Children": [],
                      "IncludeInDocumentation": false,
                      "Enabled": true,
                      "ReadOnly": false
                    },
                    {
                      "$type": "Models.Functions.MaximumFunction, Models",
                      "Name": "Radiation",
                      "Children": [
                        {
                          "$type": "Models.Functions.VariableReference, Models",
                          "VariableName": "[Leaf].RadiationIntercepted",
                          "Name": "RadnInt",
                          "Children": [],
                          "IncludeInDocumentation": false,
                          "Enabled": true,
                          "ReadOnly": false
                        },
                        {
                          "$type": "Models.Functions.Constant, Models",
                          "FixedValue": 1E-05,
                          "Units": null,
                          "Name": "MinRadn",
                          "Children": [],
                          "IncludeInDocumentation": false,
                          "Enabled": true,
                          "ReadOnly": false
                        }
                      ],
                      "IncludeInDocumentation": false,
                      "Enabled": true,
                      "ReadOnly": false
                    }
                  ],
                  "IncludeInDocumentation": false,
                  "Enabled": true,
                  "ReadOnly": false
                }
              ],
              "IncludeInDocumentation": false,
              "Enabled": true,
              "ReadOnly": false
            },
            {
              "$type": "Models.Functions.PhaseLookup, Models",
              "Name": "TargetBiomassProportion",
              "Children": [
                {
                  "$type": "Models.Memo, Models",
                  "Text": "This is the 'ideal' proportion of biomass for this organ within the above ground biomass (not total).  \r\n",
                  "Name": "note",
                  "Children": [],
                  "IncludeInDocumentation": false,
                  "Enabled": true,
                  "ReadOnly": false
                },
                {
                  "$type": "Models.Functions.PhaseLookupValue, Models",
                  "Start": "Emergence",
                  "End": "Flowering",
                  "Name": "VegetativeInductive",
                  "Children": [
                    {
                      "$type": "Models.Functions.Constant, Models",
                      "FixedValue": 0.42,
                      "Units": "g/g",
                      "Name": "TargetProportion",
                      "Children": [],
                      "IncludeInDocumentation": false,
                      "Enabled": true,
                      "ReadOnly": false
                    }
                  ],
                  "IncludeInDocumentation": false,
                  "Enabled": true,
                  "ReadOnly": false
                },
                {
                  "$type": "Models.Functions.PhaseLookupValue, Models",
                  "Start": "Flowering",
                  "End": "Ripening",
                  "Name": "Reproductive",
                  "Children": [
                    {
                      "$type": "Models.Functions.MultiplyFunction, Models",
                      "Name": "TargetProportion",
                      "Children": [
                        {
                          "$type": "Models.Functions.VariableReference, Models",
                          "VariableName": "[Leaf].TargetBiomassProportion.VegetativeInductive.TargetProportion",
                          "Name": "BaseProportion",
                          "Children": [],
                          "IncludeInDocumentation": false,
                          "Enabled": true,
                          "ReadOnly": false
                        },
                        {
                          "$type": "Models.Functions.SubtractFunction, Models",
                          "Name": "InflorescenceFactor",
                          "Children": [
                            {
                              "$type": "Models.Functions.Constant, Models",
                              "FixedValue": 1.0,
                              "Units": null,
                              "Name": "One",
                              "Children": [],
                              "IncludeInDocumentation": false,
                              "Enabled": true,
                              "ReadOnly": false
                            },
                            {
                              "$type": "Models.Functions.MultiplyFunction, Models",
                              "Name": "ReductionDueFlowering",
                              "Children": [
                                {
                                  "$type": "Models.Functions.Constant, Models",
                                  "FixedValue": 0.5,
                                  "Units": "g/g",
                                  "Name": "MaximumReductionInFLeaf",
                                  "Children": [
                                    {
                                      "$type": "Models.Memo, Models",
                                      "Text": "This is the maximum relative reduction of leaf proportion, reached when inflorescence proportion is at its maximum.  \r\n",
                                      "Name": "note",
                                      "Children": [],
                                      "IncludeInDocumentation": false,
                                      "Enabled": true,
                                      "ReadOnly": false
                                    }
                                  ],
                                  "IncludeInDocumentation": false,
                                  "Enabled": true,
                                  "ReadOnly": false
                                },
                                {
                                  "$type": "Models.Functions.VariableReference, Models",
                                  "VariableName": "[Inflorescence].TargetBiomassProportion.Reproductive.TargetProportion.PhotoPeriodFactor",
                                  "Name": "FloweringIntensity",
                                  "Children": [],
                                  "IncludeInDocumentation": false,
                                  "Enabled": true,
                                  "ReadOnly": false
                                }
                              ],
                              "IncludeInDocumentation": false,
                              "Enabled": true,
                              "ReadOnly": false
                            }
                          ],
                          "IncludeInDocumentation": false,
                          "Enabled": true,
                          "ReadOnly": false
                        }
                      ],
                      "IncludeInDocumentation": false,
                      "Enabled": true,
                      "ReadOnly": false
                    }
                  ],
                  "IncludeInDocumentation": false,
                  "Enabled": true,
                  "ReadOnly": false
                }
              ],
              "IncludeInDocumentation": false,
              "Enabled": true,
              "ReadOnly": false
            },
            {
              "$type": "Models.PMF.NutrientDemandFunctions, Models",
              "Name": "DMDemands",
              "Children": [
                {
                  "$type": "Models.Memo, Models",
                  "Text": "The DM demands calculated here represent potential values, or a weighting factors, which are used by the OrganArbitrator to compute the allocated DM for all organs.  The potential demand is computed as the sum of a *Base* and a *Deficit* demand.  The *Base* demand is simply defined by the target proportion of leaf biomass, whereas the *Deficit* demand is defined by the difference between the actual and the targeted proportions.  This approach is used to ensure promptly regrowth of aboveground organs after a defoliation; it relies in the assumption that a target biomass proportion for each organ exists.  The *TargetBiomassProportion* is calculated based on a target shoot-to-root ratio and a biomass proportion for each organ above or below ground, these are defined elsewhere in this documentation and may vary with growth stage and environmental conditions.  \r\n",
                  "Name": "Description",
                  "Children": [],
                  "IncludeInDocumentation": false,
                  "Enabled": true,
                  "ReadOnly": false
                },
                {
                  "$type": "Models.Functions.MultiplyFunction, Models",
                  "Name": "Structural",
                  "Children": [
                    {
                      "$type": "Models.Memo, Models",
                      "Text": "The partitioning of daily demand towards structural biomass is based on the structural fraction:\r\n",
                      "Name": "Description",
                      "Children": [],
                      "IncludeInDocumentation": false,
                      "Enabled": true,
                      "ReadOnly": false
                    },
                    {
                      "$type": "Models.Functions.AddFunction, Models",
                      "Name": "DMDemandFunction",
                      "Children": [
                        {
                          "$type": "Models.Functions.DemandFunctions.PartitionFractionDemandFunction, Models",
                          "Name": "BaseBiomassDemand",
                          "Children": [
                            {
                              "$type": "Models.Functions.MultiplyFunction, Models",
                              "Name": "PartitionFraction",
                              "Children": [
                                {
                                  "$type": "Models.Functions.VariableReference, Models",
                                  "VariableName": "[TargetAboveGroundFraction]",
                                  "Name": "TargetAboveGroundProp",
                                  "Children": [],
                                  "IncludeInDocumentation": false,
                                  "Enabled": true,
                                  "ReadOnly": false
                                },
                                {
                                  "$type": "Models.Functions.VariableReference, Models",
                                  "VariableName": "[Leaf].TargetBiomassProportion",
                                  "Name": "TargetOrganProp",
                                  "Children": [],
                                  "IncludeInDocumentation": false,
                                  "Enabled": true,
                                  "ReadOnly": false
                                }
                              ],
                              "IncludeInDocumentation": false,
                              "Enabled": true,
                              "ReadOnly": false
                            }
                          ],
                          "IncludeInDocumentation": false,
                          "Enabled": true,
                          "ReadOnly": false
                        },
                        {
                          "$type": "Models.Functions.MaximumFunction, Models",
                          "Name": "DeficitBiomassDemand",
                          "Children": [
                            {
                              "$type": "Models.Functions.Constant, Models",
                              "FixedValue": 0.0,
                              "Units": null,
                              "Name": "Zero",
                              "Children": [],
                              "IncludeInDocumentation": false,
                              "Enabled": true,
                              "ReadOnly": false
                            },
                            {
                              "$type": "Models.Functions.SubtractFunction, Models",
                              "Name": "Deficit",
                              "Children": [
                                {
                                  "$type": "Models.Functions.MultiplyFunction, Models",
                                  "Name": "TargetBiomass",
                                  "Children": [
                                    {
                                      "$type": "Models.Functions.VariableReference, Models",
                                      "VariableName": "[TargetAboveGroundFraction]",
                                      "Name": "TargetAboveGroundProp",
                                      "Children": [],
                                      "IncludeInDocumentation": false,
                                      "Enabled": true,
                                      "ReadOnly": false
                                    },
                                    {
                                      "$type": "Models.Functions.VariableReference, Models",
                                      "VariableName": "[Leaf].TargetBiomassProportion",
                                      "Name": "TargetOrganProp",
                                      "Children": [],
                                      "IncludeInDocumentation": false,
                                      "Enabled": true,
                                      "ReadOnly": false
                                    },
                                    {
                                      "$type": "Models.Functions.VariableReference, Models",
                                      "VariableName": "[TotalLive].Wt",
                                      "Name": "TotalBiomass",
                                      "Children": [],
                                      "IncludeInDocumentation": false,
                                      "Enabled": true,
                                      "ReadOnly": false
                                    }
                                  ],
                                  "IncludeInDocumentation": false,
                                  "Enabled": true,
                                  "ReadOnly": false
                                },
                                {
                                  "$type": "Models.Functions.VariableReference, Models",
                                  "VariableName": "[Leaf].Live.Wt",
                                  "Name": "CurrentBiomass",
                                  "Children": [],
                                  "IncludeInDocumentation": false,
                                  "Enabled": true,
                                  "ReadOnly": false
                                }
                              ],
                              "IncludeInDocumentation": false,
                              "Enabled": true,
                              "ReadOnly": false
                            }
                          ],
                          "IncludeInDocumentation": false,
                          "Enabled": true,
                          "ReadOnly": false
                        }
                      ],
                      "IncludeInDocumentation": false,
                      "Enabled": true,
                      "ReadOnly": false
                    },
                    {
                      "$type": "Models.Functions.Constant, Models",
                      "FixedValue": 0.95,
                      "Units": "g/g",
                      "Name": "StructuralFraction",
                      "Children": [],
                      "IncludeInDocumentation": false,
                      "Enabled": true,
                      "ReadOnly": false
                    }
                  ],
                  "IncludeInDocumentation": false,
                  "Enabled": true,
                  "ReadOnly": false
                },
                {
                  "$type": "Models.Functions.Constant, Models",
                  "FixedValue": 0.0,
                  "Units": "g/g",
                  "Name": "Metabolic",
                  "Children": [
                    {
                      "$type": "Models.Memo, Models",
                      "Text": "Currently there is no metabolic biomass in SimpleLeaf",
                      "Name": "Description",
                      "Children": [],
                      "IncludeInDocumentation": false,
                      "Enabled": true,
                      "ReadOnly": false
                    }
                  ],
                  "IncludeInDocumentation": false,
                  "Enabled": true,
                  "ReadOnly": false
                },
                {
                  "$type": "Models.Functions.DemandFunctions.StorageDMDemandFunction, Models",
                  "Name": "Storage",
                  "Children": [
                    {
                      "$type": "Models.Functions.SubtractFunction, Models",
                      "Name": "StorageFraction",
                      "Children": [
                        {
                          "$type": "Models.Functions.Constant, Models",
                          "FixedValue": 1.0,
                          "Units": null,
                          "Name": "One",
                          "Children": [],
                          "IncludeInDocumentation": false,
                          "Enabled": true,
                          "ReadOnly": false
                        },
                        {
                          "$type": "Models.Functions.VariableReference, Models",
                          "VariableName": "[Leaf].DMDemands.Structural.StructuralFraction",
                          "Name": "StructuralFraction",
                          "Children": [],
                          "IncludeInDocumentation": false,
                          "Enabled": true,
                          "ReadOnly": false
                        }
                      ],
                      "IncludeInDocumentation": false,
                      "Enabled": true,
                      "ReadOnly": false
                    }
                  ],
                  "IncludeInDocumentation": false,
                  "Enabled": true,
                  "ReadOnly": false
                },
                {
                  "$type": "Models.Functions.Constant, Models",
                  "Name": "QStructuralPriority",
                  "FixedValue": "1"
                },
                {
                  "$type": "Models.Functions.Constant, Models",
                  "Name": "QMetabolicPriority",
                  "FixedValue": "1"
                },
                {
                  "$type": "Models.Functions.Constant, Models",
                  "Name": "QStoragePriority",
                  "FixedValue": "1"
                }
              ],
              "IncludeInDocumentation": false,
              "Enabled": true,
              "ReadOnly": false
            },
            {
              "$type": "Models.PMF.NutrientDemandFunctions, Models",
              "Name": "NDemands",
              "Children": [
                {
                  "$type": "Models.Memo, Models",
                  "Text": "These N demands also represent potential values that are used by the OrganArbitrator to get the total plant N demand.  This and any source of N in the plant are used to determine soil N demand, and eventually the actual amounts allocated to each pool in each organ.  \r\n",
                  "Name": "Description",
                  "Children": [],
                  "IncludeInDocumentation": false,
                  "Enabled": true,
                  "ReadOnly": false
                },
                {
                  "$type": "Models.Functions.MultiplyFunction, Models",
                  "Name": "Structural",
                  "Children": [
                    {
                      "$type": "Models.Functions.VariableReference, Models",
                      "VariableName": "[Leaf].minimumNconc",
                      "Name": "MinNconc",
                      "Children": [],
                      "IncludeInDocumentation": false,
                      "Enabled": true,
                      "ReadOnly": false
                    },
                    {
                      "$type": "Models.Functions.VariableReference, Models",
                      "VariableName": "[Leaf].potentialDMAllocation.Structural",
                      "Name": "PotentialDMAllocation",
                      "Children": [],
                      "IncludeInDocumentation": false,
                      "Enabled": true,
                      "ReadOnly": false
                    }
                  ],
                  "IncludeInDocumentation": false,
                  "Enabled": true,
                  "ReadOnly": false
                },
                {
                  "$type": "Models.Functions.MultiplyFunction, Models",
                  "Name": "Metabolic",
                  "Children": [
                    {
                      "$type": "Models.Functions.SubtractFunction, Models",
                      "Name": "MetabolicNconc",
                      "Children": [
                        {
                          "$type": "Models.Functions.VariableReference, Models",
                          "VariableName": "[Leaf].criticalNConc",
                          "Name": "CritNconc",
                          "Children": [],
                          "IncludeInDocumentation": false,
                          "Enabled": true,
                          "ReadOnly": false
                        },
                        {
                          "$type": "Models.Functions.VariableReference, Models",
                          "VariableName": "[Leaf].minimumNconc",
                          "Name": "MinNconc",
                          "Children": [],
                          "IncludeInDocumentation": false,
                          "Enabled": true,
                          "ReadOnly": false
                        }
                      ],
                      "IncludeInDocumentation": false,
                      "Enabled": true,
                      "ReadOnly": false
                    },
                    {
                      "$type": "Models.Functions.VariableReference, Models",
                      "VariableName": "[Leaf].potentialDMAllocation.Structural",
                      "Name": "PotentialDMAllocation",
                      "Children": [],
                      "IncludeInDocumentation": false,
                      "Enabled": true,
                      "ReadOnly": false
                    }
                  ],
                  "IncludeInDocumentation": false,
                  "Enabled": true,
                  "ReadOnly": false
                },
                {
                  "$type": "Models.Functions.DemandFunctions.StorageNDemandFunction, Models",
                  "Name": "Storage",
                  "Children": [
                    {
                      "$type": "Models.Functions.VariableReference, Models",
                      "VariableName": "[Leaf].nitrogenDemandSwitch",
                      "Name": "NitrogenDemandSwitch",
                      "Children": [],
                      "IncludeInDocumentation": false,
                      "Enabled": true,
                      "ReadOnly": false
                    },
                    {
                      "$type": "Models.Functions.VariableReference, Models",
                      "VariableName": "[Leaf].maximumNconc",
                      "Name": "MaxNconc",
                      "Children": [],
                      "IncludeInDocumentation": false,
                      "Enabled": true,
                      "ReadOnly": false
                    }
                  ],
                  "IncludeInDocumentation": false,
                  "Enabled": true,
                  "ReadOnly": false
                },
                {
                  "$type": "Models.Functions.Constant, Models",
                  "Name": "QStructuralPriority",
                  "FixedValue": "1"
                },
                {
                  "$type": "Models.Functions.Constant, Models",
                  "Name": "QMetabolicPriority",
                  "FixedValue": "1"
                },
                {
                  "$type": "Models.Functions.Constant, Models",
                  "Name": "QStoragePriority",
                  "FixedValue": "1"
                }
              ],
              "IncludeInDocumentation": false,
              "Enabled": true,
              "ReadOnly": false
            },
            {
              "$type": "Models.Functions.Constant, Models",
              "FixedValue": 1.0,
              "Units": "0-1",
              "Name": "DMConversionEfficiency",
              "Children": [
                {
                  "$type": "Models.Memo, Models",
                  "Text": "This is the default value for PMF. ",
                  "Name": "Description",
                  "Children": [],
                  "IncludeInDocumentation": false,
                  "Enabled": true,
                  "ReadOnly": false
                }
              ],
              "IncludeInDocumentation": false,
              "Enabled": true,
              "ReadOnly": false
            },
            {
              "$type": "Models.Functions.Constant, Models",
              "FixedValue": 0.0,
              "Units": "0-1",
              "Name": "MaintenanceRespiration",
              "Children": [
                {
                  "$type": "Models.Memo, Models",
                  "Text": "This is the default value for PMF. ",
                  "Name": "Description",
                  "Children": [],
                  "IncludeInDocumentation": false,
                  "Enabled": true,
                  "ReadOnly": false
                }
              ],
              "IncludeInDocumentation": false,
              "Enabled": true,
              "ReadOnly": false
            },
            {
              "$type": "Models.Functions.MultiplyFunction, Models",
              "Name": "Area",
              "Children": [
                {
                  "$type": "Models.Memo, Models",
                  "Text": "The leaf area index (LAI) for green leaves is defined based on biomass and the specific leaf area (SLA). The value for SLA for white clover is assumed to be constant in the current model, although the data indicates that age and some environmental factors (shading and nutrient status) have some effect on this value.  Variation due to age are ignored because the model simulates a population, as is intented to describe swards over long term, thus it should represent leaves of varing ages at the same time.  The nutritional effects are generally not linked to N, which currently is the only nutrient simulated in APSIM, thus can be ignored.  The effects of shading, as well as water deficiency, only occur when these conditions are mantained for some time, the model may have to be revised in the future to account for these factors, prefereably with some experimental data.  Available data suggest that SLA of white clover varies between 0.020 and 0.045 m2/g, with mean values for the cultivar Huia being around 0.030 m2/g ([Woledge1986_LeafAge]; [ChapmanAndRobson1992]; [KangAndBringk1995]; [HerautBronEtAl2000]; [CastleEtAl2002]; [NicholsEtAl2014_Drought]).  \r\n",
                  "Name": "Description",
                  "Children": [],
                  "IncludeInDocumentation": false,
                  "Enabled": true,
                  "ReadOnly": false
                },
                {
                  "$type": "Models.Functions.Constant, Models",
                  "FixedValue": 0.03,
                  "Units": "m^2/g",
                  "Name": "SpecificLeafArea",
                  "Children": [],
                  "IncludeInDocumentation": false,
                  "Enabled": true,
                  "ReadOnly": false
                },
                {
                  "$type": "Models.Functions.VariableReference, Models",
                  "VariableName": "[Leaf].Live.Wt",
                  "Name": "LiveLeafWeight",
                  "Children": [],
                  "IncludeInDocumentation": false,
                  "Enabled": true,
                  "ReadOnly": false
                }
              ],
              "IncludeInDocumentation": false,
              "Enabled": true,
              "ReadOnly": false
            },
            {
              "$type": "Models.Functions.MultiplyFunction, Models",
              "Name": "LaiDead",
              "Children": [
                {
                  "$type": "Models.Memo, Models",
                  "Text": "No specific data for LAI or SLA of dead leaves were found for chicory. The value of SLA is thus assumed to be the same as that of live leaves (this is consistent for the model as very little biomass reallocation of biomass occurs during senescence). ",
                  "Name": "Description",
                  "Children": [],
                  "IncludeInDocumentation": false,
                  "Enabled": true,
                  "ReadOnly": false
                },
                {
                  "$type": "Models.Functions.VariableReference, Models",
                  "VariableName": "[Leaf].Area.SpecificLeafArea",
                  "Name": "SpecificLeafArea",
                  "Children": [],
                  "IncludeInDocumentation": false,
                  "Enabled": true,
                  "ReadOnly": false
                },
                {
                  "$type": "Models.Functions.VariableReference, Models",
                  "VariableName": "[Leaf].Dead.Wt",
                  "Name": "DeadLeafWeight",
                  "Children": [],
                  "IncludeInDocumentation": false,
                  "Enabled": true,
                  "ReadOnly": false
                }
              ],
              "IncludeInDocumentation": false,
              "Enabled": true,
              "ReadOnly": false
            },
            {
              "$type": "Models.Functions.Constant, Models",
              "FixedValue": 0.9,
              "Units": "0-1",
              "Name": "ExtinctionCoefficient",
              "Children": [
                {
                  "$type": "Models.Memo, Models",
                  "Text": "Due to the near horizontal placement of its leaves, white clover has a high capacity for light interception. Values for the light extinction coefficient reported in the literature are quite variable, depending on which radiation was considered (total, direct, or PAR) to and whether plants were in mixed swards or in monoculture; these vary from 0.70 up to 1.0 ([LantingaEtAl1999]; [SonohatEtAl2002]; [denHollanderEtAl2007]). ",
                  "Name": "Description",
                  "Children": [],
                  "IncludeInDocumentation": false,
                  "Enabled": true,
                  "ReadOnly": false
                }
              ],
              "IncludeInDocumentation": false,
              "Enabled": true,
              "ReadOnly": false
            },
            {
              "$type": "Models.Functions.Constant, Models",
              "FixedValue": 0.1,
              "Units": "0-1",
              "Name": "ExtinctionCoefficientDead",
              "Children": [],
              "IncludeInDocumentation": false,
              "Enabled": true,
              "ReadOnly": false
            },
            {
              "$type": "Models.Functions.LinearInterpolationFunction, Models",
              "Name": "HeightFunction",
              "Children": [
                {
                  "$type": "Models.Memo, Models",
                  "Text": "The average height of white clover is assumed here as a simple function of leaf biomass.  Generically, the petiole length determines the height, but the development of this organ is linked to leaf growth, so a general function as used here should be sufficient to simulate the average height.  Inflorescence are ignored as the plant height is mostly used for computing light interception and transpiration.  The petiole length varies with cultivar, being tipically between 5 and 15 cm ([Brougham1958_LeafDev]; [McCreeTroughton1966]; [BissuelBelaygueEtAl2002_flower]; [denHollanderEtAl2007]), and this has been found to be correlated to leaf size.  The inflorescence is typically one third higher than the leaves.  Sward population and competition with other plant may have an influence on the relationship between biomass and height, but this is not currently accounted for by the model.  \r\n",
                  "Name": "Description",
                  "Children": [],
                  "IncludeInDocumentation": false,
                  "Enabled": true,
                  "ReadOnly": false
                },
                {
                  "$type": "Models.Functions.XYPairs, Models",
                  "X": [
                    10.0,
                    50.0,
                    100.0,
                    350.0,
                    500.0
                  ],
                  "Y": [
                    20.0,
                    75.0,
                    110.0,
                    140.0,
                    150.0
                  ],
                  "Name": "XYPairs",
                  "Children": [],
                  "IncludeInDocumentation": false,
                  "Enabled": true,
                  "ReadOnly": false
                },
                {
                  "$type": "Models.Functions.VariableReference, Models",
                  "VariableName": "[WhiteClover].Leaf.Live.Wt",
                  "Name": "XValue",
                  "Children": [],
                  "IncludeInDocumentation": true,
                  "Enabled": true,
                  "ReadOnly": false
                }
              ],
              "IncludeInDocumentation": false,
              "Enabled": true,
              "ReadOnly": false
            },
            {
              "$type": "Models.Functions.MultiplyFunction, Models",
              "Name": "SenescenceRate",
              "Children": [
                {
                  "$type": "Models.Memo, Models",
                  "Text": "White clover has a relatively high rate of leaf senescence, with leaf area estabilising when LAI reaches about 5.0 ([Brougham1958_LeafDev]; [HartChapter1987]; [NicholsEtAl2014_Drought]).  Generic relationships to enviromental factors, such as temperature and soil moisture, are assumed based on other plant models.",
                  "Name": "Description",
                  "Children": [],
                  "IncludeInDocumentation": false,
                  "Enabled": true,
                  "ReadOnly": false
                },
                {
                  "$type": "Models.Functions.Constant, Models",
                  "FixedValue": 0.05,
                  "Units": "/day",
                  "Name": "ReferenceRate",
                  "Children": [],
                  "IncludeInDocumentation": false,
                  "Enabled": true,
                  "ReadOnly": false
                },
                {
                  "$type": "Models.Functions.LinearInterpolationFunction, Models",
                  "Name": "StageFactor",
                  "Children": [
                    {
                      "$type": "Models.Functions.XYPairs, Models",
                      "X": [
                        3.0,
                        4.0,
                        5.0,
                        6.0
                      ],
                      "Y": [
                        0.5,
                        1.0,
                        1.0,
                        1.0
                      ],
                      "Name": "XYPairs",
                      "Children": [],
                      "IncludeInDocumentation": false,
                      "Enabled": true,
                      "ReadOnly": false
                    },
                    {
                      "$type": "Models.Functions.VariableReference, Models",
                      "VariableName": "[Phenology].Stage",
                      "Name": "XValue",
                      "Children": [],
                      "IncludeInDocumentation": true,
                      "Enabled": true,
                      "ReadOnly": false
                    }
                  ],
                  "IncludeInDocumentation": false,
                  "Enabled": true,
                  "ReadOnly": false
                },
                {
                  "$type": "Models.Functions.LinearInterpolationFunction, Models",
                  "Name": "CoverFactor",
                  "Children": [
                    {
                      "$type": "Models.Functions.XYPairs, Models",
                      "X": [
                        0.0,
                        2.0,
                        4.0,
                        5.0,
                        7.0
                      ],
                      "Y": [
                        0.0,
                        0.1,
                        0.5,
                        0.5,
                        1.5
                      ],
                      "Name": "XYPairs",
                      "Children": [],
                      "IncludeInDocumentation": false,
                      "Enabled": true,
                      "ReadOnly": false
                    },
                    {
                      "$type": "Models.Functions.VariableReference, Models",
                      "VariableName": "[Leaf].LAI",
                      "Name": "XValue",
                      "Children": [],
                      "IncludeInDocumentation": true,
                      "Enabled": true,
                      "ReadOnly": false
                    }
                  ],
                  "IncludeInDocumentation": false,
                  "Enabled": true,
                  "ReadOnly": false
                },
                {
                  "$type": "Models.Functions.WeightedTemperatureFunction, Models",
                  "MaximumTemperatureWeighting": 0.5,
                  "Name": "TemperatureFactor",
                  "Children": [
                    {
                      "$type": "Models.Functions.XYPairs, Models",
                      "X": [
                        -20.0,
                        -5.0,
                        0.0,
                        5.0,
                        17.0,
                        28.0,
                        37.5
                      ],
                      "Y": [
                        1.5,
                        0.25,
                        0.1,
                        0.1,
                        1.0,
                        1.0,
                        1.5
                      ],
                      "Name": "XYPairs",
                      "Children": [],
                      "IncludeInDocumentation": false,
                      "Enabled": true,
                      "ReadOnly": false
                    }
                  ],
                  "IncludeInDocumentation": false,
                  "Enabled": true,
                  "ReadOnly": false
                },
                {
                  "$type": "Models.Functions.LinearInterpolationFunction, Models",
                  "Name": "SoilMoistureFactor",
                  "Children": [
                    {
                      "$type": "Models.Functions.XYPairs, Models",
                      "X": [
                        0.0,
                        0.5,
                        1.0
                      ],
                      "Y": [
                        2.0,
                        1.0,
                        1.0
                      ],
                      "Name": "XYPairs",
                      "Children": [],
                      "IncludeInDocumentation": false,
                      "Enabled": true,
                      "ReadOnly": false
                    },
                    {
                      "$type": "Models.Functions.VariableReference, Models",
                      "VariableName": "[Leaf].Fw",
                      "Name": "XValue",
                      "Children": [],
                      "IncludeInDocumentation": true,
                      "Enabled": true,
                      "ReadOnly": false
                    }
                  ],
                  "IncludeInDocumentation": false,
                  "Enabled": true,
                  "ReadOnly": false
                }
              ],
              "IncludeInDocumentation": false,
              "Enabled": true,
              "ReadOnly": false
            },
            {
              "$type": "Models.Functions.MultiplyFunction, Models",
              "Name": "DetachmentRate",
              "Children": [
                {
                  "$type": "Models.Memo, Models",
                  "Text": "A generic relationship between detachment and soil moisture is assumed.  It implies that under dry conditions the detachment rate decreases due to the lower level of activity of decomposing microorganisms.  ",
                  "Name": "Description",
                  "Children": [],
                  "IncludeInDocumentation": false,
                  "Enabled": true,
                  "ReadOnly": false
                },
                {
                  "$type": "Models.Functions.Constant, Models",
                  "FixedValue": 0.1,
                  "Units": "/day",
                  "Name": "ReferenceRate",
                  "Children": [],
                  "IncludeInDocumentation": false,
                  "Enabled": true,
                  "ReadOnly": false
                },
                {
                  "$type": "Models.Functions.LinearInterpolationFunction, Models",
                  "Name": "SoilMoistureFactor",
                  "Children": [
                    {
                      "$type": "Models.Functions.XYPairs, Models",
                      "X": [
                        0.0,
                        0.5,
                        1.0
                      ],
                      "Y": [
                        0.5,
                        0.5,
                        1.0
                      ],
                      "Name": "XYPairs",
                      "Children": [],
                      "IncludeInDocumentation": false,
                      "Enabled": true,
                      "ReadOnly": false
                    },
                    {
                      "$type": "Models.Functions.VariableReference, Models",
                      "VariableName": "[Leaf].Fw",
                      "Name": "XValue",
                      "Children": [],
                      "IncludeInDocumentation": true,
                      "Enabled": true,
                      "ReadOnly": false
                    }
                  ],
                  "IncludeInDocumentation": false,
                  "Enabled": true,
                  "ReadOnly": false
                }
              ],
              "IncludeInDocumentation": false,
              "Enabled": true,
              "ReadOnly": false
            },
            {
              "$type": "Models.Functions.Constant, Models",
              "FixedValue": 0.0,
              "Units": "/day",
              "Name": "DMRetranslocationFactor",
              "Children": [],
              "IncludeInDocumentation": false,
              "Enabled": true,
              "ReadOnly": false
            },
            {
              "$type": "Models.Functions.Constant, Models",
              "FixedValue": 1.0,
              "Units": "/day",
              "Name": "DMReallocationFactor",
              "Children": [
                {
                  "$type": "Models.Memo, Models",
                  "Text": "This is the default value for PMF. ",
                  "Name": "Description",
                  "Children": [],
                  "IncludeInDocumentation": false,
                  "Enabled": true,
                  "ReadOnly": false
                }
              ],
              "IncludeInDocumentation": false,
              "Enabled": true,
              "ReadOnly": false
            },
            {
              "$type": "Models.Functions.MultiplyFunction, Models",
              "Name": "NRetranslocationFactor",
              "Children": [
                {
                  "$type": "Models.Memo, Models",
                  "Text": "A generic relationship between retranslocation and environmental factors is assumed, this is done so that retranslocation is favoured when conditions are good for growth.  Retranslocation from leaves is enabled any time.  \r\n",
                  "Name": "Description",
                  "Children": [],
                  "IncludeInDocumentation": false,
                  "Enabled": true,
                  "ReadOnly": false
                },
                {
                  "$type": "Models.Functions.Constant, Models",
                  "FixedValue": 0.1,
                  "Units": "/day",
                  "Name": "ReferenceRate",
                  "Children": [],
                  "IncludeInDocumentation": false,
                  "Enabled": true,
                  "ReadOnly": false
                },
                {
                  "$type": "Models.Functions.WeightedTemperatureFunction, Models",
                  "MaximumTemperatureWeighting": 0.5,
                  "Name": "TemperatureFactor",
                  "Children": [
                    {
                      "$type": "Models.Functions.XYPairs, Models",
                      "X": [
                        0.0,
                        2.5,
                        7.5,
                        15.0,
                        18.0,
                        27.0,
                        35.0,
                        37.5
                      ],
                      "Y": [
                        0.0,
                        0.0,
                        0.15,
                        0.7,
                        1.0,
                        1.0,
                        0.1,
                        0.0
                      ],
                      "Name": "XYPairs",
                      "Children": [],
                      "IncludeInDocumentation": false,
                      "Enabled": true,
                      "ReadOnly": false
                    }
                  ],
                  "IncludeInDocumentation": false,
                  "Enabled": true,
                  "ReadOnly": false
                },
                {
                  "$type": "Models.Functions.LinearInterpolationFunction, Models",
                  "Name": "SoilMoistureFactor",
                  "Children": [
                    {
                      "$type": "Models.Functions.XYPairs, Models",
                      "X": [
                        0.0,
                        0.5,
                        1.0
                      ],
                      "Y": [
                        0.0,
                        1.0,
                        1.0
                      ],
                      "Name": "XYPairs",
                      "Children": [],
                      "IncludeInDocumentation": false,
                      "Enabled": true,
                      "ReadOnly": false
                    },
                    {
                      "$type": "Models.Functions.VariableReference, Models",
                      "VariableName": "[Leaf].Fw",
                      "Name": "XValue",
                      "Children": [],
                      "IncludeInDocumentation": true,
                      "Enabled": true,
                      "ReadOnly": false
                    }
                  ],
                  "IncludeInDocumentation": false,
                  "Enabled": true,
                  "ReadOnly": false
                }
              ],
              "IncludeInDocumentation": false,
              "Enabled": true,
              "ReadOnly": false
            },
            {
              "$type": "Models.Functions.Constant, Models",
              "FixedValue": 1.0,
              "Units": "/day",
              "Name": "NReallocationFactor",
              "Children": [
                {
                  "$type": "Models.Memo, Models",
                  "Text": "This is the default value for PMF. ",
                  "Name": "Description",
                  "Children": [],
                  "IncludeInDocumentation": false,
                  "Enabled": true,
                  "ReadOnly": false
                }
              ],
              "IncludeInDocumentation": false,
              "Enabled": true,
              "ReadOnly": false
            },
            {
              "$type": "Models.Functions.Constant, Models",
              "FixedValue": 0.0,
              "Units": "g/m^2",
              "Name": "RemobilisationCost",
              "Children": [
                {
                  "$type": "Models.Memo, Models",
                  "Text": "This is the default value for PMF. ",
                  "Name": "Description",
                  "Children": [],
                  "IncludeInDocumentation": false,
                  "Enabled": true,
                  "ReadOnly": false
                }
              ],
              "IncludeInDocumentation": false,
              "Enabled": true,
              "ReadOnly": false
            },
            {
              "$type": "Models.Functions.Constant, Models",
              "FixedValue": 1.0,
              "Units": "0-1",
              "Name": "StomatalConductanceCO2Modifier",
              "Children": [],
              "IncludeInDocumentation": true,
              "Enabled": true,
              "ReadOnly": false
            },
            {
              "$type": "Models.PMF.Library.BiomassRemoval, Models",
              "Name": "BiomassRemovalDefaults",
              "Children": [],
              "IncludeInDocumentation": false,
              "Enabled": true,
              "ReadOnly": false,
              "HarvestFractionLiveToRemove": 0.1,
              "HarvestFractionDeadToRemove": 0.1,
              "HarvestFractionLiveToResidue": 0.1,
              "HarvestFractionDeadToResidue": 0.1
            }
          ],
          "IncludeInDocumentation": false,
          "Enabled": true,
          "ReadOnly": false
        },
        {
          "$type": "Models.PMF.Organs.GenericOrgan, Models",
          "StartLive": null,
          "DMSupply": null,
          "NSupply": null,
          "DMDemand": null,
          "NDemand": null,
          "potentialDMAllocation": null,
          "Name": "Petiole",
          "Children": [
            {
              "$type": "Models.Memo, Models",
              "Text": "Note that this represents all the petioles as well as the flower peduncles in the plant, an approach taken due to the apparent similarities between them and lack of specific data to parameterise them separately.  There are no distinctions between ages or placement in the canopy either.  \r\n",
              "Name": "Description",
              "Children": [],
              "IncludeInDocumentation": false,
              "Enabled": true,
              "ReadOnly": false
            },
            {
              "$type": "Models.Functions.Constant, Models",
              "FixedValue": 0.4,
              "Units": "gC/gDM",
              "Name": "CarbonConcentration",
              "Children": [],
              "IncludeInDocumentation": false,
              "Enabled": true,
              "ReadOnly": false
            },
            {
              "$type": "Models.Functions.Constant, Models",
              "FixedValue": 0.025,
              "Units": "gN/gDM",
              "Name": "MinimumNConc",
              "Children": [],
              "IncludeInDocumentation": false,
              "Enabled": true,
              "ReadOnly": false
            },
            {
              "$type": "Models.Functions.Constant, Models",
              "FixedValue": 0.0275,
              "Units": "gN/gDM",
              "Name": "CriticalNConc",
              "Children": [],
              "IncludeInDocumentation": false,
              "Enabled": true,
              "ReadOnly": false
            },
            {
              "$type": "Models.Functions.Constant, Models",
              "FixedValue": 0.035,
              "Units": "gN/gDM",
              "Name": "MaximumNConc",
              "Children": [],
              "IncludeInDocumentation": false,
              "Enabled": true,
              "ReadOnly": false
            },
            {
              "$type": "Models.Functions.Constant, Models",
              "FixedValue": 1.0,
              "Units": null,
              "Name": "NitrogenDemandSwitch",
              "Children": [],
              "IncludeInDocumentation": false,
              "Enabled": true,
              "ReadOnly": false
            },
            {
              "$type": "Models.Functions.PhaseLookup, Models",
              "Name": "TargetBiomassProportion",
              "Children": [
                {
                  "$type": "Models.Memo, Models",
                  "Text": "This is the 'ideal' proportion of biomass for this organ within the above ground biomass (not total).  \r\n",
                  "Name": "note",
                  "Children": [],
                  "IncludeInDocumentation": false,
                  "Enabled": true,
                  "ReadOnly": false
                },
                {
                  "$type": "Models.Functions.PhaseLookupValue, Models",
                  "Start": "Emergence",
                  "End": "Flowering",
                  "Name": "VegetativeInductive",
                  "Children": [
                    {
                      "$type": "Models.Functions.MultiplyFunction, Models",
                      "Name": "TargetProportion",
                      "Children": [
                        {
                          "$type": "Models.Functions.Constant, Models",
                          "FixedValue": 0.75,
                          "Units": "g/g",
                          "Name": "ProportionToLeaves",
                          "Children": [],
                          "IncludeInDocumentation": false,
                          "Enabled": true,
                          "ReadOnly": false
                        },
                        {
                          "$type": "Models.Functions.VariableReference, Models",
                          "VariableName": "[Leaf].TargetBiomassProportion",
                          "Name": "TargetLeafProportion",
                          "Children": [],
                          "IncludeInDocumentation": false,
                          "Enabled": true,
                          "ReadOnly": false
                        }
                      ],
                      "IncludeInDocumentation": false,
                      "Enabled": true,
                      "ReadOnly": false
                    }
                  ],
                  "IncludeInDocumentation": false,
                  "Enabled": true,
                  "ReadOnly": false
                },
                {
                  "$type": "Models.Functions.PhaseLookupValue, Models",
                  "Start": "Flowering",
                  "End": "Ripening",
                  "Name": "Reproductive",
                  "Children": [
                    {
                      "$type": "Models.Functions.AddFunction, Models",
                      "Name": "TargetProportion",
                      "Children": [
                        {
                          "$type": "Models.Functions.MultiplyFunction, Models",
                          "Name": "TargetFromLeaf",
                          "Children": [
                            {
                              "$type": "Models.Functions.VariableReference, Models",
                              "VariableName": "[Petiole].TargetBiomassProportion.VegetativeInductive.TargetProportion.ProportionToLeaves",
                              "Name": "ProportionToLeaves",
                              "Children": [],
                              "IncludeInDocumentation": false,
                              "Enabled": true,
                              "ReadOnly": false
                            },
                            {
                              "$type": "Models.Functions.VariableReference, Models",
                              "VariableName": "[Leaf].TargetBiomassProportion",
                              "Name": "TargetLeafProportion",
                              "Children": [],
                              "IncludeInDocumentation": false,
                              "Enabled": true,
                              "ReadOnly": false
                            }
                          ],
                          "IncludeInDocumentation": false,
                          "Enabled": true,
                          "ReadOnly": false
                        },
                        {
                          "$type": "Models.Functions.MultiplyFunction, Models",
                          "Name": "TargetFromInflorescence",
                          "Children": [
                            {
                              "$type": "Models.Functions.Constant, Models",
                              "FixedValue": 0.4,
                              "Units": "g/g",
                              "Name": "ProportionToInflorescence",
                              "Children": [],
                              "IncludeInDocumentation": false,
                              "Enabled": true,
                              "ReadOnly": false
                            },
                            {
                              "$type": "Models.Functions.VariableReference, Models",
                              "VariableName": "[Inflorescence].TargetBiomassProportion",
                              "Name": "TargetInflorescenceProportion",
                              "Children": [],
                              "IncludeInDocumentation": false,
                              "Enabled": true,
                              "ReadOnly": false
                            }
                          ],
                          "IncludeInDocumentation": false,
                          "Enabled": true,
                          "ReadOnly": false
                        }
                      ],
                      "IncludeInDocumentation": false,
                      "Enabled": true,
                      "ReadOnly": false
                    }
                  ],
                  "IncludeInDocumentation": false,
                  "Enabled": true,
                  "ReadOnly": false
                }
              ],
              "IncludeInDocumentation": false,
              "Enabled": true,
              "ReadOnly": false
            },
            {
              "$type": "Models.PMF.NutrientDemandFunctions, Models",
              "Name": "DMDemands",
              "Children": [
                {
                  "$type": "Models.Memo, Models",
                  "Text": "The DM demands calculated here represent potential values, or a weighting factors, which are used by the OrganArbitrator to compute the allocated DM for all organs.  The potential demand is computed as the sum of a *Base* and a *Deficit* demand.  The *Base* demand is simply defined by the target proportion of leaf biomass, whereas the *Deficit* demand is defined by the difference between the actual and the targeted proportions.  This approach is used to ensure promptly regrowth of aboveground organs after a defoliation; it relies in the assumption that a target biomass proportion for each organ exists.  The *TargetBiomassProportion* is calculated based on a target shoot-to-root ratio and a biomass proportion for each organ above or below ground, these are defined elsewhere in this documentation and may vary with growth stage and environmental conditions.  \r\n",
                  "Name": "Description",
                  "Children": [],
                  "IncludeInDocumentation": false,
                  "Enabled": true,
                  "ReadOnly": false
                },
                {
                  "$type": "Models.Functions.MultiplyFunction, Models",
                  "Name": "Structural",
                  "Children": [
                    {
                      "$type": "Models.Functions.AddFunction, Models",
                      "Name": "DMDemandFunction",
                      "Children": [
                        {
                          "$type": "Models.Functions.DemandFunctions.PartitionFractionDemandFunction, Models",
                          "Name": "BaseBiomassDemand",
                          "Children": [
                            {
                              "$type": "Models.Functions.MultiplyFunction, Models",
                              "Name": "PartitionFraction",
                              "Children": [
                                {
                                  "$type": "Models.Functions.VariableReference, Models",
                                  "VariableName": "[TargetAboveGroundFraction]",
                                  "Name": "TargetAboveGroundProp",
                                  "Children": [],
                                  "IncludeInDocumentation": false,
                                  "Enabled": true,
                                  "ReadOnly": false
                                },
                                {
                                  "$type": "Models.Functions.VariableReference, Models",
                                  "VariableName": "[Petiole].TargetBiomassProportion",
                                  "Name": "TargetOrganProp",
                                  "Children": [],
                                  "IncludeInDocumentation": false,
                                  "Enabled": true,
                                  "ReadOnly": false
                                }
                              ],
                              "IncludeInDocumentation": false,
                              "Enabled": true,
                              "ReadOnly": false
                            }
                          ],
                          "IncludeInDocumentation": false,
                          "Enabled": true,
                          "ReadOnly": false
                        },
                        {
                          "$type": "Models.Functions.MaximumFunction, Models",
                          "Name": "DeficitBiomassDemand",
                          "Children": [
                            {
                              "$type": "Models.Functions.Constant, Models",
                              "FixedValue": 0.0,
                              "Units": null,
                              "Name": "Zero",
                              "Children": [],
                              "IncludeInDocumentation": false,
                              "Enabled": true,
                              "ReadOnly": false
                            },
                            {
                              "$type": "Models.Functions.SubtractFunction, Models",
                              "Name": "Deficit",
                              "Children": [
                                {
                                  "$type": "Models.Functions.MultiplyFunction, Models",
                                  "Name": "TargetBiomass",
                                  "Children": [
                                    {
                                      "$type": "Models.Functions.VariableReference, Models",
                                      "VariableName": "[TargetAboveGroundFraction]",
                                      "Name": "TargetAboveGroundProp",
                                      "Children": [],
                                      "IncludeInDocumentation": false,
                                      "Enabled": true,
                                      "ReadOnly": false
                                    },
                                    {
                                      "$type": "Models.Functions.VariableReference, Models",
                                      "VariableName": "[Petiole].TargetBiomassProportion",
                                      "Name": "TargetOrganProp",
                                      "Children": [],
                                      "IncludeInDocumentation": false,
                                      "Enabled": true,
                                      "ReadOnly": false
                                    },
                                    {
                                      "$type": "Models.Functions.VariableReference, Models",
                                      "VariableName": "[TotalLive].Wt",
                                      "Name": "TotalBiomass",
                                      "Children": [],
                                      "IncludeInDocumentation": false,
                                      "Enabled": true,
                                      "ReadOnly": false
                                    }
                                  ],
                                  "IncludeInDocumentation": false,
                                  "Enabled": true,
                                  "ReadOnly": false
                                },
                                {
                                  "$type": "Models.Functions.VariableReference, Models",
                                  "VariableName": "[Petiole].Live.Wt",
                                  "Name": "CurrentBiomass",
                                  "Children": [],
                                  "IncludeInDocumentation": false,
                                  "Enabled": true,
                                  "ReadOnly": false
                                }
                              ],
                              "IncludeInDocumentation": false,
                              "Enabled": true,
                              "ReadOnly": false
                            }
                          ],
                          "IncludeInDocumentation": false,
                          "Enabled": true,
                          "ReadOnly": false
                        }
                      ],
                      "IncludeInDocumentation": false,
                      "Enabled": true,
                      "ReadOnly": false
                    },
                    {
                      "$type": "Models.Functions.Constant, Models",
                      "FixedValue": 1.0,
                      "Units": "g/g",
                      "Name": "StructuralFraction",
                      "Children": [],
                      "IncludeInDocumentation": false,
                      "Enabled": true,
                      "ReadOnly": false
                    }
                  ],
                  "IncludeInDocumentation": false,
                  "Enabled": true,
                  "ReadOnly": false
                },
                {
                  "$type": "Models.Functions.Constant, Models",
                  "FixedValue": 0.0,
                  "Units": "g/g",
                  "Name": "Metabolic",
                  "Children": [],
                  "IncludeInDocumentation": false,
                  "Enabled": true,
                  "ReadOnly": false
                },
                {
                  "$type": "Models.Functions.DemandFunctions.StorageDMDemandFunction, Models",
                  "Name": "Storage",
                  "Children": [
                    {
                      "$type": "Models.Functions.SubtractFunction, Models",
                      "Name": "StorageFraction",
                      "Children": [
                        {
                          "$type": "Models.Functions.Constant, Models",
                          "FixedValue": 1.0,
                          "Units": null,
                          "Name": "One",
                          "Children": [],
                          "IncludeInDocumentation": false,
                          "Enabled": true,
                          "ReadOnly": false
                        },
                        {
                          "$type": "Models.Functions.VariableReference, Models",
                          "VariableName": "[Petiole].DMDemands.Structural.StructuralFraction",
                          "Name": "StructuralFraction",
                          "Children": [],
                          "IncludeInDocumentation": false,
                          "Enabled": true,
                          "ReadOnly": false
                        }
                      ],
                      "IncludeInDocumentation": false,
                      "Enabled": true,
                      "ReadOnly": false
                    }
                  ],
                  "IncludeInDocumentation": false,
                  "Enabled": true,
                  "ReadOnly": false
                },
                {
                  "$type": "Models.Functions.Constant, Models",
                  "Name": "QStructuralPriority",
                  "FixedValue": "1"
                },
                {
                  "$type": "Models.Functions.Constant, Models",
                  "Name": "QMetabolicPriority",
                  "FixedValue": "1"
                },
                {
                  "$type": "Models.Functions.Constant, Models",
                  "Name": "QStoragePriority",
                  "FixedValue": "1"
                }
              ],
              "IncludeInDocumentation": false,
              "Enabled": true,
              "ReadOnly": false
            },
            {
              "$type": "Models.PMF.NutrientDemandFunctions, Models",
              "Name": "NDemands",
              "Children": [
                {
                  "$type": "Models.Memo, Models",
                  "Text": "These N demands also represent potential values that are used by the OrganArbitrator to get the total plant N demand.  This and any source of N in the plant are used to determine soil N demand, and eventually the actual amounts allocated to each pool in each organ.  \r\n",
                  "Name": "Description",
                  "Children": [],
                  "IncludeInDocumentation": false,
                  "Enabled": true,
                  "ReadOnly": false
                },
                {
                  "$type": "Models.Functions.MultiplyFunction, Models",
                  "Name": "Structural",
                  "Children": [
                    {
                      "$type": "Models.Functions.VariableReference, Models",
                      "VariableName": "[Petiole].minimumNconc",
                      "Name": "MinNconc",
                      "Children": [],
                      "IncludeInDocumentation": false,
                      "Enabled": true,
                      "ReadOnly": false
                    },
                    {
                      "$type": "Models.Functions.VariableReference, Models",
                      "VariableName": "[Petiole].potentialDMAllocation.Structural",
                      "Name": "PotentialDMAllocation",
                      "Children": [],
                      "IncludeInDocumentation": false,
                      "Enabled": true,
                      "ReadOnly": false
                    }
                  ],
                  "IncludeInDocumentation": false,
                  "Enabled": true,
                  "ReadOnly": false
                },
                {
                  "$type": "Models.Functions.MultiplyFunction, Models",
                  "Name": "Metabolic",
                  "Children": [
                    {
                      "$type": "Models.Functions.SubtractFunction, Models",
                      "Name": "MetabolicNconc",
                      "Children": [
                        {
                          "$type": "Models.Functions.VariableReference, Models",
                          "VariableName": "[Petiole].criticalNConc",
                          "Name": "CritNconc",
                          "Children": [],
                          "IncludeInDocumentation": false,
                          "Enabled": true,
                          "ReadOnly": false
                        },
                        {
                          "$type": "Models.Functions.VariableReference, Models",
                          "VariableName": "[Petiole].minimumNconc",
                          "Name": "MinNconc",
                          "Children": [],
                          "IncludeInDocumentation": false,
                          "Enabled": true,
                          "ReadOnly": false
                        }
                      ],
                      "IncludeInDocumentation": false,
                      "Enabled": true,
                      "ReadOnly": false
                    },
                    {
                      "$type": "Models.Functions.VariableReference, Models",
                      "VariableName": "[Petiole].potentialDMAllocation.Structural",
                      "Name": "PotentialDMAllocation",
                      "Children": [],
                      "IncludeInDocumentation": false,
                      "Enabled": true,
                      "ReadOnly": false
                    }
                  ],
                  "IncludeInDocumentation": false,
                  "Enabled": true,
                  "ReadOnly": false
                },
                {
                  "$type": "Models.Functions.DemandFunctions.StorageNDemandFunction, Models",
                  "Name": "Storage",
                  "Children": [
                    {
                      "$type": "Models.Functions.VariableReference, Models",
                      "VariableName": "[Petiole].nitrogenDemandSwitch",
                      "Name": "NitrogenDemandSwitch",
                      "Children": [],
                      "IncludeInDocumentation": false,
                      "Enabled": true,
                      "ReadOnly": false
                    },
                    {
                      "$type": "Models.Functions.VariableReference, Models",
                      "VariableName": "[Petiole].maximumNconc",
                      "Name": "MaxNconc",
                      "Children": [],
                      "IncludeInDocumentation": false,
                      "Enabled": true,
                      "ReadOnly": false
                    }
                  ],
                  "IncludeInDocumentation": false,
                  "Enabled": true,
                  "ReadOnly": false
                },
                {
                  "$type": "Models.Functions.Constant, Models",
                  "Name": "QStructuralPriority",
                  "FixedValue": "1"
                },
                {
                  "$type": "Models.Functions.Constant, Models",
                  "Name": "QMetabolicPriority",
                  "FixedValue": "1"
                },
                {
                  "$type": "Models.Functions.Constant, Models",
                  "Name": "QStoragePriority",
                  "FixedValue": "1"
                }
              ],
              "IncludeInDocumentation": false,
              "Enabled": true,
              "ReadOnly": false
            },
            {
              "$type": "Models.Functions.Constant, Models",
              "FixedValue": 1.0,
              "Units": "0-1",
              "Name": "DMConversionEfficiency",
              "Children": [],
              "IncludeInDocumentation": false,
              "Enabled": true,
              "ReadOnly": false
            },
            {
              "$type": "Models.Functions.Constant, Models",
              "FixedValue": 0.0,
              "Units": "0-1",
              "Name": "MaintenanceRespirationFunction",
              "Children": [],
              "IncludeInDocumentation": false,
              "Enabled": true,
              "ReadOnly": false
            },
            {
              "$type": "Models.Functions.MultiplyFunction, Models",
              "Name": "SenescenceRate",
              "Children": [
                {
                  "$type": "Models.Memo, Models",
                  "Text": "The reference senescence rate is adjusted using generic relationships to environmental factors, such as temperature and soil moisture.  These are based on general knowledge from other plant models.",
                  "Name": "Description",
                  "Children": [],
                  "IncludeInDocumentation": false,
                  "Enabled": true,
                  "ReadOnly": false
                },
                {
                  "$type": "Models.Functions.VariableReference, Models",
                  "VariableName": "[Leaf].SenescenceRate.ReferenceRate",
                  "Name": "ReferenceRate",
                  "Children": [],
                  "IncludeInDocumentation": false,
                  "Enabled": true,
                  "ReadOnly": false
                },
                {
                  "$type": "Models.Functions.LinearInterpolationFunction, Models",
                  "Name": "StageFactor",
                  "Children": [
                    {
                      "$type": "Models.Functions.XYPairs, Models",
                      "X": [
                        3.0,
                        4.0,
                        5.5,
                        5.8,
                        6.0
                      ],
                      "Y": [
                        0.5,
                        1.0,
                        1.0,
                        1.5,
                        1.5
                      ],
                      "Name": "XYPairs",
                      "Children": [],
                      "IncludeInDocumentation": false,
                      "Enabled": true,
                      "ReadOnly": false
                    },
                    {
                      "$type": "Models.Functions.VariableReference, Models",
                      "VariableName": "[Phenology].Stage",
                      "Name": "XValue",
                      "Children": [],
                      "IncludeInDocumentation": true,
                      "Enabled": true,
                      "ReadOnly": false
                    }
                  ],
                  "IncludeInDocumentation": false,
                  "Enabled": true,
                  "ReadOnly": false
                },
                {
                  "$type": "Models.Functions.LinearInterpolationFunction, Models",
                  "Name": "CoverFactor",
                  "Children": [
                    {
                      "$type": "Models.Functions.XYPairs, Models",
                      "X": [
                        0.0,
                        2.0,
                        4.0,
                        5.0,
                        7.0
                      ],
                      "Y": [
                        0.0,
                        0.1,
                        0.5,
                        0.5,
                        1.5
                      ],
                      "Name": "XYPairs",
                      "Children": [],
                      "IncludeInDocumentation": false,
                      "Enabled": true,
                      "ReadOnly": false
                    },
                    {
                      "$type": "Models.Functions.VariableReference, Models",
                      "VariableName": "[Leaf].LAI",
                      "Name": "XValue",
                      "Children": [],
                      "IncludeInDocumentation": true,
                      "Enabled": true,
                      "ReadOnly": false
                    }
                  ],
                  "IncludeInDocumentation": false,
                  "Enabled": true,
                  "ReadOnly": false
                },
                {
                  "$type": "Models.Functions.WeightedTemperatureFunction, Models",
                  "MaximumTemperatureWeighting": 0.5,
                  "Name": "TemperatureFactor",
                  "Children": [
                    {
                      "$type": "Models.Functions.XYPairs, Models",
                      "X": [
                        -20.0,
                        -5.0,
                        0.0,
                        5.0,
                        17.0,
                        28.0,
                        37.5
                      ],
                      "Y": [
                        1.5,
                        0.25,
                        0.1,
                        0.1,
                        1.0,
                        1.0,
                        1.5
                      ],
                      "Name": "XYPairs",
                      "Children": [],
                      "IncludeInDocumentation": false,
                      "Enabled": true,
                      "ReadOnly": false
                    }
                  ],
                  "IncludeInDocumentation": false,
                  "Enabled": true,
                  "ReadOnly": false
                },
                {
                  "$type": "Models.Functions.LinearInterpolationFunction, Models",
                  "Name": "SoilMoistureFactor",
                  "Children": [
                    {
                      "$type": "Models.Functions.XYPairs, Models",
                      "X": [
                        0.0,
                        0.5,
                        1.0
                      ],
                      "Y": [
                        2.0,
                        1.0,
                        1.0
                      ],
                      "Name": "XYPairs",
                      "Children": [],
                      "IncludeInDocumentation": false,
                      "Enabled": true,
                      "ReadOnly": false
                    },
                    {
                      "$type": "Models.Functions.VariableReference, Models",
                      "VariableName": "[Leaf].Fw",
                      "Name": "XValue",
                      "Children": [],
                      "IncludeInDocumentation": true,
                      "Enabled": true,
                      "ReadOnly": false
                    }
                  ],
                  "IncludeInDocumentation": false,
                  "Enabled": true,
                  "ReadOnly": false
                }
              ],
              "IncludeInDocumentation": false,
              "Enabled": true,
              "ReadOnly": false
            },
            {
              "$type": "Models.Functions.MultiplyFunction, Models",
              "Name": "DetachmentRateFunction",
              "Children": [
                {
                  "$type": "Models.Memo, Models",
                  "Text": "A generic relationship between detachment and soil moisture is assumed.  It implies that under dry conditions the detachment rate decreases due to the lower level of activity of decomposing microorganisms.  ",
                  "Name": "Description",
                  "Children": [],
                  "IncludeInDocumentation": false,
                  "Enabled": true,
                  "ReadOnly": false
                },
                {
                  "$type": "Models.Functions.Constant, Models",
                  "FixedValue": 0.1,
                  "Units": "/day",
                  "Name": "ReferenceRate",
                  "Children": [],
                  "IncludeInDocumentation": false,
                  "Enabled": true,
                  "ReadOnly": false
                },
                {
                  "$type": "Models.Functions.LinearInterpolationFunction, Models",
                  "Name": "SoilMoistureFactor",
                  "Children": [
                    {
                      "$type": "Models.Functions.XYPairs, Models",
                      "X": [
                        0.0,
                        0.5,
                        0.75,
                        1.0
                      ],
                      "Y": [
                        0.1,
                        0.1,
                        0.25,
                        1.0
                      ],
                      "Name": "XYPairs",
                      "Children": [],
                      "IncludeInDocumentation": false,
                      "Enabled": true,
                      "ReadOnly": false
                    },
                    {
                      "$type": "Models.Functions.VariableReference, Models",
                      "VariableName": "[Leaf].Fw",
                      "Name": "XValue",
                      "Children": [],
                      "IncludeInDocumentation": true,
                      "Enabled": true,
                      "ReadOnly": false
                    }
                  ],
                  "IncludeInDocumentation": false,
                  "Enabled": true,
                  "ReadOnly": false
                }
              ],
              "IncludeInDocumentation": false,
              "Enabled": true,
              "ReadOnly": false
            },
            {
              "$type": "Models.Functions.Constant, Models",
              "FixedValue": 0.0,
              "Units": "/day",
              "Name": "DMRetranslocationFactor",
              "Children": [],
              "IncludeInDocumentation": false,
              "Enabled": true,
              "ReadOnly": false
            },
            {
              "$type": "Models.Functions.Constant, Models",
              "FixedValue": 0.0,
              "Units": "/day",
              "Name": "DMReallocationFactor",
              "Children": [],
              "IncludeInDocumentation": false,
              "Enabled": true,
              "ReadOnly": false
            },
            {
              "$type": "Models.Functions.Constant, Models",
              "FixedValue": 0.05,
              "Units": "/day",
              "Name": "NRetranslocationFactor",
              "Children": [],
              "IncludeInDocumentation": false,
              "Enabled": true,
              "ReadOnly": false
            },
            {
              "$type": "Models.Functions.Constant, Models",
              "FixedValue": 1.0,
              "Units": "/day",
              "Name": "NReallocationFactor",
              "Children": [],
              "IncludeInDocumentation": false,
              "Enabled": true,
              "ReadOnly": false
            },
            {
              "$type": "Models.Functions.Constant, Models",
              "FixedValue": 0.0,
              "Units": "g/m^2",
              "Name": "RemobilisationCost",
              "Children": [],
              "IncludeInDocumentation": false,
              "Enabled": true,
              "ReadOnly": false
            },
            {
              "$type": "Models.PMF.Library.BiomassRemoval, Models",
              "Name": "BiomassRemovalDefaults",
              "Children": [],
              "IncludeInDocumentation": false,
              "Enabled": true,
              "ReadOnly": false,
              "HarvestFractionLiveToRemove": 0.1,
              "HarvestFractionDeadToRemove": 0.2,
              "HarvestFractionLiveToResidue": 0.1,
              "HarvestFractionDeadToResidue": 0.1
            },
            {
              "$type": "Models.PMF.RetranslocateNonStructural, Models",
              "Name": "RetranslocateNitrogen",
              "Children": [],
              "IncludeInDocumentation": true,
              "Enabled": true,
              "ReadOnly": false
            },
            {
              "$type": "Models.PMF.NutrientPoolFunctions, Models",
              "Name": "InitialWt",
              "Children": [
                {
                  "$type": "Models.Functions.MultiplyFunction, Models",
                  "Name": "Structural",
                  "Children": [
                    {
                      "$type": "Models.Functions.Constant, Models",
                      "FixedValue": 3E-05,
                      "Units": "g/plant",
                      "Name": "InitialOrganWt",
                      "Children": [],
                      "IncludeInDocumentation": false,
                      "Enabled": true,
                      "ReadOnly": false
                    },
                    {
                      "$type": "Models.Functions.VariableReference, Models",
                      "VariableName": "[Plant].Population",
                      "Name": "Population",
                      "Children": [],
                      "IncludeInDocumentation": false,
                      "Enabled": true,
                      "ReadOnly": false
                    }
                  ],
                  "IncludeInDocumentation": false,
                  "Enabled": true,
                  "ReadOnly": false
                },
                {
                  "$type": "Models.Functions.Constant, Models",
                  "Name": "Metabolic",
                  "FixedValue": "0.0"
                },
                {
                  "$type": "Models.Functions.Constant, Models",
                  "Name": "Storage",
                  "FixedValue": "0.0"
                }
              ]
            },
            {
              "$type": "Models.Functions.Constant, Models",
              "Name": "Photosynthesis",
              "FixedValue": "0"
            },
            {
              "$type": "Models.Functions.VariableReference, Models",
              "Name": "initialNConcFunction",
              "VariableName": "[Petiole].MinimumNConc"
            }
          ],
          "IncludeInDocumentation": false,
          "Enabled": true,
          "ReadOnly": false
        },
        {
          "$type": "Models.PMF.Organs.GenericOrgan, Models",
          "StartLive": null,
          "DMSupply": null,
          "NSupply": null,
          "DMDemand": null,
          "NDemand": null,
          "potentialDMAllocation": null,
          "Name": "Stolon",
          "Children": [
            {
              "$type": "Models.Memo, Models",
              "Text": "This organt is parameterised to represent all the stolons in the plant, without distinction between ages or placement in the canopy.  \r\n",
              "Name": "Description",
              "Children": [],
              "IncludeInDocumentation": false,
              "Enabled": true,
              "ReadOnly": false
            },
            {
              "$type": "Models.Functions.Constant, Models",
              "FixedValue": 0.4,
              "Units": "gC/gDM",
              "Name": "CarbonConcentration",
              "Children": [],
              "IncludeInDocumentation": false,
              "Enabled": true,
              "ReadOnly": false
            },
            {
              "$type": "Models.Functions.Constant, Models",
              "FixedValue": 0.02,
              "Units": "gN/gDM",
              "Name": "MinimumNConc",
              "Children": [],
              "IncludeInDocumentation": false,
              "Enabled": true,
              "ReadOnly": false
            },
            {
              "$type": "Models.Functions.Constant, Models",
              "FixedValue": 0.025,
              "Units": "gN/gDM",
              "Name": "CriticalNConc",
              "Children": [],
              "IncludeInDocumentation": false,
              "Enabled": true,
              "ReadOnly": false
            },
            {
              "$type": "Models.Functions.Constant, Models",
              "FixedValue": 0.03,
              "Units": "gN/gDM",
              "Name": "MaximumNConc",
              "Children": [],
              "IncludeInDocumentation": false,
              "Enabled": true,
              "ReadOnly": false
            },
            {
              "$type": "Models.Functions.Constant, Models",
              "FixedValue": 1.0,
              "Units": null,
              "Name": "NitrogenDemandSwitch",
              "Children": [],
              "IncludeInDocumentation": false,
              "Enabled": true,
              "ReadOnly": false
            },
            {
              "$type": "Models.Functions.PhaseLookup, Models",
              "Name": "TargetBiomassProportion",
              "Children": [
                {
                  "$type": "Models.Memo, Models",
                  "Text": "This is the 'ideal' proportion of biomass for this organ within the above ground biomass (not total).  \r\n",
                  "Name": "note",
                  "Children": [],
                  "IncludeInDocumentation": false,
                  "Enabled": true,
                  "ReadOnly": false
                },
                {
                  "$type": "Models.Functions.PhaseLookupValue, Models",
                  "Start": "Emergence",
                  "End": "Ripening",
                  "Name": "AllPhases",
                  "Children": [
                    {
                      "$type": "Models.Functions.SubtractFunction, Models",
                      "Name": "TargetProportion",
                      "Children": [
                        {
                          "$type": "Models.Functions.Constant, Models",
                          "FixedValue": 1.0,
                          "Units": null,
                          "Name": "One",
                          "Children": [],
                          "IncludeInDocumentation": false,
                          "Enabled": true,
                          "ReadOnly": false
                        },
                        {
                          "$type": "Models.Functions.VariableReference, Models",
                          "VariableName": "[Leaf].TargetBiomassProportion",
                          "Name": "TargetLeafProportion",
                          "Children": [],
                          "IncludeInDocumentation": false,
                          "Enabled": true,
                          "ReadOnly": false
                        },
                        {
                          "$type": "Models.Functions.VariableReference, Models",
                          "VariableName": "[Petiole].TargetBiomassProportion",
                          "Name": "TargetPetioleProportion",
                          "Children": [],
                          "IncludeInDocumentation": false,
                          "Enabled": true,
                          "ReadOnly": false
                        },
                        {
                          "$type": "Models.Functions.VariableReference, Models",
                          "VariableName": "[Inflorescence].TargetBiomassProportion",
                          "Name": "TargetInflorescenceProportion",
                          "Children": [],
                          "IncludeInDocumentation": false,
                          "Enabled": true,
                          "ReadOnly": false
                        }
                      ],
                      "IncludeInDocumentation": false,
                      "Enabled": true,
                      "ReadOnly": false
                    }
                  ],
                  "IncludeInDocumentation": false,
                  "Enabled": true,
                  "ReadOnly": false
                }
              ],
              "IncludeInDocumentation": false,
              "Enabled": true,
              "ReadOnly": false
            },
            {
              "$type": "Models.PMF.NutrientDemandFunctions, Models",
              "Name": "DMDemands",
              "Children": [
                {
                  "$type": "Models.Memo, Models",
                  "Text": "The DM demands calculated here represent potential values, or a weighting factors, which are used by the OrganArbitrator to compute the allocated DM for all organs.  The potential demand is computed as the sum of a *Base* and a *Deficit* demand.  The *Base* demand is simply defined by the target proportion of leaf biomass, whereas the *Deficit* demand is defined by the difference between the actual and the targeted proportions.  This approach is used to ensure promptly regrowth of aboveground organs after a defoliation; it relies in the assumption that a target biomass proportion for each organ exists.  The *TargetBiomassProportion* is calculated based on a target shoot-to-root ratio and a biomass proportion for each organ above or below ground, these are defined elsewhere in this documentation and may vary with growth stage and environmental conditions.  \r\n",
                  "Name": "Description",
                  "Children": [],
                  "IncludeInDocumentation": false,
                  "Enabled": true,
                  "ReadOnly": false
                },
                {
                  "$type": "Models.Functions.MultiplyFunction, Models",
                  "Name": "Structural",
                  "Children": [
                    {
                      "$type": "Models.Functions.AddFunction, Models",
                      "Name": "DMDemandFunction",
                      "Children": [
                        {
                          "$type": "Models.Functions.DemandFunctions.PartitionFractionDemandFunction, Models",
                          "Name": "BaseBiomassDemand",
                          "Children": [
                            {
                              "$type": "Models.Functions.MultiplyFunction, Models",
                              "Name": "PartitionFraction",
                              "Children": [
                                {
                                  "$type": "Models.Functions.VariableReference, Models",
                                  "VariableName": "[TargetAboveGroundFraction]",
                                  "Name": "TargetAboveGroundProp",
                                  "Children": [],
                                  "IncludeInDocumentation": false,
                                  "Enabled": true,
                                  "ReadOnly": false
                                },
                                {
                                  "$type": "Models.Functions.VariableReference, Models",
                                  "VariableName": "[Stolon].TargetBiomassProportion",
                                  "Name": "TargetOrganProp",
                                  "Children": [],
                                  "IncludeInDocumentation": false,
                                  "Enabled": true,
                                  "ReadOnly": false
                                }
                              ],
                              "IncludeInDocumentation": false,
                              "Enabled": true,
                              "ReadOnly": false
                            }
                          ],
                          "IncludeInDocumentation": false,
                          "Enabled": true,
                          "ReadOnly": false
                        },
                        {
                          "$type": "Models.Functions.MaximumFunction, Models",
                          "Name": "DeficitBiomassDemand",
                          "Children": [
                            {
                              "$type": "Models.Functions.Constant, Models",
                              "FixedValue": 0.0,
                              "Units": null,
                              "Name": "Zero",
                              "Children": [],
                              "IncludeInDocumentation": false,
                              "Enabled": true,
                              "ReadOnly": false
                            },
                            {
                              "$type": "Models.Functions.SubtractFunction, Models",
                              "Name": "Deficit",
                              "Children": [
                                {
                                  "$type": "Models.Functions.MultiplyFunction, Models",
                                  "Name": "TargetBiomass",
                                  "Children": [
                                    {
                                      "$type": "Models.Functions.VariableReference, Models",
                                      "VariableName": "[TargetAboveGroundFraction]",
                                      "Name": "TargetAboveGroundProp",
                                      "Children": [],
                                      "IncludeInDocumentation": false,
                                      "Enabled": true,
                                      "ReadOnly": false
                                    },
                                    {
                                      "$type": "Models.Functions.VariableReference, Models",
                                      "VariableName": "[Stolon].TargetBiomassProportion",
                                      "Name": "TargetOrganProp",
                                      "Children": [],
                                      "IncludeInDocumentation": false,
                                      "Enabled": true,
                                      "ReadOnly": false
                                    },
                                    {
                                      "$type": "Models.Functions.VariableReference, Models",
                                      "VariableName": "[TotalLive].Wt",
                                      "Name": "TotalBiomass",
                                      "Children": [],
                                      "IncludeInDocumentation": false,
                                      "Enabled": true,
                                      "ReadOnly": false
                                    }
                                  ],
                                  "IncludeInDocumentation": false,
                                  "Enabled": true,
                                  "ReadOnly": false
                                },
                                {
                                  "$type": "Models.Functions.VariableReference, Models",
                                  "VariableName": "[Stolon].Live.Wt",
                                  "Name": "CurrentBiomass",
                                  "Children": [],
                                  "IncludeInDocumentation": false,
                                  "Enabled": true,
                                  "ReadOnly": false
                                }
                              ],
                              "IncludeInDocumentation": false,
                              "Enabled": true,
                              "ReadOnly": false
                            }
                          ],
                          "IncludeInDocumentation": false,
                          "Enabled": true,
                          "ReadOnly": false
                        }
                      ],
                      "IncludeInDocumentation": false,
                      "Enabled": true,
                      "ReadOnly": false
                    },
                    {
                      "$type": "Models.Functions.Constant, Models",
                      "FixedValue": 0.65,
                      "Units": "g/g",
                      "Name": "StructuralFraction",
                      "Children": [],
                      "IncludeInDocumentation": false,
                      "Enabled": true,
                      "ReadOnly": false
                    }
                  ],
                  "IncludeInDocumentation": false,
                  "Enabled": true,
                  "ReadOnly": false
                },
                {
                  "$type": "Models.Functions.Constant, Models",
                  "FixedValue": 0.0,
                  "Units": "g/g",
                  "Name": "Metabolic",
                  "Children": [],
                  "IncludeInDocumentation": false,
                  "Enabled": true,
                  "ReadOnly": false
                },
                {
                  "$type": "Models.Functions.DemandFunctions.StorageDMDemandFunction, Models",
                  "Name": "Storage",
                  "Children": [
                    {
                      "$type": "Models.Functions.SubtractFunction, Models",
                      "Name": "StorageFraction",
                      "Children": [
                        {
                          "$type": "Models.Functions.Constant, Models",
                          "FixedValue": 1.0,
                          "Units": null,
                          "Name": "One",
                          "Children": [],
                          "IncludeInDocumentation": false,
                          "Enabled": true,
                          "ReadOnly": false
                        },
                        {
                          "$type": "Models.Functions.VariableReference, Models",
                          "VariableName": "[Stolon].DMDemands.Structural.StructuralFraction",
                          "Name": "StructuralFraction",
                          "Children": [],
                          "IncludeInDocumentation": false,
                          "Enabled": true,
                          "ReadOnly": false
                        }
                      ],
                      "IncludeInDocumentation": false,
                      "Enabled": true,
                      "ReadOnly": false
                    }
                  ],
                  "IncludeInDocumentation": false,
                  "Enabled": true,
                  "ReadOnly": false
                },
                {
                  "$type": "Models.Functions.Constant, Models",
                  "Name": "QStructuralPriority",
                  "FixedValue": "1"
                },
                {
                  "$type": "Models.Functions.Constant, Models",
                  "Name": "QMetabolicPriority",
                  "FixedValue": "1"
                },
                {
                  "$type": "Models.Functions.Constant, Models",
                  "Name": "QStoragePriority",
                  "FixedValue": "1"
                }
              ],
              "IncludeInDocumentation": false,
              "Enabled": true,
              "ReadOnly": false
            },
            {
              "$type": "Models.PMF.NutrientDemandFunctions, Models",
              "Name": "NDemands",
              "Children": [
                {
                  "$type": "Models.Memo, Models",
                  "Text": "These N demands also represent potential values that are used by the OrganArbitrator to get the total plant N demand.  This and any source of N in the plant are used to determine soil N demand, and eventually the actual amounts allocated to each pool in each organ.  \r\n",
                  "Name": "Description",
                  "Children": [],
                  "IncludeInDocumentation": false,
                  "Enabled": true,
                  "ReadOnly": false
                },
                {
                  "$type": "Models.Functions.MultiplyFunction, Models",
                  "Name": "Structural",
                  "Children": [
                    {
                      "$type": "Models.Functions.VariableReference, Models",
                      "VariableName": "[Stolon].minimumNconc",
                      "Name": "MinNconc",
                      "Children": [],
                      "IncludeInDocumentation": false,
                      "Enabled": true,
                      "ReadOnly": false
                    },
                    {
                      "$type": "Models.Functions.VariableReference, Models",
                      "VariableName": "[Stolon].potentialDMAllocation.Structural",
                      "Name": "PotentialDMAllocation",
                      "Children": [],
                      "IncludeInDocumentation": false,
                      "Enabled": true,
                      "ReadOnly": false
                    }
                  ],
                  "IncludeInDocumentation": false,
                  "Enabled": true,
                  "ReadOnly": false
                },
                {
                  "$type": "Models.Functions.MultiplyFunction, Models",
                  "Name": "Metabolic",
                  "Children": [
                    {
                      "$type": "Models.Functions.SubtractFunction, Models",
                      "Name": "MetabolicNconc",
                      "Children": [
                        {
                          "$type": "Models.Functions.VariableReference, Models",
                          "VariableName": "[Stolon].criticalNConc",
                          "Name": "CritNconc",
                          "Children": [],
                          "IncludeInDocumentation": false,
                          "Enabled": true,
                          "ReadOnly": false
                        },
                        {
                          "$type": "Models.Functions.VariableReference, Models",
                          "VariableName": "[Stolon].minimumNconc",
                          "Name": "MinNconc",
                          "Children": [],
                          "IncludeInDocumentation": false,
                          "Enabled": true,
                          "ReadOnly": false
                        }
                      ],
                      "IncludeInDocumentation": false,
                      "Enabled": true,
                      "ReadOnly": false
                    },
                    {
                      "$type": "Models.Functions.VariableReference, Models",
                      "VariableName": "[Stolon].potentialDMAllocation.Structural",
                      "Name": "PotentialDMAllocation",
                      "Children": [],
                      "IncludeInDocumentation": false,
                      "Enabled": true,
                      "ReadOnly": false
                    }
                  ],
                  "IncludeInDocumentation": false,
                  "Enabled": true,
                  "ReadOnly": false
                },
                {
                  "$type": "Models.Functions.DemandFunctions.StorageNDemandFunction, Models",
                  "Name": "Storage",
                  "Children": [
                    {
                      "$type": "Models.Functions.VariableReference, Models",
                      "VariableName": "[Stolon].nitrogenDemandSwitch",
                      "Name": "NitrogenDemandSwitch",
                      "Children": [],
                      "IncludeInDocumentation": false,
                      "Enabled": true,
                      "ReadOnly": false
                    },
                    {
                      "$type": "Models.Functions.VariableReference, Models",
                      "VariableName": "[Stolon].maximumNconc",
                      "Name": "MaxNconc",
                      "Children": [],
                      "IncludeInDocumentation": false,
                      "Enabled": true,
                      "ReadOnly": false
                    }
                  ],
                  "IncludeInDocumentation": false,
                  "Enabled": true,
                  "ReadOnly": false
                },
                {
                  "$type": "Models.Functions.Constant, Models",
                  "Name": "QStructuralPriority",
                  "FixedValue": "1"
                },
                {
                  "$type": "Models.Functions.Constant, Models",
                  "Name": "QMetabolicPriority",
                  "FixedValue": "1"
                },
                {
                  "$type": "Models.Functions.Constant, Models",
                  "Name": "QStoragePriority",
                  "FixedValue": "1"
                }
              ],
              "IncludeInDocumentation": false,
              "Enabled": true,
              "ReadOnly": false
            },
            {
              "$type": "Models.Functions.Constant, Models",
              "FixedValue": 1.0,
              "Units": "0-1",
              "Name": "DMConversionEfficiency",
              "Children": [],
              "IncludeInDocumentation": false,
              "Enabled": true,
              "ReadOnly": false
            },
            {
              "$type": "Models.Functions.Constant, Models",
              "FixedValue": 0.0,
              "Units": "0-1",
              "Name": "MaintenanceRespirationFunction",
              "Children": [],
              "IncludeInDocumentation": false,
              "Enabled": true,
              "ReadOnly": false
            },
            {
              "$type": "Models.Functions.MultiplyFunction, Models",
              "Name": "SenescenceRate",
              "Children": [
                {
                  "$type": "Models.Memo, Models",
                  "Text": "The reference senescence rate is adjusted using generic relationships to environmental factors, such as temperature and soil moisture.  These are based on general knowledge from other plant models.",
                  "Name": "Description",
                  "Children": [],
                  "IncludeInDocumentation": false,
                  "Enabled": true,
                  "ReadOnly": false
                },
                {
                  "$type": "Models.Functions.Constant, Models",
                  "FixedValue": 0.01,
                  "Units": "/day",
                  "Name": "ReferenceRate",
                  "Children": [],
                  "IncludeInDocumentation": false,
                  "Enabled": true,
                  "ReadOnly": false
                },
                {
                  "$type": "Models.Functions.LinearInterpolationFunction, Models",
                  "Name": "StageFactor",
                  "Children": [
                    {
                      "$type": "Models.Functions.XYPairs, Models",
                      "X": [
                        3.0,
                        4.0,
                        6.0
                      ],
                      "Y": [
                        0.5,
                        1.0,
                        1.0
                      ],
                      "Name": "XYPairs",
                      "Children": [],
                      "IncludeInDocumentation": false,
                      "Enabled": true,
                      "ReadOnly": false
                    },
                    {
                      "$type": "Models.Functions.VariableReference, Models",
                      "VariableName": "[Phenology].Stage",
                      "Name": "XValue",
                      "Children": [],
                      "IncludeInDocumentation": true,
                      "Enabled": true,
                      "ReadOnly": false
                    }
                  ],
                  "IncludeInDocumentation": false,
                  "Enabled": true,
                  "ReadOnly": false
                },
                {
                  "$type": "Models.Functions.WeightedTemperatureFunction, Models",
                  "MaximumTemperatureWeighting": 0.5,
                  "Name": "TemperatureFactor",
                  "Children": [
                    {
                      "$type": "Models.Functions.XYPairs, Models",
                      "X": [
                        -20.0,
                        -5.0,
                        0.0,
                        5.0,
                        17.0,
                        30.0,
                        37.5
                      ],
                      "Y": [
                        1.5,
                        0.25,
                        0.1,
                        0.1,
                        1.0,
                        1.0,
                        1.25
                      ],
                      "Name": "XYPairs",
                      "Children": [],
                      "IncludeInDocumentation": false,
                      "Enabled": true,
                      "ReadOnly": false
                    }
                  ],
                  "IncludeInDocumentation": false,
                  "Enabled": true,
                  "ReadOnly": false
                },
                {
                  "$type": "Models.Functions.LinearInterpolationFunction, Models",
                  "Name": "SoilMoistureFactor",
                  "Children": [
                    {
                      "$type": "Models.Functions.XYPairs, Models",
                      "X": [
                        0.0,
                        0.5,
                        1.0
                      ],
                      "Y": [
                        2.0,
                        1.0,
                        1.0
                      ],
                      "Name": "XYPairs",
                      "Children": [],
                      "IncludeInDocumentation": false,
                      "Enabled": true,
                      "ReadOnly": false
                    },
                    {
                      "$type": "Models.Functions.VariableReference, Models",
                      "VariableName": "[Leaf].Fw",
                      "Name": "XValue",
                      "Children": [],
                      "IncludeInDocumentation": true,
                      "Enabled": true,
                      "ReadOnly": false
                    }
                  ],
                  "IncludeInDocumentation": false,
                  "Enabled": true,
                  "ReadOnly": false
                }
              ],
              "IncludeInDocumentation": false,
              "Enabled": true,
              "ReadOnly": false
            },
            {
              "$type": "Models.Functions.MultiplyFunction, Models",
              "Name": "DetachmentRateFunction",
              "Children": [
                {
                  "$type": "Models.Memo, Models",
                  "Text": "A generic relationship between detachment and soil moisture is assumed.  It implies that under dry conditions the detachment rate decreases due to the lower level of activity of decomposing microorganisms.  ",
                  "Name": "Description",
                  "Children": [],
                  "IncludeInDocumentation": false,
                  "Enabled": true,
                  "ReadOnly": false
                },
                {
                  "$type": "Models.Functions.Constant, Models",
                  "FixedValue": 0.05,
                  "Units": "/day",
                  "Name": "ReferenceRate",
                  "Children": [],
                  "IncludeInDocumentation": false,
                  "Enabled": true,
                  "ReadOnly": false
                },
                {
                  "$type": "Models.Functions.LinearInterpolationFunction, Models",
                  "Name": "SoilMoistureFactor",
                  "Children": [
                    {
                      "$type": "Models.Functions.XYPairs, Models",
                      "X": [
                        0.0,
                        0.5,
                        0.75,
                        1.0
                      ],
                      "Y": [
                        0.1,
                        0.1,
                        0.25,
                        1.0
                      ],
                      "Name": "XYPairs",
                      "Children": [],
                      "IncludeInDocumentation": false,
                      "Enabled": true,
                      "ReadOnly": false
                    },
                    {
                      "$type": "Models.Functions.VariableReference, Models",
                      "VariableName": "[Leaf].Fw",
                      "Name": "XValue",
                      "Children": [],
                      "IncludeInDocumentation": true,
                      "Enabled": true,
                      "ReadOnly": false
                    }
                  ],
                  "IncludeInDocumentation": false,
                  "Enabled": true,
                  "ReadOnly": false
                },
                {
                  "$type": "Models.Functions.LinearInterpolationFunction, Models",
                  "Name": "PhotoPeriodFactor",
                  "Children": [
                    {
                      "$type": "Models.Functions.XYPairs, Models",
                      "X": [
                        0.0,
                        0.015,
                        0.03,
                        0.04,
                        0.05
                      ],
                      "Y": [
                        0.0,
                        0.1,
                        0.5,
                        1.0,
                        1.0
                      ],
                      "Name": "XYPairs",
                      "Children": [],
                      "IncludeInDocumentation": false,
                      "Enabled": true,
                      "ReadOnly": false
                    },
                    {
                      "$type": "Models.Functions.VariableReference, Models",
                      "VariableName": "[Phenology].PhotoperiodVariation",
                      "Name": "XValue",
                      "Children": [],
                      "IncludeInDocumentation": true,
                      "Enabled": true,
                      "ReadOnly": false
                    }
                  ],
                  "IncludeInDocumentation": false,
                  "Enabled": true,
                  "ReadOnly": false
                }
              ],
              "IncludeInDocumentation": false,
              "Enabled": true,
              "ReadOnly": false
            },
            {
              "$type": "Models.Functions.MultiplyFunction, Models",
              "Name": "DMRetranslocationFactor",
              "Children": [
                {
                  "$type": "Models.Memo, Models",
                  "Text": "A generic relationship between retranslocation and environmental factors is assumed, this is done so that retranslocation is enhanced when conditions are good for growth. Plus retranslocation is only allowed when days are increasing, thus helping growth in spring and allowing for some replenishing in late summer and autumn.  \r\n",
                  "Name": "Description",
                  "Children": [],
                  "IncludeInDocumentation": false,
                  "Enabled": true,
                  "ReadOnly": false
                },
                {
                  "$type": "Models.Functions.Constant, Models",
                  "FixedValue": 0.05,
                  "Units": "/day",
                  "Name": "ReferenceRate",
                  "Children": [],
                  "IncludeInDocumentation": false,
                  "Enabled": true,
                  "ReadOnly": false
                },
                {
                  "$type": "Models.Functions.WeightedTemperatureFunction, Models",
                  "MaximumTemperatureWeighting": 0.5,
                  "Name": "TemperatureFactor",
                  "Children": [
                    {
                      "$type": "Models.Functions.XYPairs, Models",
                      "X": [
                        0.0,
                        2.5,
                        7.5,
                        15.0,
                        18.0,
                        27.0,
                        35.0,
                        37.5
                      ],
                      "Y": [
                        0.0,
                        0.0,
                        0.15,
                        0.7,
                        1.0,
                        1.0,
                        0.1,
                        0.0
                      ],
                      "Name": "XYPairs",
                      "Children": [],
                      "IncludeInDocumentation": false,
                      "Enabled": true,
                      "ReadOnly": false
                    }
                  ],
                  "IncludeInDocumentation": false,
                  "Enabled": true,
                  "ReadOnly": false
                },
                {
                  "$type": "Models.Functions.LinearInterpolationFunction, Models",
                  "Name": "SoilMoistureFactor",
                  "Children": [
                    {
                      "$type": "Models.Functions.XYPairs, Models",
                      "X": [
                        0.0,
                        0.5,
                        1.0
                      ],
                      "Y": [
                        0.0,
                        1.0,
                        1.0
                      ],
                      "Name": "XYPairs",
                      "Children": [],
                      "IncludeInDocumentation": false,
                      "Enabled": true,
                      "ReadOnly": false
                    },
                    {
                      "$type": "Models.Functions.VariableReference, Models",
                      "VariableName": "[Leaf].Fw",
                      "Name": "XValue",
                      "Children": [],
                      "IncludeInDocumentation": true,
                      "Enabled": true,
                      "ReadOnly": false
                    }
                  ],
                  "IncludeInDocumentation": false,
                  "Enabled": true,
                  "ReadOnly": false
                },
                {
                  "$type": "Models.Functions.LinearInterpolationFunction, Models",
                  "Name": "PhotoPeriodFactor",
                  "Children": [
                    {
                      "$type": "Models.Functions.XYPairs, Models",
                      "X": [
                        -0.02,
                        -0.01,
                        0.0,
                        0.01,
                        0.02,
                        0.04,
                        0.05
                      ],
                      "Y": [
                        0.0,
                        0.05,
                        0.1,
                        0.25,
                        0.5,
                        1.0,
                        1.0
                      ],
                      "Name": "XYPairs",
                      "Children": [],
                      "IncludeInDocumentation": false,
                      "Enabled": true,
                      "ReadOnly": false
                    },
                    {
                      "$type": "Models.Functions.VariableReference, Models",
                      "VariableName": "[Phenology].PhotoperiodVariation",
                      "Name": "XValue",
                      "Children": [],
                      "IncludeInDocumentation": true,
                      "Enabled": true,
                      "ReadOnly": false
                    }
                  ],
                  "IncludeInDocumentation": false,
                  "Enabled": true,
                  "ReadOnly": false
                }
              ],
              "IncludeInDocumentation": false,
              "Enabled": true,
              "ReadOnly": false
            },
            {
              "$type": "Models.Functions.Constant, Models",
              "FixedValue": 1.0,
              "Units": "/day",
              "Name": "DMReallocationFactor",
              "Children": [],
              "IncludeInDocumentation": false,
              "Enabled": true,
              "ReadOnly": false
            },
            {
              "$type": "Models.Functions.MultiplyFunction, Models",
              "Name": "NRetranslocationFactor",
              "Children": [
                {
                  "$type": "Models.Memo, Models",
                  "Text": "A generic relationship between retranslocation and environmental factors is assumed, this is done so that retranslocation is enhanced when conditions are good for growth. Plus retranslocation is only allowed when days are increasing, thus helping growth in spring and allowing for some replenishing in late summer and autumn.  \r\n",
                  "Name": "Description",
                  "Children": [],
                  "IncludeInDocumentation": false,
                  "Enabled": true,
                  "ReadOnly": false
                },
                {
                  "$type": "Models.Functions.Constant, Models",
                  "FixedValue": 0.1,
                  "Units": "/day",
                  "Name": "ReferenceRate",
                  "Children": [],
                  "IncludeInDocumentation": false,
                  "Enabled": true,
                  "ReadOnly": false
                },
                {
                  "$type": "Models.Functions.WeightedTemperatureFunction, Models",
                  "MaximumTemperatureWeighting": 0.5,
                  "Name": "TemperatureFactor",
                  "Children": [
                    {
                      "$type": "Models.Functions.XYPairs, Models",
                      "X": [
                        0.0,
                        2.5,
                        7.5,
                        15.0,
                        18.0,
                        27.0,
                        35.0,
                        37.5
                      ],
                      "Y": [
                        0.0,
                        0.0,
                        0.15,
                        0.7,
                        1.0,
                        1.0,
                        0.1,
                        0.0
                      ],
                      "Name": "XYPairs",
                      "Children": [],
                      "IncludeInDocumentation": false,
                      "Enabled": true,
                      "ReadOnly": false
                    }
                  ],
                  "IncludeInDocumentation": false,
                  "Enabled": true,
                  "ReadOnly": false
                },
                {
                  "$type": "Models.Functions.LinearInterpolationFunction, Models",
                  "Name": "SoilMoistureFactor",
                  "Children": [
                    {
                      "$type": "Models.Functions.XYPairs, Models",
                      "X": [
                        0.0,
                        0.5,
                        1.0
                      ],
                      "Y": [
                        0.0,
                        1.0,
                        1.0
                      ],
                      "Name": "XYPairs",
                      "Children": [],
                      "IncludeInDocumentation": false,
                      "Enabled": true,
                      "ReadOnly": false
                    },
                    {
                      "$type": "Models.Functions.VariableReference, Models",
                      "VariableName": "[Leaf].Fw",
                      "Name": "XValue",
                      "Children": [],
                      "IncludeInDocumentation": true,
                      "Enabled": true,
                      "ReadOnly": false
                    }
                  ],
                  "IncludeInDocumentation": false,
                  "Enabled": true,
                  "ReadOnly": false
                },
                {
                  "$type": "Models.Functions.LinearInterpolationFunction, Models",
                  "Name": "PhotoPeriodFactor",
                  "Children": [
                    {
                      "$type": "Models.Functions.XYPairs, Models",
                      "X": [
                        -0.02,
                        -0.01,
                        0.0,
                        0.01,
                        0.02,
                        0.04,
                        0.05
                      ],
                      "Y": [
                        0.0,
                        0.05,
                        0.1,
                        0.25,
                        0.5,
                        1.0,
                        1.0
                      ],
                      "Name": "XYPairs",
                      "Children": [],
                      "IncludeInDocumentation": false,
                      "Enabled": true,
                      "ReadOnly": false
                    },
                    {
                      "$type": "Models.Functions.VariableReference, Models",
                      "VariableName": "[Phenology].PhotoperiodVariation",
                      "Name": "XValue",
                      "Children": [],
                      "IncludeInDocumentation": true,
                      "Enabled": true,
                      "ReadOnly": false
                    }
                  ],
                  "IncludeInDocumentation": false,
                  "Enabled": true,
                  "ReadOnly": false
                }
              ],
              "IncludeInDocumentation": false,
              "Enabled": true,
              "ReadOnly": false
            },
            {
              "$type": "Models.Functions.Constant, Models",
              "FixedValue": 1.0,
              "Units": "/day",
              "Name": "NReallocationFactor",
              "Children": [],
              "IncludeInDocumentation": false,
              "Enabled": true,
              "ReadOnly": false
            },
            {
              "$type": "Models.Functions.Constant, Models",
              "FixedValue": 0.0,
              "Units": "g/m^2",
              "Name": "RemobilisationCost",
              "Children": [],
              "IncludeInDocumentation": false,
              "Enabled": true,
              "ReadOnly": false
            },
            {
              "$type": "Models.PMF.Library.BiomassRemoval, Models",
              "Name": "BiomassRemovalDefaults",
              "Children": [],
              "IncludeInDocumentation": false,
              "Enabled": true,
              "ReadOnly": false,
              "HarvestFractionLiveToRemove": 0.0,
              "HarvestFractionDeadToRemove": 0.0,
              "HarvestFractionLiveToResidue": 0.0,
              "HarvestFractionDeadToResidue": 0.0
            },
            {
              "$type": "Models.PMF.RetranslocateNonStructural, Models",
              "Name": "RetranslocateNitrogen",
              "Children": [],
              "IncludeInDocumentation": true,
              "Enabled": true,
              "ReadOnly": false
            },
            {
              "$type": "Models.PMF.NutrientPoolFunctions, Models",
              "Name": "InitialWt",
              "Children": [
                {
                  "$type": "Models.Functions.MultiplyFunction, Models",
                  "Name": "Structural",
                  "Children": [
                    {
                      "$type": "Models.Functions.Constant, Models",
                      "FixedValue": 2E-05,
                      "Units": "g/plant",
                      "Name": "InitialOrganWt",
                      "Children": [],
                      "IncludeInDocumentation": false,
                      "Enabled": true,
                      "ReadOnly": false
                    },
                    {
                      "$type": "Models.Functions.VariableReference, Models",
                      "VariableName": "[Plant].Population",
                      "Name": "Population",
                      "Children": [],
                      "IncludeInDocumentation": false,
                      "Enabled": true,
                      "ReadOnly": false
                    }
                  ],
                  "IncludeInDocumentation": false,
                  "Enabled": true,
                  "ReadOnly": false
                },
                {
                  "$type": "Models.Functions.Constant, Models",
                  "Name": "Metabolic",
                  "FixedValue": "0.0"
                },
                {
                  "$type": "Models.Functions.Constant, Models",
                  "Name": "Storage",
                  "FixedValue": "0.0"
                }
              ]
            },
            {
              "$type": "Models.Functions.Constant, Models",
              "Name": "Photosynthesis",
              "FixedValue": "0"
            },
            {
              "$type": "Models.Functions.VariableReference, Models",
              "Name": "initialNConcFunction",
              "VariableName": "[Stolon].MinimumNConc"
            }
          ],
          "IncludeInDocumentation": false,
          "Enabled": true,
          "ReadOnly": false
        },
        {
          "$type": "Models.PMF.Organs.GenericOrgan, Models",
          "StartLive": null,
          "DMSupply": null,
          "NSupply": null,
          "DMDemand": null,
          "NDemand": null,
          "potentialDMAllocation": null,
          "Name": "Inflorescence",
          "Children": [
            {
              "$type": "Models.Memo, Models",
              "Text": "Note that this organ represents all the reproductive parts of the plant: flowers, pods, seeds, etc.  No distinction is made between ages or placement in the canopy.  \r\nThe main reason for grouping all flowers and seeds together is the complexity of the reproductive phase of white clover.  There are variations in phenology between plants in the same sward, and even in the same plant there can be new flowers being initiated while others contain mature seeds (e.g. [HydeEtAl1959]; [Thomas1987Chapter]; [MedeirosAndSteiner2000]).  A comprehensive and specific dataset is necessary to support the implementation of distinct organs within the inflorescence, this may be revisited in the future.  \r\n",
              "Name": "Description",
              "Children": [],
              "IncludeInDocumentation": false,
              "Enabled": true,
              "ReadOnly": false
            },
            {
              "$type": "Models.Functions.Constant, Models",
              "FixedValue": 0.0,
              "Units": "",
              "Name": "TargetAboveGroundFractionBrokenLink",
              "Children": [],
              "IncludeInDocumentation": false,
              "Enabled": true,
              "ReadOnly": false
            },
            {
              "$type": "Models.Functions.Constant, Models",
              "FixedValue": 0.4,
              "Units": "gC/gDM",
              "Name": "CarbonConcentration",
              "Children": [],
              "IncludeInDocumentation": false,
              "Enabled": true,
              "ReadOnly": false
            },
            {
              "$type": "Models.Functions.LinearInterpolationFunction, Models",
              "Name": "MinimumNConc",
              "Children": [
                {
                  "$type": "Models.Memo, Models",
                  "Text": "The N concentration in the inflorescence of is relatively low compared to other organs (typical values about 2.0%), but the seed N content is considerably higher (about 4.5%).  The model currently does not separate inflorescence from seeds, thus it uses variable thresholds to account for the fact that the proportion of seed increases with time during the reproductive phase.  \r\n",
                  "Name": "Description",
                  "Children": [],
                  "IncludeInDocumentation": false,
                  "Enabled": true,
                  "ReadOnly": false
                },
                {
                  "$type": "Models.Functions.XYPairs, Models",
                  "X": [
                    5.0,
                    5.1,
                    5.5,
                    5.75,
                    6.0
                  ],
                  "Y": [
                    0.025,
                    0.03,
                    0.04,
                    0.045,
                    0.045
                  ],
                  "Name": "XYPairs",
                  "Children": [],
                  "IncludeInDocumentation": false,
                  "Enabled": true,
                  "ReadOnly": false
                },
                {
                  "$type": "Models.Functions.VariableReference, Models",
                  "VariableName": "[Phenology].Stage",
                  "Name": "XValue",
                  "Children": [],
                  "IncludeInDocumentation": true,
                  "Enabled": true,
                  "ReadOnly": false
                }
              ],
              "IncludeInDocumentation": false,
              "Enabled": true,
              "ReadOnly": false
            },
            {
              "$type": "Models.Functions.LinearInterpolationFunction, Models",
              "Name": "CriticalNConc",
              "Children": [
                {
                  "$type": "Models.Functions.XYPairs, Models",
                  "X": [
                    5.0,
                    5.1,
                    5.5,
                    5.75,
                    6.0
                  ],
                  "Y": [
                    0.025,
                    0.03,
                    0.04,
                    0.045,
                    0.045
                  ],
                  "Name": "XYPairs",
                  "Children": [],
                  "IncludeInDocumentation": false,
                  "Enabled": true,
                  "ReadOnly": false
                },
                {
                  "$type": "Models.Functions.VariableReference, Models",
                  "VariableName": "[Phenology].Stage",
                  "Name": "XValue",
                  "Children": [],
                  "IncludeInDocumentation": true,
                  "Enabled": true,
                  "ReadOnly": false
                }
              ],
              "IncludeInDocumentation": false,
              "Enabled": true,
              "ReadOnly": false
            },
            {
              "$type": "Models.Functions.LinearInterpolationFunction, Models",
              "Name": "MaximumNConc",
              "Children": [
                {
                  "$type": "Models.Functions.XYPairs, Models",
                  "X": [
                    5.0,
                    5.1,
                    5.5,
                    5.75,
                    6.0
                  ],
                  "Y": [
                    0.03,
                    0.035,
                    0.042,
                    0.045,
                    0.045
                  ],
                  "Name": "XYPairs",
                  "Children": [],
                  "IncludeInDocumentation": false,
                  "Enabled": true,
                  "ReadOnly": false
                },
                {
                  "$type": "Models.Functions.VariableReference, Models",
                  "VariableName": "[Phenology].Stage",
                  "Name": "XValue",
                  "Children": [],
                  "IncludeInDocumentation": true,
                  "Enabled": true,
                  "ReadOnly": false
                }
              ],
              "IncludeInDocumentation": false,
              "Enabled": true,
              "ReadOnly": false
            },
            {
              "$type": "Models.Functions.Constant, Models",
              "FixedValue": 1.0,
              "Units": null,
              "Name": "NitrogenDemandSwitch",
              "Children": [],
              "IncludeInDocumentation": false,
              "Enabled": true,
              "ReadOnly": false
            },
            {
              "$type": "Models.Functions.PhaseLookup, Models",
              "Name": "TargetBiomassProportion",
              "Children": [
                {
                  "$type": "Models.Memo, Models",
                  "Text": "This is the 'ideal' proportion of biomass for this organ within the above ground biomass (not total).  \r\n",
                  "Name": "note",
                  "Children": [],
                  "IncludeInDocumentation": false,
                  "Enabled": true,
                  "ReadOnly": false
                },
                {
                  "$type": "Models.Functions.PhaseLookupValue, Models",
                  "Start": "Emergence",
                  "End": "Flowering",
                  "Name": "VegetativeInductive",
                  "Children": [
                    {
                      "$type": "Models.Functions.Constant, Models",
                      "FixedValue": 0.0,
                      "Units": "g/g",
                      "Name": "TargetProportion",
                      "Children": [],
                      "IncludeInDocumentation": false,
                      "Enabled": true,
                      "ReadOnly": false
                    }
                  ],
                  "IncludeInDocumentation": false,
                  "Enabled": true,
                  "ReadOnly": false
                },
                {
                  "$type": "Models.Functions.PhaseLookupValue, Models",
                  "Start": "Flowering",
                  "End": "Ripening",
                  "Name": "Reproductive",
                  "Children": [
                    {
                      "$type": "Models.Functions.MultiplyFunction, Models",
                      "Name": "TargetProportion",
                      "Children": [
                        {
                          "$type": "Models.Functions.Constant, Models",
                          "FixedValue": 0.4,
                          "Units": "g/g",
                          "Name": "BaseProportion",
                          "Children": [],
                          "IncludeInDocumentation": false,
                          "Enabled": true,
                          "ReadOnly": false
                        },
                        {
                          "$type": "Models.Functions.LinearInterpolationFunction, Models",
                          "Name": "PhotoPeriodFactor",
                          "Children": [
                            {
                              "$type": "Models.Functions.XYPairs, Models",
                              "X": [
                                11.0,
                                12.0,
                                13.0,
                                14.0,
                                15.0,
                                16.0,
                                18.0,
                                20.0
                              ],
                              "Y": [
                                0.0,
                                0.0,
                                0.025,
                                0.2,
                                0.6,
                                0.8,
                                0.95,
                                1.0
                              ],
                              "Name": "XYPairs",
                              "Children": [],
                              "IncludeInDocumentation": false,
                              "Enabled": true,
                              "ReadOnly": false
                            },
                            {
                              "$type": "Models.Functions.VariableReference, Models",
                              "VariableName": "[Phenology].Photoperiod",
                              "Name": "XValue",
                              "Children": [],
                              "IncludeInDocumentation": true,
                              "Enabled": true,
                              "ReadOnly": false
                            }
                          ],
                          "IncludeInDocumentation": false,
                          "Enabled": true,
                          "ReadOnly": false
                        }
                      ],
                      "IncludeInDocumentation": false,
                      "Enabled": true,
                      "ReadOnly": false
                    }
                  ],
                  "IncludeInDocumentation": false,
                  "Enabled": true,
                  "ReadOnly": false
                }
              ],
              "IncludeInDocumentation": false,
              "Enabled": true,
              "ReadOnly": false
            },
            {
              "$type": "Models.PMF.NutrientDemandFunctions, Models",
              "Name": "DMDemands",
              "Children": [
                {
                  "$type": "Models.Memo, Models",
                  "Text": "The DM demands calculated here represent potential values, or a weighting factors, which are used by the OrganArbitrator to compute the allocated DM for all organs.  The potential demand is computed as the sum of a *Base* and a *Deficit* demand.  The *Base* demand is simply defined by the target proportion of leaf biomass, whereas the *Deficit* demand is defined by the difference between the actual and the targeted proportions.  This approach is used to ensure promptly regrowth of aboveground organs after a defoliation; it relies in the assumption that a target biomass proportion for each organ exists.  The *TargetBiomassProportion* is calculated based on a target shoot-to-root ratio and a biomass proportion for each organ above or below ground, these are defined elsewhere in this documentation and may vary with growth stage and environmental conditions.  \r\n",
                  "Name": "Description",
                  "Children": [],
                  "IncludeInDocumentation": false,
                  "Enabled": true,
                  "ReadOnly": false
                },
                {
                  "$type": "Models.Functions.MultiplyFunction, Models",
                  "Name": "Structural",
                  "Children": [
                    {
                      "$type": "Models.Functions.AddFunction, Models",
                      "Name": "DMDemandFunction",
                      "Children": [
                        {
                          "$type": "Models.Functions.DemandFunctions.PartitionFractionDemandFunction, Models",
                          "Name": "BaseBiomassDemand",
                          "Children": [
                            {
                              "$type": "Models.Functions.MultiplyFunction, Models",
                              "Name": "PartitionFraction",
                              "Children": [
                                {
                                  "$type": "Models.Functions.VariableReference, Models",
                                  "VariableName": "[TargetAboveGroundFraction]",
                                  "Name": "TargetAboveGroundProp",
                                  "Children": [],
                                  "IncludeInDocumentation": false,
                                  "Enabled": true,
                                  "ReadOnly": false
                                },
                                {
                                  "$type": "Models.Functions.VariableReference, Models",
                                  "VariableName": "[Inflorescence].TargetBiomassProportion",
                                  "Name": "TargetOrganProp",
                                  "Children": [],
                                  "IncludeInDocumentation": false,
                                  "Enabled": true,
                                  "ReadOnly": false
                                }
                              ],
                              "IncludeInDocumentation": false,
                              "Enabled": true,
                              "ReadOnly": false
                            }
                          ],
                          "IncludeInDocumentation": false,
                          "Enabled": true,
                          "ReadOnly": false
                        },
                        {
                          "$type": "Models.Functions.MaximumFunction, Models",
                          "Name": "DeficitBiomassDemand",
                          "Children": [
                            {
                              "$type": "Models.Functions.Constant, Models",
                              "FixedValue": 0.0,
                              "Units": null,
                              "Name": "Zero",
                              "Children": [],
                              "IncludeInDocumentation": false,
                              "Enabled": true,
                              "ReadOnly": false
                            },
                            {
                              "$type": "Models.Functions.SubtractFunction, Models",
                              "Name": "Deficit",
                              "Children": [
                                {
                                  "$type": "Models.Functions.MultiplyFunction, Models",
                                  "Name": "TargetBiomass",
                                  "Children": [
                                    {
                                      "$type": "Models.Functions.VariableReference, Models",
                                      "VariableName": "[Inflorescence].TargetAboveGroundFractionBrokenLink",
                                      "Name": "TargetAboveGroundProp",
                                      "Children": [],
                                      "IncludeInDocumentation": false,
                                      "Enabled": true,
                                      "ReadOnly": false
                                    },
                                    {
                                      "$type": "Models.Functions.VariableReference, Models",
                                      "VariableName": "[TargetBiomassProportion]",
                                      "Name": "TargetOrganProp",
                                      "Children": [],
                                      "IncludeInDocumentation": false,
                                      "Enabled": true,
                                      "ReadOnly": false
                                    },
                                    {
                                      "$type": "Models.Functions.VariableReference, Models",
                                      "VariableName": "[TotalLive].Wt",
                                      "Name": "TotalBiomass",
                                      "Children": [],
                                      "IncludeInDocumentation": false,
                                      "Enabled": true,
                                      "ReadOnly": false
                                    }
                                  ],
                                  "IncludeInDocumentation": false,
                                  "Enabled": true,
                                  "ReadOnly": false
                                },
                                {
                                  "$type": "Models.Functions.VariableReference, Models",
                                  "VariableName": "[Inflorescence].Live.Wt",
                                  "Name": "CurrentBiomass",
                                  "Children": [],
                                  "IncludeInDocumentation": false,
                                  "Enabled": true,
                                  "ReadOnly": false
                                }
                              ],
                              "IncludeInDocumentation": false,
                              "Enabled": true,
                              "ReadOnly": false
                            }
                          ],
                          "IncludeInDocumentation": false,
                          "Enabled": true,
                          "ReadOnly": false
                        }
                      ],
                      "IncludeInDocumentation": false,
                      "Enabled": true,
                      "ReadOnly": false
                    },
                    {
                      "$type": "Models.Functions.Constant, Models",
                      "FixedValue": 1.0,
                      "Units": "g/g",
                      "Name": "StructuralFraction",
                      "Children": [],
                      "IncludeInDocumentation": false,
                      "Enabled": true,
                      "ReadOnly": false
                    }
                  ],
                  "IncludeInDocumentation": false,
                  "Enabled": true,
                  "ReadOnly": false
                },
                {
                  "$type": "Models.Functions.Constant, Models",
                  "FixedValue": 0.0,
                  "Units": "g/g",
                  "Name": "Metabolic",
                  "Children": [],
                  "IncludeInDocumentation": false,
                  "Enabled": true,
                  "ReadOnly": false
                },
                {
                  "$type": "Models.Functions.DemandFunctions.StorageDMDemandFunction, Models",
                  "Name": "Storage",
                  "Children": [
                    {
                      "$type": "Models.Functions.SubtractFunction, Models",
                      "Name": "StorageFraction",
                      "Children": [
                        {
                          "$type": "Models.Functions.Constant, Models",
                          "FixedValue": 1.0,
                          "Units": null,
                          "Name": "One",
                          "Children": [],
                          "IncludeInDocumentation": false,
                          "Enabled": true,
                          "ReadOnly": false
                        },
                        {
                          "$type": "Models.Functions.VariableReference, Models",
                          "VariableName": "[Inflorescence].DMDemands.Structural.StructuralFraction",
                          "Name": "StructuralFraction",
                          "Children": [],
                          "IncludeInDocumentation": false,
                          "Enabled": true,
                          "ReadOnly": false
                        }
                      ],
                      "IncludeInDocumentation": false,
                      "Enabled": true,
                      "ReadOnly": false
                    }
                  ],
                  "IncludeInDocumentation": false,
                  "Enabled": true,
                  "ReadOnly": false
                },
                {
                  "$type": "Models.Functions.Constant, Models",
                  "Name": "QStructuralPriority",
                  "FixedValue": "1"
                },
                {
                  "$type": "Models.Functions.Constant, Models",
                  "Name": "QMetabolicPriority",
                  "FixedValue": "1"
                },
                {
                  "$type": "Models.Functions.Constant, Models",
                  "Name": "QStoragePriority",
                  "FixedValue": "1"
                }
              ],
              "IncludeInDocumentation": false,
              "Enabled": true,
              "ReadOnly": false
            },
            {
              "$type": "Models.PMF.NutrientDemandFunctions, Models",
              "Name": "NDemands",
              "Children": [
                {
                  "$type": "Models.Memo, Models",
                  "Text": "These N demands also represent potential values that are used by the OrganArbitrator to get the total plant N demand.  This and any source of N in the plant are used to determine soil N demand, and eventually the actual amounts allocated to each pool in each organ.  \r\n",
                  "Name": "Description",
                  "Children": [],
                  "IncludeInDocumentation": false,
                  "Enabled": true,
                  "ReadOnly": false
                },
                {
                  "$type": "Models.Functions.MultiplyFunction, Models",
                  "Name": "Structural",
                  "Children": [
                    {
                      "$type": "Models.Functions.VariableReference, Models",
                      "VariableName": "[Inflorescence].minimumNconc",
                      "Name": "MinNconc",
                      "Children": [],
                      "IncludeInDocumentation": false,
                      "Enabled": true,
                      "ReadOnly": false
                    },
                    {
                      "$type": "Models.Functions.VariableReference, Models",
                      "VariableName": "[Inflorescence].potentialDMAllocation.Structural",
                      "Name": "PotentialDMAllocation",
                      "Children": [],
                      "IncludeInDocumentation": false,
                      "Enabled": true,
                      "ReadOnly": false
                    }
                  ],
                  "IncludeInDocumentation": false,
                  "Enabled": true,
                  "ReadOnly": false
                },
                {
                  "$type": "Models.Functions.MultiplyFunction, Models",
                  "Name": "Metabolic",
                  "Children": [
                    {
                      "$type": "Models.Functions.SubtractFunction, Models",
                      "Name": "MetabolicNconc",
                      "Children": [
                        {
                          "$type": "Models.Functions.VariableReference, Models",
                          "VariableName": "[Inflorescence].criticalNConc",
                          "Name": "CritNconc",
                          "Children": [],
                          "IncludeInDocumentation": false,
                          "Enabled": true,
                          "ReadOnly": false
                        },
                        {
                          "$type": "Models.Functions.VariableReference, Models",
                          "VariableName": "[Inflorescence].minimumNconc",
                          "Name": "MinNconc",
                          "Children": [],
                          "IncludeInDocumentation": false,
                          "Enabled": true,
                          "ReadOnly": false
                        }
                      ],
                      "IncludeInDocumentation": false,
                      "Enabled": true,
                      "ReadOnly": false
                    },
                    {
                      "$type": "Models.Functions.VariableReference, Models",
                      "VariableName": "[Inflorescence].potentialDMAllocation.Structural",
                      "Name": "PotentialDMAllocation",
                      "Children": [],
                      "IncludeInDocumentation": false,
                      "Enabled": true,
                      "ReadOnly": false
                    }
                  ],
                  "IncludeInDocumentation": false,
                  "Enabled": true,
                  "ReadOnly": false
                },
                {
                  "$type": "Models.Functions.DemandFunctions.StorageNDemandFunction, Models",
                  "Name": "Storage",
                  "Children": [
                    {
                      "$type": "Models.Functions.VariableReference, Models",
                      "VariableName": "[Inflorescence].nitrogenDemandSwitch",
                      "Name": "NitrogenDemandSwitch",
                      "Children": [],
                      "IncludeInDocumentation": false,
                      "Enabled": true,
                      "ReadOnly": false
                    },
                    {
                      "$type": "Models.Functions.VariableReference, Models",
                      "VariableName": "[Inflorescence].maximumNconc",
                      "Name": "MaxNconc",
                      "Children": [],
                      "IncludeInDocumentation": false,
                      "Enabled": true,
                      "ReadOnly": false
                    }
                  ],
                  "IncludeInDocumentation": false,
                  "Enabled": true,
                  "ReadOnly": false
                },
                {
                  "$type": "Models.Functions.Constant, Models",
                  "Name": "QStructuralPriority",
                  "FixedValue": "1"
                },
                {
                  "$type": "Models.Functions.Constant, Models",
                  "Name": "QMetabolicPriority",
                  "FixedValue": "1"
                },
                {
                  "$type": "Models.Functions.Constant, Models",
                  "Name": "QStoragePriority",
                  "FixedValue": "1"
                }
              ],
              "IncludeInDocumentation": false,
              "Enabled": true,
              "ReadOnly": false
            },
            {
              "$type": "Models.Functions.Constant, Models",
              "FixedValue": 1.0,
              "Units": "0-1",
              "Name": "DMConversionEfficiency",
              "Children": [],
              "IncludeInDocumentation": false,
              "Enabled": true,
              "ReadOnly": false
            },
            {
              "$type": "Models.Functions.Constant, Models",
              "FixedValue": 0.0,
              "Units": "0-1",
              "Name": "MaintenanceRespirationFunction",
              "Children": [],
              "IncludeInDocumentation": false,
              "Enabled": true,
              "ReadOnly": false
            },
            {
              "$type": "Models.Functions.MultiplyFunction, Models",
              "Name": "SenescenceRate",
              "Children": [
                {
                  "$type": "Models.Memo, Models",
                  "Text": "The reference senescence rate is adjusted using generic relationships to environmental factors, such as temperature and soil moisture.  These are based on general knowledge from other plant models.",
                  "Name": "Description",
                  "Children": [],
                  "IncludeInDocumentation": false,
                  "Enabled": true,
                  "ReadOnly": false
                },
                {
                  "$type": "Models.Functions.Constant, Models",
                  "FixedValue": 0.1,
                  "Units": "/day",
                  "Name": "ReferenceRate",
                  "Children": [],
                  "IncludeInDocumentation": false,
                  "Enabled": true,
                  "ReadOnly": false
                },
                {
                  "$type": "Models.Functions.LinearInterpolationFunction, Models",
                  "Name": "StageFactor",
                  "Children": [
                    {
                      "$type": "Models.Functions.XYPairs, Models",
                      "X": [
                        3.0,
                        4.99,
                        5.0,
                        5.5,
                        6.0
                      ],
                      "Y": [
                        2.0,
                        1.0,
                        0.5,
                        0.65,
                        1.0
                      ],
                      "Name": "XYPairs",
                      "Children": [],
                      "IncludeInDocumentation": false,
                      "Enabled": true,
                      "ReadOnly": false
                    },
                    {
                      "$type": "Models.Functions.VariableReference, Models",
                      "VariableName": "[Phenology].Stage",
                      "Name": "XValue",
                      "Children": [],
                      "IncludeInDocumentation": true,
                      "Enabled": true,
                      "ReadOnly": false
                    }
                  ],
                  "IncludeInDocumentation": false,
                  "Enabled": true,
                  "ReadOnly": false
                },
                {
                  "$type": "Models.Functions.WeightedTemperatureFunction, Models",
                  "MaximumTemperatureWeighting": 0.5,
                  "Name": "TemperatureFactor",
                  "Children": [
                    {
                      "$type": "Models.Functions.XYPairs, Models",
                      "X": [
                        -20.0,
                        -5.0,
                        0.0,
                        5.0,
                        17.0,
                        28.0,
                        37.5
                      ],
                      "Y": [
                        1.5,
                        0.5,
                        0.25,
                        0.1,
                        0.75,
                        1.0,
                        1.5
                      ],
                      "Name": "XYPairs",
                      "Children": [],
                      "IncludeInDocumentation": false,
                      "Enabled": true,
                      "ReadOnly": false
                    }
                  ],
                  "IncludeInDocumentation": false,
                  "Enabled": true,
                  "ReadOnly": false
                },
                {
                  "$type": "Models.Functions.LinearInterpolationFunction, Models",
                  "Name": "SoilMoistureFactor",
                  "Children": [
                    {
                      "$type": "Models.Functions.XYPairs, Models",
                      "X": [
                        0.0,
                        0.5,
                        1.0
                      ],
                      "Y": [
                        2.0,
                        1.0,
                        1.0
                      ],
                      "Name": "XYPairs",
                      "Children": [],
                      "IncludeInDocumentation": false,
                      "Enabled": true,
                      "ReadOnly": false
                    },
                    {
                      "$type": "Models.Functions.VariableReference, Models",
                      "VariableName": "[Leaf].Fw",
                      "Name": "XValue",
                      "Children": [],
                      "IncludeInDocumentation": true,
                      "Enabled": true,
                      "ReadOnly": false
                    }
                  ],
                  "IncludeInDocumentation": false,
                  "Enabled": true,
                  "ReadOnly": false
                }
              ],
              "IncludeInDocumentation": false,
              "Enabled": true,
              "ReadOnly": false
            },
            {
              "$type": "Models.Functions.MultiplyFunction, Models",
              "Name": "DetachmentRateFunction",
              "Children": [
                {
                  "$type": "Models.Memo, Models",
                  "Text": "A generic relationship between detachment and soil moisture is assumed.  It implies that under dry conditions the detachment rate decreases due to the lower level of activity of decomposing microorganisms.  ",
                  "Name": "Description",
                  "Children": [],
                  "IncludeInDocumentation": false,
                  "Enabled": true,
                  "ReadOnly": false
                },
                {
                  "$type": "Models.Functions.Constant, Models",
                  "FixedValue": 0.1,
                  "Units": "/day",
                  "Name": "ReferenceRate",
                  "Children": [],
                  "IncludeInDocumentation": false,
                  "Enabled": true,
                  "ReadOnly": false
                },
                {
                  "$type": "Models.Functions.LinearInterpolationFunction, Models",
                  "Name": "SoilMoistureFactor",
                  "Children": [
                    {
                      "$type": "Models.Functions.XYPairs, Models",
                      "X": [
                        0.0,
                        0.5,
                        1.0
                      ],
                      "Y": [
                        0.0,
                        0.5,
                        1.0
                      ],
                      "Name": "XYPairs",
                      "Children": [],
                      "IncludeInDocumentation": false,
                      "Enabled": true,
                      "ReadOnly": false
                    },
                    {
                      "$type": "Models.Functions.VariableReference, Models",
                      "VariableName": "[Leaf].Fw",
                      "Name": "XValue",
                      "Children": [],
                      "IncludeInDocumentation": true,
                      "Enabled": true,
                      "ReadOnly": false
                    }
                  ],
                  "IncludeInDocumentation": false,
                  "Enabled": true,
                  "ReadOnly": false
                }
              ],
              "IncludeInDocumentation": false,
              "Enabled": true,
              "ReadOnly": false
            },
            {
              "$type": "Models.Functions.Constant, Models",
              "FixedValue": 0.0,
              "Units": "/day",
              "Name": "DMRetranslocationFactor",
              "Children": [],
              "IncludeInDocumentation": false,
              "Enabled": true,
              "ReadOnly": false
            },
            {
              "$type": "Models.Functions.Constant, Models",
              "FixedValue": 1.0,
              "Units": "/day",
              "Name": "DMReallocationFactor",
              "Children": [],
              "IncludeInDocumentation": false,
              "Enabled": true,
              "ReadOnly": false
            },
            {
              "$type": "Models.Functions.Constant, Models",
              "FixedValue": 0.0,
              "Units": "/day",
              "Name": "NRetranslocationFactor",
              "Children": [],
              "IncludeInDocumentation": false,
              "Enabled": true,
              "ReadOnly": false
            },
            {
              "$type": "Models.Functions.Constant, Models",
              "FixedValue": 1.0,
              "Units": "/day",
              "Name": "NReallocationFactor",
              "Children": [],
              "IncludeInDocumentation": false,
              "Enabled": true,
              "ReadOnly": false
            },
            {
              "$type": "Models.Functions.Constant, Models",
              "FixedValue": 0.0,
              "Units": "g/m^2",
              "Name": "RemobilisationCost",
              "Children": [],
              "IncludeInDocumentation": false,
              "Enabled": true,
              "ReadOnly": false
            },
            {
              "$type": "Models.PMF.Library.BiomassRemoval, Models",
              "Name": "BiomassRemovalDefaults",
              "Children": [],
              "IncludeInDocumentation": false,
              "Enabled": true,
              "ReadOnly": false,
              "HarvestFractionLiveToRemove": 0.8,
              "HarvestFractionDeadToRemove": 0.8,
              "HarvestFractionLiveToResidue": 0.1,
              "HarvestFractionDeadToResidue": 0.1
            },
            {
              "$type": "Models.PMF.RetranslocateNonStructural, Models",
              "Name": "RetranslocateNitrogen",
              "Children": [],
              "IncludeInDocumentation": true,
              "Enabled": true,
              "ReadOnly": false
            },
            {
              "$type": "Models.PMF.NutrientPoolFunctions, Models",
              "Name": "InitialWt",
              "Children": [
                {
                  "$type": "Models.Functions.Constant, Models",
                  "FixedValue": 0.0,
                  "Units": "g/m^2",
                  "Name": "Structural",
                  "Children": [],
                  "IncludeInDocumentation": false,
                  "Enabled": true,
                  "ReadOnly": false
                },
                {
                  "$type": "Models.Functions.Constant, Models",
                  "Name": "Metabolic",
                  "FixedValue": "0.0"
                },
                {
                  "$type": "Models.Functions.Constant, Models",
                  "Name": "Storage",
                  "FixedValue": "0.0"
                }
              ]
            },
            {
              "$type": "Models.Functions.Constant, Models",
              "Name": "Photosynthesis",
              "FixedValue": "0"
            },
            {
              "$type": "Models.Functions.VariableReference, Models",
              "Name": "initialNConcFunction",
              "VariableName": "[Inflorescence].MinimumNConc"
            }
          ],
          "IncludeInDocumentation": false,
          "Enabled": true,
          "ReadOnly": false
        },
        {
          "$type": "Models.PMF.Organs.Nodule, Models",
          "DMSupply": null,
          "NSupply": null,
          "DMDemand": null,
          "NDemand": null,
          "potentialDMAllocation": null,
          "Name": "Nodule",
          "Children": [
            {
              "$type": "Models.Memo, Models",
              "Text": "Note that this represents all the nodules containing the symbiotic N-fixing bacteria (*Rhizobium*) of the plant, without distinction between ages or placement in the root system.  \r\nNodules are considered plant organs that result from the infection of fine roots by *Rhizobium* bacteria ([CrushChapter1987]; [HirschEtAl1997]; [PuppoEtAl2005]; [RusselleEtAl2008]). These structures are composed by a mixture of infected and non infected plant cells that behave as isolated organs, but under control of the host plant.  This is a symbiotic relationship whereby the plant supplies carbon and energy to the the bacteria which in turn provide the plant with N fixed from the air.  Nodules of white clover are of indeterminate type, these are more complex than determinate types, including a meristematic zone and have a much longer life span ([PuppoEtAl2005]; [RusselleEtAl2008]).  Different strains of the *Rhizobium* bacteria can vary on their capacity to infect white clover (with some plant cultivars also showing selection to different strains) as well as on their effectiveness to fix N~2~ from the air.  However, the model currently does not simulate variations in nodule development nor on N fixation rate due to varying bacteria strains.  \r\nThe host plant controls the supply of sugars and oxygen to the nodules, thus regulating the N fixation rate and by extention on the nodule's growth and senescence ([PuppoEtAl2005]; [RusselleEtAl2008]; [HaagEtAl2013]). The model simulates this interaction by linking the respective processes in the nodules to the plants N status.  \r\n",
              "Name": "Description",
              "Children": [],
              "IncludeInDocumentation": false,
              "Enabled": true,
              "ReadOnly": false
            },
            {
              "$type": "Models.Functions.Constant, Models",
              "FixedValue": 1E-06,
              "Units": "g/m^2",
              "Name": "InitialWtFunction",
              "Children": [
                {
                  "$type": "Models.Memo, Models",
                  "Text": "",
                  "Name": "Memo",
                  "Children": [],
                  "IncludeInDocumentation": false,
                  "Enabled": true,
                  "ReadOnly": false
                }
              ],
              "IncludeInDocumentation": false,
              "Enabled": true,
              "ReadOnly": false
            },
            {
              "$type": "Models.Functions.Constant, Models",
              "FixedValue": 0.4,
              "Units": "gC/gDM",
              "Name": "CarbonConcentration",
              "Children": [],
              "IncludeInDocumentation": false,
              "Enabled": true,
              "ReadOnly": false
            },
            {
              "$type": "Models.Functions.Constant, Models",
              "FixedValue": 0.05,
              "Units": "gN/gDM",
              "Name": "MinimumNConc",
              "Children": [
                {
                  "$type": "Models.Memo, Models",
                  "Text": "",
                  "Name": "Memo",
                  "Children": [],
                  "IncludeInDocumentation": false,
                  "Enabled": true,
                  "ReadOnly": false
                }
              ],
              "IncludeInDocumentation": false,
              "Enabled": true,
              "ReadOnly": false
            },
            {
              "$type": "Models.Functions.Constant, Models",
              "FixedValue": 0.55,
              "Units": "gN/gDM",
              "Name": "CriticalNConc",
              "Children": [
                {
                  "$type": "Models.Memo, Models",
                  "Text": "",
                  "Name": "Memo",
                  "Children": [],
                  "IncludeInDocumentation": false,
                  "Enabled": true,
                  "ReadOnly": false
                }
              ],
              "IncludeInDocumentation": false,
              "Enabled": true,
              "ReadOnly": false
            },
            {
              "$type": "Models.Functions.Constant, Models",
              "FixedValue": 0.55,
              "Units": "gN/gDM",
              "Name": "MaximumNConc",
              "Children": [
                {
                  "$type": "Models.Memo, Models",
                  "Text": "",
                  "Name": "Memo",
                  "Children": [],
                  "IncludeInDocumentation": false,
                  "Enabled": true,
                  "ReadOnly": false
                }
              ],
              "IncludeInDocumentation": false,
              "Enabled": true,
              "ReadOnly": false
            },
            {
              "$type": "Models.Functions.Constant, Models",
              "FixedValue": 1.0,
              "Units": null,
              "Name": "NitrogenDemandSwitch",
              "Children": [],
              "IncludeInDocumentation": false,
              "Enabled": true,
              "ReadOnly": false
            },
            {
              "$type": "Models.Functions.PhaseLookup, Models",
              "Name": "TargetBiomassProportion",
              "Children": [
                {
                  "$type": "Models.Memo, Models",
                  "Text": "This is the 'ideal' proportion of biomass for this organ within the below ground biomass (not total).  \r\n",
                  "Name": "note",
                  "Children": [],
                  "IncludeInDocumentation": false,
                  "Enabled": true,
                  "ReadOnly": false
                },
                {
                  "$type": "Models.Memo, Models",
                  "Text": "The growth and senescence of nodules in white clover roots is regulated by the host plant, this is done in tandem with the plants need for N fixation by controlling the supply of sugars and oxygen to the nodules ([CrushChapter1987]; [VlassakEtAl1997]; [PuppoEtAl2005]; [RusselleEtAl2008]; [HaagEtAl2013]).  The aproach used in the white clover model to simulate this regulation is to define a base, or mean, target proportion of nodules in the below ground biomass and modify it according to the plants N status.  Thus nodule growth demand is inversely proportional to the plant's N deficiency factor.  \r\n*Rhizobium* bacteria are ubiquitous in soils (e.g. [CrushChapter1987]; [VlassakEtAl1997]; [RusselleEtAl2008]), although strains vary widelly in infection capacities and fixation efficiencies.  Thus, in typical growing conditions nearly all white clover plants will have some nodulation, add to this the fact that the model simulates a population instead of a single plant, the model assumes that nodule biomass never goes below a minimum threshold, as propotion of below ground biomass. This also ensures a prompt minimum capacity for N fixation.  \r\n\r\n*Rhizobium* bacteria are ubiquitous in soils (e.g. [CrushChapter1987]; [VlassakEtAl1997]; [RusselleEtAl2008]), thus, in typical growing conditions, nearly all white clover plants will have some nodulation.  This ensures that some N fixation always will happen, even though bacteria strains can vary widelly in infection capacities and fixation efficiencies.  Considering this and the fact that the model simulates a population instead of a single plant, it is assumed in the WhiteClover model that the nodule's biomass never goes below a minimum threshold, a propotion of belowground biomass. This also ensures a prompt minimum capacity for N fixation.  \r\n",
                  "Name": "Description",
                  "Children": [],
                  "IncludeInDocumentation": false,
                  "Enabled": true,
                  "ReadOnly": false
                },
                {
                  "$type": "Models.Functions.PhaseLookupValue, Models",
                  "Start": "Emergence",
                  "End": "Ripening",
                  "Name": "AllPhases",
                  "Children": [
                    {
                      "$type": "Models.Functions.MultiplyFunction, Models",
                      "Name": "TargetProportion",
                      "Children": [
                        {
                          "$type": "Models.Functions.Constant, Models",
                          "FixedValue": 0.05,
                          "Units": "g/g",
                          "Name": "BaseProportion",
                          "Children": [],
                          "IncludeInDocumentation": false,
                          "Enabled": true,
                          "ReadOnly": false
                        },
                        {
                          "$type": "Models.Functions.LinearInterpolationFunction, Models",
                          "Name": "NDeficiencyFactor",
                          "Children": [
                            {
                              "$type": "Models.Functions.XYPairs, Models",
                              "X": [
                                0.0,
                                0.5,
                                0.75,
                                0.9,
                                1.0
                              ],
                              "Y": [
                                1.65,
                                1.0,
                                1.0,
                                0.75,
                                0.2
                              ],
                              "Name": "XYPairs",
                              "Children": [],
                              "IncludeInDocumentation": false,
                              "Enabled": true,
                              "ReadOnly": false
                            },
                            {
                              "$type": "Models.Functions.VariableReference, Models",
                              "VariableName": "[Leaf].FNmetabolic",
                              "Name": "XValue",
                              "Children": [],
                              "IncludeInDocumentation": true,
                              "Enabled": true,
                              "ReadOnly": false
                            }
                          ],
                          "IncludeInDocumentation": false,
                          "Enabled": true,
                          "ReadOnly": false
                        }
                      ],
                      "IncludeInDocumentation": false,
                      "Enabled": true,
                      "ReadOnly": false
                    }
                  ],
                  "IncludeInDocumentation": false,
                  "Enabled": true,
                  "ReadOnly": false
                }
              ],
              "IncludeInDocumentation": false,
              "Enabled": true,
              "ReadOnly": false
            },
            {
              "$type": "Models.PMF.NutrientPoolFunctions, Models",
              "Name": "DMDemands",
              "Children": [
                {
                  "$type": "Models.Memo, Models",
                  "Text": "The DM demands calculated here represent potential values, or a weighting factors, which are used by the OrganArbitrator to compute the allocated DM for all organs.  The potential demand is computed as the sum of a *Base* and a *Deficit* demand.  The *Base* demand is simply defined by the target proportion of leaf biomass, whereas the *Deficit* demand is defined by the difference between the actual and the targeted proportions.  This approach is used to ensure promptly regrowth of aboveground organs after a defoliation; it relies in the assumption that a target biomass proportion for each organ exists.  The *TargetBiomassProportion* is calculated based on a target shoot-to-root ratio and a biomass proportion for each organ above or below ground, these are defined elsewhere in this documentation and may vary with growth stage and environmental conditions.  \r\n",
                  "Name": "Description",
                  "Children": [],
                  "IncludeInDocumentation": false,
                  "Enabled": true,
                  "ReadOnly": false
                },
                {
                  "$type": "Models.Functions.MultiplyFunction, Models",
                  "Name": "Structural",
                  "Children": [
                    {
                      "$type": "Models.Functions.AddFunction, Models",
                      "Name": "DMDemandFunction",
                      "Children": [
                        {
                          "$type": "Models.Functions.DemandFunctions.PartitionFractionDemandFunction, Models",
                          "Name": "BaseBiomassDemand",
                          "Children": [
                            {
                              "$type": "Models.Functions.MultiplyFunction, Models",
                              "Name": "PartitionFraction",
                              "Children": [
                                {
                                  "$type": "Models.Functions.SubtractFunction, Models",
                                  "Name": "TargetBelowGroundProp",
                                  "Children": [
                                    {
                                      "$type": "Models.Functions.Constant, Models",
                                      "FixedValue": 1.0,
                                      "Units": null,
                                      "Name": "One",
                                      "Children": [],
                                      "IncludeInDocumentation": false,
                                      "Enabled": true,
                                      "ReadOnly": false
                                    },
                                    {
                                      "$type": "Models.Functions.VariableReference, Models",
                                      "VariableName": "[TargetAboveGroundFraction]",
                                      "Name": "TargetAboveGroundProp",
                                      "Children": [],
                                      "IncludeInDocumentation": false,
                                      "Enabled": true,
                                      "ReadOnly": false
                                    }
                                  ],
                                  "IncludeInDocumentation": false,
                                  "Enabled": true,
                                  "ReadOnly": false
                                },
                                {
                                  "$type": "Models.Functions.VariableReference, Models",
                                  "VariableName": "[Nodule].TargetBiomassProportion",
                                  "Name": "TargetOrganProp",
                                  "Children": [],
                                  "IncludeInDocumentation": false,
                                  "Enabled": true,
                                  "ReadOnly": false
                                }
                              ],
                              "IncludeInDocumentation": false,
                              "Enabled": true,
                              "ReadOnly": false
                            }
                          ],
                          "IncludeInDocumentation": false,
                          "Enabled": true,
                          "ReadOnly": false
                        },
                        {
                          "$type": "Models.Functions.MaximumFunction, Models",
                          "Name": "DeficitBiomassDemand",
                          "Children": [
                            {
                              "$type": "Models.Functions.Constant, Models",
                              "FixedValue": 0.0,
                              "Units": null,
                              "Name": "Zero",
                              "Children": [],
                              "IncludeInDocumentation": false,
                              "Enabled": true,
                              "ReadOnly": false
                            },
                            {
                              "$type": "Models.Functions.SubtractFunction, Models",
                              "Name": "Deficit",
                              "Children": [
                                {
                                  "$type": "Models.Functions.MultiplyFunction, Models",
                                  "Name": "TargetBiomass",
                                  "Children": [
                                    {
                                      "$type": "Models.Functions.SubtractFunction, Models",
                                      "Name": "TargetBelowGroundProp",
                                      "Children": [
                                        {
                                          "$type": "Models.Functions.Constant, Models",
                                          "FixedValue": 1.0,
                                          "Units": null,
                                          "Name": "One",
                                          "Children": [],
                                          "IncludeInDocumentation": false,
                                          "Enabled": true,
                                          "ReadOnly": false
                                        },
                                        {
                                          "$type": "Models.Functions.VariableReference, Models",
                                          "VariableName": "[TargetAboveGroundFraction]",
                                          "Name": "TargetAboveGroundProp",
                                          "Children": [],
                                          "IncludeInDocumentation": false,
                                          "Enabled": true,
                                          "ReadOnly": false
                                        }
                                      ],
                                      "IncludeInDocumentation": false,
                                      "Enabled": true,
                                      "ReadOnly": false
                                    },
                                    {
                                      "$type": "Models.Functions.VariableReference, Models",
                                      "VariableName": "[Nodule].TargetBiomassProportion",
                                      "Name": "TargetOrganProp",
                                      "Children": [],
                                      "IncludeInDocumentation": false,
                                      "Enabled": true,
                                      "ReadOnly": false
                                    },
                                    {
                                      "$type": "Models.Functions.VariableReference, Models",
                                      "VariableName": "[TotalLive].Wt",
                                      "Name": "TotalBiomass",
                                      "Children": [],
                                      "IncludeInDocumentation": false,
                                      "Enabled": true,
                                      "ReadOnly": false
                                    }
                                  ],
                                  "IncludeInDocumentation": false,
                                  "Enabled": true,
                                  "ReadOnly": false
                                },
                                {
                                  "$type": "Models.Functions.VariableReference, Models",
                                  "VariableName": "[Nodule].Live.Wt",
                                  "Name": "CurrentBiomass",
                                  "Children": [],
                                  "IncludeInDocumentation": false,
                                  "Enabled": true,
                                  "ReadOnly": false
                                }
                              ],
                              "IncludeInDocumentation": false,
                              "Enabled": true,
                              "ReadOnly": false
                            }
                          ],
                          "IncludeInDocumentation": false,
                          "Enabled": true,
                          "ReadOnly": false
                        }
                      ],
                      "IncludeInDocumentation": false,
                      "Enabled": true,
                      "ReadOnly": false
                    },
                    {
                      "$type": "Models.Functions.Constant, Models",
                      "FixedValue": 1.0,
                      "Units": "g/g",
                      "Name": "StructuralFraction",
                      "Children": [
                        {
                          "$type": "Models.Memo, Models",
                          "Text": "",
                          "Name": "Memo",
                          "Children": [],
                          "IncludeInDocumentation": false,
                          "Enabled": true,
                          "ReadOnly": false
                        }
                      ],
                      "IncludeInDocumentation": false,
                      "Enabled": true,
                      "ReadOnly": false
                    }
                  ],
                  "IncludeInDocumentation": false,
                  "Enabled": true,
                  "ReadOnly": false
                },
                {
                  "$type": "Models.Functions.Constant, Models",
                  "FixedValue": 0.0,
                  "Units": "g/g",
                  "Name": "Metabolic",
                  "Children": [],
                  "IncludeInDocumentation": false,
                  "Enabled": true,
                  "ReadOnly": false
                },
                {
                  "$type": "Models.Functions.DemandFunctions.StorageDMDemandFunction, Models",
                  "Name": "Storage",
                  "Children": [
                    {
                      "$type": "Models.Functions.SubtractFunction, Models",
                      "Name": "StorageFraction",
                      "Children": [
                        {
                          "$type": "Models.Functions.Constant, Models",
                          "FixedValue": 1.0,
                          "Units": null,
                          "Name": "One",
                          "Children": [],
                          "IncludeInDocumentation": false,
                          "Enabled": true,
                          "ReadOnly": false
                        },
                        {
                          "$type": "Models.Functions.VariableReference, Models",
                          "VariableName": "[Nodule].DMDemands.Structural.StructuralFraction",
                          "Name": "StructuralFraction",
                          "Children": [],
                          "IncludeInDocumentation": false,
                          "Enabled": true,
                          "ReadOnly": false
                        }
                      ],
                      "IncludeInDocumentation": false,
                      "Enabled": true,
                      "ReadOnly": false
                    }
                  ],
                  "IncludeInDocumentation": false,
                  "Enabled": true,
                  "ReadOnly": false
                }
              ],
              "IncludeInDocumentation": false,
              "Enabled": true,
              "ReadOnly": false
            },
            {
              "$type": "Models.PMF.NutrientPoolFunctions, Models",
              "Name": "NDemands",
              "Children": [
                {
                  "$type": "Models.Memo, Models",
                  "Text": "These N demands also represent potential values that are used by the OrganArbitrator to get the total plant N demand.  This and any source of N in the plant are used to determine soil N demand, and eventually the actual amounts allocated to each pool in each organ.  \r\n",
                  "Name": "Description",
                  "Children": [],
                  "IncludeInDocumentation": false,
                  "Enabled": true,
                  "ReadOnly": false
                },
                {
                  "$type": "Models.Functions.MultiplyFunction, Models",
                  "Name": "Structural",
                  "Children": [
                    {
                      "$type": "Models.Functions.VariableReference, Models",
                      "VariableName": "[Nodule].minimumNconc",
                      "Name": "MinNconc",
                      "Children": [],
                      "IncludeInDocumentation": false,
                      "Enabled": true,
                      "ReadOnly": false
                    },
                    {
                      "$type": "Models.Functions.VariableReference, Models",
                      "VariableName": "[Nodule].potentialDMAllocation.Structural",
                      "Name": "PotentialDMAllocation",
                      "Children": [],
                      "IncludeInDocumentation": false,
                      "Enabled": true,
                      "ReadOnly": false
                    }
                  ],
                  "IncludeInDocumentation": false,
                  "Enabled": true,
                  "ReadOnly": false
                },
                {
                  "$type": "Models.Functions.MultiplyFunction, Models",
                  "Name": "Metabolic",
                  "Children": [
                    {
                      "$type": "Models.Functions.SubtractFunction, Models",
                      "Name": "MetabolicNconc",
                      "Children": [
                        {
                          "$type": "Models.Functions.VariableReference, Models",
                          "VariableName": "[Nodule].criticalNConc",
                          "Name": "CritNconc",
                          "Children": [],
                          "IncludeInDocumentation": false,
                          "Enabled": true,
                          "ReadOnly": false
                        },
                        {
                          "$type": "Models.Functions.VariableReference, Models",
                          "VariableName": "[Nodule].minimumNconc",
                          "Name": "MinNconc",
                          "Children": [],
                          "IncludeInDocumentation": false,
                          "Enabled": true,
                          "ReadOnly": false
                        }
                      ],
                      "IncludeInDocumentation": false,
                      "Enabled": true,
                      "ReadOnly": false
                    },
                    {
                      "$type": "Models.Functions.VariableReference, Models",
                      "VariableName": "[Nodule].potentialDMAllocation.Structural",
                      "Name": "PotentialDMAllocation",
                      "Children": [],
                      "IncludeInDocumentation": false,
                      "Enabled": true,
                      "ReadOnly": false
                    }
                  ],
                  "IncludeInDocumentation": false,
                  "Enabled": true,
                  "ReadOnly": false
                },
                {
                  "$type": "Models.Functions.DemandFunctions.StorageNDemandFunction, Models",
                  "Name": "Storage",
                  "Children": [
                    {
                      "$type": "Models.Functions.VariableReference, Models",
                      "VariableName": "[Nodule].nitrogenDemandSwitch",
                      "Name": "NitrogenDemandSwitch",
                      "Children": [],
                      "IncludeInDocumentation": false,
                      "Enabled": true,
                      "ReadOnly": false
                    },
                    {
                      "$type": "Models.Functions.VariableReference, Models",
                      "VariableName": "[Nodule].maximumNconc",
                      "Name": "MaxNconc",
                      "Children": [],
                      "IncludeInDocumentation": false,
                      "Enabled": true,
                      "ReadOnly": false
                    }
                  ],
                  "IncludeInDocumentation": false,
                  "Enabled": true,
                  "ReadOnly": false
                }
              ],
              "IncludeInDocumentation": false,
              "Enabled": true,
              "ReadOnly": false
            },
            {
              "$type": "Models.Functions.Constant, Models",
              "FixedValue": 1.0,
              "Units": "0-1",
              "Name": "DMConversionEfficiency",
              "Children": [],
              "IncludeInDocumentation": false,
              "Enabled": true,
              "ReadOnly": false
            },
            {
              "$type": "Models.Functions.MultiplyFunction, Models",
              "Name": "FixationRate",
              "Children": [
                {
                  "$type": "Models.Memo, Models",
                  "Text": "The rate of N fixation in nodules is highly regulated by the host plant, but in its basis it is defined by the presence and quantity of symbiont bacteria.  The whiteclover model uses an approach whereby the basic fixation rate is directly proportional to the biomass of nodules ([RysAndPhung1985]; [LedgardEtAl1990]; [HoghJensenEtAl2002]; [RusselleEtAl2008]; [FloraThesis2013]).  This is then regulated by environmental factors and the plant itself ([CrushChapter1987]; [RusselleEtAl2008]). The plants control N fixation by limiting the supply of sugars and oxygen to the nodules ([PuppoEtAl2005]; [RusselleEtAl2008]; [HaagEtAl2013]). In the model, this is simulated as a function of N deficiency over the whole plant, with fixation rate being inversely proportional to the plant's N deficiency factor.  The mechanism regulating N fixation is quite responsive, with fixation nearly ceasing soon after fertilisation or defoliation (e.g. [CarrollGresshoff1983]; [RusselleEtAl2008]) and this is captured in the model by a prompt reduction of the N deficiency factor.  By linking potential fixation to nodule's biomass, the model is also capable of describing both an upper limit for fixation (due to nodule growth being limited due to the competition for biomass among organs) and the temporal lag between the inception of N stress and an elevated N fixation rate (nodules need to grow before they can start fixing N).  \r\n",
                  "Name": "Description",
                  "Children": [],
                  "IncludeInDocumentation": false,
                  "Enabled": true,
                  "ReadOnly": false
                },
                {
                  "$type": "Models.Functions.Constant, Models",
                  "FixedValue": 0.05,
                  "Units": "gN/gDM nodule/day",
                  "Name": "MaxFixationRate",
                  "Children": [],
                  "IncludeInDocumentation": false,
                  "Enabled": true,
                  "ReadOnly": false
                },
                {
                  "$type": "Models.Functions.VariableReference, Models",
                  "VariableName": "[Nodule].Live.Wt",
                  "Name": "NoduleBiomass",
                  "Children": [],
                  "IncludeInDocumentation": false,
                  "Enabled": true,
                  "ReadOnly": false
                },
                {
                  "$type": "Models.Functions.LinearInterpolationFunction, Models",
                  "Name": "NDeficiencyFactor",
                  "Children": [
                    {
                      "$type": "Models.Functions.XYPairs, Models",
                      "X": [
                        0.0,
                        0.5,
                        0.75,
                        0.9,
                        1.0
                      ],
                      "Y": [
                        1.0,
                        1.0,
                        0.9,
                        0.5,
                        0.0
                      ],
                      "Name": "XYPairs",
                      "Children": [],
                      "IncludeInDocumentation": false,
                      "Enabled": true,
                      "ReadOnly": false
                    },
                    {
                      "$type": "Models.Functions.VariableReference, Models",
                      "VariableName": "[Leaf].FNmetabolic",
                      "Name": "XValue",
                      "Children": [],
                      "IncludeInDocumentation": true,
                      "Enabled": true,
                      "ReadOnly": false
                    }
                  ],
                  "IncludeInDocumentation": false,
                  "Enabled": true,
                  "ReadOnly": false
                },
                {
                  "$type": "Models.Functions.MinimumFunction, Models",
                  "Name": "EnvironmentalFactor",
                  "Children": [
                    {
                      "$type": "Models.Functions.WeightedTemperatureFunction, Models",
                      "MaximumTemperatureWeighting": 0.5,
                      "Name": "TemperatureFactor",
                      "Children": [
                        {
                          "$type": "Models.Functions.XYPairs, Models",
                          "X": [
                            0.0,
                            2.0,
                            7.5,
                            15.0,
                            27.0,
                            36.0
                          ],
                          "Y": [
                            0.0,
                            0.0,
                            0.25,
                            1.0,
                            1.0,
                            0.0
                          ],
                          "Name": "XYPairs",
                          "Children": [],
                          "IncludeInDocumentation": false,
                          "Enabled": true,
                          "ReadOnly": false
                        }
                      ],
                      "IncludeInDocumentation": false,
                      "Enabled": true,
                      "ReadOnly": false
                    },
                    {
                      "$type": "Models.Functions.LinearInterpolationFunction, Models",
                      "Name": "SoilMoistureFactor",
                      "Children": [
                        {
                          "$type": "Models.Functions.XYPairs, Models",
                          "X": [
                            0.0,
                            0.2,
                            0.5,
                            1.0,
                            1.5,
                            2.0
                          ],
                          "Y": [
                            0.05,
                            0.2,
                            1.0,
                            1.0,
                            1.0,
                            0.0
                          ],
                          "Name": "XYPairs",
                          "Children": [],
                          "IncludeInDocumentation": false,
                          "Enabled": true,
                          "ReadOnly": false
                        },
                        {
                          "$type": "Models.Functions.VariableReference, Models",
                          "VariableName": "[Root].SoilWaterScale",
                          "Name": "XValue",
                          "Children": [],
                          "IncludeInDocumentation": true,
                          "Enabled": true,
                          "ReadOnly": false
                        }
                      ],
                      "IncludeInDocumentation": false,
                      "Enabled": true,
                      "ReadOnly": false
                    }
                  ],
                  "IncludeInDocumentation": false,
                  "Enabled": true,
                  "ReadOnly": false
                }
              ],
              "IncludeInDocumentation": false,
              "Enabled": true,
              "ReadOnly": false
            },
            {
              "$type": "Models.Functions.MultiplyFunction, Models",
              "Name": "FixationMetabolicCost",
              "Children": [
                {
                  "$type": "Models.Memo, Models",
                  "Text": "The cost of symbiotic N fixation in general has been extensively studied. The theoretical cost at enzyme level is around 5-8 gC/gN, or about 33% higher than NO3 uptake (e.g. [MinchinAndWitty2005]; [PuppoEtAl2005]; [RusselleEtAl2008]), or 2.8-4.8 gC/gN for the whole nodule apparatus. Measured value are typically a bit higher than these.  ",
                  "Name": "Description",
                  "Children": [],
                  "IncludeInDocumentation": false,
                  "Enabled": true,
                  "ReadOnly": false
                },
                {
                  "$type": "Models.Functions.Constant, Models",
                  "FixedValue": 5.0,
                  "Units": "gC/gNFixed",
                  "Name": "SpecificFixationCost",
                  "Children": [],
                  "IncludeInDocumentation": false,
                  "Enabled": true,
                  "ReadOnly": false
                },
                {
                  "$type": "Models.Functions.VariableReference, Models",
                  "VariableName": "[Nodule].NFixed",
                  "Name": "FixedN",
                  "Children": [],
                  "IncludeInDocumentation": false,
                  "Enabled": true,
                  "ReadOnly": false
                }
              ],
              "IncludeInDocumentation": false,
              "Enabled": true,
              "ReadOnly": false
            },
            {
              "$type": "Models.Functions.Constant, Models",
              "FixedValue": 0.0,
              "Units": "0-1",
              "Name": "MaintenanceRespirationFunction",
              "Children": [],
              "IncludeInDocumentation": false,
              "Enabled": true,
              "ReadOnly": false
            },
            {
              "$type": "Models.Functions.MultiplyFunction, Models",
              "Name": "SenescenceRate",
              "Children": [
                {
                  "$type": "Models.Memo, Models",
                  "Text": "The reference senescence rate is adjusted according to enviromental factors, temperature and soil water status.  \r\n",
                  "Name": "Description",
                  "Children": [],
                  "IncludeInDocumentation": false,
                  "Enabled": true,
                  "ReadOnly": false
                },
                {
                  "$type": "Models.Functions.Constant, Models",
                  "FixedValue": 0.005,
                  "Units": "/day",
                  "Name": "ReferenceRate",
                  "Children": [],
                  "IncludeInDocumentation": false,
                  "Enabled": true,
                  "ReadOnly": false
                },
                {
                  "$type": "Models.Functions.WeightedTemperatureFunction, Models",
                  "MaximumTemperatureWeighting": 0.5,
                  "Name": "TemperatureFactor",
                  "Children": [
                    {
                      "$type": "Models.Functions.XYPairs, Models",
                      "X": [
                        -5.0,
                        0.0,
                        5.0,
                        16.0,
                        28.0,
                        37.5
                      ],
                      "Y": [
                        0.5,
                        0.1,
                        0.1,
                        1.0,
                        1.0,
                        1.5
                      ],
                      "Name": "XYPairs",
                      "Children": [],
                      "IncludeInDocumentation": false,
                      "Enabled": true,
                      "ReadOnly": false
                    }
                  ],
                  "IncludeInDocumentation": false,
                  "Enabled": true,
                  "ReadOnly": false
                },
                {
                  "$type": "Models.Functions.LinearInterpolationFunction, Models",
                  "Name": "SoilMoistureFactor",
                  "Children": [
                    {
                      "$type": "Models.Functions.XYPairs, Models",
                      "X": [
                        0.0,
                        0.25,
                        1.0
                      ],
                      "Y": [
                        2.0,
                        1.0,
                        1.0
                      ],
                      "Name": "XYPairs",
                      "Children": [],
                      "IncludeInDocumentation": false,
                      "Enabled": true,
                      "ReadOnly": false
                    },
                    {
                      "$type": "Models.Functions.VariableReference, Models",
                      "VariableName": "[Leaf].Fw",
                      "Name": "XValue",
                      "Children": [],
                      "IncludeInDocumentation": true,
                      "Enabled": true,
                      "ReadOnly": false
                    }
                  ],
                  "IncludeInDocumentation": false,
                  "Enabled": true,
                  "ReadOnly": false
                },
                {
                  "$type": "Models.Functions.LinearInterpolationFunction, Models",
                  "Name": "SoilAerationFactor",
                  "Children": [
                    {
                      "$type": "Models.Functions.XYPairs, Models",
                      "X": [
                        1.0,
                        1.5,
                        2.0
                      ],
                      "Y": [
                        1.0,
                        1.0,
                        2.0
                      ],
                      "Name": "XYPairs",
                      "Children": [],
                      "IncludeInDocumentation": false,
                      "Enabled": true,
                      "ReadOnly": false
                    },
                    {
                      "$type": "Models.Functions.VariableReference, Models",
                      "VariableName": "[Root].SoilWaterScale",
                      "Name": "XValue",
                      "Children": [],
                      "IncludeInDocumentation": true,
                      "Enabled": true,
                      "ReadOnly": false
                    }
                  ],
                  "IncludeInDocumentation": false,
                  "Enabled": true,
                  "ReadOnly": false
                }
              ],
              "IncludeInDocumentation": false,
              "Enabled": true,
              "ReadOnly": false
            },
            {
              "$type": "Models.Functions.Constant, Models",
              "FixedValue": 1.0,
              "Units": "/day",
              "Name": "DetachmentRateFunction",
              "Children": [],
              "IncludeInDocumentation": false,
              "Enabled": true,
              "ReadOnly": false
            },
            {
              "$type": "Models.Functions.Constant, Models",
              "FixedValue": 0.0,
              "Units": "/day",
              "Name": "DMRetranslocationFactor",
              "Children": [],
              "IncludeInDocumentation": false,
              "Enabled": true,
              "ReadOnly": false
            },
            {
              "$type": "Models.Functions.Constant, Models",
              "FixedValue": 1.0,
              "Units": "/day",
              "Name": "DMReallocationFactor",
              "Children": [],
              "IncludeInDocumentation": false,
              "Enabled": true,
              "ReadOnly": false
            },
            {
              "$type": "Models.Functions.Constant, Models",
              "FixedValue": 0.0,
              "Units": "/day",
              "Name": "NRetranslocationFactor",
              "Children": [],
              "IncludeInDocumentation": false,
              "Enabled": true,
              "ReadOnly": false
            },
            {
              "$type": "Models.Functions.Constant, Models",
              "FixedValue": 1.0,
              "Units": "/day",
              "Name": "NReallocationFactor",
              "Children": [],
              "IncludeInDocumentation": false,
              "Enabled": true,
              "ReadOnly": false
            },
            {
              "$type": "Models.Functions.Constant, Models",
              "FixedValue": 0.0,
              "Units": "g/m^2",
              "Name": "RemobilisationCost",
              "Children": [],
              "IncludeInDocumentation": false,
              "Enabled": true,
              "ReadOnly": false
            },
            {
              "$type": "Models.PMF.Library.BiomassRemoval, Models",
              "Name": "BiomassRemovalDefaults",
              "Children": [],
              "IncludeInDocumentation": false,
              "Enabled": true,
              "ReadOnly": false,
              "HarvestFractionLiveToRemove": 0.0,
              "HarvestFractionDeadToRemove": 0.0,
              "HarvestFractionLiveToResidue": 0.025,
              "HarvestFractionDeadToResidue": 0.0
            }
          ],
          "IncludeInDocumentation": false,
          "Enabled": true,
          "ReadOnly": false
        },
        {
          "$type": "Models.PMF.Organs.GenericOrgan, Models",
          "StartLive": null,
          "DMSupply": null,
          "NSupply": null,
          "DMDemand": null,
          "NDemand": null,
          "potentialDMAllocation": null,
          "IsAboveGround": false,
          "Name": "Taproot",
          "Children": [
            {
              "$type": "Models.Memo, Models",
              "Text": "Note that this represents the taproots of all the plant in the population.  These are primarily considered as storage organs, its researves can be made available to boost plant growth in spring and/or following a defoliation.  \r\nTaproots in white clover are generally efemerous.  They develop from seeds and are ubiquitous in young plants, but these generally die out about a year after germination and adult plants are often described as having no taproots ([HartChapter1987]; [BrockEtAl2000]).  However, some secondary roots can be taproot-like, especially in especific cultivars, e.g. ladino ([ThomasChapter1987]; [CaradusAndWoodfield1998]). Given that, and because the model simulates the a whole population, it is assumed that taproots are always present, but typically constitute a minor fraction of the root systems in most cultivars.  \r\n",
              "Name": "Description",
              "Children": [],
              "IncludeInDocumentation": false,
              "Enabled": true,
              "ReadOnly": false
            },
            {
              "$type": "Models.Functions.Constant, Models",
              "FixedValue": 0.4,
              "Units": "gC/gDM",
              "Name": "CarbonConcentration",
              "Children": [],
              "IncludeInDocumentation": false,
              "Enabled": true,
              "ReadOnly": false
            },
            {
              "$type": "Models.Functions.Constant, Models",
              "FixedValue": 0.025,
              "Units": "gN/gDM",
              "Name": "MinimumNConc",
              "Children": [],
              "IncludeInDocumentation": false,
              "Enabled": true,
              "ReadOnly": false
            },
            {
              "$type": "Models.Functions.Constant, Models",
              "FixedValue": 0.025,
              "Units": "gN/gDM",
              "Name": "CriticalNConc",
              "Children": [],
              "IncludeInDocumentation": false,
              "Enabled": true,
              "ReadOnly": false
            },
            {
              "$type": "Models.Functions.Constant, Models",
              "FixedValue": 0.03,
              "Units": "gN/gDM",
              "Name": "MaximumNConc",
              "Children": [],
              "IncludeInDocumentation": false,
              "Enabled": true,
              "ReadOnly": false
            },
            {
              "$type": "Models.Functions.Constant, Models",
              "FixedValue": 1.0,
              "Units": null,
              "Name": "NitrogenDemandSwitch",
              "Children": [],
              "IncludeInDocumentation": false,
              "Enabled": true,
              "ReadOnly": false
            },
            {
              "$type": "Models.Functions.PhaseLookup, Models",
              "Name": "TargetBiomassProportion",
              "Children": [
                {
                  "$type": "Models.Memo, Models",
                  "Text": "The targeted biomass proportion in below ground organs is linked to the variations in nodule growth. This means that if the plant experiences N deficiency it will favour the growth of the N fixing nodules instead of root and taproot. Note that this reffers only to the relative propotions of below ground organs, plant can still alter the shoot-to-root ratio so that more roots as well as noduels are growth in conditions of N deficiency.  \r\n",
                  "Name": "Description",
                  "Children": [],
                  "IncludeInDocumentation": false,
                  "Enabled": true,
                  "ReadOnly": false
                },
                {
                  "$type": "Models.Memo, Models",
                  "Text": "This is the 'ideal' proportion of biomass for this organ within the above ground biomass (not total).  \r\n",
                  "Name": "note",
                  "Children": [],
                  "IncludeInDocumentation": false,
                  "Enabled": true,
                  "ReadOnly": false
                },
                {
                  "$type": "Models.Functions.PhaseLookupValue, Models",
                  "Start": "Emergence",
                  "End": "Ripening",
                  "Name": "AllPhases",
                  "Children": [
                    {
                      "$type": "Models.Functions.MultiplyFunction, Models",
                      "Name": "TargetProportion",
                      "Children": [
                        {
                          "$type": "Models.Functions.Constant, Models",
                          "FixedValue": 0.1,
                          "Units": "g/g",
                          "Name": "BaseProportion",
                          "Children": [],
                          "IncludeInDocumentation": false,
                          "Enabled": true,
                          "ReadOnly": false
                        },
                        {
                          "$type": "Models.Functions.SubtractFunction, Models",
                          "Name": "VariationInOrgan",
                          "Children": [
                            {
                              "$type": "Models.Functions.Constant, Models",
                              "FixedValue": 1.0,
                              "Units": null,
                              "Name": "One",
                              "Children": [],
                              "IncludeInDocumentation": false,
                              "Enabled": true,
                              "ReadOnly": false
                            },
                            {
                              "$type": "Models.Functions.DivideFunction, Models",
                              "Name": "VariationInNodule",
                              "Children": [
                                {
                                  "$type": "Models.Functions.SubtractFunction, Models",
                                  "Name": "DeltaNoduleProp",
                                  "Children": [
                                    {
                                      "$type": "Models.Functions.VariableReference, Models",
                                      "VariableName": "[Nodule].TargetBiomassProportion",
                                      "Name": "ActualNoduleProp",
                                      "Children": [],
                                      "IncludeInDocumentation": false,
                                      "Enabled": true,
                                      "ReadOnly": false
                                    },
                                    {
                                      "$type": "Models.Functions.VariableReference, Models",
                                      "VariableName": "[Nodule].TargetBiomassProportion.AllPhases.TargetProportion.BaseProportion",
                                      "Name": "BaseNoduleProp",
                                      "Children": [],
                                      "IncludeInDocumentation": false,
                                      "Enabled": true,
                                      "ReadOnly": false
                                    }
                                  ],
                                  "IncludeInDocumentation": false,
                                  "Enabled": true,
                                  "ReadOnly": false
                                },
                                {
                                  "$type": "Models.Functions.AddFunction, Models",
                                  "Name": "RootsBaseProp",
                                  "Children": [
                                    {
                                      "$type": "Models.Functions.VariableReference, Models",
                                      "VariableName": "[Taproot].TargetBiomassProportion.AllPhases.TargetProportion.BaseProportion",
                                      "Name": "TaprootBaseProp",
                                      "Children": [],
                                      "IncludeInDocumentation": false,
                                      "Enabled": true,
                                      "ReadOnly": false
                                    },
                                    {
                                      "$type": "Models.Functions.VariableReference, Models",
                                      "VariableName": "[Root].TargetBiomassProportion.AllPhases.TargetProportion.BaseProportion",
                                      "Name": "RootBaseProp",
                                      "Children": [],
                                      "IncludeInDocumentation": false,
                                      "Enabled": true,
                                      "ReadOnly": false
                                    }
                                  ],
                                  "IncludeInDocumentation": false,
                                  "Enabled": true,
                                  "ReadOnly": false
                                }
                              ],
                              "IncludeInDocumentation": false,
                              "Enabled": true,
                              "ReadOnly": false
                            }
                          ],
                          "IncludeInDocumentation": false,
                          "Enabled": true,
                          "ReadOnly": false
                        }
                      ],
                      "IncludeInDocumentation": false,
                      "Enabled": true,
                      "ReadOnly": false
                    }
                  ],
                  "IncludeInDocumentation": false,
                  "Enabled": true,
                  "ReadOnly": false
                }
              ],
              "IncludeInDocumentation": false,
              "Enabled": true,
              "ReadOnly": false
            },
            {
              "$type": "Models.PMF.NutrientDemandFunctions, Models",
              "Name": "DMDemands",
              "Children": [
                {
                  "$type": "Models.Memo, Models",
                  "Text": "The DM demand as calculated here is a potential value, or a weighting factor, which is used by the OrganArbitrator to compute the allocated DM for all organs.  The potential demand is computed as the sum of a base and a deficit demands.  The base demand is simply defined by the target proportion of leaf biomass, whereas the deficit demand is defined by the difference between the actual and targeted proportions.  This approach ensures promptly regrowth of aboveground organs after defoliation, but relies in the assumption that a target biomass proportion for each organ exist.  The target proportion is calculated based on a target shoot-to-root ratio and then a biomass proportion for each organ, these are defined elsewhere in this documentation and may vary with growth stage and environmental conditions.  \r\n",
                  "Name": "Description",
                  "Children": [],
                  "IncludeInDocumentation": false,
                  "Enabled": true,
                  "ReadOnly": false
                },
                {
                  "$type": "Models.Functions.MultiplyFunction, Models",
                  "Name": "Structural",
                  "Children": [
                    {
                      "$type": "Models.Functions.AddFunction, Models",
                      "Name": "DMDemandFunction",
                      "Children": [
                        {
                          "$type": "Models.Memo, Models",
                          "Text": "The DM demand as defined here is a weighting factor, actual values are computed by the OrganArbitrator. The value is computed as the sum of a base demand, simply based on the potential partition according to the target proportions, and a deficit demand, which diverts more biomass to organs that deviate from their targeted proportions. This ensures faster regrowth of above ground organs after defoliation. The target proportion may vary with growth stage and environmental conditions.  \r\n",
                          "Name": "Description",
                          "Children": [],
                          "IncludeInDocumentation": false,
                          "Enabled": true,
                          "ReadOnly": false
                        },
                        {
                          "$type": "Models.Functions.DemandFunctions.PartitionFractionDemandFunction, Models",
                          "Name": "BaseBiomassDemand",
                          "Children": [
                            {
                              "$type": "Models.Functions.MultiplyFunction, Models",
                              "Name": "PartitionFraction",
                              "Children": [
                                {
                                  "$type": "Models.Functions.SubtractFunction, Models",
                                  "Name": "TargetBelowGroundProp",
                                  "Children": [
                                    {
                                      "$type": "Models.Functions.Constant, Models",
                                      "FixedValue": 1.0,
                                      "Units": null,
                                      "Name": "One",
                                      "Children": [],
                                      "IncludeInDocumentation": false,
                                      "Enabled": true,
                                      "ReadOnly": false
                                    },
                                    {
                                      "$type": "Models.Functions.VariableReference, Models",
                                      "VariableName": "[TargetAboveGroundFraction]",
                                      "Name": "TargetAboveGroundProp",
                                      "Children": [],
                                      "IncludeInDocumentation": false,
                                      "Enabled": true,
                                      "ReadOnly": false
                                    }
                                  ],
                                  "IncludeInDocumentation": false,
                                  "Enabled": true,
                                  "ReadOnly": false
                                },
                                {
                                  "$type": "Models.Functions.VariableReference, Models",
                                  "VariableName": "[Taproot].TargetBiomassProportion",
                                  "Name": "TargetOrganProp",
                                  "Children": [],
                                  "IncludeInDocumentation": false,
                                  "Enabled": true,
                                  "ReadOnly": false
                                }
                              ],
                              "IncludeInDocumentation": false,
                              "Enabled": true,
                              "ReadOnly": false
                            }
                          ],
                          "IncludeInDocumentation": false,
                          "Enabled": true,
                          "ReadOnly": false
                        },
                        {
                          "$type": "Models.Functions.MaximumFunction, Models",
                          "Name": "DeficitBiomassDemand",
                          "Children": [
                            {
                              "$type": "Models.Functions.Constant, Models",
                              "FixedValue": 0.0,
                              "Units": null,
                              "Name": "Zero",
                              "Children": [],
                              "IncludeInDocumentation": false,
                              "Enabled": true,
                              "ReadOnly": false
                            },
                            {
                              "$type": "Models.Functions.SubtractFunction, Models",
                              "Name": "Deficit",
                              "Children": [
                                {
                                  "$type": "Models.Functions.MultiplyFunction, Models",
                                  "Name": "TargetBiomass",
                                  "Children": [
                                    {
                                      "$type": "Models.Functions.SubtractFunction, Models",
                                      "Name": "TargetBelowGroundProp",
                                      "Children": [
                                        {
                                          "$type": "Models.Functions.Constant, Models",
                                          "FixedValue": 1.0,
                                          "Units": null,
                                          "Name": "One",
                                          "Children": [],
                                          "IncludeInDocumentation": false,
                                          "Enabled": true,
                                          "ReadOnly": false
                                        },
                                        {
                                          "$type": "Models.Functions.VariableReference, Models",
                                          "VariableName": "[TargetAboveGroundFraction]",
                                          "Name": "TargetAboveGroundProp",
                                          "Children": [],
                                          "IncludeInDocumentation": false,
                                          "Enabled": true,
                                          "ReadOnly": false
                                        }
                                      ],
                                      "IncludeInDocumentation": false,
                                      "Enabled": true,
                                      "ReadOnly": false
                                    },
                                    {
                                      "$type": "Models.Functions.VariableReference, Models",
                                      "VariableName": "[Taproot].TargetBiomassProportion",
                                      "Name": "TargetOrganProp",
                                      "Children": [],
                                      "IncludeInDocumentation": false,
                                      "Enabled": true,
                                      "ReadOnly": false
                                    },
                                    {
                                      "$type": "Models.Functions.VariableReference, Models",
                                      "VariableName": "[TotalLive].Wt",
                                      "Name": "TotalBiomass",
                                      "Children": [],
                                      "IncludeInDocumentation": false,
                                      "Enabled": true,
                                      "ReadOnly": false
                                    }
                                  ],
                                  "IncludeInDocumentation": false,
                                  "Enabled": true,
                                  "ReadOnly": false
                                },
                                {
                                  "$type": "Models.Functions.VariableReference, Models",
                                  "VariableName": "[Taproot].Live.Wt",
                                  "Name": "CurrentBiomass",
                                  "Children": [],
                                  "IncludeInDocumentation": false,
                                  "Enabled": true,
                                  "ReadOnly": false
                                }
                              ],
                              "IncludeInDocumentation": false,
                              "Enabled": true,
                              "ReadOnly": false
                            }
                          ],
                          "IncludeInDocumentation": false,
                          "Enabled": true,
                          "ReadOnly": false
                        }
                      ],
                      "IncludeInDocumentation": false,
                      "Enabled": true,
                      "ReadOnly": false
                    },
                    {
                      "$type": "Models.Functions.Constant, Models",
                      "FixedValue": 0.75,
                      "Units": "g/g",
                      "Name": "StructuralFraction",
                      "Children": [],
                      "IncludeInDocumentation": false,
                      "Enabled": true,
                      "ReadOnly": false
                    }
                  ],
                  "IncludeInDocumentation": false,
                  "Enabled": true,
                  "ReadOnly": false
                },
                {
                  "$type": "Models.Functions.Constant, Models",
                  "FixedValue": 0.0,
                  "Units": "g/g",
                  "Name": "Metabolic",
                  "Children": [],
                  "IncludeInDocumentation": false,
                  "Enabled": true,
                  "ReadOnly": false
                },
                {
                  "$type": "Models.Functions.DemandFunctions.StorageDMDemandFunction, Models",
                  "Name": "Storage",
                  "Children": [
                    {
                      "$type": "Models.Functions.SubtractFunction, Models",
                      "Name": "StorageFraction",
                      "Children": [
                        {
                          "$type": "Models.Functions.Constant, Models",
                          "FixedValue": 1.0,
                          "Units": null,
                          "Name": "One",
                          "Children": [],
                          "IncludeInDocumentation": false,
                          "Enabled": true,
                          "ReadOnly": false
                        },
                        {
                          "$type": "Models.Functions.VariableReference, Models",
                          "VariableName": "[Taproot].DMDemands.Structural.StructuralFraction",
                          "Name": "StructuralFraction",
                          "Children": [],
                          "IncludeInDocumentation": false,
                          "Enabled": true,
                          "ReadOnly": false
                        }
                      ],
                      "IncludeInDocumentation": false,
                      "Enabled": true,
                      "ReadOnly": false
                    }
                  ],
                  "IncludeInDocumentation": false,
                  "Enabled": true,
                  "ReadOnly": false
                },
                {
                  "$type": "Models.Functions.Constant, Models",
                  "Name": "QStructuralPriority",
                  "FixedValue": "1"
                },
                {
                  "$type": "Models.Functions.Constant, Models",
                  "Name": "QMetabolicPriority",
                  "FixedValue": "1"
                },
                {
                  "$type": "Models.Functions.Constant, Models",
                  "Name": "QStoragePriority",
                  "FixedValue": "1"
                }
              ],
              "IncludeInDocumentation": false,
              "Enabled": true,
              "ReadOnly": false
            },
            {
              "$type": "Models.PMF.NutrientDemandFunctions, Models",
              "Name": "NDemands",
              "Children": [
                {
                  "$type": "Models.Memo, Models",
                  "Text": "These N demands also represent potential values that are used by the OrganArbitrator to get the total plant N demand.  This and any source of N in the plant are used to determine soil N demand, and eventually the actual amounts allocated to each pool in each organ.  \r\n",
                  "Name": "Description",
                  "Children": [],
                  "IncludeInDocumentation": false,
                  "Enabled": true,
                  "ReadOnly": false
                },
                {
                  "$type": "Models.Functions.MultiplyFunction, Models",
                  "Name": "Structural",
                  "Children": [
                    {
                      "$type": "Models.Functions.VariableReference, Models",
                      "VariableName": "[Taproot].minimumNconc",
                      "Name": "MinNconc",
                      "Children": [],
                      "IncludeInDocumentation": false,
                      "Enabled": true,
                      "ReadOnly": false
                    },
                    {
                      "$type": "Models.Functions.VariableReference, Models",
                      "VariableName": "[Taproot].potentialDMAllocation.Structural",
                      "Name": "PotentialDMAllocation",
                      "Children": [],
                      "IncludeInDocumentation": false,
                      "Enabled": true,
                      "ReadOnly": false
                    }
                  ],
                  "IncludeInDocumentation": false,
                  "Enabled": true,
                  "ReadOnly": false
                },
                {
                  "$type": "Models.Functions.MultiplyFunction, Models",
                  "Name": "Metabolic",
                  "Children": [
                    {
                      "$type": "Models.Functions.SubtractFunction, Models",
                      "Name": "MetabolicNconc",
                      "Children": [
                        {
                          "$type": "Models.Functions.VariableReference, Models",
                          "VariableName": "[Taproot].criticalNConc",
                          "Name": "CritNconc",
                          "Children": [],
                          "IncludeInDocumentation": false,
                          "Enabled": true,
                          "ReadOnly": false
                        },
                        {
                          "$type": "Models.Functions.VariableReference, Models",
                          "VariableName": "[Taproot].minimumNconc",
                          "Name": "MinNconc",
                          "Children": [],
                          "IncludeInDocumentation": false,
                          "Enabled": true,
                          "ReadOnly": false
                        }
                      ],
                      "IncludeInDocumentation": false,
                      "Enabled": true,
                      "ReadOnly": false
                    },
                    {
                      "$type": "Models.Functions.VariableReference, Models",
                      "VariableName": "[Taproot].potentialDMAllocation.Structural",
                      "Name": "PotentialDMAllocation",
                      "Children": [],
                      "IncludeInDocumentation": false,
                      "Enabled": true,
                      "ReadOnly": false
                    }
                  ],
                  "IncludeInDocumentation": false,
                  "Enabled": true,
                  "ReadOnly": false
                },
                {
                  "$type": "Models.Functions.DemandFunctions.StorageNDemandFunction, Models",
                  "Name": "Storage",
                  "Children": [
                    {
                      "$type": "Models.Functions.VariableReference, Models",
                      "VariableName": "[Taproot].nitrogenDemandSwitch",
                      "Name": "NitrogenDemandSwitch",
                      "Children": [],
                      "IncludeInDocumentation": false,
                      "Enabled": true,
                      "ReadOnly": false
                    },
                    {
                      "$type": "Models.Functions.VariableReference, Models",
                      "VariableName": "[Taproot].maximumNconc",
                      "Name": "MaxNconc",
                      "Children": [],
                      "IncludeInDocumentation": false,
                      "Enabled": true,
                      "ReadOnly": false
                    }
                  ],
                  "IncludeInDocumentation": false,
                  "Enabled": true,
                  "ReadOnly": false
                },
                {
                  "$type": "Models.Functions.Constant, Models",
                  "Name": "QStructuralPriority",
                  "FixedValue": "1"
                },
                {
                  "$type": "Models.Functions.Constant, Models",
                  "Name": "QMetabolicPriority",
                  "FixedValue": "1"
                },
                {
                  "$type": "Models.Functions.Constant, Models",
                  "Name": "QStoragePriority",
                  "FixedValue": "1"
                }
              ],
              "IncludeInDocumentation": false,
              "Enabled": true,
              "ReadOnly": false
            },
            {
              "$type": "Models.Functions.Constant, Models",
              "FixedValue": 1.0,
              "Units": "0-1",
              "Name": "DMConversionEfficiency",
              "Children": [],
              "IncludeInDocumentation": false,
              "Enabled": true,
              "ReadOnly": false
            },
            {
              "$type": "Models.Functions.Constant, Models",
              "FixedValue": 0.0,
              "Units": "0-1",
              "Name": "MaintenanceRespirationFunction",
              "Children": [],
              "IncludeInDocumentation": false,
              "Enabled": true,
              "ReadOnly": false
            },
            {
              "$type": "Models.Functions.MultiplyFunction, Models",
              "Name": "SenescenceRate",
              "Children": [
                {
                  "$type": "Models.Memo, Models",
                  "Text": "The reference senescence rate is adjusted according to environmental factors, temperature and soil water status.  \r\n",
                  "Name": "Description",
                  "Children": [],
                  "IncludeInDocumentation": false,
                  "Enabled": true,
                  "ReadOnly": false
                },
                {
                  "$type": "Models.Functions.Constant, Models",
                  "FixedValue": 0.01,
                  "Units": "/day",
                  "Name": "ReferenceRate",
                  "Children": [],
                  "IncludeInDocumentation": false,
                  "Enabled": true,
                  "ReadOnly": false
                },
                {
                  "$type": "Models.Functions.WeightedTemperatureFunction, Models",
                  "MaximumTemperatureWeighting": 0.5,
                  "Name": "TemperatureFactor",
                  "Children": [
                    {
                      "$type": "Models.Functions.XYPairs, Models",
                      "X": [
                        -2.0,
                        5.0,
                        17.0,
                        30.0,
                        37.5
                      ],
                      "Y": [
                        0.0,
                        0.1,
                        1.0,
                        1.0,
                        1.25
                      ],
                      "Name": "XYPairs",
                      "Children": [],
                      "IncludeInDocumentation": false,
                      "Enabled": true,
                      "ReadOnly": false
                    }
                  ],
                  "IncludeInDocumentation": false,
                  "Enabled": true,
                  "ReadOnly": false
                },
                {
                  "$type": "Models.Functions.LinearInterpolationFunction, Models",
                  "Name": "SoilMoistureFactor",
                  "Children": [
                    {
                      "$type": "Models.Functions.XYPairs, Models",
                      "X": [
                        0.0,
                        0.5,
                        1.0
                      ],
                      "Y": [
                        1.0,
                        1.0,
                        1.0
                      ],
                      "Name": "XYPairs",
                      "Children": [],
                      "IncludeInDocumentation": false,
                      "Enabled": true,
                      "ReadOnly": false
                    },
                    {
                      "$type": "Models.Functions.VariableReference, Models",
                      "VariableName": "[Leaf].Fw",
                      "Name": "XValue",
                      "Children": [],
                      "IncludeInDocumentation": true,
                      "Enabled": true,
                      "ReadOnly": false
                    }
                  ],
                  "IncludeInDocumentation": false,
                  "Enabled": true,
                  "ReadOnly": false
                },
                {
                  "$type": "Models.Functions.LinearInterpolationFunction, Models",
                  "Name": "SoilAerationFactor",
                  "Children": [
                    {
                      "$type": "Models.Functions.XYPairs, Models",
                      "X": [
                        1.0,
                        1.25,
                        1.75,
                        2.0
                      ],
                      "Y": [
                        1.0,
                        1.0,
                        1.5,
                        2.0
                      ],
                      "Name": "XYPairs",
                      "Children": [],
                      "IncludeInDocumentation": false,
                      "Enabled": true,
                      "ReadOnly": false
                    },
                    {
                      "$type": "Models.Functions.VariableReference, Models",
                      "VariableName": "[Root].SoilWaterScale",
                      "Name": "XValue",
                      "Children": [],
                      "IncludeInDocumentation": true,
                      "Enabled": true,
                      "ReadOnly": false
                    }
                  ],
                  "IncludeInDocumentation": false,
                  "Enabled": true,
                  "ReadOnly": false
                }
              ],
              "IncludeInDocumentation": false,
              "Enabled": true,
              "ReadOnly": false
            },
            {
              "$type": "Models.Functions.Constant, Models",
              "FixedValue": 1.0,
              "Units": "/day",
              "Name": "DetachmentRateFunction",
              "Children": [],
              "IncludeInDocumentation": false,
              "Enabled": true,
              "ReadOnly": false
            },
            {
              "$type": "Models.Functions.MultiplyFunction, Models",
              "Name": "DMRetranslocationFactor",
              "Children": [
                {
                  "$type": "Models.Memo, Models",
                  "Text": "A generic relationship between retranslocation and environmental factors is assumed, this is done so that retranslocation is enhanced when conditions are good for growth. Plus retranslocation is only allowed when days are increasing, thus helping growth in spring and allowing for some replenishing in late summer and autumn.  \r\n",
                  "Name": "Description",
                  "Children": [],
                  "IncludeInDocumentation": false,
                  "Enabled": true,
                  "ReadOnly": false
                },
                {
                  "$type": "Models.Functions.Constant, Models",
                  "FixedValue": 0.05,
                  "Units": "/day",
                  "Name": "ReferenceRate",
                  "Children": [],
                  "IncludeInDocumentation": false,
                  "Enabled": true,
                  "ReadOnly": false
                },
                {
                  "$type": "Models.Functions.WeightedTemperatureFunction, Models",
                  "MaximumTemperatureWeighting": 0.5,
                  "Name": "TemperatureFactor",
                  "Children": [
                    {
                      "$type": "Models.Functions.XYPairs, Models",
                      "X": [
                        0.0,
                        2.5,
                        7.5,
                        15.0,
                        18.0,
                        27.0,
                        35.0,
                        37.5
                      ],
                      "Y": [
                        0.0,
                        0.0,
                        0.15,
                        0.7,
                        1.0,
                        1.0,
                        0.1,
                        0.0
                      ],
                      "Name": "XYPairs",
                      "Children": [],
                      "IncludeInDocumentation": false,
                      "Enabled": true,
                      "ReadOnly": false
                    }
                  ],
                  "IncludeInDocumentation": false,
                  "Enabled": true,
                  "ReadOnly": false
                },
                {
                  "$type": "Models.Functions.LinearInterpolationFunction, Models",
                  "Name": "SoilMoistureFactor",
                  "Children": [
                    {
                      "$type": "Models.Functions.XYPairs, Models",
                      "X": [
                        0.0,
                        0.5,
                        1.0
                      ],
                      "Y": [
                        0.0,
                        1.0,
                        1.0
                      ],
                      "Name": "XYPairs",
                      "Children": [],
                      "IncludeInDocumentation": false,
                      "Enabled": true,
                      "ReadOnly": false
                    },
                    {
                      "$type": "Models.Functions.VariableReference, Models",
                      "VariableName": "[Leaf].Fw",
                      "Name": "XValue",
                      "Children": [],
                      "IncludeInDocumentation": true,
                      "Enabled": true,
                      "ReadOnly": false
                    }
                  ],
                  "IncludeInDocumentation": false,
                  "Enabled": true,
                  "ReadOnly": false
                },
                {
                  "$type": "Models.Functions.LinearInterpolationFunction, Models",
                  "Name": "PhotoPeriodFactor",
                  "Children": [
                    {
                      "$type": "Models.Functions.XYPairs, Models",
                      "X": [
                        0.0,
                        0.015,
                        0.03,
                        0.04,
                        0.05
                      ],
                      "Y": [
                        0.0,
                        0.1,
                        0.5,
                        1.0,
                        1.0
                      ],
                      "Name": "XYPairs",
                      "Children": [],
                      "IncludeInDocumentation": false,
                      "Enabled": true,
                      "ReadOnly": false
                    },
                    {
                      "$type": "Models.Functions.VariableReference, Models",
                      "VariableName": "[Phenology].PhotoperiodVariation",
                      "Name": "XValue",
                      "Children": [],
                      "IncludeInDocumentation": true,
                      "Enabled": true,
                      "ReadOnly": false
                    }
                  ],
                  "IncludeInDocumentation": false,
                  "Enabled": true,
                  "ReadOnly": false
                }
              ],
              "IncludeInDocumentation": false,
              "Enabled": true,
              "ReadOnly": false
            },
            {
              "$type": "Models.Functions.Constant, Models",
              "FixedValue": 0.0,
              "Units": "/day",
              "Name": "DMReallocationFactor",
              "Children": [],
              "IncludeInDocumentation": false,
              "Enabled": true,
              "ReadOnly": false
            },
            {
              "$type": "Models.Functions.MultiplyFunction, Models",
              "Name": "NRetranslocationFactor",
              "Children": [
                {
                  "$type": "Models.Memo, Models",
                  "Text": "A generic relationship between retranslocation and environmental factors is assumed, this is done so that retranslocation is enhanced when conditions are good for growth. Plus retranslocation is only allowed when days are increasing, thus helping growth in spring and allowing for some replenishing in late summer and autumn.  \r\n",
                  "Name": "Description",
                  "Children": [],
                  "IncludeInDocumentation": false,
                  "Enabled": true,
                  "ReadOnly": false
                },
                {
                  "$type": "Models.Functions.Constant, Models",
                  "FixedValue": 0.1,
                  "Units": "/day",
                  "Name": "ReferenceRate",
                  "Children": [],
                  "IncludeInDocumentation": false,
                  "Enabled": true,
                  "ReadOnly": false
                },
                {
                  "$type": "Models.Functions.WeightedTemperatureFunction, Models",
                  "MaximumTemperatureWeighting": 0.5,
                  "Name": "TemperatureFactor",
                  "Children": [
                    {
                      "$type": "Models.Functions.XYPairs, Models",
                      "X": [
                        0.0,
                        2.5,
                        7.5,
                        15.0,
                        18.0,
                        27.0,
                        35.0,
                        37.5
                      ],
                      "Y": [
                        0.0,
                        0.0,
                        0.15,
                        0.7,
                        1.0,
                        1.0,
                        0.1,
                        0.0
                      ],
                      "Name": "XYPairs",
                      "Children": [],
                      "IncludeInDocumentation": false,
                      "Enabled": true,
                      "ReadOnly": false
                    }
                  ],
                  "IncludeInDocumentation": false,
                  "Enabled": true,
                  "ReadOnly": false
                },
                {
                  "$type": "Models.Functions.LinearInterpolationFunction, Models",
                  "Name": "SoilMoistureFactor",
                  "Children": [
                    {
                      "$type": "Models.Functions.XYPairs, Models",
                      "X": [
                        0.0,
                        0.5,
                        1.0
                      ],
                      "Y": [
                        0.0,
                        1.0,
                        1.0
                      ],
                      "Name": "XYPairs",
                      "Children": [],
                      "IncludeInDocumentation": false,
                      "Enabled": true,
                      "ReadOnly": false
                    },
                    {
                      "$type": "Models.Functions.VariableReference, Models",
                      "VariableName": "[Leaf].Fw",
                      "Name": "XValue",
                      "Children": [],
                      "IncludeInDocumentation": true,
                      "Enabled": true,
                      "ReadOnly": false
                    }
                  ],
                  "IncludeInDocumentation": false,
                  "Enabled": true,
                  "ReadOnly": false
                },
                {
                  "$type": "Models.Functions.LinearInterpolationFunction, Models",
                  "Name": "PhotoPeriodFactor",
                  "Children": [
                    {
                      "$type": "Models.Functions.XYPairs, Models",
                      "X": [
                        0.0,
                        0.015,
                        0.03,
                        0.04,
                        0.05
                      ],
                      "Y": [
                        0.0,
                        0.1,
                        0.5,
                        1.0,
                        1.0
                      ],
                      "Name": "XYPairs",
                      "Children": [],
                      "IncludeInDocumentation": false,
                      "Enabled": true,
                      "ReadOnly": false
                    },
                    {
                      "$type": "Models.Functions.VariableReference, Models",
                      "VariableName": "[Phenology].PhotoperiodVariation",
                      "Name": "XValue",
                      "Children": [],
                      "IncludeInDocumentation": true,
                      "Enabled": true,
                      "ReadOnly": false
                    }
                  ],
                  "IncludeInDocumentation": false,
                  "Enabled": true,
                  "ReadOnly": false
                }
              ],
              "IncludeInDocumentation": false,
              "Enabled": true,
              "ReadOnly": false
            },
            {
              "$type": "Models.Functions.Constant, Models",
              "FixedValue": 1.0,
              "Units": "/day",
              "Name": "NReallocationFactor",
              "Children": [],
              "IncludeInDocumentation": false,
              "Enabled": true,
              "ReadOnly": false
            },
            {
              "$type": "Models.Functions.Constant, Models",
              "FixedValue": 0.0,
              "Units": "g/m^2",
              "Name": "RemobilisationCost",
              "Children": [],
              "IncludeInDocumentation": false,
              "Enabled": true,
              "ReadOnly": false
            },
            {
              "$type": "Models.PMF.Library.BiomassRemoval, Models",
              "Name": "BiomassRemovalDefaults",
              "Children": [],
              "IncludeInDocumentation": false,
              "Enabled": true,
              "ReadOnly": false,
              "HarvestFractionLiveToRemove": 0.0,
              "HarvestFractionDeadToRemove": 0.0,
              "HarvestFractionLiveToResidue": 0.1,
              "HarvestFractionDeadToResidue": 0.0
            },
            {
              "$type": "Models.PMF.RetranslocateNonStructural, Models",
              "Name": "RetranslocateNitrogen",
              "Children": [],
              "IncludeInDocumentation": true,
              "Enabled": true,
              "ReadOnly": false
            },
            {
              "$type": "Models.PMF.NutrientPoolFunctions, Models",
              "Name": "InitialWt",
              "Children": [
                {
                  "$type": "Models.Functions.MultiplyFunction, Models",
                  "Name": "Structural",
                  "Children": [
                    {
                      "$type": "Models.Functions.Constant, Models",
                      "FixedValue": 5E-05,
                      "Units": "g/plant",
                      "Name": "InitialOrganWt",
                      "Children": [],
                      "IncludeInDocumentation": false,
                      "Enabled": true,
                      "ReadOnly": false
                    },
                    {
                      "$type": "Models.Functions.VariableReference, Models",
                      "VariableName": "[Plant].Population",
                      "Name": "Population",
                      "Children": [],
                      "IncludeInDocumentation": false,
                      "Enabled": true,
                      "ReadOnly": false
                    }
                  ],
                  "IncludeInDocumentation": false,
                  "Enabled": true,
                  "ReadOnly": false
                },
                {
                  "$type": "Models.Functions.Constant, Models",
                  "Name": "Metabolic",
                  "FixedValue": "0.0"
                },
                {
                  "$type": "Models.Functions.Constant, Models",
                  "Name": "Storage",
                  "FixedValue": "0.0"
                }
              ]
            },
            {
              "$type": "Models.Functions.Constant, Models",
              "Name": "Photosynthesis",
              "FixedValue": "0"
            },
            {
              "$type": "Models.Functions.VariableReference, Models",
              "Name": "initialNConcFunction",
              "VariableName": "[Taproot].MinimumNConc"
            }
          ],
          "IncludeInDocumentation": false,
          "Enabled": true,
          "ReadOnly": false
        },
        {
          "$type": "Models.PMF.Organs.Root, Models",
          "DMSupply": null,
          "NSupply": null,
          "DMDemand": null,
          "NDemand": null,
          "potentialDMAllocation": null,
          "GrowthRespiration": 0.0,
          "MaintenanceRespiration": 0.0,
          "RootAngle": 45.0,
          "SWAvailabilityRatio": 0.0,
          "Name": "Root",
          "Children": [
            {
              "$type": "Models.Functions.RootShape.RootShapeCylinder, Models",
              "Name": "RootShape",
              "Children": []
            },
            {
              "$type": "Models.Memo, Models",
              "Text": "Note that this organs is parameterised to represents all the fine roots of the plant.  The root organ is reponsible for uptake but can also supply both N and DM from its non-structural biomass, although this typically represents only a small contribution to plant growth and only happen upon senescence.  The taproot organ is used for simulating biomass storage and remobilisation.  The root depth increases through time, as described below, but currently it does not retreat in case of root depth, something that will have to be revisited in the future.  \r\n",
              "Name": "Description",
              "Children": [],
              "IncludeInDocumentation": false,
              "Enabled": true,
              "ReadOnly": false
            },
            {
              "$type": "Models.Functions.Constant, Models",
              "FixedValue": 0.4,
              "Units": "gC/gDM",
              "Name": "CarbonConcentration",
              "Children": [],
              "IncludeInDocumentation": false,
              "Enabled": true,
              "ReadOnly": false
            },
            {
              "$type": "Models.Functions.Constant, Models",
              "FixedValue": 0.025,
              "Units": "gN/gDM",
              "Name": "MinimumNConc",
              "Children": [],
              "IncludeInDocumentation": false,
              "Enabled": true,
              "ReadOnly": false
            },
            {
              "$type": "Models.Functions.Constant, Models",
              "FixedValue": 0.025,
              "Units": "gN/gDM",
              "Name": "CriticalNConc",
              "Children": [],
              "IncludeInDocumentation": false,
              "Enabled": true,
              "ReadOnly": false
            },
            {
              "$type": "Models.Functions.Constant, Models",
              "FixedValue": 0.03,
              "Units": "gN/gDM",
              "Name": "MaximumNConc",
              "Children": [],
              "IncludeInDocumentation": false,
              "Enabled": true,
              "ReadOnly": false
            },
            {
              "$type": "Models.Functions.PhaseLookupValue, Models",
              "Start": "Germination",
              "End": "Ripening",
              "Name": "NitrogenDemandSwitch",
              "Children": [
                {
                  "$type": "Models.Functions.Constant, Models",
                  "FixedValue": 1.0,
                  "Units": null,
                  "Name": "Constant",
                  "Children": [],
                  "IncludeInDocumentation": true,
                  "Enabled": true,
                  "ReadOnly": false
                }
              ],
              "IncludeInDocumentation": false,
              "Enabled": true,
              "ReadOnly": false
            },
            {
              "$type": "Models.Functions.PhaseLookup, Models",
              "Name": "TargetBiomassProportion",
              "Children": [
                {
                  "$type": "Models.Memo, Models",
                  "Text": "The targeted biomass proportion in below ground organs is linked to the variations in nodule growth. This means that if the plant experiences N deficiency it will favour the growth of the N fixing nodules instead of root and taproot. Note that this refers only to the relative propotions of below ground organs, plant can still alter the shoot-to-root ratio so that more roots as well as nodules are growth in conditions of N deficiency.  \r\n",
                  "Name": "Description",
                  "Children": [],
                  "IncludeInDocumentation": false,
                  "Enabled": true,
                  "ReadOnly": false
                },
                {
                  "$type": "Models.Memo, Models",
                  "Text": "This is the 'ideal' proportion of biomass for this organ within the above ground biomass (not total).  \r\n",
                  "Name": "note",
                  "Children": [],
                  "IncludeInDocumentation": false,
                  "Enabled": true,
                  "ReadOnly": false
                },
                {
                  "$type": "Models.Functions.PhaseLookupValue, Models",
                  "Start": "Emergence",
                  "End": "Ripening",
                  "Name": "AllPhases",
                  "Children": [
                    {
                      "$type": "Models.Functions.MultiplyFunction, Models",
                      "Name": "TargetProportion",
                      "Children": [
                        {
                          "$type": "Models.Functions.Constant, Models",
                          "FixedValue": 0.8,
                          "Units": "g/g",
                          "Name": "BaseProportion",
                          "Children": [],
                          "IncludeInDocumentation": false,
                          "Enabled": true,
                          "ReadOnly": false
                        },
                        {
                          "$type": "Models.Functions.SubtractFunction, Models",
                          "Name": "VariationInOrgan",
                          "Children": [
                            {
                              "$type": "Models.Functions.Constant, Models",
                              "FixedValue": 1.0,
                              "Units": null,
                              "Name": "One",
                              "Children": [],
                              "IncludeInDocumentation": false,
                              "Enabled": true,
                              "ReadOnly": false
                            },
                            {
                              "$type": "Models.Functions.DivideFunction, Models",
                              "Name": "VariationInNodule",
                              "Children": [
                                {
                                  "$type": "Models.Functions.SubtractFunction, Models",
                                  "Name": "DeltaNoduleProp",
                                  "Children": [
                                    {
                                      "$type": "Models.Functions.VariableReference, Models",
                                      "VariableName": "[Nodule].TargetBiomassProportion",
                                      "Name": "ActualNoduleProp",
                                      "Children": [],
                                      "IncludeInDocumentation": false,
                                      "Enabled": true,
                                      "ReadOnly": false
                                    },
                                    {
                                      "$type": "Models.Functions.VariableReference, Models",
                                      "VariableName": "[Nodule].TargetBiomassProportion.AllPhases.TargetProportion.BaseProportion",
                                      "Name": "BaseNoduleProp",
                                      "Children": [],
                                      "IncludeInDocumentation": false,
                                      "Enabled": true,
                                      "ReadOnly": false
                                    }
                                  ],
                                  "IncludeInDocumentation": false,
                                  "Enabled": true,
                                  "ReadOnly": false
                                },
                                {
                                  "$type": "Models.Functions.AddFunction, Models",
                                  "Name": "RootsBaseProp",
                                  "Children": [
                                    {
                                      "$type": "Models.Functions.VariableReference, Models",
                                      "VariableName": "[Taproot].TargetBiomassProportion.AllPhases.TargetProportion.BaseProportion",
                                      "Name": "TaprootBaseProp",
                                      "Children": [],
                                      "IncludeInDocumentation": false,
                                      "Enabled": true,
                                      "ReadOnly": false
                                    },
                                    {
                                      "$type": "Models.Functions.VariableReference, Models",
                                      "VariableName": "[Root].TargetBiomassProportion.AllPhases.TargetProportion.BaseProportion",
                                      "Name": "RootBaseProp",
                                      "Children": [],
                                      "IncludeInDocumentation": false,
                                      "Enabled": true,
                                      "ReadOnly": false
                                    }
                                  ],
                                  "IncludeInDocumentation": false,
                                  "Enabled": true,
                                  "ReadOnly": false
                                }
                              ],
                              "IncludeInDocumentation": false,
                              "Enabled": true,
                              "ReadOnly": false
                            }
                          ],
                          "IncludeInDocumentation": false,
                          "Enabled": true,
                          "ReadOnly": false
                        }
                      ],
                      "IncludeInDocumentation": false,
                      "Enabled": true,
                      "ReadOnly": false
                    }
                  ],
                  "IncludeInDocumentation": false,
                  "Enabled": true,
                  "ReadOnly": false
                }
              ],
              "IncludeInDocumentation": false,
              "Enabled": true,
              "ReadOnly": false
            },
            {
              "$type": "Models.PMF.NutrientDemandFunctions, Models",
              "Name": "DMDemands",
              "Children": [
                {
                  "$type": "Models.Memo, Models",
                  "Text": "The DM demand as calculated here is a potential value, or a weighting factor, which is used by the OrganArbitrator to compute the allocated DM for all organs.  The potential demand is computed as the sum of a base and a deficit demands.  The base demand is simply defined by the target proportion of leaf biomass, whereas the deficit demand is defined by the difference between the actual and targeted proportions.  This approach ensures promptly regrowth of aboveground organs after defoliation, but relies in the assumption that a target biomass proportion for each organ exist.  The target proportion is calculated based on a target shoot-to-root ratio and then a biomass proportion for each organ, these are defined elsewhere in this documentation and may vary with growth stage and environmental conditions.  \r\n",
                  "Name": "Description",
                  "Children": [],
                  "IncludeInDocumentation": false,
                  "Enabled": true,
                  "ReadOnly": false
                },
                {
                  "$type": "Models.Functions.MultiplyFunction, Models",
                  "Name": "Structural",
                  "Children": [
                    {
                      "$type": "Models.Functions.AddFunction, Models",
                      "Name": "DMDemandFunction",
                      "Children": [
                        {
                          "$type": "Models.Functions.DemandFunctions.PartitionFractionDemandFunction, Models",
                          "Name": "BaseBiomassDemand",
                          "Children": [
                            {
                              "$type": "Models.Functions.MultiplyFunction, Models",
                              "Name": "PartitionFraction",
                              "Children": [
                                {
                                  "$type": "Models.Functions.SubtractFunction, Models",
                                  "Name": "TargetBelowGroundProp",
                                  "Children": [
                                    {
                                      "$type": "Models.Functions.Constant, Models",
                                      "FixedValue": 1.0,
                                      "Units": null,
                                      "Name": "One",
                                      "Children": [],
                                      "IncludeInDocumentation": false,
                                      "Enabled": true,
                                      "ReadOnly": false
                                    },
                                    {
                                      "$type": "Models.Functions.VariableReference, Models",
                                      "VariableName": "[TargetAboveGroundFraction]",
                                      "Name": "TargetAboveGroundProp",
                                      "Children": [],
                                      "IncludeInDocumentation": false,
                                      "Enabled": true,
                                      "ReadOnly": false
                                    }
                                  ],
                                  "IncludeInDocumentation": false,
                                  "Enabled": true,
                                  "ReadOnly": false
                                },
                                {
                                  "$type": "Models.Functions.VariableReference, Models",
                                  "VariableName": "[Root].TargetBiomassProportion",
                                  "Name": "TargetOrganProp",
                                  "Children": [],
                                  "IncludeInDocumentation": false,
                                  "Enabled": true,
                                  "ReadOnly": false
                                }
                              ],
                              "IncludeInDocumentation": false,
                              "Enabled": true,
                              "ReadOnly": false
                            }
                          ],
                          "IncludeInDocumentation": false,
                          "Enabled": true,
                          "ReadOnly": false
                        },
                        {
                          "$type": "Models.Functions.MaximumFunction, Models",
                          "Name": "DeficitBiomassDemand",
                          "Children": [
                            {
                              "$type": "Models.Functions.Constant, Models",
                              "FixedValue": 0.0,
                              "Units": null,
                              "Name": "Zero",
                              "Children": [],
                              "IncludeInDocumentation": false,
                              "Enabled": true,
                              "ReadOnly": false
                            },
                            {
                              "$type": "Models.Functions.SubtractFunction, Models",
                              "Name": "Deficit",
                              "Children": [
                                {
                                  "$type": "Models.Functions.MultiplyFunction, Models",
                                  "Name": "TargetBiomass",
                                  "Children": [
                                    {
                                      "$type": "Models.Functions.SubtractFunction, Models",
                                      "Name": "TargetBelowGroundProp",
                                      "Children": [
                                        {
                                          "$type": "Models.Functions.Constant, Models",
                                          "FixedValue": 1.0,
                                          "Units": null,
                                          "Name": "One",
                                          "Children": [],
                                          "IncludeInDocumentation": false,
                                          "Enabled": true,
                                          "ReadOnly": false
                                        },
                                        {
                                          "$type": "Models.Functions.VariableReference, Models",
                                          "VariableName": "[TargetAboveGroundFraction]",
                                          "Name": "TargetAboveGroundProp",
                                          "Children": [],
                                          "IncludeInDocumentation": false,
                                          "Enabled": true,
                                          "ReadOnly": false
                                        }
                                      ],
                                      "IncludeInDocumentation": false,
                                      "Enabled": true,
                                      "ReadOnly": false
                                    },
                                    {
                                      "$type": "Models.Functions.VariableReference, Models",
                                      "VariableName": "[Root].TargetBiomassProportion",
                                      "Name": "TargetOrganProp",
                                      "Children": [],
                                      "IncludeInDocumentation": false,
                                      "Enabled": true,
                                      "ReadOnly": false
                                    },
                                    {
                                      "$type": "Models.Functions.VariableReference, Models",
                                      "VariableName": "[TotalLive].Wt",
                                      "Name": "TotalBiomass",
                                      "Children": [],
                                      "IncludeInDocumentation": false,
                                      "Enabled": true,
                                      "ReadOnly": false
                                    }
                                  ],
                                  "IncludeInDocumentation": false,
                                  "Enabled": true,
                                  "ReadOnly": false
                                },
                                {
                                  "$type": "Models.Functions.VariableReference, Models",
                                  "VariableName": "[Root].Live.Wt",
                                  "Name": "CurrentBiomass",
                                  "Children": [],
                                  "IncludeInDocumentation": false,
                                  "Enabled": true,
                                  "ReadOnly": false
                                }
                              ],
                              "IncludeInDocumentation": false,
                              "Enabled": true,
                              "ReadOnly": false
                            }
                          ],
                          "IncludeInDocumentation": false,
                          "Enabled": true,
                          "ReadOnly": false
                        }
                      ],
                      "IncludeInDocumentation": false,
                      "Enabled": true,
                      "ReadOnly": false
                    },
                    {
                      "$type": "Models.Functions.Constant, Models",
                      "FixedValue": 1.0,
                      "Units": "g/g",
                      "Name": "StructuralFraction",
                      "Children": [],
                      "IncludeInDocumentation": false,
                      "Enabled": true,
                      "ReadOnly": false
                    }
                  ],
                  "IncludeInDocumentation": false,
                  "Enabled": true,
                  "ReadOnly": false
                },
                {
                  "$type": "Models.Functions.Constant, Models",
                  "FixedValue": 0.0,
                  "Units": null,
                  "Name": "Metabolic",
                  "Children": [],
                  "IncludeInDocumentation": false,
                  "Enabled": true,
                  "ReadOnly": false
                },
                {
                  "$type": "Models.Functions.DemandFunctions.StorageDMDemandFunction, Models",
                  "Name": "Storage",
                  "Children": [
                    {
                      "$type": "Models.Functions.SubtractFunction, Models",
                      "Name": "StorageFraction",
                      "Children": [
                        {
                          "$type": "Models.Functions.Constant, Models",
                          "FixedValue": 1.0,
                          "Units": null,
                          "Name": "One",
                          "Children": [],
                          "IncludeInDocumentation": false,
                          "Enabled": true,
                          "ReadOnly": false
                        },
                        {
                          "$type": "Models.Functions.VariableReference, Models",
                          "VariableName": "[Root].DMDemands.Structural.StructuralFraction",
                          "Name": "StructuralFraction",
                          "Children": [],
                          "IncludeInDocumentation": false,
                          "Enabled": true,
                          "ReadOnly": false
                        }
                      ],
                      "IncludeInDocumentation": false,
                      "Enabled": true,
                      "ReadOnly": false
                    }
                  ],
                  "IncludeInDocumentation": false,
                  "Enabled": true,
                  "ReadOnly": false
                },
                {
                  "$type": "Models.Functions.Constant, Models",
                  "Name": "QStructuralPriority",
                  "FixedValue": "1"
                },
                {
                  "$type": "Models.Functions.Constant, Models",
                  "Name": "QMetabolicPriority",
                  "FixedValue": "1"
                },
                {
                  "$type": "Models.Functions.Constant, Models",
                  "Name": "QStoragePriority",
                  "FixedValue": "1"
                }
              ],
              "IncludeInDocumentation": false,
              "Enabled": true,
              "ReadOnly": false
            },
            {
              "$type": "Models.PMF.NutrientDemandFunctions, Models",
              "Name": "NDemands",
              "Children": [
                {
                  "$type": "Models.Memo, Models",
                  "Text": "These N demands also represent potential values that are used by the OrganArbitrator to get the total plant N demand.  This and any source of N in the plant are used to determine soil N demand, and eventually the actual amounts allocated to each pool in each organ.  \r\n",
                  "Name": "Description",
                  "Children": [],
                  "IncludeInDocumentation": false,
                  "Enabled": true,
                  "ReadOnly": false
                },
                {
                  "$type": "Models.Functions.MultiplyFunction, Models",
                  "Name": "Structural",
                  "Children": [
                    {
                      "$type": "Models.Functions.VariableReference, Models",
                      "VariableName": "[Root].minimumNconc",
                      "Name": "MinNconc",
                      "Children": [],
                      "IncludeInDocumentation": false,
                      "Enabled": true,
                      "ReadOnly": false
                    },
                    {
                      "$type": "Models.Functions.VariableReference, Models",
                      "VariableName": "[Root].potentialDMAllocation.Structural",
                      "Name": "PotentialDMAllocation",
                      "Children": [],
                      "IncludeInDocumentation": false,
                      "Enabled": true,
                      "ReadOnly": false
                    }
                  ],
                  "IncludeInDocumentation": false,
                  "Enabled": true,
                  "ReadOnly": false
                },
                {
                  "$type": "Models.Functions.MultiplyFunction, Models",
                  "Name": "Metabolic",
                  "Children": [
                    {
                      "$type": "Models.Functions.SubtractFunction, Models",
                      "Name": "MetabolicNconc",
                      "Children": [
                        {
                          "$type": "Models.Functions.VariableReference, Models",
                          "VariableName": "[Root].criticalNConc",
                          "Name": "CritNconc",
                          "Children": [],
                          "IncludeInDocumentation": false,
                          "Enabled": true,
                          "ReadOnly": false
                        },
                        {
                          "$type": "Models.Functions.VariableReference, Models",
                          "VariableName": "[Root].minimumNconc",
                          "Name": "MinNconc",
                          "Children": [],
                          "IncludeInDocumentation": false,
                          "Enabled": true,
                          "ReadOnly": false
                        }
                      ],
                      "IncludeInDocumentation": false,
                      "Enabled": true,
                      "ReadOnly": false
                    },
                    {
                      "$type": "Models.Functions.VariableReference, Models",
                      "VariableName": "[Root].potentialDMAllocation.Structural",
                      "Name": "PotentialDMAllocation",
                      "Children": [],
                      "IncludeInDocumentation": false,
                      "Enabled": true,
                      "ReadOnly": false
                    }
                  ],
                  "IncludeInDocumentation": false,
                  "Enabled": true,
                  "ReadOnly": false
                },
                {
                  "$type": "Models.Functions.DemandFunctions.StorageNDemandFunction, Models",
                  "Name": "Storage",
                  "Children": [
                    {
                      "$type": "Models.Functions.VariableReference, Models",
                      "VariableName": "[Root].nitrogenDemandSwitch",
                      "Name": "NitrogenDemandSwitch",
                      "Children": [],
                      "IncludeInDocumentation": false,
                      "Enabled": true,
                      "ReadOnly": false
                    },
                    {
                      "$type": "Models.Functions.VariableReference, Models",
                      "VariableName": "[Root].maximumNconc",
                      "Name": "MaxNconc",
                      "Children": [],
                      "IncludeInDocumentation": false,
                      "Enabled": true,
                      "ReadOnly": false
                    }
                  ],
                  "IncludeInDocumentation": false,
                  "Enabled": true,
                  "ReadOnly": false
                },
                {
                  "$type": "Models.Functions.Constant, Models",
                  "Name": "QStructuralPriority",
                  "FixedValue": "1"
                },
                {
                  "$type": "Models.Functions.Constant, Models",
                  "Name": "QMetabolicPriority",
                  "FixedValue": "1"
                },
                {
                  "$type": "Models.Functions.Constant, Models",
                  "Name": "QStoragePriority",
                  "FixedValue": "1"
                }
              ],
              "IncludeInDocumentation": false,
              "Enabled": true,
              "ReadOnly": false
            },
            {
              "$type": "Models.Functions.Constant, Models",
              "FixedValue": 1.0,
              "Units": "0-1",
              "Name": "DMConversionEfficiency",
              "Children": [],
              "IncludeInDocumentation": false,
              "Enabled": true,
              "ReadOnly": false
            },
            {
              "$type": "Models.Functions.Constant, Models",
              "FixedValue": 0.0,
              "Units": "0-1",
              "Name": "MaintenanceRespirationFunction",
              "Children": [],
              "IncludeInDocumentation": false,
              "Enabled": true,
              "ReadOnly": false
            },
            {
              "$type": "Models.Functions.PhaseLookup, Models",
              "Name": "RootFrontVelocity",
              "Children": [
                {
                  "$type": "Models.Functions.PhaseLookupValue, Models",
                  "Start": "Germination",
                  "End": "Emergence",
                  "Name": "PreEmergence",
                  "Children": [
                    {
                      "$type": "Models.Functions.Constant, Models",
                      "FixedValue": 4.5,
                      "Units": "mm/day",
                      "Name": "ReferenceVelocity",
                      "Children": [],
                      "IncludeInDocumentation": false,
                      "Enabled": true,
                      "ReadOnly": false
                    }
                  ],
                  "IncludeInDocumentation": false,
                  "Enabled": true,
                  "ReadOnly": false
                },
                {
                  "$type": "Models.Functions.PhaseLookupValue, Models",
                  "Start": "Emergence",
                  "End": "Flowering",
                  "Name": "VegetativeInductive",
                  "Children": [
                    {
                      "$type": "Models.Functions.MultiplyFunction, Models",
                      "Name": "GrowthVelocity",
                      "Children": [
                        {
                          "$type": "Models.Functions.Constant, Models",
                          "FixedValue": 9.0,
                          "Units": "mm/day",
                          "Name": "ReferenceVelocity",
                          "Children": [],
                          "IncludeInDocumentation": false,
                          "Enabled": true,
                          "ReadOnly": false
                        },
                        {
                          "$type": "Models.Functions.MinimumFunction, Models",
                          "Name": "EnvironmentalFactor",
                          "Children": [
                            {
                              "$type": "Models.Functions.WeightedTemperatureFunction, Models",
                              "MaximumTemperatureWeighting": 0.5,
                              "Name": "TemperatureFactor",
                              "Children": [
                                {
                                  "$type": "Models.Functions.XYPairs, Models",
                                  "X": [
                                    0.0,
                                    2.0,
                                    15.0,
                                    28.0,
                                    35.0
                                  ],
                                  "Y": [
                                    0.0,
                                    0.0,
                                    1.0,
                                    1.0,
                                    0.0
                                  ],
                                  "Name": "XYPairs",
                                  "Children": [],
                                  "IncludeInDocumentation": false,
                                  "Enabled": true,
                                  "ReadOnly": false
                                }
                              ],
                              "IncludeInDocumentation": false,
                              "Enabled": true,
                              "ReadOnly": false
                            },
                            {
                              "$type": "Models.Functions.Constant, Models",
                              "FixedValue": 1.0,
                              "Units": null,
                              "Name": "SoilMoistureFactor",
                              "Children": [],
                              "IncludeInDocumentation": false,
                              "Enabled": true,
                              "ReadOnly": false
                            },
                            {
                              "$type": "Models.Functions.Constant, Models",
                              "FixedValue": 1.0,
                              "Units": null,
                              "Name": "SoilAerationFactor",
                              "Children": [],
                              "IncludeInDocumentation": false,
                              "Enabled": true,
                              "ReadOnly": false
                            }
                          ],
                          "IncludeInDocumentation": false,
                          "Enabled": true,
                          "ReadOnly": false
                        }
                      ],
                      "IncludeInDocumentation": false,
                      "Enabled": true,
                      "ReadOnly": false
                    }
                  ],
                  "IncludeInDocumentation": false,
                  "Enabled": true,
                  "ReadOnly": false
                },
                {
                  "$type": "Models.Functions.PhaseLookupValue, Models",
                  "Start": "Flowering",
                  "End": "Ripening",
                  "Name": "Reproductive",
                  "Children": [
                    {
                      "$type": "Models.Functions.MultiplyFunction, Models",
                      "Name": "GrowthVelocity",
                      "Children": [
                        {
                          "$type": "Models.Functions.Constant, Models",
                          "FixedValue": 5.0,
                          "Units": "mm/day",
                          "Name": "ReferenceVelocity",
                          "Children": [],
                          "IncludeInDocumentation": false,
                          "Enabled": true,
                          "ReadOnly": false
                        },
                        {
                          "$type": "Models.Functions.MinimumFunction, Models",
                          "Name": "EnvironmentalFactor",
                          "Children": [
                            {
                              "$type": "Models.Functions.WeightedTemperatureFunction, Models",
                              "MaximumTemperatureWeighting": 0.5,
                              "Name": "TemperatureFactor",
                              "Children": [
                                {
                                  "$type": "Models.Functions.XYPairs, Models",
                                  "X": [
                                    0.0,
                                    2.0,
                                    15.0,
                                    28.0,
                                    35.0
                                  ],
                                  "Y": [
                                    0.0,
                                    0.0,
                                    1.0,
                                    1.0,
                                    0.0
                                  ],
                                  "Name": "XYPairs",
                                  "Children": [],
                                  "IncludeInDocumentation": false,
                                  "Enabled": true,
                                  "ReadOnly": false
                                }
                              ],
                              "IncludeInDocumentation": false,
                              "Enabled": true,
                              "ReadOnly": false
                            },
                            {
                              "$type": "Models.Functions.Constant, Models",
                              "FixedValue": 1.0,
                              "Units": null,
                              "Name": "SoilMoistureFactor",
                              "Children": [],
                              "IncludeInDocumentation": false,
                              "Enabled": true,
                              "ReadOnly": false
                            },
                            {
                              "$type": "Models.Functions.Constant, Models",
                              "FixedValue": 1.0,
                              "Units": null,
                              "Name": "SoilAerationFactor",
                              "Children": [],
                              "IncludeInDocumentation": false,
                              "Enabled": true,
                              "ReadOnly": false
                            }
                          ],
                          "IncludeInDocumentation": false,
                          "Enabled": true,
                          "ReadOnly": false
                        }
                      ],
                      "IncludeInDocumentation": false,
                      "Enabled": true,
                      "ReadOnly": false
                    }
                  ],
                  "IncludeInDocumentation": false,
                  "Enabled": true,
                  "ReadOnly": false
                }
              ],
              "IncludeInDocumentation": false,
              "Enabled": true,
              "ReadOnly": false
            },
            {
              "$type": "Models.Functions.Constant, Models",
              "FixedValue": 750.0,
              "Units": "mm",
              "Name": "MaximumRootDepth",
              "Children": [],
              "IncludeInDocumentation": false,
              "Enabled": true,
              "ReadOnly": false
            },
            {
              "$type": "Models.Functions.Constant, Models",
              "FixedValue": 90.0,
              "Units": "m/g",
              "Name": "SpecificRootLength",
              "Children": [],
              "IncludeInDocumentation": false,
              "Enabled": true,
              "ReadOnly": false
            },
            {
              "$type": "Models.Functions.MultiplyFunction, Models",
              "Name": "SenescenceRate",
              "Children": [
                {
                  "$type": "Models.Memo, Models",
                  "Text": "The reference senescence rate is adjusted according to environmental factors, temperature and soil water status.  \r\n",
                  "Name": "Description",
                  "Children": [],
                  "IncludeInDocumentation": false,
                  "Enabled": true,
                  "ReadOnly": false
                },
                {
                  "$type": "Models.Functions.Constant, Models",
                  "FixedValue": 0.02,
                  "Units": "/day",
                  "Name": "ReferenceRate",
                  "Children": [],
                  "IncludeInDocumentation": false,
                  "Enabled": true,
                  "ReadOnly": false
                },
                {
                  "$type": "Models.Functions.WeightedTemperatureFunction, Models",
                  "MaximumTemperatureWeighting": 0.5,
                  "Name": "TemperatureFactor",
                  "Children": [
                    {
                      "$type": "Models.Functions.XYPairs, Models",
                      "X": [
                        -2.0,
                        5.0,
                        17.0,
                        30.0,
                        37.5
                      ],
                      "Y": [
                        0.0,
                        0.1,
                        1.0,
                        1.0,
                        1.25
                      ],
                      "Name": "XYPairs",
                      "Children": [],
                      "IncludeInDocumentation": false,
                      "Enabled": true,
                      "ReadOnly": false
                    }
                  ],
                  "IncludeInDocumentation": false,
                  "Enabled": true,
                  "ReadOnly": false
                },
                {
                  "$type": "Models.Functions.LinearInterpolationFunction, Models",
                  "Name": "SoilMoistureFactor",
                  "Children": [
                    {
                      "$type": "Models.Functions.XYPairs, Models",
                      "X": [
                        0.0,
                        0.5,
                        1.0
                      ],
                      "Y": [
                        1.0,
                        1.0,
                        1.0
                      ],
                      "Name": "XYPairs",
                      "Children": [],
                      "IncludeInDocumentation": false,
                      "Enabled": true,
                      "ReadOnly": false
                    },
                    {
                      "$type": "Models.Functions.VariableReference, Models",
                      "VariableName": "[Leaf].Fw",
                      "Name": "XValue",
                      "Children": [],
                      "IncludeInDocumentation": true,
                      "Enabled": true,
                      "ReadOnly": false
                    }
                  ],
                  "IncludeInDocumentation": false,
                  "Enabled": true,
                  "ReadOnly": false
                },
                {
                  "$type": "Models.Functions.LinearInterpolationFunction, Models",
                  "Name": "SoilAerationFactor",
                  "Children": [
                    {
                      "$type": "Models.Functions.XYPairs, Models",
                      "X": [
                        1.0,
                        1.25,
                        1.75,
                        2.0
                      ],
                      "Y": [
                        1.0,
                        1.0,
                        1.5,
                        2.0
                      ],
                      "Name": "XYPairs",
                      "Children": [],
                      "IncludeInDocumentation": false,
                      "Enabled": true,
                      "ReadOnly": false
                    },
                    {
                      "$type": "Models.Functions.VariableReference, Models",
                      "VariableName": "[Root].SoilWaterScale",
                      "Name": "XValue",
                      "Children": [],
                      "IncludeInDocumentation": true,
                      "Enabled": true,
                      "ReadOnly": false
                    }
                  ],
                  "IncludeInDocumentation": false,
                  "Enabled": true,
                  "ReadOnly": false
                }
              ],
              "IncludeInDocumentation": false,
              "Enabled": true,
              "ReadOnly": false
            },
            {
              "$type": "Models.Functions.Constant, Models",
              "FixedValue": 1.0,
              "Units": "/day",
              "Name": "DMReallocationFactor",
              "Children": [],
              "IncludeInDocumentation": false,
              "Enabled": true,
              "ReadOnly": false
            },
            {
              "$type": "Models.Functions.Constant, Models",
              "FixedValue": 1.0,
              "Units": "/day",
              "Name": "NReallocationFactor",
              "Children": [],
              "IncludeInDocumentation": false,
              "Enabled": true,
              "ReadOnly": false
            },
            {
              "$type": "Models.Functions.Constant, Models",
              "FixedValue": 0.0,
              "Units": "g/m^2",
              "Name": "RemobilisationCost",
              "Children": [],
              "IncludeInDocumentation": false,
              "Enabled": true,
              "ReadOnly": false
            },
            {
              "$type": "Models.Functions.LinearInterpolationFunction, Models",
              "Name": "KLModifier",
              "Children": [
                {
                  "$type": "Models.Memo, Models",
                  "Text": "No adjustment of KL are considered for white clover in the current model.  More analyses, preferably with support from data specific to this issue, are needed to improve the description of this relationship.  \r\nThe KLModifier allows for a dynamic adjustment of the KL factor (defined in the soil node).  \r\n",
                  "Name": "Memo",
                  "Children": [],
                  "IncludeInDocumentation": false,
                  "Enabled": true,
                  "ReadOnly": false
                },
                {
                  "$type": "Models.Functions.XYPairs, Models",
                  "X": [
                    0.0,
                    1.0
                  ],
                  "Y": [
                    1.0,
                    1.0
                  ],
                  "Name": "XYPairs",
                  "Children": [],
                  "IncludeInDocumentation": false,
                  "Enabled": true,
                  "ReadOnly": false
                },
                {
                  "$type": "Models.Functions.VariableReference, Models",
                  "VariableName": "[Root].LengthDensity",
                  "Name": "XValue",
                  "Children": [],
                  "IncludeInDocumentation": true,
                  "Enabled": true,
                  "ReadOnly": false
                }
              ],
              "IncludeInDocumentation": false,
              "Enabled": true,
              "ReadOnly": false
            },
            {
              "$type": "Models.Functions.LinearInterpolationFunction, Models",
              "Name": "KNH4",
              "Children": [
                {
                  "$type": "Models.Functions.XYPairs, Models",
                  "X": [
                    0.0,
                    0.003
                  ],
                  "Y": [
                    0.01,
                    0.02
                  ],
                  "Name": "XYPairs",
                  "Children": [],
                  "IncludeInDocumentation": false,
                  "Enabled": true,
                  "ReadOnly": false
                },
                {
                  "$type": "Models.Functions.VariableReference, Models",
                  "VariableName": "[Root].LengthDensity",
                  "Name": "XValue",
                  "Children": [],
                  "IncludeInDocumentation": true,
                  "Enabled": true,
                  "ReadOnly": false
                }
              ],
              "IncludeInDocumentation": false,
              "Enabled": true,
              "ReadOnly": false
            },
            {
              "$type": "Models.Functions.LinearInterpolationFunction, Models",
              "Name": "KNO3",
              "Children": [
                {
                  "$type": "Models.Functions.XYPairs, Models",
                  "X": [
                    0.0,
                    0.003
                  ],
                  "Y": [
                    0.02,
                    0.03
                  ],
                  "Name": "XYPairs",
                  "Children": [],
                  "IncludeInDocumentation": false,
                  "Enabled": true,
                  "ReadOnly": false
                },
                {
                  "$type": "Models.Functions.VariableReference, Models",
                  "VariableName": "[Root].LengthDensity",
                  "Name": "XValue",
                  "Children": [],
                  "IncludeInDocumentation": true,
                  "Enabled": true,
                  "ReadOnly": false
                }
              ],
              "IncludeInDocumentation": false,
              "Enabled": true,
              "ReadOnly": false
            },
            {
              "$type": "Models.Functions.LinearInterpolationFunction, Models",
              "Name": "NUptakeSWFactor",
              "Children": [
                {
                  "$type": "Models.Functions.XYPairs, Models",
                  "X": [
                    0.0,
                    0.75,
                    1.0
                  ],
                  "Y": [
                    0.0,
                    1.0,
                    1.0
                  ],
                  "Name": "XYPairs",
                  "Children": [],
                  "IncludeInDocumentation": false,
                  "Enabled": true,
                  "ReadOnly": false
                },
                {
                  "$type": "Models.Functions.VariableReference, Models",
                  "VariableName": "[Root].SoilWaterScale",
                  "Name": "XValue",
                  "Children": [],
                  "IncludeInDocumentation": true,
                  "Enabled": true,
                  "ReadOnly": false
                }
              ],
              "IncludeInDocumentation": false,
              "Enabled": true,
              "ReadOnly": false
            },
            {
              "$type": "Models.Functions.Constant, Models",
              "FixedValue": 10.0,
              "Units": "gN/m^2",
              "Name": "MaxDailyNUptake",
              "Children": [],
              "IncludeInDocumentation": false,
              "Enabled": true,
              "ReadOnly": false
            },
            {
              "$type": "Models.Functions.SoilWaterScale, Models",
              "Name": "SoilWaterScale",
              "Children": [],
              "IncludeInDocumentation": false,
              "Enabled": true,
              "ReadOnly": false
            },
            {
              "$type": "Models.PMF.Library.BiomassRemoval, Models",
              "Name": "BiomassRemovalDefaults",
              "Children": [],
              "IncludeInDocumentation": false,
              "Enabled": true,
              "ReadOnly": false,
              "HarvestFractionLiveToRemove": 0.0,
              "HarvestFractionDeadToRemove": 0.0,
              "HarvestFractionLiveToResidue": 0.05,
              "HarvestFractionDeadToResidue": 0.0
            },
            {
              "$type": "Models.PMF.NutrientPoolFunctions, Models",
              "Name": "InitialWt",
              "Children": [
                {
                  "$type": "Models.Functions.Constant, Models",
                  "FixedValue": 0.00035,
                  "Units": "g/plant",
                  "Name": "Structural",
                  "Children": [
                    {
                      "$type": "Models.Memo, Models",
                      "Text": "It is assumed that approximately 2/3 of the seed biomass is allocated to roots upon emergence.  The weight of white clover seeds varies between 0.5 and 0.8 g/1000 seeds ([Thomas1987Chapter]; [BissuelBelaygueEtAl2002_seed]; [MurrayThesis2012]). ",
                      "Name": "Description",
                      "Children": [],
                      "IncludeInDocumentation": false,
                      "Enabled": true,
                      "ReadOnly": false
                    }
                  ],
                  "IncludeInDocumentation": false,
                  "Enabled": true,
                  "ReadOnly": false
                },
                {
                  "$type": "Models.Functions.Constant, Models",
                  "Name": "Metabolic",
                  "FixedValue": "0.0"
                },
                {
                  "$type": "Models.Functions.Constant, Models",
                  "Name": "Storage",
                  "FixedValue": "0.0"
                }
              ]
            }
          ],
          "IncludeInDocumentation": false,
          "Enabled": true,
          "ReadOnly": false
        },
        {
          "$type": "Models.PMF.CompositeBiomass, Models",
          "Propertys": null,
          "DMDOfStructural": 0.6,
          "Name": "AboveGround",
          "Children": [],
          "IncludeInDocumentation": false,
          "Enabled": true,
          "ReadOnly": false,
          "OrganNames": [
            "Leaf",
            "Stolon",
            "Petiole",
            "Inflorescence"
          ],
          "IncludeLive": true,
          "IncludeDead": true
        },
        {
          "$type": "Models.PMF.CompositeBiomass, Models",
          "Propertys": null,
          "DMDOfStructural": 0.6,
          "Name": "AboveGroundLive",
          "Children": [],
          "IncludeInDocumentation": false,
          "Enabled": true,
          "ReadOnly": false,
          "OrganNames": [
            "Leaf",
            "Stolon",
            "Petiole",
            "Inflorescence"
          ],
          "IncludeLive": true,
          "IncludeDead": false
        },
        {
          "$type": "Models.PMF.CompositeBiomass, Models",
          "Propertys": null,
          "DMDOfStructural": 0.6,
          "Name": "AboveGroundDead",
          "Children": [],
          "IncludeInDocumentation": false,
          "Enabled": true,
          "ReadOnly": false,
          "OrganNames": [
            "Leaf",
            "Stolon",
            "Petiole",
            "Inflorescence"
          ],
          "IncludeLive": false,
          "IncludeDead": true
        },
        {
          "$type": "Models.PMF.CompositeBiomass, Models",
          "Propertys": null,
          "DMDOfStructural": 0.6,
          "Name": "BelowGround",
          "Children": [],
          "IncludeInDocumentation": false,
          "Enabled": true,
          "ReadOnly": false,
          "OrganNames": [
            "Root",
            "Taproot",
            "Nodule"
          ],
          "IncludeLive": true,
          "IncludeDead": true
        },
        {
          "$type": "Models.PMF.CompositeBiomass, Models",
          "Propertys": null,
          "DMDOfStructural": 0.6,
          "Name": "BelowGroundLive",
          "Children": [],
          "IncludeInDocumentation": false,
          "Enabled": true,
          "ReadOnly": false,
          "OrganNames": [
            "Root",
            "Taproot",
            "Nodule"
          ],
          "IncludeLive": true,
          "IncludeDead": false
        },
        {
          "$type": "Models.PMF.CompositeBiomass, Models",
          "Propertys": null,
          "DMDOfStructural": 0.6,
          "Name": "BelowGroundDead",
          "Children": [],
          "IncludeInDocumentation": false,
          "Enabled": true,
          "ReadOnly": false,
          "OrganNames": [
            "Root",
            "Taproot",
            "Nodule"
          ],
          "IncludeLive": false,
          "IncludeDead": true
        },
        {
          "$type": "Models.PMF.CompositeBiomass, Models",
          "Propertys": null,
          "DMDOfStructural": 0.6,
          "Name": "Total",
          "Children": [],
          "IncludeInDocumentation": false,
          "Enabled": true,
          "ReadOnly": false,
          "OrganNames": [
            "Leaf",
            "Stolon",
            "Petiole",
            "Inflorescence",
            "Root",
            "Taproot",
            "Nodule"
          ],
          "IncludeLive": true,
          "IncludeDead": true
        },
        {
          "$type": "Models.PMF.CompositeBiomass, Models",
          "Propertys": null,
          "DMDOfStructural": 0.6,
          "Name": "TotalLive",
          "Children": [],
          "IncludeInDocumentation": false,
          "Enabled": true,
          "ReadOnly": false,
          "OrganNames": [
            "Leaf",
            "Stolon",
            "Petiole",
            "Inflorescence",
            "Root",
            "Taproot",
            "Nodule"
          ],
          "IncludeLive": true,
          "IncludeDead": false
        },
        {
          "$type": "Models.PMF.CompositeBiomass, Models",
          "Propertys": null,
          "DMDOfStructural": 0.6,
          "Name": "TotalDead",
          "Children": [],
          "IncludeInDocumentation": false,
          "Enabled": true,
          "ReadOnly": false,
          "OrganNames": [
            "Leaf",
            "Stolon",
            "Petiole",
            "Inflorescence",
            "Root",
            "Taproot",
            "Nodule"
          ],
          "IncludeLive": false,
          "IncludeDead": true
        },
        {
          "$type": "Models.Functions.PhaseLookup, Models",
          "Name": "ShootRootRatio",
          "Children": [
            {
              "$type": "Models.Functions.PhaseLookupValue, Models",
              "Start": "Emergence",
              "End": "Ripening",
              "Name": "AllPhases",
              "Children": [
                {
                  "$type": "Models.Functions.DivideFunction, Models",
                  "Name": "CurrentSR",
                  "Children": [
                    {
                      "$type": "Models.Functions.VariableReference, Models",
                      "VariableName": "[AboveGroundLive].Wt",
                      "Name": "AboveGroundDM",
                      "Children": [],
                      "IncludeInDocumentation": false,
                      "Enabled": true,
                      "ReadOnly": false
                    },
                    {
                      "$type": "Models.Functions.VariableReference, Models",
                      "VariableName": "[BelowGroundLive].Wt",
                      "Name": "BelowGroundDM",
                      "Children": [],
                      "IncludeInDocumentation": false,
                      "Enabled": true,
                      "ReadOnly": false
                    }
                  ],
                  "IncludeInDocumentation": false,
                  "Enabled": true,
                  "ReadOnly": false
                }
              ],
              "IncludeInDocumentation": false,
              "Enabled": true,
              "ReadOnly": false
            }
          ],
          "IncludeInDocumentation": false,
          "Enabled": true,
          "ReadOnly": false
        },
        {
          "$type": "Models.Functions.PhaseLookup, Models",
          "Name": "TargetShootRootRatio",
          "Children": [
            {
              "$type": "Models.Memo, Models",
              "Text": "The target shoot-to-root ratio is used to alter the allocation of biomass when the balance between the various organs is disturbed, such as after a defoliation.  \r\nPublished data for the shoot-to-root ratio in white clover show a considerable variability, with values between 1.5 to 8.0 for a wide range of conditions ([HartChapter1987]; [GourleyEtAl1993]; [AlmeidaEtAl1999]; [NeergaardAndGorissen2004]; [denHollanderEtAl2007]; [MurrayThesis2012]; [CrushEtAl2015]). For typical enviromental conditions the data suggest a mean value around 2.5-3.5 for adult plants.  This value can be affected by environmental conditions, with water or nutrient deficiency inducing greater root growth, while low light conditions lead to a higher allocation above ground. The current model does not explicitly consider these variations, this should be upgraded when more specific data becomes available.  \r\n\r\n",
              "Name": "Description",
              "Children": [],
              "IncludeInDocumentation": false,
              "Enabled": true,
              "ReadOnly": false
            },
            {
              "$type": "Models.Functions.PhaseLookupValue, Models",
              "Start": "Emergence",
              "End": "Ripening",
              "Name": "AllPhases",
              "Children": [
                {
                  "$type": "Models.Functions.MultiplyFunction, Models",
                  "Name": "TargetSR",
                  "Children": [
                    {
                      "$type": "Models.Functions.Constant, Models",
                      "FixedValue": 3.0,
                      "Units": "g/g",
                      "Name": "MeanSR",
                      "Children": [],
                      "IncludeInDocumentation": false,
                      "Enabled": true,
                      "ReadOnly": false
                    },
                    {
                      "$type": "Models.Functions.LinearInterpolationFunction, Models",
                      "Name": "PhotoPeriodFactor",
                      "Children": [
                        {
                          "$type": "Models.Functions.XYPairs, Models",
                          "X": [
                            0.0,
                            6.0,
                            13.0,
                            20.0,
                            24.0
                          ],
                          "Y": [
                            0.33,
                            0.75,
                            1.0,
                            1.25,
                            1.65
                          ],
                          "Name": "XYPairs",
                          "Children": [],
                          "IncludeInDocumentation": false,
                          "Enabled": true,
                          "ReadOnly": false
                        },
                        {
                          "$type": "Models.Functions.VariableReference, Models",
                          "VariableName": "[Phenology].Photoperiod",
                          "Name": "XValue",
                          "Children": [],
                          "IncludeInDocumentation": true,
                          "Enabled": true,
                          "ReadOnly": false
                        }
                      ],
                      "IncludeInDocumentation": false,
                      "Enabled": true,
                      "ReadOnly": false
                    }
                  ],
                  "IncludeInDocumentation": false,
                  "Enabled": true,
                  "ReadOnly": false
                }
              ],
              "IncludeInDocumentation": false,
              "Enabled": true,
              "ReadOnly": false
            }
          ],
          "IncludeInDocumentation": false,
          "Enabled": true,
          "ReadOnly": false
        },
        {
          "$type": "Models.Functions.DivideFunction, Models",
          "Name": "TargetAboveGroundFraction",
          "Children": [
            {
              "$type": "Models.Memo, Models",
              "Text": "The model attempts to keep the proportion of the plant biomass above and below ground at a given value.  The 'target' value is the 'ideal' relative proportion of biomass above and below ground for the plant at a given growth phase. This is in accord with the biomass allocation plasticity approach (e.g. [Wilson_1988]; [LevangBrilz_2002]). The approach ensures that biomass allocation is shifted to the appropriate organs when the balance is disturbed, especially important for recovery after defoliation.  Studies have show that white clover, unlike most plants, has a relatively fixed proportion of biomass above ground, even during reproductive phase (e.g. [ChapterThomas1980]). The model uses the target shoot-to-root ratio to compute the proportion of biomass above ground (e.g. [JohnsonAndThornley1987]).  \r\n",
              "Name": "Description",
              "Children": [],
              "IncludeInDocumentation": false,
              "Enabled": true,
              "ReadOnly": false
            },
            {
              "$type": "Models.Functions.VariableReference, Models",
              "VariableName": "[TargetShootRootRatio]",
              "Name": "TargetSR",
              "Children": [],
              "IncludeInDocumentation": false,
              "Enabled": true,
              "ReadOnly": false
            },
            {
              "$type": "Models.Functions.AddFunction, Models",
              "Name": "TotalRatio",
              "Children": [
                {
                  "$type": "Models.Functions.Constant, Models",
                  "FixedValue": 1.0,
                  "Units": null,
                  "Name": "One",
                  "Children": [],
                  "IncludeInDocumentation": false,
                  "Enabled": true,
                  "ReadOnly": false
                },
                {
                  "$type": "Models.Functions.VariableReference, Models",
                  "VariableName": "[TargetShootRootRatio]",
                  "Name": "TargetSR",
                  "Children": [],
                  "IncludeInDocumentation": false,
                  "Enabled": true,
                  "ReadOnly": false
                }
              ],
              "IncludeInDocumentation": false,
              "Enabled": true,
              "ReadOnly": false
            }
          ],
          "IncludeInDocumentation": false,
          "Enabled": true,
          "ReadOnly": false
        },
        {
          "$type": "Models.Core.Folder, Models",
          "Name": "Cultivars",
          "Children": [
            {
              "$type": "Models.PMF.Cultivar, Models",
              "Command": [
                ""
              ],
              "Name": "Huia",
              "Children": [
                {
                  "$type": "Models.Memo, Models",
                  "Text": "This is an old and traditional cultivar and the *base* white clover cultivar in the model.  It is the oldest selected strain from New Zealand, released in 1957, developed from wild plants growing in Hawkes Bay and Canterbury regions ([CaradusEtAl1996]).  Huia is a *medium-leaf* cultivar developed for generic usage and has an average performance, it can produce good yields and is reasonably persistent under grazing.  However, it has a relatively low stolon density, has low growth rates over winter, and is susceptible to some pests.  The Huia cultivar has been mostly superseded by modern cultivars that have greater production potential, more resistance to pests, and that were developed for more specific uses (e.g. for dairying or for hill country conditions).  \r\n",
                  "Name": "Description",
                  "Children": [],
                  "IncludeInDocumentation": false,
                  "Enabled": true,
                  "ReadOnly": false
                }
              ],
              "IncludeInDocumentation": false,
              "Enabled": true,
              "ReadOnly": false
            },
            {
              "$type": "Models.PMF.Cultivar, Models",
              "Command": [
                "[Phenology].ThermalTime.Response.X = 2.5,25,37.5",
                "[Phenology].ThermalTime.Response.X = 0,22.5,0",
                "[Leaf].Photosynthesis.FT.XYPairs.X = 0,2.5,7.5,15,18,27,35,37.5",
                "[Leaf].TargetBiomassProportion.VegetativeInductive.TargetProportion.FixedValue = 0.45",
                "[Leaf].HeightFunction.XYPairs.Y = 20,75,110,140,150",
                "[Petiole].TargetBiomassProportion.VegetativeInductive.TargetProportion.ProportionToLeaves.FixedValue = 0.667",
                "[Taproot].TargetBiomassProportion.AllPhases.TargetProportion.BaseProportion.FixedValue = 0.1",
                "[Root].MaximumRootDepth.FixedValue = 750",
                "[Root].SpecificRootLength.FixedValue = 100",
                "[TargetShootRootRatio].AllPhases.TargetSR.MeanSR.FixedValue = 3.0"
              ],
              "Name": "Kopu",
              "Children": [
                {
                  "$type": "Models.Memo, Models",
                  "Text": "This is a *large-leaf* cultivar developed in New Zealand from crossings between local varieties and north-american ladino genotypes.  It succeeded Pitau and Kopu cultivars, being more persistent than these due to greater stolon density; it has also greater resistance to nematodes and clover root weevil.  As a *large-leaf* cultivar, Kopu2 has leaves that are 25-50% larger than Huia, with corresponding longer petioles; it has a semi-prostrate growth habit, enabling higher harvest index than *medium-leaf* cultivars.  Kopu2 has been shown to produce high yields, especially in early season, being more winter active that the previous cultivars; it is intended for lowland pastures under rotational cattle grazing.  \r\n",
                  "Name": "Description",
                  "Children": [],
                  "IncludeInDocumentation": false,
                  "Enabled": true,
                  "ReadOnly": false
                }
              ],
              "IncludeInDocumentation": false,
              "Enabled": true,
              "ReadOnly": false
            },
            {
              "$type": "Models.PMF.Cultivar, Models",
              "Command": [
                "[Phenology].ThermalTime.Response.X = 0,21,32",
                "[Phenology].ThermalTime.Response.X = 0,21,0",
                "[Leaf].Photosynthesis.FT.XYPairs.X = -1,0,5,12.5,15.5,24.5,32.5,35",
                "[Leaf].TargetBiomassProportion.VegetativeInductive.TargetProportion.FixedValue = 0.4",
                "[Leaf].HeightFunction.XYPairs.Y = 20,50,75,97.5,104",
                "[Petiole].TargetBiomassProportion.VegetativeInductive.TargetProportion.ProportionToLeaves.FixedValue = 0.85",
                "[Taproot].TargetBiomassProportion.AllPhases.TargetProportion.BaseProportion.FixedValue = 0.05",
                "[Root].MaximumRootDepth.FixedValue = 500",
                "[Root].SpecificRootLength.FixedValue = 100"
              ],
              "Name": "Tahora",
              "Children": [
                {
                  "$type": "Models.Memo, Models",
                  "Text": "This is a *small-leaf* cultivar developed in New Zealand for use in mixed grazed swards of hill country farms, it was released in 1987 ([WiddupAndBarrett2011]).  Tahora was bred from white clover ecotypes growing in moist hill country, so it can be sensitive to drought.  The version Tahora 2 is a bit more tollerant than the original and has been used over a wide range of conditions.  Tahora shows high persistence under grazing, it has a prostrate growth habit, with a dense stolons structure that provide many growing points for fast recovery after defoliation.  The stolons spread well and the plant develops a finely branched fibrous root system, enabling it to compete well with most grasses.  This cultivar has also short petioles, which results in a relatively low harvest index; the performance of Tahora in yield trials showed it can produce as much as Huia, but considerably less than modern cultivars.  \r\n",
                  "Name": "Description",
                  "Children": [],
                  "IncludeInDocumentation": false,
                  "Enabled": true,
                  "ReadOnly": false
                }
              ],
              "IncludeInDocumentation": false,
              "Enabled": true,
              "ReadOnly": false
            },
            {
              "$type": "Models.PMF.Cultivar, Models",
              "Command": [
                "[Phenology].ThermalTime.Response.X = 2.5,25,37.5",
                "[Phenology].ThermalTime.Response.X = 0,22.5,0",
                "[Leaf].Photosynthesis.FT.XYPairs.X = 0,2.5,7.5,15,18,27,35,37.5",
                "[Leaf].TargetBiomassProportion.VegetativeInductive.TargetProportion.FixedValue = 0.45",
                "[Leaf].HeightFunction.XYPairs.Y = 20,65,100,130,135",
                "[Petiole].TargetBiomassProportion.VegetativeInductive.TargetProportion.ProportionToLeaves.FixedValue = 0.7",
                "[Taproot].TargetBiomassProportion.AllPhases.TargetProportion.BaseProportion.FixedValue = 0.1",
                "[Root].MaximumRootDepth.FixedValue = 950",
                "[Root].SpecificRootLength.FixedValue = 100"
              ],
              "Name": "Apex",
              "Children": [
                {
                  "$type": "Models.Memo, Models",
                  "Text": "This is a *medium-leaf*, cultivar bred in New Zealand and it also known as Crusader.  It was bred for improved persistence, being able to cope with drought and it is also resistant to several diseases and tolerant to clever root weevil.  The plants have a semi-prostrate growth habit, with high stolon density.  Leaf size is about the same as Huia's and thus plant height and harvest index are assumed to be similar.  Nonetheless, production levels are significantly greater all year round than those of Huia or Sustain, but especially over winter.  The cultivar is considered well suited for all grazing systems.  \r\n",
                  "Name": "Description",
                  "Children": [],
                  "IncludeInDocumentation": false,
                  "Enabled": true,
                  "ReadOnly": false
                }
              ],
              "IncludeInDocumentation": false,
              "Enabled": true,
              "ReadOnly": false
            }
          ],
          "IncludeInDocumentation": false,
          "Enabled": true,
          "ReadOnly": false
        },
        {
          "$type": "Models.Functions.Constant, Models",
          "FixedValue": 0.0,
          "Units": null,
          "Name": "MortalityRate",
          "Children": [],
          "IncludeInDocumentation": true,
          "Enabled": true,
          "ReadOnly": false
        },
        {
          "$type": "Models.Functions.Constant, Models",
          "FixedValue": 0.0,
          "Units": null,
          "Name": "SeedMortalityRate",
          "Children": [],
          "IncludeInDocumentation": true,
          "Enabled": true,
          "ReadOnly": false
        }
      ],
      "IncludeInDocumentation": false,
      "Enabled": true,
      "ReadOnly": false,
      "PlantType": "WhiteClover"
    }
  ]
}<|MERGE_RESOLUTION|>--- conflicted
+++ resolved
@@ -1,11 +1,7 @@
 {
   "$type": "Models.Core.Simulations, Models",
   "ExplorerWidth": 0,
-<<<<<<< HEAD
-  "Version": 181,
-=======
-  "Version": 183,
->>>>>>> a7f6f579
+  "Version": 184,
   "Name": "Simulations",
   "Children": [
     {
