--- conflicted
+++ resolved
@@ -906,11 +906,7 @@
             double deltaActualArea = Math.Min(DeltaWaterConstrainedArea, DeltaCarbonConstrainedArea);
 
             //Modify leaf area using tillering approach
-<<<<<<< HEAD
             double totalf = ApexGroupSize[0];
-=======
-            double totalf = 1;
->>>>>>> c6793742
             for(int i=1; i< ApexGroupAge.Count;i++)
             {
                 double f = leafCohortParameters.LeafSizeAgeMultiplier.Value(((int)ApexGroupAge[i] - 1));
@@ -1083,10 +1079,7 @@
             //Calculate fraction of leaf area senessing based on age and shading.  This is used to to calculate change in leaf area and Nreallocation supply.
             if (!IsAppeared)
                 return 0;
-<<<<<<< HEAD
-
-=======
->>>>>>> c6793742
+
             double _lagDuration;
             double _senescenceDuration;
             double fracSenAge = 0;
