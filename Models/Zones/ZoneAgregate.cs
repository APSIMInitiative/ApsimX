﻿using System;
using System.Collections.Generic;
using System.Linq;
using APSIM.Core;
using APSIM.Numerics;
using Models.Core;
using Models.Soils.Arbitrator;

namespace Models.Zones
{
    /// <summary>Agregates variables across zones</summary>
    [Serializable]
    [ViewName("UserInterface.Views.PropertyView")]
    [PresenterName("UserInterface.Presenters.PropertyPresenter")]
    [ValidParent(ParentType = typeof(Simulation))]
    [Description("This model agregates variablse across multiple zones for reporting")]
    public class ZoneAgregate : Model, IStructureDependency
    {
        /// <summary>Structure instance supplied by APSIM.core.</summary>
        [field: NonSerialized]
        public IStructure Structure { private get; set; }


        /// <summary>
        /// Zones in simulation
        /// </summary>
        public List<Zone> Zones;

        /// <summary>
        /// The total area of the zones in the simulation
        /// </summary>
        [Units("m2")]
        public double SimulationArea { get { return ZoneAreas.Sum(); } }

        private List<double> ZoneAreas
        {
            get
            {
                List<double> ret = new List<double>();
                foreach (Zone zone in Zones)
                {
                    ret.Add(zone.Area);
                }
                return ret;
            }
        }

        /// <summary>Potential Evapotranspiration for plant canopy </summary>
         public PlantWaterOrNDelta Eop { get; set; }

        /// <summary> Incident radiation</summary>
        public PlantWaterOrNDelta Ro { get; set; }

        /// <summary> Incident radiation</summary>
        public PlantWaterOrNDelta Ri { get; set; }

        /// <summary> Incident radiation</summary>
        public PlantWaterOrNDelta Rid { get; set; }

        /// <summary> Plant Transpiration </summary>
        public PlantWaterOrNDelta Et { get; set; }

        /// <summary>Irrigation averaged over all zones in simulation</summary>
        public PlantWaterOrNDelta Irrigation { get; set; }

        /// <summary>Irrigation averaged over all zones in simulation</summary>
        public PlantWaterOrNDelta AccumulatedIrrigation { get; set; }

        /// <summary>Nitrogen averaged over all zones in simulation</summary>
        public PlantWaterOrNDelta Nitrogen { get; set; }

        /// <summary>Nitrogen averaged over all zones in simulation</summary>
        public PlantWaterOrNDelta AccumulatedNitrogen { get; set; }

        /// <summary>Radiation intercepted by green leaf over the area of the simulation (tree and understory)</summary>
        public double GreenAreaRadiationInterception { get { return Ri.Amount / Ro.Amount; } }
        /// <summary>Radiation intercepted by dead material over the area of the simulation (tree and understory)</summary>
        public double DeadAreaRadiationInterception { get { return Rid.Amount / Ro.Amount; } }
        /// <summary> The proportion of radiation intercepted by the green leaf on the tree canopy </summary>
        public double FintTreeGreen { get { return Ri.AmountByZone[0] / Ro.Amount; } }
        ///<summary> The proportion of radiation intercepted by the trunk and dead leaf on the tree canopy </summary>
        public double FintTreeDead { get { return Rid.AmountByZone[0] / Ro.Amount; } }
        ///<summary> The proportion of radiation intercepted by the tree canopy </summary>
        public double FintTreeTotal { get { return (Rid.AmountByZone[0]+ Ri.AmountByZone[0]) / Ro.Amount; } }

        /// <summary> The proportion of radiation intercepted by the green leaf of the understory </summary>
        public double FintUnderstoryGreen { get { return Ri.AmountByZone[1] / Ro.Amount; } }
        /// <summary> The proportion of radiation intercepted by the dead leaf of the understory </summary>
        public double FintUnderstoryDead { get { return Rid.AmountByZone[1] / Ro.Amount; } }

<<<<<<< HEAD
        PlantWaterOrNDelta UpdateValues(string varName)
=======
        /// <summary>Locator supplied by APSIM kernel.</summary>
        public void SetLocator(ILocator locator) => this.locator = locator;

        PlantWaterOrNDelta UpdateValues(string varName, bool VarPerM2 = false)
>>>>>>> c2537d76
        {
            return new PlantWaterOrNDelta(ZoneAreas, amountByZone(varName, VarPerM2));
        }

        private List<double> amountByZone(string varName, bool VarPerM2)
        {
            List<double> ret = new List<double>();
            foreach (Zone z in Zones)
            {
<<<<<<< HEAD
                ret.Add((Structure.Get(varName, relativeTo: z) != null)? (double)Structure.Get(varName, relativeTo: z) : 0.0 );
=======
                double areaAdjustment = 1.0;
                if (VarPerM2)
                    areaAdjustment = (double)locator.Get("Area", relativeTo: z) * 10000;
                ret.Add((locator.Get(varName, relativeTo: z) != null)? (double)locator.Get(varName, relativeTo: z) * areaAdjustment : 0.0 );
>>>>>>> c2537d76
            }
            return ret;
        }

        [EventSubscribe("DoReportCalculations")]
        private void onDoReportCalculations(object sender, EventArgs e)
        {
            Eop = UpdateValues("[ICanopy].PotentialEP", true);
            Ri = UpdateValues("[Leaf].Canopy.RadiationIntercepted");
            Rid = UpdateValues("[Trunk].EnergyBalance.RadiationInterceptedByDead");
            Et = UpdateValues("[ICanopy].Transpiration", true);
            Ro = UpdateValues("IncidentRadiation");
            Irrigation = UpdateValues("[Irrigation].IrrigationApplied", true);
            Nitrogen = UpdateValues("[Fertiliser].NitrogenApplied", true); //divide N by 10 to make grams
            AccumulatedIrrigation = PlantWaterOrNDelta.Add(AccumulatedIrrigation,Irrigation);
            AccumulatedNitrogen = PlantWaterOrNDelta.Add(AccumulatedNitrogen, Nitrogen);
        }

        /// <summary>Called when simulation starts.</summary>
        /// <param name="sender">The sender.</param>
        /// <param name="e">The event data.</param>
        [EventSubscribe("StartOfSimulation")]
        private void OnStartOfSimulation(object sender, EventArgs e)
        {
            Zones = new List<Zone>();
            foreach (Zone newZone in this.Parent.FindAllDescendants<Zone>())
                Zones.Add(newZone);
            string message = "For ZoneAgregate to work it requires a multizone simulation with the first zone named \"Row\" and the second zone named \"Alley\"";
            if (Zones[0].Name != "Row")
                throw new Exception(message);
            if (Zones[1].Name != "Alley")
                throw new Exception(message);
            AccumulatedIrrigation = new PlantWaterOrNDelta(ZoneAreas);
            AccumulatedNitrogen = new PlantWaterOrNDelta(ZoneAreas);
        }
    }


}<|MERGE_RESOLUTION|>--- conflicted
+++ resolved
@@ -88,14 +88,7 @@
         /// <summary> The proportion of radiation intercepted by the dead leaf of the understory </summary>
         public double FintUnderstoryDead { get { return Rid.AmountByZone[1] / Ro.Amount; } }
 
-<<<<<<< HEAD
-        PlantWaterOrNDelta UpdateValues(string varName)
-=======
-        /// <summary>Locator supplied by APSIM kernel.</summary>
-        public void SetLocator(ILocator locator) => this.locator = locator;
-
         PlantWaterOrNDelta UpdateValues(string varName, bool VarPerM2 = false)
->>>>>>> c2537d76
         {
             return new PlantWaterOrNDelta(ZoneAreas, amountByZone(varName, VarPerM2));
         }
@@ -105,14 +98,10 @@
             List<double> ret = new List<double>();
             foreach (Zone z in Zones)
             {
-<<<<<<< HEAD
-                ret.Add((Structure.Get(varName, relativeTo: z) != null)? (double)Structure.Get(varName, relativeTo: z) : 0.0 );
-=======
                 double areaAdjustment = 1.0;
                 if (VarPerM2)
-                    areaAdjustment = (double)locator.Get("Area", relativeTo: z) * 10000;
-                ret.Add((locator.Get(varName, relativeTo: z) != null)? (double)locator.Get(varName, relativeTo: z) * areaAdjustment : 0.0 );
->>>>>>> c2537d76
+                    areaAdjustment = (double)Structure.Get("Area", relativeTo: z) * 10000;
+                ret.Add((Structure.Get(varName, relativeTo: z) != null)? (double)Structure.Get(varName, relativeTo: z) * areaAdjustment : 0.0 );
             }
             return ret;
         }
