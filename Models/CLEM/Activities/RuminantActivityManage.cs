--- conflicted
+++ resolved
@@ -347,8 +347,6 @@
             TransactionCategory = "Livestock.Manage";
         }
 
-<<<<<<< HEAD
-=======
         /// <summary>
         /// A method to get a list of activity specified identifiers for RuminantGroups add by the user
         /// </summary>
@@ -381,7 +379,6 @@
         }
 
         #region validation
->>>>>>> cd479c1e
         /// <summary>
         /// Validate model
         /// </summary>
