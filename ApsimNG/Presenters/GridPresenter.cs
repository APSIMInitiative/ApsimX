--- conflicted
+++ resolved
@@ -194,10 +194,7 @@
         {
             if (gridTable == null)
             {
-<<<<<<< HEAD
-=======
                 CleanupSheet();
->>>>>>> f088453d
                 SetupSheet(dataProvider);
                 grid.Sheet.NumberFrozenColumns = frozenColumns;
                 grid.Sheet.NumberFrozenRows = frozenRows;
