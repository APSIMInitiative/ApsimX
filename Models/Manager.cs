--- conflicted
+++ resolved
@@ -1,240 +1,229 @@
-﻿namespace Models
-{
-    using APSIM.Shared.Utilities;
-    using Models.Core;
-    using Models.Core.Interfaces;
-    using System;
-    using System.Linq;
-    using System.Collections.Generic;
-    using System.Drawing;
-    using System.IO;
-    using System.Reflection;
-    using System.Xml;
-    using System.Xml.Serialization;
-    using Newtonsoft.Json;
-
-    /// <summary>
-    /// The manager model
-    /// </summary>
-    [Serializable]
-    [ViewName("UserInterface.Views.ManagerView")]
-    [PresenterName("UserInterface.Presenters.ManagerPresenter")]
-    [ValidParent(ParentType = typeof(Simulation))]
-    [ValidParent(ParentType = typeof(Zone))]
-    [ValidParent(ParentType = typeof(Zones.RectangularZone))]
-    [ValidParent(ParentType = typeof(Zones.CircularZone))]
-    [ValidParent(ParentType = typeof(Agroforestry.AgroforestrySystem))]
-    public class Manager : Model, IOptionallySerialiseChildren
-    {
-        /// <summary>The compiled code</summary>
-        private string CompiledCode;
-
-        /// <summary>Has the manager model been fully created yet?</summary>
-        [JsonIgnore]
-        private bool isCreated = false;
-        
-        /// <summary>The code to compile.</summary>
-        private string cSharpCode;
-
-        /// <summary>Gets or sets the code to compile.</summary>
-        public string Code
-        {
-            get
-            {
-                return cSharpCode;
-            }
-            set
-            {
-                cSharpCode = value;
-                RebuildScriptModel();
-            }
-        }
-
-        /// <summary>The script Model that has been compiled</summary>
-        public List<KeyValuePair<string, string>> Parameters { get; set; }
-
-        /// <summary>Allow children to be serialised?</summary>
-        public bool DoSerialiseChildren { get { return false; } }
-
-        /// <summary>
-        /// Stores column and line of caret, and scrolling position when editing in GUI
-        /// This isn't really a Rectangle, but the Rectangle class gives us a convenient
-        /// way to store both the caret position and scrolling information.
-        /// </summary>
-        [XmlIgnore]
-        public Rectangle Location { get; set; }  = new Rectangle(1, 1, 0, 0);
-
-        /// <summary>
-        /// Stores whether we are currently on the tab displaying the script.
-        /// Meaningful only within the GUI
-        /// </summary>
-        [XmlIgnore]
-        public int ActiveTabIndex { get; set; }
-
-        /// <summary>
-        /// Called when the model has been newly created in memory whether from 
-        /// cloning or deserialisation.
-        /// </summary>
-        public override void OnCreated()
-        {
-            isCreated = true;
-            RebuildScriptModel();
-        }
-
-        /// <summary>At simulation commencing time, rebuild the script assembly if required.</summary>
-        /// <param name="sender">The sender.</param>
-        /// <param name="e">The <see cref="EventArgs"/> instance containing the event data.</param>
-        [EventSubscribe("Commencing")]
-        private void OnSimulationCommencing(object sender, EventArgs e)
-        {
-            RebuildScriptModel();
-            SetParametersInObject(Apsim.Child(this, "Script") as Model);
-        }
-
-        /// <summary>Rebuild the script model and return error message if script cannot be compiled.</summary>
-        public void RebuildScriptModel()
-        {
-            // This is called from manager presenter on detach so go refresh our parameter values.
-            if (Children.Count == 1)
-                GetParametersFromScriptModel(Children[0]);
-
-            if (isCreated && Code != null && (Code != CompiledCode || Children.Count == 0))
-            {
-                try
-                {
-                    Children?.RemoveAll(x => x.GetType().Name == "Script");
-                    Assembly compiledAssembly = ReflectionUtilities.CompileTextToAssembly(Code, GetAssemblyFileName());
-                    if (compiledAssembly.GetType("Models.Script") == null)
-                        throw new ApsimXException(this, "Cannot find a public class called 'Script'");
-
-                    CompiledCode = Code;
-
-                    // Create a new script model.
-                    Model script = compiledAssembly.CreateInstance("Models.Script") as Model;
-                    script.Children = new List<Model>();
-                    script.Name = "Script";
-                    script.IsHidden = true;
-
-                    // Add the new script model to our models collection.
-                    Children.Add(script);
-                    script.Parent = this;
-
-                    // Attempt to give the new script's properties the same
-                    // values used by the old script.
-                    SetParametersInObject(script);
-                }
-                catch (Exception err)
-                {
-                    CompiledCode = null;
-                    throw new Exception("Unable to compile \"" + Name + "\"", err);
-                }
-            }
-        }
-
-        /// <summary>Work out the assembly file name (with path).</summary>
-        public string GetAssemblyFileName()
-        {
-            return Path.ChangeExtension(Path.Combine(Path.GetTempPath(), Guid.NewGuid().ToString()), ".dll");
-        }
-
-        /// <summary>A handler to resolve the loading of manager assemblies when binary deserialization happens.</summary>
-        /// <param name="sender"></param>
-        /// <param name="args"></param>
-        /// <remarks>
-        /// Seems like it will only look for DLL's in the bin folder. We can't put the manager DLLs in there
-        /// because when ApsimX is installed, the bin folder will be under c:\program files and we won't have
-        /// permission to save the manager dlls there. Instead we put them in %TEMP%\ApsimX and use this 
-        /// event handler to resolve the assemblies to that location.
-        /// </remarks>
-        /// <returns></returns>
-        public static Assembly ResolveManagerAssembliesEventHandler(object sender, ResolveEventArgs args)
-        {
-            string tempDLLPath = Path.GetTempPath();
-            if (!Path.GetTempPath().Contains("ApsimX"))
-                tempDLLPath = Path.Combine(tempDLLPath, "ApsimX");
-            if (Directory.Exists(tempDLLPath))
-            {
-                foreach (string fileName in Directory.GetFiles(tempDLLPath, "*.dll"))
-                    if (args.Name.Split(',')[0] == Path.GetFileNameWithoutExtension(fileName))
-                        return Assembly.LoadFrom(fileName);
-            }
-            return null;
-        }
-
-        /// <summary>Set the scripts parameters from the 'xmlElement' passed in.</summary>
-        /// <param name="script">The script.</param>
-        private void SetParametersInObject(Model script)
-        {
-            if (Parameters != null)
-            {
-                List<Exception> errors = new List<Exception>();
-                foreach (var parameter in Parameters)
-                {
-                    try
-                    {
-<<<<<<< HEAD
-                        PropertyInfo property = script.GetType().GetProperty(parameter.Key);
-                        if (property != null)
-                        {
-                            object value;
-                            if (parameter.Value.StartsWith(".Simulations."))
-                                value = Apsim.Get(this, parameter.Value);
-                            else if (property.PropertyType == typeof(IPlant))
-                                value = Apsim.Find(this, parameter.Value);
-                            else
-                                value = ReflectionUtilities.StringToObject(property.PropertyType, parameter.Value);
-                            property.SetValue(script, value, null);
-                        }
-=======
-                        object value;
-                        if (parameter.Value.StartsWith("."))
-                            value = Apsim.Get(this, parameter.Value);
-                        else if (property.PropertyType == typeof(IPlant))
-                            value = Apsim.Find(this, parameter.Value);
-                        else
-                            value = ReflectionUtilities.StringToObject(property.PropertyType, parameter.Value);
-                        property.SetValue(script, value, null);
->>>>>>> 113db4aa
-                    }
-                    catch (Exception err)
-                    {
-                        errors.Add(err);
-                    }
-                }
-                if (errors.Count > 0)
-                {
-                    string message = "";
-                    foreach (Exception error in errors)
-                        message += error.Message;
-                    throw new Exception(message);
-                }
-            }
-        }
-
-        /// <summary>Get all parameters from the script model and store in our parameters list.</summary>
-        /// <param name="script">The script.</param>
-        /// <returns></returns>
-        private void GetParametersFromScriptModel(Model script)
-        {
-            if (Parameters == null)
-                Parameters = new List<KeyValuePair<string, string>>();
-            Parameters.Clear();
-            foreach (PropertyInfo property in script.GetType().GetProperties(BindingFlags.Instance | BindingFlags.DeclaredOnly | BindingFlags.Public))
-            {
-                if (property.CanRead && property.CanWrite && 
-                    ReflectionUtilities.GetAttribute(property, typeof(XmlIgnoreAttribute), false) == null)
-                {
-                    object value = property.GetValue(script, null);
-                    if (value == null)
-                        value = "";
-                    else if (value is IModel)
-                        value = Apsim.FullPath(value as IModel);
-                    Parameters.Add(new KeyValuePair<string, string>
-                                        (property.Name, 
-                                         ReflectionUtilities.ObjectToString(value)));
-                }
-            }
-        }
-
-    }
-}
+﻿namespace Models
+{
+    using APSIM.Shared.Utilities;
+    using Models.Core;
+    using Models.Core.Interfaces;
+    using System;
+    using System.Linq;
+    using System.Collections.Generic;
+    using System.Drawing;
+    using System.IO;
+    using System.Reflection;
+    using System.Xml;
+    using System.Xml.Serialization;
+    using Newtonsoft.Json;
+
+    /// <summary>
+    /// The manager model
+    /// </summary>
+    [Serializable]
+    [ViewName("UserInterface.Views.ManagerView")]
+    [PresenterName("UserInterface.Presenters.ManagerPresenter")]
+    [ValidParent(ParentType = typeof(Simulation))]
+    [ValidParent(ParentType = typeof(Zone))]
+    [ValidParent(ParentType = typeof(Zones.RectangularZone))]
+    [ValidParent(ParentType = typeof(Zones.CircularZone))]
+    [ValidParent(ParentType = typeof(Agroforestry.AgroforestrySystem))]
+    public class Manager : Model, IOptionallySerialiseChildren
+    {
+        /// <summary>The compiled code</summary>
+        private string CompiledCode;
+
+        /// <summary>Has the manager model been fully created yet?</summary>
+        [JsonIgnore]
+        private bool isCreated = false;
+        
+        /// <summary>The code to compile.</summary>
+        private string cSharpCode;
+
+        /// <summary>Gets or sets the code to compile.</summary>
+        public string Code
+        {
+            get
+            {
+                return cSharpCode;
+            }
+            set
+            {
+                cSharpCode = value;
+                RebuildScriptModel();
+            }
+        }
+
+        /// <summary>The script Model that has been compiled</summary>
+        public List<KeyValuePair<string, string>> Parameters { get; set; }
+
+        /// <summary>Allow children to be serialised?</summary>
+        public bool DoSerialiseChildren { get { return false; } }
+
+        /// <summary>
+        /// Stores column and line of caret, and scrolling position when editing in GUI
+        /// This isn't really a Rectangle, but the Rectangle class gives us a convenient
+        /// way to store both the caret position and scrolling information.
+        /// </summary>
+        [XmlIgnore]
+        public Rectangle Location { get; set; }  = new Rectangle(1, 1, 0, 0);
+
+        /// <summary>
+        /// Stores whether we are currently on the tab displaying the script.
+        /// Meaningful only within the GUI
+        /// </summary>
+        [XmlIgnore]
+        public int ActiveTabIndex { get; set; }
+
+        /// <summary>
+        /// Called when the model has been newly created in memory whether from 
+        /// cloning or deserialisation.
+        /// </summary>
+        public override void OnCreated()
+        {
+            isCreated = true;
+            RebuildScriptModel();
+        }
+
+        /// <summary>At simulation commencing time, rebuild the script assembly if required.</summary>
+        /// <param name="sender">The sender.</param>
+        /// <param name="e">The <see cref="EventArgs"/> instance containing the event data.</param>
+        [EventSubscribe("Commencing")]
+        private void OnSimulationCommencing(object sender, EventArgs e)
+        {
+            RebuildScriptModel();
+            SetParametersInObject(Apsim.Child(this, "Script") as Model);
+        }
+
+        /// <summary>Rebuild the script model and return error message if script cannot be compiled.</summary>
+        public void RebuildScriptModel()
+        {
+            // This is called from manager presenter on detach so go refresh our parameter values.
+            if (Children.Count == 1)
+                GetParametersFromScriptModel(Children[0]);
+
+            if (isCreated && Code != null && (Code != CompiledCode || Children.Count == 0))
+            {
+                try
+                {
+                    Children?.RemoveAll(x => x.GetType().Name == "Script");
+                    Assembly compiledAssembly = ReflectionUtilities.CompileTextToAssembly(Code, GetAssemblyFileName());
+                    if (compiledAssembly.GetType("Models.Script") == null)
+                        throw new ApsimXException(this, "Cannot find a public class called 'Script'");
+
+                    CompiledCode = Code;
+
+                    // Create a new script model.
+                    Model script = compiledAssembly.CreateInstance("Models.Script") as Model;
+                    script.Children = new List<Model>();
+                    script.Name = "Script";
+                    script.IsHidden = true;
+
+                    // Add the new script model to our models collection.
+                    Children.Add(script);
+                    script.Parent = this;
+
+                    // Attempt to give the new script's properties the same
+                    // values used by the old script.
+                    SetParametersInObject(script);
+                }
+                catch (Exception err)
+                {
+                    CompiledCode = null;
+                    throw new Exception("Unable to compile \"" + Name + "\"", err);
+                }
+            }
+        }
+
+        /// <summary>Work out the assembly file name (with path).</summary>
+        public string GetAssemblyFileName()
+        {
+            return Path.ChangeExtension(Path.Combine(Path.GetTempPath(), Guid.NewGuid().ToString()), ".dll");
+        }
+
+        /// <summary>A handler to resolve the loading of manager assemblies when binary deserialization happens.</summary>
+        /// <param name="sender"></param>
+        /// <param name="args"></param>
+        /// <remarks>
+        /// Seems like it will only look for DLL's in the bin folder. We can't put the manager DLLs in there
+        /// because when ApsimX is installed, the bin folder will be under c:\program files and we won't have
+        /// permission to save the manager dlls there. Instead we put them in %TEMP%\ApsimX and use this 
+        /// event handler to resolve the assemblies to that location.
+        /// </remarks>
+        /// <returns></returns>
+        public static Assembly ResolveManagerAssembliesEventHandler(object sender, ResolveEventArgs args)
+        {
+            string tempDLLPath = Path.GetTempPath();
+            if (!Path.GetTempPath().Contains("ApsimX"))
+                tempDLLPath = Path.Combine(tempDLLPath, "ApsimX");
+            if (Directory.Exists(tempDLLPath))
+            {
+                foreach (string fileName in Directory.GetFiles(tempDLLPath, "*.dll"))
+                    if (args.Name.Split(',')[0] == Path.GetFileNameWithoutExtension(fileName))
+                        return Assembly.LoadFrom(fileName);
+            }
+            return null;
+        }
+
+        /// <summary>Set the scripts parameters from the 'xmlElement' passed in.</summary>
+        /// <param name="script">The script.</param>
+        private void SetParametersInObject(Model script)
+        {
+            if (Parameters != null)
+            {
+                List<Exception> errors = new List<Exception>();
+                foreach (var parameter in Parameters)
+                {
+                    try
+                    {
+                        PropertyInfo property = script.GetType().GetProperty(parameter.Key);
+                        if (property != null)
+                        {
+                            object value;
+                            if (parameter.Value.StartsWith("."))
+                                value = Apsim.Get(this, parameter.Value);
+                            else if (property.PropertyType == typeof(IPlant))
+                                value = Apsim.Find(this, parameter.Value);
+                            else
+                                value = ReflectionUtilities.StringToObject(property.PropertyType, parameter.Value);
+                            property.SetValue(script, value, null);
+                        }
+                    }
+                    catch (Exception err)
+                    {
+                        errors.Add(err);
+                    }
+                }
+                if (errors.Count > 0)
+                {
+                    string message = "";
+                    foreach (Exception error in errors)
+                        message += error.Message;
+                    throw new Exception(message);
+                }
+            }
+        }
+
+        /// <summary>Get all parameters from the script model and store in our parameters list.</summary>
+        /// <param name="script">The script.</param>
+        /// <returns></returns>
+        private void GetParametersFromScriptModel(Model script)
+        {
+            if (Parameters == null)
+                Parameters = new List<KeyValuePair<string, string>>();
+            Parameters.Clear();
+            foreach (PropertyInfo property in script.GetType().GetProperties(BindingFlags.Instance | BindingFlags.DeclaredOnly | BindingFlags.Public))
+            {
+                if (property.CanRead && property.CanWrite && 
+                    ReflectionUtilities.GetAttribute(property, typeof(XmlIgnoreAttribute), false) == null)
+                {
+                    object value = property.GetValue(script, null);
+                    if (value == null)
+                        value = "";
+                    else if (value is IModel)
+                        value = Apsim.FullPath(value as IModel);
+                    Parameters.Add(new KeyValuePair<string, string>
+                                        (property.Name, 
+                                         ReflectionUtilities.ObjectToString(value)));
+                }
+            }
+        }
+
+    }
+}