using APSIM.Numerics;
using APSIM.Shared.Documentation.Extensions;
using APSIM.Shared.Utilities;
using Models.Climate;
using Models.Factorial;
using Models.Functions;
using Models.PMF;
using Models.Soils;
using Newtonsoft.Json.Linq;
using System;
using System.Collections;
using System.Collections.Generic;
using System.Drawing.Text;
using System.Globalization;
using System.IO;
using System.Linq;
using System.Reflection;
using System.Text.RegularExpressions;
using System.Xml;

namespace Models.Core.ApsimFile
{
    /// <summary>
    /// Converts the .apsim file from one version to the next
    /// </summary>
    public class Converter
    {
        /// <summary>Gets the latest .apsimx file format version.</summary>
        public static int LatestVersion { get { return 194; } }

        /// <summary>Converts a .apsimx string to the latest version.</summary>
        /// <param name="st">XML or JSON string to convert.</param>
        /// <param name="toVersion">The optional version to convert to.</param>
        /// <param name="fileName">The optional filename where the string came from.</param>
        /// <returns>Returns true if something was changed.</returns>
        public static ConverterReturnType DoConvert(string st, int toVersion = -1, string fileName = null)
        {
            ConverterReturnType returnData = new ConverterReturnType();

            if (toVersion == -1)
                toVersion = LatestVersion;

            int offset = st.TakeWhile(c => char.IsWhiteSpace(c)).Count();
            char firstNonBlankChar = st[offset];

            if (firstNonBlankChar == '<')
            {
                bool changed = XmlConverters.DoConvert(ref st, Math.Min(toVersion, XmlConverters.LastVersion), fileName);
                XmlDocument doc = new XmlDocument();
                doc.LoadXml(st);
                int fileVersion = Convert.ToInt32(XmlUtilities.Attribute(doc.DocumentElement, "Version"), CultureInfo.InvariantCulture);
                if (fileVersion == toVersion)
                    return new ConverterReturnType()
                    { DidConvert = changed, RootXml = doc };

                st = ConvertToJSON(st, fileName);
                returnData.Root = JObject.Parse(st);
            }
            else if (firstNonBlankChar == '{')
            {
                // json
                returnData.Root = JObject.Parse(st);
            }
            else
            {
                throw new Exception("Unknown string encountered. Not JSON or XML. String: " + st);
            }

            if (returnData.Root.ContainsKey("Version"))
            {
                int fileVersion = (int)returnData.Root["Version"];

                if (fileVersion > LatestVersion)
                    throw new Exception(string.Format("Unable to open file '{0}'. File version is greater than the latest file version. Has this file been opened in a more recent version of Apsim?", fileName));

                // Run converters if not at the latest version.
                while (fileVersion < toVersion)
                {
                    returnData.DidConvert = true;

                    // Find the method to call to upgrade the file by one version.
                    int versionFunction = fileVersion + 1;
                    MethodInfo method = typeof(Converter).GetMethod("UpgradeToVersion" + versionFunction, BindingFlags.NonPublic | BindingFlags.Static);
                    if (method == null)
                        throw new Exception("Cannot find converter to go to version " + versionFunction);

                    // Found converter method so call it.
                    method.Invoke(null, new object[] { returnData.Root, fileName });

                    fileVersion++;
                }

                if (returnData.DidConvert)
                {
                    returnData.Root["Version"] = fileVersion;
                    st = returnData.Root.ToString();
                }
            }
            returnData.DidConvert = EnsureSoilHasInitWaterAndSample(returnData.Root) || returnData.DidConvert;

            return returnData;
        }

        /// <summary>
        /// If root is a soil then make sure it has a sample or init water.
        /// </summary>
        /// <param name="root">The root node of the JSON to look at.</param>
        /// <returns>True if model was changed.</returns>
        private static bool EnsureSoilHasInitWaterAndSample(JObject root)
        {
            JObject soilRoot = root;
            string rootType = JsonUtilities.Type(soilRoot, true);

            //ASRIS soils are held below the parent when in xml form, so we should check for that.
            if (rootType == null && (root["Children"] as JArray != null) && root["Children"].Count() > 0)
            {
                soilRoot = root["Children"][0] as JObject;
                rootType = JsonUtilities.Type(soilRoot, true);
            }

            if (rootType != null && rootType == "Models.Soils.Soil")
            {
                JArray soilChildren = soilRoot["Children"] as JArray;
                if (soilChildren != null && soilChildren.Count > 0)
                {
                    var initWater = soilChildren.FirstOrDefault(c => c["$type"].Value<string>().Contains(".InitWater"));
                    if (initWater == null)
                    {
                        initWater = soilChildren.FirstOrDefault(c => c["$type"].Value<string>().Contains(".InitialWater"));
                        if (initWater != null)
                        {
                            // Models.Soils.InitialWater doesn't exist anymore
                            initWater["$type"] = "Models.Soils.Water, Models";
                            JsonUtilities.RenameModel(initWater as JObject, "Water");
                        }
                    }
                    if (initWater == null)
                        initWater = soilChildren.FirstOrDefault(c => c["$type"].Value<string>().Contains(".Sample") && string.Equals("Initial Water", c["Name"].Value<string>(), StringComparison.InvariantCultureIgnoreCase));
                    if (initWater == null)
                        initWater = soilChildren.FirstOrDefault(c => c["$type"].Value<string>().Contains(".Water,"));
                    var sample = soilChildren.FirstOrDefault(c => c["$type"].Value<string>().Contains(".Sample"));

                    if (sample == null)
                        sample = soilChildren.FirstOrDefault(c => c["$type"].Value<string>().Contains(".Solute"));

                    var soilNitrogenSample = soilChildren.FirstOrDefault(c => c["$type"].Value<string>().Contains(".SoilNitrogen"));

                    bool res = false;
                    if (initWater == null)
                    {
                        // Add in an initial water and initial conditions models.
                        initWater = new JObject();
                        initWater["$type"] = "Models.Soils.Water, Models";
                        JsonUtilities.RenameModel(initWater as JObject, "Water");
                        initWater["FilledFromTop"] = true;
                        initWater["FractionFull"] = 1;
                        soilChildren.Add(initWater);
                        res = true;
                    }

                    var physical = JsonUtilities.ChildWithName(soilRoot, "Physical");
                    bool hasPhysical = false;
                    int nLayers = 1;

                    if (physical != null)
                    {
                        nLayers = physical["Thickness"].Count();
                        hasPhysical = true;
                    }

                    if (initWater["Thickness"] == null && hasPhysical)
                    {
                        initWater["Thickness"] = physical["Thickness"];
                        initWater["InitialValues"] = physical["DUL"];
                    }

                    if (sample == null && soilNitrogenSample == null)
                    {
                        soilChildren.Add(new JObject
                        {
                            ["$type"] = "Models.Soils.Solute, Models",
                            ["Name"] = "NO3",
                            ["Thickness"] = hasPhysical ? physical["Thickness"] : new JArray(new double[] { 1800 }),
                            ["InitialValues"] = new JArray(Enumerable.Repeat(0.0, nLayers).ToArray())
                        });

                        soilChildren.Add(new JObject
                        {
                            ["$type"] = "Models.Soils.Solute, Models",
                            ["Name"] = "NH4",
                            ["Thickness"] = hasPhysical ? physical["Thickness"] : new JArray(new double[] { 1800 }),
                            ["InitialValues"] = new JArray(Enumerable.Repeat(0.0, nLayers).ToArray())
                        });

                        soilChildren.Add(new JObject
                        {
                            ["$type"] = "Models.Soils.Solute, Models",
                            ["Name"] = "Urea",
                            ["Thickness"] = hasPhysical ? physical["Thickness"] : new JArray(new double[] { 1800 }),
                            ["InitialValues"] = new JArray(Enumerable.Repeat(0.0, nLayers).ToArray())
                        });
                        res = true;
                    }

                    var soilNitrogenNO3Sample = soilChildren.FirstOrDefault(c => c["$type"].Value<string>().Contains(".SoilNitrogenNO3"));
                    var soilNitrogenNH4Sample = soilChildren.FirstOrDefault(c => c["$type"].Value<string>().Contains(".SoilNitrogenNH4"));
                    var soilNitrogenUreaSample = soilChildren.FirstOrDefault(c => c["$type"].Value<string>().Contains(".SoilNitrogenUrea"));

                    if (soilNitrogenSample != null)
                    {
                        if (soilNitrogenNO3Sample == null)
                        {
                            soilChildren.Add(new JObject
                            {
                                ["$type"] = "Models.Soils.SoilNitrogenNO3, Models",
                                ["Name"] = "NO3",
                                ["Thickness"] = hasPhysical ? physical["Thickness"] : new JArray(new double[] { 1800 }),
                                ["InitialValues"] = new JArray(Enumerable.Repeat(0.0, nLayers).ToArray())
                            });
                        }
                        if (soilNitrogenNO3Sample == null)
                        {
                            soilChildren.Add(new JObject
                            {
                                ["$type"] = "Models.Soils.SoilNitrogenNH4, Models",
                                ["Name"] = "NH4",
                                ["Thickness"] = hasPhysical ? physical["Thickness"] : new JArray(new double[] { 1800 }),
                                ["InitialValues"] = new JArray(Enumerable.Repeat(0.0, nLayers).ToArray())
                            });
                        }
                        if (soilNitrogenNO3Sample == null)
                        {
                            soilChildren.Add(new JObject
                            {
                                ["$type"] = "Models.Soils.SoilNitrogenUrea, Models",
                                ["Name"] = "Urea",
                                ["Thickness"] = hasPhysical ? physical["Thickness"] : new JArray(new double[] { 1800 }),
                                ["InitialValues"] = new JArray(Enumerable.Repeat(0.0, nLayers).ToArray())
                            });
                        }
                    }

                    // Add a soil temperature model.
                    var soilTemperature = JsonUtilities.ChildWithName(soilRoot, "Temperature");
                    if (soilTemperature == null)
                        JsonUtilities.AddModel(soilRoot, typeof(CERESSoilTemperature), "Temperature");

                    // Add a nutrient model.
                    var nutrient = JsonUtilities.ChildWithName(soilRoot, "Nutrient");
                    if (nutrient == null)
                    {
                        JsonUtilities.AddModel(soilRoot, typeof(Models.Soils.Nutrients.Nutrient), "Nutrient");
                        nutrient = JsonUtilities.ChildWithName(soilRoot, "Nutrient");
                        nutrient["ResourceName"] = "Nutrient";
                    }

                    return res;
                }
            }

            return false;
        }

        /// <summary>Upgrades to version 47 - the first JSON version.</summary>
        private static string ConvertToJSON(string st, string fileName)
        {
            string json = XmlToJson.Convert(st);
            JObject j = JObject.Parse(json);
            j["Version"] = 47;
            return j.ToString();
        }

        private static void UpgradeToVersion47(JObject root, string fileName)
        {
            // Nothing to do as conversion to JSON has already happened.
        }

        /// <summary>
        /// Upgrades to version 48. Iterates through all manager scripts, and replaces
        /// all instances of the text "DisplayTypeEnum" with "DisplayType".
        /// </summary>
        /// <param name="root"></param>
        /// <param name="fileName"></param>
        private static void UpgradeToVersion48(JObject root, string fileName)
        {
            foreach (JObject manager in JsonUtilities.ChildrenRecursively(root, "Manager"))
                JsonUtilities.ReplaceManagerCode(manager, "DisplayTypeEnum", "DisplayType");
        }


        /// <summary>
        /// Upgrades to version 49. Renames Models.Morris+Parameter to Models.Sensitivity.Parameter.
        /// </summary>
        /// <param name="root"></param>
        /// <param name="fileName"></param>
        private static void UpgradeToVersion49(JObject root, string fileName)
        {
            foreach (JObject morris in JsonUtilities.ChildrenRecursively(root, "Models.Morris"))
                foreach (var parameter in morris["Parameters"])
                    parameter["$type"] = parameter["$type"].ToString().Replace("Models.Morris+Parameter", "Models.Sensitivity.Parameter");
        }

        ///<summary>
        /// Upgrades to version 50. Fixes the RelativeTo property of
        /// InitialWater components of soils copied from Apsim Classic.
        /// </summary>
        /// <param name="root"></param>
        /// <param name="fileName"></param>
        /// <remarks>
        /// ll15 must be renamed to LL15.
        /// Wheat must be renamed to WheatSoil.
        /// Maize must be renamed to MaizeSoil.
        /// </remarks>
        private static void UpgradeToVersion50(JObject root, string fileName)
        {
            foreach (JObject initialWater in JsonUtilities.ChildrenRecursively(root, "InitialWater"))
            {
                if (initialWater["RelativeTo"] != null)
                {
                    if (initialWater["RelativeTo"].ToString().ToUpper().Contains("LL15"))
                        initialWater["RelativeTo"] = initialWater["RelativeTo"].ToString().Replace("ll15", "LL15");
                    else if (!string.IsNullOrEmpty(initialWater["RelativeTo"].ToString()) && !initialWater["RelativeTo"].ToString().EndsWith("Soil"))
                        initialWater["RelativeTo"] = initialWater["RelativeTo"].ToString() + "Soil";
                }
            }
        }
        /// <summary>
        /// Changes GsMax to Gsmax350 in all models that implement ICanopy.
        /// </summary>
        /// <param name="root">The root JSON token.</param>
        /// <param name="fileName">The name of the apsimx file.</param>
        private static void UpgradeToVersion51(JObject root, string fileName)
        {
            // Create a list of models that might have gsmax.
            // Might need to add in other models that implement ICanopy
            // e.g. OilPalm, AgPastureSpecies, SimpleTree, Sugarcane

            var models = new List<JObject>();
            models.AddRange(JsonUtilities.ChildrenOfType(root, "Leaf"));
            models.AddRange(JsonUtilities.ChildrenOfType(root, "SimpleLeaf"));
            models.AddRange(JsonUtilities.ChildrenOfType(root, "PerennialLeaf"));
            models.AddRange(JsonUtilities.ChildrenOfType(root, "SorghumLeaf"));

            // Loop through all models and rename Gsmax to Gsmax350.
            foreach (var model in models)
            {
                JsonUtilities.RenameProperty(model, "Gsmax", "Gsmax350");
                JsonUtilities.AddConstantFunctionIfNotExists(model, "StomatalConductanceCO2Modifier", "1.0");
            }
        }

        /// <summary>
        /// </summary>
        /// <param name="root">The root JSON token.</param>
        /// <param name="fileName">The name of the apsimx file.</param>
        private static void UpgradeToVersion52(JObject root, string fileName)
        {
            foreach (var SOM in JsonUtilities.ChildrenOfType(root, "SoilOrganicMatter"))
            {
                double rootWt;
                if (SOM["RootWt"] is JArray)
                    rootWt = Convert.ToDouble(SOM["RootWt"][0], CultureInfo.InvariantCulture); // This can happen when importing old APSIM file.
                else
                    rootWt = Convert.ToDouble(SOM["RootWt"], CultureInfo.InvariantCulture);
                SOM.Remove("RootWt");
                double[] thickness = MathUtilities.StringsToDoubles(JsonUtilities.Values(SOM, "Thickness"));

                double profileDepth = MathUtilities.Sum(thickness);
                double cumDepth = 0;
                double[] rootWtFraction = new double[thickness.Length];

                for (int layer = 0; layer < thickness.Length; layer++)
                {
                    double fracLayer = Math.Min(1.0, MathUtilities.Divide(profileDepth - cumDepth, thickness[layer], 0.0));
                    cumDepth += thickness[layer];
                    rootWtFraction[layer] = fracLayer * Math.Exp(-3.0 * Math.Min(1.0, MathUtilities.Divide(cumDepth, profileDepth, 0.0)));
                }
                // get the actuall FOM distribution through layers (adds up to one)
                double totFOMfraction = MathUtilities.Sum(rootWtFraction);
                for (int layer = 0; layer < thickness.Length; layer++)
                    rootWtFraction[layer] /= totFOMfraction;
                double[] rootWtVector = MathUtilities.Multiply_Value(rootWtFraction, rootWt);

                JsonUtilities.SetValues(SOM, "RootWt", rootWtVector);
            }

        }

        /// <summary>
        /// Adds solutes under SoilNitrogen.
        /// </summary>
        /// <param name="root">The root JSON token.</param>
        /// <param name="fileName">The name of the apsimx file.</param>
        private static void UpgradeToVersion53(JObject root, string fileName)
        {
            foreach (var soilNitrogen in JsonUtilities.ChildrenOfType(root, "SoilNitrogen"))
            {
                JsonUtilities.CreateNewChildModel(soilNitrogen, "NO3", "Models.Soils.SoilNitrogenNO3");
                JsonUtilities.CreateNewChildModel(soilNitrogen, "NH4", "Models.Soils.SoilNitrogenNH4");
                JsonUtilities.CreateNewChildModel(soilNitrogen, "Urea", "Models.Soils.SoilNitrogenUrea");
                JsonUtilities.CreateNewChildModel(soilNitrogen, "PlantAvailableNO3", "Models.Soils.SoilNitrogenPlantAvailableNO3");
                JsonUtilities.CreateNewChildModel(soilNitrogen, "PlantAvailableNH4", "Models.Soils.SoilNitrogenPlantAvailableNH4");
            }

            foreach (var report in JsonUtilities.ChildrenOfType(root, "Report"))
            {
                JsonUtilities.SearchReplaceReportVariableNames(report, "SoilNitrogen.NO3", "SoilNitrogen.NO3.kgha");
                JsonUtilities.SearchReplaceReportVariableNames(report, "SoilNitrogen.NH4", "SoilNitrogen.NH4.kgha");
                JsonUtilities.SearchReplaceReportVariableNames(report, "SoilNitrogen.urea", "SoilNitrogen.Urea.kgha");
                JsonUtilities.SearchReplaceReportVariableNames(report, "SoilNitrogen.PlantAvailableNO3", "SoilNitrogen.PlantAvailableNO3.kgha");
                JsonUtilities.SearchReplaceReportVariableNames(report, "SoilNitrogen.PlantAvailableNH4", "SoilNitrogen.PlantAvailableNH4.kgha");
                JsonUtilities.SearchReplaceReportVariableNames(report, "[SoilNitrogen].no3", "[SoilNitrogen].NO3.kgha");
                JsonUtilities.SearchReplaceReportVariableNames(report, "[SoilNitrogen].nh4", "[SoilNitrogen].NH4.kgha");
                JsonUtilities.SearchReplaceReportVariableNames(report, "[SoilNitrogen].urea", "[SoilNitrogen].Urea.kgha");
            }
            foreach (var manager in JsonUtilities.ChildManagers(root))
            {
                var originalCode = manager.ToString();
                if (originalCode != null)
                {
                    if (originalCode.Contains("SoilNitrogen.NO3"))
                    {
                        manager.Replace("Soil.SoilNitrogen.NO3", "NO3.kgha");
                        manager.Replace("SoilNitrogen.NO3", "NO3.kgha");
                        manager.AddDeclaration("ISolute", "NO3", new string[] { "[ScopedLinkByName]" });
                    }
                    if (originalCode.Contains("SoilNitrogen.NH4"))
                    {
                        manager.Replace("Soil.SoilNitrogen.NH4", "NH4.kgha");
                        manager.Replace("SoilNitrogen.NH4", "NH4.kgha");
                        manager.AddDeclaration("ISolute", "NH4", new string[] { "[ScopedLinkByName]" });
                    }
                    if (originalCode.Contains("SoilNitrogen.urea"))
                    {
                        manager.Replace("Soil.SoilNitrogen.urea", "Urea.kgha");
                        manager.Replace("SoilNitrogen.urea", "Urea.kgha");
                        manager.AddDeclaration("ISolute", "Urea", new string[] { "[ScopedLinkByName]" });
                    }
                    if (originalCode.Contains("SoilNitrogen.PlantAvailableNO3"))
                    {
                        manager.Replace("Soil.SoilNitrogen.PlantAvailableNO3", "PlantAvailableNO3.kgha");
                        manager.Replace("SoilNitrogen.PlantAvailableNO3", "PlantAvailableNO3.kgha");
                        manager.AddDeclaration("ISolute", "PlantAvailableNO3", new string[] { "[ScopedLinkByName]" });
                    }
                    if (originalCode.Contains("SoilNitrogen.PlantAvailableNH4"))
                    {
                        manager.Replace("Soil.SoilNitrogen.PlantAvailableNH4", "PlantAvailableNH4.kgha");
                        manager.Replace("SoilNitrogen.PlantAvailableNH4", "PlantAvailableNH4.kgha");
                        manager.AddDeclaration("ISolute", "PlantAvailableNH4", new string[] { "[ScopedLinkByName]" });
                    }
                    if (originalCode != manager.ToString())
                    {
                        var usingLines = manager.GetUsingStatements().ToList();
                        usingLines.Add("Models.Interfaces");
                        manager.SetUsingStatements(usingLines);
                        manager.Save();
                    }
                }
            }

            foreach (var series in JsonUtilities.ChildrenOfType(root, "Series"))
            {
                if (series["XFieldName"] != null)
                {
                    series["XFieldName"] = series["XFieldName"].ToString().Replace("SoilNitrogen.NO3", "SoilNitrogen.NO3.kgha");
                    series["XFieldName"] = series["XFieldName"].ToString().Replace("SoilNitrogen.NH4", "SoilNitrogen.NH4.kgha");
                    series["XFieldName"] = series["XFieldName"].ToString().Replace("SoilNitrogen.urea", "SoilNitrogen.Urea.kgha");
                    series["XFieldName"] = series["XFieldName"].ToString().Replace("SoilNitrogen.PlantAvailableNO3", "SoilNitrogen.PlantAvailableNO3.kgha");
                    series["XFieldName"] = series["XFieldName"].ToString().Replace("SoilNitrogen.PlantAvailableNH4", "SoilNitrogen.PlantAvailableNH4.kgha");
                }
                if (series["YFieldName"] != null)
                {
                    series["YFieldName"] = series["YFieldName"].ToString().Replace("SoilNitrogen.NO3", "SoilNitrogen.NO3.kgha");
                    series["YFieldName"] = series["YFieldName"].ToString().Replace("SoilNitrogen.NH4", "SoilNitrogen.NH4.kgha");
                    series["YFieldName"] = series["YFieldName"].ToString().Replace("SoilNitrogen.urea", "SoilNitrogen.Urea.kgha");
                    series["YFieldName"] = series["YFieldName"].ToString().Replace("SoilNitrogen.PlantAvailableNO3", "SoilNitrogen.PlantAvailableNO3.kgha");
                    series["YFieldName"] = series["YFieldName"].ToString().Replace("SoilNitrogen.PlantAvailableNH4", "SoilNitrogen.PlantAvailableNH4.kgha");
                }
            }
        }

        /// <summary>
        /// Remove SoluteManager.
        /// </summary>
        /// <param name="root">The root JSON token.</param>
        /// <param name="fileName">The name of the apsimx file.</param>
        private static void UpgradeToVersion54(JObject root, string fileName)
        {
            foreach (var soluteManager in JsonUtilities.ChildrenOfType(root, "SoluteManager"))
                soluteManager.Remove();

            foreach (var report in JsonUtilities.ChildrenOfType(root, "Report"))
            {
                JsonUtilities.SearchReplaceReportVariableNames(report, "[Soil].NO3N", "[Soil].SoilNitrogen.NO3.kgha");
                JsonUtilities.SearchReplaceReportVariableNames(report, "[Soil].NH4N", "[Soil].SoilNitrogen.NH4.kgha");
                JsonUtilities.SearchReplaceReportVariableNames(report, "[Soil].UreaN", "[Soil].SoilNitrogen.Urea.kgha");
            }

            foreach (var manager in JsonUtilities.ChildManagers(root))
            {
                bool managerChanged = false;
                if (manager.Replace("mySoil.NO3N", "NO3.kgha"))
                {
                    manager.AddDeclaration("ISolute", "NO3", new string[] { "[ScopedLinkByName]" });
                    managerChanged = true;
                }
                if (manager.Replace("mySoil.NH4N", "NH4.kgha"))
                {
                    manager.AddDeclaration("ISolute", "NH4", new string[] { "[ScopedLinkByName]" });
                    managerChanged = true;
                }
                if (manager.Replace("mySoil.UreaN", "Urea.kgha"))
                {
                    manager.AddDeclaration("ISolute", "Urea", new string[] { "[ScopedLinkByName]" });
                    managerChanged = true;
                }
                if (manager.Replace("Soil.NO3N", "NO3.kgha"))
                {
                    manager.AddDeclaration("ISolute", "NO3", new string[] { "[ScopedLinkByName]" });
                    managerChanged = true;
                }
                if (manager.Replace("Soil.NH4N", "NH4.kgha"))
                {
                    manager.AddDeclaration("ISolute", "NH4", new string[] { "[ScopedLinkByName]" });
                    managerChanged = true;
                }
                if (manager.Replace("Soil.UreaN", "Urea.kgha"))
                {
                    manager.AddDeclaration("ISolute", "Urea", new string[] { "[ScopedLinkByName]" });
                    managerChanged = true;
                }
                if (manager.Replace("mySoil.SoilNitrogen.", "SoilNitrogen."))
                {
                    manager.AddDeclaration("SoilNitrogen", "SoilNitrogen", new string[] { "[ScopedLinkByName]" });
                    managerChanged = true;
                }
                if (manager.Replace("Soil.SoilNitrogen.", "SoilNitrogen."))
                {
                    manager.AddDeclaration("SoilNitrogen", "SoilNitrogen", new string[] { "[ScopedLinkByName]" });
                    managerChanged = true;
                }
                if (manager.Replace("soil.SoilNitrogen.", "SoilNitrogen."))
                {
                    manager.AddDeclaration("SoilNitrogen", "SoilNitrogen", new string[] { "[ScopedLinkByName]" });
                    managerChanged = true;
                }
                if (manager.Replace("soil1.SoilNitrogen.", "SoilNitrogen."))
                {
                    manager.AddDeclaration("SoilNitrogen", "SoilNitrogen", new string[] { "[ScopedLinkByName]" });
                    managerChanged = true;
                }
                var declarations = manager.GetDeclarations();
                if (declarations.RemoveAll(declaration => declaration.TypeName == "SoluteManager") > 0)
                {
                    manager.SetDeclarations(declarations);
                    managerChanged = true;
                }

                if (managerChanged)
                {
                    var usingLines = manager.GetUsingStatements().ToList();
                    usingLines.Add("Models.Interfaces");
                    manager.SetUsingStatements(usingLines);
                    manager.Save();
                }
            }
        }


        /// <summary>
        /// Changes initial Root Wt to an array.
        /// </summary>
        /// <param name="root">The root JSON token.</param>
        /// <param name="fileName">The name of the apsimx file.</param>
        private static void UpgradeToVersion55(JObject root, string fileName)
        {
            foreach (var SOM in JsonUtilities.ChildrenOfType(root, "SoilOrganicMatter"))
            {
                double soilcnr;
                if (SOM["SoilCN"] is JArray)
                    soilcnr = Convert.ToDouble(SOM["SoilCN"][0], CultureInfo.InvariantCulture); // This can happen when importing old APSIM file.
                else
                    soilcnr = Convert.ToDouble(SOM["SoilCN"], CultureInfo.InvariantCulture);
                SOM.Remove("SoilCN");
                double[] thickness = MathUtilities.StringsToDoubles(JsonUtilities.Values(SOM, "Thickness"));

                double[] SoilCNVector = new double[thickness.Length];

                for (int layer = 0; layer < thickness.Length; layer++)
                    SoilCNVector[layer] = soilcnr;

                JsonUtilities.SetValues(SOM, "SoilCN", SoilCNVector);
            }

        }

        /// <summary>
        /// Change Factor.Specifications to Factor.Specification. Also FactorValue
        /// becomes CompositeFactor.
        /// </summary>
        /// <param name="root"></param>
        /// <param name="fileName"></param>
        private static void UpgradeToVersion56(JToken root, string fileName)
        {
            foreach (var factor in JsonUtilities.ChildrenRecursively(root as JObject, "Factor"))
            {
                var parent = JsonUtilities.Parent(factor);

                string parentModelType = JsonUtilities.Type(parent);
                if (parentModelType == "Factors")
                {
                    var specifications = factor["Specifications"] as JArray;
                    if (specifications != null)
                    {
                        if (specifications.Count > 1)
                        {
                            // must be a compound factor.

                            // Change our Factor to a CompositeFactor
                            factor["$type"] = "Models.Factorial.CompositeFactor, Models";

                            // Remove the Factor from it's parent.
                            var parentChildren = parent["Children"] as JArray;
                            parentChildren.Remove(factor);

                            // Create a new site factor and add our CompositeFactor to the children list.
                            var siteFactor = JsonUtilities.ChildWithName(parent as JObject, "Site") as JObject;
                            if (siteFactor == null)
                            {
                                // Create a site factor
                                siteFactor = new JObject();
                                siteFactor["$type"] = "Models.Factorial.Factor, Models";
                                JsonUtilities.RenameModel(siteFactor, "Site");
                                JArray siteFactorChildren = new JArray();
                                siteFactor["Children"] = siteFactorChildren;

                                // Add our new site factor to our models parent.
                                parentChildren.Add(siteFactor);
                            }
                            (siteFactor["Children"] as JArray).Add(factor);

                        }
                        else
                        {
                            // Convert array to string.
                            if (specifications.Count > 0)
                                factor["Specification"] = specifications[0].ToString();
                            else
                                factor["Specification"] = new JArray();
                        }
                    }
                }
                else if (parentModelType == "Factor")
                {
                    factor["$type"] = "Models.Factorial.CompositeFactor, Models";
                }
            }

            foreach (var series in JsonUtilities.ChildrenRecursively(root as JObject, "Series"))
            {
                var factorToVaryColours = series["FactorToVaryColours"];
                if (factorToVaryColours != null && factorToVaryColours.Value<string>() == "Simulation")
                    series["FactorToVaryColours"] = "SimulationName";
                var factorToVaryMarkers = series["FactorToVaryMarkers"];
                if (factorToVaryMarkers != null && factorToVaryMarkers.Value<string>() == "Simulation")
                    series["FactorToVaryMarkers"] = "SimulationName";
                var factorToVaryLines = series["FactorToVaryLines"];
                if (factorToVaryLines != null && factorToVaryLines.Value<string>() == "Simulation")
                    series["FactorToVaryLines"] = "SimulationName";
            }
        }

        /// <summary>
        /// Upgrades to version 57. Adds a RetranslocateNonStructural node to
        /// all GenericOrgans which do not have a child called
        /// RetranslocateNitrogen.
        /// </summary>
        /// <param name="root">The root JSON token.</param>
        /// <param name="fileName">The name of the apsimx file.</param>
        private static void UpgradeToVersion57(JObject root, string fileName)
        {
            foreach (JObject organ in JsonUtilities.ChildrenRecursively(root, "GenericOrgan"))
                if (JsonUtilities.ChildWithName(organ, "RetranslocateNitrogen") == null)
                    JsonUtilities.AddModel(organ, typeof(RetranslocateNonStructural), "RetranslocateNitrogen");
        }

        /// <summary>
        /// Upgrades to version 58. Renames 'ParamThickness' to 'Thickness' in Weirdo.
        /// Also change calls to property soil.SWAtWaterThickness to soil.Thickness.
        /// </summary>
        /// <param name="root">The root JSON token.</param>
        /// <param name="fileName">The name of the apsimx file.</param>
        private static void UpgradeToVersion58(JObject root, string fileName)
        {
            foreach (JObject weirdo in JsonUtilities.ChildrenRecursively(root, "WEIRDO"))
            {
                var paramThicknessNode = weirdo["ParamThickness"];
                if (paramThicknessNode != null)
                {
                    weirdo["Thickness"] = paramThicknessNode;
                    weirdo.Remove("ParamThickness");
                }
            }

            foreach (var manager in JsonUtilities.ChildManagers(root))
            {
                if (manager.Replace(".SWAtWaterThickness", ".Thickness"))
                    manager.Save();
            }
        }

        /// <summary>
        /// Upgrades to version 59. Renames 'SoilCropOilPalm' to 'SoilCrop'.
        /// Renames Soil.SoilOrganicMatter.OC to Soil.Initial.OC
        /// </summary>
        /// <param name="root">The root JSON token.</param>
        /// <param name="fileName">The name of the apsimx file.</param>
        private static void UpgradeToVersion59(JObject root, string fileName)
        {
            foreach (var sample in JsonUtilities.ChildrenRecursively(root, "Sample"))
            {
                var array = sample["NO3"] as JArray;
                if (array != null)
                {
                    var nitrogenValue = new JObject();
                    nitrogenValue["$type"] = "Models.Soils.NitrogenValue, Models";

                    var storedAsPPM = sample["NO3Units"]?.ToString() == "0" ||
                                      sample["NO3Units"]?.ToString() == "ppm" ||
                                      sample["NO3Units"] == null;

                    nitrogenValue["Values"] = array;
                    nitrogenValue["StoredAsPPM"] = storedAsPPM;
                    sample.Remove("NO3");
                    sample["NO3N"] = nitrogenValue;
                }

                array = sample["NH4"] as JArray;
                if (array != null)
                {
                    var nitrogenValue = new JObject();
                    nitrogenValue["$type"] = "Models.Soils.NitrogenValue, Models";

                    var storedAsPPM = sample["NH4Units"]?.ToString() == "0" ||
                                      sample["NH4Units"]?.ToString() == "ppm" ||
                                      sample["NH4Units"] == null;

                    nitrogenValue["Values"] = array;
                    nitrogenValue["StoredAsPPM"] = storedAsPPM;
                    sample.Remove("NH4");
                    sample["NH4N"] = nitrogenValue;
                }
            }
            foreach (var soilCropOilPalmNode in JsonUtilities.ChildrenRecursively(root, "SoilCropOilPalm"))
                soilCropOilPalmNode["$type"] = "Models.Soils.SoilCrop, Models";

            foreach (var report in JsonUtilities.ChildrenRecursively(root, "Report"))
            {
                JsonUtilities.SearchReplaceReportVariableNames(report, ".SoilOrganicMatter.OC", ".Initial.OC");
                JsonUtilities.SearchReplaceReportVariableNames(report, "[Soil].PH", "[Soil].Initial.PH");
                JsonUtilities.SearchReplaceReportVariableNames(report, "[Soil].EC", "[Soil].Initial.EC");
                JsonUtilities.SearchReplaceReportVariableNames(report, "[Soil].ESP", "[Soil].Initial.ESP");
                JsonUtilities.SearchReplaceReportVariableNames(report, "[Soil].Cl", "[Soil].Initial.CL");
                JsonUtilities.SearchReplaceReportVariableNames(report, "[Soil].OC", "[Soil].Initial.OC");
                JsonUtilities.SearchReplaceReportVariableNames(report, "[Soil].InitialNO3N", "[Soil].Initial.NO3N.PPM");
                JsonUtilities.SearchReplaceReportVariableNames(report, "[Soil].InitialNH4N", "[Soil].Initial.NH4N.PPM");
            }

            foreach (var series in JsonUtilities.ChildrenRecursively(root, "Series"))
            {
                if (series["XFieldName"] != null)
                    series["XFieldName"] = series["XFieldName"].ToString().Replace(".SoilOrganicMatter.OC", ".Initial.OC");
                if (series["YFieldName"] != null)
                    series["YFieldName"] = series["YFieldName"].ToString().Replace(".SoilOrganicMatter.OC", ".Initial.OC");
            }

            foreach (var expressionFunction in JsonUtilities.ChildrenRecursively(root, "ExpressionFunction"))
            {
                var expression = expressionFunction["Expression"].ToString();
                expression = expression.Replace(".SoilOrganicMatter.OC", ".Initial.OC");
                expressionFunction["Expression"] = expression;
            }

            foreach (var manager in JsonUtilities.ChildManagers(root))
            {
                var changeMade = manager.Replace("Soil.ToCumThickness(soil.Thickness)", "soil.ThicknessCumulative");

                if (manager.Replace("mySoil.Depth.Length", "mySoil.Thickness.Length"))
                    changeMade = true;

                if (manager.Replace("soil.Depth.Length", "soil.Thickness.Length"))
                    changeMade = true;

                if (changeMade)
                    manager.Save();
            }
        }

        /// <summary>
        /// Convert no3 and nh4 parameters from ppm to kg/ha.
        /// </summary>
        /// <param name="values"></param>
        private static void ConvertToPPM(JArray values)
        {
            var sample = JsonUtilities.Parent(JsonUtilities.Parent(values));
            var soil = JsonUtilities.Parent(sample) as JObject;
            var water = JsonUtilities.Children(soil).Find(child => JsonUtilities.Type(child) == "Water");
            if (water == null)
                water = JsonUtilities.Children(soil).Find(child => JsonUtilities.Type(child) == "WEIRDO");

            // Get soil thickness and bulk density.
            var soilThickness = water["Thickness"].Values<double>().ToArray();
            var soilBD = water["BD"].Values<double>().ToArray();

            // Get sample thickness and bulk density.
            var sampleThickness = sample["Thickness"].Values<double>().ToArray();
            var sampleBD = SoilUtilities.MapConcentration(soilBD, soilThickness, sampleThickness, soilBD.Last(), true);

            for (int i = 0; i < values.Count; i++)
                values[i] = values[i].Value<double>() * 100 / (sampleBD[i] * sampleThickness[i]);
        }

        /// <summary>
        /// Does the specified array have non NaN values?
        /// </summary>
        /// <param name="no3Values">The array to remove them from.</param>
        private static bool HasValues(JArray no3Values)
        {
            foreach (var value in no3Values)
                if (value.ToString() != "NaN")
                    return true;
            return false;
        }

        /// <summary>
        /// Upgrades to version 60. Move NO3 and NH4 from sample to Analaysis node
        /// and always store as ppm.
        /// </summary>
        /// <param name="root">The root JSON token.</param>
        /// <param name="fileName">The name of the apsimx file.</param>
        private static void UpgradeToVersion60(JObject root, string fileName)
        {
            foreach (var sample in JsonUtilities.ChildrenRecursively(root, "Sample"))
            {
                var soil = JsonUtilities.Parent(sample) as JObject;
                var analysis = JsonUtilities.Children(soil).Find(child => JsonUtilities.Type(child) == "Analysis");
                var water = JsonUtilities.Children(soil).Find(child => JsonUtilities.Type(child) == "Water");
                if (water == null)
                    water = JsonUtilities.Children(soil).Find(child => JsonUtilities.Type(child) == "WEIRDO");

                var no3Node = sample["NO3N"];
                if (no3Node != null && no3Node.HasValues)
                {
                    if (analysis == null)
                        throw new Exception("Cannot find an analysis node while converting a soil sample.");

                    // Convert units to ppm if necessary.
                    var no3Values = no3Node["Values"] as JArray;

                    // Only overlay values if they are not NaN values.
                    if (HasValues(no3Values))
                    {
                        if (!no3Node["StoredAsPPM"].Value<bool>())
                            ConvertToPPM(no3Values);

                        // Make sure layers match analysis layers.
                        var analysisThickness = analysis["Thickness"].Values<double>().ToArray();
                        var sampleThickness = sample["Thickness"].Values<double>().ToArray();
                        var values = no3Values.Values<double>().ToArray();
                        var mappedValues = SoilUtilities.MapConcentration(values, sampleThickness, analysisThickness, 1.0, true);
                        no3Values = new JArray(mappedValues);

                        // Move from sample to analysis
                        analysis["NO3N"] = no3Values;
                    }
                }
                sample["NO3N"] = null;
                var nh4Node = sample["NH4N"];
                if (nh4Node != null && nh4Node.HasValues)
                {
                    if (analysis == null)
                        throw new Exception("Cannot find an analysis node while converting a soil sample.");

                    // Convert units to ppm if necessary.
                    var nh4Values = nh4Node["Values"] as JArray;

                    // Only overlay values if they are not NaN values.
                    if (HasValues(nh4Values))
                    {
                        if (!nh4Node["StoredAsPPM"].Value<bool>())
                            ConvertToPPM(nh4Values);

                        // Make sure layers match analysis layers.
                        var analysisThickness = analysis["Thickness"].Values<double>().ToArray();
                        var sampleThickness = sample["Thickness"].Values<double>().ToArray();
                        var values = nh4Values.Values<double>().ToArray();
                        var mappedValues = SoilUtilities.MapConcentration(values, sampleThickness, analysisThickness, 0.2, true);
                        nh4Values = new JArray(mappedValues);

                        // Move from sample to analysis
                        analysis["NH4N"] = nh4Values;
                    }
                }
                sample["NH4N"] = null;
            }
        }

        /// <summary>
        /// Upgrade to version 60. Ensures that a micromet model is within every simulation.
        /// </summary>
        /// <param name="root"></param>
        /// <param name="fileName"></param>
        private static void UpgradeToVersion61(JObject root, string fileName)
        {
            foreach (JObject Sim in JsonUtilities.ChildrenRecursively(root, "Simulation"))
            {
                List<JObject> MicroClimates = JsonUtilities.ChildrenRecursively(root, "MicroClimate");
                if (MicroClimates.Count == 0)
                    AddMicroClimate(Sim);
            }

        }

        /// <summary>
        /// Add a MicroClimate model to the specified JSON model token.
        /// </summary>
        /// <param name="simulation">An APSIM Simulation</param>
        public static void AddMicroClimate(JObject simulation)
        {
            JArray children = simulation["Children"] as JArray;
            if (children == null)
            {
                children = new JArray();
                simulation["Children"] = children;
            }

            JObject microClimateModel = new JObject();
            microClimateModel["$type"] = "Models.MicroClimate, Models";
            JsonUtilities.RenameModel(microClimateModel, "MicroClimate");
            microClimateModel["a_interception"] = "0.0";
            microClimateModel["b_interception"] = "1.0";
            microClimateModel["c_interception"] = "0.0";
            microClimateModel["d_interception"] = "0.0";
            microClimateModel["soil_albedo"] = "0.13";
            microClimateModel["SoilHeatFluxFraction"] = "0.4";
            microClimateModel["NightInterceptionFraction"] = "0.5";
            microClimateModel["ReferenceHeight"] = "2.0";
            microClimateModel["IncludeInDocumentation"] = "true";
            microClimateModel["Enabled"] = "true";
            microClimateModel["ReadOnly"] = "false";
            var weathers = JsonUtilities.ChildrenOfType(simulation, "Weather");

            // Don't bother with microclimate if no weather component
            if (weathers.Count != 0)
            {
                var weather = weathers.First();
                int index = children.IndexOf(weather);
                children.Insert(index + 1, microClimateModel);
            }
        }

        /// <summary>
        /// Upgrades to version 62. Fixes SimpleLeaf variable names
        /// following a refactor of this class.
        /// </summary>
        /// <param name="root">The root JSON token.</param>
        /// <param name="fileName">The name of the apsimx file.</param>
        private static void UpgradeToVersion62(JObject root, string fileName)
        {
            // We renamed a lot of IFunctions and removed the 'Function' suffix.
            // ie HeightFunction -> Height.
            Dictionary<string, string> changedProperties = new Dictionary<string, string>();
            changedProperties.Add("Tallness", "HeightFunction");
            changedProperties.Add("Area", "LAIFunction");
            changedProperties.Add("LaiDead", "LaiDeadFunction");
            changedProperties.Add("WaterDemand", "WaterDemandFunction");
            changedProperties.Add("Cover", "CoverFunction");
            changedProperties.Add("ExtinctionCoefficient", "ExtinctionCoefficientFunction");
            changedProperties.Add("BaseHeight", "BaseHeightFunction");
            changedProperties.Add("Wideness", "WidthFunction");
            changedProperties.Add("DetachmentRate", "DetachmentRateFunction");
            changedProperties.Add("InitialWt", "InitialWtFunction");
            changedProperties.Add("MaintenanceRespiration", "MaintenanceRespirationFunction");
            changedProperties.Add("FRGR", "FRGRFunction");

            // Names of nodes which are probably simple leaf. The problem is that
            // in released models, the model is stored in a separate file to the
            // simulations. Therefore when we parse/convert the simulation file,
            // we don't know the names of the simple leaf models, so we are forced
            // take a guess.
            List<string> modelNames = new List<string>() { "Leaf", "Stover" };

            // Names of nodes which are definitely simple leaf.
            List<string> definiteSimpleLeaves = new List<string>();

            // Go through all SimpleLeafs and rename the appropriate children.
            foreach (JObject leaf in JsonUtilities.ChildrenRecursively(root, "SimpleLeaf"))
            {
                modelNames.Add(leaf["Name"].ToString());
                definiteSimpleLeaves.Add(leaf["Name"].ToString());
                // We removed the Leaf.AppearedCohortNo property.
                JObject relativeArea = JsonUtilities.FindFromPath(leaf, "DeltaLAI.Vegetative.Delta.RelativeArea");
                if (relativeArea != null && relativeArea["XProperty"].ToString() == "[Leaf].AppearedCohortNo")
                    relativeArea["XProperty"] = "[Leaf].NodeNumber";

                foreach (var change in changedProperties)
                {
                    string newName = change.Key;
                    string old = change.Value;
                    JsonUtilities.RenameChildModel(leaf, old, newName);
                }
            }

            foreach (JObject reference in JsonUtilities.ChildrenRecursively(root, "VariableReference"))
            {
                foreach (string leafName in definiteSimpleLeaves)
                {
                    foreach (KeyValuePair<string, string> property in changedProperties)
                    {
                        string oldName = property.Value;
                        string newName = property.Key;

                        string toReplace = $"{leafName}.{oldName}";
                        string replaceWith = $"{leafName}.{newName}";
                        reference["VariableName"] = reference["VariableName"].ToString().Replace(toReplace, replaceWith);

                        toReplace = $"[{leafName}].{oldName}";
                        replaceWith = $"[{leafName}].{newName}";
                        reference["VariableName"] = reference["VariableName"].ToString().Replace(toReplace, replaceWith);
                    }
                }
            }

            // Attempt some basic find/replace in manager scripts.
            foreach (ManagerConverter manager in JsonUtilities.ChildManagers(root))
            {
                foreach (var change in changedProperties)
                {
                    string newName = change.Key;
                    string old = change.Value;

                    bool changed = false;
                    foreach (string modelName in modelNames)
                    {
                        string toReplace = $"{modelName}.{old}";
                        string replaceWith = $"{modelName}.{newName}";
                        changed |= manager.Replace(toReplace, replaceWith, true);

                        foreach (KeyValuePair<string, string> parameter in manager.Parameters)
                        {
                            string newParam = parameter.Value.Replace(toReplace, replaceWith);
                            manager.UpdateParameter(parameter.Key, newParam);
                        }

                        toReplace = $"[{modelName}].{old}";
                        replaceWith = $"[{modelName}].{newName}";
                        changed |= manager.Replace(toReplace, replaceWith, true);

                        foreach (KeyValuePair<string, string> parameter in manager.Parameters)
                        {
                            string newParam = parameter.Value.Replace(toReplace, replaceWith);
                            manager.UpdateParameter(parameter.Key, newParam);
                        }
                    }
                    if (changed)
                        manager.Save();
                }
            }

            // Fix some cultivar commands.
            foreach (JObject cultivar in JsonUtilities.ChildrenRecursively(root, "Cultivar"))
            {
                if (!cultivar["Command"].HasValues)
                    continue;

                foreach (JValue command in cultivar["Command"].Children())
                {
                    foreach (var change in changedProperties)
                    {
                        string newName = change.Key;
                        string old = change.Value;
                        foreach (string modelName in modelNames)
                        {
                            command.Value = command.Value.ToString().Replace($"{modelName}.{old}", $"{modelName}.{newName}");
                            command.Value = command.Value.ToString().Replace($"[{modelName}].{old}", $"[{modelName}].{newName}");
                        }
                    }
                }
            }
        }

        /// <summary>
        /// Upgrades to version 63. Rename the 'Water' node under soil to 'Physical'
        /// </summary>
        /// <param name="root">The root JSON token.</param>
        /// <param name="fileName">The name of the apsimx file.</param>
        private static void UpgradeToVersion63(JObject root, string fileName)
        {
            foreach (var water in JsonUtilities.ChildrenRecursively(root, "Water"))
            {
                water["$type"] = "Models.Soils.Physical, Models";
                JsonUtilities.RenameModel(water, "Physical");
            }

            foreach (var report in JsonUtilities.ChildrenOfType(root, "Report"))
            {
                JsonUtilities.SearchReplaceReportVariableNames(report, ".Water.", ".Physical.");
            }

            foreach (var factor in JsonUtilities.ChildrenOfType(root, "Factor"))
            {
                var specification = factor["Specification"];
                if (specification != null)
                {
                    var specificationString = specification.ToString();
                    specificationString = specificationString.Replace(".Water.", ".Physical.");
                    specificationString = specificationString.Replace("[Water]", "[Physical]");
                    factor["Specification"] = specificationString;
                }
            }

            foreach (var factor in JsonUtilities.ChildrenOfType(root, "CompositeFactor"))
            {
                var specifications = factor["Specifications"];
                if (specifications != null)
                {
                    for (int i = 0; i < specifications.Count(); i++)
                    {
                        var specificationString = specifications[i].ToString();
                        specificationString = specificationString.Replace(".Water.", ".Physical.");
                        specificationString = specificationString.Replace("[Water]", "[Physical]");
                        specifications[i] = specificationString;
                    }
                }
            }
        }


        /// <summary>
        /// Upgrades to version 64. Rename the 'SoilOrganicMatter' node under soil to 'Organic'
        /// </summary>
        /// <param name="root">The root JSON token.</param>
        /// <param name="fileName">The name of the apsimx file.</param>
        private static void UpgradeToVersion64(JObject root, string fileName)
        {
            foreach (var organic in JsonUtilities.ChildrenRecursively(root, "SoilOrganicMatter"))
            {
                organic["$type"] = "Models.Soils.Organic, Models";
                JsonUtilities.RenameModel(organic, "Organic");
                organic["FOMCNRatio"] = organic["RootCN"];
                organic["FOM"] = organic["RootWt"];
                organic["SoilCNRatio"] = organic["SoilCN"];
                organic["Carbon"] = organic["OC"];
                var ocUnits = organic["OCUnits"];
                if (ocUnits != null)
                {
                    string ocUnitsString = ocUnits.ToString();
                    if (ocUnitsString == "1" || ocUnitsString == "WalkleyBlack")
                    {
                        var oc = organic["Carbon"].Values<double>().ToArray();
                        oc = MathUtilities.Multiply_Value(oc, 1.3);
                        organic["Carbon"] = new JArray(oc);
                    }
                }
            }

            foreach (var report in JsonUtilities.ChildrenOfType(root, "Report"))
            {
                JsonUtilities.SearchReplaceReportVariableNames(report, ".SoilOrganicMatter.", ".Organic.");
                JsonUtilities.SearchReplaceReportVariableNames(report, ".RootCN", ".FOMCNRatio");
                JsonUtilities.SearchReplaceReportVariableNames(report, ".RootWt", ".FOM");
                JsonUtilities.SearchReplaceReportVariableNames(report, ".SoilCN", ".SoilCNRatio");
                JsonUtilities.SearchReplaceReportVariableNames(report, ".Organic.OC", ".Organic.Carbon");
            }

            foreach (var factor in JsonUtilities.ChildrenOfType(root, "Factor"))
            {
                var specification = factor["Specification"];
                if (specification != null)
                {
                    var specificationString = specification.ToString();
                    specificationString = specificationString.Replace(".SoilOrganicMatter.", ".Organic.");
                    specificationString = specificationString.Replace("[SoilOrganicMatter]", "[Organic]");
                    specificationString = specificationString.Replace(".Organic.OC", ".Organic.Carbon");
                    specificationString = specificationString.Replace(".RootCN", ".FOMCNRatio");
                    specificationString = specificationString.Replace(".RootWt", ".FOM");
                    specificationString = specificationString.Replace(".SoilCN", ".SoilCNRatio");
                    factor["Specification"] = specificationString;
                }
            }

            foreach (var factor in JsonUtilities.ChildrenOfType(root, "CompositeFactor"))
            {
                var specifications = factor["Specifications"];
                if (specifications != null)
                {
                    for (int i = 0; i < specifications.Count(); i++)
                    {
                        var specificationString = specifications[i].ToString();
                        specificationString = specificationString.Replace(".SoilOrganicMatter.", ".Organic.");
                        specificationString = specificationString.Replace("[SoilOrganicMatter]", "[Organic]");
                        specificationString = specificationString.Replace(".OC", ".Carbon");
                        specificationString = specificationString.Replace(".RootCN", ".FOMCNRatio");
                        specificationString = specificationString.Replace(".RootWt", ".FOM");
                        specificationString = specificationString.Replace(".SoilCN", ".SoilCNRatio");
                        specifications[i] = specificationString;
                    }
                }
            }

            foreach (var series in JsonUtilities.ChildrenOfType(root, "Series"))
            {
                if (series["XFieldName"] != null)
                {
                    series["XFieldName"] = series["XFieldName"].ToString().Replace("SoilOrganicMatter", "Organic");
                    series["XFieldName"] = series["XFieldName"].ToString().Replace(".Organic.OC", ".Organic.Carbon");
                }
                if (series["YFieldName"] != null)
                {
                    series["YFieldName"] = series["YFieldName"].ToString().Replace("SoilOrganicMatter", "Organic");
                    series["YFieldName"] = series["YFieldName"].ToString().Replace(".Organic.OC", ".Organic.Carbon");
                }
            }

            foreach (var child in JsonUtilities.ChildrenRecursively(root))
            {
                if (JsonUtilities.Type(child) == "Morris" || JsonUtilities.Type(child) == "Sobol")
                {
                    var parameters = child["Parameters"];
                    for (int i = 0; i < parameters.Count(); i++)
                    {
                        var parameterString = parameters[i]["Path"].ToString();
                        parameterString = parameterString.Replace(".SoilOrganicMatter.", ".Organic.");
                        parameterString = parameterString.Replace("[SoilOrganicMatter]", "[Organic]");
                        parameterString = parameterString.Replace(".OC", ".Carbon");
                        parameters[i]["Path"] = parameterString;
                    }
                }
            }
        }

        /// <summary>
        /// Upgrades to version 65. Rename the 'Analysis' node under soil to 'Chemical'
        /// </summary>
        /// <param name="root">The root JSON token.</param>
        /// <param name="fileName">The name of the apsimx file.</param>
        private static void UpgradeToVersion65(JObject root, string fileName)
        {
            foreach (var chemical in JsonUtilities.ChildrenRecursively(root, "Analysis"))
            {
                var soil = JsonUtilities.Parent(chemical);
                var physical = JsonUtilities.ChildWithName(soil as JObject, "Physical");

                chemical["$type"] = "Models.Soils.Chemical, Models";
                JsonUtilities.RenameModel(chemical, "Chemical");
                if (physical != null && physical["Thickness"] != null)
                {
                    // Move particle size numbers from chemical to physical and make sure layers are mapped.
                    var physicalThickness = physical["Thickness"].Values<double>().ToArray();
                    var chemicalThickness = chemical["Thickness"].Values<double>().ToArray();

                    if (chemical["ParticleSizeSand"] != null && chemical["ParticleSizeSand"].HasValues)
                    {
                        var values = chemical["ParticleSizeSand"].Values<double>().ToArray();
                        if (values.Length != chemicalThickness.Length)
                            Array.Resize(ref values, chemicalThickness.Length);
                        var mappedValues = SoilUtilities.MapConcentration(values, chemicalThickness, physicalThickness, values.Last(), true);
                        physical["ParticleSizeSand"] = new JArray(mappedValues);
                    }

                    if (chemical["ParticleSizeSilt"] != null && chemical["ParticleSizeSilt"].HasValues)
                    {
                        var values = chemical["ParticleSizeSilt"].Values<double>().ToArray();
                        if (values.Length != chemicalThickness.Length)
                            Array.Resize(ref values, chemicalThickness.Length);
                        var mappedValues = SoilUtilities.MapConcentration(values, chemicalThickness, physicalThickness, values.Last(), true);
                        physical["ParticleSizeSilt"] = new JArray(mappedValues);
                    }

                    if (chemical["ParticleSizeClay"] != null && chemical["ParticleSizeClay"].HasValues)
                    {
                        var values = chemical["ParticleSizeClay"].Values<double>().ToArray();
                        if (values.Length != chemicalThickness.Length)
                            Array.Resize(ref values, chemicalThickness.Length);
                        var mappedValues = SoilUtilities.MapConcentration(values, chemicalThickness, physicalThickness, values.Last(), true);
                        physical["ParticleSizeClay"] = new JArray(mappedValues);
                    }

                    if (chemical["Rocks"] != null && chemical["Rocks"].HasValues)
                    {
                        //Some soils from APSoil have NaN in their rock values
                        var values = chemical["Rocks"].Values<double>().ToArray();
                        for (int i = 0; i < values.Length; i++)
                        {
                            if (double.IsNaN(values[i]))
                                values[i] = 0;
                        }
                        if (values.Length != chemicalThickness.Length)
                            Array.Resize(ref values, chemicalThickness.Length);
                        var mappedValues = SoilUtilities.MapConcentration(values, chemicalThickness, physicalThickness, values.Last(), true);
                        physical["Rocks"] = new JArray(mappedValues);
                    }

                    // convert ph units
                    var phUnits = physical["PHUnits"];
                    if (phUnits != null)
                    {
                        string phUnitsString = phUnits.ToString();
                        if (phUnitsString == "1")
                        {
                            // pH in water = (pH in CaCl X 1.1045) - 0.1375
                            var ph = physical["PH"].Values<double>().ToArray();
                            ph = MathUtilities.Subtract_Value(MathUtilities.Multiply_Value(ph, 1.1045), 0.1375);
                            chemical["PH"] = new JArray(ph);
                        }
                    }
                }
            }

            foreach (var report in JsonUtilities.ChildrenOfType(root, "Report"))
            {
                JsonUtilities.SearchReplaceReportVariableNames(report, ".Analysis.", ".Chemical.");
            }

            foreach (var factor in JsonUtilities.ChildrenOfType(root, "Factor"))
            {
                var specification = factor["Specification"];
                if (specification != null)
                {
                    var specificationString = specification.ToString();
                    specificationString = specificationString.Replace(".Analysis.", ".Chemical.");
                    specificationString = specificationString.Replace("[Analysis]", "[Chemical]");
                    factor["Specification"] = specificationString;
                }
            }

            foreach (var factor in JsonUtilities.ChildrenOfType(root, "CompositeFactor"))
            {
                var specifications = factor["Specifications"];
                if (specifications != null)
                {
                    for (int i = 0; i < specifications.Count(); i++)
                    {
                        var specificationString = specifications[i].ToString();
                        specificationString = specificationString.Replace(".Analysis.", ".Chemical.");
                        specificationString = specificationString.Replace("[Analysis]", "[Chemical]");
                        specifications[i] = specificationString;
                    }
                }
            }

            foreach (var series in JsonUtilities.ChildrenOfType(root, "Series"))
            {
                if (series["XFieldName"] != null)
                {
                    series["XFieldName"] = series["XFieldName"].ToString().Replace("Analysis", "Chemical");
                }
                if (series["YFieldName"] != null)
                {
                    series["YFieldName"] = series["YFieldName"].ToString().Replace("Analysis", "Chemical");
                }
            }

            foreach (var child in JsonUtilities.ChildrenRecursively(root))
            {
                if (JsonUtilities.Type(child) == "Morris" || JsonUtilities.Type(child) == "Sobol")
                {
                    var parameters = child["Parameters"];
                    for (int i = 0; i < parameters.Count(); i++)
                    {
                        var parameterString = parameters[i]["Path"].ToString();
                        parameterString = parameterString.Replace(".Analysis.", ".Chemical.");
                        parameterString = parameterString.Replace("[Analysis]", "[Chemical]");
                        parameters[i]["Path"] = parameterString;
                    }
                }
            }
        }

        /// <summary>
        /// When a factor is under a factors model, insert a permutation model.
        /// </summary>
        /// <param name="root"></param>
        /// <param name="fileName"></param>
        private static void UpgradeToVersion66(JToken root, string fileName)
        {
            foreach (var factors in JsonUtilities.ChildrenRecursively(root as JObject, "Factors"))
            {
                if (JsonUtilities.Children(factors).Count > 1)
                {
                    var permutationsNode = new JObject();
                    permutationsNode["$type"] = "Models.Factorial.Permutation, Models";
                    JsonUtilities.RenameModel(permutationsNode, "Permutation");
                    permutationsNode["Children"] = factors["Children"];
                    var children = new JArray(permutationsNode);
                    factors["Children"] = children;
                }
            }
        }

        /// <summary>
        /// Upgrades to version 67. Sets the Start and End properties
        /// in clock to the values previously stored in StartDate and EndDate.
        /// </summary>
        /// <param name="root"></param>
        /// <param name="fileName"></param>
        private static void UpgradeToVersion67(JObject root, string fileName)
        {
            foreach (JObject clock in JsonUtilities.ChildrenRecursively(root, "Clock"))
            {
                clock["Start"] = clock["StartDate"];
                clock["End"] = clock["EndDate"];
            }
        }

        /// <summary>
        /// Upgrades to version 68. Removes AgPasture.Sward
        /// </summary>
        /// <param name="root"></param>
        /// <param name="fileName"></param>
        private static void UpgradeToVersion68(JObject root, string fileName)
        {
            foreach (JObject sward in JsonUtilities.ChildrenRecursively(root, "Sward"))
            {
                foreach (JObject pastureSpecies in JsonUtilities.Children(sward))
                {
                    if (pastureSpecies["Name"].ToString().Equals("Ryegrass", StringComparison.InvariantCultureIgnoreCase))
                        JsonUtilities.RenameModel(pastureSpecies, "AGPRyegrass");
                    if (pastureSpecies["Name"].ToString().Equals("WhiteClover", StringComparison.InvariantCultureIgnoreCase))
                        JsonUtilities.RenameModel(pastureSpecies, "AGPWhiteClover");
                    pastureSpecies["ResourceName"] = pastureSpecies["Name"];

                    var swardParentChildren = JsonUtilities.Parent(sward)["Children"] as JArray;
                    swardParentChildren.Add(pastureSpecies);
                }
                sward.Remove();
            }

            bool foundAgPastureWhiteClover = false; // as opposed to a PMF whiteclover
            foreach (JObject pastureSpecies in JsonUtilities.ChildrenRecursively(root, "PastureSpecies"))
            {
                if (pastureSpecies["Name"].ToString().Equals("Ryegrass", StringComparison.InvariantCultureIgnoreCase))
                    JsonUtilities.RenameModel(pastureSpecies, "AGPRyegrass");
                if (pastureSpecies["Name"].ToString().Equals("WhiteClover", StringComparison.InvariantCultureIgnoreCase))
                {
                    JsonUtilities.RenameModel(pastureSpecies, "AGPWhiteClover");
                    foundAgPastureWhiteClover = true;
                }

                pastureSpecies["ResourceName"] = pastureSpecies["Name"];
            }

            foreach (JObject soilCrop in JsonUtilities.ChildrenRecursively(root, "SoilCrop"))
            {
                if (soilCrop["Name"].ToString().Equals("SwardSoil", StringComparison.InvariantCultureIgnoreCase))
                    soilCrop.Remove();
                if (soilCrop["Name"].ToString().Equals("RyegrassSoil", StringComparison.InvariantCultureIgnoreCase))
                    JsonUtilities.RenameModel(soilCrop, "AGPRyegrassSoil");
                if (foundAgPastureWhiteClover && soilCrop["Name"].ToString().Equals("WhiteCloverSoil", StringComparison.InvariantCultureIgnoreCase))
                    JsonUtilities.RenameModel(soilCrop, "AGPWhiteCloverSoil");
            }
        }

        /// <summary>
        /// Upgrades to version 69. Fixes link attributes in manager scripts after
        /// link refactoring.
        /// </summary>
        /// <param name="root">The root JSON token.</param>
        /// <param name="fileName">The name of the .apsimx file.</param>
        private static void UpgradeToVersion69(JObject root, string fileName)
        {
            foreach (ManagerConverter manager in JsonUtilities.ChildManagers(root))
            {
                // The linking code previously had a hack which automatically enabled link by name if the target
                // model type is IFunction or Biomass (or any inherited class thereof). I've removed this hack
                // from the link resolution code, which means that all such links must be adjusted accordingly.

                // [Link(...)] [Units] [...] Biomass -> [Link(ByName = true, ...)] [Units] [...] Biomass
                manager.ReplaceRegex(@"\[Link\(([^\)]+)\)\]((\s*\[[^\]]+\])*\s*(public|private|protected|internal|static|readonly| )*\s*(IFunction|Biomass|CNReductionForCover|CNReductionForTillage|RunoffModel|WaterTableModel|HeightFunction|DecumulateFunction|EndOfDayFunction|LiveOnEventFunction|AccumulateAtEvent|DailyMeanVPD|CERESDenitrificationWaterFactor|CERESDenitrificationTemperatureFactor|CERESMineralisationFOMCNRFactor|DayCentN2OFractionModel|CERESNitrificationpHFactor|CERESNitrificationWaterFactor|CERESUreaHydrolysisModel|CERESMineralisationWaterFactor|CERESMineralisationTemperatureFactor|CERESNitrificationModel|StringComparisonFunction|AccumulateByDate|AccumulateByNumericPhase|TrackerFunction|ArrayFunction|WangEngelTempFunction|BoundFunction|LinearAfterThresholdFunction|SoilWaterScale|MovingAverageFunction|HoldFunction|DeltaFunction|MovingSumFunction|QualitativePPEffect|AccumulateFunction|AddFunction|AgeCalculatorFunction|AirTemperatureFunction|BellCurveFunction|Constant|DivideFunction|ExponentialFunction|ExpressionFunction|ExternalVariable|LessThanFunction|LinearInterpolationFunction|MaximumFunction|MinimumFunction|MultiplyFunction|OnEventFunction|PhaseBasedSwitch|PhaseLookup|PhaseLookupValue|PhotoperiodDeltaFunction|PhotoperiodFunction|PowerFunction|SigmoidFunction|SoilTemperatureDepthFunction|SoilTemperatureFunction|SoilTemperatureWeightedFunction|SplineInterpolationFunction|StageBasedInterpolation|SubtractFunction|VariableReference|WeightedTemperatureFunction|XYPairs|CanopyPhotosynthesis|RUECO2Function|RUEModel|StorageDMDemandFunction|StorageNDemandFunction|InternodeCohortDemandFunction|BerryFillingRateFunction|TEWaterDemandFunction|FillingRateFunction|AllometricDemandFunction|InternodeDemandFunction|PartitionFractionDemandFunction|PopulationBasedDemandFunction|PotentialSizeDemandFunction|RelativeGrowthRateDemandFunction))", @"[Link(Type = LinkType.Child, ByName = true, $1)]$2");

                // [Link] IFunction -> [Link(ByName = true)] IFunction
                manager.ReplaceRegex(@"\[Link\]((\s*\[[^\]]+\])*\s*(public|private|protected|internal|static|readonly| )*\s*(IFunction|Biomass|CNReductionForCover|CNReductionForTillage|RunoffModel|WaterTableModel|HeightFunction|DecumulateFunction|EndOfDayFunction|LiveOnEventFunction|AccumulateAtEvent|DailyMeanVPD|CERESDenitrificationWaterFactor|CERESDenitrificationTemperatureFactor|CERESMineralisationFOMCNRFactor|DayCentN2OFractionModel|CERESNitrificationpHFactor|CERESNitrificationWaterFactor|CERESUreaHydrolysisModel|CERESMineralisationWaterFactor|CERESMineralisationTemperatureFactor|CERESNitrificationModel|StringComparisonFunction|AccumulateByDate|AccumulateByNumericPhase|TrackerFunction|ArrayFunction|WangEngelTempFunction|BoundFunction|LinearAfterThresholdFunction|SoilWaterScale|MovingAverageFunction|HoldFunction|DeltaFunction|MovingSumFunction|QualitativePPEffect|AccumulateFunction|AddFunction|AgeCalculatorFunction|AirTemperatureFunction|BellCurveFunction|Constant|DivideFunction|ExponentialFunction|ExpressionFunction|ExternalVariable|LessThanFunction|LinearInterpolationFunction|MaximumFunction|MinimumFunction|MultiplyFunction|OnEventFunction|PhaseBasedSwitch|PhaseLookup|PhaseLookupValue|PhotoperiodDeltaFunction|PhotoperiodFunction|PowerFunction|SigmoidFunction|SoilTemperatureDepthFunction|SoilTemperatureFunction|SoilTemperatureWeightedFunction|SplineInterpolationFunction|StageBasedInterpolation|SubtractFunction|VariableReference|WeightedTemperatureFunction|XYPairs|CanopyPhotosynthesis|RUECO2Function|RUEModel|StorageDMDemandFunction|StorageNDemandFunction|InternodeCohortDemandFunction|BerryFillingRateFunction|TEWaterDemandFunction|FillingRateFunction|AllometricDemandFunction|InternodeDemandFunction|PartitionFractionDemandFunction|PopulationBasedDemandFunction|PotentialSizeDemandFunction|RelativeGrowthRateDemandFunction))", @"[Link(Type = LinkType.Child, ByName = true)]$1");

                // Here I assume that all [LinkByPath] links will have a path argument supplied.
                // [LinkByPath(...)] -> [Link(Type = LinkType.Path, ...)]
                manager.ReplaceRegex(@"\[LinkByPath\(([^\)]+)\)", @"[Link(Type = LinkType.Path, $1)");

                // [ParentLink(...)] -> [Link(Type = LinkType.Ancestor, ...)]
                manager.ReplaceRegex(@"\[ParentLink\(([^\)]+)\)", @"[Link(Type = LinkType.Ancestor, $1)");

                // [ParentLink] -> [Link(Type = LinkType.Ancestor, ByName = false)]
                manager.Replace("[ParentLink]", "[Link(Type = LinkType.Ancestor)]", caseSensitive: true);

                // [ScopedLinkByName(...)] -> [Link(ByName = true, ...)]
                manager.ReplaceRegex(@"\[ScopedLinkByName\(([^\)]+)\)", @"[Link(ByName = true, $1)");

                // [ScopedLinkByName] -> [Link(ByName = true)]
                manager.Replace("[ScopedLinkByName]", "[Link(ByName = true)]", caseSensitive: true);

                // [ScopedLink(...)] -> [Link(...)]
                manager.ReplaceRegex(@"\[ScopedLink\(([^\)]+)\)", @"[Link($1)");

                // [ScopedLink] -> [Link]
                manager.Replace("[ScopedLink]", "[Link]", caseSensitive: true);

                // [ChildLinkByName(...)] -> [Link(Type = LinkType.Child, ByName = true, ...)]
                manager.ReplaceRegex(@"\[ChildLinkByName\(([^\)]+)\)", @"[Link(Type = LinkType.Child, ByName = true, $1)");

                // [ChildLinkByName] -> [Link(Type = LinkType.Child, ByName = true)]
                manager.Replace("[ChildLinkByName]", "[Link(Type = LinkType.Child, ByName = true)]", caseSensitive: true);

                // [ChildLink(...)] -> [Link(Type = LinkType.Child, ...)]
                manager.ReplaceRegex(@"\[ChildLink\(([^\)]+)\)", @"[Link(Type = LinkType.Child, $1)");

                // [ChildLink] -> [Link(Type = LinkType.Child)]
                manager.Replace("[ChildLink]", "[Link(Type = LinkType.Child)]", caseSensitive: true);

                manager.Save();
            }
        }

        /// <summary>
        /// Changes the type of the Stock component inital values genotypes array
        /// from StockGeno to SingleGenotypeInits.
        /// </summary>
        /// <param name="root">The root JSON token.</param>
        /// <param name="fileName">The name of the apsimx file.</param>
        private static void UpgradeToVersion70(JObject root, string fileName)
        {
            foreach (var stockNode in JsonUtilities.ChildrenOfType(root, "Stock"))
            {
                // for each element of GenoTypes[]
                var genotypes = stockNode["GenoTypes"];
                for (int i = 0; i < genotypes.Count(); i++)
                {
                    genotypes[i]["$type"] = "Models.GrazPlan.SingleGenotypeInits, Models";
                    double dr = Convert.ToDouble(genotypes[i]["DeathRate"]);
                    double drw = Convert.ToDouble(genotypes[i]["WnrDeathRate"]);
                    genotypes[i]["DeathRate"] = new JArray(new double[] { dr, drw });
                    genotypes[i]["PotFleeceWt"] = genotypes[i]["RefFleeceWt"];
                    genotypes[i]["Conceptions"] = genotypes[i]["Conception"];
                    genotypes[i]["GenotypeName"] = genotypes[i]["Name"];
                }
            }
        }

        /// <summary>
        /// Alters all existing linint functions to have a child variable reference IFunction called XValue instead of a
        /// string property called XProperty that IFunction then had to locate
        /// </summary>
        /// <param name="root">The root JSON token.</param>
        /// <param name="fileName">The name of the apsimx file.</param>
        private static void UpgradeToVersion71(JObject root, string fileName)
        {
            foreach (JObject linint in JsonUtilities.ChildrenRecursively(root, "LinearInterpolationFunction"))
            {
                VariableReference varRef = new VariableReference();
                varRef.Name = "XValue";
                varRef.VariableName = linint["XProperty"].ToString();
                JsonUtilities.AddModel(linint, varRef);
                linint.Remove("XProperty");
            }
        }

        /// <summary>
        /// Remove .Value() from all variable references because it is redundant
        /// </summary>
        /// <param name="root">The root JSON token.</param>
        /// <param name="fileName">The name of the apsimx file.</param>
        private static void UpgradeToVersion72(JObject root, string fileName)
        {
            foreach (var varRef in JsonUtilities.ChildrenRecursively(root, "VariableReference"))
                varRef["VariableName"] = varRef["VariableName"].ToString().Replace(".Value()", "");

            foreach (var report in JsonUtilities.ChildrenOfType(root, "Report"))
                JsonUtilities.SearchReplaceReportVariableNames(report, ".Value()", "");

            foreach (var graph in JsonUtilities.ChildrenOfType(root, "Series"))
            {
                if (graph["XFieldName"] != null)
                    graph["XFieldName"] = graph["XFieldName"].ToString().Replace(".Value()", "");
                if (graph["X2FieldName"] != null)
                    graph["X2FieldName"] = graph["X2FieldName"].ToString().Replace(".Value()", "");
                if (graph["YFieldName"] != null)
                    graph["YFieldName"] = graph["YFieldName"].ToString().Replace(".Value()", "");
                if (graph["Y2FieldName"] != null)
                    graph["Y2FieldName"] = graph["Y2FieldName"].ToString().Replace(".Value()", "");
            }
        }

        /// <summary>
        /// Alters all existing AllometricDemand functions to have a child variable reference IFunction called XValue and YValue instead of
        /// string property called XProperty and YProperty that it then had to locate.  Aiming to get all things using get for properties
        /// to be doing it via Variable reference so we can stream line scoping rules
        /// </summary>
        /// <param name="root">The root JSON token.</param>
        /// <param name="fileName">The name of the apsimx file.</param>
        private static void UpgradeToVersion73(JObject root, string fileName)
        {
            foreach (JObject Alomet in JsonUtilities.ChildrenRecursively(root, "AllometricDemandFunction"))
            {
                VariableReference XvarRef = new VariableReference();
                XvarRef.Name = "XValue";
                XvarRef.VariableName = Alomet["XProperty"].ToString();
                JsonUtilities.AddModel(Alomet, XvarRef);
                Alomet.Remove("XProperty");
                VariableReference YvarRef = new VariableReference();
                YvarRef.Name = "YValue";
                YvarRef.VariableName = Alomet["YProperty"].ToString();
                JsonUtilities.AddModel(Alomet, YvarRef);
                Alomet.Remove("YProperty");

            }
        }

        /// <summary>
        /// Changes the Surface Organic Matter property FractionFaecesAdded to 1.0
        /// </summary>
        /// <param name="root">The root JSON token.</param>
        /// <param name="fileName">The name of the apsimx file.</param>
        private static void UpgradeToVersion74(JObject root, string fileName)
        {
            foreach (JObject som in JsonUtilities.ChildrenRecursively(root, "SurfaceOrganicMatter"))
                som["FractionFaecesAdded"] = "1.0";
        }

        /// <summary>
        /// Change TreeLeafAreas to ShadeModiers in Tree Proxy
        /// </summary>
        /// <param name="root">The root JSON token.</param>
        /// <param name="fileName">The name of the apsimx file.</param>
        private static void UpgradeToVersion75(JObject root, string fileName)
        {
            foreach (JObject TreeProxy in JsonUtilities.ChildrenRecursively(root, "TreeProxy"))
            {
                TreeProxy["ShadeModifiers"] = TreeProxy["TreeLeafAreas"];
                // ShadeModifiers is sometimes null (not sure why) so fill it with 1s using Heights to get array length
                var SM = TreeProxy["Heights"].Values<double>().ToArray();
                for (int i = 0; i < SM.Count(); i++)
                    SM[i] = 1.0;
                TreeProxy["ShadeModifiers"] = new JArray(SM);
            }
        }

        /// <summary>
        /// Change flow_urea to FlowUrea in soil water
        /// </summary>
        /// <param name="root">The root JSON token.</param>
        /// <param name="fileName">The name of the apsimx file.</param>
        private static void UpgradeToVersion76(JObject root, string fileName)
        {
            foreach (var manager in JsonUtilities.ChildManagers(root))
            {
                if (manager.Replace(".flow_urea", ".FlowUrea"))
                    manager.Save();
            }
            foreach (var report in JsonUtilities.ChildrenOfType(root, "Report"))
            {
                JsonUtilities.SearchReplaceReportVariableNames(report, ".flow_urea", ".FlowUrea");
            }
        }

        /// <summary>
        /// Change the property in Stock to Genotypes
        /// </summary>
        /// <param name="root"></param>
        /// <param name="fileName"></param>
        private static void UpgradeToVersion77(JObject root, string fileName)
        {
            foreach (var manager in JsonUtilities.ChildManagers(root))
            {
                if (manager.Replace(".GenoTypes", ".Genotypes"))
                    manager.Save();
            }
            foreach (var stock in JsonUtilities.ChildrenOfType(root, "Stock"))
            {
                JsonUtilities.SearchReplaceReportVariableNames(stock, ".GenoTypes", ".Genotypes");
            }
        }

        /// <summary>
        /// Change the namespace for SimpleGrazing
        /// </summary>
        /// <param name="root"></param>
        /// <param name="fileName"></param>
        private static void UpgradeToVersion78(JObject root, string fileName)
        {
            foreach (var simpleGrazing in JsonUtilities.ChildrenOfType(root, "SimpleGrazing"))
            {
                simpleGrazing["$type"] = "Models.AgPasture.SimpleGrazing, Models";
            }
        }

        /// <summary>
        /// Change manager method and AgPasture variable names.
        /// </summary>
        /// <param name="root"></param>
        /// <param name="fileName"></param>
        private static void UpgradeToVersion79(JObject root, string fileName)
        {
            Tuple<string, string>[] changes =
            {
                new Tuple<string, string>(".Graze(", ".RemoveBiomass("),
                new Tuple<string, string>(".EmergingTissuesWt",   ".EmergingTissue.Wt"),
                new Tuple<string, string>(".EmergingTissuesN",    ".EmergingTissue.N"),
                new Tuple<string, string>(".DevelopingTissuesWt", ".DevelopingTissue.Wt"),
                new Tuple<string, string>(".DevelopingTissuesN",  ".DevelopingTissue.N"),
                new Tuple<string, string>(".MatureTissuesWt", ".MatureTissue.Wt"),
                new Tuple<string, string>(".MatureTissuesN",  ".MatureTissue.N"),
                new Tuple<string, string>(".DeadTissuesWt", ".DeadTissue.Wt"),
                new Tuple<string, string>(".DeadTissuesN",  ".DeadTissue.N")
            };

            JsonUtilities.RenameVariables(root, changes);
        }

        /// <summary>
        /// Replace ExcelMultiInput with ExcelInput.
        /// Change ExcelInput.FileName from a string into a string[].
        /// </summary>
        /// <param name="root"></param>
        /// <param name="fileName"></param>
        private static void UpgradeToVersion80(JObject root, string fileName)
        {
            // Rename ExcelInput.FileName to FileNames and make it an array.
            foreach (JObject excelInput in JsonUtilities.ChildrenRecursively(root, "ExcelInput"))
            {
                if (excelInput["FileName"] != null)
                    excelInput["FileNames"] = new JArray(excelInput["FileName"].Value<string>());
            }

            // Replace ExcelMultiInput with an ExcelInput.
            foreach (JObject excelMultiInput in JsonUtilities.ChildrenRecursively(root, "ExcelMultiInput"))
            {
                excelMultiInput["$type"] = "Models.PostSimulationTools.ExcelInput, Models";
            }
        }


        /// <summary>
        /// Seperate life cycle process class into Growth, Transfer and Mortality classes.
        /// </summary>
        /// <param name="root"></param>
        /// <param name="fileName"></param>
        private static void UpgradeToVersion81(JObject root, string fileName)
        {
            // Rename ExcelInput.FileName to FileNames and make it an array.
            foreach (JObject LSP in JsonUtilities.ChildrenRecursively(root, "LifeStageProcess"))
            {
                if (int.Parse(LSP["ProcessAction"].ToString()) == 0) //Process is Transfer
                {
                    LSP["$type"] = "Models.LifeCycle.LifeStageTransfer, Models";
                }
                else if (int.Parse(LSP["ProcessAction"].ToString()) == 1) //Process is PhysiologicalGrowth
                {
                    LSP["$type"] = "Models.LifeCycle.LifeStageGrowth, Models";
                }
                else if (int.Parse(LSP["ProcessAction"].ToString()) == 2) //Process is Mortality
                {
                    LSP["$type"] = "Models.LifeCycle.LifeStageMortality, Models";
                }

            }

            foreach (JObject LSRP in JsonUtilities.ChildrenRecursively(root, "LifeStageReproductionProcess"))
            {
                LSRP["$type"] = "Models.LifeCycle.LifeStageReproduction, Models";
            }

            foreach (JObject LSIP in JsonUtilities.ChildrenRecursively(root, "LifeStageImmigrationProcess"))
            {
                LSIP["$type"] = "Models.LifeCycle.LifeStageImmigration, Models";
            }
        }

        /// <summary>
        /// Add Critical N Conc (if not existing) to all Root Objects by copying the maximum N conc
        /// </summary>
        /// <param name="root"></param>
        /// <param name="fileName"></param>
        private static void UpgradeToVersion82(JObject root, string fileName)
        {
            foreach (JObject r in JsonUtilities.ChildrenRecursively(root, "Root"))
            {
                if (JsonUtilities.ChildWithName(r, "CriticalNConc") == null)
                {
                    JObject minNConc = JsonUtilities.ChildWithName(r, "MinimumNConc");
                    if (minNConc == null)
                        throw new Exception("Root has no CriticalNConc or MaximumNConc");

                    VariableReference varRef = new VariableReference();
                    varRef.Name = "CriticalNConc";
                    varRef.VariableName = "[Root].MinimumNConc";
                    JsonUtilities.AddModel(r, varRef);
                }
            }
        }

        /// <summary>
        /// Remove .Value() from everywhere possible.
        /// </summary>
        /// <param name="root"></param>
        /// <param name="fileName"></param>
        private static void UpgradeToVersion83(JObject root, string fileName)
        {
            // 1. Report
            foreach (JObject report in JsonUtilities.ChildrenRecursively(root, "Report"))
            {
                JArray variables = report["VariableNames"] as JArray;
                if (variables == null)
                    continue;

                for (int i = 0; i < variables.Count; i++)
                    variables[i] = variables[i].ToString().Replace(".Value()", "");
            }

            // 2. ExpressionFunction
            foreach (JObject function in JsonUtilities.ChildrenRecursively(root, "ExpressionFunction"))
                function["Expression"] = function["Expression"].ToString().Replace(".Value()", "");
        }

        /// <summary>
        /// Renames the Input.FileName property to FileNames and makes it an array.
        /// </summary>
        /// <param name="root"></param>
        /// <param name="fileName"></param>
        private static void UpgradeToVersion84(JObject root, string fileName)
        {
            foreach (JObject input in JsonUtilities.ChildrenRecursively(root, "Input"))
                if (input["FileName"] != null)
                    input["FileNames"] = new JArray(input["FileName"]);
        }

        /// <summary>
        /// Add a field to the Checkpoints table.
        /// </summary>
        /// <param name="root"></param>
        /// <param name="fileName"></param>
        private static void UpgradeToVersion85(JObject root, string fileName)
        {
            SQLite db = new SQLite();
            var dbFileName = Path.ChangeExtension(fileName, ".db");
            if (File.Exists(dbFileName))
            {
                try
                {
                    db.OpenDatabase(dbFileName, false);
                    if (db.TableExists("_Checkpoints"))
                    {
                        if (!db.GetTableColumns("_Checkpoints").Contains("OnGraphs"))
                        {
                            db.AddColumn("_Checkpoints", "OnGraphs", "integer");
                        }
                    }
                }
                finally
                {
                    db.CloseDatabase();
                }
            }
        }

        /// <summary>
        /// Add new methods structure to OrganArbitrator.
        /// </summary>
        /// <param name="root"></param>
        /// <param name="fileName"></param>
        private static void UpgradeToVersion86(JObject root, string fileName)
        {
            foreach (var arbitrator in JsonUtilities.ChildrenOfType(root, "OrganArbitrator"))
            {
                //remove DMArbitrator, and NArbitrator
                var children = JsonUtilities.Children(arbitrator);
                var exdm = children.Find(c => JsonUtilities.Name(c).Equals("dmArbitrator", StringComparison.OrdinalIgnoreCase));
                JsonUtilities.RemoveChild(arbitrator, JsonUtilities.Name(exdm));

                var exn = children.Find(c => JsonUtilities.Name(c).Equals("nArbitrator", StringComparison.OrdinalIgnoreCase));
                JsonUtilities.RemoveChild(arbitrator, JsonUtilities.Name(exn));

                JsonUtilities.RenameModel(exdm, "ArbitrationMethod");
                JsonUtilities.RenameModel(exn, "ArbitrationMethod");

                //Add DMArbitration
                var dm = JsonUtilities.CreateNewChildModel(arbitrator, "DMArbitration", "Models.PMF.BiomassTypeArbitrator");
                var folder = JsonUtilities.CreateNewChildModel(dm, "PotentialPartitioningMethods", "Models.Core.Folder");
                JsonUtilities.CreateNewChildModel(folder, "ReallocationMethod", "Models.PMF.Arbitrator.ReallocationMethod");
                JsonUtilities.CreateNewChildModel(folder, "AllocateFixationMethod", "Models.PMF.Arbitrator.AllocateFixationMethod");
                JsonUtilities.CreateNewChildModel(folder, "RetranslocationMethod", "Models.PMF.Arbitrator.RetranslocationMethod");
                JsonUtilities.CreateNewChildModel(folder, "SendPotentialDMAllocationsMethod", "Models.PMF.Arbitrator.SendPotentialDMAllocationsMethod");

                folder = JsonUtilities.CreateNewChildModel(dm, "AllocationMethods", "Models.Core.Folder");
                JsonUtilities.CreateNewChildModel(folder, "NutrientConstrainedAllocationMethod", "Models.PMF.Arbitrator.NutrientConstrainedAllocationMethod");
                JsonUtilities.CreateNewChildModel(folder, "DryMatterAllocationsMethod", "Models.PMF.Arbitrator.DryMatterAllocationsMethod");

                JArray dmChildren = dm["Children"] as JArray;
                dmChildren.Add(exdm);

                //Add N Arbitration
                var n = JsonUtilities.CreateNewChildModel(arbitrator, "NArbitration", "Models.PMF.BiomassTypeArbitrator");
                folder = JsonUtilities.CreateNewChildModel(n, "PotentialPartitioningMethods", "Models.Core.Folder");
                JsonUtilities.CreateNewChildModel(folder, "ReallocationMethod", "Models.PMF.Arbitrator.ReallocationMethod");

                folder = JsonUtilities.CreateNewChildModel(n, "ActualPartitioningMethods", "Models.Core.Folder");
                JsonUtilities.CreateNewChildModel(folder, "AllocateFixationMethod", "Models.PMF.Arbitrator.AllocateFixationMethod");
                JsonUtilities.CreateNewChildModel(folder, "RetranslocationMethod", "Models.PMF.Arbitrator.RetranslocationMethod");

                folder = JsonUtilities.CreateNewChildModel(n, "AllocationMethods", "Models.Core.Folder");
                JsonUtilities.CreateNewChildModel(folder, "NitrogenAllocationsMethod", "Models.PMF.Arbitrator.NitrogenAllocationsMethod");

                JArray nChildren = n["Children"] as JArray;
                nChildren.Add(exn);
                var allocatesMethod = JsonUtilities.CreateNewChildModel(n, "AllocateUptakesMethod", "Models.PMF.Arbitrator.AllocateUptakesMethod");

                var water = JsonUtilities.CreateNewChildModel(arbitrator, "WaterUptakeMethod", "Models.PMF.Arbitrator.WaterUptakeMethod");
                var nitrogen = JsonUtilities.CreateNewChildModel(arbitrator, "NitrogenUptakeMethod", "Models.PMF.Arbitrator.NitrogenUptakeMethod");
            }
        }

        /// <summary>
        /// Remove Models.Report namespace.
        /// </summary>
        /// <param name="root"></param>
        /// <param name="fileName"></param>
        private static void UpgradeToVersion87(JObject root, string fileName)
        {
            // Fix type of Report nodes
            foreach (JObject report in JsonUtilities.ChildrenRecursively(root, "Report"))
                report["$type"] = report["$type"].ToString().Replace("Report.Report", "Report");

            // Fix type of all models in the now-removed Models.Graph namespace
            foreach (JObject model in JsonUtilities.ChildrenRecursively(root))
                model["$type"] = model["$type"].ToString().Replace("Models.Graph.", "Models.");

            // Fix graph axes - these are a property of graphs, not a model themselves
            foreach (JObject graph in JsonUtilities.ChildrenRecursively(root, "Graph"))
            {
                JArray axes = graph["Axis"] as JArray;
                if (axes != null)
                    foreach (JObject axis in axes)
                        if (axis["$type"] != null)
                            axis["$type"] = axis["$type"].ToString().Replace("Models.Graph", "Models");
            }

            // Fix nutrient directed graphs - the nodes/arcs are not children, but
            // need to have their types fixed.
            foreach (JObject nutrient in JsonUtilities.ChildrenRecursively(root, "Nutrient"))
            {
                JObject directedGraph = nutrient["DirectedGraphInfo"] as JObject;
                if (directedGraph != null)
                {
                    directedGraph["$type"] = directedGraph["$type"].ToString().Replace("Models.Graph.", "Models.");
                    JArray nodes = directedGraph["Nodes"] as JArray;
                    if (nodes != null)
                        foreach (JObject node in nodes)
                            node["$type"] = node["$type"].ToString().Replace("Models.Graph.", "Models.");
                    JArray arcs = directedGraph["Arcs"] as JArray;
                    if (arcs != null)
                        foreach (JObject arc in arcs)
                            arc["$type"] = arc["$type"].ToString().Replace("Models.Graph.", "Models.");
                }
            }

            // Replace ExcelMultiInput with an ExcelInput.
            foreach (ManagerConverter manager in JsonUtilities.ChildManagers(root))
            {
                manager.Replace("Models.Report", "Models");
                manager.Replace("using Report", "using Models");
                //manager.ReplaceRegex("(using Models.+)using Models", "$1");
                manager.Replace("Report.Report", "Report");

                manager.Replace("Models.Graph", "Models");
                manager.Replace("Graph.Graph", "Graph");

                List<string> usingStatements = manager.GetUsingStatements().ToList();
                usingStatements.Remove("Models.Graph");
                usingStatements.Remove("Graph");

                manager.SetUsingStatements(usingStatements.Distinct());

                manager.Save();
            }
        }

        /// <summary>
        /// Replace SoilWater model with WaterBalance model.
        /// </summary>
        /// <param name="root"></param>
        /// <param name="fileName"></param>
        private static void UpgradeToVersion88(JObject root, string fileName)
        {
            foreach (JObject soilWater in JsonUtilities.ChildrenRecursively(root, "SoilWater"))
            {
                soilWater["$type"] = "Models.WaterModel.WaterBalance, Models";
                soilWater["ResourceName"] = "WaterBalance";
                if (soilWater["discharge_width"] != null)
                    soilWater["DischargeWidth"] = soilWater["discharge_width"];
                if (soilWater["catchment_area"] != null)
                    soilWater["CatchmentArea"] = soilWater["catchment_area"];
            }

            foreach (var manager in JsonUtilities.ChildManagers(root))
            {
                bool managerChanged = false;

                var declarations = manager.GetDeclarations();
                foreach (var declaration in declarations)
                {
                    if (declaration.TypeName == "SoilWater")
                    {
                        declaration.TypeName = "ISoilWater";
                        managerChanged = true;
                    }
                }

                if (managerChanged)
                {
                    manager.SetDeclarations(declarations);

                    var usings = manager.GetUsingStatements().ToList();
                    if (!usings.Contains("Models.Interfaces"))
                    {
                        usings.Add("Models.Interfaces");
                        manager.SetUsingStatements(usings);
                    }
                }

                if (manager.Replace(" as SoilWater", ""))
                    managerChanged = true;
                if (manager.Replace("solute_flow_eff", "SoluteFlowEfficiency"))
                    managerChanged = true;
                if (manager.Replace("solute_flux_eff", "SoluteFluxEfficiency"))
                    managerChanged = true;
                if (manager.Replace("[EventSubscribe(\"Commencing\")", "[EventSubscribe(\"StartOfSimulation\")"))
                    managerChanged = true;

                if (managerChanged)
                    manager.Save();
            }

            foreach (var report in JsonUtilities.ChildrenOfType(root, "Report"))
            {
                JsonUtilities.SearchReplaceReportVariableNames(report, "solute_flow_eff", "SoluteFlowEfficiency");
                JsonUtilities.SearchReplaceReportVariableNames(report, "solute_flux_eff", "SoluteFluxEfficiency");
            }

        }

        /// <summary>
        /// Replace 'avg' with 'mean' in report variables.
        /// </summary>
        /// <param name="root"></param>
        /// <param name="fileName"></param>
        private static void UpgradeToVersion89(JObject root, string fileName)
        {
            foreach (var report in JsonUtilities.ChildrenOfType(root, "Report"))
                JsonUtilities.SearchReplaceReportVariableNames(report, "avg of ", "mean of ");
        }

        /// <summary>
        /// Fixes a bug where a manager script's children were being serialized.
        /// When attempting to reopen the file, the script's type cannot be resolved.
        /// This converter will strip out all script children of managers under replacements.
        /// </summary>
        /// <param name="root">Root node.</param>
        /// <param name="fileName">Path to the .apsimx file.</param>
        private static void UpgradeToVersion90(JObject root, string fileName)
        {
            foreach (JObject replacements in JsonUtilities.ChildrenRecursively(root, "Replacements"))
                foreach (JObject manager in JsonUtilities.ChildrenRecursively(root, "Manager"))
                    JsonUtilities.RemoveChild(manager, "Script");
        }

        /// <summary>
        /// </summary>
        /// <param name="root"></param>
        /// <param name="fileName"></param>
        private static void UpgradeToVersion91(JObject root, string fileName)
        {
            Tuple<string, string>[] changes =
            {
                new Tuple<string, string>(".HarvestableWt",          ".Harvestable.Wt"),
                new Tuple<string, string>(".HarvestableN",           ".Harvestable.N"),
                new Tuple<string, string>(".StandingHerbageWt",      ".Standing.Wt"),
                new Tuple<string, string>(".StandingHerbageN",       ".Standing.N"),
                new Tuple<string, string>(".StandingHerbageNConc",   ".Standing.NConc"),
                new Tuple<string, string>(".StandingLiveHerbageWt",  ".StandingLive.Wt"),
                new Tuple<string, string>(".StandingLiveHerbageN",   ".StandingLive.N"),
                new Tuple<string, string>(".StandingDeadHerbageWt",  ".StandingDead.Wt"),
                new Tuple<string, string>(".StandingDeadHerbageN",   ".StandingDead.N"),
                new Tuple<string, string>(".HerbageDigestibility",   ".Standing.Digestibility"),
                new Tuple<string, string>(".RootDepthMaximum",       ".Root.RootDepthMaximum"),
                new Tuple<string, string>("[AGPRyeGrass].RootLengthDensity", "[AGPRyeGrass].Root.RootLengthDensity"),
                new Tuple<string, string>("[AGPWhiteClover].RootLengthDensity", "[AGPWhiteClover].Root.RootLengthDensity"),
                new Tuple<string, string>("[AGPLucerne].RootLengthDensity", "[AGPLucerne].Root.RootLengthDensity")
            };
            JsonUtilities.RenameVariables(root, changes);
        }

        /// <summary>
        /// Change names of a couple of parameters in SimpleGrazing.
        /// </summary>
        /// <param name="root">Root node.</param>
        /// <param name="fileName">Path to the .apsimx file.</param>
        private static void UpgradeToVersion92(JObject root, string fileName)
        {
            foreach (JObject simpleGrazing in JsonUtilities.ChildrenRecursively(root, "SimpleGrazing"))
            {
                simpleGrazing["FractionExcretedNToDung"] = simpleGrazing["FractionOfBiomassToDung"];
                if (simpleGrazing["FractionNExportedInAnimal"] == null)
                    simpleGrazing["FractionNExportedInAnimal"] = 0.75;
            }

            Tuple<string, string>[] changes =
            {
                new Tuple<string, string>(".AmountDungCReturned",  ".AmountDungWtReturned")
            };
            JsonUtilities.RenameVariables(root, changes);
        }

        /// <summary>
        /// In SimpleGrazin, Turn "Fraction of defoliated N leaving the system" into a fraction of defoliated N going to soil.
        /// </summary>
        /// <param name="root">Root node.</param>
        /// <param name="fileName">Path to the .apsimx file.</param>
        private static void UpgradeToVersion93(JObject root, string fileName)
        {
            foreach (JObject simpleGrazing in JsonUtilities.ChildrenRecursively(root, "SimpleGrazing"))
            {
                if (simpleGrazing["FractionNExportedInAnimal"] != null)
                {
                    var fractionNExportedInAnimal = Convert.ToDouble(simpleGrazing["FractionNExportedInAnimal"].Value<double>());
                    simpleGrazing["FractionDefoliatedNToSoil"] = 1 - fractionNExportedInAnimal;

                }
                if (simpleGrazing["FractionExcretedNToDung"] != null)
                {
                    var fractionExcretedNToDung = simpleGrazing["FractionExcretedNToDung"] as JArray;
                    if (fractionExcretedNToDung.Count > 0)
                        simpleGrazing["CNRatioDung"] = "NaN";
                }
            }
        }

        /// <summary>
        /// Convert stock genotypes array into GenotypeCross child models.
        /// </summary>
        /// <param name="root">Root node.</param>
        /// <param name="fileName">Path to the .apsimx file.</param>
        private static void UpgradeToVersion94(JObject root, string fileName)
        {
            foreach (JObject stock in JsonUtilities.ChildrenRecursively(root, "Stock"))
            {
                var oldGenotypes = stock["Genotypes"] as JArray;
                if (oldGenotypes != null)
                {
                    var newGenotypes = new JArray();
                    foreach (var oldgenotype in oldGenotypes)
                    {
                        var genotypeCross = new JObject();
                        genotypeCross["$type"] = "Models.GrazPlan.GenotypeCross, Models";
                        genotypeCross["Name"] = oldgenotype["GenotypeName"];
                        var oldgenotypeDeathRates = oldgenotype["DeathRate"] as JArray;
                        if (oldgenotypeDeathRates != null && oldgenotypeDeathRates.Count == 2)
                        {
                            genotypeCross["MatureDeathRate"] = oldgenotypeDeathRates[0];
                            genotypeCross["WeanerDeathRate"] = oldgenotypeDeathRates[1];
                        }
                        genotypeCross["Conception"] = oldgenotype["Conceptions"];

                        if (string.IsNullOrEmpty(oldgenotype["DamBreed"].ToString()))
                            genotypeCross["PureBredBreed"] = oldgenotype["GenotypeName"];
                        else if (string.IsNullOrEmpty(oldgenotype["SireBreed"].ToString()))
                            genotypeCross["PureBredBreed"] = oldgenotype["DamBreed"];
                        else
                            genotypeCross["DamBreed"] = oldgenotype["DamBreed"];
                        genotypeCross["SireBreed"] = oldgenotype["SireBreed"];
                        genotypeCross["Generation"] = oldgenotype["Generation"];
                        genotypeCross["SRW"] = oldgenotype["SRW"];
                        genotypeCross["PotFleeceWt"] = oldgenotype["PotFleeceWt"];
                        genotypeCross["MaxFibreDiam"] = oldgenotype["MaxFibreDiam"];
                        genotypeCross["FleeceYield"] = oldgenotype["FleeceYield"];
                        genotypeCross["PeakMilk"] = oldgenotype["PeakMilk"];
                        newGenotypes.Add(genotypeCross);
                    }
                    stock.Remove("Genotypes");
                    if (newGenotypes.Count > 0)
                        stock["Children"] = newGenotypes;
                }
            }
            Tuple<string, string>[] changes =
            {
                new Tuple<string, string>(".GenotypeNamesAll()",  ".Genotypes.Names.ToArray()")
            };
            if (JsonUtilities.RenameVariables(root, changes))
            {
                // The replacement is in a manager. Need to make sure that LINQ is added as a using
                // because the .ToArray() depends on it.
                foreach (var manager in JsonUtilities.ChildManagers(root))
                {
                    var usings = manager.GetUsingStatements().ToList();
                    if (usings.Find(u => u.Contains("System.Linq")) == null)
                    {
                        usings.Add("System.Linq");
                        manager.SetUsingStatements(usings);
                        manager.Save();
                    }
                }
            }
        }

        /// <summary>
        /// Change initialDM on Generic organ and root from a single value to a BiomassPoolType so each type can be sepcified
        /// </summary>
        /// <param name="root">Root node.</param>
        /// <param name="fileName">Path to the .apsimx file.</param>
        private static void UpgradeToVersion95(JObject root, string fileName)
        {
            // Remove initalDM model and replace with initialBiomass object
            foreach (string org in new List<string>() { "GenericOrgan", "Root" })
            {
                foreach (JObject O in JsonUtilities.ChildrenRecursively(root, org))
                {
                    if (O["Enabled"].ToString() == "True")
                    {
                        string initName = org == "GenericOrgan" ? "InitialWtFunction" : "InitialDM";
                        JObject InitialWt = JsonUtilities.CreateNewChildModel(O, "InitialWt", "Models.PMF.BiomassDemand");
                        JObject Structural = JsonUtilities.ChildWithName(O, initName).DeepClone() as JObject;
                        Structural["Name"] = "Structural";
                        JArray ChildFunctions = new JArray();
                        ChildFunctions.Add(Structural);
                        InitialWt["Children"] = ChildFunctions;
                        JsonUtilities.AddConstantFunctionIfNotExists(InitialWt, "Metabolic", "0.0");
                        JsonUtilities.AddConstantFunctionIfNotExists(InitialWt, "Storage", "0.0");
                        JsonUtilities.RemoveChild(O, initName);
                    }
                }
            }
            // Altermanager code where initial root wt is being set.
            foreach (var manager in JsonUtilities.ChildrenOfType(root, "Manager"))
            {
                string code = manager["Code"].ToString();
                string[] lines = code.Split('\n');
                bool ContainsZoneInitalDM = false;
                for (int i = 0; i < lines.Count(); i++)
                {
                    if (lines[i].Contains("Root.ZoneInitialDM.Add(") && (ContainsZoneInitalDM == false))
                    {
                        ContainsZoneInitalDM = true;
                        string InitialDM = lines[i].Split('(')[1].Replace(";", "").Replace(")", "").Replace("\r", "").Replace("\n", "");
                        string NewCode = "BiomassDemand InitialDM = new BiomassDemand();\r\n" +
                                         "Constant InitStruct = new Constant();\r\n" +
                                         "InitStruct.FixedValue = " + InitialDM + ";\r\n" +
                                         "InitialDM.Structural = InitStruct;\r\n" +
                                         "Constant InitMetab = new Constant();\r\n" +
                                         "InitMetab.FixedValue = 0;\r\n" +
                                         "InitialDM.Metabolic = InitMetab;\r\n" +
                                         "Constant InitStor = new Constant();\r\n" +
                                         "InitStor.FixedValue = 0;\r\n" +
                                         "InitialDM.Storage = InitStor;\r\n" +
                                         lines[i].Split('(')[0] + "(InitialDM);\r\n";
                        lines[i] = NewCode;
                    }
                    else if (lines[i].Contains("Root.ZoneInitialDM.Add("))
                    {
                        string InitialDM = lines[i].Split('(')[1].Replace(";", "").Replace(")", "").Replace("\r", "").Replace("\n", "");
                        lines[i] = "InitStruct.FixedValue = " + InitialDM + ";\r\n" +
                                    lines[i].Split('(')[0] + "(InitialDM);\r\n";
                    }
                }

                if (ContainsZoneInitalDM)
                {
                    string newCode = "using Models.Functions;\r\n";
                    foreach (string line in lines)
                    {
                        newCode += line + "\n";
                    }
                    manager["Code"] = newCode;
                }
            }
        }

        /// <summary>
        /// Add RootShape to all simulations.
        /// </summary>
        /// <param name="root">Root node.</param>
        /// <param name="fileName">Path to the .apsimx file.</param>
        private static void UpgradeToVersion96(JObject root, string fileName)
        {
            foreach (JObject thisRoot in JsonUtilities.ChildrenRecursively(root, "Root"))
            {
                if (JsonUtilities.ChildrenRecursively(thisRoot, "RootShapeCylindre").Count == 0 &&
                    JsonUtilities.ChildrenRecursively(thisRoot, "RootShapeSemiCircle").Count == 0 &&
                    JsonUtilities.ChildrenRecursively(thisRoot, "RootShapeSemiCircleSorghum").Count == 0 &&
                    JsonUtilities.ChildrenRecursively(thisRoot, "RootShapeSemiEllipse").Count == 0)
                {
                    JArray rootChildren = thisRoot["Children"] as JArray;
                    if (rootChildren != null && rootChildren.Count > 0)
                    {
                        JToken thisPlant = JsonUtilities.Parent(thisRoot);

                        JArray rootShapeChildren = new JArray();
                        string type;

                        if (thisPlant["CropType"].ToString() == "Sorghum")
                        {
                            type = "Models.Functions.RootShape.RootShapeSemiCircleSorghum, Models";
                        }
                        else if (thisPlant["CropType"].ToString() == "C4Maize")
                        {
                            type = "Models.Functions.RootShape.RootShapeSemiCircle, Models";
                        }
                        else
                        {
                            type = "Models.Functions.RootShape.RootShapeCylindre, Models";
                        }

                        JObject rootShape = new JObject
                        {
                            ["$type"] = type,
                            ["Name"] = "RootShape",
                            ["Children"] = rootShapeChildren
                        };
                        rootChildren.AddFirst(rootShape);
                    }
                }
            }
        }

        /// <summary>
        /// Add RootShape to all simulations.
        /// </summary>
        /// <param name="root">Root node.</param>
        /// <param name="fileName">Path to the .apsimx file.</param>
        private static void UpgradeToVersion97(JObject root, string fileName)
        {
            foreach (JObject AirTempFunc in JsonUtilities.ChildrenOfType(root, "AirTemperatureFunction"))
            {
                JObject tempResponse = JsonUtilities.ChildWithName(AirTempFunc, "XYPairs");
                tempResponse["Name"] = "TemperatureResponse";
            }
        }

        /// <summary>
        /// Convert stock animalparamset
        /// </summary>
        /// <param name="root">Root node.</param>
        /// <param name="fileName">Path to the .apsimx file.</param>
        private static void UpgradeToVersion98(JObject root, string fileName)
        {
            foreach (JObject paramSet in JsonUtilities.ChildrenRecursively(root, "AnimalParamSet"))
            {
                paramSet["$type"] = "Models.GrazPlan.Genotype, Models";
            }
        }

        /// <summary>
        /// Add InterpolationMethod to AirTemperature Function.
        /// </summary>
        /// <param name="root">Root node.</param>
        /// <param name="fileName">Path to the .apsimx file.</param>
        private static void UpgradeToVersion99(JObject root, string fileName)
        {
            foreach (JObject AirTempFunc in JsonUtilities.ChildrenOfType(root, "AirTemperatureFunction"))
            {
                AirTempFunc["agregationMethod"] = "0";
                JsonUtilities.AddModel(AirTempFunc, typeof(ThreeHourAirTemperature), "InterpolationMethod");
            }
        }

        /// <summary>
        /// Change SimpleGrazing.FractionDefoliatedNToSoil from a scalar to an array.
        /// </summary>
        /// <param name="root">Root node.</param>
        /// <param name="fileName">Path to the .apsimx file.</param>
        private static void UpgradeToVersion100(JObject root, string fileName)
        {
            foreach (var simpleGrazing in JsonUtilities.ChildrenOfType(root, "SimpleGrazing"))
            {
                if (simpleGrazing["FractionDefoliatedNToSoil"] != null)
                {
                    var arr = new JArray();
                    arr.Add(simpleGrazing["FractionDefoliatedNToSoil"].Value<double>());
                    simpleGrazing["FractionDefoliatedNToSoil"] = arr;
                }
            }
        }

        /// <summary>
        /// Add canopy width Function.
        /// </summary>
        /// <param name="root">Root node.</param>
        /// <param name="fileName">Path to the .apsimx file.</param>
        private static void UpgradeToVersion101(JObject root, string fileName)
        {
            foreach (JObject Leaf in JsonUtilities.ChildrenOfType(root, "Leaf"))
            {
                JsonUtilities.AddConstantFunctionIfNotExists(Leaf, "WidthFunction", "0");

                VariableReference varRef = new VariableReference();
                varRef.Name = "DepthFunction";
                varRef.VariableName = "[Leaf].Height";

                JsonUtilities.AddModel(Leaf, varRef);
            }
        }

        /// <summary>
        /// Rename Models.Sensitivity.CroptimizR to Models.Optimisation.CroptimizR.
        /// </summary>
        /// <param name="root">Root node.</param>
        /// <param name="fileName">Path to the .apsimx file.</param>
        private static void UpgradeToVersion102(JObject root, string fileName)
        {
            foreach (JObject croptimizR in JsonUtilities.ChildrenRecursively(root, "CroptimizR"))
                croptimizR["$type"] = croptimizR["$type"].ToString().Replace("Sensitivity", "Optimisation");
        }

        /// <summary>
        /// Rename TemperatureResponse to Response on Interpolate functions.
        /// </summary>
        /// <param name="root">Root node.</param>
        /// <param name="fileName">Path to the .apsimx file.</param>
        private static void UpgradeToVersion103(JObject root, string fileName)
        {
            foreach (JObject atf in JsonUtilities.ChildrenRecursively(root, "AirTemperatureFunction"))
            {
                atf["$type"] = "Models.Functions.SubDailyInterpolation, Models";
                foreach (JObject c in atf["Children"])
                {
                    if (c["Name"].ToString() == "TemperatureResponse")
                    {
                        c["Name"] = "Response";
                    }
                }
                foreach (JObject cultivar in JsonUtilities.ChildrenRecursively(root, "Cultivar"))
                {
                    if (!cultivar["Command"].HasValues)
                        continue;

                    foreach (JValue command in cultivar["Command"].Children())
                    {
                        command.Value = command.Value.ToString().Replace(".TemperatureResponse", ".Response");
                    }
                }
            }
        }


        /// <summary>
        /// Add expression function to replace direct call to structure in nodenumberphase
        /// </summary>
        /// <param name="root">The root JSON token.</param>
        /// <param name="fileName">The name of the apsimx file.</param>
        private static void UpgradeToVersion104(JObject root, string fileName)
        {
            foreach (JObject NNP in JsonUtilities.ChildrenRecursively(root, "NodeNumberPhase"))
            {
                VariableReference varRef = new VariableReference();
                varRef.Name = "LeafTipNumber";
                varRef.VariableName = "[Structure].LeafTipsAppeared";
                JsonUtilities.AddModel(NNP, varRef);
            }
        }


        /// <summary>
        /// Add expression function to replace direct call to structure in nodenumberphase
        /// </summary>
        /// <param name="root">The root JSON token.</param>
        /// <param name="fileName">The name of the apsimx file.</param>
        private static void UpgradeToVersion105(JObject root, string fileName)
        {
            foreach (JObject LAP in JsonUtilities.ChildrenRecursively(root, "LeafAppearancePhase"))
            {
                VariableReference varRef = new VariableReference();
                varRef.Name = "FinalLeafNumber";
                varRef.VariableName = "[Structure].FinalLeafNumber";
                JsonUtilities.AddModel(LAP, varRef);
            }
        }

        /// <summary>
        /// Change Nutrient.FOMC and Nutrient.FOMN to Nutrient.FOM.C and Nutrient.FOM.N
        /// </summary>
        /// <param name="root">The root JSON token.</param>
        /// <param name="fileName">The name of the apsimx file.</param>
        private static void UpgradeToVersion106(JObject root, string fileName)
        {
            Tuple<string, string>[] changes =
            {
                new Tuple<string, string>("utrient.FOMC",  "utrient.FOM.C"),
                new Tuple<string, string>("utrient.FOMN",  "utrient.FOM.N")
            };

            JsonUtilities.RenameVariables(root, changes);

            // Add Models.Soils.Nutrients namespace to all manager files that
            // reference Nutrient or Solute.

            foreach (var manager in JsonUtilities.ChildManagers(root))
            {
                var code = manager.ToString();
                if (code != null && (code.Contains("Nutrient") || code.Contains("Solute")))
                {
                    var usingLines = manager.GetUsingStatements().ToList();
                    usingLines.Add("Models.Soils.Nutrients");
                    manager.SetUsingStatements(usingLines);
                    manager.Save();
                }
            }
        }

        /// <summary>
        /// Add expression function to replace direct call to structure in LeafAppearancePhase
        /// </summary>
        /// <param name="root">The root JSON token.</param>
        /// <param name="fileName">The name of the apsimx file.</param>
        private static void UpgradeToVersion107(JObject root, string fileName)
        {
            foreach (JObject LAP in JsonUtilities.ChildrenRecursively(root, "LeafAppearancePhase"))
            {
                ExpressionFunction expFunction = new ExpressionFunction();
                expFunction.Name = "LeafNumber";
                expFunction.Expression = "[Leaf].ExpandedCohortNo + [Leaf].NextExpandingLeafProportion";
                JsonUtilities.AddModel(LAP, expFunction);

                VariableReference varRef1 = new VariableReference();
                varRef1.Name = "FullyExpandedLeafNo";
                varRef1.VariableName = "[Leaf].ExpandedCohortNo";
                JsonUtilities.AddModel(LAP, varRef1);

                VariableReference varRef2 = new VariableReference();
                varRef2.Name = "InitialisedLeafNumber";
                varRef2.VariableName = "[Leaf].InitialisedCohortNo";
                JsonUtilities.AddModel(LAP, varRef2);

            }
        }

        /// <summary>
        /// Upgrade to version 108.
        /// </summary>
        /// <param name="root"></param>
        /// <param name="fileName"></param>
        private static void UpgradeToVersion108(JObject root, string fileName)
        {
            Tuple<string, string>[] changes =
            {
                new Tuple<string, string>("Wheat.Structure.HaunStage",          "Wheat.Phenology.HaunStage"),
                new Tuple<string, string>("[Wheat].Structure.HaunStage",          "[Wheat].Phenology.HaunStage"),
                new Tuple<string, string>("Wheat.Structure.PTQ",          "Wheat.Phenology.PTQ"),
                new Tuple<string, string>("[Wheat].Structure.PTQ",          "[Wheat].Phenology.PTQ")
            };
            JsonUtilities.RenameVariables(root, changes);
        }

        /// <summary>
        /// Create Models.Climate namespace.
        /// The following types will be moved into Models.Climate:
        /// - ControlledEnvironment
        /// - SlopeEffectsOnWeather
        /// - Weather
        /// - WeatherSampler
        /// </summary>
        /// <param name="root">The root JSON token.</param>
        /// <param name="fileName">The name of the apsimx file.</param>
        private static void UpgradeToVersion109(JObject root, string fileName)
        {
            Type[] typesToMove = new Type[] { typeof(ControlledEnvironment), typeof(SlopeEffectsOnWeather), typeof(Weather), typeof(WeatherSampler) };

            foreach (Type type in typesToMove)
                foreach (JObject instance in JsonUtilities.ChildrenRecursively(root, type.Name))
                    if (!instance["$type"].ToString().Contains("Models.Climate"))
                        instance["$type"] = instance["$type"].ToString().Replace("Models.", "Models.Climate.");

            foreach (ManagerConverter manager in JsonUtilities.ChildManagers(root))
            {
                string code = manager.ToString();
                if (code == null)
                    continue;
                foreach (Type type in typesToMove)
                {
                    if (code.Contains(type.Name))
                    {
                        List<string> usings = manager.GetUsingStatements().ToList();
                        usings.Add("Models.Climate");
                        manager.SetUsingStatements(usings);
                        manager.Save();
                        break;
                    }
                }
            }
        }

        /// <summary>
        /// Add canopy width Function.
        /// </summary>
        /// <param name="root">Root node.</param>
        /// <param name="fileName">Path to the .apsimx file.</param>
        private static void UpgradeToVersion110(JObject root, string fileName)
        {
            foreach (JObject Root in JsonUtilities.ChildrenOfType(root, "Root"))
                JsonUtilities.AddConstantFunctionIfNotExists(Root, "RootDepthStressFactor", "1");
        }

        /// <summary>
        /// Modify manager scripts to use the new generic model locator API.
        /// </summary>
        /// <param name="root">Root node.</param>
        /// <param name="fileName">Path to the .apsimx file.</param>
        private static void UpgradeToVersion111(JObject root, string fileName)
        {
            foreach (ManagerConverter manager in JsonUtilities.ChildManagers(root))
            {
                // Apsim.Get(model, path) -> model.FindByPath(path)?.Value
                FixApsimGet(manager);

                // Apsim.FullPath(model) -> model.FullPath
                FixFullPath(manager);

                // Apsim.GetVariableObject(model, path) -> model.FindByPath(path)
                FixGetVariableObject(manager);

                // Apsim.Ancestor<T>(model) -> model.FindAncestor<T>()
                FixAncestor(manager);

                // Apsim.Siblings(model) -> model.FindAllSiblings()
                FixSiblings(manager);

                // Apsim.ParentAllChildren(model) -> model.ParentAllDescendants()
                FixParentAllChildren(manager);

                // This one will fail if using a runtime type.
                // Apsim.Parent(model, type) -> model.FindAncestor<Type>()
                FixParent(manager);

                // Apsim.Set(model, path, value) -> model.FindByPath(path).Value = value
                FixSet(manager);

                // Apsim.Find(model, x) -> model.FindInScope(x)
                // Apsim.Find(model, typeof(Y)) -> model.FindInScope<Y>()
                // This one will fail if the second argument is a runtime type which doesn't
                // use the typeof() syntax. E.g. if it's a variable of type Type.
                // Will probably fail in other cases too. It's really not ideal.
                FixFind(manager);

                // Apsim.FindAll(model) -> model.FindAllInScope().ToList()
                // Apsim.FindAll(model, typeof(X)) -> model.FindAllInScope<X>().ToList()
                FixFindAll(manager);

                // Apsim.Child(model, "Wheat") -> model.FindChild("Wheat")
                // Apsim.Child(model, typeof(IOrgan)) -> model.FindChild<IOrgan>()
                FixChild(manager);

                // Apsim.Children(model, typeof(IFunction)) -> model.FindAllChildren<IFunction>().ToList<IModel>()
                // Apsim.Children(model, obj.GetType()) -> model.FindAllChildren().Where(c => obj.GetType().IsAssignableFrom(c.GetType())).ToList<IModel>()
                // This will add "using System.Linq;" if necessary.
                FixChildren(manager);

                // Apsim.ChildrenRecursively(model) -> model.FindAllDescendants().ToList()
                // Apsim.ChildrenRecursively(model, typeof(IOrgan)) -> model.FindAllDescendants<IOrgan>().OfType<IModel>().ToList()
                // Apsim.ChildrenRecursively(model, GetType()) -> model.FindAllDescendants().Where(d => GetType().IsAssignableFrom(d.GetType())).ToList()
                FixChildrenRecursively(manager);

                // Apsim.ChildrenRecursivelyVisible(model) -> model.FindAllDescendants().Where(m => !m.IsHidden).ToList()
                FixChildrenRecursivelyVisible(manager);

                manager.Save();
            }

            void FixApsimGet(ManagerConverter manager)
            {
                string pattern = @"Apsim\.Get\(([^,]+),\s*((?>\((?<c>)|[^()]+|\)(?<-c>))*(?(c)(?!)))\)";
                manager.ReplaceRegex(pattern, match =>
                {
                    string replace = @"$1.FindByPath($2).Value";
                    if (match.Groups[1].Value.Contains(" "))
                        replace = replace.Replace("$1", "($1)");

                    return Regex.Replace(match.Value, pattern, replace);
                });
            }

            void FixFullPath(ManagerConverter manager)
            {
                string pattern = @"Apsim\.FullPath\(((?>\((?<c>)|[^()]+|\)(?<-c>))*(?(c)(?!)))\)";
                string replacement = "$1.FullPath";
                manager.ReplaceRegex(pattern, match =>
                {
                    if (match.Groups[1].Value.Contains(" "))
                        replacement = replacement.Replace("$1", "($1)");

                    return Regex.Replace(match.Value, pattern, replacement);
                });
            }

            void FixGetVariableObject(ManagerConverter manager)
            {
                string pattern = @"Apsim\.GetVariableObject\(([^,]+),\s*((?>\((?<c>)|[^()]+|\)(?<-c>))*(?(c)(?!)))\)";
                manager.ReplaceRegex(pattern, match =>
                {
                    string replace = @"$1.FindByPath($2)";
                    if (match.Groups[1].Value.Contains(" "))
                        replace = replace.Replace("$1", "($1)");

                    return Regex.Replace(match.Value, pattern, replace);
                });
            }


            void FixAncestor(ManagerConverter manager)
            {
                string pattern = @"Apsim\.Ancestor<([^>]+)>\(((?>\((?<c>)|[^()]+|\)(?<-c>))*(?(c)(?!)))\)";
                manager.ReplaceRegex(pattern, match =>
                {
                    string replace = @"$2.FindAncestor<$1>($3)";
                    if (match.Groups[2].Value.Contains(" "))
                        replace = replace.Replace("$2", "($2)");

                    return Regex.Replace(match.Value, pattern, replace);
                });
            }

            void FixSiblings(ManagerConverter manager)
            {
                bool replaced = false;
                string pattern = @"Apsim\.Siblings\(((?>\((?<c>)|[^()]+|\)(?<-c>))*(?(c)(?!)))\)";
                manager.ReplaceRegex(pattern, match =>
                {
                    replaced = true;

                    string replace = @"$1.FindAllSiblings().ToList<IModel>()";
                    if (match.Groups[1].Value.Contains(" "))
                        replace = replace.Replace("$1", "($1)");

                    return Regex.Replace(match.Value, pattern, replace);
                });

                if (replaced)
                {
                    List<string> usings = manager.GetUsingStatements().ToList();
                    if (!usings.Contains("System.Linq"))
                        usings.Add("System.Linq");
                    manager.SetUsingStatements(usings);
                }
            }

            void FixParentAllChildren(ManagerConverter manager)
            {
                string pattern = @"Apsim\.ParentAllChildren\(((?>\((?<c>)|[^()]+|\)(?<-c>))*(?(c)(?!)))\)";
                manager.ReplaceRegex(pattern, match =>
                {
                    string replace = @"$1.ParentAllDescendants()";
                    if (match.Groups[1].Value.Contains(" "))
                        replace = replace.Replace("$1", "($1)");

                    return Regex.Replace(match.Value, pattern, replace);
                });
            }

            void FixParent(ManagerConverter manager)
            {
                string pattern = @"Apsim\.Parent\(((?>\((?<c>)|[^()]+|\)(?<-c>))*(?(c)(?!)))\)";
                manager.ReplaceRegex(pattern, match =>
                {
                    string argsRegex = @"(?:[^,()]+((?:\((?>[^()]+|\((?<c>)|\)(?<-c>))*\)))*)+";
                    var args = Regex.Matches(match.Groups[1].Value, argsRegex);

                    if (args.Count != 2)
                        throw new Exception($"Incorrect number of arguments passed to Apsim.Parent()");

                    string modelName = args[0].Value;
                    if (modelName.Contains(" "))
                        modelName = $"({modelName})";

                    string type = args[1].Value.Replace("typeof(", "").TrimEnd(')').Trim();

                    return $"{modelName}.FindAncestor<{type}>()";
                });
            }

            void FixSet(ManagerConverter manager)
            {
                string pattern = @"Apsim\.Set\(((?>\((?<c>)|[^()]+|\)(?<-c>))*(?(c)(?!)))\)";
                manager.ReplaceRegex(pattern, match =>
                {
                    string argsRegex = @"(?:[^,()]+((?:\((?>[^()]+|\((?<c>)|\)(?<-c>))*\)))*)+";
                    var args = Regex.Matches(match.Groups[1].Value, argsRegex);

                    if (args.Count != 3)
                        throw new Exception($"Incorrect number of arguments passed to Apsim.Set()");

                    string model = args[0].Value.Trim();
                    if (model.Contains(" "))
                        model = $"({model})";

                    string path = args[1].Value.Trim();
                    string value = args[2].Value.Trim();

                    return $"{model}.FindByPath({path}).Value = {value}";
                });
            }

            void FixFind(ManagerConverter manager)
            {
                string pattern = @"Apsim\.Find\(((?>\((?<c>)|[^()]+|\)(?<-c>))*(?(c)(?!)))\)";
                manager.ReplaceRegex(pattern, match =>
                {
                    string argsRegex = @"(?:[^,()]+((?:\((?>[^()]+|\((?<c>)|\)(?<-c>))*\)))*)+";
                    var args = Regex.Matches(match.Groups[1].Value, argsRegex);

                    if (args.Count != 2)
                        throw new Exception($"Incorrect number of arguments passed to Apsim.Find()");

                    string model = args[0].Value.Trim();
                    if (model.Contains(" "))
                        model = $"({model})";

                    string pathOrType = args[1].Value.Trim();
                    if (pathOrType.Contains("typeof("))
                    {
                        string type = pathOrType.Replace("typeof(", "").TrimEnd(')');
                        return $"{model}.FindInScope<{type}>()";
                    }
                    else
                        return $"{model}.FindInScope({pathOrType})";
                });
            }

            void FixFindAll(ManagerConverter manager)
            {
                string pattern = @"Apsim\.FindAll\(((?>\((?<c>)|[^()]+|\)(?<-c>))*(?(c)(?!)))\)";
                bool replaced = manager.ReplaceRegex(pattern, match =>
                {
                    string argsRegex = @"(?:[^,()]+((?:\((?>[^()]+|\((?<c>)|\)(?<-c>))*\)))*)+";
                    var args = Regex.Matches(match.Groups[1].Value, argsRegex);

                    if (args.Count == 1)
                    {
                        string model = args[0].Value.Trim();
                        if (model.Contains(" "))
                            model = $"({model})";

                        return $"{model}.FindAllInScope().ToList()";
                    }
                    else if (args.Count == 2)
                    {
                        string model = args[0].Value.Trim();
                        if (model.Contains(" "))
                            model = $"({model})";

                        string type = args[1].Value.Trim().Replace("typeof(", "").TrimEnd(')');

                        // See comment in the FixChildren() method. This really isn't ideal.
                        return $"{model}.FindAllInScope<{type}>().OfType<IModel>().ToList()";
                    }
                    else
                        throw new Exception($"Incorrect number of arguments passed to Apsim.FindAll()");
                });

                if (replaced)
                    AddLinqIfNotExist(manager);
            }

            void FixChild(ManagerConverter manager)
            {
                string pattern = @"Apsim\.Child\(((?>\((?<c>)|[^()]+|\)(?<-c>))*(?(c)(?!)))\)";
                manager.ReplaceRegex(pattern, match =>
                {
                    string argsRegex = @"(?:[^,()]+((?:\((?>[^()]+|\((?<c>)|\)(?<-c>))*\)))*)+";
                    var args = Regex.Matches(match.Groups[1].Value, argsRegex);

                    if (args.Count != 2)
                        throw new Exception($"Incorrect number of arguments passed to Apsim.Find()");

                    string model = args[0].Value.Trim();
                    if (model.Contains(" "))
                        model = $"({model})";

                    string pathOrType = args[1].Value.Trim();
                    if (pathOrType.Contains("typeof("))
                    {
                        string type = pathOrType.Replace("typeof(", "").TrimEnd(')');
                        return $"{model}.FindChild<{type}>()";
                    }
                    else
                        return $"{model}.FindChild({pathOrType})";
                });

                pattern = @"(FindChild<([^>]+)>\(\)) as \2";
                manager.ReplaceRegex(pattern, "$1");
            }

            void FixChildren(ManagerConverter manager)
            {

                string pattern = @"Apsim\.Children\(((?>\((?<c>)|[^()]+|\)(?<-c>))*(?(c)(?!)))\)";
                bool replaced = manager.ReplaceRegex(pattern, match =>
                {
                    string argsRegex = @"(?:[^,()]+((?:\((?>[^()]+|\((?<c>)|\)(?<-c>))*\)))*)+";
                    var args = Regex.Matches(match.Groups[1].Value, argsRegex);

                    if (args.Count != 2)
                        throw new Exception($"Incorrect number of arguments passed to Apsim.Children()");

                    string model = args[0].Value.Trim();
                    if (model.Contains(" "))
                        model = $"({model})";

                    string type = args[1].Value.Trim();

                    Match simplify = Regex.Match(type, @"typeof\(([^\)]+)\)");
                    if (simplify.Groups.Count == 2)
                    {
                        type = simplify.Groups[1].Value;

                        // Unfortunately we need some sort of cast here, in case the type
                        // being searched for is an interface such as IPlant which doesn't
                        // implement IModel, even though realistically the only results
                        // which FindAllChildren() will return are guaranteed to be IModels.
                        // In an ideal world, the user wouldn't access any members of IModel,
                        // and we could just happily return an IEnumerable<IPlant> or
                        // List<IPlant>, but that's obviously not a guarantee we can make.
                        return $"{model}.FindAllChildren<{type}>().OfType<IModel>().ToList()";
                    }
                    else
                    {
                        // Need to ensure that we're using System.Linq;
                        return $"{model}.FindAllChildren().Where(c => {type}.IsAssignableFrom(c.GetType())).ToList()";
                    }
                });

                if (replaced)
                    AddLinqIfNotExist(manager);
            }

            void FixChildrenRecursively(ManagerConverter manager)
            {
                string pattern = @"Apsim\.ChildrenRecursively\(((?>\((?<c>)|[^()]+|\)(?<-c>))*(?(c)(?!)))\)";
                bool replaced = manager.ReplaceRegex(pattern, match =>
                {
                    string argsRegex = @"(?:[^,()]+((?:\((?>[^()]+|\((?<c>)|\)(?<-c>))*\)))*)+";
                    var args = Regex.Matches(match.Groups[1].Value, argsRegex);

                    if (args.Count == 1)
                    {

                        string model = args[0].Value.Trim();
                        if (model.Contains(" "))
                            model = $"({model})";

                        return $"{model}.FindAllDescendants().ToList()";
                    }
                    else if (args.Count == 2)
                    {
                        string model = args[0].Value.Trim();
                        if (model.Contains(" "))
                            model = $"({model})";

                        string type = args[1].Value.Trim();

                        Match simplify = Regex.Match(type, @"typeof\(([^\)]+)\)");
                        if (simplify.Groups.Count == 2)
                        {
                            // Code uses a simple typeof(X) to reference the type. This can be converted to the generic usage.
                            type = simplify.Groups[1].Value;
                            return $"{model}.FindAllDescendants<{type}>().OfType<IModel>().ToList()";
                        }
                        else
                            // This is a bit uglier and we need to use a qnd linq query to fix it up.
                            return $"{model}.FindAllDescendants().Where(d => {type}.IsAssignableFrom(d.GetType())).ToList()";
                    }
                    else
                        throw new Exception($"Incorrect number of arguments passed to Apsim.ChildrenRecursively()");
                });

                if (replaced)
                    AddLinqIfNotExist(manager);
            }

            void AddLinqIfNotExist(ManagerConverter manager)
            {
                List<string> usings = manager.GetUsingStatements().ToList();
                if (!usings.Contains("System.Linq"))
                    usings.Add("System.Linq");
                manager.SetUsingStatements(usings);
            }

            void FixChildrenRecursivelyVisible(ManagerConverter manager)
            {
                string pattern = @"Apsim\.ChildrenRecursivelyVisible\(((?>\((?<c>)|[^()]+|\)(?<-c>))*(?(c)(?!)))\)";
                bool replaced = manager.ReplaceRegex(pattern, match =>
                {
                    string argsRegex = @"(?:[^,()]+((?:\((?>[^()]+|\((?<c>)|\)(?<-c>))*\)))*)+";
                    var args = Regex.Matches(match.Groups[1].Value, argsRegex);

                    if (args.Count == 1)
                    {
                        string model = args[0].Value.Trim();
                        if (model.Contains(" "))
                            model = $"({model})";

                        return $"{model}.FindAllDescendants().Where(m => !m.IsHidden).ToList()";
                    }
                    else
                        throw new Exception($"Incorrect number of arguments passed to Apsim.ChildrenRecursivelyVisible()");
                });

                if (replaced)
                    AddLinqIfNotExist(manager);
            }
        }

        /// <summary>
        /// Upgrade to version 112. Lots of breaking changes to class Plant.
        /// </summary>
        /// <param name="root">The root json token.</param>
        /// <param name="fileName">The name of the apsimx file.</param>
        private static void UpgradeToVersion112(JObject root, string fileName)
        {
            var changes = new Tuple<string, string>[]
            {
                new Tuple<string, string>("Plant.Canopy", "Plant.Leaf"),
                new Tuple<string, string>("[Plant].Canopy", "[Plant].Leaf"),
                new Tuple<string, string>("plant.Canopy", "plant.Leaf"),
                new Tuple<string, string>("[plant].Canopy", "[plant].Leaf"),
                new Tuple<string, string>("Wheat.Canopy", "Wheat.Leaf"),
                new Tuple<string, string>("[Wheat].Canopy", "[Wheat].Leaf"),
                new Tuple<string, string>("wheat.Canopy", "wheat.Leaf"),
                new Tuple<string, string>("[wheat].Canopy", "[wheat].Leaf"),
                new Tuple<string, string>("[Phenology].CurrentPhaseName", "[Phenology].CurrentPhase.Name"),
                new Tuple<string, string>("[phenology].CurrentPhaseName", "[phenology].CurrentPhase.Name"),
                new Tuple<string, string>("Phenology.CurrentPhaseName", "Phenology.CurrentPhase.Name"),
                new Tuple<string, string>("phenology.CurrentPhaseName", "phenology.CurrentPhase.Name"),
                new Tuple<string, string>("[Plant].Phenology.DaysAfterSowing", "[Plant].DaysAfterSowing"),
                new Tuple<string, string>("Plant.Phenology.DaysAfterSowing", "Plant.DaysAfterSowing"),
                new Tuple<string, string>("Phenology.DaysAfterSowing", "DaysAfterSowing"),
                new Tuple<string, string>("[Phenology].DaysAfterSowing", "[Plant].DaysAfterSowing"),
            };
            JsonUtilities.RenameVariables(root, changes);

            // Some more complicated changes to manager code.
            foreach (ManagerConverter manager in JsonUtilities.ChildManagers(root))
            {
                ConvertPlantPropertyToDirectLink(manager, "Root", "Models.PMF.Organs");
                ConvertPlantPropertyToDirectLink(manager, "Structure", "Models.PMF.Struct");
                ConvertPlantPropertyToDirectLink(manager, "Phenology", "Models.PMF.Phen");
            }

            void ConvertPlantPropertyToDirectLink(ManagerConverter manager, string property, string nameSpace)
            {
                string code = manager.ToString();
                if (code == null)
                    return;
                if (code.Contains($".{property}."))
                {
                    string plantName = Regex.Match(code, $@"(\w+)\.{property}\.").Groups[1].Value;
                    JObject zone = JsonUtilities.Ancestor(manager.Token, typeof(Zone));
                    if (zone == null)
                    {
                        JObject replacements = JsonUtilities.Ancestor(manager.Token, "Replacements");
                        if (replacements != null)
                        {
                            JObject replacement = JsonUtilities.ChildrenRecursively(root).Where(j => j != manager.Token && j["Name"].ToString() == manager.Token["Name"].ToString()).FirstOrDefault();
                            if (replacement != null)
                                zone = JsonUtilities.Ancestor(replacement, typeof(Zone));
                            else
                                // This manager script is under replacements, but is not replacing any models.
                                // It is also likely to contain compilation errors due to API changes. Therefore
                                // we will disable it to suppress these errors.
                                manager.Token["Enabled"] = false;
                        }
                    }

                    int numPlantsInZone = JsonUtilities.ChildrenRecursively(zone, "Plant").Count;
                    if (numPlantsInZone > 0)
                    {
                        manager.AddUsingStatement(nameSpace);

                        bool isOptional = false;
                        Declaration plantLink = manager.GetDeclarations().Find(d => d.InstanceName == plantName);
                        if (plantLink != null)
                        {
                            string linkAttribute = plantLink.Attributes.Find(a => a.Contains("[Link"));
                            if (linkAttribute != null && linkAttribute.Contains("IsOptional = true"))
                                isOptional = true;
                        }

                        string link;
                        int numPlantsWithCorrectName = JsonUtilities.ChildrenRecursively(zone, "Plant").Count(p => p["Name"].ToString() == plantName);
                        if (string.IsNullOrEmpty(plantName) || numPlantsWithCorrectName == 0)
                            link = $"[Link{(isOptional ? "(IsOptional = true)" : "")}]";
                        else
                            link = $"[Link(Type = LinkType.Path, Path = \"[{plantName}].{property}\"{(isOptional ? ", IsOptional = true" : "")})]";

                        string memberName = property[0].ToString().ToLower() + property.Substring(1);
                        manager.AddDeclaration(property, memberName, new string[1] { link });

                        if (!string.IsNullOrEmpty(plantName))
                            manager.ReplaceRegex($"([^\"]){plantName}\\.{property}", $"$1{memberName}");
                        manager.Save();
                    }
                }
            }
        }

        /// <summary>
        /// Upgrade to version 113. Rename SowPlant2Type to SowingParameters.
        /// </summary>
        /// <param name="root">The root json token.</param>
        /// <param name="fileName">The name of the apsimx file.</param>
        private static void UpgradeToVersion113(JObject root, string fileName)
        {
            foreach (ManagerConverter manager in JsonUtilities.ChildManagers(root))
                if (manager.Replace("SowPlant2Type", "SowingParameters"))
                    manager.Save();
        }

        /// <summary>
        /// Upgrade to version 114. Remove references to Plant.IsC4.
        /// </summary>
        /// <param name="root">The root json token.</param>
        /// <param name="fileName">The name of the apsimx file.</param>
        private static void UpgradeToVersion114(JObject root, string fileName)
        {
            foreach (ManagerConverter manager in JsonUtilities.ChildManagers(root))
                if (manager.ReplaceRegex(@"(\w+)\.IsC4", "$1.FindByPath(\"Leaf.Photosynthesis.FCO2.PhotosyntheticPathway\")?.Value?.ToString() == \"C4\""))
                    manager.Save();
        }

        /// <summary>
        /// Upgrade to version 115. Add mortality rate constant of 0 to any plants
        /// which do not already have a mortality rate.
        /// </summary>
        /// <param name="root">The root json token.</param>
        /// <param name="fileName">The name of the apsimx file.</param>
        /// <remarks>
        /// This is part of the change to make mortality rate non-optional.
        /// </remarks>
        private static void UpgradeToVersion115(JObject root, string fileName)
        {
            foreach (JObject plant in JsonUtilities.ChildrenRecursively(root, nameof(Plant)))
            {
                if ((plant["ResourceName"] == null || JsonUtilities.Ancestor(plant, "Replacements") != null) && JsonUtilities.ChildWithName(plant, "MortalityRate", ignoreCase: true) == null)
                {
                    Constant mortalityRate = new Constant();
                    mortalityRate.Name = "MortalityRate";
                    mortalityRate.FixedValue = 0;
                    JsonUtilities.AddModel(plant, mortalityRate);
                }
            }
        }

        /// <summary>
        /// Upgrade to version 115. Add PlantType to IPlants.
        /// </summary>
        /// <param name="root">The root json token.</param>
        /// <param name="fileName">The name of the apsimx file.</param>
        private static void UpgradeToVersion116(JObject root, string fileName)
        {
            foreach (JObject pasture in JsonUtilities.ChildrenRecursively(root, "PastureSpecies"))
            {
                string plantType = pasture["ResourceName"]?.ToString();//?.Substring("AGP".Length);
                if (string.IsNullOrEmpty(plantType))
                    plantType = pasture["Name"]?.ToString();
                pasture["PlantType"] = plantType;
            }

            foreach (JObject plant in JsonUtilities.ChildrenRecursively(root, "Plant"))
                plant["PlantType"] = plant["CropType"]?.ToString();

            JsonUtilities.RenameVariables(root, new Tuple<string, string>[] { new Tuple<string, string>("CropType", "PlantType") });
        }

        /// <summary>
        /// Upgrade to version 115. Add PlantType to IPlants.
        /// </summary>
        /// <param name="root">The root json token.</param>
        /// <param name="fileName">The name of the apsimx file.</param>
        private static void UpgradeToVersion117(JObject root, string fileName)
        {
            foreach (JObject croptimizr in JsonUtilities.ChildrenRecursively(root, "CroptimizR"))
            {
                string variableName = croptimizr["VariableName"]?.ToString();
                JArray variableNames = new JArray(new object[1] { variableName });
                croptimizr.Remove("VariableName");
                croptimizr["VariableNames"] = variableNames;
            }
        }


        /// <summary>
        /// Renames Initial NO3N and NH4N to NO3 and NH4
        /// </summary>
        /// <param name="root">The root JSON token.</param>
        /// <param name="fileName">The name of the apsimx file.</param>
        private static void UpgradeToVersion118(JObject root, string fileName)
        {
            foreach (var sample in JsonUtilities.ChildrenRecursively(root, "Sample"))
            {
                JsonUtilities.RenameChildModel(sample, "NO3N", "NO3");
                JsonUtilities.RenameChildModel(sample, "NH4N", "NH4");
            }

            foreach (var chloride in JsonUtilities.ChildrenRecursively(root, "Chloride"))
            {
                chloride["$type"] = "Models.Soils.Nutrients.Solute, Models";
                chloride["Name"] = "CL";
            }
        }

        /// <summary>
        /// Change report and manager scripts for soil variables that have been out of soil class.
        /// </summary>
        /// <param name="root">The root json token.</param>
        /// <param name="fileName">The name of the apsimx file.</param>
        private static void UpgradeToVersion119(JObject root, string fileName)
        {
            var changes = new Tuple<string, string>[]
            {
                new Tuple<string, string>("[ISoil]", "[Soil]"),
                new Tuple<string, string>("[Soil].Temperature", "[Soil].Temperature.Value"),
                new Tuple<string, string>("Soil.Temperature", "Soil.Temperature.Value"),
                new Tuple<string, string>("[Soil].FBiom", "[Soil].Organic.FBiom"),
                new Tuple<string, string>("[Soil].FInert", "[Soil].Organic.FInert"),
                new Tuple<string, string>("[Soil].InitialRootWt", "[Soil].Organic.FOM"),
                new Tuple<string, string>("[Soil].DepthMidPoints", "[Soil].Physical.DepthMidPoints"),
                new Tuple<string, string>("[Soil].Thickness", "[Soil].Physical.Thickness"),
                new Tuple<string, string>("[Soil].BD", "[Soil].Physical.BD"),
                new Tuple<string, string>("[Soil].AirDry", "[Soil].Physical.AirDry"),
                new Tuple<string, string>("[Soil].LL15", "[Soil].Physical.LL15"),   // will also convert LL15mm
                new Tuple<string, string>("[Soil].DUL", "[Soil].Physical.DUL"),     // will also convert DULmm
                new Tuple<string, string>("[Soil].SAT", "[Soil].Physical.SAT"),     // will also convert SATmm
                new Tuple<string, string>("[Soil].PAWC", "[Soil].Physical.PAWC"),   // will also convert PAWCmm
                new Tuple<string, string>("[Soil].PAW", "[Soil].SoilWater.PAW"),    // will also convert PAWmm
                new Tuple<string, string>("[Soil].Water", "[Soil].SoilWater.SWmm"),
                new Tuple<string, string>("[Soil].KS", "[Soil].Physical.KS"),
            };
            JsonUtilities.RenameVariables(root, changes);

            // Look in manager scripts and move some soil properties to the soil physical instance.
            var variablesToMove = new ManagerReplacement[]
            {
                new ManagerReplacement("Soil.ThicknessCumulative", "soilPhysical.ThicknessCumulative", "IPhysical"),
                new ManagerReplacement("Soil.Thickness", "soilPhysical.Thickness", "IPhysical"),
                new ManagerReplacement("Soil.BD", "soilPhysical.BD", "IPhysical"),
                new ManagerReplacement("Soil.AirDry", "soilPhysical.AirDry", "IPhysical"),
                new ManagerReplacement("Soil.LL15", "soilPhysical.LL15", "IPhysical"),
                new ManagerReplacement("Soil.LL15mm", "soilPhysical.LL15mm", "IPhysical"),
                new ManagerReplacement("Soil.DUL", "soilPhysical.DUL", "IPhysical"),
                new ManagerReplacement("Soil.DULmm", "soilPhysical.DULmm", "IPhysical"),
                new ManagerReplacement("Soil.SAT", "soilPhysical.SAT", "IPhysical"),
                new ManagerReplacement("Soil.KS", "soilPhysical.KS", "IPhysical"),
                new ManagerReplacement("Soil.PAWC", "soilPhysical.PAWC", "IPhysical"),
                new ManagerReplacement("Soil.PAWCmm", "soilPhysical.PAWCmm", "IPhysical"),
                new ManagerReplacement("Soil.SoilWater", "waterBalance", "ISoilWater"),
                new ManagerReplacement("Soil.Water", "waterBalance.SWmm", "ISoilWater"),
            };
            foreach (var manager in JsonUtilities.ChildManagers(root))
            {
                bool changesMade = manager.MoveVariables(variablesToMove);

                if (changesMade)
                {
                    manager.AddUsingStatement("Models.Interfaces");
                    manager.Save();
                }
            }

            // Rename the CERESSoilTemperature model to SoilTemperature
            foreach (var soil in JsonUtilities.ChildrenRecursively(root, "Soil"))
                JsonUtilities.RenameChildModel(soil, "CERESSoilTemperature", "Temperature");
        }

        /// <summary>
        /// Remove empty samples from soils.
        /// </summary>
        /// <param name="root">The root json token.</param>
        /// <param name="fileName">The name of the apsimx file.</param>
        private static void UpgradeToVersion120(JObject root, string fileName)
        {
            foreach (JObject sample in JsonUtilities.ChildrenRecursively(root, "Sample"))
            {
                if ((sample["NO3N"] == null || !sample["NO3N"].HasValues)
                 && (sample["NH4N"] == null || !sample["NH4N"].HasValues)
                 && (sample["SW"] == null || !sample["SW"].HasValues)
                 && (sample["OC"] == null || !sample["OC"].HasValues)
                 && (sample["EC"] == null || !sample["EC"].HasValues)
                 && (sample["CL"] == null || !sample["CL"].HasValues)
                 && (sample["ESP"] == null || !sample["ESP"].HasValues)
                 && (sample["PH"] == null || !sample["PH"].HasValues))
                {
                    // The sample is empty. If it is not being overridden by a factor
                    // or replacements, get rid of it.
                    JObject expt = JsonUtilities.Ancestor(sample, typeof(Experiment));
                    if (expt != null)
                    {
                        // The sample is in an experiment. If it's being overriden by a factor,
                        // ignore it.
                        JObject factors = JsonUtilities.ChildWithName(expt, "Factors");
                        if (factors != null && JsonUtilities.DescendantOfType(factors, "Sample") != null)
                            continue;
                    }

                    JObject replacements = JsonUtilities.DescendantOfType(root, "Replacements");
                    if (replacements != null && JsonUtilities.DescendantOfType(replacements, "Sample") != null)
                        continue;

                    JObject parent = JsonUtilities.Parent(sample) as JObject;
                    string name = sample["Name"]?.ToString();
                    if (parent != null && !string.IsNullOrEmpty(name))
                        JsonUtilities.RemoveChild(parent, name);
                }
            }
        }

        /// <summary>
        /// Replace all instances of PhaseBasedSwitch with PhaseLookupValues.
        /// </summary>
        /// <param name="root">The root json token.</param>
        /// <param name="fileName">The name of the apsimx file.</param>
        private static void UpgradeToVersion121(JObject root, string fileName)
        {
            foreach (JObject phaseSwitch in JsonUtilities.ChildrenRecursively(root, "PhaseBasedSwitch"))
            {
                phaseSwitch["$type"] = "Models.Functions.PhaseLookupValue, Models";
                Constant value = new Constant();
                value.FixedValue = 1;
                JsonUtilities.AddModel(phaseSwitch, value);
            }
        }

        /// <summary>
        /// Set maps' default zoom level to 360.
        /// </summary>
        /// <param name="root">The root json token.</param>
        /// <param name="fileName">The name of the apsimx file.</param>
        private static void UpgradeToVersion122(JObject root, string fileName)
        {
            foreach (JObject map in JsonUtilities.ChildrenRecursively(root, nameof(Map)))
            {
                map["Zoom"] = 360;
                map["Center"]["Latitude"] = 0;
                map["Center"]["Longitude"] = 0;
            }
        }

        /// <summary>
        /// Remove all references to Arbitrator.WDemand, Arbitrator.WSupply, and Arbitrator.WAllocated.
        /// </summary>
        /// <param name="root">The root json token.</param>
        /// <param name="fileName">The name of the apsimx file.</param>
        private static void UpgradeToVersion123(JObject root, string fileName)
        {
            string[] patterns = new[]
            {
                "Arbitrator.WSupply",
                "[Arbitrator].WSupply",
                "Arbitrator.WDemand",
                "[Arbitrator].WDemand",
                "Arbitrator.WAllocated",
                "[Arbitrator].WAllocated",
            };
            foreach (JObject report in JsonUtilities.ChildrenRecursively(root, typeof(Report).Name))
            {
                if (report["VariableNames"] is JArray variables)
                {
                    for (int i = variables.Count - 1; i >= 0; i--)
                        if (patterns.Any(p => variables[i].ToString().Contains(p)))
                            variables.RemoveAt(i);
                    report["VariableNames"] = variables;
                }
            }
        }

        /// <summary>
        /// Rename RadIntTot to RadiationIntercepted.
        /// </summary>
        /// <param name="root">The root json token.</param>
        /// <param name="fileName">The name of the apsimx file.</param>
        private static void UpgradeToVersion124(JObject root, string fileName)
        {
            Tuple<string, string>[] changes = new Tuple<string, string>[1]
            {
                new Tuple<string, string>("RadIntTot", "RadiationIntercepted")
            };
            JsonUtilities.RenameVariables(root, changes);
            foreach (ManagerConverter manager in JsonUtilities.ChildManagers(root))
            {
                bool changed = false;
                foreach (Tuple<string, string> change in changes)
                    changed |= manager.Replace(change.Item1, change.Item2, true);
                if (changed)
                    manager.Save();
            }
        }

        /// <summary>
        /// Add a default value for Sobol's variable to aggregate.
        /// This was previously assumed to be Clock.Today.Year but
        /// has been extracted to a variable.
        /// </summary>
        /// <param name="root">The root json token.</param>
        /// <param name="fileName">The name of the apsimx file.</param>
        private static void UpgradeToVersion125(JObject root, string fileName)
        {
            foreach (JObject sobol in JsonUtilities.ChildrenRecursively(root, "Sobol"))
            {
                sobol["TableName"] = "Report";
                sobol["AggregationVariableName"] = "Clock.Today.Year";
            }
        }

        /// <summary>
        /// Add progeny destination phase and mortality function.
        /// </summary>
        /// <param name="root"></param>
        /// <param name="fileName"></param>
        private static void UpgradeToVersion900(JObject root, string fileName)
        {
            foreach (JObject LC in JsonUtilities.ChildrenRecursively(root, "LifeCycle"))
            {
                foreach (JObject LP in JsonUtilities.ChildrenRecursively(LC, "LifeCyclePhase"))
                {
                    JsonUtilities.AddConstantFunctionIfNotExists(LP, "Migration", "0.0");
                    JObject ProgDest = JsonUtilities.CreateNewChildModel(LP, "ProgenyDestination", "Models.LifeCycle.ProgenyDestinationPhase");
                    ProgDest["NameOfLifeCycleForProgeny"] = LC["Name"].ToString();
                    ProgDest["NameOfPhaseForProgeny"] = LP["NameOfPhaseForProgeny"].ToString();
                }
            }
        }

        /// <summary>
        /// Move physical properties off Weirdo class and use Physical class instead.
        /// </summary>
        /// <param name="root">The root json token.</param>
        /// <param name="fileName">The name of the apsimx file.</param>
        private static void UpgradeToVersion126(JObject root, string fileName)
        {

            foreach (var soil in JsonUtilities.ChildrenRecursively(root, "Soil"))
            {
                var weirdo = JsonUtilities.Children(soil).Find(child => JsonUtilities.Type(child) == "WEIRDO");
                if (weirdo != null)
                {
                    Physical physical = new Physical();
                    physical.Name = "Physical";
                    if (weirdo["BD"].ToArray().Length > 0)
                        physical.BD = weirdo["BD"].Values<double>().ToArray();
                    if (weirdo["DUL"].ToArray().Length > 0)
                        physical.DUL = weirdo["DUL"].Values<double>().ToArray();
                    if (weirdo["LL15"].ToArray().Length > 0)
                        physical.LL15 = weirdo["LL15"].Values<double>().ToArray();
                    if (weirdo["SAT"].ToArray().Length > 0)
                        physical.SAT = weirdo["SAT"].Values<double>().ToArray();
                    if (weirdo["Thickness"].ToArray().Length > 0)
                        physical.Thickness = weirdo["Thickness"].Values<double>().ToArray();
                    JsonUtilities.AddModel(soil, physical);
                }
            }
        }

        /// <summary>
        /// </summary>
        /// <remarks>
        /// Previously, we used a custom markdown extension to implement support
        /// for markup superscript/subscripts, but given how slow this is, we've
        /// decided to just stick with the built-in extensions, so we need to
        /// change the syntax in all existing files.
        /// </remarks>
        /// <param name="root">The root json token.</param>
        /// <param name="fileName">The name of the apsimx file.</param>
        private static void UpgradeToVersion127(JObject root, string fileName)
        {
            foreach (JObject memo in JsonUtilities.ChildrenRecursively(root, "Memo"))
            {
                string text = memo["Text"]?.ToString();
                if (!string.IsNullOrEmpty(text))
                {
                    text = Regex.Replace(text, "<sup>([^<]+)</sup>", "^$1^");
                    text = Regex.Replace(text, "<sub>([^<]+)</sub>", "~$1~");
                    memo["Text"] = text;
                }
            }
            foreach (var TrModelNode in JsonUtilities.ChildrenRecursively(root, "MaximumHourlyTrModel"))
                TrModelNode["$type"] = "Models.Functions.SupplyFunctions.LimitedTranspirationRate, Models";
        }

        /// <summary>
        /// Upgrade to version 128. Add ResourceName property to Fertiliser models.
        /// </summary>
        /// <param name="root">The root json token.</param>
        /// <param name="fileName">The name of the apsimx file.</param>
        private static void UpgradeToVersion128(JObject root, string fileName)
        {
            foreach (JObject fertiliser in JsonUtilities.ChildrenRecursively(root, nameof(Fertiliser)))
                fertiliser["ResourceName"] = "Fertiliser";
        }

        /// <summary>
        /// Add canopy width Function.
        /// </summary>
        /// <param name="root">Root node.</param>
        /// <param name="fileName">Path to the .apsimx file.</param>
        private static void UpgradeToVersion129(JObject root, string fileName)
        {
            foreach (JObject Root in JsonUtilities.ChildrenOfType(root, "EnergyBalance"))
            {
                JsonUtilities.RenameChildModel(Root, "FRGRFunction", "FRGRer");
                JsonUtilities.RenameChildModel(Root, "GAIFunction", "GreenAreaIndex");
                JsonUtilities.RenameChildModel(Root, "ExtinctionCoefficientFunction", "GreenExtinctionCoefficient");
                JsonUtilities.RenameChildModel(Root, "ExtinctionCoefficientDeadFunction", "DeadExtinctionCoefficient");
                JsonUtilities.RenameChildModel(Root, "HeightFunction", "Tallness");
                JsonUtilities.RenameChildModel(Root, "DepthFunction", "Deepness");
                JsonUtilities.RenameChildModel(Root, "WidthFunction", "Wideness");
                JsonUtilities.RenameChildModel(Root, "GAIDeadFunction", "DeadAreaIndex");
                JsonUtilities.AddConstantFunctionIfNotExists(Root, "Wideness", "0");
                JsonUtilities.AddConstantFunctionIfNotExists(Root, "DeadExtinctionCoefficient", "0");
                JsonUtilities.AddConstantFunctionIfNotExists(Root, "GreenExtinctionCoefficient", "0");
                JsonUtilities.AddConstantFunctionIfNotExists(Root, "GreenAreaIndex", "0");
                JsonUtilities.AddConstantFunctionIfNotExists(Root, "DeadAreaIndex", "0");
            }
        }

        /// <summary>
        /// Add some extra constants to GenericOrgan to make
        /// optional functions non-optional.
        /// </summary>
        /// <param name="root">Root node.</param>
        /// <param name="fileName">Path to the .apsimx file.</param>
        private static void UpgradeToVersion130(JObject root, string fileName)
        {
            foreach (JObject organ in JsonUtilities.ChildrenRecursively(root, "GenericOrgan"))
            {
                JArray organChildren = organ["Children"] as JArray;
                if (organChildren == null)
                {
                    organChildren = new JArray();
                    organ["Children"] = organChildren;
                }

                // Add a photosynthesis constant with a value of 0.
                JsonUtilities.AddConstantFunctionIfNotExists(organ, "Photosynthesis", "0");

                // Add an initial nconc which points to minimum NConc.
                JsonUtilities.AddVariableReferenceIfNotExists(organ, "initialNConcFunction", $"[{organ["Name"]}].MinimumNConc");

                // Add a BiomassDemand with 3 child constants (structural, metabolic, storage)
                // each with a value of 1.
                if (JsonUtilities.ChildWithName(organ, "dmDemandPriorityFactors", true) == null)
                {
                    JObject demand = new JObject();
                    demand["$type"] = "Models.PMF.BiomassDemand, Models";
                    demand["Name"] = "dmDemandPriorityFactors";
                    JsonUtilities.AddConstantFunctionIfNotExists(demand, "Structural", "1");
                    JsonUtilities.AddConstantFunctionIfNotExists(demand, "Metabolic", "1");
                    JsonUtilities.AddConstantFunctionIfNotExists(demand, "Storage", "1");
                    organChildren.Add(demand);
                }
            }
        }

        /// <summary>
        /// Rename DroughtInducedSenescence and Lag functions so they can be used for other stresses
        /// optional functions non-optional.
        /// </summary>
        /// <param name="root">Root node.</param>
        /// <param name="fileName">Path to the .apsimx file.</param>
        private static void UpgradeToVersion131(JObject root, string fileName)
        {
            foreach (JObject Root in JsonUtilities.ChildrenOfType(root, "Leaf+LeafCohortParameters"))
            {
                JsonUtilities.RenameChildModel(Root, "DroughtInducedLagAcceleration", "LagAcceleration");
                JsonUtilities.RenameChildModel(Root, "DroughtInducedSenAcceleration", "SenescenceAcceleration");
            }
        }

        /// <summary>
        /// Replace all XmlIgnore attributes with JsonIgnore attributes in manager scripts.
        /// </summary>
        /// <param name="root">Root node.</param>
        /// <param name="fileName">Path to the .apsimx file.</param>
        private static void UpgradeToVersion132(JObject root, string fileName)
        {
            foreach (ManagerConverter manager in JsonUtilities.ChildManagers(root))
            {
                bool changed = manager.Replace("[XmlIgnore]", "[JsonIgnore]");
                changed |= manager.Replace("[System.Xml.Serialization.XmlIgnore]", "[JsonIgnore]");
                if (changed)
                {
                    manager.AddUsingStatement("Newtonsoft.Json");
                    manager.Save();
                }
            }
        }

        /// <summary>
        /// Remove the WaterAvailableMethod from PastureSpecies.
        /// </summary>
        /// <param name="root">Root node.</param>
        /// <param name="fileName">Path to the .apsimx file.</param>
        private static void UpgradeToVersion133(JObject root, string fileName)
        {
            foreach (JObject pasturSpecies in JsonUtilities.ChildrenRecursively(root, "PastureSpecies"))
                pasturSpecies.Remove("WaterAvailableMethod");
        }

        /// <summary>
        /// Set MicroClimate's reference height to 2 if it's 0.
        /// </summary>
        /// <param name="root">Root node.</param>
        /// <param name="fileName">Path to the .apsimx file.</param>
        private static void UpgradeToVersion134(JObject root, string fileName)
        {
            const string propertyName = "ReferenceHeight";
            foreach (JObject microClimate in JsonUtilities.ChildrenRecursively(root, "MicroClimate"))
            {
                JToken property = microClimate[propertyName];
                if (property == null || property.Value<double>() <= 0)
                    microClimate[propertyName] = 2;
            }
        }

        /// <summary>
        /// Rename memos' MemoText property to Text. This is only relevant when
        /// importing files from old apsim (hopefully). It's really a cludge to
        /// work around a bug in the xml to json converter which I'm not brave
        /// enough to change.
        /// </summary>
        /// <param name="root">Root node.</param>
        /// <param name="fileName">Path to the .apsimx file.</param>
        private static void UpgradeToVersion135(JObject root, string fileName)
        {
            foreach (JObject memo in JsonUtilities.ChildrenRecursively(root, "Memo"))
                JsonUtilities.RenameProperty(memo, "MemoText", "Text");
        }

        /// <summary>
        /// Replace XmlIgnore attributes with JsonIgnore attributes in manager scripts.
        /// </summary>
        /// <param name="root">Root node.</param>
        /// <param name="fileName">Path to the .apsimx file.</param>
        private static void UpgradeToVersion136(JObject root, string fileName)
        {
            foreach (ManagerConverter manager in JsonUtilities.ChildManagers(root))
            {
                bool changed = manager.Replace("[XmlIgnore]", "[JsonIgnore]");
                changed |= manager.Replace("[System.Xml.Serialization.XmlIgnore]", "[JsonIgnore]");
                if (changed)
                {
                    manager.AddUsingStatement("Newtonsoft.Json");
                    manager.Save();
                }
            }
        }

        /// <summary>
        /// Rename RootShapeCylindre to RootShapeCylinder.
        /// </summary>
        /// <param name="root">Root node.</param>
        /// <param name="fileName">Path to the .apsimx file.</param>
        private static void UpgradeToVersion137(JObject root, string fileName)
        {
            foreach (JObject cylinder in JsonUtilities.ChildrenRecursively(root, "RootShapeCylindre"))
                cylinder["$type"] = "Models.Functions.RootShape.RootShapeCylinder, Models";
        }

        /// <summary>
        /// Remove all parameters from sugarcane and change it to use the sugarcane resource.
        /// </summary>
        /// <param name="root">Root node.</param>
        /// <param name="fileName">Path to the .apsimx file.</param>
        private static void UpgradeToVersion138(JObject root, string fileName)
        {
            foreach (JObject sugar in JsonUtilities.ChildrenRecursively(root, "Sugarcane"))
            {
                if (sugar["ResourceName"] == null || sugar["ResourceName"].ToString() != "Sugarcane")
                {
                    sugar.RemoveAll();
                    sugar["$type"] = "Models.Sugarcane, Models";
                    sugar["Name"] = "Sugarcane";
                    sugar["ResourceName"] = "Sugarcane";
                    sugar["IncludeInDocumentation"] = true;
                    sugar["Enabled"] = true;
                    sugar["ReadOnly"] = false;
                }
            }
        }

        /// <summary>
        /// Add priority factor functions into each demand function
        /// </summary>
        /// <param name="root">Root node.</param>
        /// <param name="fileName">Path to the .apsimx file.</param>
        private static void UpgradeToVersion139(JObject root, string fileName)
        {
            foreach (JObject organ in JsonUtilities.ChildrenInNameSpace(root, "Models.PMF.Organs"))
            {
                // Add priority factors to leaf and reproductive organ where they are currently optional
                if ((JsonUtilities.Type(organ) == "Leaf") || (JsonUtilities.Type(organ) == "ReproductiveOrgan"))
                {
                    JObject PriorityFactors = JsonUtilities.ChildWithName(organ, "dmDemandPriorityFactors");
                    if (PriorityFactors == null)
                    {
                        PriorityFactors = JsonUtilities.ChildWithName(organ, "DMDemandPriorityFactors");
                    }
                    if (PriorityFactors == null)
                    {
                        JObject PFactors = new JObject();
                        PFactors["$type"] = "Models.PMF.BiomassDemand, Models";
                        PFactors["Name"] = "DMDemandPriorityFactors";
                        JsonUtilities.AddConstantFunctionIfNotExists(PFactors, "Structural", "1");
                        JsonUtilities.AddConstantFunctionIfNotExists(PFactors, "Metabolic", "1");
                        JsonUtilities.AddConstantFunctionIfNotExists(PFactors, "Storage", "1");
                        (organ["Children"] as JArray).Add(PFactors);
                    }

                    JObject NPFactors = new JObject();
                    NPFactors["$type"] = "Models.PMF.BiomassDemand, Models";
                    NPFactors["Name"] = "NDemandPriorityFactors";
                    JsonUtilities.AddConstantFunctionIfNotExists(NPFactors, "Structural", "1");
                    JsonUtilities.AddConstantFunctionIfNotExists(NPFactors, "Metabolic", "1");
                    JsonUtilities.AddConstantFunctionIfNotExists(NPFactors, "Storage", "1");
                    (organ["Children"] as JArray).Add(NPFactors);
                }
                else if ((JsonUtilities.Type(organ) == "SimpleLeaf") || (JsonUtilities.Type(organ) == "GenericOrgan")
                    || (JsonUtilities.Type(organ) == "Root"))
                // Move proority factors into Demand node and add if not currently there
                {
                    JObject PriorityFactors = JsonUtilities.ChildWithName(organ, "DMDemandPriorityFactors");
                    if (PriorityFactors != null)
                    {
                        JsonUtilities.RemoveChild(organ, "DMDemandPriorityFactors");
                    }
                    if (PriorityFactors == null)
                    {
                        PriorityFactors = JsonUtilities.ChildWithName(organ, "dmDemandPriorityFactors");

                        if (PriorityFactors != null)
                        {
                            JsonUtilities.RemoveChild(organ, "dmDemandPriorityFactors");
                        }
                    }
                    JObject DMDemands = JsonUtilities.ChildWithName(organ, "DMDemands");
                    if (DMDemands != null)
                    {
                        DMDemands["$type"] = "Models.PMF.BiomassDemandAndPriority, Models";
                        if (PriorityFactors != null)
                        {
                            JObject Structural = JsonUtilities.ChildWithName(PriorityFactors, "Structural");
                            Structural["Name"] = "QStructuralPriority";
                            (DMDemands["Children"] as JArray).Add(Structural);
                            JObject Metabolic = JsonUtilities.ChildWithName(PriorityFactors, "Metabolic");
                            Metabolic["Name"] = "QMetabolicPriority";
                            (DMDemands["Children"] as JArray).Add(Metabolic);
                            JObject Storage = JsonUtilities.ChildWithName(PriorityFactors, "Storage");
                            Storage["Name"] = "QStoragePriority";
                            (DMDemands["Children"] as JArray).Add(Storage);
                        }
                        else
                        {
                            JsonUtilities.AddConstantFunctionIfNotExists(DMDemands, "QStructuralPriority", "1");
                            JsonUtilities.AddConstantFunctionIfNotExists(DMDemands, "QMetabolicPriority", "1");
                            JsonUtilities.AddConstantFunctionIfNotExists(DMDemands, "QStoragePriority", "1");
                        }
                    }
                    JObject NDemands = JsonUtilities.ChildWithName(organ, "NDemands");
                    if (NDemands != null)
                    {
                        NDemands["$type"] = "Models.PMF.BiomassDemandAndPriority, Models";
                        JsonUtilities.AddConstantFunctionIfNotExists(NDemands, "QStructuralPriority", "1");
                        JsonUtilities.AddConstantFunctionIfNotExists(NDemands, "QMetabolicPriority", "1");
                        JsonUtilities.AddConstantFunctionIfNotExists(NDemands, "QStoragePriority", "1");
                    }
                }
            }
        }

        /// <summary>
        /// Remove all occurences of SoilNitrogenPlantAvailable NO3 and NH4 types.
        /// </summary>
        /// <param name="root">Root node.</param>
        /// <param name="fileName">Path to the .apsimx file.</param>
        private static void UpgradeToVersion140(JObject root, string fileName)
        {

            foreach (var PAN in JsonUtilities.ChildrenOfType(root, "SoilNitrogenPlantAvailableNO3"))
                PAN.Remove();
            foreach (var PAN in JsonUtilities.ChildrenOfType(root, "SoilNitrogenPlantAvailableNH4"))
                PAN.Remove();

        }


        /// <summary>
        /// Convert CompositeBiomass from a Propertys property to OrganNames.
        /// </summary>
        /// <param name="root">Root node.</param>
        /// <param name="fileName">Path to the .apsimx file.</param>
        private static void UpgradeToVersion141(JObject root, string fileName)
        {
            foreach (var compositeBiomass in JsonUtilities.ChildrenRecursively(root, "CompositeBiomass"))
            {
                var properties = compositeBiomass["Propertys"] as JArray;
                if (properties != null)
                {
                    bool includeLive = false;
                    bool includeDead = false;
                    var organNames = new List<string>();

                    foreach (var property in properties.Values<string>())
                    {
                        var match = Regex.Match(property, @"\[(\w+)\]\.(\w+)");
                        if (match.Success)
                        {
                            organNames.Add(match.Groups[1].Value);
                            if (match.Groups[2].Value.Equals("Live", StringComparison.InvariantCultureIgnoreCase))
                                includeLive = true;
                            else
                                includeDead = true;
                        }
                    }
                    compositeBiomass["Propertys"] = null;
                    compositeBiomass["OrganNames"] = new JArray(organNames.Distinct());
                    compositeBiomass["IncludeLive"] = includeLive;
                    compositeBiomass["IncludeDead"] = includeDead;
                }
            }
        }

        /// <summary>
        /// Change OilPalm.NUptake to OilPalm.NitrogenUptake
        /// </summary>
        /// <param name="root">Root node.</param>
        /// <param name="fileName">Path to the .apsimx file.</param>
        private static void UpgradeToVersion142(JObject root, string fileName)
        {
            foreach (ManagerConverter manager in JsonUtilities.ChildManagers(root))
            {
                bool changed1 = manager.Replace("OilPalm.NUptake", "OilPalm.NitrogenUptake");
                bool changed2 = manager.Replace("OilPalm.SWUptake", "OilPalm.WaterUptake");
                if (changed1 || changed2)
                    manager.Save();
            }

            foreach (var report in JsonUtilities.ChildrenOfType(root, "Report"))
            {
                JsonUtilities.SearchReplaceReportVariableNames(report, "[OilPalm].NUptake", "[OilPalm].NitrogenUptake");
                JsonUtilities.SearchReplaceReportVariableNames(report, "[OilPalm].SWUptake", "[OilPalm].WaterUptake");
                JsonUtilities.SearchReplaceReportVariableNames(report, "OilPalm.NUptake", "OilPalm.NitrogenUptake");
                JsonUtilities.SearchReplaceReportVariableNames(report, "OilPalm.SWUptake", "OilPalm.WaterUptake");
            }
        }

        /// <summary>
        /// Changes to facilitate the autodocs refactor:
        /// - Rename Models.Axis to APSIM.Shared.Graphing.Axis.
        /// - Copy the value of all folders' IncludeInDocumentation property
        ///   into their new ShowInDocs property.
        /// </summary>
        /// <param name="root">Root node.</param>
        /// <param name="fileName">Path to the .apsimx file.</param>
        private static void UpgradeToVersion143(JObject root, string fileName)
        {
            if (JsonUtilities.Type(root) == "Graph")
                FixGraph(root);
            foreach (JObject graph in JsonUtilities.ChildrenRecursively(root, "Graph"))
                FixGraph(graph);

            foreach (JObject folder in JsonUtilities.ChildrenRecursively(root, "Folder"))
            {
                JToken showInDocs = folder["ShowPageOfGraphs"];
                bool show = showInDocs != null && showInDocs.Value<bool>();
                folder["ShowInDocs"] = show && ShouldShowInDocs(folder);
            }

            void FixGraph(JObject graph)
            {
                JToken axes = graph["Axis"];
                if (axes == null)
                    return;
                foreach (JObject axis in axes)
                {
                    // Class moved into APSIM.Shared.Graphing namespace.
                    axis["$type"] = "APSIM.Shared.Graphing.Axis, APSIM.Shared";

                    // Type property renamed to Position.
                    JsonUtilities.RenameProperty(axis, "Type", "Position");

                    // Min/Max/Interval properties are now nullable doubles.
                    // null is used to indicate no value, rather than NaN.
                    RemoveAxisNaNs(axis, "Minimum");
                    RemoveAxisNaNs(axis, "Maximum");
                    RemoveAxisNaNs(axis, "Interval");
                }
            }

            void RemoveAxisNaNs(JObject axis, string propertyName)
            {
                JToken value = axis[propertyName];
                if (value == null)
                    return;
                if (value.Value<string>() == "NaN")
                    axis[propertyName] = null;
            }

            bool ShouldShowInDocs(JObject folder)
            {
                JToken includeInDocumentation = folder["IncludeInDocumentation"];
                if (includeInDocumentation == null || !includeInDocumentation.Value<bool>())
                    return false;
                // bool isFolder = JsonUtilities.Type(folder) == "Folder";
                // if (isFolder)
                // {
                //     JToken showPageOfGraphs = folder["ShowPageOfGraphs"];
                //     if (showPageOfGraphs == null || !showPageOfGraphs.Value<bool>())
                //         return false;
                // }
                JObject parent = (JObject)JsonUtilities.Parent(folder);
                if (parent == null)
                    return true;
                else
                    return ShouldShowInDocs(parent);
            }
        }

        /// <summary>
        /// Change the namespace of the Coordinate type.
        /// Change the namespace of the DirectedGraph type.
        /// </summary>
        /// <param name="root"></param>
        /// <param name="fileName"></param>
        private static void UpgradeToVersion144(JObject root, string fileName)
        {
            foreach (JObject map in JsonUtilities.ChildrenRecursively(root, "Map"))
            {
                JObject center = map["Center"] as JObject;
                if (center != null)
                    center["$type"] = "Models.Mapping.Coordinate, Models";
            }
            foreach (JObject nutrient in JsonUtilities.ChildrenRecursively(root, "Nutrient"))
            {
                JToken graph = nutrient["DirectedGraphInfo"];
                if (graph != null)
                {
                    graph["$type"] = "APSIM.Shared.Graphing.DirectedGraph, APSIM.Shared";
                    JArray nodes = graph["Nodes"] as JArray;
                    if (nodes != null)
                        foreach (JToken node in nodes)
                            node["$type"] = "APSIM.Shared.Graphing.Node, APSIM.Shared";
                    JArray arcs = graph["Arcs"] as JArray;
                    if (arcs != null)
                        foreach (JToken arc in arcs)
                            arc["$type"] = "APSIM.Shared.Graphing.Arc, APSIM.Shared";
                }
            }
        }

        /// <summary>
        /// Add in a Forages model at the simulation level if Stock or SimpleGrazing
        /// are in the simulation.
        /// </summary>
        /// <param name="root">Root node.</param>
        /// <param name="fileName">Path to the .apsimx file.</param>
        private static void UpgradeToVersion145(JObject root, string fileName)
        {
            foreach (JObject simulation in JsonUtilities.ChildrenRecursively(root, "Simulation"))
            {
                List<JObject> stockModels = JsonUtilities.ChildrenRecursively(simulation, "Stock");
                JObject stock = null;
                if (stockModels.Any())
                    stock = stockModels.First();

                List<JObject> simpleGrazing = JsonUtilities.ChildrenRecursively(simulation, "SimpleGrazing");
                if (stock != null || simpleGrazing.Any())
                {
                    // Add in a Forages model.
                    JObject forages = new JObject();
                    forages["$type"] = "Models.ForageDigestibility.Forages, Models";
                    forages["Name"] = "Forages";

                    JArray simulationChildren = simulation["Children"] as JArray;
                    int position = simulationChildren.IndexOf(stock);
                    if (position == -1)
                        simulationChildren.Add(forages);
                    else
                        simulationChildren.Insert(position + 1, forages);
                }
            }
        }

        /// <summary>
        /// Fix API calls to summary.WriteX, and pass in an appropriate message type.
        /// </summary>
        /// <param name="root">Root node.</param>
        /// <param name="fileName">File name.</param>
        private static void UpgradeToVersion146(JObject root, string fileName)
        {
            const string infoPattern = @"\.WriteMessage\(((?>\((?<c>)|[^()]+|\)(?<-c>))*(?(c)(?!)))\);";
            const string warningPattern = @"\.WriteWarning\(((?>\((?<c>)|[^()]+|\)(?<-c>))*(?(c)(?!)))\);";
            const string errorPattern = @"\.WriteError\(((?>\((?<c>)|[^()]+|\)(?<-c>))*(?(c)(?!)))\);";
            const string infoReplace = ".WriteMessage($1, MessageType.Diagnostic);";
            const string warningReplace = ".WriteMessage($1, MessageType.Warning);";
            const string errorReplace = ".WriteMessage($1, MessageType.Error);";
            foreach (ManagerConverter manager in JsonUtilities.ChildManagers(root))
            {
                bool replace = manager.ReplaceRegex(infoPattern, infoReplace);
                replace |= manager.ReplaceRegex(warningPattern, warningReplace);
                replace |= manager.ReplaceRegex(errorPattern, errorReplace);
                if (replace)
                    manager.Save();
            }
        }

        /// <summary>
        /// Rename report function log to log10.
        /// </summary>
        /// <param name="root">Root node.</param>
        /// <param name="fileName">File name.</param>
        private static void UpgradeToVersion147(JObject root, string fileName)
        {
            foreach (JObject report in JsonUtilities.ChildrenRecursively(root, "Report"))
            {
                JArray variables = report["VariableNames"] as JArray;
                if (variables != null)
                    foreach (JValue variable in variables)
                        if (variable.Value is string)
                            variable.Value = ((string)variable.Value).Replace("log(", "log10(");
            }
        }

        /// <summary>
        /// Remove all graphs which are children of XYPairs. An older version
        /// contained a bug which inserted duplicate graphs here. (Duplicate
        /// models will now cause a file to fail to run.)
        /// </summary>
        /// <param name="root">Root node.</param>
        /// <param name="fileName">File name.</param>
        private static void UpgradeToVersion148(JObject root, string fileName)
        {
            foreach (JObject xyPairs in JsonUtilities.ChildrenRecursively(root, "XYPairs"))
                foreach (JObject graph in JsonUtilities.ChildrenOfType(xyPairs, "Graph"))
                    JsonUtilities.RemoveChild(xyPairs, JsonUtilities.Name(graph));
        }

        /// <summary>
        /// Change EmergingPhase to use a child Target IFunction rather than built in shootlag, shootrate.
        /// Also add a seed mortality function to plant models.
        /// </summary>
        /// <param name="root">Root node.</param>
        /// <param name="fileName">File name.</param>
        private static void UpgradeToVersion149(JObject root, string fileName)
        {
            foreach (JObject emergingPhase in JsonUtilities.ChildrenRecursively(root, "EmergingPhase"))
            {
                var shootLag = emergingPhase["ShootLag"].ToString();
                var shootRate = emergingPhase["ShootRate"].ToString();
                emergingPhase.Remove("ShootLag");
                emergingPhase.Remove("ShootRate");

                var target = JsonUtilities.CreateNewChildModel(emergingPhase, "Target", "Models.Functions.AddFunction");
                JsonUtilities.AddConstantFunctionIfNotExists(target, "ShootLag", shootLag);
                var depthxRate = JsonUtilities.CreateNewChildModel(target, "DepthxRate", "Models.Functions.MultiplyFunction");

                var sowingDepthReference = JsonUtilities.CreateNewChildModel(depthxRate, "SowingDepth", "Models.Functions.VariableReference");
                sowingDepthReference["VariableName"] = "[Plant].SowingData.Depth";

                JsonUtilities.AddConstantFunctionIfNotExists(depthxRate, "ShootRate", shootRate);
            }

            foreach (JObject plant in JsonUtilities.ChildrenRecursively(root, "Plant"))
            {
                if (JsonUtilities.ChildWithName(plant, "MortalityRate") != null)
                    JsonUtilities.AddConstantFunctionIfNotExists(plant, "SeedMortality", "0.0");
            }
        }

        /// <summary>
        /// The previous converter function added a constant called
        /// SeedMortality, which should have been called SeedMortalityRate.
        /// Unfortunately, the cat is already out of the bag, so I've fixed this
        /// by writing a new converter function.
        /// </summary>
        /// <param name="root">Root node.</param>
        /// <param name="fileName">File name.</param>
        private static void UpgradeToVersion150(JObject root, string fileName)
        {
            const string correctName = "SeedMortalityRate";
            foreach (JObject plant in JsonUtilities.ChildrenRecursively(root, "Plant"))
            {
                if (JsonUtilities.Children(plant).Count > 0)
                {
                    JObject seedMortality = JsonUtilities.ChildWithName(plant, "SeedMortality", ignoreCase: true);
                    if (seedMortality == null)
                        // If no seed mortality exists, add it in with the right name.
                        JsonUtilities.AddConstantFunctionIfNotExists(plant, correctName, 0);
                    else
                        // We already have a seed mortality. Just rename it.
                        JsonUtilities.RenameModel(seedMortality, correctName);
                }
            }
        }

        /// <summary>
        /// Update modified models to new CLEM refactor with Comparable child models.
        /// </summary>
        /// <param name="root">Root node.</param>
        /// <param name="fileName">File name.</param>
        private static void UpgradeToVersion151(JObject root, string fileName)
        {
            Dictionary<string, string> searchReplaceStrings = new Dictionary<string, string>()
            {
                { "Models.CLEM.Groupings.LabourFilterGroup", "Models.CLEM.Groupings.LabourGroup" },
                { "Models.CLEM.Activities.RuminantActivityFee", "Models.CLEM.Activities.ActivityFee" },
                { "Models.CLEM.Activities.CropActivityFee", "Models.CLEM.Activities.ActivityFee" },
                { "Models.CLEM.Activities.ResourceActivityFee", "Models.CLEM.Activities.ActivityFee" },
                { "Models.CLEM.Activities.LabourActivityFee", "Models.CLEM.Activities.ActivityFee" },
                { "Models.CLEM.Activities.TruckingSettings", "Models.CLEM.Activities.RuminantTrucking" },
                { "Models.CLEM.Activities.ActivityCutAndCarryLimiter", "Models.CLEM.Limiters.ActivityCarryLimiter" },
                { "Models.CLEM.Activities.ActivityTimerBreedForMilking", "Models.CLEM.Timers.ActivityTimerBreedForMilking" },
                { "Models.CLEM.Activities.ActivityTimerCropHarvest", "Models.CLEM.Timers.ActivityTimerCropHarvest" },
                { "Models.CLEM.Activities.ActivityTimerDateRange", "Models.CLEM.Timers.ActivityTimerDateRange" },
                { "Models.CLEM.Activities.ActivityTimerInterval", "Models.CLEM.Timers.ActivityTimerInterval" },
                { "Models.CLEM.Activities.ActivityTimerLinked", "Models.CLEM.Timers.ActivityTimerLinked" },
                { "Models.CLEM.Activities.ActivityTimerMonthRange", "Models.CLEM.Timers.ActivityTimerMonthRange" },
                { "Models.CLEM.Activities.ActivityTimerPastureLevel", "Models.CLEM.Timers.ActivityTimerPastureLevel" },
                { "Models.CLEM.Activities.ActivityTimerResourceLevel", "Models.CLEM.Timers.ActivityTimerResourceLevel" },
                { "Models.CLEM.Activities.ActivityTimerSequence", "Models.CLEM.Timers.ActivityTimerSequence" },
            };

            foreach (var item in searchReplaceStrings)
                JsonUtilities.ReplaceChildModelType(root, item.Key, item.Value);
        }

        /// <summary>
        /// Move solutes out from under nutrient into soil.
        /// </summary>
        /// <param name="root">Root node.</param>
        /// <param name="fileName">File name.</param>
        private static void UpgradeToVersion152(JObject root, string fileName)
        {
            foreach (JObject soil in JsonUtilities.ChildrenRecursively(root, "Soil"))
            {
                var nutrient = JsonUtilities.ChildWithName(soil, "Nutrient");
                var soilNitrogen = JsonUtilities.ChildWithName(soil, "SoilNitrogen");
                var nutrientPatchManager = JsonUtilities.ChildWithName(soil, "NutrientPatchManager");
                var physical = JsonUtilities.ChildWithName(soil, "Physical", ignoreCase: true);
                var chemical = JsonUtilities.ChildWithName(soil, "Chemical", ignoreCase: true);
                var organic = JsonUtilities.ChildWithName(soil, "Organic", ignoreCase: true);
                var samples = JsonUtilities.ChildrenOfType(soil, "Sample");

                if (soil != null && physical != null && chemical != null && organic != null)
                {
                    var soilChildren = soil["Children"] as JArray;
                    var chemicalChildren = chemical["Children"] as JArray;
                    var bdToken = physical["BD"] as JArray;

                    // Add a nutrient model if neither Nutrient or SoilNitrogen exists.
                    if (nutrient == null && soilNitrogen == null)
                    {
                        soilChildren.Add(new JObject()
                        {
                            ["$type"] = "Models.Soils.Nutrients.Nutrient, Models",
                            ["Name"] = "Nutrient",
                            ["ResourceName"] = "Nutrient"
                        });
                    }

                    if (soilChildren != null && bdToken != null)
                    {
                        var bd = bdToken.Values<double>().ToArray();
                        var bdThickness = physical["Thickness"].Values<double>().ToArray();
                        var organicThickness = organic["Thickness"].Values<double>().ToArray();
                        var chemicalThickness = chemical["Thickness"].Values<double>().ToArray();

                        string soluteTypeName = "Models.Soils.Solute, Models";
                        if (soilNitrogen != null)
                            soluteTypeName = "Models.Soils.SoilNitrogen{soluteName}, Models";
                        else if (nutrientPatchManager != null)
                            soluteTypeName = "Models.Soils.NutrientPatching.SolutePatch, Models";

                        // create a collection of JTokens to search for solute initialisation values.
                        var tokensContainingValues = new JObject[] { organic, chemical }
                                                     .Concat(samples.Reverse<JObject>());

                        var oc = GetValues(tokensContainingValues, "OC", 1.0, bd, bdThickness, organicThickness);
                        StoreValuesInToken(oc, organic, "Carbon", "CarbonUnits");

                        var ph = GetValues(tokensContainingValues, "PH", 7.0, bd, bdThickness, chemicalThickness);
                        StoreValuesInToken(ph, chemical, "PH", "PHUnits");

                        var ec = GetValues(tokensContainingValues, "EC", 0.0, bd, bdThickness, chemicalThickness);
                        StoreValuesInToken(ec, chemical, "EC", "PHUnits");

                        var esp = GetValues(tokensContainingValues, "ESP", 0.0, bd, bdThickness, chemicalThickness);
                        StoreValuesInToken(esp, chemical, "ESP", "PHUnits");

                        // iterate through existing solutes (e.g. CL) and store their initial values in the solute.
                        foreach (var solute in JsonUtilities.ChildrenOfType(soil, "Solute"))
                        {
                            var soluteName = solute["Name"].ToString();
                            var soluteValues = GetValues(tokensContainingValues, soluteName, 0.0, bd, bdThickness, null);

                            if (soluteValues.Item1 != null)
                            {
                                solute["$type"] = soluteTypeName;
                                solute["InitialValues"] = new JArray(soluteValues.Item1);
                                solute["InitialValuesUnits"] = soluteValues.Item2;
                                solute["Thickness"] = new JArray(soluteValues.Item3);
                            }
                        }

                        // Move solutes from nutrient to soil.
                        var no3Token = JsonUtilities.ChildWithName(soil, "NO3");
                        if (no3Token == null)
                        {
                            var no3 = GetValues(tokensContainingValues, "NO3", 0.1, bd, bdThickness, null);
                            soilChildren.Add(CreateSoluteToken(no3, soluteTypeName, "NO3"));
                        }

                        var nh4Token = JsonUtilities.ChildWithName(soil, "NH4");
                        if (nh4Token == null)
                        {
                            var nh4 = GetValues(tokensContainingValues, "NH4", 0.01, bd, bdThickness, null);
                            soilChildren.Add(CreateSoluteToken(nh4, soluteTypeName, "NH4"));
                        }

                        var labileP = GetValues(tokensContainingValues, "LabileP", 0.0, bd, bdThickness, null);
                        var unavailableP = GetValues(tokensContainingValues, "UnavailableP", 0.0, bd, bdThickness, null);
                        if (labileP.Item1 != null && unavailableP.Item1 != null)
                        {
                            soilChildren.Add(CreateSoluteToken(labileP, soluteTypeName, "LabileP"));
                            soilChildren.Add(CreateSoluteToken(unavailableP, soluteTypeName, "UnavailableP"));
                        }
                        if (nutrientPatchManager != null)
                        {
                            soilChildren.Add(CreateSoluteToken((null, null, null), soluteTypeName, "PlantAvailableNO3"));
                            soilChildren.Add(CreateSoluteToken((null, null, null), soluteTypeName, "PlantAvailableNH4"));
                        }

                        // Remove solutes from under nutrient model
                        var nutrientModel = nutrient;
                        if (soilNitrogen != null)
                            nutrientModel = soilNitrogen;
                        if (nutrientPatchManager != null)
                            nutrientModel = nutrientPatchManager;
                        if (nutrientModel != null)
                        {
                            var token = JsonUtilities.ChildWithName(nutrientModel, "NO3");
                            if (token != null)
                                token.Remove();
                            token = JsonUtilities.ChildWithName(nutrientModel, "NH4");
                            if (token != null)
                                token.Remove();
                            token = JsonUtilities.ChildWithName(nutrientModel, "Urea");
                            if (token != null)
                                token.Remove();
                            token = JsonUtilities.ChildWithName(nutrientModel, "PlantAvailableNO3");
                            if (token != null)
                                token.Remove();
                            token = JsonUtilities.ChildWithName(nutrientModel, "PlantAvailableNH4");
                            if (token != null)
                                token.Remove();
                        }

                        // Add a urea solute to soil
                        var ureaToken = JsonUtilities.ChildWithName(soil, "Urea");
                        if (ureaToken == null)
                        {
                            var urea = (double[])Array.CreateInstance(typeof(double), chemicalThickness.Length);
                            soilChildren.Add(CreateSoluteToken((urea, "kgha", chemicalThickness), soluteTypeName, "Urea"));
                        }
                    }


                    // By this point any remaining samples should just have SW values or be blank.
                    // Delete the blank samples and move the remaining ones to under the Physical node.
                    JObject water = null;
                    foreach (JObject sample in JsonUtilities.ChildrenRecursively(soil, "Sample"))
                    {
                        var sw = sample["SW"] as JArray;
                        if (sw != null && MathUtilities.ValuesInArray(sw.Values<double>()))
                        {
                            // Does a water node already exist?
                            water = JsonUtilities.ChildWithName(soil, "Water");
                            if (water == null)
                            {
                                water = sample;
                                // Turn a sample into a Water node.
                                sample.Remove("NO3");
                                sample.Remove("NH4");
                                sample.Remove("Urea");
                                sample.Remove("LabileP");
                                sample.Remove("UnavailableP");
                                sample.Remove("OC");
                                sample.Remove("EC");
                                sample.Remove("PH");
                                sample.Remove("CL");
                                sample.Remove("ESP");
                                water["Name"] = "Water";
                                water["$type"] = "Models.Soils.Water, Models";
                            }
                            else
                                sample.Remove();  // remove the sample.

                            water["InitialValues"] = sample["SW"];
                            sample.Remove("SW");
                        }
                        else
                            sample.Remove();
                    }

                    // Convert InitWater to a Water node.
                    foreach (var initWater in JsonUtilities.ChildrenOfType(soil, "InitialWater"))
                    {
                        var percentMethod = initWater["PercentMethod"].Value<string>();
                        bool filledFromTop = percentMethod == "0" || percentMethod == "FilledFromTop";
                        double fractionFull = Math.Min(1.0, initWater["FractionFull"].Value<double>());
                        double depthWetSoil = double.NaN;
                        if (initWater["DepthWetSoil"] != null)
                            depthWetSoil = initWater["DepthWetSoil"].Value<double>();
                        string relativeTo = "LL15";
                        if (initWater["RelativeTo"] != null)
                            relativeTo = initWater["RelativeTo"].ToString();
                        double[] thickness = physical["Thickness"].Values<double>().ToArray();
                        double[] airdry = physical["AirDry"].Values<double>().ToArray();
                        double[] ll15 = physical["LL15"].Values<double>().ToArray();
                        double[] dul = physical["DUL"].Values<double>().ToArray();
                        double[] ll;
                        double[] xf = null;
                        double[] sat = physical["SAT"].Values<double>().ToArray();
                        if (relativeTo == "LL15")
                            ll = ll15;
                        else
                        {
                            var nameToFind = relativeTo + "Soil";
                            var plantCrop = JsonUtilities.ChildrenOfType(physical, "SoilCrop")
                                                            .Find(sc => sc["Name"].ToString().Equals(relativeTo, StringComparison.InvariantCultureIgnoreCase));
                            if (plantCrop == null)
                            {
                                relativeTo = "LL15";
                                ll = ll15;
                            }
                            else
                            {
                                ll = plantCrop["LL"].Values<double>().ToArray();
                                xf = plantCrop["XF"].Values<double>().ToArray();
                            }
                        }
                        if (xf == null)
                            xf = Enumerable.Repeat(1.0, thickness.Length).ToArray();

                        if (water == null)
                        {
                            water = initWater;
                            water["Name"] = "Water";
                            water["$type"] = "Models.Soils.Water, Models";
                            water.Remove("PercentMethod");
                            water.Remove("FractionFull");
                            water.Remove("DepthWetSoil");
                        }
                        else
                        {
                            initWater.Remove();
                        }

                        if (!double.IsNaN(depthWetSoil))
                            water["InitialValues"] = new JArray(Water.DistributeToDepthOfWetSoil(depthWetSoil, thickness, ll, dul));
                        else
                        {
                            if (filledFromTop)
                                water["InitialValues"] = new JArray(Water.DistributeWaterFromTop(fractionFull, thickness, airdry, ll, dul, sat, xf));
                            else
                                water["InitialValues"] = new JArray(Water.DistributeWaterEvenly(fractionFull, thickness, airdry, ll, dul, sat, xf));
                        }
                        water["Thickness"] = new JArray(thickness);
                        water["FilledFromTop"] = filledFromTop;
                    }

                    // If there is no water node, then create one.
                    if (JsonUtilities.ChildWithName(soil, "Water") == null)
                    {
                        if (soilChildren != null)
                        {
                            soilChildren.Add(new JObject()
                            {
                                ["$type"] = "Models.Soils.Water, Models",
                                ["Name"] = "Water",
                                ["Thickness"] = physical["Thickness"]
                            });
                        }
                    }
                }
            }

            // Convert all SwimSoluteParameters into regular solutes.
            foreach (JObject swimSolute in JsonUtilities.ChildrenRecursively(root, "SwimSoluteParameters"))
            {
                var parent = JsonUtilities.Parent(swimSolute);
                if (parent["$type"].ToString().Contains(".Swim3"))
                {
                    var soil = JsonUtilities.Parent(parent) as JObject;
                    string soluteName = swimSolute["Name"].ToString();
                    var solute = JsonUtilities.ChildWithName(soil, soluteName, true);

                    if (solute != null)
                    {
                        solute["WaterTableConcentration"] = swimSolute["WaterTableConcentration"];
                        solute["D0"] = swimSolute["D0"];
                        solute["Exco"] = swimSolute["Exco"];
                        solute["FIP"] = swimSolute["FIP"];
                        if (solute["Thickness"] == null)
                        {
                            solute["Thickness"] = swimSolute["Thickness"];
                            int numLayers = (solute["Thickness"] as JArray).Count;
                            solute["InitialValues"] = new JArray(Enumerable.Repeat(0.0, numLayers));
                        }
                    }
                    swimSolute.Remove();
                }
                else
                    swimSolute["$type"] = "Models.Soils.Solute, Models";
            }

            foreach (JObject swimWT in JsonUtilities.ChildrenRecursively(root, "SwimWaterTable"))
                swimWT.Remove();

            // Make sure all solutes have the new $type
            foreach (JObject solute in JsonUtilities.ChildrenRecursively(root, "Solute"))
                solute["$type"] = "Models.Soils.Solute, Models";

            // Rename variables.
            var variableRenames = new Tuple<string, string>[]
            {
                new Tuple<string, string>("[Soil].Swim3.SWmm", "[Soil].Water.MM"),
                new Tuple<string, string>("[Soil].Swim3.SW", "[Soil].Water.Volumetric"),
                new Tuple<string, string>("[Swim3].SWmm", "[Soil].Water.MM"),
                new Tuple<string, string>("[Swim3].SW", "[Soil].Water.Volumetric"),

                new Tuple<string, string>("[Soil].SoilWater.SWmm", "[Soil].Water.MM"),
                new Tuple<string, string>("[Soil].SoilWater.SW", "[Soil].Water.Volumetric"),
                new Tuple<string, string>("[SoilWater].SWmm", "[Soil].Water.MM"),
                new Tuple<string, string>("[SoilWater].SW", "[Soil].Water.Volumetric"),
                new Tuple<string, string>("[Soil].Initialwater.SW", "[Soil].Water.InitialValues"),
                new Tuple<string, string>("[Soil].InitialWater.SW", "[Soil].Water.InitialValues"),
                new Tuple<string, string>("[Soil].Initial.SW", "[Soil].Water.InitialValues"),
                new Tuple<string, string>("[Soil].Initial Water.SW", "[Soil].Water.InitialValues"),
                new Tuple<string, string>("[Soil].Initial water.SW", "[Soil].Water.InitialValues"),
                new Tuple<string, string>("[Soil].InitialWater.FractionFull", "[Soil].Water.FractionFull"),
                new Tuple<string, string>("[Soil].Initial.OC", "[Soil].Organic.Carbon"),

                new Tuple<string, string>("[Swim3].Cl", "[Soil].Cl"),

                new Tuple<string, string>("[Soil].Nutrient.NO3.Denitrification", "[Nutrient].Denitrification"),
                new Tuple<string, string>("[Soil].Nutrient.NH4.Nitrification", "[Nutrient].Nitrification"),
                new Tuple<string, string>("[Soil].Nutrient.LabileP.PFlow", "[Nutrient].LabileToUnavailablePFlow"),
                new Tuple<string, string>("[Soil].Nutrient.UnavailableP.PFlow", "[Nutrient].UnavailableToLabilePFlow"),
                new Tuple<string, string>("[Soil].Nutrient.NO3", "[Soil].NO3"),
                new Tuple<string, string>("[Soil].Nutrient.NH4", "[Soil].NH4"),
                new Tuple<string, string>("[Soil].Nutrient.Urea", "[Soil].Urea"),
                new Tuple<string, string>("[Nutrient].NO3.Denitrification", "[Nutrient].Denitrification"),
                new Tuple<string, string>("[Nutrient].NH4.Nitrification", "[Nutrient].Nitrification"),
                new Tuple<string, string>("[Nutrient].LabileP.PFlow", "[Nutrient].LabileToUnavailablePFlow"),
                new Tuple<string, string>("[Nutrient].UnavailableP.PFlow", "[Nutrient].UnavailableToLabilePFlow"),
                new Tuple<string, string>("[Nutrient].NO3", "[Soil].NO3"),
                new Tuple<string, string>("[Nutrient].NH4", "[Soil].NH4"),
                new Tuple<string, string>("[Nutrient].Urea", "[Soil].Urea"),

                new Tuple<string, string>("[Soil].Chemical.LabileP", "[LabileP].InitialValues"),
                new Tuple<string, string>("[Soil].Chemical.UnavailableP", "[UnavailableP].InitialValues"),
                new Tuple<string, string>("[Chemical].LabileP", "[LabileP].InitialValues"),
                new Tuple<string, string>("[Chemical].UnavailableP", "[UnavailableP].InitialValues"),

                new Tuple<string, string>("[Soil].Nutrient.LabileP", "[Soil].LabileP"),
                new Tuple<string, string>("[Soil].Nutrient.UnavailableP", "[Soil].UnavailableP"),
                new Tuple<string, string>("[Nutrient].LabileP", "[Soil].LabileP"),
                new Tuple<string, string>("[Nutrient].UnavailableP", "[Soil].UnavailableP"),

                // SoilNitrogen variables
                new Tuple<string, string>("[Soil].SoilNitrogen.NO3", "[Soil].NO3"),
                new Tuple<string, string>("[Soil].SoilNitrogen.NH4", "[Soil].NH4"),
                new Tuple<string, string>("[Soil].SoilNitrogen.Urea", "[Soil].Urea"),
                new Tuple<string, string>("[SoilNitrogen].NO3", "[Soil].NO3"),
                new Tuple<string, string>("[SoilNitrogen].NH4", "[Soil].NH4"),
                new Tuple<string, string>("[SoilNitrogen].Urea", "[Soil].Urea"),

                new Tuple<string, string>(".Chemical.NO3N", ".NO3.InitialValues"),
            };
            JsonUtilities.RenameVariables(root, variableRenames);

            // Add a "using Models.Soils" to manager models if they reference solute.
            foreach (var manager in JsonUtilities.ChildManagers(root))
            {
                var usingStatements = manager.GetUsingStatements();
                var found = usingStatements.Where(u => u == "Models.Soils").Any();
                if (!found)
                {
                    usingStatements = usingStatements.Append("Models.Soils");
                    manager.SetUsingStatements(usingStatements);
                    manager.Save();
                }
            }

            // Go through all samples under CompositeFactor and convert to parameter sets rather
            // than model replacements.
            foreach (JObject compositeFactor in JsonUtilities.ChildrenRecursively(root, "CompositeFactor"))
            {
                foreach (var sample in JsonUtilities.ChildrenOfType(compositeFactor, "Sample"))
                {
                    var thickness = sample["Thickness"];
                    if (thickness != null)
                    {
                        var sw = sample["SW"];
                        if (sw != null && sw is JArray)
                        {
                            StoreValuesInCompositeFactor(compositeFactor, thickness, $"[Water].Thickness");
                            StoreValuesInCompositeFactor(compositeFactor, sw, $"[Water].InitialValues");
                        }
                        var no3 = sample["NO3"];
                        if (no3 != null && no3 is JArray)
                        {
                            StoreValuesInCompositeFactor(compositeFactor, thickness, $"[{sample["Name"]}].Thickness");
                            StoreValuesInCompositeFactor(compositeFactor, no3, $"[{sample["Name"]}].InitialValues");
                            StoreStringInCompositeFactor(compositeFactor, "ppm", $"[{sample["Name"]}].InitialValuesUnits");
                        }
                        var nh4 = sample["NH4"];
                        if (nh4 != null && nh4 is JArray)
                        {
                            StoreValuesInCompositeFactor(compositeFactor, thickness, $"[{sample["Name"]}].Thickness");
                            StoreValuesInCompositeFactor(compositeFactor, nh4, $"[{sample["Name"]}].InitialValues");
                            StoreStringInCompositeFactor(compositeFactor, "ppm", $"[{sample["Name"]}].InitialValuesUnits");
                        }
                    }
                    sample.Remove();
                    JArray specifications = compositeFactor["Specifications"] as JArray;
                    var specificationStrings = specifications.Values<string>().ToArray();
                    int indexOfItemToRemove = Array.IndexOf(specificationStrings, $"[{sample["Name"]}]");
                    if (indexOfItemToRemove == -1)
                        indexOfItemToRemove = Array.IndexOf(specificationStrings, "[InitialWater]");
                    if (indexOfItemToRemove != -1)
                        specifications.RemoveAt(indexOfItemToRemove);
                }
            }
        }

        /// <summary>
        /// Store values into a CompositeFactor as a property set.
        /// </summary>
        /// <param name="compositeFactor">The composite factor token.</param>
        /// <param name="values">Values to store.</param>
        /// <param name="variableName">Name of variable.</param>
        private static void StoreValuesInCompositeFactor(JObject compositeFactor, JToken values, string variableName)
        {
            JArray specifications = compositeFactor["Specifications"] as JArray;
            var doubleValues = values.Values<string>();
            if (MathUtilities.ValuesInArray(doubleValues))
            {
                string valuesAsString = StringUtilities.BuildString(doubleValues.ToArray(), ",");
                specifications.Add($"{variableName}={valuesAsString}");
            }
        }

        /// <summary>
        /// Store string value into a CompositeFactor as a property set.
        /// </summary>
        /// <param name="compositeFactor">The composite factor token.</param>
        /// <param name="st">Values to store.</param>
        /// <param name="variableName">Name of variable.</param>
        private static void StoreStringInCompositeFactor(JObject compositeFactor, string st, string variableName)
        {
            JArray specifications = compositeFactor["Specifications"] as JArray;
            specifications.Add($"{variableName}={st}");
        }

        /// <summary>
        /// Store values in a token.
        /// </summary>
        /// <param name="value">Tuple of (values, units, thickness).</param>
        /// <param name="token">The token to store the value into.</param>
        /// <param name="elementName"></param>
        /// <param name="unitsElementName"></param>
        private static void StoreValuesInToken((double[], string, double[]) value, JObject token, string elementName, string unitsElementName)
        {
            if (value.Item1 != null)
            {
                token[elementName] = new JArray(value.Item1);
                if (value.Item2 != null)
                    token[unitsElementName] = value.Item2;
            }
        }

        /// <summary>
        /// Create a solute JToken
        /// </summary>
        /// <param name="value">Tuple of (values, units, thickness).</param>
        /// <param name="soluteTypeName">Type name of the solute.</param>
        /// <param name="soluteName">Name of the solute.</param>
        /// <returns></returns>
        private static JObject CreateSoluteToken((double[], string, double[]) value, string soluteTypeName, string soluteName)
        {
            var token = new JObject()
            {
                ["$type"] = soluteTypeName.Replace("{soluteName}", soluteName),
                ["Name"] = soluteName
            };
            if (value.Item1 != null)
            {
                token["InitialValues"] = new JArray(value.Item1);
                token["Thickness"] = new JArray(value.Item3);
            }
            if (value.Item2 != null)
                token["InitialValuesUnits"] = value.Item2;
            return token;
        }

        /// <summary>
        /// Get values of a property. Looks through tokens and finds first occurrance and returns it.
        /// </summary>
        /// <param name="tokens">Tokens to search through.</param>
        /// <param name="nodeName"></param>
        /// <param name="defaultValue"></param>
        /// <param name="bd">Bulk density</param>
        /// <param name="bdThickness">Bulk density thickness.</param>
        /// <param name="thicknessToReturn">The target thickness.</param>
        /// <returns>Tuple of (values, units, thickness).</returns>
        public static (double[], string, double[]) GetValues(IEnumerable<JObject> tokens, string nodeName, double defaultValue,
                                                             double[] bd, double[] bdThickness,
                                                             double[] thicknessToReturn)
        {
            foreach (var token in tokens)
            {
                string units = null;

                var valuesToken = token[nodeName] as JArray;
                if (nodeName == "NO3" || nodeName == "NH4")
                {
                    if (valuesToken == null)
                    {
                        valuesToken = token[nodeName + "N"] as JArray;
                        units = "ppm";
                    }
                    else
                        units = "kgha";
                }
                else if (valuesToken == null && nodeName == "OC")
                {
                    valuesToken = token["Carbon"] as JArray;
                    units = "Total";
                }
                else if (nodeName == "CL")
                    units = "ppm";

                if (valuesToken != null)
                {
                    var values = valuesToken.Values<double>().ToArray();
                    if (MathUtilities.ValuesInArray(values))
                    {
                        // Found values - convert to same layer structure.
                        var sampleToken = JsonUtilities.Parent(valuesToken);
                        var valuesThickness = sampleToken["Thickness"].Values<double>().ToArray();
                        var unitsToken = sampleToken[$"{nodeName}Units"];
                        if (unitsToken != null)
                            units = unitsToken.ToString();

                        if (thicknessToReturn != null)
                        {
                            if (units == "kgha")
                                values = SoilUtilities.MapMass(values, valuesThickness,
                                                               thicknessToReturn,
                                                               allowMissingValues: true);
                            else
                                values = SoilUtilities.MapConcentration(values, valuesThickness,
                                                                        thicknessToReturn,
                                                                        defaultValue,
                                                                        allowMissingValues: true);
                        }

                        return (values, units, valuesThickness);
                    }
                }
            }

            return (null, null, null);
        }

        /// <summary>
        /// Replace replacements with a simple folder.
        /// </summary>
        /// <param name="root">Root node.</param>
        /// <param name="fileName">File name.</param>
        private static void UpgradeToVersion153(JObject root, string fileName)
        {
            foreach (JObject replacements in JsonUtilities.ChildrenRecursively(root, "Replacements"))
            {
                replacements["$type"] = "Models.Core.Folder, Models";
            }
        }

        /// <summary>
        /// Change .psi to .PSI (uppercase)
        /// </summary>
        /// <param name="root">Root node.</param>
        /// <param name="fileName">File name.</param>
        private static void UpgradeToVersion154(JObject root, string fileName)
        {
            foreach (JObject report in JsonUtilities.ChildrenRecursively(root, "Report"))
                JsonUtilities.SearchReplaceReportVariableNames(report, ".psi", ".PSI");
            foreach (JObject manager in JsonUtilities.ChildrenRecursively(root, "Manager"))
                JsonUtilities.ReplaceManagerCode(manager, ".psi", ".PSI");
        }

        /// <summary>
        /// Replace CultivarFolder with a simple folder.
        /// </summary>
        /// <param name="root">Root node.</param>
        /// <param name="fileName">File name.</param>
        private static void UpgradeToVersion155(JObject root, string fileName)
        {
            foreach (JObject cultivarFolder in JsonUtilities.ChildrenRecursively(root, "CultivarFolder"))
                cultivarFolder["$type"] = "Models.Core.Folder, Models";
        }


        /// <summary>
        /// Change PredictedObserved to make SimulationName an explicit first field to match on.
        /// </summary>
        /// <param name="root">Root node.</param>
        /// <param name="fileName">File name.</param>
        private static void UpgradeToVersion156(JObject root, string fileName)
        {
            foreach (JObject predictedObserved in JsonUtilities.ChildrenRecursively(root, "PredictedObserved"))
            {
                var field = predictedObserved["FieldName3UsedForMatch"];
                if (!String.IsNullOrEmpty(field?.Value<string>()))
                    predictedObserved["FieldName4UsedForMatch"] = field.Value<string>();

                field = predictedObserved["FieldName2UsedForMatch"];
                if (!String.IsNullOrEmpty(field?.Value<string>()))
                    predictedObserved["FieldName3UsedForMatch"] = field.Value<string>();

                field = predictedObserved["FieldNameUsedForMatch"];
                if (!String.IsNullOrEmpty(field?.Value<string>()))
                    predictedObserved["FieldName2UsedForMatch"] = field.Value<string>();

                predictedObserved["FieldNameUsedForMatch"] = "SimulationName";
            }
        }

        /// <summary>
        /// Rename 'Plantain' model to 'PlantainForage'
        /// </summary>
        /// <param name="root">The root JSON token.</param>
        /// <param name="fileName">The name of the apsimx file.</param>
        private static void UpgradeToVersion157(JObject root, string fileName)
        {
            // change the name of any Plantain plant
            foreach (JObject crop in JsonUtilities.ChildrenRecursively(root, "Plant"))
            {
                if (crop["Name"].ToString().Equals("Plantain", StringComparison.InvariantCultureIgnoreCase))
                {
                    crop["Name"] = "PlantainForage";
                    crop["ResourceName"] = "PlantainForage";
                }
            }

            // change all references to the model in the soil-plant params table
            foreach (JObject soilCrop in JsonUtilities.ChildrenRecursively(root, "SoilCrop"))
            {
                if (soilCrop["Name"].ToString().Equals("PlantainSoil", StringComparison.InvariantCultureIgnoreCase))
                {
                    JsonUtilities.RenameModel(soilCrop, "PlantainForageSoil");
                }
            }

            // change all references to the model in any report table
            foreach (var report in JsonUtilities.ChildrenOfType(root, "Report"))
            {
                JsonUtilities.SearchReplaceReportVariableNames(report, "[Plantain]", "[PlantainForage]");
                JsonUtilities.SearchReplaceReportVariableNames(report, ".Plantain.", ".PlantainForage.");
            }

            foreach (JObject manager in JsonUtilities.ChildrenRecursively(root, "Manager"))
            {
                JsonUtilities.ReplaceManagerCode(manager, "[Plantain]", "[PlantainForage]");
                JsonUtilities.ReplaceManagerCode(manager, ".Plantain.", ".PlantainForage.");
                JsonUtilities.ReplaceManagerCode(manager, "Plantain.", "PlantainForage.");
            }

            // change all references to the model in any operations table
            foreach (var operations in JsonUtilities.ChildrenOfType(root, "Operations"))
            {
                var operation = operations["Operation"];
                if (operation != null && operation.HasValues)
                {
                    for (int i = 0; i < operation.Count(); i++)
                    {
                        var specification = operation[i]["Action"];
                        var specificationString = specification.ToString();
                        specificationString = specificationString.Replace("[Plantain]", "[PlantainForage]");
                        specificationString = specificationString.Replace(".Plantain.", ".PlantainForage.");
                        operation[i]["Action"] = specificationString;
                    }
                }
            }

            // change all references to the model in any experiment.factor
            foreach (var factor in JsonUtilities.ChildrenOfType(root, "Factor"))
            {
                var specification = factor["Specification"];
                if (specification != null)
                {
                    var specificationString = specification.ToString();
                    specificationString = specificationString.Replace("[Plantain]", "[PlantainForage]");
                    specificationString = specificationString.Replace(".Plantain.", ".PlantainForage.");
                    factor["Specification"] = specificationString;
                }
            }

            // change all references to the model in any experiment.compositefactor
            foreach (var factor in JsonUtilities.ChildrenOfType(root, "CompositeFactor"))
            {
                var specifications = factor["Specifications"];
                if (specifications != null)
                {
                    for (int i = 0; i < specifications.Count(); i++)
                    {
                        var specificationString = specifications[i].ToString();
                        specificationString = specificationString.Replace("[Plantain]", "[PlantainForage]");
                        specificationString = specificationString.Replace(".Plantain.", ".PlantainForage.");
                        specifications[i] = specificationString;
                    }
                }
            }
        }

        /// <summary>
        /// Change [Root].LayerMidPointDepth to [Physical].LayerMidPointDepth
        /// </summary>
        /// <param name="root">Root node.</param>
        /// <param name="fileName">File name.</param>
        private static void UpgradeToVersion158(JObject root, string fileName)
        {
            //Fix variable references
            foreach (JObject varref in JsonUtilities.ChildrenOfType(root, "VariableReference"))
            {
                if (varref["VariableName"].ToString() == "[Root].LayerMidPointDepth")
                    varref["VariableName"] = "[Physical].DepthMidPoints";
            }
        }

        /// <summary>
        /// Changes to some arbitrator structures and types to tidy up and make new arbitration approach possible.
        /// </summary>
        /// <param name="root"></param>
        /// <param name="fileName"></param>
        private static void UpgradeToVersion159(JObject root, string fileName)
        {
            foreach (JObject demand in JsonUtilities.ChildrenRecursively(root, "BiomassDemandAndPriority"))
            {
                demand["$type"] = "Models.PMF.NutrientDemandFunctions, Models";
            }
            foreach (JObject demand in JsonUtilities.ChildrenRecursively(root, "BiomassDemand"))
            {
                demand["$type"] = "Models.PMF.NutrientPoolFunctions, Models";
            }
            foreach (JObject demand in JsonUtilities.ChildrenRecursively(root, "EnergyBalance"))
            {
                demand["$type"] = "Models.PMF.EnergyBalance, Models";
            }

            foreach (JObject manager in JsonUtilities.ChildrenRecursively(root, "Manager"))
            {
                JsonUtilities.ReplaceManagerCode(manager, "BiomassDemand", "NutrientPoolFunctions");
                JsonUtilities.ReplaceManagerCode(manager, "BiomassDemandAndPriority", "NutrientDemandFunctions");
                JsonUtilities.ReplaceManagerCode(manager, "Reallocation", "ReAllocation");
                JsonUtilities.ReplaceManagerCode(manager, "Retranslocation", "ReTranslocation");
            }

        }

        /// <summary>
        /// Changes to some arbitrator structures and types to tidy up and make new arbitration approach possible.
        /// </summary>
        /// <param name="root"></param>
        /// <param name="fileName"></param>
        private static void UpgradeToVersion160(JObject root, string fileName)
        {
            foreach (JObject demand in JsonUtilities.ChildrenRecursively(root, "ThreeHourSin"))
            {
                demand["$type"] = "Models.Functions.ThreeHourAirTemperature, Models";
            }
            foreach (JObject demand in JsonUtilities.ChildrenRecursively(root, "HourlyInterpolation"))
            {
                demand["$type"] = "Models.Functions.SubDailyInterpolation, Models";
            }
        }

        /// <summary>
        /// Change SimpleLeaf.Tallness to Height
        /// </summary>
        /// <param name="root"></param>
        /// <param name="fileName"></param>
        private static void UpgradeToVersion161(JObject root, string fileName)
        {
            foreach (JObject leaf in JsonUtilities.ChildrenRecursively(root, "SimpleLeaf"))
            {
                JObject tallness = JsonUtilities.ChildWithName(leaf, "Tallness");
                if (tallness != null)
                    tallness["Name"] = "HeightFunction";
            }

            // Remove tallness from manager scripts.
            foreach (JObject manager in JsonUtilities.ChildrenRecursively(root, "Manager"))
            {
                JsonUtilities.ReplaceManagerCode(manager, ".Tallness", ".HeightFunction");
            }


            // Remove tallness from report variables.
            foreach (var report in JsonUtilities.ChildrenOfType(root, "Report"))
            {
                JsonUtilities.SearchReplaceReportVariableNames(report, ".Tallness", ".HeightFunction");
            }

            // Remove tallness from cultivars.
            foreach (JObject cultivar in JsonUtilities.ChildrenRecursively(root, "Cultivar"))
            {
                if (!cultivar["Command"].HasValues)
                    continue;

                foreach (JValue command in cultivar["Command"].Children())
                    command.Value = command.Value.ToString().Replace("[Leaf].Tallness", "[Leaf].HeightFunction");
            }
        }

        /// <summary>
        /// Move SetEmergenceDate and SetGerminationDate to Phenology.
        /// </summary>
        /// <param name="root"></param>
        /// <param name="fileName"></param>
        private static void UpgradeToVersion162(JObject root, string fileName)
        {
            // Move SetEmergenceDate and SetGerminationDat in manager scripts.
            foreach (JObject manager in JsonUtilities.ChildrenRecursively(root, "Manager"))
            {
                JsonUtilities.ReplaceManagerCode(manager, ".SetEmergenceDate", ".Phenology.SetEmergenceDate");
                JsonUtilities.ReplaceManagerCode(manager, ".SetGerminationDate", ".Phenology.SetGerminationDate");
            }

            // Move SetEmergenceDate and SetGerminationDate in operations.
            foreach (JObject operations in JsonUtilities.ChildrenRecursively(root, "Operations"))
            {
                var operation = operations["Operation"];
                if (operation != null && operation.HasValues)
                {
                    for (int i = 0; i < operation.Count(); i++)
                    {
                        var specification = operation[i]["Action"];
                        var specificationString = specification.ToString();
                        specificationString = specificationString.Replace(".SetEmergenceDate", ".Phenology.SetEmergenceDate");
                        specificationString = specificationString.Replace(".SetGerminationDate", ".Phenology.SetGerminationDate");
                        operation[i]["Action"] = specificationString;
                    }
                }
            }
        }

        /// <summary>
        /// Rearrange the BiomassRemoval defaults in the plant models and manager scripts.
        /// </summary>
        /// <param name="root"></param>
        /// <param name="fileName"></param>
        private static void UpgradeToVersion163(JObject root, string fileName)
        {
            foreach (JObject biomassRemoval in JsonUtilities.ChildrenRecursively(root, "BiomassRemoval"))
            {
                // Find a harvest OrganBiomassRemovalType child
                JObject harvest = JsonUtilities.ChildWithName(biomassRemoval, "Harvest");
                if (harvest != null)
                {
                    biomassRemoval["HarvestFractionLiveToRemove"] = harvest["FractionLiveToRemove"];
                    biomassRemoval["HarvestFractionDeadToRemove"] = harvest["FractionDeadToRemove"];
                    biomassRemoval["HarvestFractionLiveToResidue"] = harvest["FractionLiveToResidue"];
                    biomassRemoval["HarvestFractionDeadToResidue"] = harvest["FractionDeadToResidue"];
                }
                biomassRemoval["Children"] = new JArray();
            }
            foreach (ManagerConverter manager in JsonUtilities.ChildManagers(root)
                                                              .Where(man => !man.IsEmpty))
            {
                string managerName = manager.Name;

                // Remove the 'RemoveFractions' declaration
                string declarationPattern = @$".+RemovalFractions\s+(\w+).+";
                Match declarationMatch = Regex.Match(manager.ToString(), declarationPattern);
                if (declarationMatch.Success)
                {
                    // Remove the declaration
                    string declarationInstanceName = declarationMatch.Groups[1].Value;
                    manager.ReplaceRegex(declarationPattern, string.Empty);

                    // Remove the 'RemovalFractions' instance creation.
                    manager.ReplaceRegex(@$"{declarationInstanceName}\W*new.+;", string.Empty);

                    // Find all biomass removal fractions.
                    var matches = manager.FindRegexMatches(@$" +{declarationInstanceName}.SetFractionTo(\w+)\(""(\w+)""\s*,\s*([\w\d.,\(\)+\-*]+)(?:\s*,\s*""(\w+)"")*\);[\s\r]*\n")
                                         .Where(man => !manager.PositionIsCommented(man.Index));
                    List<OrganFractions> organs = new List<OrganFractions>();

                    foreach (Match match in matches)
                    {
                        if (!manager.PositionIsCommented(match.Index))
                        {
                            bool remove = match.Groups[1].Value == "Remove";
                            string organName = match.Groups[2].Value;
                            string fractionObjectName = match.Groups[3].Value;
                            bool isLive = true;
                            if (match.Groups[5].Value == "Dead")
                                isLive = false;
                            var organ = organs.Find(o => o.Name == organName);
                            if (organ == null)
                            {
                                organ = new OrganFractions(organName);
                                organs.Add(organ);
                            }
                            if (isLive)
                            {
                                if (remove)
                                    organ.FractionLiveToRemove = fractionObjectName;
                                else
                                    organ.FractionLiveToResidue = fractionObjectName;
                            }
                            else
                            {
                                if (remove)
                                    organ.FractionDeadToRemove = fractionObjectName;
                                else
                                    organ.FractionDeadToResidue = fractionObjectName;
                            }
                        }
                    }

                    string code = manager.ToString();

                    // Calculate the level of indentation based on the first match.
                    int indent = 0;
                    if (matches.Any())
                    {
                        int pos = matches.First().Index;
                        indent = code.IndexOf(code.Substring(pos).First(ch => ch != ' '), pos) - pos;
                    }

                    // Delete the removal fraction matches lines.
                    // Do it in reverse order so that match.Index remains valid.
                    foreach (Match match in matches.Reverse())
                        code = code.Remove(match.Index, match.Length);

                    // Find the RemoveBiomass method call.
                    Match removeBiomassMatch = Regex.Match(code, @" +(\w+).RemoveBiomass\(.+\);");
                    if (removeBiomassMatch.Success)
                    {
                        var modelName = removeBiomassMatch.Groups[1].Value;

                        // Add in code to get each organ
                        string codeToInsert = null;
                        foreach (var organ in organs)
                        {
                            codeToInsert += new string(' ', indent);
                            codeToInsert += $"var {organ.Name} = {modelName}.FindChild<IHasDamageableBiomass>(\"{organ.Name}\");" + Environment.NewLine;
                        }

                        // Add in code to remove biomass from organ.
                        foreach (var organ in organs)
                        {
                            codeToInsert += new string(' ', indent);
                            codeToInsert += $"{organ.Name}.RemoveBiomass(liveToRemove: {organ.FractionLiveToRemove}, deadToRemove: {organ.FractionDeadToRemove}, " +
                                                                        $"liveToResidue: {organ.FractionLiveToResidue}, deadToResidue: {organ.FractionDeadToResidue});" + Environment.NewLine;
                        }

                        // Remove unwanted code and replace with new code.
                        code = code.Remove(removeBiomassMatch.Index, removeBiomassMatch.Length);
                        if (codeToInsert != null)
                            code = code.Insert(removeBiomassMatch.Index, codeToInsert);

                        // Replace 'SetThinningProportion'.
                        Match thinningMatch = Regex.Match(code, $@" +\w+\.SetThinningProportion\s*=\s*(.+);");
                        if (thinningMatch.Success)
                        {
                            string newThinningCode = new string(' ', indent) +
                                                    $"{modelName}.structure?.DoThin({thinningMatch.Groups[1].Value});";
                            code = code.Remove(thinningMatch.Index, thinningMatch.Length);
                            code = code.Insert(thinningMatch.Index, newThinningCode);
                        }


                        // Replace 'SetPhenologyStage'.
                        Match stageMatch = Regex.Match(code, $@" +\w+\.SetPhenologyStage\s*=\s*(.+);");
                        if (stageMatch.Success)
                        {
                            string newStageCode = new string(' ', indent) +
                                                    $"{modelName}.Phenology?.SetToStage({stageMatch.Groups[1].Value});";
                            code = code.Remove(stageMatch.Index, stageMatch.Length);
                            code = code.Insert(stageMatch.Index, newStageCode);
                        }

                        manager.Read(code);

                        // Add in a using statement.
                        var usings = manager.GetUsingStatements();
                        usings = usings.Append("Models.PMF.Interfaces");
                        manager.SetUsingStatements(usings);
                    }

                    // Save the manager.
                    manager.Save();
                }
            }
        }

        private class OrganFractions
        {
            public OrganFractions(string name)
            {
                Name = name;
            }

            public string Name { get; }

            public string FractionLiveToRemove { get; set; } = "0.0";
            public string FractionDeadToRemove { get; set; } = "0.0";
            public string FractionLiveToResidue { get; set; } = "0.0";
            public string FractionDeadToResidue { get; set; } = "0.0";
        }

        /// <summary>
        /// Change Manger Code from String into Array of Strings (each line is an element)
        /// For better readability of apsim files.
        /// </summary>
        /// <param name="root"></param>
        /// <param name="fileName"></param>
        private static void UpgradeToVersion164(JObject root, string fileName)
        {
            foreach (ManagerConverter manager in JsonUtilities.ChildManagers(root))
            {
                string[] code = manager.Token["Code"].ToString().Split('\n');
                manager.Token["CodeArray"] = new JArray(code);
                manager.Save();
            }
        }

        /// <summary>
        /// Adds a line property to the Operation object. This stores the input that is given,
        /// even if it is not able to be parsed as an Operation
        /// </summary>
        /// <param name="root"></param>
        /// <param name="fileName"></param>
        private static void UpgradeToVersion165(JObject root, string fileName)
        {
            foreach (JObject operations in JsonUtilities.ChildrenRecursively(root, "Operations"))
            {
                var operation = operations["Operation"];
                if (operation != null && operation.HasValues)
                {
                    for (int i = 0; i < operation.Count(); i++)
                    {
                        bool enabled = false;
                        if (operation[i]["Enabled"] != null)
                            enabled = (bool)operation[i]["Enabled"];

                        string commentChar = enabled ? "" : "//";

                        string dateStr = "";
                        if (enabled)
                            if (operation[i]["Date"] != null)
                                dateStr = DateTime.Parse(operation[i]["Date"].ToString()).ToString("yyyy-MM-dd");

                        operation[i]["Line"] = commentChar + dateStr + " " + operation[i]["Action"];
                    }
                }
            }
        }

        /// <summary>
        /// Change SoilNitrogen to Nutrient
        /// </summary>
        /// <param name="root">The root JSON token.</param>
        /// <param name="_">The name of the apsimx file.</param>
        private static void UpgradeToVersion166(JObject root, string _)
        {
            foreach (var soilNitrogen in JsonUtilities.ChildrenOfType(root, "SoilNitrogen"))
            {
                var parent = JsonUtilities.Parent(soilNitrogen);
                // check for an existing Nutrient node. If it exists, do not add another one.
                JObject parentObject = parent.ToObject<JObject>();
                var existingNutrient = JsonUtilities.ChildrenOfType(parentObject, "Nutrient");
                if (existingNutrient.Count == 0)
                {
                    var nutrient = JsonUtilities.CreateNewChildModel(parent, "Nutrient", "Models.Soils.Nutrients.Nutrient");
                    nutrient["ResourceName"] = "Nutrient";
                }
                soilNitrogen.Remove();
            }

            foreach (var solute in JsonUtilities.ChildrenOfType(root, "SoilNitrogenNH4"))
                solute["$type"] = "Models.Soils.Solute, Models";

            foreach (var solute in JsonUtilities.ChildrenOfType(root, "SoilNitrogenNO3"))
                solute["$type"] = "Models.Soils.Solute, Models";

            foreach (var solute in JsonUtilities.ChildrenOfType(root, "SoilNitrogenUrea"))
                solute["$type"] = "Models.Soils.Solute, Models";


            foreach (var manager in JsonUtilities.ChildManagers(root))
            {
                manager.Replace("using Models.Soils;", "using Models.Soils;\r\nusing Models.Soils.Nutrients;");

                bool changeMade = false;

                var declarations = manager.GetDeclarations();
                foreach (var declaration in declarations)
                {
                    if (declaration.TypeName == "SoilNitrogenNO3" || declaration.TypeName == "SoilNitrogenNH4" || declaration.TypeName == "SoilNitrogenUrea")
                    {
                        declaration.TypeName = "Solute";
                        var linkAttributeIndex = declaration.Attributes.IndexOf("[Link]");
                        if (linkAttributeIndex != -1)
                        {
                            declaration.Attributes[linkAttributeIndex] = "[Link(Path=\"[NO3]\")]";
                        }

                        manager.SetDeclarations(declarations);
                        changeMade = true;
                    }
                    else if (declaration.TypeName == "SoilNitrogen")
                    {
                        declaration.TypeName = "Nutrient";
                        manager.SetDeclarations(declarations);
                        changeMade = true;
                    }
                }

                changeMade = manager.Replace(".FindInScope<SoilNitrogen>() as SoilNitrogen;", ".FindInScope<Nutrient>() as Nutrient;") || changeMade;
                changeMade = manager.Replace("SoilNitrogenNO3 SoilNitrogenNO3;", "Solute SoilNitrogenNO3;") || changeMade;


                changeMade = manager.Replace("SoilNitrogen nitrogen;", "Nutrient nitrogen;") || changeMade;
                changeMade = manager.Replace("SoilNitrogen.FOMN", "Nutrient.FOM.N") || changeMade;
                changeMade = manager.Replace("SoilNitrogen.FOMC", "Nutrient.FOM.C") || changeMade;
                changeMade = manager.Replace("SoilNitrogen.HumicN", "Nutrient.Humic.N") || changeMade;
                changeMade = manager.Replace("SoilNitrogen.HumicC", "Nutrient.Humic.C") || changeMade;
                changeMade = manager.Replace("SoilNitrogen.MicrobialN", "Nutrient.Microbial.N") || changeMade;
                changeMade = manager.Replace("SoilNitrogen.MicrobialC", "Nutrient.Microbial.C") || changeMade;
                changeMade = manager.Replace("SoilNitrogen.MineralisedN", "Nutrient.MineralisedN") || changeMade;
                changeMade = manager.Replace("SoilNitrogen.TotalN", "Nutrient.TotalN") || changeMade;
                changeMade = manager.Replace("SoilNitrogen.TotalC", "Nutrient.TotalC") || changeMade;
                changeMade = manager.Replace("SoilNitrogen.mineral_n", "Nutrient.MineralN") || changeMade;
                changeMade = manager.Replace(".mineral_n", ".MineralN") || changeMade;
                changeMade = manager.Replace("SoilNitrogen.Denitrification", "Nutrient.Natm") || changeMade;
                changeMade = manager.Replace("SoilNitrogen.n2o_atm", "Nutrient.N2Oatm") || changeMade;
                changeMade = manager.Replace("SoilNitrogen.dlt_n_min_res", "ResidueDecomposition.MineralisedN") || changeMade;

                if (changeMade)
                {
                    manager.AddDeclaration("Nutrient", "Nutrient", new string[] { "[Link]" });
                    manager.AddDeclaration("CarbonFlow", "ResidueDecomposition", new string[] { "[Link(Path=\"[Nutrient].SurfaceResidue.Decomposition\")]" });
                    manager.Save();
                }
            }

            foreach (var report in JsonUtilities.ChildrenOfType(root, "Report"))
            {
                JsonUtilities.SearchReplaceReportVariableNames(report, "SoilNitrogen.NO3.kgha", "[NO3].kgha");
                JsonUtilities.SearchReplaceReportVariableNames(report, "SoilNitrogen.NH4.kgha", "[NH4].kgha");
                JsonUtilities.SearchReplaceReportVariableNames(report, "SoilNitrogen.Urea.kgha", "[Urea].kgha");
                JsonUtilities.SearchReplaceReportVariableNames(report, "[SoilNitrogen].NO3.kgha", "[NO3].kgha");
                JsonUtilities.SearchReplaceReportVariableNames(report, "[SoilNitrogen].NH4.kgha", "[NH4].kgha");
                JsonUtilities.SearchReplaceReportVariableNames(report, "[SoilNitrogen].Urea.kgha", "[Urea].kgha");

                JsonUtilities.SearchReplaceReportVariableNames(report, ".SoilNitrogen.FOM.N", ".Nutrient.FOM.N");
                JsonUtilities.SearchReplaceReportVariableNames(report, ".SoilNitrogen.FOM.C", ".Nutrient.FOM.C");
                JsonUtilities.SearchReplaceReportVariableNames(report, ".SoilNitrogen.Humic.N", ".Nutrient.Humic.N");
                JsonUtilities.SearchReplaceReportVariableNames(report, ".SoilNitrogen.Humic.C", ".Nutrient.Humic.C");
                JsonUtilities.SearchReplaceReportVariableNames(report, ".SoilNitrogen.Microbial.N", ".Nutrient.Microbial.N");
                JsonUtilities.SearchReplaceReportVariableNames(report, ".SoilNitrogen.Microbial.C", ".Nutrient.Microbial.C");

                JsonUtilities.SearchReplaceReportVariableNames(report, ".SoilNitrogen.FOMN", ".Nutrient.FOM.N");
                JsonUtilities.SearchReplaceReportVariableNames(report, ".SoilNitrogen.FOMC", ".Nutrient.FOM.C");
                JsonUtilities.SearchReplaceReportVariableNames(report, ".SoilNitrogen.HumicN", ".Nutrient.Humic.N");
                JsonUtilities.SearchReplaceReportVariableNames(report, ".SoilNitrogen.HumicC", ".Nutrient.Humic.C");
                JsonUtilities.SearchReplaceReportVariableNames(report, ".SoilNitrogen.MicrobialN", ".Nutrient.Microbial.N");
                JsonUtilities.SearchReplaceReportVariableNames(report, ".SoilNitrogen.MicrobialC", ".Nutrient.Microbial.C");
                JsonUtilities.SearchReplaceReportVariableNames(report, ".SoilNitrogen.urea", "[Urea].kgha");
                JsonUtilities.SearchReplaceReportVariableNames(report, ".SoilNitrogen.dlt_n_min_res", ".Nutrient.SurfaceResidue.Decomposition.MineralisedN");
                JsonUtilities.SearchReplaceReportVariableNames(report, ".SoilNitrogen.MineralisedN", ".Nutrient.MineralisedN");
                JsonUtilities.SearchReplaceReportVariableNames(report, ".SoilNitrogen.Denitrification", ".Nutrient.Natm");
                JsonUtilities.SearchReplaceReportVariableNames(report, ".SoilNitrogen.n2o_atm", ".Nutrient.N2Oatm");
                JsonUtilities.SearchReplaceReportVariableNames(report, ".SoilNitrogen.TotalC", ".Nutrient.TotalC");
                JsonUtilities.SearchReplaceReportVariableNames(report, ".SoilNitrogen.TotalN", ".Nutrient.TotalN");
                JsonUtilities.SearchReplaceReportVariableNames(report, ".SoilNitrogen.mineral_n", ".Nutrient.MineralN");
                JsonUtilities.SearchReplaceReportVariableNames(report, ".SoilNitrogen.Nitrification", ".Nutrient.NH4.Nitrification");
            }

            foreach (var series in JsonUtilities.ChildrenOfType(root, "Series"))
            {
                if (series["XFieldName"] != null)
                {
                    series["XFieldName"] = series["XFieldName"].ToString().Replace("SoilNitrogen.NO3.kgha", "NO3.kgha");
                    series["XFieldName"] = series["XFieldName"].ToString().Replace("SoilNitrogen.NH4.kgha", "NH4.kgha");
                    series["XFieldName"] = series["XFieldName"].ToString().Replace("SoilNitrogen.Urea.kgha", "Urea.kgha");
                }
                if (series["YFieldName"] != null)
                {
                    series["YFieldName"] = series["YFieldName"].ToString().Replace("SoilNitrogen.NO3.kgha", "NO3.kgha");
                    series["YFieldName"] = series["YFieldName"].ToString().Replace("SoilNitrogen.NH4.kgha", "NH4.kgha");
                    series["YFieldName"] = series["YFieldName"].ToString().Replace("SoilNitrogen.Urea.kgha", "Urea.kgha");
                }
            }
        }

        /// <summary>
        /// Change SoilNitrogen to Nutrient
        /// </summary>
        /// <param name="root">The root JSON token.</param>
        /// <param name="_">The name of the apsimx file.</param>
        private static void UpgradeToVersion167(JObject root, string _)
        {
            foreach (var manager in JsonUtilities.ChildManagers(root))
            {
                bool changeMade = manager.Replace("[Nutrient].SurfaceResidue.Decomposition", "[SurfaceOrganicMatter].SurfaceResidue.Decomposition");

                if (changeMade)
                    manager.Save();
            }

            foreach (var report in JsonUtilities.ChildrenOfType(root, "Report"))
            {
                JsonUtilities.SearchReplaceReportVariableNames(report, "[Soil].Nutrient.SurfaceResidue.Decomposition", "[SurfaceOrganicMatter].SurfaceResidue.Decomposition");
                JsonUtilities.SearchReplaceReportVariableNames(report, "[Nutrient].SurfaceResidue.Decomposition", "[SurfaceOrganicMatter].SurfaceResidue.Decomposition");
                JsonUtilities.SearchReplaceReportVariableNames(report, "[Soil].Nutrient.MineralisedNSurfaceResidue", "[SurfaceOrganicMatter].SurfaceResidue.Decomposition.MineralisedN");
                JsonUtilities.SearchReplaceReportVariableNames(report, "[Nutrient].MineralisedNSurfaceResidue", "[SurfaceOrganicMatter].SurfaceResidue.Decomposition.MineralisedN");
            }
        }

        /// <summary>
        /// Change NutrientPool to OrganicPool and CarbonFlow to OrganicFlow
        /// </summary>
        /// <param name="root">The root JSON token.</param>
        /// <param name="_">The name of the apsimx file.</param>
        private static void UpgradeToVersion168(JObject root, string _)
        {
            foreach (var nutrientPool in JsonUtilities.ChildrenOfType(root, "NutrientPool"))
                nutrientPool["$type"] = "Models.Soils.Nutrients.OrganicPool, Models";
            foreach (var carbonFlow in JsonUtilities.ChildrenOfType(root, "CarbonFlow"))
                carbonFlow["$type"] = "Models.Soils.Nutrients.OrganicFlow, Models";

            foreach (var manager in JsonUtilities.ChildManagers(root))
            {
                bool changeMade = manager.Replace("NutrientPool", "OrganicPool");
                changeMade = manager.Replace("CarbonFlow", "OrganicFlow") || changeMade;
                changeMade = manager.Replace("OrganicPoolFunctions", "NutrientPoolFunctions") || changeMade;

                if (changeMade)
                    manager.Save();
            }
        }

        /// <summary>
        /// Set TopLevel flag in any Rotation managers
        /// </summary>
        /// <param name="root">The root JSON token.</param>
        /// <param name="_">The name of the apsimx file.</param>
        private static void UpgradeToVersion169(JObject root, string _)
        {
            foreach (var rotationManager in JsonUtilities.ChildrenOfType(root, "RotationManager"))
            {
                rotationManager["TopLevel"] = true;
            }
        }

        /// <summary>
        /// Change the namespace for scrum to SimplePlantModels
        /// </summary>
        /// <param name="root"></param>
        /// <param name="fileName"></param>
        private static void UpgradeToVersion170(JObject root, string fileName)
        {
            foreach (var scrum in JsonUtilities.ChildrenOfType(root, "ScrumCrop"))
            {
                scrum["$type"] = "Models.PMF.SimplePlantModels.ScrumCrop, Models";
            }
            foreach (var strum in JsonUtilities.ChildrenOfType(root, "StrumTree"))
            {
                strum["$type"] = "Models.PMF.SimplePlantModels.StrumTree, Models";
            }
            foreach (var scrumMGMT in JsonUtilities.ChildrenOfType(root, "ScrumManagement"))
            {
                scrumMGMT["$type"] = "Models.PMF.SimplePlantModels.ScrumManagement, Models";
            }

            // scrum name space refs in managers.
            foreach (ManagerConverter manager in JsonUtilities.ChildManagers(root))
            {
                manager.Replace("Models.PMF.Scrum", "Models.PMF.SimplePlantModels");
                manager.Save();
            }
        }

        /// <summary>
        /// Add minimum germination temperature to GerminatingPhase under Phenology.
        /// </summary>
        /// <param name="root">The root JSON token.</param>
        /// <param name="fileName">The name of the apsimx file.</param>
        private static void UpgradeToVersion171(JObject root, string fileName)
        {
            foreach (JObject NNP in JsonUtilities.ChildrenRecursively(root, "GerminatingPhase"))
            {
                //check if child already has a MinSoilTemperature
                if (JsonUtilities.ChildWithName(NNP, "MinSoilTemperature") == null)
                {
                    Constant value = new Constant();
                    value.Name = "MinSoilTemperature";
                    value.FixedValue = 0.0;
                    JsonUtilities.AddModel(NNP, value);
                }
            }
        }

        /// <summary>
        /// Changes example met file names in Weather.FileName to conform to new naming.
        /// </summary>
        /// <param name="root"></param>
        /// <param name="fileName"></param>
        private static void UpgradeToVersion172(JObject root, string fileName)
        {
            Dictionary<string, string> newWeatherFileNames = new()
            {
                {"/Examples/WeatherFiles/Dalby.met", "/Examples/WeatherFiles/AU_Dalby.met"},
                {"/Examples/WeatherFiles/Gatton.met", "/Examples/WeatherFiles/AU_Gatton.met"},
                {"/Examples/WeatherFiles/Goond.met", "/Examples/WeatherFiles/AU_Goondiwindi.met"},
                {"/Examples/WeatherFiles/Ingham.met", "/Examples/WeatherFiles/AU_Ingham.met"},
                {"/Examples/WeatherFiles/Kingaroy.met", "/Examples/WeatherFiles/AU_Kingaroy.met"},
                {"/Examples/WeatherFiles/WaggaWagga.met", "/Examples/WeatherFiles/AU_WaggaWagga.met"},
                {"/Examples/WeatherFiles/Curvelo.met", "/Examples/WeatherFiles/BR_Curvelo.met"},
                {"/Examples/WeatherFiles/1000_39425.met", "/Examples/WeatherFiles/KE_Gubatu.met"},
                {"/Examples/WeatherFiles/75_34825.met", "/Examples/WeatherFiles/KE_Kapsotik.met"},
                {"/Examples/WeatherFiles/-1025_34875.met", "/Examples/WeatherFiles/KE_Kinyoro.met"},
                {"/Examples/WeatherFiles/-1375_37985.met", "/Examples/WeatherFiles/KE_Kitui.met"},
                {"/Examples/WeatherFiles/-2500_39425.met", "/Examples/WeatherFiles/KE_Kone.met"},
                {"/Examples/WeatherFiles/-225_36025.met", "/Examples/WeatherFiles/KE_MajiMoto.met"},
                {"/Examples/WeatherFiles/4025_36675.met", "/Examples/WeatherFiles/KE_Sabaret.met"},
                {"/Examples/WeatherFiles/VCS_Ruakura.met", "/Examples/WeatherFiles/NZ_Hamilton.met"},
                {"/Examples/WeatherFiles/lincoln.met", "/Examples/WeatherFiles/NZ_Lincoln"},
                {"/Examples/WeatherFiles/Makoka.met", "/Examples/WeatherFiles/NZ_Makoka.met"},
                {"/Examples/WeatherFiles/Site1003_SEA.met","/Examples/WeatherFiles/NZ_Seddon.met"},
                {"/Examples/WeatherFiles/Popondetta.met", "/Examples/WeatherFiles/PG_Popondetta.met"}
            };

            List<string> splits = new List<string>();
            foreach (var weather in JsonUtilities.ChildrenOfType(root, "Weather"))
            {
                foreach (KeyValuePair<string, string> pair in newWeatherFileNames)
                {
                    if (weather["FileName"] != null)
                    {
                        string fixedFileNameString = weather["FileName"].ToString();
                        fixedFileNameString = fixedFileNameString.Replace("\\\\", "/");
                        fixedFileNameString = fixedFileNameString.Replace("\\", "/");
                        fixedFileNameString = fixedFileNameString.Replace(pair.Key, pair.Value);
                        weather["FileName"] = fixedFileNameString;
                    }
                }
            }
        }

        /// <summary>
        /// Change references to ScriptModel to Script in manager scripts
        /// </summary>
        /// <param name="root">The root JSON token.</param>
        /// <param name="fileName">The name of the apsimx file.</param>
        private static void UpgradeToVersion173(JObject root, string fileName)
        {
            foreach (var manager in JsonUtilities.ChildManagers(root))
            {
                //rename uses of ScriptModel to Script
                bool changeMade = manager.Replace(".ScriptModel as ", ".Script as ", true);
                if (changeMade)
                    manager.Save();
            }
        }

        /// <summary>
        /// Change name based system to id based system in directed graphs
        /// </summary>
        /// <param name="root">The root JSON token.</param>
        /// <param name="_">The name of the apsimx file.</param>
        private static void UpgradeToVersion174(JObject root, string _)
        {
            foreach (var rotationManager in JsonUtilities.ChildrenOfType(root, "RotationManager"))
            {
                //give each node an id
                int id = 0;
                foreach (var node in rotationManager["Nodes"])
                {
                    id += 1;
                    node["ID"] = id;
                    node["$type"] = "APSIM.Shared.Graphing.Node, APSIM.Shared";
                }

                //give each arc an id
                foreach (var arc in rotationManager["Arcs"])
                {
                    id += 1;
                    arc["ID"] = id;
                    arc["$type"] = "APSIM.Shared.Graphing.Arc, APSIM.Shared";

                    //connect up arc source/dest with ids instead of names
                    string sourceName = arc["SourceName"].ToString();
                    int sourceID = 0;
                    foreach (var node in rotationManager["Nodes"])
                        if (node["Name"].ToString() == sourceName)
                            sourceID = (int)node["ID"];

                    string destinationName = arc["DestinationName"].ToString();
                    int destinationID = 0;
                    foreach (var node in rotationManager["Nodes"])
                        if (node["Name"].ToString() == destinationName)
                            destinationID = (int)node["ID"];

                    arc["SourceID"] = sourceID;
                    arc["DestinationID"] = destinationID;
                }
            }
        }

        /// <summary>
        /// Add ResourceName to MicroClimate
        /// </summary>
        /// <param name="root"></param>
        /// <param name="fileName"></param>
        private static void UpgradeToVersion175(JObject root, string fileName)
        {
            foreach (JObject microClimate in JsonUtilities.ChildrenRecursively(root, "MicroClimate"))
                microClimate["ResourceName"] = "MicroClimate";
        }

        /// <summary>
        /// Rename Wheat Report Variables
        /// </summary>
        /// <param name="root"></param>
        /// <param name="fileName"></param>
        private static void UpgradeToVersion176(JObject root, string fileName)
        {
            foreach (var report in JsonUtilities.ChildrenOfType(root, "Report"))
            {
                JsonUtilities.SearchReplaceReportVariableNames(report, "[Wheat].Leaf.AppearedCohortNo", "[Wheat].Leaf.Tips");
                JsonUtilities.SearchReplaceReportVariableNames(report, "[Wheat].Leaf.ExpandedCohortNo", "[Wheat].Leaf.Ligules");
                JsonUtilities.SearchReplaceReportVariableNames(report, "[Wheat].Structure.Height", "[Wheat].Leaf.Height");
                JsonUtilities.SearchReplaceReportVariableNames(report, "[Wheat].Structure.LeafTipsAppeared", "[Wheat].Leaf.Tips");
                JsonUtilities.SearchReplaceReportVariableNames(report, "[Wheat].Structure.FinalLeafNumber", "[Wheat].Leaf.FinalLeafNumber");
                JsonUtilities.SearchReplaceReportVariableNames(report, "[Wheat].Structure.MainStemPopn", "[Wheat].Leaf.MainStemPopulation");
                JsonUtilities.SearchReplaceReportVariableNames(report, "[Wheat].Structure.TotalStemPopn", "[Wheat].Leaf.StemPopulation");
                JsonUtilities.SearchReplaceReportVariableNames(report, "[Wheat].Structure.BranchNumber", "[Wheat].Leaf.StemNumberPerPlant");
                JsonUtilities.SearchReplaceReportVariableNames(report, "[Wheat].Structure.Phyllochron", "[Wheat].Phenology.Phyllochron");
            }
            foreach (var graph in JsonUtilities.ChildrenOfType(root, "Series"))
            {
                JsonUtilities.SearchReplaceGraphVariableNames(graph, "Wheat.Leaf.AppearedCohortNo", "Wheat.Leaf.Tips");
                JsonUtilities.SearchReplaceGraphVariableNames(graph, "Wheat.Leaf.ExpandedCohortNo", "Wheat.Leaf.Ligules");
                JsonUtilities.SearchReplaceGraphVariableNames(graph, "Wheat.Structure.Height", "Wheat.Leaf.Height");
                JsonUtilities.SearchReplaceGraphVariableNames(graph, "Wheat.Structure.LeafTipsAppeared", "Wheat.Leaf.Tips");
                JsonUtilities.SearchReplaceGraphVariableNames(graph, "Wheat.Structure.FinalLeafNumber", "Wheat.Leaf.FinalLeafNumber");
                JsonUtilities.SearchReplaceGraphVariableNames(graph, "Wheat.Structure.MainStemPopn", "Wheat.Leaf.MainStemPopulation");
                JsonUtilities.SearchReplaceGraphVariableNames(graph, "Wheat.Structure.TotalStemPopn", "Wheat.Leaf.StemPopulation");
                JsonUtilities.SearchReplaceGraphVariableNames(graph, "Wheat.Structure.BranchNumber", "Wheat.Leaf.StemNumberPerPlant");
                JsonUtilities.SearchReplaceGraphVariableNames(graph, "Wheat.Structure.Phyllochron", "Wheat.Phenology.Phyllochron");
            }
        }

        /// <summary>
        /// Change BiomassRemovalEvents.PlantToRemoveFrom property from IModel to a string.
        /// </summary>
        /// <param name="root"></param>
        /// <param name="fileName"></param>
        private static void UpgradeToVersion177(JObject root, string fileName)
        {
            foreach (var biomassRemovalEvents in JsonUtilities.ChildrenOfType(root, "BiomassRemovalEvents"))
            {
                var plantToRemoveFromObj = biomassRemovalEvents["PlantToRemoveFrom"];
                if (plantToRemoveFromObj.Any())
                {
                    string plantName = biomassRemovalEvents["PlantToRemoveFrom"]["Name"].ToString();
                    biomassRemovalEvents["PlantToRemoveBiomassFrom"] = plantName;
                }
            }
        }

        /// <summary>
        /// Adds a NitrificationInhibition model to CERESNitrificationModel.
        /// </summary>
        /// <param name="root"></param>
        /// <param name="fileName"></param>
        private static void UpgradeToVersion178(JObject root, string fileName)
        {
            foreach (var rate in JsonUtilities.ChildrenOfType(root, "CERESNitrificationModel"))
            {
                JsonUtilities.AddConstantFunctionIfNotExists(rate, "NitrificationInhibition", "1.0");
            }
        }

        private class ForageParameter
        {
            public string LiveDigestibility { get; set; }
            public string DeadDigestibility { get; set; }
            public double LiveFractionConsumable { get; set; }
            public double DeadFractionConsumable { get; set; }
            public double LiveMinimumAmount { get; set; }
            public double DeadMinimumAmount { get; set; }
        }

        /// <summary>
        /// Rearrange the forage parameters.
        /// </summary>
        /// <param name="root"></param>
        /// <param name="fileName"></param>
        private static void UpgradeToVersion179(JObject root, string fileName)
        {
            foreach (var forage in JsonUtilities.ChildrenOfType(root, "Forages"))
            {
                Dictionary<string, ForageParameter> parameters = new();
                JArray oldForageParameters = forage["Parameters"] as JArray;
                if (oldForageParameters != null)
                {
                    foreach (JObject forageParameters in oldForageParameters)
                    {
                        // get values of existing parameters.
                        string name = forageParameters["Name"].Value<string>();
                        bool isLive = forageParameters["IsLive"].Value<bool>();
                        string digestibilityString = forageParameters["DigestibilityString"].Value<string>();
                        double fractionConsumable = forageParameters["FractionConsumable"].Value<double>();
                        double minimumAmount = forageParameters["MinimumAmount"].Value<double>();
                        bool useDigestibilityFromModel = forageParameters["UseDigestibilityFromModel"].Value<bool>();
                        if (useDigestibilityFromModel)
                            digestibilityString = "FromModel";

                        if (!string.IsNullOrEmpty(name))
                        {
                            // remove old parameters.
                            forageParameters.Remove("IsLive");
                            forageParameters.Remove("DigestibilityString");
                            forageParameters.Remove("FractionConsumable");
                            forageParameters.Remove("MinimumAmount");
                            forageParameters.Remove("UseDigestibilityFromModel");

                            // store parameters in dictionary.
                            if (!parameters.TryGetValue(name, out var value))
                            {
                                parameters.Add(name, new());
                                value = parameters[name];
                            }
                            if (isLive)
                            {
                                value.LiveDigestibility = digestibilityString;
                                value.LiveFractionConsumable = fractionConsumable;
                                value.LiveMinimumAmount = minimumAmount;
                            }
                            else
                            {
                                value.DeadDigestibility = digestibilityString;
                                value.DeadFractionConsumable = fractionConsumable;
                                value.DeadMinimumAmount = minimumAmount;
                            }
                        }
                    }

                    // Write all parameters to JSON
                    JArray parametersArray = new();
                    foreach (var parameter in parameters)
                    {
                        parametersArray.Add(new JObject()
                        {
                            ["Name"] = parameter.Key,
                            ["LiveDigestibility"] = parameter.Value.LiveDigestibility,
                            ["DeadDigestibility"] = parameter.Value.DeadDigestibility,
                            ["LiveFractionConsumable"] = parameter.Value.LiveFractionConsumable,
                            ["DeadFractionConsumable"] = parameter.Value.DeadFractionConsumable,
                            ["LiveMinimumBiomass"] = parameter.Value.LiveMinimumAmount,
                            ["DeadMinimumBiomass"] = parameter.Value.DeadMinimumAmount,
                        });
                    }
                    forage["Parameters"] = parametersArray;
                }
            }

            // Convert TreeProxy parameters.
            foreach (var treeProxy in JsonUtilities.ChildrenOfType(root, "TreeProxy"))
            {
                JArray tables = treeProxy["Table"] as JArray;

                JArray parameters = new();

                // add shade
                CreateTreeProxyParameterObj(parameters, "Shade (%)", tables.Skip(2).Select(table => (table as JArray)[0].Value<string>()).ToArray());

                // add two documentation lines.
                //CreateTreeProxyParameterObj(parameters, "Root Length Density (cm/cm3)", Enumerable.Repeat(string.Empty, 10).ToArray());
                //CreateTreeProxyParameterObj(parameters, "Depth (cm)", Enumerable.Repeat(string.Empty, 10).ToArray());

                // add depths
                var depths = (tables[1] as JArray).Skip(3).Select(i => i).ToArray();
                for (int i = 0; i < depths.Length; i++)
                {
                    string depth = depths[i].Value<string>();
                    string parameterName;
                    if (i == 0)
                        parameterName = $"Root Length Density (cm/cm3): {depth}cm";
                    else
                        parameterName = $"{depth}cm";
                    CreateTreeProxyParameterObj(parameters, parameterName, tables.Skip(2).Select(table => (table as JArray)[i + 3].Value<string>()).ToArray());
                }

                JObject spatial = new();
                treeProxy["Spatial"] = spatial;
                spatial["Parameters"] = parameters;
            }
        }

        /// <summary>
        /// Create a TreeProxy parameter instance.
        /// </summary>
        /// <param name="parameters">The JSON array to add the instance to.</param>
        /// <param name="name">The name of the parameter to add.</param>
        /// <param name="values">The values of the parameters.</param>
        private static void CreateTreeProxyParameterObj(JArray parameters, string name, string[] values)
        {
            parameters.Add(new JObject()
            {
                ["Name"] = name,
                ["THCutOff0"] = values[0],
                ["THCutOff05"] = values[1],
                ["THCutOff1"] = values[2],
                ["THCutOff15"] = values[3],
                ["THCutOff2"] = values[4],
                ["THCutOff25"] = values[5],
                ["THCutOff3"] = values[6],
                ["THCutOff4"] = values[7],
                ["THCutOff5"] = values[8],
                ["THCutOff6"] = values[9],
            });
        }

        /// <summary>
        /// Renames the Operation property of Operations to OperationsList to avoid name conficts with the Operation class
        /// </summary>
        /// <param name="root"></param>
        /// <param name="fileName"></param>
        private static void UpgradeToVersion180(JObject root, string fileName)
        {
            foreach (JObject operations in JsonUtilities.ChildrenRecursively(root, "Operations"))
            {
                operations["OperationsList"] = operations["Operation"];
            }

            foreach (var manager in JsonUtilities.ChildManagers(root))
            {
                //rename uses of ScriptModel to Script
                bool changeMade = manager.Replace(".Operation.", ".OperationsList.", true);
                if (changeMade)
                    manager.Save();
            }
        }

        /// <summary>
        /// Renames Models.PMF.Organs.Leaf+LeafCohortParameters to Models.PMF.Organs.LeafCohortParameters.
        /// LeafCohortParameters class was moved from the Leaf.cs to LeafCohortParameters.cs.
        /// </summary>
        /// <param name="root"></param>
        /// <param name="fileName"></param>
        private static void UpgradeToVersion181(JObject root, string fileName)
        {
            foreach (JObject leafCohortParametersObject in JsonUtilities.ChildrenRecursively(root, "Models.PMF.Organs.Leaf+LeafCohortParameters"))
                leafCohortParametersObject["$type"] = leafCohortParametersObject["$type"].ToString().Replace("Models.PMF.Organs.Leaf+LeafCohortParameters", "Models.PMF.Organs.LeafCohortParameters");
        }

        /// <summary>
        /// Renames Models.PMF.Organs.Leaf+LeafCohortParameters to Models.PMF.Organs.LeafCohortParameters.
        /// LeafCohortParameters class was moved from the Leaf.cs to LeafCohortParameters.cs.
        /// </summary>
        /// <param name="root"></param>
        /// <param name="fileName"></param>
        private static void UpgradeToVersion182(JObject root, string fileName)
        {
            foreach (JToken water in JsonUtilities.ChildrenRecursively(root, "Water"))
            {
                JToken relTo = water.SelectToken("RelativeTo");
                if (relTo != null)
                {
                    string cropsoil = water["RelativeTo"].ToString();
                    if (cropsoil.EndsWith("Soil"))
                    {
                        cropsoil = cropsoil.Substring(0, cropsoil.Length - 4);
                        water["RelativeTo"] = cropsoil;
                    }
                }
            }
        }

        /// <summary>
        /// Reparents graphs incorrectly placed under a Simulation under an Experiment
        /// </summary>
        /// <param name="root"></param>
        /// <param name="fileName"></param>
        private static void UpgradeToVersion183(JObject root, string fileName)
        {
            foreach (JObject graph in JsonUtilities.ChildrenRecursively(root, "Graph"))
            {
                var graphParent = JsonUtilities.Parent(graph);
                if (JsonUtilities.Type(graphParent) == "Simulation")
                {
                    var simParent = JsonUtilities.Parent(graphParent);
                    if (JsonUtilities.Type(simParent) == "Experiment")
                    {
                        JsonUtilities.RemoveChild((JObject)graphParent, graph["Name"].ToString());
                        var experimentChildren = (simParent as JObject).Children();

                        bool duplicateGraphExists = false;
                        var experiment = FileFormat.ReadFromString<Experiment>(simParent.ToString(), e => throw e, false).NewModel as Experiment;
                        foreach (IModel child in experiment.Children)
                        {
                            // TODO: Needs to not add a graph to an experiment if another object
                            // has the same name. Slurp has an existing irrigation graph (that doesn't work)
                            // that causes issues.
                            if (child.Name.Equals(graph["Name"].ToString()))
                                duplicateGraphExists = true;
                        }

                        if (duplicateGraphExists == false)
                            JsonUtilities.AddChild((JObject)simParent, graph);
                    }
                }
            }
        }

        /// <summary>
        /// Add new parameters to tillering and area calculation classes.
        /// </summary>
        /// <param name="root">The root JSON token.</param>
        /// <param name="_">The name of the apsimx file.</param>
        private static void UpgradeToVersion184(JObject root, string _)
        {
            JObject parametersFolder = FindParametersFolder(root);
            UpdateTillering(root, parametersFolder, "DynamicTillering");
            UpdateTillering(root, parametersFolder, "FixedTillering");
        }

        /// <summary>
        /// Searches for the Parameters folder and if it can be found, return the JObject, otherwise default/null.
        /// </summary>
        /// <param name="root"></param>
        /// <returns>The Parameters Folder as a JObject, or null.</returns>
        private static JObject FindParametersFolder(JObject root)
        {
            foreach (var folders in JsonUtilities.ChildrenOfType(root, "Folder"))
            {
                var parametersFolder = JsonUtilities.DescendantWithName(folders, "Parameters");
                if (parametersFolder != null) return parametersFolder;
            }
            return default;
        }

        /// <summary>
        /// Updates the supplied tillering object.
        /// </summary>
        /// <param name="root"></param>
        /// <param name="parametersFolder"></param>
        /// <param name="name"></param>
        private static void UpdateTillering(
            JObject root,
            JObject parametersFolder,
            string name
        )
        {
            foreach (var tillering in JsonUtilities.ChildrenOfType(root, name))
            {
                var tilleringChildren = JsonUtilities.Children(tillering);

                // Setting slaLeafNoCoefficient to zero, disables the tillering SLA limitation routine (CalcCarbonLimitation)
                // in DynamicTillering from reducing the SLA.
                AddVariableRef(parametersFolder, tillering, tilleringChildren, "[Leaf].Parameters.slaLeafNoCoefficient", "slaLeafNoCoefficient", 0.0);
                AddVariableRef(parametersFolder, tillering, tilleringChildren, "[Leaf].Parameters.maxLAIForTillerAddition", "maxLAIForTillerAddition", 0.325);
                AddVariableRef(parametersFolder, tillering, tilleringChildren, "[Leaf].Parameters.maxSLAAdjustment", "maxSLAAdjustment", 0.0);

                var findAreaCalc = tilleringChildren.Find(c => JsonUtilities.Name(c).Equals("AreaCalc", StringComparison.OrdinalIgnoreCase));

                if (findAreaCalc != null)
                {
                    var areaCalcChildren = JsonUtilities.Children(findAreaCalc);
                    AddVariableRef(parametersFolder, findAreaCalc, areaCalcChildren, "[Leaf].Parameters.A2", "A2", -0.1293);
                    AddVariableRef(parametersFolder, findAreaCalc, areaCalcChildren, "[Leaf].Parameters.B2", "B2", -0.11);
                    AddVariableRef(parametersFolder, findAreaCalc, areaCalcChildren, "[Leaf].Parameters.aX0I", "aX0I", 3.58);
                    AddVariableRef(parametersFolder, findAreaCalc, areaCalcChildren, "[Leaf].Parameters.aX0S", "aX0S", 0.60);
                }
            }
        }

        /// <summary>
        /// Adds the variable reference to the supplied root. If the Parameters folder exists, it is added
        /// as a variable reference, otherwise a constant.
        /// </summary>
        /// <param name="parametersFolder"></param>
        /// <param name="root"></param>
        /// <param name="children"></param>
        /// <param name="variableName"></param>
        /// <param name="name"></param>
        /// <param name="leafParamFixedValue"></param>
        private static void AddVariableRef(
            JObject parametersFolder,
            JObject root,
            List<JObject> children,
            string variableName,
            string name,
            double leafParamFixedValue
        )
        {
            if (root is null) return;
            if (children is null || !children.Any()) return;
            if (string.IsNullOrEmpty(variableName) || string.IsNullOrEmpty(name)) return;

            // If the parameters folder doesn't exist, add the variables as constants, directly to the
            // root object.
            if (parametersFolder is null)
            {
                JsonUtilities.AddConstantFunctionIfNotExists(root, name, leafParamFixedValue);
            }
            // The parameters folder exists, so add the constant there and have a variable
            // reference that points to it.
            else
            {
                JsonUtilities.AddConstantFunctionIfNotExists(parametersFolder, name, leafParamFixedValue);
                var find = children.Find(c => JsonUtilities.Name(c).Equals(name, StringComparison.OrdinalIgnoreCase));

                if (find is null)
                {
                    JsonUtilities.AddModel(root, new VariableReference()
                    {
                        VariableName = variableName,
                        Name = name
                    });
                }
            }
        }

        /// <summary>
        /// Removes invalid SlopeEffectOnWeather Models From Simulation Models.
        /// This model is not designed to work as a child of Simulation, only as child of Zone.
        /// </summary>
        /// <param name="root"></param>
        /// <param name="fileName"></param>
        private static void UpgradeToVersion185(JObject root, string fileName)
        {
            string slopeModelName = "SlopeEffectsOnWeather";
            foreach (JObject slopeModel in JsonUtilities.ChildrenRecursively(root, slopeModelName))
            {
                JObject slopeEffectParent = (JObject)JsonUtilities.Parent(slopeModel);
                if (JsonUtilities.Type(slopeEffectParent) == "Simulation")
                {
                    JsonUtilities.RemoveChild((JObject)slopeEffectParent, slopeModel["Name"].ToString());
                    List<JObject> simKids = JsonUtilities.ChildrenRecursively(slopeEffectParent);
                    List<JObject> childZoneModels = JsonUtilities.ChildrenOfType(slopeEffectParent, "Zone");
                    if (childZoneModels.Count > 0)
                    {
                        foreach (JObject zone in childZoneModels)
                        {
                            JsonUtilities.AddChild(zone, slopeModel);
                        }
                    }
                }
            }
        }

        /// <summary>
        /// Rename phase and stages in wheat to be consistent with PCDS.
        /// </summary>
        /// <param name="root">The root JSON token.</param>
        /// <param name="_">The name of the apsimx file.</param>
        private static void UpgradeToVersion186(JObject root, string _)
        {
            Dictionary<string, string> renames = new Dictionary<string, string>()
            {
                { "\"VernalSaturation\"", "\"DoubleRidge\"" },
                { "\"Vernalising\"", "\"LeavesInitiating\"" },
                { "\"TerminalSpikelet\"", "\"MaximumSpikeletPrimordia\"" },
                { "\"SpikeletDifferentiation\"", "\"SpikeletsDifferentiating\"" },
                { "\"FlagLeaf\"", "\"FlagLeafAppearance\"" },
                { "\"StemElongation\"", "\"StemElongating\"" },
                { "\"Heading\"", "\"placeHolder\"" },
                { "\"HeadEmergence\"", "\"Heading\"" },
                { "\"placeHolder\"", "\"HeadEmergence\"" },
                { "\"Flowering\"", "\"Anthesis\"" },
                { "\"EarlyFlowering\"", "\"Flowering\"" },
                { "\"StartGrainFill\"", "\"MaximumGrainLength\"" },
                { "\"GrainDevelopment\"", "\"GrainExpanding\"" },
                { "\"Maturing\"", "\"Ripening\"" },
                { "\"Maturity\"", "\"HarvestRipe\"" },
                { "\"Ripening\"", "\"GrainRipening\"" },
            };

            foreach (var manager in JsonUtilities.ChildManagers(root))
            {
                if (manager.FindString("Wheat", 0) > 0)
                {
                    foreach (var rename in renames)
                    {
                        bool changeMade = manager.Replace(rename.Key, rename.Value, true);
                        if (changeMade)
                            manager.Save();
                    }
                }
            }
        }

        private static string FertiliserTypesEnumPattern = @"(Models\.)*\[*Fertiliser\]*\.Types\.([\w\d]+)";
        private static string FixFertiliseApplyLine(string st)
        {
            string argumentPattern = @"([\w]+):\s*";

            // make Apply method argument names lowercase.
            st = Regex.Replace(st, argumentPattern, match =>
            {
                var name = match.Groups[1].Value;
                if (name == "doOutput")
                    return match.Value;
                return $"{name.ToLower()}: ";
            });

            // Fix the type argument.
            return Regex.Replace(st, FertiliserTypesEnumPattern, match =>
            {
                string product = match.Groups[2].ToString();
                if (product == "Urea")
                    product = "UreaGranular";
                return $"\"{product}\"";
            });
        }

        /// <summary>
        /// Convert manager files and operations to have fertiliser.apply types as strings
        /// rather than an enum.
        /// </summary>
        /// <param name="root">The root JSON token.</param>
        /// <param name="_">The name of the apsimx file.</param>
        private static void UpgradeToVersion187(JObject root, string _)
        {
            foreach (var manager in JsonUtilities.ChildManagers(root))
            {
                // Change lines that look like:
                //     public Fertiliser.Types FertiliserType { get; set; }
                // to:
                //     public string FertiliserType { get; set; }
                string pattern = @"(public|private)*\s+Fertiliser\.Types\s+([\w\d]+)(.+)";
                bool changed = manager.ReplaceRegex(pattern, match =>
                {
                    string instanceName = match.Groups[2].Value;
                    string returnString = $"{match.Groups[1].Value} string {instanceName}{match.Groups[3].Value}";
                    if (match.Groups[3].Value.Contains("get;"))
                    {
                        returnString = "[Display(Type = DisplayType.FertiliserType)]" + returnString;

                        // Look for the corresponding parameter and change a "Urea" value to a "UreaGranular" value.
                        if (manager.Parameters.TryGetValue(instanceName, out string value))
                        {
                            if (value == "Urea")
                                manager.ChangeParameterValue(instanceName, "UreaGranular");
                        }
                    }
                    return returnString;
                });

                // Change lines that look like:
                //     Fertiliser.Types.UreaN
                // to:
                //     "UreaN"
                manager.ReplaceRegex(FertiliserTypesEnumPattern, match =>
                {
                    changed = true;
                    return $"\"{match.Groups[2].Value}\"";
                });

                // Try and find a fertiliser declaration
                string nameOfFertiliser = "Fertiliser";
                var fertiliserInstaceDeclaration = manager.GetDeclarations()
                                                          .FirstOrDefault(declaration => declaration.TypeName == "Fertiliser");
                if (fertiliserInstaceDeclaration != null)
                    nameOfFertiliser = fertiliserInstaceDeclaration.InstanceName;

                // Change fertiliser apply lines like:
                //     Fertiliser.Apply(Amount: Amount, Type: FertiliserType);
                // to
                //     Fertiliser.Apply(amount: Amount, type: FertiliserType);
                string applyPattern = $@"({nameOfFertiliser}.Apply\(.+\))";
                manager.ReplaceRegex(applyPattern, match =>
                {
                    changed = true;
                    return FixFertiliseApplyLine(match.Groups[1].Value);

                }, RegexOptions.IgnoreCase);

                if (changed)
                    manager.Save();
            }


            // change operations
            foreach (var operations in JsonUtilities.ChildrenOfType(root, "Operations"))
            {
                string nameOfFertiliserModel = "Fertiliser";

                // Try and find a fertiliser model
                JToken zone = operations;
                while ((zone = JsonUtilities.Parent(zone)) != null && JsonUtilities.Type(zone) != "Zone") ;

                if (zone != null)
                {
                    // Find the fertiliser model
                    var fertilisers = JsonUtilities.ChildrenOfType(zone as JObject, "Fertiliser");
                    if (fertilisers.Any())
                        nameOfFertiliserModel = fertilisers?.First()["Name"].ToString();
                }

                // Loop through all fertiliser.Apply operations.
                var operation = operations["OperationsList"];
                if (operation != null && operation.HasValues)
                {
                    for (int i = 0; i < operation.Count(); i++)
                    {
                        // Apply fix if operations is a fertiliser apply line.
                        string action = operation[i]["Action"].ToString();
                        if (action.Contains($"{nameOfFertiliserModel}.Apply", StringComparison.InvariantCultureIgnoreCase) ||
                            action.Contains($"[{nameOfFertiliserModel}].Apply", StringComparison.InvariantCultureIgnoreCase))
                        {
                            operation[i]["Action"] = FixFertiliseApplyLine(action);
                            operation[i]["Line"] = FixFertiliseApplyLine(operation[i]["Line"].ToString());
                        }
                    }
                }
            }
        }

        /// <summary>
        /// Change the 'depthTop' argument to Fertiliser.Apply to 'depth'
        /// </summary>
        /// <param name="root">The root JSON token.</param>
        /// <param name="_">The name of the apsimx file.</param>
        private static void UpgradeToVersion188(JObject root, string _)
        {
            foreach (var manager in JsonUtilities.ChildManagers(root))
            {
                bool changed = manager.Replace("depthTop:", "depth:");
                if (changed)
                    manager.Save();
            }


            // change operations
            foreach (var operations in JsonUtilities.ChildrenOfType(root, "Operations"))
            {
                // Loop through all fertiliser.Apply operations.
                var operation = operations["OperationsList"];
                if (operation != null && operation.HasValues)
                {
                    for (int i = 0; i < operation.Count(); i++)
                    {
                        // Apply fix if operations is a fertiliser apply line.
                        string action = operation[i]["Action"].ToString();
                        if (action.Contains("depthTop:"))
                        {
                            operation[i]["Action"] = operation[i]["Action"].ToString().Replace("depthTop:", "depth:");
                            operation[i]["Line"] = operation[i]["Line"].ToString().Replace("depthTop:", "depth:");
                        }
                    }
                }
            }
        }

        /// <summary>
        /// Standardize NConc names so they all use NConc instead of a mix of NConc and Nconc
        /// </summary>
        /// <param name="root">The root JSON token.</param>
        /// <param name="_">The name of the apsimx file.</param>
        private static void UpgradeToVersion189(JObject root, string _)
        {
            foreach (var organ in JsonUtilities.ChildrenRecursively(root, "Organ"))
            {
                organ["MaxNConc"] = organ["MaxNconc"];
                organ["MinNConc"] = organ["MinNconc"];
                organ["CritNConc"] = organ["CritNconc"];
            }
            foreach (var organ in JsonUtilities.ChildrenRecursively(root, "GenericOrgan"))
            {
                organ["MaxNConc"] = organ["MaxNconc"];
                organ["MinNConc"] = organ["MinNconc"];
                organ["CritNConc"] = organ["CritNconc"];
            }
            foreach (var organ in JsonUtilities.ChildrenRecursively(root, "HiReproductiveOrgan"))
            {
                organ["MinNConc"] = organ["MinNconc"];
            }
            foreach (var organ in JsonUtilities.ChildrenRecursively(root, "Leaf"))
            {
                organ["MinNConc"] = organ["MinNconc"];
            }
            foreach (var organ in JsonUtilities.ChildrenRecursively(root, "Nodule"))
            {
                organ["MaxNConc"] = organ["MaxNconc"];
                organ["MinNConc"] = organ["MinNconc"];
                organ["CritNConc"] = organ["CritNconc"];
            }
            foreach (var organ in JsonUtilities.ChildrenRecursively(root, "PerennialLeaf"))
            {
                organ["MaxNConc"] = organ["MaxNconc"];
                organ["MinNConc"] = organ["MinNconc"];
            }
            foreach (var organ in JsonUtilities.ChildrenRecursively(root, "ReproductiveOrgan"))
            {
                organ["MaxNConc"] = organ["MaxNconc"];
                organ["MinNConc"] = organ["MinNconc"];
            }
            foreach (var organ in JsonUtilities.ChildrenRecursively(root, "Root"))
            {
                organ["MaxNConc"] = organ["MaxNconc"];
                organ["MinNConc"] = organ["MinNconc"];
            }
            foreach (var organ in JsonUtilities.ChildrenRecursively(root, "SimpleLeaf"))
            {
                organ["MaxNConc"] = organ["MaxNconc"];
                organ["MinNConc"] = organ["MinNconc"];
                organ["CritNConc"] = organ["CritNconc"];
            }
            foreach (var organ in JsonUtilities.ChildrenRecursively(root, "SorghumLeaf"))
            {
                organ["MaxNConc"] = organ["MaxNconc"];
                organ["MinNConc"] = organ["MinNconc"];
                organ["CritNConc"] = organ["CritNconc"];
            }
            foreach (var report in JsonUtilities.ChildrenOfType(root, "Report"))
            {
                JsonUtilities.SearchReplaceReportVariableNames(report, ".MaxNconc", ".MaxNConc");
                JsonUtilities.SearchReplaceReportVariableNames(report, ".MinNconc", ".MinNConc");
                JsonUtilities.SearchReplaceReportVariableNames(report, ".CritNconc", ".CritNConc");
                JsonUtilities.SearchReplaceReportVariableNames(report, ".Nconc", ".NConc");
                JsonUtilities.SearchReplaceReportVariableNames(report, ".NconcTotal", ".NConcTotal");
                JsonUtilities.SearchReplaceReportVariableNames(report, ".NconcLive", ".NConcLive");
                JsonUtilities.SearchReplaceReportVariableNames(report, ".NconcDead", ".NConcDead");
            }
            foreach (var manager in JsonUtilities.ChildManagers(root))
            {
                bool changed = false;
                if (manager.Replace(".MaxNconc", ".MaxNConc", caseSensitive: true))
                    changed = true;

                if (manager.Replace(".MinNconc", ".MinNConc", caseSensitive: true))
                    changed = true;

                if (manager.Replace(".CritNconc", ".CritNConc", caseSensitive: true))
                    changed = true;

                if (manager.Replace(".Nconc", ".NConc", caseSensitive: true))
                    changed = true;

                if (manager.Replace(".NconcTotal", ".NConcTotal", caseSensitive: true))
                    changed = true;

                if (manager.Replace(".NconcLive", ".NConcLive", caseSensitive: true))
                    changed = true;

                if (manager.Replace(".NconcDead", ".NConcDead", caseSensitive: true))
                    changed = true;

                if (changed)
                    manager.Save();
            }
        }

        /// <summary>
        /// Replace old CERES soil temperature model with new one.
        /// </summary>
        /// <param name="root"></param>
        /// <param name="fileName"></param>
        private static void UpgradeToVersion190(JObject root, string fileName)
        {
            foreach (JObject soil in JsonUtilities.ChildrenRecursively(root, "Soil"))
            {
                // Remove all ceres soil temperature models.
                string name = null;
                var soilChildren = soil["Children"] as JArray;
                foreach (var ceresChild in JsonUtilities.ChildrenOfType(soil, "CERESSoilTemperature"))
                {
                    if (name == null)
                        name = ceresChild["Name"].ToString();
                    soilChildren.Remove(ceresChild);
                }

                // Add new soil temperature model if necessary
                if (JsonUtilities.ChildrenOfType(soil, "SoilTemperature").Count == 0)
                {
                    // Need to make sure NutrientPatchManger is last child.
                    // Try and get index of NutrientPatchManger
                    int i;
                    for (i = 0; i < soilChildren.Count; i++)
                    {
                        if (soilChildren[i]["$type"].ToString().Contains(".NutrientPatchManager"))
                            break;
                    }

                    soilChildren.Insert(i, new JObject()
                    {
                        ["$type"] = "Models.Soils.SoilTemp.SoilTemperature, Models",
                        ["Name"] = name ?? "Temperature"
                    });
                }
            }
        }

        /// <summary>
        /// Change report, manager and graph nodes to call NO3.Flow instead of waterBalance.FlowNO3 and SWIM.FlowNO3.
        /// </summary>
        /// <param name="root">The root JSON token.</param>
        /// <param name="_">The name of the apsimx file.</param>
        private static void UpgradeToVersion191(JObject root, string _)
        {
            foreach (var manager in JsonUtilities.ChildManagers(root))
            {
                // Change lines that look like:
                //     public waterBalance.FlowNO3
                // to:
                //     public NO3.Flow
                List<Declaration> declarations = null;
                string pattern = @"(\w+)\.Flow(NO3|NH4|Urea|Cl)";
                bool changed = manager.ReplaceRegex(pattern, match =>
                {
                    if (declarations == null)
                        declarations = manager.GetDeclarations();
                    var soluteName = match.Groups[2].Value;
                    var solute = declarations.FirstOrDefault(decl => decl.InstanceName.Equals(soluteName, StringComparison.InvariantCultureIgnoreCase));
                    if (solute == null)
                        declarations.Add(new Declaration()
                        {
                            InstanceName = soluteName,
                            TypeName = "Models.Soils.Solute",
                            Attributes = ["[Link(ByName=true)]"]
                        });
                    else
                        soluteName = solute.InstanceName;
                    return $"{soluteName}.Flow";
                });

                if (changed)
                {
                    manager.SetDeclarations(declarations);
                    manager.Save();
                }
            }

            (string, string)[] replacements = [
                ("[SoilWater].FlowNO3","[NO3].Flow"),
                ("[SoilWater].FlowNH4","[NH4].Flow"),
                ("[SoilWater].FlowUrea","[Urea].Flow"),
                ("[Soil].SoilWater.FlowNO3","[NO3].Flow"),
                ("[Soil].WaterBalance.FlowNO3","[NO3].Flow"),
                ("[Soil].Swim.FlowNO3","[NO3].Flow"),
                ("[Soil].Swim3.FlowNO3","[NO3].Flow"),
                ("[Soil].SoilWater.FlowNH4","[NH4].Flow"),
                ("[Soil].WaterBalance.FlowNH4","[NH4].Flow"),
                ("[Soil].Swim.FlowNH4","[NH4].Flow"),
                ("[Soil].Swim3.FlowNH4","[NH4].Flow"),
                ("[Soil].SoilWater.FlowCl","[Cl].Flow"),
                ("[Soil].WaterBalance.FlowCl","[Cl].Flow"),
                ("[Soil].Swim.FlowCl","[Cl].Flow"),
                ("[Soil].Swim3.FlowCl","[Cl].Flow"),
                ("[Soil].SoilWater.SoluteFlowEfficiency", ""),  // no direct equivalent
                ("[Soil].SoilWater.SoluteFluxEfficiency", ""),  // no direct equivalent
            ];

            // Change report variables.
            foreach (var report in JsonUtilities.ChildrenOfType(root, "Report"))
                foreach (var (oldSt, newSt) in replacements)
                    JsonUtilities.SearchReplaceReportVariableNames(report, oldSt, newSt, caseSensitive: false);

            // Change graph variables.
            foreach (var graph in JsonUtilities.ChildrenOfType(root, "Graph"))
                foreach (var (oldSt, newSt) in replacements)
                    JsonUtilities.SearchReplaceGraphVariableNames(graph, oldSt, newSt);

            // Look for NitrificationInhibition models and move them to directly under the NFLow. Also rename them to Reduction.
            foreach (var nitrificationInhibition in JsonUtilities.ChildrenRecursively(root)
                                                                 .Where(m => JsonUtilities.Name(m) == "NitrificationInhibition"))
            {
                var oldParent = JsonUtilities.Parent(nitrificationInhibition) as JObject;
                var newParent = JsonUtilities.Parent(oldParent) as JObject; ;
                JsonUtilities.RemoveChild(oldParent, nitrificationInhibition["Name"].ToString());
                JsonUtilities.AddChild(newParent, nitrificationInhibition);
                nitrificationInhibition["Name"] = "Reduction";
            }

            // Ensure all NFlows have a reduction child model.
            foreach (var nFlow in JsonUtilities.ChildrenOfType(root, "NFlow"))
                JsonUtilities.AddConstantFunctionIfNotExists(nFlow, "Reduction", "1.0");
        }

        /// <summary>
        /// Renames the RemovalDatesInput property to RemovalDates in BiomassRemovalEvents.cs.
        /// </summary>
        /// <param name="root"></param>
        /// <param name="fileName"></param>
        private static void UpgradeToVersion192(JObject root, string fileName)
        {
            foreach (JObject biomassRemoval in JsonUtilities.ChildrenRecursively(root, "BiomassRemovalEvents"))
            {
                biomassRemoval["RemovalDatesInput"] = biomassRemoval["RemovalDates"];
            }
        }

        /// <summary>
        /// Add 'using APSIM.Numerics' when needed to manager scripts.
        /// </summary>
        /// <param name="root">The root JSON token.</param>
        /// <param name="_">The name of the apsimx file.</param>
        private static void UpgradeToVersion193(JObject root, string _)
        {
            foreach (var manager in JsonUtilities.ChildManagers(root))
            {
                if (manager.FindString("MathUtilities.") != -1)
                {
                    var usings = manager.GetUsingStatements().ToList();
                    usings.Add("APSIM.Numerics");
                    manager.SetUsingStatements(usings);
                    manager.Save();
                }
            }

            foreach (var model in JsonUtilities.ChildrenOfType(root, "Tests"))
            {
                var acceptedStats = model["AcceptedStats"] as JArray;
                if (acceptedStats != null)
                {
                    foreach (var stats in acceptedStats)
                        stats["$type"] = "APSIM.Numerics.MathUtilities+RegrStats, APSIM.Numerics";
                }
            }
        }
<<<<<<< HEAD

        /// <summary>
        /// Rename solute degradation to decomposition
        /// </summary>
        /// <param name="root">The root JSON token.</param>
        /// <param name="_">The name of the apsimx file.</param>
        private static void UpgradeToVersion194(JObject root, string _)
        {
            foreach (var solute in JsonUtilities.ChildrenOfType(root, "Solute"))
            {
                var degradation = JsonUtilities.ChildWithName(solute, "Degradation");
                if (degradation != null)
                {
                    degradation["Name"] = "Decomposition";
                }
=======
        /// <summary>
        /// Renames the RemovalDatesInput property to RemovalDates in BiomassRemovalEvents.cs.
        /// </summary>
        /// <param name="root"></param>
        /// <param name="fileName"></param>
        private static void UpgradeToVersion194(JObject root, string fileName)
        {
            foreach (JObject removal in JsonUtilities.ChildrenRecursively(root, "BiomassRemovalEvents"))
            {
                string NOPTRF = "";
                if (removal["PlantToRemoveBiomassFrom"] != null)
                    NOPTRF = removal["PlantToRemoveBiomassFrom"].ToString();
                removal["PlantToRemoveBiomassFrom"] = removal["NameOfPlantToRemoveFrom"];
                removal["NameOfPlantToRemoveFrom"] = NOPTRF;
>>>>>>> 731a6584
            }
        }
    }
}<|MERGE_RESOLUTION|>--- conflicted
+++ resolved
@@ -26,7 +26,7 @@
     public class Converter
     {
         /// <summary>Gets the latest .apsimx file format version.</summary>
-        public static int LatestVersion { get { return 194; } }
+        public static int LatestVersion { get { return 195; } }
 
         /// <summary>Converts a .apsimx string to the latest version.</summary>
         /// <param name="st">XML or JSON string to convert.</param>
@@ -6449,23 +6449,6 @@
                 }
             }
         }
-<<<<<<< HEAD
-
-        /// <summary>
-        /// Rename solute degradation to decomposition
-        /// </summary>
-        /// <param name="root">The root JSON token.</param>
-        /// <param name="_">The name of the apsimx file.</param>
-        private static void UpgradeToVersion194(JObject root, string _)
-        {
-            foreach (var solute in JsonUtilities.ChildrenOfType(root, "Solute"))
-            {
-                var degradation = JsonUtilities.ChildWithName(solute, "Degradation");
-                if (degradation != null)
-                {
-                    degradation["Name"] = "Decomposition";
-                }
-=======
         /// <summary>
         /// Renames the RemovalDatesInput property to RemovalDates in BiomassRemovalEvents.cs.
         /// </summary>
@@ -6480,7 +6463,23 @@
                     NOPTRF = removal["PlantToRemoveBiomassFrom"].ToString();
                 removal["PlantToRemoveBiomassFrom"] = removal["NameOfPlantToRemoveFrom"];
                 removal["NameOfPlantToRemoveFrom"] = NOPTRF;
->>>>>>> 731a6584
+            }
+        }
+
+        /// <summary>
+        /// Rename solute degradation to decomposition
+        /// </summary>
+        /// <param name="root">The root JSON token.</param>
+        /// <param name="_">The name of the apsimx file.</param>
+        private static void UpgradeToVersion195(JObject root, string _)
+        {
+            foreach (var solute in JsonUtilities.ChildrenOfType(root, "Solute"))
+            {
+                var degradation = JsonUtilities.ChildWithName(solute, "Degradation");
+                if (degradation != null)
+                {
+                    degradation["Name"] = "Decomposition";
+                }
             }
         }
     }
