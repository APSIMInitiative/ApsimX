--- conflicted
+++ resolved
@@ -241,12 +241,8 @@
                             input.FileNames = files.ToArray();
                         }
 
-<<<<<<< HEAD
                         foreach (Observations input in copiedSims.Node.FindAll<Observations>())
-=======
-                        foreach (ObservedInput input in copiedSims.Node.FindAll<ObservedInput>())
                         {
->>>>>>> 307576eb
                             foreach (string sheet in input.SheetNames)
                                 if (!allSheetNames.Contains(sheet))
                                     allSheetNames.Add(sheet);
