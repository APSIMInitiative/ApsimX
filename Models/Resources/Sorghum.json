{
  "$type": "Models.Core.Simulations, Models",
  "ExplorerWidth": 0,
  "Version": 171,
  "Name": "Simulations",
  "Children": [
    {
      "$type": "Models.PMF.Plant, Models",
      "PlantType": "Sorghum",
      "IsEnding": false,
      "DaysAfterEnding": 0,
      "Name": "Sorghum",
      "ResourceName": null,
      "Children": [
        {
          "$type": "Models.Memo, Models",
          "Text": "## The APSIM NextGen Sorghum Model – Structure and Function\n\n_Hammer, G.L., McLean, G., Brider, J., van Oosterom, E., Wu, A., Holzworth, D.  July 2022_\n\nThe APSIM-sorghum model is based on a framework of the physiological determinants of crop growth and development [CharlesEdwards1982], is focused at organ scale, and has been detailed in [hammer_adapting_2010] and [Hammer2019Sorghum]. It generates the phenotype of a crop as a consequence of underlying physiological processes (Fig. 1) by using the concept of supply and demand balances for light, carbon, water, and nitrogen [Hammer2001TheET]. The approach is focused around quantifying capture and use of radiation, water, and nitrogen within a framework that predicts the dynamics of crop development and the realized growth of major organs based on their potential growth and whether the supply of carbohydrate and nitrogen can satisfy this potential. Demand for resources is defined by potential organ growth and potential supply by resource capture ([Monteith1977]; [Passioura1983Roots]; [monteith_how_1986]) (Figure. 1). Arbitration rules and organ level responses are invoked when resource capture cannot satisfy demand. The APSIM-sorghum model retains some features and concepts of earlier models: [sinclair_water_1986]; [rosenthal_sorkam:_1989]; [Birch1990Development]; [Sinclair1992model]; [chapman_sunflower_1993]; [hammer_assessing_1994], but has been adapted and redesigned to generate a more explanatory approach to the modelling of the underlying physiology [hammer_models_2006].\n\nAPSIM-sorghum operates via the dynamic interaction of crop development, crop growth, and crop nitrogen with soil and weather attributes (Fig. 1). Predictive schemas can be separated into crop growth and development dynamics (Fig. 1a) and crop nitrogen dynamics (Fig. 1b) for purposes of description, but the interactions between these major components are critical.\n\n![Schematic representation of crop growth and development dynamics (a) and crop nitrogen dynamics (b) in Agricultural Production System sIMulator (APSIM)-sorghum model. Connection points between the two schematics are shown by the shaded boxes.](SorghumModel.png) \nImage Reference:[hammer_adapting_2010]\n\n### Crop Growth and Development Dynamics\n\nPhenology is simulated through a number of development stages by using a thermal time approach [Muchow1990Phenology]; [hammer_assessing_1994], with the temperature response characterized by a base (Tb), optimum (Topt), and maximum (Tm) temperature. [Hammer1993Modelling] and [Carberry1993Modelling] reported values of Tb, Topt, and Tm for sorghum of 11, 32, and 42°C, respectively. The thermal time target for the phase between emergence and panicle initiation is also a function of day length ([Hammer1989Genotype]; [Ravi2009Modelling]), and its duration, when divided by the plastochron (°C per leaf), determines total leaf number once an allowance for leaf initials in the embryo has been included. Total leaf number multiplied by the phyllochron (°C per leaf) determines the thermal time to reach flag leaf stage, which is thus an emergent property of the model. Timing of the stages anthesis, and start and end of grain filling are also simulated through thermal time targets ([Muchow1990Phenology]; [hammer_assessing_1994]; [Ravi2009Modelling]). Drought stress and N stress can both reduce the leaf appearance rate and hence delay phenology during the vegetative stages ([Craufurd1993Effect]; [van2010Functional]).\n\nCanopy development is simulated on a whole plant basis given the fertile tiller number and leaf size-leaf number distribution ([Carberry1993Modelling]; [vanOosterom200167]). Expected fertile tiller number can be input or predicted using a dynamic tillering prediction routine. The total plant leaf area at any time is calculated as the sum of main culm and tiller leaf area. Main culm leaf area is determined from the number of fully expanded leaves on the main culm and their size, plus an adjustment for the area of expanding leaves in the whorl ([Hammer1993Modelling]). The area of leaves on tillers is determined from the number of fertile tillers and the size of their leaves, which is determined via the allometric association of leaf size distribution on each tiller with that on the main culm. The dynamic tillering routine predicts the total number of tillers produced from a relationship combining the genetic propensity to tiller (input) with availability of surplus assimilate at the time of tiller outgrowth early in crop development ([Alam2014physiological]). Plant assimilate status is estimated from the balance between radiation-driven supply and main culm leaf expansion-driven demand. Hence, tillering is favoured in high radiation-low temperature conditions as found by [Kim2010Regulation]. The number of tillers surviving to produce grain is then dependent on internal plant competition for available assimilate, which will be influenced by the rate of leaf expansion for the entire plant and the plant density. The trajectory of specific leaf area (SLA cm2 g-1) is a good indicator of extent of internal plant competition and is used to drive tiller outgrowth cessation until a balance is reached ([LAFARGE2002Tillering]). It is also used to reduce potential leaf size on the main culm in situations of reduced assimilate availability per plant (eg under high density) where SLA will reach boundary conditions.\n\nThe number of fully expanded leaves at any time is the product of thermal time elapsed since emergence and the leaf appearance rate (phyllochron). This enables calculation of leaf area per plant at any time as outlined above. Actual crop leaf area is the product of plant density and leaf area per plant. Green leaf area index (LAI) is the difference between the total plant leaf area and the senesced leaf area. Under drought stress, the crop will initially cease expanding new leaves, thus reducing transpiration demand, and then commence senescing leaves until demand for transpiration no longer exceeds supply from uptake ([Hammer2001TheET]).\n\nAboveground biomass accumulation is simulated as the minimum of light-limited or water-limited growth. In the absence of water limitation, biomass accumulation is the product of the amount of intercepted radiation (IR) and its conversion efficiency, the radiation use efficiency (RUE). The fraction of incident radiation intercepted is a function of the LAI and the canopy extinction coefficient (k), which is a measure of canopy structure ([LAFARGE2002Tillering]). The effects of N supply on crop growth are implicitly incorporated in this approach. Nitrogen limitation will reduce leaf area growth and hence LAI and IR. It can also reduce RUE, which is a function of the N status of the leaves ([Muchow1994Nitrogen]; [Sinclair1992model]). Sinclair and Muchow [Sinclair1999Radiation] reviewed studies that had measured RUE in many crops and noted a consistent value of 1.25 g MJ-1 for triple-dwarf sorghum under optimum growing conditions. The flexibility of the object-oriented template also allows simulation of crop biomass accumulation via diurnal canopy photosynthesis models where this is required, as in the studies of [Sinclair2005Potential], [Hammer_etal_2009], and [Wu2019Quantifying].\n\nUnder water limitation, aboveground biomass accumulation is the product of realized transpiration and its conversion efficiency, biomass produced per unit of water transpired, or transpiration efficiency (TE). It is necessary to adjust TE to allow for the prevailing vapor pressure deficit (vpd) ([Tanner2015Efficient]; [Kemanian2005Transpiration]). Numerous studies in sorghum ([Tanner2015Efficient]; [Hammer1997On]) have found a standard value of 9 Pa for the TE coefficient in sorghum, so that at a vpd of 2 kPa a TE of 4.5 gm-2 mm-1 results. The water supply accessible to the plant depends on the effective rooting depth and the rate at which soil water can be extracted from the soil by the roots. The potential extraction rate is related to the soil water content via an exponential function, parameterized via an extraction decay constant (kl) that incorporates effects of both soil hydraulic conductivity and root length density on water uptake ([Passioura1983Roots]; [monteith_how_1986]; [Robertson1993Water]; [Hammer2001TheET]). Water extraction occurs from multiple layers, and the total extraction is the sum of that calculated for individual layers. As RUE and TE are based on aboveground biomass only, root mass is not explicitly modelled, but is added to the aboveground biomass accumulation according to a root/shoot ratio that declines with successive growth stages of the crop.\n\nDaily aboveground biomass accumulation is partitioned to plant parts in allometric ratios that depend on the growth stage of the crop via functions that have been found to describe these ratios well ([jones_ceres-maize:_1986]). Before the flag leaf stage, new biomass is allocated to stem and leaves. Leaves are partitioned a fraction that decreases with increasing node number up to a maximum absolute allocation to leaf that is set by the ratio of the new leaf area to be grown (described above) and a minimum specific leaf area (cm2 g-1). The remaining biomass is partitioned to stem and rachis. The stem fraction incorporates leaf sheaths, but a distinct allocation to rachis commences after panicle initiation. Between flag leaf and anthesis, accumulated biomass is allocated to the stem and rachis in a fixed ratio.\n\nGrain yield is simulated as the product of grain number and grain size. Maximum grain number is a function of the change in plant biomass between panicle initiation and start grain filling ([rosenthal_sorkam:_1989]), while grain size is determined by grain growth rate, effective grain filling period, and redistribution of assimilates postanthesis ([Heiniger1997Developing]). If grain mass demand for a day exceeds the daily increase in biomass, the shortfall will first be met through translocation from stem and, if that is insufficient to meet demand of the grain, through translocation from leaves, accelerating their senescence. Conversely, if the daily increase in biomass exceeds the grain mass demand, the excess biomass production is allocated to the stem.\n\n### Crop Nitrogen Dynamics\n\nCrop N dynamics are modelled based on a physiological approach that accounts for the fact that the bulk of reduced N present in leaves is associated with photosynthesis structures and enzymes ([GRINDLAY1997REVIEW]) (Fig. 1b). The rate of light-saturated net photosynthesis has been shown to be a linear function of the amount of leaf N per unit leaf area (specific leaf nitrogen [SLN]), until a species-specific maximum rate of photosynthesis has been reached ([SINCLAIR198929]; [Anten1995Patterns]; [GRINDLAY1997REVIEW]). Expressing crop N demand relative to canopy expansion thus provides a physiological link between crop N status, light interception, and dry matter accumulation. In addition, the cardinal SLN values for new leaf growth and for leaf death in response to N deficiency are independent of growth stage ([van2010Functional]).\n\nDuring the preanthesis period, only stems (including rachis) and leaves are expanding, and their N demand is met in a hierarchical fashion ([van2010Functional]). First, structural N demand of the stem (and rachis) is met, as structural stem mass is required to support leaf growth. Structural stem N demand is represented by the minimum stem N concentration. If insufficient N has been taken up to meet structural stem N requirement, N can be translocated from leaves by dilution or, in extreme cases of early season N deficiency, by leaf senescence. Second, the N demand of expanding new leaves will be met, and this is determined from their critical SLN. Any additional N uptake will first be allocated to leaves to meet their target SLN and then to stem. For leaves, this N uptake represents &quot;luxury&quot; uptake that can occur after full expansion of a leaf, and which does not affect growth and development ([van2010Functional]). This hierarchical allocation of N is consistent with observations that under N stress a relatively larger proportion of N is allocated to the leaves ([van2010Functional]). Hence, preanthesis N allocation ratios are a consequence of model dynamics, rather than a model input.\n\nAfter anthesis, grain becomes the major sink for N, and grain N demand is determined as the product of grain number and N demand per grain. During the first part of grain filling, N demand per grain is constant and independent of grain growth rate and N status of the crop ([van2010Functional]). At this time embryonic and endosperm cells are dividing, so that the accumulation of structural (metabolic) proteins in the grain is the key driver. During the second half of grain filling, grain N demand is linked with grain growth rate as cell division and simultaneous storage of carbohydrate and proteins assumes a greater role ([Martre2006Modelling]). Grain protein content can thus vary depending on the N supply–demand balance and the carbohydrate supply to the grain. Grain N demand is initially met through stem (plus rachis) N translocation, and if this becomes insufficient, then N translocation from leaf can occur. Maximum N translocation rates from stem and per unit leaf area are a function of the N status of these organs, so that sink demand determines the amount of leaf area that is senescing at any one time ([van2010Functional]). The source regulation of N translocation follows a first-order kinetic relationship that is representative of enzyme activity. Leaf SLN thus declines to its structural (minimum) level, and the amount of leaf area senesced, in the absence of other factors that can affect senescence, such as water limitation and shading, depends on the N supply–demand balance.\n\nThe daily rate of crop N uptake is the minimum of demand for N by the crop and potential supply of N from the soil and senescing leaves, capped at a maximum N uptake rate ([van2010Functional]). Potential N supply from the soil depends on the available soil N through the profile and on the extent to which roots have explored the soil. N supply from the soil is calculated from the combination of passive uptake, through mass flow of N taken up with the transpiration, and active uptake if there is a deficiency ([van_keulen_simulation_1987]). Soil N transformations and their modelling in APSIM have been detailed by [probert_apsims_1998].\n\n### Crop Model Applications\n\nThe APSIM sorghum model has been tested ([hammer_adapting_2010]) and used extensively to support research and decision-making in agronomy ([Meinke2000Using]; [nelson_infusing_2002]; [whish_modelling_2005]) and plant breeding ([chapman_genotype_2000], [Chapman2000Genotype], [chapman_evaluating_2003]; [hammer_trait_2005], [Hammer2016Molecular]). Comprehensive in silico adaptation (GxExM) studies have been reported for current [Hammer2014Crop] and future [Hammer2020Designing] climates. Sorghum crop modelling has evolved in capability and reached a credible level of acceptance in agronomy. This has been associated with strong connections between crop physiological experimentation, model development, and agronomists.\n\nWhile advances in knowledge, model improvements, and enhanced interactions with decision-makers will undoubtedly further advance the utility of modelling in agronomy, it is the potential to add significant value to the revolution in plant breeding associated with genomic technologies that is the new modelling frontier ([Hammer2019Biological]). This will require models where capturing biological understanding in a crop growth and development context is as important as the predictive capability of the model—the right answer for the right reason. Models developed for agronomic application will likely not be sufficient. Models with more robust biological underpinning and the ability to link parameters with the genetic architecture of adaptive traits in a stable manner will come to the fore ([Cooper2014Predicting]; [Messina2018Leveraging]).\n\n",
          "Name": "Introduction",
          "ResourceName": null,
          "Children": [],
          "Enabled": true,
          "ReadOnly": false
        },
        {
          "$type": "Models.PMF.OrganArbitrator, Models",
          "Name": "Arbitrator",
          "ResourceName": null,
          "Children": [
            {
              "$type": "Models.PMF.BiomassTypeArbitrator, Models",
              "Name": "DMArbitration",
              "ResourceName": null,
              "Children": [
                {
                  "$type": "Models.Core.Folder, Models",
                  "ShowInDocs": false,
                  "GraphsPerPage": 6,
                  "Name": "PotentialPartitioningMethods",
                  "ResourceName": null,
                  "Children": [
                    {
                      "$type": "Models.PMF.Arbitrator.ReallocationMethod, Models",
                      "Name": "ReallocationMethod",
                      "ResourceName": null,
                      "Children": [],
                      "Enabled": true,
                      "ReadOnly": false
                    },
                    {
                      "$type": "Models.PMF.Arbitrator.AllocateFixationMethod, Models",
                      "Name": "AllocateFixationMethod",
                      "ResourceName": null,
                      "Children": [],
                      "Enabled": true,
                      "ReadOnly": false
                    },
                    {
                      "$type": "Models.PMF.Arbitrator.RetranslocationMethod, Models",
                      "Name": "RetranslocationMethod",
                      "ResourceName": null,
                      "Children": [],
                      "Enabled": true,
                      "ReadOnly": false
                    },
                    {
                      "$type": "Models.PMF.Arbitrator.SendPotentialDMAllocationsMethod, Models",
                      "Name": "SendPotentialDMAllocationsMethod",
                      "ResourceName": null,
                      "Children": [],
                      "Enabled": true,
                      "ReadOnly": false
                    }
                  ],
                  "Enabled": true,
                  "ReadOnly": false
                },
                {
                  "$type": "Models.Core.Folder, Models",
                  "ShowInDocs": false,
                  "GraphsPerPage": 6,
                  "Name": "AllocationMethods",
                  "ResourceName": null,
                  "Children": [
                    {
                      "$type": "Models.PMF.Arbitrator.DryMatterAllocationsMethod, Models",
                      "Name": "DryMatterAllocationsMethod",
                      "ResourceName": null,
                      "Children": [],
                      "Enabled": true,
                      "ReadOnly": false
                    }
                  ],
                  "Enabled": true,
                  "ReadOnly": false
                },
                {
                  "$type": "Models.PMF.PrioritythenRelativeAllocation, Models",
                  "Name": "ArbitrationMethod",
                  "ResourceName": null,
                  "Children": [],
                  "Enabled": true,
                  "ReadOnly": false
                }
              ],
              "Enabled": true,
              "ReadOnly": false
            },
            {
              "$type": "Models.PMF.BiomassTypeArbitrator, Models",
              "Name": "NArbitration",
              "ResourceName": null,
              "Children": [
                {
                  "$type": "Models.Core.Folder, Models",
                  "ShowInDocs": false,
                  "GraphsPerPage": 6,
                  "Name": "PotentialPartitioningMethods",
                  "ResourceName": null,
                  "Children": [
                    {
                      "$type": "Models.PMF.Arbitrator.ReallocationMethod, Models",
                      "Name": "ReallocationMethod",
                      "ResourceName": null,
                      "Children": [],
                      "Enabled": true,
                      "ReadOnly": false
                    }
                  ],
                  "Enabled": true,
                  "ReadOnly": false
                },
                {
                  "$type": "Models.Core.Folder, Models",
                  "ShowInDocs": false,
                  "GraphsPerPage": 6,
                  "Name": "ActualPartitioningMethods",
                  "ResourceName": null,
                  "Children": [
                    {
                      "$type": "Models.PMF.Arbitrator.AllocateFixationMethod, Models",
                      "Name": "AllocateFixationMethod",
                      "ResourceName": null,
                      "Children": [],
                      "Enabled": true,
                      "ReadOnly": false
                    },
                    {
                      "$type": "Models.PMF.Arbitrator.C4RetranslocationMethod, Models",
                      "Name": "C4RetranslocationMethod",
                      "ResourceName": null,
                      "Children": [],
                      "Enabled": true,
                      "ReadOnly": false
                    }
                  ],
                  "Enabled": true,
                  "ReadOnly": false
                },
                {
                  "$type": "Models.Core.Folder, Models",
                  "ShowInDocs": false,
                  "GraphsPerPage": 6,
                  "Name": "AllocationMethods",
                  "ResourceName": null,
                  "Children": [
                    {
                      "$type": "Models.PMF.Arbitrator.NitrogenAllocationsMethod, Models",
                      "Name": "NitrogenAllocationsMethod",
                      "ResourceName": null,
                      "Children": [],
                      "Enabled": true,
                      "ReadOnly": false
                    }
                  ],
                  "Enabled": true,
                  "ReadOnly": false
                },
                {
                  "$type": "Models.PMF.SorghumArbitratorN, Models",
                  "Name": "ArbitrationMethod",
                  "ResourceName": null,
                  "Children": [],
                  "Enabled": true,
                  "ReadOnly": false
                },
                {
                  "$type": "Models.PMF.Arbitrator.AllocateUptakesMethod, Models",
                  "Name": "AllocateUptakesMethod",
                  "ResourceName": null,
                  "Children": [],
                  "Enabled": true,
                  "ReadOnly": false
                }
              ],
              "Enabled": true,
              "ReadOnly": false
            },
            {
              "$type": "Models.PMF.Arbitrator.C4WaterUptakeMethod, Models",
              "Name": "WaterUptakeMethod",
              "ResourceName": null,
              "Children": [],
              "Enabled": true,
              "ReadOnly": false
            },
            {
              "$type": "Models.PMF.Arbitrator.C4NitrogenUptakeMethod, Models",
              "Name": "NitrogenUptakeMethod",
              "ResourceName": null,
              "Children": [
                {
                  "$type": "Models.Functions.Constant, Models",
                  "FixedValue": 0.029,
                  "Units": null,
                  "Name": "MaxNUptakeRate",
                  "ResourceName": null,
                  "Children": [],
                  "Enabled": true,
                  "ReadOnly": false
                },
                {
                  "$type": "Models.Functions.Constant, Models",
                  "FixedValue": 2.0,
                  "Units": "",
                  "Name": "MaxDiffusion",
                  "ResourceName": null,
                  "Children": [],
                  "Enabled": true,
                  "ReadOnly": false
                },
                {
                  "$type": "Models.Functions.Constant, Models",
                  "FixedValue": 5.0,
                  "Units": null,
                  "Name": "NSupplyFraction",
                  "ResourceName": null,
                  "Children": [],
                  "Enabled": true,
                  "ReadOnly": false
                },
                {
                  "$type": "Models.Functions.Constant, Models",
                  "FixedValue": 570.0,
                  "Units": "",
                  "Name": "NUptakeCease",
                  "ResourceName": null,
                  "Children": [],
                  "Enabled": true,
                  "ReadOnly": false
                }
              ],
              "Enabled": true,
              "ReadOnly": false
            },
            {
              "$type": "Models.Functions.VariableReference, Models",
              "VariableName": "[Arbitrator].WaterUptakeMethod.SDRatio",
              "Name": "SDRatio",
              "ResourceName": null,
              "Children": [],
              "Enabled": true,
              "ReadOnly": false
            },
            {
              "$type": "Models.Functions.VariableReference, Models",
              "VariableName": "[Arbitrator].WaterUptakeMethod.WDemand",
              "Name": "WDemand",
              "ResourceName": null,
              "Children": [],
              "Enabled": true,
              "ReadOnly": false
            },
            {
              "$type": "Models.Functions.VariableReference, Models",
              "VariableName": "[Arbitrator].WaterUptakeMethod.WSupply",
              "Name": "WSupply",
              "ResourceName": null,
              "Children": [],
              "Enabled": true,
              "ReadOnly": false
            },
            {
              "$type": "Models.Functions.VariableReference, Models",
              "VariableName": "[Arbitrator].WaterUptakeMethod.WAllocated",
              "Name": "WAllocated",
              "ResourceName": null,
              "Children": [],
              "Enabled": true,
              "ReadOnly": false
            },
            {
              "$type": "Models.Functions.VariableReference, Models",
              "VariableName": "[Arbitrator].WaterUptakeMethod.WatSupply",
              "Name": "WatSupply",
              "ResourceName": null,
              "Children": [],
              "Enabled": true,
              "ReadOnly": false
            },
            {
              "$type": "Models.Functions.BoundFunction, Models",
              "Name": "SDRatioBound",
              "ResourceName": null,
              "Children": [
                {
                  "$type": "Models.Functions.VariableReference, Models",
                  "VariableName": "[Arbitrator].WaterUptakeMethod.SDRatio",
                  "Name": "SDRatio",
                  "ResourceName": null,
                  "Children": [],
                  "Enabled": true,
                  "ReadOnly": false
                },
                {
                  "$type": "Models.Functions.Constant, Models",
                  "FixedValue": 0.0,
                  "Units": null,
                  "Name": "Lower",
                  "ResourceName": null,
                  "Children": [],
                  "Enabled": true,
                  "ReadOnly": false
                },
                {
                  "$type": "Models.Functions.Constant, Models",
                  "FixedValue": 1.0,
                  "Units": null,
                  "Name": "Upper",
                  "ResourceName": null,
                  "Children": [],
                  "Enabled": true,
                  "ReadOnly": false
                }
              ],
              "Enabled": true,
              "ReadOnly": false
            }
          ],
          "Enabled": true,
          "ReadOnly": false
        },
        {
          "$type": "Models.PMF.Phen.Phenology, Models",
          "Name": "Phenology",
          "ResourceName": null,
          "Children": [
            {
              "$type": "Models.Functions.PhaseLookup, Models",
              "Name": "ThermalTime",
              "ResourceName": null,
              "Children": [
                {
                  "$type": "Models.Functions.PhaseLookupValue, Models",
                  "Start": "Germination",
                  "End": "Flowering",
                  "Name": "BeforeFlowering",
                  "ResourceName": null,
                  "Children": [
                    {
                      "$type": "Models.Functions.VariableReference, Models",
                      "VariableName": "[Phenology].DltTT",
                      "Name": "DltTT",
                      "ResourceName": null,
                      "Children": [],
                      "Enabled": true,
                      "ReadOnly": false
                    }
                  ],
                  "Enabled": true,
                  "ReadOnly": false
                },
                {
                  "$type": "Models.Functions.PhaseLookupValue, Models",
                  "Start": "Flowering",
                  "End": "Maturity",
                  "Name": "PostFlowering",
                  "ResourceName": null,
                  "Children": [
                    {
                      "$type": "Models.Functions.VariableReference, Models",
                      "VariableName": "[Phenology].DltTTFM",
                      "Name": "DltTTFM",
                      "ResourceName": null,
                      "Children": [],
                      "Enabled": true,
                      "ReadOnly": false
                    }
                  ],
                  "Enabled": true,
                  "ReadOnly": false
                },
                {
                  "$type": "Models.Functions.PhaseLookupValue, Models",
                  "Start": "Maturity",
                  "End": "HarvestRipe",
                  "Name": "MaturityToRipe",
                  "ResourceName": null,
                  "Children": [
                    {
                      "$type": "Models.Functions.VariableReference, Models",
                      "VariableName": "[Phenology].DltTT",
                      "Name": "DltTT",
                      "ResourceName": null,
                      "Children": [],
                      "Enabled": true,
                      "ReadOnly": false
                    }
                  ],
                  "Enabled": true,
                  "ReadOnly": false
                }
              ],
              "Enabled": true,
              "ReadOnly": false
            },
            {
              "$type": "Models.Functions.MultiplyFunction, Models",
              "Name": "DltTT",
              "ResourceName": null,
              "Children": [
                {
                  "$type": "Models.Functions.SubDailyInterpolation, Models",
                  "agregationMethod": 0,
                  "Name": "ThermalTime",
                  "ResourceName": null,
                  "Children": [
                    {
                      "$type": "Models.Functions.XYPairs, Models",
                      "X": [
                        11.0,
                        30.0,
                        42.0
                      ],
                      "Y": [
                        0.0,
                        19.0,
                        0.0
                      ],
                      "XVariableName": null,
                      "Name": "Response",
                      "ResourceName": null,
                      "Children": [],
                      "Enabled": true,
                      "ReadOnly": false
                    },
                    {
                      "$type": "Models.Functions.ThreeHourAirTemperature, Models",
                      "TempRangeFactors": null,
                      "Name": "InterpolationMethod",
                      "ResourceName": null,
                      "Children": [],
                      "Enabled": true,
                      "ReadOnly": false
                    }
                  ],
                  "Enabled": true,
                  "ReadOnly": false
                },
                {
                  "$type": "Models.Functions.PhaseLookup, Models",
                  "Name": "Stress",
                  "ResourceName": null,
                  "Children": [
                    {
                      "$type": "Models.Functions.PhaseLookupValue, Models",
                      "Start": "Sowing",
                      "End": "EndJuvenile",
                      "Name": "SowingToEndJuvenile",
                      "ResourceName": null,
                      "Children": [
                        {
                          "$type": "Models.Functions.VariableReference, Models",
                          "VariableName": "[Phenology].PhenoWaterStress",
                          "Name": "PhenoWaterStress",
                          "ResourceName": null,
                          "Children": [],
                          "Enabled": true,
                          "ReadOnly": false
                        }
                      ],
                      "Enabled": true,
                      "ReadOnly": false
                    },
                    {
                      "$type": "Models.Functions.PhaseLookupValue, Models",
                      "Start": "EndJuvenile",
                      "End": "FlagLeaf",
                      "Name": "EndJuveToFlag",
                      "ResourceName": null,
                      "Children": [
                        {
                          "$type": "Models.Functions.MinimumFunction, Models",
                          "Name": "MinimumFunction",
                          "ResourceName": null,
                          "Children": [
                            {
                              "$type": "Models.Functions.VariableReference, Models",
                              "VariableName": "[Phenology].PhenoWaterStress",
                              "Name": "PhenoWaterStress",
                              "ResourceName": null,
                              "Children": [],
                              "Enabled": true,
                              "ReadOnly": false
                            },
                            {
                              "$type": "Models.Functions.VariableReference, Models",
                              "VariableName": "[Leaf].NitrogenPhenoStress",
                              "Name": "NitrogenPhenoStress",
                              "ResourceName": null,
                              "Children": [],
                              "Enabled": true,
                              "ReadOnly": false
                            }
                          ],
                          "Enabled": true,
                          "ReadOnly": false
                        }
                      ],
                      "Enabled": true,
                      "ReadOnly": false
                    },
                    {
                      "$type": "Models.Functions.PhaseLookupValue, Models",
                      "Start": "FlagLeaf",
                      "End": "Flowering",
                      "Name": "FlagToFlowering",
                      "ResourceName": null,
                      "Children": [
                        {
                          "$type": "Models.Functions.VariableReference, Models",
                          "VariableName": "[Phenology].PhenoWaterStress",
                          "Name": "PhenoWaterStress",
                          "ResourceName": null,
                          "Children": [],
                          "Enabled": true,
                          "ReadOnly": false
                        }
                      ],
                      "Enabled": true,
                      "ReadOnly": false
                    },
                    {
                      "$type": "Models.Functions.PhaseLookupValue, Models",
                      "Start": "Flowering",
                      "End": "HarvestRipe",
                      "Name": "PostFlowering",
                      "ResourceName": null,
                      "Children": [
                        {
                          "$type": "Models.Functions.Constant, Models",
                          "FixedValue": 1.0,
                          "Units": null,
                          "Name": "Constant",
                          "ResourceName": null,
                          "Children": [],
                          "Enabled": true,
                          "ReadOnly": false
                        }
                      ],
                      "Enabled": true,
                      "ReadOnly": false
                    }
                  ],
                  "Enabled": true,
                  "ReadOnly": false
                }
              ],
              "Enabled": true,
              "ReadOnly": false
            },
            {
              "$type": "Models.Functions.WeightedTemperatureFunction, Models",
              "MaximumTemperatureWeighting": 0.5,
              "Name": "DltTTFM",
              "ResourceName": null,
              "Children": [
                {
                  "$type": "Models.Functions.XYPairs, Models",
                  "X": [
                    5.7,
                    23.5
                  ],
                  "Y": [
                    0.0,
                    17.8
                  ],
                  "XVariableName": null,
                  "Name": "XYPairs",
                  "ResourceName": null,
                  "Children": [],
                  "Enabled": true,
                  "ReadOnly": false
                }
              ],
              "Enabled": true,
              "ReadOnly": false
            },
            {
              "$type": "Models.PMF.Phen.GerminatingPhase, Models",
              "Start": "Sowing",
              "End": "Germination",
              "Name": "Germinating",
              "ResourceName": null,
              "Children": [
                {
                  "$type": "Models.Functions.Constant, Models",
                  "FixedValue": 0.0,
                  "Units": null,
                  "Name": "MinSoilTemperature",
                  "ResourceName": null,
                  "Children": [],
                  "Enabled": true,
                  "ReadOnly": false
                }
              ],
              "Enabled": true,
              "ReadOnly": false
            },
            {
              "$type": "Models.PMF.Phen.EmergingPhase, Models",
              "Start": "Germination",
              "End": "Emergence",
              "TTForTimeStep": 0.0,
              "Name": "Emerging",
              "ResourceName": null,
              "Children": [
                {
                  "$type": "Models.Functions.VariableReference, Models",
                  "VariableName": "[Phenology].ThermalTime",
                  "Name": "ThermalTime",
                  "ResourceName": null,
                  "Children": [],
                  "Enabled": true,
                  "ReadOnly": false
                },
                {
                  "$type": "Models.Functions.AddFunction, Models",
                  "Name": "Target",
                  "ResourceName": null,
                  "Children": [
                    {
                      "$type": "Models.Functions.Constant, Models",
                      "FixedValue": 15.0,
                      "Units": null,
                      "Name": "ShootLag",
                      "ResourceName": null,
                      "Children": [],
                      "Enabled": true,
                      "ReadOnly": false
                    },
                    {
                      "$type": "Models.Functions.MultiplyFunction, Models",
                      "Name": "DepthxRate",
                      "ResourceName": null,
                      "Children": [
                        {
                          "$type": "Models.Functions.VariableReference, Models",
                          "VariableName": "[Plant].SowingData.Depth",
                          "Name": "SowingDepth",
                          "ResourceName": null,
                          "Children": [],
                          "Enabled": true,
                          "ReadOnly": false
                        },
                        {
                          "$type": "Models.Functions.Constant, Models",
                          "FixedValue": 0.6,
                          "Units": null,
                          "Name": "ShootRate",
                          "ResourceName": null,
                          "Children": [],
                          "Enabled": true,
                          "ReadOnly": false
                        }
                      ],
                      "Enabled": true,
                      "ReadOnly": false
                    }
                  ],
                  "Enabled": true,
                  "ReadOnly": false
                }
              ],
              "Enabled": true,
              "ReadOnly": false
            },
            {
              "$type": "Models.PMF.Phen.GenericPhase, Models",
              "Start": "Emergence",
              "End": "EndJuvenile",
              "Name": "Juvenile",
              "ResourceName": null,
              "Children": [
                {
                  "$type": "Models.Functions.Constant, Models",
                  "FixedValue": 100.0,
                  "Units": null,
                  "Name": "Target",
                  "ResourceName": null,
                  "Children": [],
                  "Enabled": true,
                  "ReadOnly": false
                },
                {
                  "$type": "Models.Functions.VariableReference, Models",
                  "VariableName": "[Phenology].ThermalTime",
                  "Name": "Progression",
                  "ResourceName": null,
                  "Children": [],
                  "Enabled": true,
                  "ReadOnly": false
                }
              ],
              "Enabled": true,
              "ReadOnly": false
            },
            {
              "$type": "Models.PMF.Phen.GenericPhase, Models",
              "Start": "EndJuvenile",
              "End": "FloralInitiation",
              "Name": "JuvenileToFloralInit",
              "ResourceName": null,
              "Children": [
                {
                  "$type": "Models.Functions.VariableReference, Models",
                  "VariableName": "[Phenology].ThermalTime",
                  "Name": "Progression",
                  "ResourceName": null,
                  "Children": [],
                  "Enabled": true,
                  "ReadOnly": false
                },
                {
                  "$type": "Models.Functions.VariableReference, Models",
                  "VariableName": "[Phenology].TTTargetPhotoSensitive",
                  "Name": "Target",
                  "ResourceName": null,
                  "Children": [],
                  "Enabled": true,
                  "ReadOnly": false
                }
              ],
              "Enabled": true,
              "ReadOnly": false
            },
            {
              "$type": "Models.PMF.Phen.GenericPhase, Models",
              "Start": "FloralInitiation",
              "End": "FlagLeaf",
              "Name": "FloralInitToFlagLeaf",
              "ResourceName": null,
              "Children": [
                {
                  "$type": "Models.Functions.VariableReference, Models",
                  "VariableName": "[Phenology].ThermalTime",
                  "Name": "Progression",
                  "ResourceName": null,
                  "Children": [],
                  "Enabled": true,
                  "ReadOnly": false
                },
                {
                  "$type": "Models.Functions.SubtractFunction, Models",
                  "Name": "Target",
                  "ResourceName": null,
                  "Children": [
                    {
                      "$type": "Models.Functions.VariableReference, Models",
                      "VariableName": "[Phenology].TTEmergToFlagLeaf",
                      "Name": "TTEmergToFlag",
                      "ResourceName": null,
                      "Children": [],
                      "Enabled": true,
                      "ReadOnly": false
                    },
                    {
                      "$type": "Models.Functions.VariableReference, Models",
                      "VariableName": "[Phenology].Juvenile.Target",
                      "Name": "TTJuvenile",
                      "ResourceName": null,
                      "Children": [],
                      "Enabled": true,
                      "ReadOnly": false
                    },
                    {
                      "$type": "Models.Functions.VariableReference, Models",
                      "VariableName": "[Phenology].JuvenileToFloralInit.Target",
                      "Name": "TTJuvToFloralInit",
                      "ResourceName": null,
                      "Children": [],
                      "Enabled": true,
                      "ReadOnly": false
                    }
                  ],
                  "Enabled": true,
                  "ReadOnly": false
                }
              ],
              "Enabled": true,
              "ReadOnly": false
            },
            {
              "$type": "Models.PMF.Phen.GenericPhase, Models",
              "Start": "FlagLeaf",
              "End": "Flowering",
              "Name": "FlagLeafToFlowering",
              "ResourceName": null,
              "Children": [
                {
                  "$type": "Models.Functions.Constant, Models",
                  "FixedValue": 170.0,
                  "Units": null,
                  "Name": "Target",
                  "ResourceName": null,
                  "Children": [],
                  "Enabled": true,
                  "ReadOnly": false
                },
                {
                  "$type": "Models.Functions.VariableReference, Models",
                  "VariableName": "[Phenology].ThermalTime",
                  "Name": "Progression",
                  "ResourceName": null,
                  "Children": [],
                  "Enabled": true,
                  "ReadOnly": false
                }
              ],
              "Enabled": true,
              "ReadOnly": false
            },
            {
              "$type": "Models.PMF.Phen.GenericPhase, Models",
              "Start": "Flowering",
              "End": "StartGrainFill",
              "Name": "FloweringToGrainFilling",
              "ResourceName": null,
              "Children": [
                {
                  "$type": "Models.Functions.Constant, Models",
                  "FixedValue": 80.0,
                  "Units": null,
                  "Name": "Target",
                  "ResourceName": null,
                  "Children": [],
                  "Enabled": true,
                  "ReadOnly": false
                },
                {
                  "$type": "Models.Functions.VariableReference, Models",
                  "VariableName": "[Phenology].DltTTFM",
                  "Name": "Progression",
                  "ResourceName": null,
                  "Children": [],
                  "Enabled": true,
                  "ReadOnly": false
                }
              ],
              "Enabled": true,
              "ReadOnly": false
            },
            {
              "$type": "Models.PMF.Phen.GenericPhase, Models",
              "Start": "StartGrainFill",
              "End": "EndGrainFill",
              "Name": "GrainFilling",
              "ResourceName": null,
              "Children": [
                {
                  "$type": "Models.Functions.VariableReference, Models",
                  "VariableName": "[Phenology].DltTTFM",
                  "Name": "Progression",
                  "ResourceName": null,
                  "Children": [],
                  "Enabled": true,
                  "ReadOnly": false
                },
                {
                  "$type": "Models.Functions.SubtractFunction, Models",
                  "Name": "Target",
                  "ResourceName": null,
                  "Children": [
                    {
                      "$type": "Models.Functions.VariableReference, Models",
                      "VariableName": "[Phenology].TTFlowerToMaturity",
                      "Name": "FlowerToMaturity",
                      "ResourceName": null,
                      "Children": [],
                      "Enabled": true,
                      "ReadOnly": false
                    },
                    {
                      "$type": "Models.Functions.VariableReference, Models",
                      "VariableName": "[Phenology].FloweringToGrainFilling.Target",
                      "Name": "FlowerToGrainFill",
                      "ResourceName": null,
                      "Children": [],
                      "Enabled": true,
                      "ReadOnly": false
                    },
                    {
                      "$type": "Models.Functions.VariableReference, Models",
                      "VariableName": "[Phenology].TTGrainFillToMaturity",
                      "Name": "GrainFillToMaturity",
                      "ResourceName": null,
                      "Children": [],
                      "Enabled": true,
                      "ReadOnly": false
                    }
                  ],
                  "Enabled": true,
                  "ReadOnly": false
                }
              ],
              "Enabled": true,
              "ReadOnly": false
            },
            {
              "$type": "Models.PMF.Phen.GenericPhase, Models",
              "Start": "EndGrainFill",
              "End": "Maturity",
              "Name": "Maturing",
              "ResourceName": null,
              "Children": [
                {
                  "$type": "Models.Functions.VariableReference, Models",
                  "VariableName": "[Phenology].DltTTFM",
                  "Name": "Progression",
                  "ResourceName": null,
                  "Children": [],
                  "Enabled": true,
                  "ReadOnly": false
                },
                {
                  "$type": "Models.Functions.VariableReference, Models",
                  "VariableName": "[Phenology].TTGrainFillToMaturity",
                  "Name": "Target",
                  "ResourceName": null,
                  "Children": [],
                  "Enabled": true,
                  "ReadOnly": false
                }
              ],
              "Enabled": true,
              "ReadOnly": false
            },
            {
              "$type": "Models.PMF.Phen.GenericPhase, Models",
              "Start": "Maturity",
              "End": "HarvestRipe",
              "Name": "MaturityToHarvestRipe",
              "ResourceName": null,
              "Children": [
                {
                  "$type": "Models.Functions.VariableReference, Models",
                  "VariableName": "[Phenology].ThermalTime",
                  "Name": "Progression",
                  "ResourceName": null,
                  "Children": [],
                  "Enabled": true,
                  "ReadOnly": false
                },
                {
                  "$type": "Models.Functions.Constant, Models",
                  "FixedValue": 1.0,
                  "Units": null,
                  "Name": "Target",
                  "ResourceName": null,
                  "Children": [],
                  "Enabled": true,
                  "ReadOnly": false
                }
              ],
              "Enabled": true,
              "ReadOnly": false
            },
            {
              "$type": "Models.PMF.Phen.EndPhase, Models",
              "Start": "HarvestRipe",
              "End": "Unused",
              "Name": "ReadyForHarvesting",
              "ResourceName": null,
              "Children": [
                {
                  "$type": "Models.Functions.VariableReference, Models",
                  "VariableName": "[Phenology].ThermalTime",
                  "Name": "ThermalTime",
                  "ResourceName": null,
                  "Children": [],
                  "Enabled": true,
                  "ReadOnly": false
                }
              ],
              "Enabled": true,
              "ReadOnly": false
            },
            {
              "$type": "Models.Functions.PhotoperiodFunction, Models",
              "Twilight": -2.2,
              "DayLength": 0.0,
              "Name": "Photoperiod",
              "ResourceName": null,
              "Children": [],
              "Enabled": true,
              "ReadOnly": false
            },
            {
              "$type": "Models.Functions.OnEventFunction, Models",
              "SetEvent": "Flowering",
              "ReSetEvent": "never",
              "Name": "FloweringDAS",
              "ResourceName": null,
              "Children": [
                {
                  "$type": "Models.Memo, Models",
                  "Text": "\r\n<html><body>\r\nA function is used to provide flowering date as days after sowing(DAS).\r\n<br/>\r\n</body></html>",
                  "Name": "memo",
                  "ResourceName": null,
                  "Children": [],
                  "Enabled": true,
                  "ReadOnly": false
                },
                {
                  "$type": "Models.Functions.Constant, Models",
                  "FixedValue": 0.0,
                  "Units": null,
                  "Name": "PreEventValue",
                  "ResourceName": null,
                  "Children": [],
                  "Enabled": true,
                  "ReadOnly": false
                },
                {
                  "$type": "Models.Functions.VariableReference, Models",
                  "VariableName": "[Plant].DaysAfterSowing",
                  "Name": "PostEventValue",
                  "ResourceName": null,
                  "Children": [],
                  "Enabled": true,
                  "ReadOnly": false
                }
              ],
              "Enabled": true,
              "ReadOnly": false
            },
            {
              "$type": "Models.Functions.OnEventFunction, Models",
              "SetEvent": "Maturity",
              "ReSetEvent": "never",
              "Name": "MaturityDAS",
              "ResourceName": null,
              "Children": [
                {
                  "$type": "Models.Memo, Models",
                  "Text": "\r\n<html><body>\r\nA function is used to provide maturity date as days after sowing(DAS).\r\n<br/>\r\n</body></html>",
                  "Name": "memo",
                  "ResourceName": null,
                  "Children": [],
                  "Enabled": true,
                  "ReadOnly": false
                },
                {
                  "$type": "Models.Functions.Constant, Models",
                  "FixedValue": 0.0,
                  "Units": null,
                  "Name": "PreEventValue",
                  "ResourceName": null,
                  "Children": [],
                  "Enabled": true,
                  "ReadOnly": false
                },
                {
                  "$type": "Models.Functions.VariableReference, Models",
                  "VariableName": "[Plant].DaysAfterSowing",
                  "Name": "PostEventValue",
                  "ResourceName": null,
                  "Children": [],
                  "Enabled": true,
                  "ReadOnly": false
                }
              ],
              "Enabled": true,
              "ReadOnly": false
            },
            {
              "$type": "Models.Functions.Constant, Models",
              "FixedValue": 160.0,
              "Units": null,
              "Name": "TTEndJuvToInit",
              "ResourceName": null,
              "Children": [],
              "Enabled": true,
              "ReadOnly": false
            },
            {
              "$type": "Models.Functions.Constant, Models",
              "FixedValue": 761.0,
              "Units": null,
              "Name": "TTFlowerToMaturity",
              "ResourceName": null,
              "Children": [],
              "Enabled": true,
              "ReadOnly": false
            },
            {
              "$type": "Models.Functions.MultiplyFunction, Models",
              "Name": "TTGrainFillToMaturity",
              "ResourceName": null,
              "Children": [
                {
                  "$type": "Models.Functions.VariableReference, Models",
                  "VariableName": "[Phenology].TTFlowerToMaturity",
                  "Name": "FlowerToMaturity",
                  "ResourceName": null,
                  "Children": [],
                  "Enabled": true,
                  "ReadOnly": false
                },
                {
                  "$type": "Models.Functions.Constant, Models",
                  "FixedValue": 0.05,
                  "Units": null,
                  "Name": "Proportion",
                  "ResourceName": null,
                  "Children": [],
                  "Enabled": true,
                  "ReadOnly": false
                }
              ],
              "Enabled": true,
              "ReadOnly": false
            },
            {
              "$type": "Models.Functions.PhaseLookup, Models",
              "Name": "TTTargetPhotoSensitive",
              "ResourceName": null,
              "Children": [
                {
                  "$type": "Models.Functions.PhaseLookupValue, Models",
                  "Start": "Sowing",
                  "End": "Emergence",
                  "Name": "PhaseLookupValue",
                  "ResourceName": null,
                  "Children": [
                    {
                      "$type": "Models.Functions.VariableReference, Models",
                      "VariableName": "[Phenology].TTEndJuvToInit",
                      "Name": "PreEventValue",
                      "ResourceName": null,
                      "Children": [],
                      "Enabled": true,
                      "ReadOnly": false
                    }
                  ],
                  "Enabled": true,
                  "ReadOnly": false
                },
                {
                  "$type": "Models.Functions.PhaseLookupValue, Models",
                  "Start": "Emergence",
                  "End": "EndJuvenile",
                  "Name": "EmergenceToEndJuve",
                  "ResourceName": null,
                  "Children": [
                    {
                      "$type": "Models.Functions.AddFunction, Models",
                      "Name": "Add",
                      "ResourceName": null,
                      "Children": [
                        {
                          "$type": "Models.Functions.VariableReference, Models",
                          "VariableName": "[Phenology].PhotoModifier",
                          "Name": "PhotoModifier",
                          "ResourceName": null,
                          "Children": [],
                          "Enabled": true,
                          "ReadOnly": false
                        },
                        {
                          "$type": "Models.Functions.VariableReference, Models",
                          "VariableName": "[Phenology].TTEndJuvToInit",
                          "Name": "TTEndJuvToInit",
                          "ResourceName": null,
                          "Children": [],
                          "Enabled": true,
                          "ReadOnly": false
                        }
                      ],
                      "Enabled": true,
                      "ReadOnly": false
                    }
                  ],
                  "Enabled": true,
                  "ReadOnly": false
                },
                {
                  "$type": "Models.Functions.PhaseLookupValue, Models",
                  "Start": "EndJuvenile",
                  "End": "HarvestRipe",
                  "Name": "EndJuveToMaturity",
                  "ResourceName": null,
                  "Children": [
                    {
                      "$type": "Models.Functions.OnEventFunction, Models",
                      "SetEvent": "EndJuvenile",
                      "ReSetEvent": "never",
                      "Name": "TTTargetPhoto",
                      "ResourceName": null,
                      "Children": [
                        {
                          "$type": "Models.Functions.VariableReference, Models",
                          "VariableName": "[Phenology].TTEndJuvToInit",
                          "Name": "PreEventValue",
                          "ResourceName": null,
                          "Children": [],
                          "Enabled": true,
                          "ReadOnly": false
                        },
                        {
                          "$type": "Models.Functions.AddFunction, Models",
                          "Name": "PostEventValue",
                          "ResourceName": null,
                          "Children": [
                            {
                              "$type": "Models.Functions.VariableReference, Models",
                              "VariableName": "[Phenology].PhotoModifier",
                              "Name": "PhotoModifier",
                              "ResourceName": null,
                              "Children": [],
                              "Enabled": true,
                              "ReadOnly": false
                            },
                            {
                              "$type": "Models.Functions.VariableReference, Models",
                              "VariableName": "[Phenology].TTEndJuvToInit",
                              "Name": "TTEndJuvToInit",
                              "ResourceName": null,
                              "Children": [],
                              "Enabled": true,
                              "ReadOnly": false
                            }
                          ],
                          "Enabled": true,
                          "ReadOnly": false
                        }
                      ],
                      "Enabled": true,
                      "ReadOnly": false
                    }
                  ],
                  "Enabled": true,
                  "ReadOnly": false
                }
              ],
              "Enabled": true,
              "ReadOnly": false
            },
            {
              "$type": "Models.Functions.LinearInterpolationFunction, Models",
              "Name": "PhotoModifier",
              "ResourceName": null,
              "Children": [
                {
                  "$type": "Models.Functions.XYPairs, Models",
                  "X": [
                    11.5,
                    13.5
                  ],
                  "Y": [
                    0.0,
                    23.0
                  ],
                  "XVariableName": null,
                  "Name": "XYPairs",
                  "ResourceName": null,
                  "Children": [],
                  "Enabled": true,
                  "ReadOnly": false
                },
                {
                  "$type": "Models.Functions.VariableReference, Models",
                  "VariableName": "[Phenology].Photoperiod",
                  "Name": "XValue",
                  "ResourceName": null,
                  "Children": [],
                  "Enabled": true,
                  "ReadOnly": false
                }
              ],
              "Enabled": true,
              "ReadOnly": false
            },
            {
              "$type": "Models.Functions.AddFunction, Models",
              "Name": "TTEmergToFlagLeaf",
              "ResourceName": null,
              "Children": [
                {
                  "$type": "Models.Functions.MultiplyFunction, Models",
                  "Name": "LeafAppearingPhase1",
                  "ResourceName": null,
                  "Children": [
                    {
                      "$type": "Models.Functions.SubtractFunction, Models",
                      "Name": "NoLeavesRate1",
                      "ResourceName": null,
                      "Children": [
                        {
                          "$type": "Models.Functions.VariableReference, Models",
                          "VariableName": "[Leaf].FinalLeafNo",
                          "Name": "FinalLeafNo",
                          "ResourceName": null,
                          "Children": [],
                          "Enabled": true,
                          "ReadOnly": false
                        },
                        {
                          "$type": "Models.Functions.VariableReference, Models",
                          "VariableName": "[Leaf].Parameters.LeafNoAtEmergence",
                          "Name": "LeafNoAtEmergence",
                          "ResourceName": null,
                          "Children": [],
                          "Enabled": true,
                          "ReadOnly": false
                        },
                        {
                          "$type": "Models.Functions.VariableReference, Models",
                          "VariableName": "[Leaf].Parameters.noRateChange1",
                          "Name": "LeafNoRateChange",
                          "ResourceName": null,
                          "Children": [],
                          "Enabled": true,
                          "ReadOnly": false
                        }
                      ],
                      "Enabled": true,
                      "ReadOnly": false
                    },
                    {
                      "$type": "Models.Functions.VariableReference, Models",
                      "VariableName": "[Leaf].Parameters.appearanceRate1",
                      "Name": "LeafAppearanceRate1",
                      "ResourceName": null,
                      "Children": [],
                      "Enabled": true,
                      "ReadOnly": false
                    }
                  ],
                  "Enabled": true,
                  "ReadOnly": false
                },
                {
                  "$type": "Models.Functions.MultiplyFunction, Models",
                  "Name": "LeafAppearingPhase2",
                  "ResourceName": null,
                  "Children": [
                    {
                      "$type": "Models.Functions.VariableReference, Models",
                      "VariableName": "[Leaf].Parameters.appearanceRate2",
                      "Name": "LeafAppearanceRate2",
                      "ResourceName": null,
                      "Children": [],
                      "Enabled": true,
                      "ReadOnly": false
                    },
                    {
                      "$type": "Models.Functions.VariableReference, Models",
                      "VariableName": "[Leaf].Parameters.noRateChange1",
                      "Name": "LeafNoRateChange",
                      "ResourceName": null,
                      "Children": [],
                      "Enabled": true,
                      "ReadOnly": false
                    }
                  ],
                  "Enabled": true,
                  "ReadOnly": false
                }
              ],
              "Enabled": true,
              "ReadOnly": false
            },
            {
              "$type": "Models.Functions.AddFunction, Models",
              "Name": "TTEmergToFloralInit",
              "ResourceName": null,
              "Children": [
                {
                  "$type": "Models.Functions.VariableReference, Models",
                  "VariableName": "[Phenology].Juvenile.Target",
                  "Name": "TTTargetJuvenille",
                  "ResourceName": null,
                  "Children": [],
                  "Enabled": true,
                  "ReadOnly": false
                },
                {
                  "$type": "Models.Functions.VariableReference, Models",
                  "VariableName": "[Phenology].JuvenileToFloralInit.Target",
                  "Name": "TTTargetJuvToFI",
                  "ResourceName": null,
                  "Children": [],
                  "Enabled": true,
                  "ReadOnly": false
                }
              ],
              "Enabled": true,
              "ReadOnly": false
            },
            {
              "$type": "Models.Functions.AddFunction, Models",
              "Name": "TTToFlowering",
              "ResourceName": null,
              "Children": [
                {
                  "$type": "Models.Functions.VariableReference, Models",
                  "VariableName": "[Emerging].Target",
                  "Name": "GerminatingTarget",
                  "ResourceName": null,
                  "Children": [],
                  "Enabled": true,
                  "ReadOnly": false
                },
                {
                  "$type": "Models.Functions.VariableReference, Models",
                  "VariableName": "[TTEmergToFlagLeaf]",
                  "Name": "TTEmergToFlagLeaf",
                  "ResourceName": null,
                  "Children": [],
                  "Enabled": true,
                  "ReadOnly": false
                },
                {
                  "$type": "Models.Functions.VariableReference, Models",
                  "VariableName": "[FlagLeafToFlowering].Target",
                  "Name": "FlagLeafToFlowering",
                  "ResourceName": null,
                  "Children": [],
                  "Enabled": true,
                  "ReadOnly": false
                }
              ],
              "Enabled": true,
              "ReadOnly": false
            },
            {
              "$type": "Models.Functions.AccumulateFunction, Models",
              "StartStageName": "Emergence",
              "EndStageName": "Maturity",
              "ResetStageName": null,
              "FractionRemovedOnCut": 0.0,
              "FractionRemovedOnHarvest": 0.0,
              "FractionRemovedOnGraze": 0.0,
              "FractionRemovedOnPrune": 0.0,
              "Name": "TTFromEmergence",
              "ResourceName": null,
              "Children": [
                {
                  "$type": "Models.Functions.VariableReference, Models",
                  "VariableName": "[Phenology].CurrentPhase.ProgressionForTimeStep",
                  "Name": "ThermalTime",
                  "ResourceName": null,
                  "Children": [],
                  "Enabled": true,
                  "ReadOnly": false
                }
              ],
              "Enabled": true,
              "ReadOnly": false
            },
            {
              "$type": "Models.Functions.AccumulateFunction, Models",
              "StartStageName": "Flowering",
              "EndStageName": "Maturity",
              "ResetStageName": null,
              "FractionRemovedOnCut": 0.0,
              "FractionRemovedOnHarvest": 0.0,
              "FractionRemovedOnGraze": 0.0,
              "FractionRemovedOnPrune": 0.0,
              "Name": "TTFMFromFlowering",
              "ResourceName": null,
              "Children": [
                {
                  "$type": "Models.Functions.VariableReference, Models",
                  "VariableName": "[Phenology].CurrentPhase.ProgressionForTimeStep",
                  "Name": "ThermalTime",
                  "ResourceName": null,
                  "Children": [],
                  "Enabled": true,
                  "ReadOnly": false
                }
              ],
              "Enabled": true,
              "ReadOnly": false
            },
            {
              "$type": "Models.Functions.AccumulateFunction, Models",
              "StartStageName": "StartGrainFill",
              "EndStageName": "Maturity",
              "ResetStageName": null,
              "FractionRemovedOnCut": 0.0,
              "FractionRemovedOnHarvest": 0.0,
              "FractionRemovedOnGraze": 0.0,
              "FractionRemovedOnPrune": 0.0,
              "Name": "TTFMSgfToMaturity",
              "ResourceName": null,
              "Children": [
                {
                  "$type": "Models.Functions.VariableReference, Models",
                  "VariableName": "[Phenology].CurrentPhase.ProgressionForTimeStep",
                  "Name": "ThermalTime",
                  "ResourceName": null,
                  "Children": [],
                  "Enabled": true,
                  "ReadOnly": false
                }
              ],
              "Enabled": true,
              "ReadOnly": false
            },
            {
              "$type": "Models.Functions.LinearInterpolationFunction, Models",
              "Name": "PhenoWaterStress",
              "ResourceName": null,
              "Children": [
                {
                  "$type": "Models.Functions.XYPairs, Models",
                  "X": [
                    0.0,
                    0.2,
                    1.0
                  ],
                  "Y": [
                    0.0,
                    1.0,
                    1.0
                  ],
                  "XVariableName": null,
                  "Name": "XYPairs",
                  "ResourceName": null,
                  "Children": [],
                  "Enabled": true,
                  "ReadOnly": false
                },
                {
                  "$type": "Models.Functions.VariableReference, Models",
                  "VariableName": "[Arbitrator].SDRatio",
                  "Name": "XValue",
                  "ResourceName": null,
                  "Children": [],
                  "Enabled": true,
                  "ReadOnly": false
                }
              ],
              "Enabled": true,
              "ReadOnly": false
            },
            {
              "$type": "Models.Functions.LinearInterpolationFunction, Models",
              "Name": "PhenoNitrogenStress",
              "ResourceName": null,
              "Children": [
                {
                  "$type": "Models.Memo, Models",
                  "Text": "Don't use this variable for reporting as this function will be re-evaluated at the end of the day and will therefore be evaluated using todays SLN value.\nWhen phenology is calculated, it will be using yesterday's SLN.\nLeaf(NitrogenPhenoStress) is used to ensure consistency.\n\nOriginal function: phenoStress = (0.5 + 0.5 / 0.3 * (SLN - 0.7));\n\nBound by Min of 0.5, Max of 1.0\n\n",
                  "Name": "Memo",
                  "ResourceName": null,
                  "Children": [],
                  "Enabled": true,
                  "ReadOnly": false
                },
                {
                  "$type": "Models.Functions.XYPairs, Models",
                  "X": [
                    0.0,
                    0.7,
                    1.0
                  ],
                  "Y": [
                    0.5,
                    0.5,
                    1.0
                  ],
                  "XVariableName": null,
                  "Name": "XYPairs",
                  "ResourceName": null,
                  "Children": [],
                  "Enabled": true,
                  "ReadOnly": false
                },
                {
                  "$type": "Models.Functions.VariableReference, Models",
                  "VariableName": "[Leaf].SLN",
                  "Name": "XValue",
                  "ResourceName": null,
                  "Children": [],
                  "Enabled": true,
                  "ReadOnly": false
                }
              ],
              "Enabled": true,
              "ReadOnly": false
            }
          ],
          "Enabled": true,
          "ReadOnly": false
        },
        {
          "$type": "Models.PMF.Organs.ReproductiveOrgan, Models",
          "GrowthRespiration": 0.0,
          "MaintenanceRespiration": 0.0,
          "DMDemand": null,
          "NDemand": null,
          "DMSupply": null,
          "NSupply": null,
          "RipeStage": null,
          "potentialDMAllocation": null,
          "Live": {
            "$type": "Models.PMF.Biomass, Models",
            "Name": "Biomass",
            "ResourceName": null,
            "Children": [],
            "Enabled": true,
            "ReadOnly": false
          },
          "Dead": {
            "$type": "Models.PMF.Biomass, Models",
            "Name": "Biomass",
            "ResourceName": null,
            "Children": [],
            "Enabled": true,
            "ReadOnly": false
          },
          "Name": "Grain",
          "ResourceName": null,
          "Children": [
            {
              "$type": "Models.Functions.Constant, Models",
              "FixedValue": 0.05,
              "Units": null,
              "Name": "InitialGrainProportion",
              "ResourceName": null,
              "Children": [],
              "Enabled": true,
              "ReadOnly": false
            },
            {
              "$type": "Models.Functions.Constant, Models",
              "FixedValue": 0.3,
              "Units": null,
              "Name": "MaximumPotentialGrainSize",
              "ResourceName": null,
              "Children": [],
              "Enabled": true,
              "ReadOnly": false
            },
            {
              "$type": "Models.Functions.Constant, Models",
              "FixedValue": 0.008,
              "Units": null,
              "Name": "MinimumNConc",
              "ResourceName": null,
              "Children": [],
              "Enabled": true,
              "ReadOnly": false
            },
            {
              "$type": "Models.Functions.PhaseLookup, Models",
              "Name": "MaximumNConc",
              "ResourceName": null,
              "Children": [
                {
                  "$type": "Models.Functions.PhaseLookupValue, Models",
                  "Start": "Flowering",
                  "End": "StartGrainFill",
                  "Name": "InitialPhase",
                  "ResourceName": null,
                  "Children": [
                    {
                      "$type": "Models.Functions.Constant, Models",
                      "FixedValue": 0.05,
                      "Units": null,
                      "Name": "InitialNconc",
                      "ResourceName": null,
                      "Children": [],
                      "Enabled": true,
                      "ReadOnly": false
                    }
                  ],
                  "Enabled": true,
                  "ReadOnly": false
                },
                {
                  "$type": "Models.Functions.PhaseLookupValue, Models",
                  "Start": "StartGrainFill",
                  "End": "Maturity",
                  "Name": "LinearPhase",
                  "ResourceName": null,
                  "Children": [
                    {
                      "$type": "Models.Functions.Constant, Models",
                      "FixedValue": 0.0175,
                      "Units": null,
                      "Name": "FinalNconc",
                      "ResourceName": null,
                      "Children": [],
                      "Enabled": true,
                      "ReadOnly": false
                    }
                  ],
                  "Enabled": true,
                  "ReadOnly": false
                }
              ],
              "Enabled": true,
              "ReadOnly": false
            },
            {
              "$type": "Models.Functions.Constant, Models",
              "FixedValue": 0.13,
              "Units": null,
              "Name": "WaterContent",
              "ResourceName": null,
              "Children": [],
              "Enabled": true,
              "ReadOnly": false
            },
            {
              "$type": "Models.Functions.PhaseLookup, Models",
              "Name": "NFillingRate",
              "ResourceName": null,
              "Children": [
                {
                  "$type": "Models.Memo, Models",
                  "Text": "\nFirst half of the Grainfilling Period is calculated using Grain Filling Rate.\n2nd half is calculated using the maximum N Concentration of todays Biomass\n\nAmount of N filled per day is limited by the Target N Concentration at all times.",
                  "Name": "Memo",
                  "ResourceName": null,
                  "Children": [],
                  "Enabled": true,
                  "ReadOnly": false
                },
                {
                  "$type": "Models.Functions.PhaseLookupValue, Models",
                  "Start": "StartGrainFill",
                  "End": "Maturity",
                  "Name": "GrainFilling",
                  "ResourceName": null,
                  "Children": [
                    {
                      "$type": "Models.Functions.LessThanFunction, Models",
                      "Name": "LessThanFunction",
                      "ResourceName": null,
                      "Children": [
                        {
                          "$type": "Models.Functions.DivideFunction, Models",
                          "Name": "gfFract",
                          "ResourceName": null,
                          "Children": [
                            {
                              "$type": "Models.Functions.VariableReference, Models",
                              "VariableName": "[Phenology].TTFMSgfToMaturity",
                              "Name": "TTGrainFillToMaturity",
                              "ResourceName": null,
                              "Children": [],
                              "Enabled": true,
                              "ReadOnly": false
                            },
                            {
                              "$type": "Models.Functions.AddFunction, Models",
                              "Name": "TTTargetSgfToNow",
                              "ResourceName": null,
                              "Children": [
                                {
                                  "$type": "Models.Functions.VariableReference, Models",
                                  "VariableName": "[Phenology].GrainFilling.Target",
                                  "Name": "GrainFilling",
                                  "ResourceName": null,
                                  "Children": [],
                                  "Enabled": true,
                                  "ReadOnly": false
                                },
                                {
                                  "$type": "Models.Functions.VariableReference, Models",
                                  "VariableName": "[Phenology].Maturing.Target",
                                  "Name": "Maturity",
                                  "ResourceName": null,
                                  "Children": [],
                                  "Enabled": true,
                                  "ReadOnly": false
                                }
                              ],
                              "Enabled": true,
                              "ReadOnly": false
                            }
                          ],
                          "Enabled": true,
                          "ReadOnly": false
                        },
                        {
                          "$type": "Models.Functions.Constant, Models",
                          "FixedValue": 0.5,
                          "Units": "g/g",
                          "Name": "GrainFillFraction",
                          "ResourceName": null,
                          "Children": [],
                          "Enabled": true,
                          "ReadOnly": false
                        },
                        {
                          "$type": "Models.Functions.MinimumFunction, Models",
                          "Name": "InitialGrainFilling",
                          "ResourceName": null,
                          "Children": [
                            {
                              "$type": "Models.Functions.MultiplyFunction, Models",
                              "Name": "FillingRate",
                              "ResourceName": null,
                              "Children": [
                                {
                                  "$type": "Models.Functions.VariableReference, Models",
                                  "VariableName": "[Grain].NumberFunction",
                                  "Name": "NumberFunction",
                                  "ResourceName": null,
                                  "Children": [],
                                  "Enabled": true,
                                  "ReadOnly": false
                                },
                                {
                                  "$type": "Models.Functions.VariableReference, Models",
                                  "VariableName": "[Phenology].DltTTFM",
                                  "Name": "ThermalTime",
                                  "ResourceName": null,
                                  "Children": [],
                                  "Enabled": true,
                                  "ReadOnly": false
                                },
                                {
                                  "$type": "Models.Functions.DivideFunction, Models",
                                  "Name": "DivideFunction",
                                  "ResourceName": null,
                                  "Children": [
                                    {
                                      "$type": "Models.Functions.Constant, Models",
                                      "FixedValue": 0.001,
                                      "Units": "mg/grain/dd",
                                      "Name": "GrainFillRate",
                                      "ResourceName": null,
                                      "Children": [],
                                      "Enabled": true,
                                      "ReadOnly": false
                                    },
                                    {
                                      "$type": "Models.Functions.Constant, Models",
                                      "FixedValue": 1000.0,
                                      "Units": "mg/g",
                                      "Name": "Thousand",
                                      "ResourceName": null,
                                      "Children": [],
                                      "Enabled": true,
                                      "ReadOnly": false
                                    }
                                  ],
                                  "Enabled": true,
                                  "ReadOnly": false
                                }
                              ],
                              "Enabled": true,
                              "ReadOnly": false
                            },
                            {
                              "$type": "Models.Functions.MultiplyFunction, Models",
                              "Name": "FinalGrainFilling",
                              "ResourceName": null,
                              "Children": [
                                {
                                  "$type": "Models.Functions.VariableReference, Models",
                                  "VariableName": "[Grain].potentialDMAllocation.Structural",
                                  "Name": "dltDmGreen",
                                  "ResourceName": null,
                                  "Children": [],
                                  "Enabled": true,
                                  "ReadOnly": false
                                },
                                {
                                  "$type": "Models.Functions.VariableReference, Models",
                                  "VariableName": "[Grain].MaximumNConc",
                                  "Name": "maxNConc",
                                  "ResourceName": null,
                                  "Children": [],
                                  "Enabled": true,
                                  "ReadOnly": false
                                }
                              ],
                              "Enabled": true,
                              "ReadOnly": false
                            }
                          ],
                          "Enabled": true,
                          "ReadOnly": false
                        },
                        {
                          "$type": "Models.Functions.MultiplyFunction, Models",
                          "Name": "FinalGrainFilling",
                          "ResourceName": null,
                          "Children": [
                            {
                              "$type": "Models.Functions.VariableReference, Models",
                              "VariableName": "[Grain].potentialDMAllocation.Structural",
                              "Name": "dltDmGreen",
                              "ResourceName": null,
                              "Children": [],
                              "Enabled": true,
                              "ReadOnly": false
                            },
                            {
                              "$type": "Models.Functions.VariableReference, Models",
                              "VariableName": "[Grain].MaximumNConc",
                              "Name": "maxNConc",
                              "ResourceName": null,
                              "Children": [],
                              "Enabled": true,
                              "ReadOnly": false
                            }
                          ],
                          "Enabled": true,
                          "ReadOnly": false
                        }
                      ],
                      "Enabled": true,
                      "ReadOnly": false
                    }
                  ],
                  "Enabled": true,
                  "ReadOnly": false
                }
              ],
              "Enabled": true,
              "ReadOnly": false
            },
            {
              "$type": "Models.Functions.Constant, Models",
              "FixedValue": 0.00083,
              "Units": null,
              "Name": "DMPerSeed",
              "ResourceName": null,
              "Children": [],
              "Enabled": true,
              "ReadOnly": false
            },
            {
              "$type": "Models.Functions.OnEventFunction, Models",
              "SetEvent": "StartGrainFill",
              "ReSetEvent": "Germination",
              "Name": "FinalGrainNum",
              "ResourceName": null,
              "Children": [
                {
                  "$type": "Models.Functions.Constant, Models",
                  "FixedValue": 0.0,
                  "Units": null,
                  "Name": "PreEventValue",
                  "ResourceName": null,
                  "Children": [],
                  "Enabled": true,
                  "ReadOnly": false
                },
                {
                  "$type": "Models.Functions.DivideFunction, Models",
                  "Name": "PostEventValue",
                  "ResourceName": null,
                  "Children": [
                    {
                      "$type": "Models.Functions.DivideFunction, Models",
                      "Name": "GrowthRate",
                      "ResourceName": null,
                      "Children": [
                        {
                          "$type": "Models.Functions.MaximumFunction, Models",
                          "Name": "PlantGrowth",
                          "ResourceName": null,
                          "Children": [
                            {
                              "$type": "Models.Memo, Models",
                              "Text": "Maximum function here prevents grain from returning negative dm demand in the event that plant growth is negative.",
                              "Name": "Memo",
                              "ResourceName": null,
                              "Children": [],
                              "Enabled": true,
                              "ReadOnly": false
                            },
                            {
                              "$type": "Models.Functions.SubtractFunction, Models",
                              "Name": "PlantGrowthSinceFloralInit",
                              "ResourceName": null,
                              "Children": [
                                {
                                  "$type": "Models.Functions.VariableReference, Models",
                                  "VariableName": "[Sorghum].Total.Wt",
                                  "Name": "TotalBiomass",
                                  "ResourceName": null,
                                  "Children": [],
                                  "Enabled": true,
                                  "ReadOnly": false
                                },
                                {
                                  "$type": "Models.Functions.OnEventFunction, Models",
                                  "SetEvent": "FloralInitiation",
                                  "ReSetEvent": "Germination",
                                  "Name": "GreenWtAtFI",
                                  "ResourceName": null,
                                  "Children": [
                                    {
                                      "$type": "Models.Functions.Constant, Models",
                                      "FixedValue": 0.0,
                                      "Units": null,
                                      "Name": "PreEventValue",
                                      "ResourceName": null,
                                      "Children": [],
                                      "Enabled": true,
                                      "ReadOnly": false
                                    },
                                    {
                                      "$type": "Models.Functions.VariableReference, Models",
                                      "VariableName": "[Sorghum].Total.Wt",
                                      "Name": "PostEventValue",
                                      "ResourceName": null,
                                      "Children": [
                                        {
                                          "$type": "Models.Memo, Models",
                                          "Text": "Definitely [Sorghum].Total.Wt",
                                          "Name": "Memo",
                                          "ResourceName": null,
                                          "Children": [],
                                          "Enabled": true,
                                          "ReadOnly": false
                                        }
                                      ],
                                      "Enabled": true,
                                      "ReadOnly": false
                                    }
                                  ],
                                  "Enabled": true,
                                  "ReadOnly": false
                                }
                              ],
                              "Enabled": true,
                              "ReadOnly": false
                            },
                            {
                              "$type": "Models.Functions.Constant, Models",
                              "FixedValue": 0.0,
                              "Units": null,
                              "Name": "Zero",
                              "ResourceName": null,
                              "Children": [],
                              "Enabled": true,
                              "ReadOnly": false
                            }
                          ],
                          "Enabled": true,
                          "ReadOnly": false
                        },
                        {
                          "$type": "Models.Functions.AccumulateFunction, Models",
                          "StartStageName": "FloralInitiation",
                          "EndStageName": "StartGrainFill",
                          "ResetStageName": null,
                          "FractionRemovedOnCut": 0.0,
                          "FractionRemovedOnHarvest": 0.0,
                          "FractionRemovedOnGraze": 0.0,
                          "FractionRemovedOnPrune": 0.0,
                          "Name": "DaysFIToStartGrainFill",
                          "ResourceName": null,
                          "Children": [
                            {
                              "$type": "Models.Functions.Constant, Models",
                              "FixedValue": 1.0,
                              "Units": null,
                              "Name": "One",
                              "ResourceName": null,
                              "Children": [],
                              "Enabled": true,
                              "ReadOnly": false
                            }
                          ],
                          "Enabled": true,
                          "ReadOnly": false
                        }
                      ],
                      "Enabled": true,
                      "ReadOnly": false
                    },
                    {
                      "$type": "Models.Functions.VariableReference, Models",
                      "VariableName": "[Grain].DMPerSeed",
                      "Name": "DMPerSeed",
                      "ResourceName": null,
                      "Children": [],
                      "Enabled": true,
                      "ReadOnly": false
                    }
                  ],
                  "Enabled": true,
                  "ReadOnly": false
                }
              ],
              "Enabled": true,
              "ReadOnly": false
            },
            {
              "$type": "Models.Functions.GrainNumberFunction, Models",
              "Name": "NumberFunction",
              "ResourceName": null,
              "Children": [
                {
                  "$type": "Models.Functions.VariableReference, Models",
                  "VariableName": "[Grain].FinalGrainNum",
                  "Name": "PotentialGrainNumber",
                  "ResourceName": null,
                  "Children": [],
                  "Enabled": true,
                  "ReadOnly": false
                },
                {
                  "$type": "Models.Functions.MinimumFunction, Models",
                  "Name": "GrowthRateFactor",
                  "ResourceName": null,
                  "Children": [
                    {
                      "$type": "Models.Functions.DivideFunction, Models",
                      "Name": "GrowthRate",
                      "ResourceName": null,
                      "Children": [
                        {
                          "$type": "Models.Functions.VariableReference, Models",
                          "VariableName": "[Phenology].TTFMSgfToMaturity",
                          "Name": "TTStartGrainToNow",
                          "ResourceName": null,
                          "Children": [],
                          "Enabled": true,
                          "ReadOnly": false
                        },
                        {
                          "$type": "Models.Functions.Constant, Models",
                          "FixedValue": 100.0,
                          "Units": null,
                          "Name": "RampTT",
                          "ResourceName": null,
                          "Children": [],
                          "Enabled": true,
                          "ReadOnly": false
                        }
                      ],
                      "Enabled": true,
                      "ReadOnly": false
                    },
                    {
                      "$type": "Models.Functions.Constant, Models",
                      "FixedValue": 1.0,
                      "Units": null,
                      "Name": "One",
                      "ResourceName": null,
                      "Children": [],
                      "Enabled": true,
                      "ReadOnly": false
                    }
                  ],
                  "Enabled": true,
                  "ReadOnly": false
                },
                {
                  "$type": "Models.Functions.DecumulateFunction, Models",
                  "InitialValue": 1.0,
                  "MinValue": 0.0,
                  "StartStageName": "FlagLeaf",
                  "ResetStageName": "Emergence",
                  "StopStageName": null,
                  "Name": "StressFactor",
                  "ResourceName": null,
                  "Children": [
                    {
                      "$type": "Models.Functions.MultiplyFunction, Models",
                      "Name": "MultiplyFunction",
                      "ResourceName": null,
                      "Children": [
                        {
                          "$type": "Models.Memo, Models",
                          "Text": "Stress is accumulated during the specified window.",
                          "Name": "Memo",
                          "ResourceName": null,
                          "Children": [],
                          "Enabled": true,
                          "ReadOnly": false
                        },
                        {
                          "$type": "Models.Functions.ThermalTimeWindowFunction, Models",
                          "Name": "StressWindow",
                          "ResourceName": null,
                          "Children": [
                            {
                              "$type": "Models.Functions.SubtractFunction, Models",
                              "Name": "TTWindowStart",
                              "ResourceName": null,
                              "Children": [
                                {
                                  "$type": "Models.Functions.VariableReference, Models",
                                  "VariableName": "[Phenology].TTToFlowering",
                                  "Name": "TTToFlowering",
                                  "ResourceName": null,
                                  "Children": [],
                                  "Enabled": true,
                                  "ReadOnly": false
                                },
                                {
                                  "$type": "Models.Functions.Constant, Models",
                                  "FixedValue": 50.0,
                                  "Units": null,
                                  "Name": "PreAnthesis",
                                  "ResourceName": null,
                                  "Children": [],
                                  "Enabled": true,
                                  "ReadOnly": false
                                }
                              ],
                              "Enabled": true,
                              "ReadOnly": false
                            },
                            {
                              "$type": "Models.Functions.AddFunction, Models",
                              "Name": "TTWindowEnd",
                              "ResourceName": null,
                              "Children": [
                                {
                                  "$type": "Models.Functions.VariableReference, Models",
                                  "VariableName": "[Phenology].TTToFlowering",
                                  "Name": "TTToFlowering",
                                  "ResourceName": null,
                                  "Children": [],
                                  "Enabled": true,
                                  "ReadOnly": false
                                },
                                {
                                  "$type": "Models.Functions.Constant, Models",
                                  "FixedValue": 100.0,
                                  "Units": null,
                                  "Name": "PostAnthesis",
                                  "ResourceName": null,
                                  "Children": [],
                                  "Enabled": true,
                                  "ReadOnly": false
                                }
                              ],
                              "Enabled": true,
                              "ReadOnly": false
                            },
                            {
                              "$type": "Models.Functions.VariableReference, Models",
                              "VariableName": "[Phenology].TTFromEmergence",
                              "Name": "ThermalTime",
                              "ResourceName": null,
                              "Children": [],
                              "Enabled": true,
                              "ReadOnly": false
                            },
                            {
                              "$type": "Models.Functions.VariableReference, Models",
                              "VariableName": "[Phenology].DLTTTFM",
                              "Name": "dltThermalTime",
                              "ResourceName": null,
                              "Children": [],
                              "Enabled": true,
                              "ReadOnly": false
                            }
                          ],
                          "Enabled": true,
                          "ReadOnly": false
                        },
                        {
                          "$type": "Models.Functions.LinearInterpolationFunction, Models",
                          "Name": "SevereHeatResponse",
                          "ResourceName": null,
                          "Children": [
                            {
                              "$type": "Models.Functions.XYPairs, Models",
                              "X": [
                                0.0,
                                32.0,
                                33.0,
                                36.0,
                                38.0
                              ],
                              "Y": [
                                0.0,
                                0.0,
                                0.14,
                                0.23,
                                0.65
                              ],
                              "XVariableName": null,
                              "Name": "XYPairs",
                              "ResourceName": null,
                              "Children": [],
                              "Enabled": true,
                              "ReadOnly": false
                            },
                            {
                              "$type": "Models.Functions.VariableReference, Models",
                              "VariableName": "[Weather].MaxT",
                              "Name": "XValue",
                              "ResourceName": null,
                              "Children": [],
                              "Enabled": true,
                              "ReadOnly": false
                            }
                          ],
                          "Enabled": true,
                          "ReadOnly": false
                        }
                      ],
                      "Enabled": true,
                      "ReadOnly": false
                    }
                  ],
                  "Enabled": true,
                  "ReadOnly": false
                }
              ],
              "Enabled": true,
              "ReadOnly": false
            },
            {
              "$type": "Models.Functions.DivideFunction, Models",
              "Name": "DMCaryopsis",
              "ResourceName": null,
              "Children": [
                {
                  "$type": "Models.Functions.VariableReference, Models",
                  "VariableName": "[Arbitrator].DM.TotalFixationSupply",
                  "Name": "DMFixationSupply",
                  "ResourceName": null,
                  "Children": [],
                  "Enabled": true,
                  "ReadOnly": false
                },
                {
                  "$type": "Models.Functions.VariableReference, Models",
                  "VariableName": "[Grain].NumberFunction",
                  "Name": "GrainNumber",
                  "ResourceName": null,
                  "Children": [],
                  "Enabled": true,
                  "ReadOnly": false
                },
                {
                  "$type": "Models.Functions.VariableReference, Models",
                  "VariableName": "[Phenology].DltTTFM",
                  "Name": "ThermalTime",
                  "ResourceName": null,
                  "Children": [],
                  "Enabled": true,
                  "ReadOnly": false
                }
              ],
              "Enabled": true,
              "ReadOnly": false
            },
            {
              "$type": "Models.Functions.MinimumFunction, Models",
              "Name": "PotGrainFillRate",
              "ResourceName": null,
              "Children": [
                {
                  "$type": "Models.Functions.MultiplyFunction, Models",
                  "Name": "MultiplyFunction",
                  "ResourceName": null,
                  "Children": [
                    {
                      "$type": "Models.Functions.AddFunction, Models",
                      "Name": "AddFunction",
                      "ResourceName": null,
                      "Children": [
                        {
                          "$type": "Models.Functions.MultiplyFunction, Models",
                          "Name": "MultiplyFunction",
                          "ResourceName": null,
                          "Children": [
                            {
                              "$type": "Models.Functions.VariableReference, Models",
                              "VariableName": "[Grain].DMCaryopsis",
                              "Name": "DMCaryopsis",
                              "ResourceName": null,
                              "Children": [],
                              "Enabled": true,
                              "ReadOnly": false
                            },
                            {
                              "$type": "Models.Functions.Constant, Models",
                              "FixedValue": 0.4026,
                              "Units": null,
                              "Name": "Constant",
                              "ResourceName": null,
                              "Children": [],
                              "Enabled": true,
                              "ReadOnly": false
                            }
                          ],
                          "Enabled": true,
                          "ReadOnly": false
                        },
                        {
                          "$type": "Models.Functions.Constant, Models",
                          "FixedValue": 3.19E-05,
                          "Units": null,
                          "Name": "Constant",
                          "ResourceName": null,
                          "Children": [],
                          "Enabled": true,
                          "ReadOnly": false
                        }
                      ],
                      "Enabled": true,
                      "ReadOnly": false
                    },
                    {
                      "$type": "Models.Functions.Constant, Models",
                      "FixedValue": 1000.0,
                      "Units": null,
                      "Name": "Constant",
                      "ResourceName": null,
                      "Children": [],
                      "Enabled": true,
                      "ReadOnly": false
                    }
                  ],
                  "Enabled": true,
                  "ReadOnly": false
                },
                {
                  "$type": "Models.Functions.Constant, Models",
                  "FixedValue": 0.09,
                  "Units": null,
                  "Name": "MaxGrainFillRate",
                  "ResourceName": null,
                  "Children": [],
                  "Enabled": true,
                  "ReadOnly": false
                }
              ],
              "Enabled": true,
              "ReadOnly": false
            },
            {
              "$type": "Models.Functions.PhaseLookup, Models",
              "Name": "DMDemandFunction",
              "ResourceName": null,
              "Children": [
                {
                  "$type": "Models.Functions.PhaseLookupValue, Models",
                  "Start": "Sowing",
                  "End": "Maturity",
                  "Name": "SowingToMaturity",
                  "ResourceName": null,
                  "Children": [
                    {
                      "$type": "Models.Functions.MultiplyFunction, Models",
                      "Name": "DMDemandFunction",
                      "ResourceName": null,
                      "Children": [
                        {
                          "$type": "Models.Functions.VariableReference, Models",
                          "VariableName": "[Grain].PotGrainFillRate",
                          "Name": "GrainFillRate",
                          "ResourceName": null,
                          "Children": [],
                          "Enabled": true,
                          "ReadOnly": false
                        },
                        {
                          "$type": "Models.Functions.VariableReference, Models",
                          "VariableName": "[Phenology].DltTTFM",
                          "Name": "ThermalTime",
                          "ResourceName": null,
                          "Children": [],
                          "Enabled": true,
                          "ReadOnly": false
                        },
                        {
                          "$type": "Models.Functions.VariableReference, Models",
                          "VariableName": "[Grain].NumberFunction",
                          "Name": "GrainNumber",
                          "ResourceName": null,
                          "Children": [],
                          "Enabled": true,
                          "ReadOnly": false
                        },
                        {
                          "$type": "Models.Functions.Constant, Models",
                          "FixedValue": 0.001,
                          "Units": null,
                          "Name": "Constant",
                          "ResourceName": null,
                          "Children": [],
                          "Enabled": true,
                          "ReadOnly": false
                        }
                      ],
                      "Enabled": true,
                      "ReadOnly": false
                    }
                  ],
                  "Enabled": true,
                  "ReadOnly": false
                }
              ],
              "Enabled": true,
              "ReadOnly": false
            },
            {
              "$type": "Models.PMF.Library.BiomassRemoval, Models",
              "Name": "BiomassRemovalDefaults",
              "ResourceName": null,
              "Children": [],
              "Enabled": true,
              "ReadOnly": false,
              "HarvestFractionLiveToRemove": 1.0,
              "HarvestFractionDeadToRemove": 0.0,
              "HarvestFractionLiveToResidue": 0.0,
              "HarvestFractionDeadToResidue": 0.0
            },
            {
              "$type": "Models.Functions.Constant, Models",
              "FixedValue": 1.0,
              "Units": null,
              "Name": "DMConversionEfficiency",
              "ResourceName": null,
              "Children": [],
              "Enabled": true,
              "ReadOnly": false
            },
            {
              "$type": "Models.Functions.Constant, Models",
              "FixedValue": 0.0,
              "Units": null,
              "Name": "RemobilisationCost",
              "ResourceName": null,
              "Children": [],
              "Enabled": true,
              "ReadOnly": false
            },
            {
              "$type": "Models.Functions.Constant, Models",
              "FixedValue": 0.4,
              "Units": null,
              "Name": "CarbonConcentration",
              "ResourceName": null,
              "Children": [],
              "Enabled": true,
              "ReadOnly": false
            },
            {
              "$type": "Models.PMF.NutrientPoolFunctions, Models",
              "Name": "DMDemandPriorityFactors",
              "ResourceName": null,
              "Children": [
                {
                  "$type": "Models.Functions.Constant, Models",
                  "FixedValue": 1.0,
                  "Units": null,
                  "Name": "Structural",
                  "ResourceName": null,
                  "Children": [],
                  "Enabled": true,
                  "ReadOnly": false
                },
                {
                  "$type": "Models.Functions.Constant, Models",
                  "FixedValue": 1.0,
                  "Units": null,
                  "Name": "Metabolic",
                  "ResourceName": null,
                  "Children": [],
                  "Enabled": true,
                  "ReadOnly": false
                },
                {
                  "$type": "Models.Functions.Constant, Models",
                  "FixedValue": 1.0,
                  "Units": null,
                  "Name": "Storage",
                  "ResourceName": null,
                  "Children": [],
                  "Enabled": true,
                  "ReadOnly": false
                }
              ],
              "Enabled": true,
              "ReadOnly": false
            },
            {
              "$type": "Models.PMF.NutrientPoolFunctions, Models",
              "Name": "NDemandPriorityFactors",
              "ResourceName": null,
              "Children": [
                {
                  "$type": "Models.Functions.Constant, Models",
                  "FixedValue": 1.0,
                  "Units": null,
                  "Name": "Structural",
                  "ResourceName": null,
                  "Children": [],
                  "Enabled": true,
                  "ReadOnly": false
                },
                {
                  "$type": "Models.Functions.Constant, Models",
                  "FixedValue": 1.0,
                  "Units": null,
                  "Name": "Metabolic",
                  "ResourceName": null,
                  "Children": [],
                  "Enabled": true,
                  "ReadOnly": false
                },
                {
                  "$type": "Models.Functions.Constant, Models",
                  "FixedValue": 1.0,
                  "Units": null,
                  "Name": "Storage",
                  "ResourceName": null,
                  "Children": [],
                  "Enabled": true,
                  "ReadOnly": false
                }
              ],
              "Enabled": true,
              "ReadOnly": false
            }
          ],
          "Enabled": true,
          "ReadOnly": false
        },
        {
          "$type": "Models.PMF.Organs.Root, Models",
          "DMSupply": null,
          "NSupply": null,
          "DMDemand": null,
          "NDemand": null,
          "potentialDMAllocation": null,
          "GrowthRespiration": 0.0,
          "MaintenanceRespiration": 0.0,
          "Name": "Root",
          "ResourceName": null,
          "Children": [
            {
              "$type": "Models.Functions.RootShape.RootShapeSemiCircleSorghum, Models",
              "Name": "RootShape",
              "ResourceName": null,
              "Children": [],
              "Enabled": true,
              "ReadOnly": false
            },
            {
              "$type": "Models.Functions.LinearInterpolationFunction, Models",
              "Name": "KLModifier",
              "ResourceName": null,
              "Children": [
                {
                  "$type": "Models.Memo, Models",
                  "Text": "\r\n<html><body>\r\nThe parameter KL is is described by Meinke et al (1993) to combine elements of soil conductivity (K) with root length (L) in determining root water uptake.  Peake et al (2013) demonstrated that in sorghum KL varied with plant population through impacts on root length density.  Here we adjust KL linearly with plant population.\r\n<br/>\r\n</body></html>",
                  "Name": "memo",
                  "ResourceName": null,
                  "Children": [],
                  "Enabled": true,
                  "ReadOnly": false
                },
                {
                  "$type": "Models.Functions.XYPairs, Models",
                  "X": [
                    0.0,
                    10.0
                  ],
                  "Y": [
                    1.0,
                    1.0
                  ],
                  "XVariableName": null,
                  "Name": "XYPairs",
                  "ResourceName": null,
                  "Children": [],
                  "Enabled": true,
                  "ReadOnly": false
                },
                {
                  "$type": "Models.Functions.VariableReference, Models",
                  "VariableName": "[Sorghum].Population",
                  "Name": "XValue",
                  "ResourceName": null,
                  "Children": [],
                  "Enabled": true,
                  "ReadOnly": false
                }
              ],
              "Enabled": true,
              "ReadOnly": false
            },
            {
              "$type": "Models.Functions.Constant, Models",
              "FixedValue": 1.0,
              "Units": null,
              "Name": "SoilWaterEffect",
              "ResourceName": null,
              "Children": [
                {
                  "$type": "Models.Memo, Models",
                  "Text": "\r\n<html><body>\r\nNo effect of soil water content on root growth is currently captured in the model.<br/>\r\n</body></html>",
                  "Name": "memo",
                  "ResourceName": null,
                  "Children": [],
                  "Enabled": true,
                  "ReadOnly": false
                }
              ],
              "Enabled": true,
              "ReadOnly": false
            },
            {
              "$type": "Models.Functions.Constant, Models",
              "FixedValue": 1.0,
              "Units": null,
              "Name": "TemperatureEffect",
              "ResourceName": null,
              "Children": [
                {
                  "$type": "Models.Memo, Models",
                  "Text": "\r\n<html><body>\r\nNo effect of temperature on root growth is currently captured in the model.<br/>\r\n</body></html>",
                  "Name": "memo",
                  "ResourceName": null,
                  "Children": [],
                  "Enabled": true,
                  "ReadOnly": false
                }
              ],
              "Enabled": true,
              "ReadOnly": false
            },
            {
              "$type": "Models.Functions.Constant, Models",
              "FixedValue": 20.0,
              "Units": null,
              "Name": "MaxDailyNUptake",
              "ResourceName": null,
              "Children": [
                {
                  "$type": "Models.Memo, Models",
                  "Text": "\r\n<html><body>\r\nMaximum daily N uptake is set to an arbitrarily high value.<br/>\r\n</body></html>",
                  "Name": "memo",
                  "ResourceName": null,
                  "Children": [],
                  "Enabled": true,
                  "ReadOnly": false
                }
              ],
              "Enabled": true,
              "ReadOnly": false
            },
            {
              "$type": "Models.Functions.Constant, Models",
              "FixedValue": 0.002,
              "Units": null,
              "Name": "SenescenceRate",
              "ResourceName": null,
              "Children": [
                {
                  "$type": "Models.Memo, Models",
                  "Text": "\r\n<html><body>\r\nJones and Kiniry (1986) used a constant root senescence fraction in the CERES-Sorghum model.<br/>\r\n</body></html>",
                  "Name": "memo",
                  "ResourceName": null,
                  "Children": [],
                  "Enabled": true,
                  "ReadOnly": false
                }
              ],
              "Enabled": true,
              "ReadOnly": false
            },
            {
              "$type": "Models.Functions.Constant, Models",
              "FixedValue": 0.02,
              "Units": null,
              "Name": "MaximumNConc",
              "ResourceName": null,
              "Children": [],
              "Enabled": true,
              "ReadOnly": false
            },
            {
              "$type": "Models.Functions.Constant, Models",
              "FixedValue": 0.002,
              "Units": null,
              "Name": "MinimumNConc",
              "ResourceName": null,
              "Children": [],
              "Enabled": true,
              "ReadOnly": false
            },
            {
              "$type": "Models.Functions.VariableReference, Models",
              "VariableName": "[Root].MinimumNConc",
              "Name": "CriticalNConc",
              "ResourceName": null,
              "Children": [],
              "Enabled": true,
              "ReadOnly": false
            },
            {
              "$type": "Models.Functions.Constant, Models",
              "FixedValue": 1000000.0,
              "Units": null,
              "Name": "MaximumRootDepth",
              "ResourceName": null,
              "Children": [],
              "Enabled": true,
              "ReadOnly": false
            },
            {
              "$type": "Models.Functions.MultiplyFunction, Models",
              "Name": "RootFrontVelocity",
              "ResourceName": null,
              "Children": [
                {
                  "$type": "Models.Functions.PhaseLookup, Models",
                  "Name": "PotentialRootFrontVelocity",
                  "ResourceName": null,
                  "Children": [
                    {
                      "$type": "Models.Memo, Models",
                      "Text": "Hammer et al (2009) used a constant extraction front velocity of 2.5cm per day in their analysis of historical sorghum yield trends in the US corn belt.\r\n",
                      "Name": "memo",
                      "ResourceName": null,
                      "Children": [],
                      "Enabled": true,
                      "ReadOnly": false
                    },
                    {
                      "$type": "Models.Functions.PhaseLookupValue, Models",
                      "Start": "Germination",
                      "End": "StartGrainFill",
                      "Name": "PreGrainFill",
                      "ResourceName": null,
                      "Children": [
                        {
                          "$type": "Models.Functions.Constant, Models",
                          "FixedValue": 27.0,
                          "Units": null,
                          "Name": "Function",
                          "ResourceName": null,
                          "Children": [],
                          "Enabled": true,
                          "ReadOnly": false
                        }
                      ],
                      "Enabled": true,
                      "ReadOnly": false
                    },
                    {
                      "$type": "Models.Functions.PhaseLookupValue, Models",
                      "Start": "StartGrainFill",
                      "End": "Maturity",
                      "Name": "GrainfillToMaturity",
                      "ResourceName": null,
                      "Children": [
                        {
                          "$type": "Models.Functions.Constant, Models",
                          "FixedValue": 0.0,
                          "Units": null,
                          "Name": "Function",
                          "ResourceName": null,
                          "Children": [],
                          "Enabled": true,
                          "ReadOnly": false
                        }
                      ],
                      "Enabled": true,
                      "ReadOnly": false
                    }
                  ],
                  "Enabled": true,
                  "ReadOnly": false
                },
                {
                  "$type": "Models.Functions.LinearInterpolationFunction, Models",
                  "Name": "RootDepthStressFactor",
                  "ResourceName": null,
                  "Children": [
                    {
                      "$type": "Models.Functions.XYPairs, Models",
                      "X": [
                        0.0,
                        0.25
                      ],
                      "Y": [
                        0.0,
                        1.0
                      ],
                      "XVariableName": null,
                      "Name": "XYPairs",
                      "ResourceName": null,
                      "Children": [],
                      "Enabled": true,
                      "ReadOnly": false
                    },
                    {
                      "$type": "Models.Functions.VariableReference, Models",
                      "VariableName": "[Root].SWAvailabilityRatio",
                      "Name": "XValue",
                      "ResourceName": null,
                      "Children": [],
                      "Enabled": true,
                      "ReadOnly": false
                    }
                  ],
                  "Enabled": true,
                  "ReadOnly": false
                }
              ],
              "Enabled": true,
              "ReadOnly": false
            },
            {
              "$type": "Models.Functions.PhaseLookupValue, Models",
              "Start": "Germination",
              "End": "Maturity",
              "Name": "NitrogenDemandSwitch",
              "ResourceName": null,
              "Children": [
                {
                  "$type": "Models.Functions.Constant, Models",
                  "FixedValue": 1.0,
                  "Units": null,
                  "Name": "Constant",
                  "ResourceName": null,
                  "Children": [],
                  "Enabled": true,
                  "ReadOnly": false
                }
              ],
              "Enabled": true,
              "ReadOnly": false
            },
            {
              "$type": "Models.Functions.LinearInterpolationFunction, Models",
              "Name": "KNO3",
              "ResourceName": null,
              "Children": [
                {
                  "$type": "Models.Functions.XYPairs, Models",
                  "X": [
                    0.0,
                    0.003
                  ],
                  "Y": [
                    0.03,
                    0.03
                  ],
                  "XVariableName": null,
                  "Name": "XYPairs",
                  "ResourceName": null,
                  "Children": [],
                  "Enabled": true,
                  "ReadOnly": false
                },
                {
                  "$type": "Models.Functions.VariableReference, Models",
                  "VariableName": "[Root].LengthDensity",
                  "Name": "XValue",
                  "ResourceName": null,
                  "Children": [],
                  "Enabled": true,
                  "ReadOnly": false
                }
              ],
              "Enabled": true,
              "ReadOnly": false
            },
            {
              "$type": "Models.Functions.LinearInterpolationFunction, Models",
              "Name": "NUptakeSWFactor",
              "ResourceName": null,
              "Children": [
                {
                  "$type": "Models.Functions.XYPairs, Models",
                  "X": [
                    0.0,
                    0.2,
                    1.0
                  ],
                  "Y": [
                    1.0,
                    1.0,
                    1.0
                  ],
                  "XVariableName": null,
                  "Name": "XYPairs",
                  "ResourceName": null,
                  "Children": [],
                  "Enabled": true,
                  "ReadOnly": false
                },
                {
                  "$type": "Models.Functions.VariableReference, Models",
                  "VariableName": "[Root].RWC",
                  "Name": "XValue",
                  "ResourceName": null,
                  "Children": [],
                  "Enabled": true,
                  "ReadOnly": false
                }
              ],
              "Enabled": true,
              "ReadOnly": false
            },
            {
              "$type": "Models.Functions.LinearInterpolationFunction, Models",
              "Name": "KNH4",
              "ResourceName": null,
              "Children": [
                {
                  "$type": "Models.Functions.XYPairs, Models",
                  "X": [
                    0.0,
                    0.003
                  ],
                  "Y": [
                    0.03,
                    0.03
                  ],
                  "XVariableName": null,
                  "Name": "XYPairs",
                  "ResourceName": null,
                  "Children": [],
                  "Enabled": true,
                  "ReadOnly": false
                },
                {
                  "$type": "Models.Functions.VariableReference, Models",
                  "VariableName": "[Root].LengthDensity",
                  "Name": "XValue",
                  "ResourceName": null,
                  "Children": [],
                  "Enabled": true,
                  "ReadOnly": false
                }
              ],
              "Enabled": true,
              "ReadOnly": false
            },
            {
              "$type": "Models.Functions.Constant, Models",
              "FixedValue": 100000.0,
              "Units": "m/g",
              "Name": "SpecificRootLength",
              "ResourceName": null,
              "Children": [],
              "Enabled": true,
              "ReadOnly": false
            },
            {
              "$type": "Models.PMF.Library.BiomassRemoval, Models",
              "Name": "BiomassRemovalDefaults",
              "ResourceName": null,
              "Children": [],
              "Enabled": true,
              "ReadOnly": false,
              "HarvestFractionLiveToRemove": 0.0,
              "HarvestFractionDeadToRemove": 0.0,
              "HarvestFractionLiveToResidue": 0.2,
              "HarvestFractionDeadToResidue": 0.0
            },
            {
              "$type": "Models.Functions.Constant, Models",
              "FixedValue": 1.0,
              "Units": null,
              "Name": "DMConversionEfficiency",
              "ResourceName": null,
              "Children": [],
              "Enabled": true,
              "ReadOnly": false
            },
            {
              "$type": "Models.Functions.Constant, Models",
              "FixedValue": 1.0,
              "Units": null,
              "Name": "MaintenanceRespirationFunction",
              "ResourceName": null,
              "Children": [],
              "Enabled": true,
              "ReadOnly": false
            },
            {
              "$type": "Models.Functions.Constant, Models",
              "FixedValue": 0.0,
              "Units": null,
              "Name": "RemobilisationCost",
              "ResourceName": null,
              "Children": [],
              "Enabled": true,
              "ReadOnly": false
            },
            {
              "$type": "Models.Functions.Constant, Models",
              "FixedValue": 0.4,
              "Units": null,
              "Name": "CarbonConcentration",
              "ResourceName": null,
              "Children": [],
              "Enabled": true,
              "ReadOnly": false
            },
            {
              "$type": "Models.PMF.NutrientDemandFunctions, Models",
              "Name": "DMDemands",
              "ResourceName": null,
              "Children": [
                {
                  "$type": "Models.Functions.MultiplyFunction, Models",
                  "Name": "Structural",
                  "ResourceName": null,
                  "Children": [
                    {
                      "$type": "Models.Functions.PhaseLookup, Models",
                      "Name": "ratioRootShoot",
                      "ResourceName": null,
                      "Children": [
                        {
                          "$type": "Models.Memo, Models",
                          "Text": "This is a straight lookup table not an lineaer relationship",
                          "Name": "Memo",
                          "ResourceName": null,
                          "Children": [],
                          "Enabled": true,
                          "ReadOnly": false
                        },
                        {
                          "$type": "Models.Functions.PhaseLookupValue, Models",
                          "Start": "Emergence",
                          "End": "FloralInitiation",
                          "Name": "BetweenEmergenceAndFloralInit",
                          "ResourceName": null,
                          "Children": [
                            {
                              "$type": "Models.Functions.Constant, Models",
                              "FixedValue": 1.0,
                              "Units": "0-1",
                              "Name": "rootFraction",
                              "ResourceName": null,
                              "Children": [],
                              "Enabled": true,
                              "ReadOnly": false
                            }
                          ],
                          "Enabled": true,
                          "ReadOnly": false
                        },
                        {
                          "$type": "Models.Functions.PhaseLookupValue, Models",
                          "Start": "FloralInitiation",
                          "End": "Flowering",
                          "Name": "BetweenFloralInitAndFlowering",
                          "ResourceName": null,
                          "Children": [
                            {
                              "$type": "Models.Functions.Constant, Models",
                              "FixedValue": 0.33,
                              "Units": "0-1",
                              "Name": "rootFraction",
                              "ResourceName": null,
                              "Children": [],
                              "Enabled": true,
                              "ReadOnly": false
                            }
                          ],
                          "Enabled": true,
                          "ReadOnly": false
                        },
                        {
                          "$type": "Models.Functions.PhaseLookupValue, Models",
                          "Start": "Flowering",
                          "End": "StartGrainFill",
                          "Name": "BetweenFloweringAndGrainFill",
                          "ResourceName": null,
                          "Children": [
                            {
                              "$type": "Models.Functions.Constant, Models",
                              "FixedValue": 0.087,
                              "Units": "0-1",
                              "Name": "rootFraction",
                              "ResourceName": null,
                              "Children": [],
                              "Enabled": true,
                              "ReadOnly": false
                            }
                          ],
                          "Enabled": true,
                          "ReadOnly": false
                        },
                        {
                          "$type": "Models.Functions.PhaseLookupValue, Models",
                          "Start": "StartGrainFill",
                          "End": "HarvestRipe",
                          "Name": "BetweenGrainFillAndHarvest",
                          "ResourceName": null,
                          "Children": [
                            {
                              "$type": "Models.Functions.Constant, Models",
                              "FixedValue": 0.0,
                              "Units": "0-1",
                              "Name": "rootFraction",
                              "ResourceName": null,
                              "Children": [],
                              "Enabled": true,
                              "ReadOnly": false
                            }
                          ],
                          "Enabled": true,
                          "ReadOnly": false
                        }
                      ],
                      "Enabled": true,
                      "ReadOnly": false
                    },
                    {
                      "$type": "Models.Functions.VariableReference, Models",
                      "VariableName": "[Leaf].DMSupplyFunction",
                      "Name": "LeafSupplyFunction",
                      "ResourceName": null,
                      "Children": [],
                      "Enabled": true,
                      "ReadOnly": false
                    }
                  ],
                  "Enabled": true,
                  "ReadOnly": false
                },
                {
                  "$type": "Models.Functions.Constant, Models",
                  "FixedValue": 0.0,
                  "Units": null,
                  "Name": "Metabolic",
                  "ResourceName": null,
                  "Children": [],
                  "Enabled": true,
                  "ReadOnly": false
                },
                {
                  "$type": "Models.Functions.Constant, Models",
                  "FixedValue": 0.0,
                  "Units": null,
                  "Name": "Storage",
                  "ResourceName": null,
                  "Children": [],
                  "Enabled": true,
                  "ReadOnly": false
                },
                {
                  "$type": "Models.Functions.Constant, Models",
                  "FixedValue": 1.0,
                  "Units": null,
                  "Name": "QStructuralPriority",
                  "ResourceName": null,
                  "Children": [],
                  "Enabled": true,
                  "ReadOnly": false
                },
                {
                  "$type": "Models.Functions.Constant, Models",
                  "FixedValue": 1.0,
                  "Units": null,
                  "Name": "QMetabolicPriority",
                  "ResourceName": null,
                  "Children": [],
                  "Enabled": true,
                  "ReadOnly": false
                },
                {
                  "$type": "Models.Functions.Constant, Models",
                  "FixedValue": 1.0,
                  "Units": null,
                  "Name": "QStoragePriority",
                  "ResourceName": null,
                  "Children": [],
                  "Enabled": true,
                  "ReadOnly": false
                }
              ],
              "Enabled": true,
              "ReadOnly": false
            },
            {
              "$type": "Models.PMF.NutrientDemandFunctions, Models",
              "Name": "NDemands",
              "ResourceName": null,
              "Children": [
                {
                  "$type": "Models.Functions.MaximumFunction, Models",
                  "Name": "Structural",
                  "ResourceName": null,
                  "Children": [
                    {
                      "$type": "Models.Functions.Constant, Models",
                      "FixedValue": 0.0,
                      "Units": null,
                      "Name": "zero",
                      "ResourceName": null,
                      "Children": [],
                      "Enabled": true,
                      "ReadOnly": false
                    },
                    {
                      "$type": "Models.Functions.SubtractFunction, Models",
                      "Name": "NRequiredToMaintainMinConcenctration",
                      "ResourceName": null,
                      "Children": [
                        {
                          "$type": "Models.Functions.MultiplyFunction, Models",
                          "Name": "NRequired",
                          "ResourceName": null,
                          "Children": [
                            {
                              "$type": "Models.Functions.VariableReference, Models",
                              "VariableName": "[Root].minimumNconc",
                              "Name": "MinNconc",
                              "ResourceName": null,
                              "Children": [],
                              "Enabled": true,
                              "ReadOnly": false
                            },
                            {
                              "$type": "Models.Functions.AddFunction, Models",
                              "Name": "CurrentDM",
                              "ResourceName": null,
                              "Children": [
                                {
                                  "$type": "Models.Functions.VariableReference, Models",
                                  "VariableName": "[Root].potentialDMAllocation.Structural",
                                  "Name": "dltDmGreen",
                                  "ResourceName": null,
                                  "Children": [],
                                  "Enabled": true,
                                  "ReadOnly": false
                                },
                                {
                                  "$type": "Models.Functions.VariableReference, Models",
                                  "VariableName": "[Root].Live.Wt",
                                  "Name": "dmGreen",
                                  "ResourceName": null,
                                  "Children": [],
                                  "Enabled": true,
                                  "ReadOnly": false
                                }
                              ],
                              "Enabled": true,
                              "ReadOnly": false
                            }
                          ],
                          "Enabled": true,
                          "ReadOnly": false
                        },
                        {
                          "$type": "Models.Functions.VariableReference, Models",
                          "VariableName": "[Root].Live.N",
                          "Name": "nGreen",
                          "ResourceName": null,
                          "Children": [],
                          "Enabled": true,
                          "ReadOnly": false
                        }
                      ],
                      "Enabled": true,
                      "ReadOnly": false
                    }
                  ],
                  "Enabled": true,
                  "ReadOnly": false
                },
                {
                  "$type": "Models.Functions.Constant, Models",
                  "FixedValue": 0.0,
                  "Units": null,
                  "Name": "Metabolic",
                  "ResourceName": null,
                  "Children": [],
                  "Enabled": true,
                  "ReadOnly": false
                },
                {
                  "$type": "Models.Functions.Constant, Models",
                  "FixedValue": 0.0,
                  "Units": null,
                  "Name": "Storage",
                  "ResourceName": null,
                  "Children": [],
                  "Enabled": true,
                  "ReadOnly": false
                },
                {
                  "$type": "Models.Functions.Constant, Models",
                  "FixedValue": 1.0,
                  "Units": null,
                  "Name": "QStructuralPriority",
                  "ResourceName": null,
                  "Children": [],
                  "Enabled": true,
                  "ReadOnly": false
                },
                {
                  "$type": "Models.Functions.Constant, Models",
                  "FixedValue": 1.0,
                  "Units": null,
                  "Name": "QMetabolicPriority",
                  "ResourceName": null,
                  "Children": [],
                  "Enabled": true,
                  "ReadOnly": false
                },
                {
                  "$type": "Models.Functions.Constant, Models",
                  "FixedValue": 1.0,
                  "Units": null,
                  "Name": "QStoragePriority",
                  "ResourceName": null,
                  "Children": [],
                  "Enabled": true,
                  "ReadOnly": false
                }
              ],
              "Enabled": true,
              "ReadOnly": false
            },
            {
              "$type": "Models.Functions.ProtectedDivideFunction, Models",
              "NumeratorErrVal": 0.0,
              "DenominatorErrVal": 10.0,
              "Name": "SWAvailabilityRatio",
              "ResourceName": null,
              "Children": [
                {
                  "$type": "Models.Functions.VariableReference, Models",
                  "VariableName": "[ISoilWater].ESW",
                  "Name": "extractable",
                  "ResourceName": null,
                  "Children": [],
                  "Enabled": true,
                  "ReadOnly": false
                },
                {
                  "$type": "Models.Functions.SubtractFunction, Models",
                  "Name": "capacity",
                  "ResourceName": null,
                  "Children": [
                    {
                      "$type": "Models.Functions.VariableReference, Models",
                      "VariableName": "[Soil].Physical.DULmm",
                      "Name": "dulDep",
                      "ResourceName": null,
                      "Children": [],
                      "Enabled": true,
                      "ReadOnly": false
                    },
                    {
                      "$type": "Models.Functions.VariableReference, Models",
                      "VariableName": "[Root].PlantZone.SoilCrop.LLmm",
                      "Name": "llDep",
                      "ResourceName": null,
                      "Children": [],
                      "Enabled": true,
                      "ReadOnly": false
                    }
                  ],
                  "Enabled": true,
                  "ReadOnly": false
                }
              ],
              "Enabled": true,
              "ReadOnly": false
            },
            {
              "$type": "Models.PMF.NutrientPoolFunctions, Models",
              "Name": "InitialWt",
              "ResourceName": null,
              "Children": [
                {
                  "$type": "Models.Functions.Constant, Models",
                  "FixedValue": 0.1,
                  "Units": "g/plant",
                  "Name": "Structural",
                  "ResourceName": null,
                  "Children": [],
                  "Enabled": true,
                  "ReadOnly": false
                },
                {
                  "$type": "Models.Functions.Constant, Models",
                  "FixedValue": 0.0,
                  "Units": null,
                  "Name": "Metabolic",
                  "ResourceName": null,
                  "Children": [],
                  "Enabled": true,
                  "ReadOnly": false
                },
                {
                  "$type": "Models.Functions.Constant, Models",
                  "FixedValue": 0.0,
                  "Units": null,
                  "Name": "Storage",
                  "ResourceName": null,
                  "Children": [],
                  "Enabled": true,
                  "ReadOnly": false
                }
              ],
              "Enabled": true,
              "ReadOnly": false
            }
          ],
          "Enabled": true,
          "ReadOnly": false
        },
        {
          "$type": "Models.PMF.Organs.SorghumLeaf, Models",
          "TilleringMethod": 0,
          "FertileTillerNumber": 0.0,
          "InitialDMWeight": 0.1,
          "InitialLAI": 200.0,
          "InitialSLN": 1.5,
          "NewLeafSLN": 1.0,
          "SenescedLeafSLN": 0.3,
          "NDilutionIntercept": -0.0017,
          "NDilutionSlope": 0.0043,
          "CanopyWidth": 1000.0,
          "Albedo": 0.0,
          "Gsmax350": 0.009,
          "R50": 0.0,
          "MicroClimateSetting": 0,
          "LeafInitialisationStage": "Emergence",
          "BaseHeight": 0.0,
          "Width": 0.0,
          "PotentialEP": 0.0,
          "LightProfile": null,
          "Height": 0.0,
          "WaterDemand": 0.0,
          "MicroClimatePresent": false,
          "KDead": 0.03,
          "Name": "Leaf",
          "ResourceName": null,
          "Children": [
            {
              "$type": "Models.PMF.Struct.LeafCulms, Models",
              "Name": "LeafCulms",
              "ResourceName": null,
              "Children": [
                {
                  "$type": "Models.Memo, Models",
                  "Text": "Tillers \n\nFixed Tillering\nDynamic Tillering\n",
                  "Name": "Introduction",
                  "ResourceName": null,
                  "Children": [],
                  "Enabled": true,
                  "ReadOnly": false
                },
                {
                  "$type": "Models.PMF.Struct.DynamicTillering, Models",
                  "Name": "DynamicTillering",
                  "ResourceName": null,
                  "Children": [
                    {
                      "$type": "Models.PMF.C4LeafArea, Models",
                      "Name": "AreaCalc",
                      "ResourceName": null,
                      "Children": [
                        {
                          "$type": "Models.Functions.VariableReference, Models",
                          "VariableName": "[Leaf].Parameters.A0",
                          "Name": "A0",
                          "ResourceName": null,
                          "Children": [],
                          "Enabled": true,
                          "ReadOnly": false
                        },
                        {
                          "$type": "Models.Functions.VariableReference, Models",
                          "VariableName": "[Leaf].Parameters.A1",
                          "Name": "A1",
                          "ResourceName": null,
                          "Children": [],
                          "Enabled": true,
                          "ReadOnly": false
                        },
                        {
                          "$type": "Models.Functions.VariableReference, Models",
                          "VariableName": "[Leaf].Parameters.A2",
                          "Name": "A2",
                          "ResourceName": null,
                          "Children": [],
                          "Enabled": true,
                          "ReadOnly": false
                        },
                        {
                          "$type": "Models.Functions.VariableReference, Models",
                          "VariableName": "[Leaf].Parameters.B0",
                          "Name": "B0",
                          "ResourceName": null,
                          "Children": [],
                          "Enabled": true,
                          "ReadOnly": false
                        },
                        {
                          "$type": "Models.Functions.VariableReference, Models",
                          "VariableName": "[Leaf].Parameters.B1",
                          "Name": "B1",
                          "ResourceName": null,
                          "Children": [],
                          "Enabled": true,
                          "ReadOnly": false
                        },
                        {
                          "$type": "Models.Functions.VariableReference, Models",
                          "VariableName": "[Leaf].Parameters.B2",
                          "Name": "B2",
                          "ResourceName": null,
                          "Children": [],
                          "Enabled": true,
                          "ReadOnly": false
                        },
                        {
                          "$type": "Models.Functions.VariableReference, Models",
                          "VariableName": "[Leaf].Parameters.aX0",
                          "Name": "aX0",
                          "ResourceName": null,
                          "Children": [],
                          "Enabled": true,
                          "ReadOnly": false
                        },
                        {
                          "$type": "Models.Functions.VariableReference, Models",
                          "VariableName": "[Leaf].Parameters.aX0I",
                          "Name": "aX0I",
                          "ResourceName": null,
                          "Children": [],
                          "Enabled": true,
                          "ReadOnly": false
                        },
                        {
                          "$type": "Models.Functions.VariableReference, Models",
                          "VariableName": "[Leaf].Parameters.aX0S",
                          "Name": "aX0S",
                          "ResourceName": null,
                          "Children": [],
                          "Enabled": true,
                          "ReadOnly": false
                        },
                        {
                          "$type": "Models.Functions.VariableReference, Models",
                          "VariableName": "[Leaf].Parameters.aMaxSlope",
                          "Name": "aMaxS",
                          "ResourceName": null,
                          "Children": [],
                          "Enabled": true,
                          "ReadOnly": false
                        },
                        {
                          "$type": "Models.Functions.VariableReference, Models",
                          "VariableName": "[Leaf].Parameters.aMaxIntercept",
                          "Name": "aMaxI",
                          "ResourceName": null,
                          "Children": [],
                          "Enabled": true,
                          "ReadOnly": false
                        },
                        {
                          "$type": "Models.Functions.VariableReference, Models",
                          "VariableName": "[Leaf].Parameters.largestLeafPlateau",
                          "Name": "largestLeafPlateau",
                          "ResourceName": null,
                          "Children": [],
                          "Enabled": true,
                          "ReadOnly": false
                        },
                        {
                          "$type": "Models.Functions.VariableReference, Models",
                          "VariableName": "[Leaf].Parameters.leafNoCorrection",
                          "Name": "leafNoCorrection",
                          "ResourceName": null,
                          "Children": [],
                          "Enabled": true,
                          "ReadOnly": false
                        }
                      ],
                      "Enabled": true,
                      "ReadOnly": false
                    },
                    {
                      "$type": "Models.Functions.VariableReference, Models",
                      "VariableName": "[Leaf].Parameters.slaMax",
                      "Name": "slaMax",
                      "ResourceName": null,
                      "Children": [],
                      "Enabled": true,
                      "ReadOnly": false
                    },
                    {
                      "$type": "Models.Functions.VariableReference, Models",
                      "VariableName": "[Leaf].Parameters.tillerSdIntercept",
                      "Name": "tillerSdIntercept",
                      "ResourceName": null,
                      "Children": [],
                      "Enabled": true,
                      "ReadOnly": false
                    },
                    {
                      "$type": "Models.Functions.VariableReference, Models",
                      "VariableName": "[Leaf].Parameters.tillerSdSlope",
                      "Name": "tillerSdSlope",
                      "ResourceName": null,
                      "Children": [],
                      "Enabled": true,
                      "ReadOnly": false
                    },
                    {
                      "$type": "Models.Functions.VariableReference, Models",
                      "VariableName": "[Leaf].Parameters.tillerSlaBound",
                      "Name": "tillerSlaBound",
                      "ResourceName": null,
                      "Children": [],
                      "Enabled": true,
                      "ReadOnly": false
                    },
                    {
                      "$type": "Models.Functions.VariableReference, Models",
                      "VariableName": "[Leaf].Parameters.maxLAIForTillerAddition",
                      "Name": "maxLAIForTillerAddition",
                      "ResourceName": null,
                      "Children": [],
                      "Enabled": true,
                      "ReadOnly": false
                    },
                    {
                      "$type": "Models.Functions.VariableReference, Models",
                      "VariableName": "[Leaf].Parameters.maxDailyTillerReduction",
                      "Name": "maxDailyTillerReduction",
                      "ResourceName": null,
                      "Children": [],
                      "Enabled": true,
                      "ReadOnly": false
                    }
                  ],
                  "Enabled": true,
                  "ReadOnly": false
                },
                {
                  "$type": "Models.PMF.Struct.FixedTillering, Models",
                  "Name": "FixedTillering",
                  "ResourceName": null,
                  "Children": [
                    {
                      "$type": "Models.PMF.C4LeafArea, Models",
                      "Name": "AreaCalc",
                      "ResourceName": null,
                      "Children": [
                        {
                          "$type": "Models.Functions.VariableReference, Models",
                          "VariableName": "[Leaf].Parameters.A0",
                          "Name": "A0",
                          "ResourceName": null,
                          "Children": [],
                          "Enabled": true,
                          "ReadOnly": false
                        },
                        {
                          "$type": "Models.Functions.VariableReference, Models",
                          "VariableName": "[Leaf].Parameters.A1",
                          "Name": "A1",
                          "ResourceName": null,
                          "Children": [],
                          "Enabled": true,
                          "ReadOnly": false
                        },
                        {
                          "$type": "Models.Functions.VariableReference, Models",
                          "VariableName": "[Leaf].Parameters.A2",
                          "Name": "A2",
                          "ResourceName": null,
                          "Children": [],
                          "Enabled": true,
                          "ReadOnly": false
                        },
                        {
                          "$type": "Models.Functions.VariableReference, Models",
                          "VariableName": "[Leaf].Parameters.B0",
                          "Name": "B0",
                          "ResourceName": null,
                          "Children": [],
                          "Enabled": true,
                          "ReadOnly": false
                        },
                        {
                          "$type": "Models.Functions.VariableReference, Models",
                          "VariableName": "[Leaf].Parameters.B1",
                          "Name": "B1",
                          "ResourceName": null,
                          "Children": [],
                          "Enabled": true,
                          "ReadOnly": false
                        },
                        {
                          "$type": "Models.Functions.VariableReference, Models",
                          "VariableName": "[Leaf].Parameters.B2",
                          "Name": "B2",
                          "ResourceName": null,
                          "Children": [],
                          "Enabled": true,
                          "ReadOnly": false
                        },
                        {
                          "$type": "Models.Functions.VariableReference, Models",
                          "VariableName": "[Leaf].Parameters.aX0",
                          "Name": "aX0",
                          "ResourceName": null,
                          "Children": [],
                          "Enabled": true,
                          "ReadOnly": false
                        },
                        {
                          "$type": "Models.Functions.VariableReference, Models",
                          "VariableName": "[Leaf].Parameters.aX0I",
                          "Name": "aX0I",
                          "ResourceName": null,
                          "Children": [],
                          "Enabled": true,
                          "ReadOnly": false
                        },
                        {
                          "$type": "Models.Functions.VariableReference, Models",
                          "VariableName": "[Leaf].Parameters.aX0S",
                          "Name": "aX0S",
                          "ResourceName": null,
                          "Children": [],
                          "Enabled": true,
                          "ReadOnly": false
                        },
                        {
                          "$type": "Models.Functions.VariableReference, Models",
                          "VariableName": "[Leaf].Parameters.aMaxSlope",
                          "Name": "aMaxS",
                          "ResourceName": null,
                          "Children": [],
                          "Enabled": true,
                          "ReadOnly": false
                        },
                        {
                          "$type": "Models.Functions.VariableReference, Models",
                          "VariableName": "[Leaf].Parameters.aMaxIntercept",
                          "Name": "aMaxI",
                          "ResourceName": null,
                          "Children": [],
                          "Enabled": true,
                          "ReadOnly": false
                        },
                        {
                          "$type": "Models.Functions.VariableReference, Models",
                          "VariableName": "[Leaf].Parameters.largestLeafPlateau",
                          "Name": "largestLeafPlateau",
                          "ResourceName": null,
                          "Children": [],
                          "Enabled": true,
                          "ReadOnly": false
                        },
                        {
                          "$type": "Models.Functions.VariableReference, Models",
                          "VariableName": "[Leaf].Parameters.leafNoCorrection",
                          "Name": "leafNoCorrection",
                          "ResourceName": null,
                          "Children": [],
                          "Enabled": true,
                          "ReadOnly": false
                        }
                      ],
                      "Enabled": true,
                      "ReadOnly": false
                    },
                    {
                      "$type": "Models.Functions.VariableReference, Models",
                      "VariableName": "[Leaf].Parameters.slaMax",
                      "Name": "slaMax",
                      "ResourceName": null,
                      "Children": [],
                      "Enabled": true,
                      "ReadOnly": false
                    }
                  ],
                  "Enabled": true,
                  "ReadOnly": false
                },
                {
                  "$type": "Models.Functions.MinimumFunction, Models",
                  "Name": "ExpansionStress",
                  "ResourceName": null,
                  "Children": [
                    {
                      "$type": "Models.Functions.LinearInterpolationFunction, Models",
                      "Name": "WaterStressEffect",
                      "ResourceName": null,
                      "Children": [
                        {
                          "$type": "Models.Functions.XYPairs, Models",
                          "X": [
                            0.1,
                            1.1
                          ],
                          "Y": [
                            0.0,
                            1.0
                          ],
                          "XVariableName": null,
                          "Name": "XYPairs",
                          "ResourceName": null,
                          "Children": [],
                          "Enabled": true,
                          "ReadOnly": false
                        },
                        {
                          "$type": "Models.Functions.VariableReference, Models",
                          "VariableName": "[Arbitrator].SDRatio",
                          "Name": "XValue",
                          "ResourceName": null,
                          "Children": [],
                          "Enabled": true,
                          "ReadOnly": false
                        }
                      ],
                      "Enabled": true,
                      "ReadOnly": false
                    },
                    {
                      "$type": "Models.Functions.Constant, Models",
                      "FixedValue": 1.0,
                      "Units": null,
                      "Name": "NitrogenStressEffect",
                      "ResourceName": null,
                      "Children": [],
                      "Enabled": true,
                      "ReadOnly": false
                    },
                    {
                      "$type": "Models.Functions.Constant, Models",
                      "FixedValue": 1.0,
                      "Units": null,
                      "Name": "PhosphorusStressEffect",
                      "ResourceName": null,
                      "Children": [],
                      "Enabled": true,
                      "ReadOnly": false
                    }
                  ],
                  "Enabled": true,
                  "ReadOnly": false
                },
                {
                  "$type": "Models.Functions.VariableReference, Models",
                  "VariableName": "[Leaf].Parameters.appearanceRate1",
                  "Name": "appearanceRate1",
                  "ResourceName": null,
                  "Children": [],
                  "Enabled": true,
                  "ReadOnly": false
                },
                {
                  "$type": "Models.Functions.VariableReference, Models",
                  "VariableName": "[Leaf].Parameters.appearanceRate2",
                  "Name": "appearanceRate2",
                  "ResourceName": null,
                  "Children": [],
                  "Enabled": true,
                  "ReadOnly": false
                },
                {
                  "$type": "Models.Functions.VariableReference, Models",
                  "VariableName": "[Leaf].Parameters.appearanceRate3",
                  "Name": "appearanceRate3",
                  "ResourceName": null,
                  "Children": [],
                  "Enabled": true,
                  "ReadOnly": false
                },
                {
                  "$type": "Models.Functions.VariableReference, Models",
                  "VariableName": "[Leaf].Parameters.noRateChange1",
                  "Name": "noRateChange1",
                  "ResourceName": null,
                  "Children": [],
                  "Enabled": true,
                  "ReadOnly": false
                },
                {
                  "$type": "Models.Functions.VariableReference, Models",
                  "VariableName": "[Leaf].Parameters.noRateChange2",
                  "Name": "noRateChange2",
                  "ResourceName": null,
                  "Children": [],
                  "Enabled": true,
                  "ReadOnly": false
                },
                {
                  "$type": "Models.Functions.VariableReference, Models",
                  "VariableName": "[Leaf].Parameters.leafNoAtEmergence",
                  "Name": "leafNoAtEmergence",
                  "ResourceName": null,
                  "Children": [],
                  "Enabled": true,
                  "ReadOnly": false
                },
                {
                  "$type": "Models.Functions.VariableReference, Models",
                  "VariableName": "[Leaf].Parameters.MaxVerticalTillerAdjustment",
                  "Name": "MaxVerticalTillerAdjustment",
                  "ResourceName": null,
                  "Children": [],
                  "Enabled": true,
                  "ReadOnly": false
                },
                {
                  "$type": "Models.Functions.VariableReference, Models",
                  "VariableName": "[Leaf].Parameters.VerticalTillerAdjustment",
                  "Name": "VerticalTillerAdjustment",
                  "ResourceName": null,
                  "Children": [],
                  "Enabled": true,
                  "ReadOnly": false
                }
              ],
              "Enabled": true,
              "ReadOnly": false
            },
            {
              "$type": "Models.Functions.MultiplyFunction, Models",
              "Name": "ExtinctionCoefficientFunction",
              "ResourceName": null,
              "Children": [
                {
                  "$type": "Models.Functions.LinearInterpolationFunction, Models",
                  "Name": "PotentialExtinctionCoeff",
                  "ResourceName": null,
                  "Children": [
                    {
                      "$type": "Models.Functions.XYPairs, Models",
                      "X": [
                        200.0,
                        500.0,
                        1000.0
                      ],
                      "Y": [
                        0.7,
                        0.4,
                        0.4
                      ],
                      "XVariableName": null,
                      "Name": "XYPairs",
                      "ResourceName": null,
                      "Children": [],
                      "Enabled": true,
                      "ReadOnly": false
                    },
                    {
                      "$type": "Models.Functions.VariableReference, Models",
                      "VariableName": "[Sorghum].SowingData.RowSpacing",
                      "Name": "XValue",
                      "ResourceName": null,
                      "Children": [],
                      "Enabled": true,
                      "ReadOnly": false
                    }
                  ],
                  "Enabled": true,
                  "ReadOnly": false
                }
              ],
              "Enabled": true,
              "ReadOnly": false
            },
            {
              "$type": "Models.Functions.SupplyFunctions.RUEModel, Models",
              "Name": "Photosynthesis",
              "ResourceName": null,
              "Children": [
                {
                  "$type": "Models.Functions.Constant, Models",
                  "FixedValue": 1.25,
                  "Units": null,
                  "Name": "RUE",
                  "ResourceName": null,
                  "Children": [],
                  "Enabled": true,
                  "ReadOnly": false
                },
                {
                  "$type": "Models.Functions.WeightedTemperatureFunction, Models",
                  "MaximumTemperatureWeighting": 0.5,
                  "Name": "FT",
                  "ResourceName": null,
                  "Children": [
                    {
                      "$type": "Models.Functions.XYPairs, Models",
                      "X": [
                        0.0,
                        8.0,
                        20.0,
                        35.0,
                        50.0
                      ],
                      "Y": [
                        0.0,
                        0.0,
                        1.0,
                        1.0,
                        0.0
                      ],
                      "XVariableName": null,
                      "Name": "XYPairs",
                      "ResourceName": null,
                      "Children": [],
                      "Enabled": true,
                      "ReadOnly": false
                    }
                  ],
                  "Enabled": true,
                  "ReadOnly": false
                },
                {
                  "$type": "Models.Functions.VariableReference, Models",
                  "VariableName": "[Leaf].NitrogenPhotoStress",
                  "Name": "FN",
                  "ResourceName": null,
                  "Children": [],
                  "Enabled": true,
                  "ReadOnly": false
                },
                {
                  "$type": "Models.Functions.VariableReference, Models",
                  "VariableName": "[Leaf].RadiationIntercepted",
                  "Name": "RadnInt",
                  "ResourceName": null,
                  "Children": [],
                  "Enabled": true,
                  "ReadOnly": false
                },
                {
                  "$type": "Models.Functions.Constant, Models",
                  "FixedValue": 1.0,
                  "Units": null,
                  "Name": "FVPD",
                  "ResourceName": null,
                  "Children": [],
                  "Enabled": true,
                  "ReadOnly": false
                },
                {
                  "$type": "Models.Functions.Constant, Models",
                  "FixedValue": 1.0,
                  "Units": null,
                  "Name": "FW",
                  "ResourceName": null,
                  "Children": [],
                  "Enabled": true,
                  "ReadOnly": false
                },
                {
                  "$type": "Models.Functions.SupplyFunctions.RUECO2Function, Models",
                  "PhotosyntheticPathway": "C4",
                  "Name": "FCO2",
                  "ResourceName": null,
                  "Children": [
                    {
                      "$type": "Models.Memo, Models",
                      "Text": "When pathway is set to \"C4\", this model modifier will be have the same as the `double Plant::rue_cow_modifier()` function in the APSIM Classic sorghum model.",
                      "Name": "Memo",
                      "ResourceName": null,
                      "Children": [],
                      "Enabled": true,
                      "ReadOnly": false
                    }
                  ],
                  "Enabled": true,
                  "ReadOnly": false
                }
              ],
              "Enabled": true,
              "ReadOnly": false
            },
            {
              "$type": "Models.Functions.MinimumFunction, Models",
              "Name": "FRGR",
              "ResourceName": null,
              "Children": [
                {
                  "$type": "Models.Functions.VariableReference, Models",
                  "VariableName": "[Leaf].Photosynthesis.FT",
                  "Name": "RUE_FT",
                  "ResourceName": null,
                  "Children": [],
                  "Enabled": true,
                  "ReadOnly": false
                },
                {
                  "$type": "Models.Functions.MinimumFunction, Models",
                  "Name": "Others",
                  "ResourceName": null,
                  "Children": [
                    {
                      "$type": "Models.Functions.VariableReference, Models",
                      "VariableName": "[Leaf].Photosynthesis.FN",
                      "Name": "RUE_FN",
                      "ResourceName": null,
                      "Children": [],
                      "Enabled": true,
                      "ReadOnly": false
                    },
                    {
                      "$type": "Models.Functions.VariableReference, Models",
                      "VariableName": "[Leaf].Photosynthesis.FVPD",
                      "Name": "RUE_FVPD",
                      "ResourceName": null,
                      "Children": [],
                      "Enabled": true,
                      "ReadOnly": false
                    }
                  ],
                  "Enabled": true,
                  "ReadOnly": false
                }
              ],
              "Enabled": true,
              "ReadOnly": false
            },
            {
              "$type": "Models.Functions.LinearInterpolationFunction, Models",
              "Name": "HeightFunction",
              "ResourceName": null,
              "Children": [
                {
                  "$type": "Models.Functions.XYPairs, Models",
                  "X": [
                    0.0,
                    80.0
                  ],
                  "Y": [
                    0.0,
                    2000.0
                  ],
                  "XVariableName": null,
                  "Name": "XYPairs",
                  "ResourceName": null,
                  "Children": [],
                  "Enabled": true,
                  "ReadOnly": false
                },
                {
                  "$type": "Models.Memo, Models",
                  "Text": "[Stem].Live.Wt is in the wrong units - it's out by a factor of 10 vs old apsim.\n\nTo overcome this, we re-scale the x-values.",
                  "Name": "Memo",
                  "ResourceName": null,
                  "Children": [],
                  "Enabled": true,
                  "ReadOnly": false
                },
                {
                  "$type": "Models.Functions.VariableReference, Models",
                  "VariableName": "[Stem].dmGreenStem",
                  "Name": "XValue",
                  "ResourceName": null,
                  "Children": [],
                  "Enabled": true,
                  "ReadOnly": false
                }
              ],
              "Enabled": true,
              "ReadOnly": false
            },
            {
              "$type": "Models.Functions.SubtractFunction, Models",
              "Name": "DMRemaining",
              "ResourceName": null,
              "Children": [
                {
                  "$type": "Models.Functions.VariableReference, Models",
                  "VariableName": "[Leaf].DMSupplyFunction",
                  "Name": "DMFixationSupply",
                  "ResourceName": null,
                  "Children": [],
                  "Enabled": true,
                  "ReadOnly": false
                },
                {
                  "$type": "Models.Functions.VariableReference, Models",
                  "VariableName": "[Leaf].DMDemands.Structural.DMDemandFunction",
                  "Name": "LeafDMDemand",
                  "ResourceName": null,
                  "Children": [],
                  "Enabled": true,
                  "ReadOnly": false
                },
                {
                  "$type": "Models.Memo, Models",
                  "Text": "Referenced from Rachis DMDemands",
                  "Name": "Memo",
                  "ResourceName": null,
                  "Children": [],
                  "Enabled": true,
                  "ReadOnly": false
                }
              ],
              "Enabled": true,
              "ReadOnly": false
            },
            {
              "$type": "Models.Functions.DemandFunctions.TEWaterDemandFunction, Models",
              "Name": "WaterDemandFunction",
              "ResourceName": null,
              "Children": [
                {
                  "$type": "Models.Functions.Constant, Models",
                  "FixedValue": 0.75,
                  "Units": null,
                  "Name": "SVPFrac",
                  "ResourceName": null,
                  "Children": [],
                  "Enabled": true,
                  "ReadOnly": false
                },
                {
                  "$type": "Models.Functions.Constant, Models",
                  "FixedValue": 0.009,
                  "Units": null,
                  "Name": "TranspirationEfficiencyCoefficient",
                  "ResourceName": null,
                  "Children": [],
                  "Enabled": true,
                  "ReadOnly": false
                },
                {
                  "$type": "Models.Functions.VariableReference, Models",
                  "VariableName": "[Leaf].Photosynthesis",
                  "Name": "Photosynthesis",
                  "ResourceName": null,
                  "Children": [],
                  "Enabled": true,
                  "ReadOnly": false
                }
              ],
              "Enabled": true,
              "ReadOnly": false
            },
            {
              "$type": "Models.Functions.MultiplyFunction, Models",
              "Name": "DMSupplyFixation",
              "ResourceName": null,
              "Children": [
                {
                  "$type": "Models.Functions.PhaseLookup, Models",
                  "Name": "ratioRootShoot",
                  "ResourceName": null,
                  "Children": [
                    {
                      "$type": "Models.Functions.PhaseLookupValue, Models",
                      "Start": "Emergence",
                      "End": "FloralInitiation",
                      "Name": "BetweenEmergenceAndFloralInit",
                      "ResourceName": null,
                      "Children": [
                        {
                          "$type": "Models.Functions.Constant, Models",
                          "FixedValue": 2.0,
                          "Units": "0-1",
                          "Name": "rootFraction",
                          "ResourceName": null,
                          "Children": [],
                          "Enabled": true,
                          "ReadOnly": false
                        }
                      ],
                      "Enabled": true,
                      "ReadOnly": false
                    },
                    {
                      "$type": "Models.Functions.PhaseLookupValue, Models",
                      "Start": "FloralInitiation",
                      "End": "Flowering",
                      "Name": "BetweenFloralInitAndFlowering",
                      "ResourceName": null,
                      "Children": [
                        {
                          "$type": "Models.Functions.Constant, Models",
                          "FixedValue": 1.33,
                          "Units": "0-1",
                          "Name": "rootFraction",
                          "ResourceName": null,
                          "Children": [],
                          "Enabled": true,
                          "ReadOnly": false
                        }
                      ],
                      "Enabled": true,
                      "ReadOnly": false
                    },
                    {
                      "$type": "Models.Memo, Models",
                      "Text": "This is a straight lookup table not an lineaer relationship",
                      "Name": "Memo",
                      "ResourceName": null,
                      "Children": [],
                      "Enabled": true,
                      "ReadOnly": false
                    },
                    {
                      "$type": "Models.Functions.PhaseLookupValue, Models",
                      "Start": "Flowering",
                      "End": "StartGrainFill",
                      "Name": "BetweenFloweringAndGrainFill",
                      "ResourceName": null,
                      "Children": [
                        {
                          "$type": "Models.Functions.Constant, Models",
                          "FixedValue": 1.087,
                          "Units": "0-1",
                          "Name": "rootFraction",
                          "ResourceName": null,
                          "Children": [],
                          "Enabled": true,
                          "ReadOnly": false
                        }
                      ],
                      "Enabled": true,
                      "ReadOnly": false
                    },
                    {
                      "$type": "Models.Functions.PhaseLookupValue, Models",
                      "Start": "StartGrainFill",
                      "End": "HarvestRipe",
                      "Name": "BetweenGrainFillAndHarvestRipe",
                      "ResourceName": null,
                      "Children": [
                        {
                          "$type": "Models.Functions.Constant, Models",
                          "FixedValue": 1.0,
                          "Units": "0-1",
                          "Name": "rootFraction",
                          "ResourceName": null,
                          "Children": [],
                          "Enabled": true,
                          "ReadOnly": false
                        }
                      ],
                      "Enabled": true,
                      "ReadOnly": false
                    }
                  ],
                  "Enabled": true,
                  "ReadOnly": false
                },
                {
                  "$type": "Models.Functions.VariableReference, Models",
                  "VariableName": "[Leaf].DMSupplyFunction",
                  "Name": "DMSupplyFunction",
                  "ResourceName": null,
                  "Children": [],
                  "Enabled": true,
                  "ReadOnly": false
                }
              ],
              "Enabled": true,
              "ReadOnly": false
            },
            {
              "$type": "Models.Functions.MinimumFunction, Models",
              "Name": "DMSupplyFunction",
              "ResourceName": null,
              "Children": [
                {
                  "$type": "Models.Functions.VariableReference, Models",
                  "VariableName": "[Leaf].BiomassTE",
                  "Name": "BiomassTE",
                  "ResourceName": null,
                  "Children": [],
                  "Enabled": true,
                  "ReadOnly": false
                },
                {
                  "$type": "Models.Functions.VariableReference, Models",
                  "VariableName": "[Leaf].BiomassRUE",
                  "Name": "BiomassRUE",
                  "ResourceName": null,
                  "Children": [],
                  "Enabled": true,
                  "ReadOnly": false
                }
              ],
              "Enabled": true,
              "ReadOnly": false
            },
            {
              "$type": "Models.Functions.MultiplyFunction, Models",
              "Name": "PotentialBiomassTEFunction",
              "ResourceName": null,
              "Children": [
                {
                  "$type": "Models.Functions.DivideFunction, Models",
                  "Name": "TE",
                  "ResourceName": null,
                  "Children": [
                    {
                      "$type": "Models.Functions.VariableReference, Models",
                      "VariableName": "[Leaf].WaterDemandFunction.TranspirationEfficiencyCoefficient",
                      "Name": "TECoeff",
                      "ResourceName": null,
                      "Children": [],
                      "Enabled": true,
                      "ReadOnly": false
                    },
                    {
                      "$type": "Models.Functions.VariableReference, Models",
                      "VariableName": "[Leaf].WaterDemandFunction.VPD",
                      "Name": "VPD",
                      "ResourceName": null,
                      "Children": [],
                      "Enabled": true,
                      "ReadOnly": false
                    },
                    {
                      "$type": "Models.Functions.Constant, Models",
                      "FixedValue": 0.001,
                      "Units": null,
                      "Name": "g2mm",
                      "ResourceName": null,
                      "Children": [],
                      "Enabled": true,
                      "ReadOnly": false
                    }
                  ],
                  "Enabled": true,
                  "ReadOnly": false
                },
                {
                  "$type": "Models.Functions.VariableReference, Models",
                  "VariableName": "[Arbitrator].WatSupply",
                  "Name": "WaterSupply",
                  "ResourceName": null,
                  "Children": [],
                  "Enabled": true,
                  "ReadOnly": false
                },
                {
                  "$type": "Models.Functions.LinearInterpolationFunction, Models",
                  "Name": "CO2Modifier",
                  "ResourceName": null,
                  "Children": [
                    {
                      "$type": "Models.Functions.XYPairs, Models",
                      "X": [
                        0.0,
                        350.0
                      ],
                      "Y": [
                        1.0,
                        1.0
                      ],
                      "XVariableName": null,
                      "Name": "XYPairs",
                      "ResourceName": null,
                      "Children": [],
                      "Enabled": true,
                      "ReadOnly": false
                    },
                    {
                      "$type": "Models.Functions.VariableReference, Models",
                      "VariableName": "[Weather].CO2",
                      "Name": "XValue",
                      "ResourceName": null,
                      "Children": [],
                      "Enabled": true,
                      "ReadOnly": false
                    }
                  ],
                  "Enabled": true,
                  "ReadOnly": false
                }
              ],
              "Enabled": true,
              "ReadOnly": false
            },
            {
              "$type": "Models.PMF.NutrientPoolFunctions, Models",
              "Name": "DMDemands",
              "ResourceName": null,
              "Children": [
                {
                  "$type": "Models.Functions.MultiplyFunction, Models",
                  "Name": "Structural",
                  "ResourceName": null,
                  "Children": [
                    {
                      "$type": "Models.Functions.PhaseLookup, Models",
                      "Name": "DMDemandFunction",
                      "ResourceName": null,
                      "Children": [
                        {
                          "$type": "Models.Functions.PhaseLookupValue, Models",
                          "Start": "Emergence",
                          "End": "FlagLeaf",
                          "Name": "BetweenEmergenceAndFlag",
                          "ResourceName": null,
                          "Children": [
                            {
                              "$type": "Models.Functions.MinimumFunction, Models",
                              "Name": "MinimumFunction",
                              "ResourceName": null,
                              "Children": [
                                {
                                  "$type": "Models.Functions.MultiplyFunction, Models",
                                  "Name": "MultiplyFunction",
                                  "ResourceName": null,
                                  "Children": [
                                    {
                                      "$type": "Models.Functions.DivideFunction, Models",
                                      "Name": "LeafPartitioningCoefficient",
                                      "ResourceName": null,
                                      "Children": [
                                        {
                                          "$type": "Models.Functions.Constant, Models",
                                          "FixedValue": 1.0,
                                          "Units": null,
                                          "Name": "One",
                                          "ResourceName": null,
                                          "Children": [],
                                          "Enabled": true,
                                          "ReadOnly": false
                                        },
                                        {
                                          "$type": "Models.Functions.AddFunction, Models",
                                          "Name": "AddFunction",
                                          "ResourceName": null,
                                          "Children": [
                                            {
                                              "$type": "Models.Functions.Constant, Models",
                                              "FixedValue": 1.0,
                                              "Units": null,
                                              "Name": "One",
                                              "ResourceName": null,
                                              "Children": [],
                                              "Enabled": true,
                                              "ReadOnly": false
                                            },
                                            {
                                              "$type": "Models.Functions.MultiplyFunction, Models",
                                              "Name": "MultiplyFunction",
                                              "ResourceName": null,
                                              "Children": [
                                                {
                                                  "$type": "Models.Functions.VariableReference, Models",
                                                  "VariableName": "[Leaf].Parameters.PartitionRate",
                                                  "Name": "PartitionRate",
                                                  "ResourceName": null,
                                                  "Children": [],
                                                  "Enabled": true,
                                                  "ReadOnly": false
                                                },
                                                {
                                                  "$type": "Models.Functions.PowerFunction, Models",
                                                  "Exponent": 2.0,
                                                  "Name": "PowerFunction",
                                                  "ResourceName": null,
                                                  "Children": [
                                                    {
                                                      "$type": "Models.Functions.VariableReference, Models",
                                                      "VariableName": "[Leaf].LeafNo",
                                                      "Name": "LeafNumber",
                                                      "ResourceName": null,
                                                      "Children": [],
                                                      "Enabled": true,
                                                      "ReadOnly": false
                                                    }
                                                  ],
                                                  "Enabled": true,
                                                  "ReadOnly": false
                                                }
                                              ],
                                              "Enabled": true,
                                              "ReadOnly": false
                                            }
                                          ],
                                          "Enabled": true,
                                          "ReadOnly": false
                                        }
                                      ],
                                      "Enabled": true,
                                      "ReadOnly": false
                                    },
                                    {
                                      "$type": "Models.Functions.VariableReference, Models",
                                      "VariableName": "[Leaf].DMSupplyFunction",
                                      "Name": "DMSupplyFunction",
                                      "ResourceName": null,
                                      "Children": [],
                                      "Enabled": true,
                                      "ReadOnly": false
                                    }
                                  ],
                                  "Enabled": true,
                                  "ReadOnly": false
                                },
                                {
                                  "$type": "Models.Functions.DivideFunction, Models",
                                  "Name": "dltDmLeafMax",
                                  "ResourceName": null,
                                  "Children": [
                                    {
                                      "$type": "Models.Functions.VariableReference, Models",
                                      "VariableName": "[Leaf].DltStressedLAI",
                                      "Name": "DltStressedLAI",
                                      "ResourceName": null,
                                      "Children": [],
                                      "Enabled": true,
                                      "ReadOnly": false
                                    },
                                    {
                                      "$type": "Models.Functions.MultiplyFunction, Models",
                                      "Name": "MultiplyFunction",
                                      "ResourceName": null,
                                      "Children": [
                                        {
                                          "$type": "Models.Functions.VariableReference, Models",
                                          "VariableName": "[Leaf].Parameters.SlaMin",
                                          "Name": "SlaMin",
                                          "ResourceName": null,
                                          "Children": [],
                                          "Enabled": true,
                                          "ReadOnly": false
                                        },
                                        {
                                          "$type": "Models.Functions.Constant, Models",
                                          "FixedValue": 1E-06,
                                          "Units": null,
                                          "Name": "smm2sm",
                                          "ResourceName": null,
                                          "Children": [],
                                          "Enabled": true,
                                          "ReadOnly": false
                                        }
                                      ],
                                      "Enabled": true,
                                      "ReadOnly": false
                                    }
                                  ],
                                  "Enabled": true,
                                  "ReadOnly": false
                                }
                              ],
                              "Enabled": true,
                              "ReadOnly": false
                            }
                          ],
                          "Enabled": true,
                          "ReadOnly": false
                        }
                      ],
                      "Enabled": true,
                      "ReadOnly": false
                    },
                    {
                      "$type": "Models.Functions.Constant, Models",
                      "FixedValue": 1.0,
                      "Units": "0-1",
                      "Name": "StructuralFraction",
                      "ResourceName": null,
                      "Children": [],
                      "Enabled": true,
                      "ReadOnly": false
                    }
                  ],
                  "Enabled": true,
                  "ReadOnly": false
                },
                {
                  "$type": "Models.Functions.Constant, Models",
                  "FixedValue": 0.0,
                  "Units": null,
                  "Name": "Metabolic",
                  "ResourceName": null,
                  "Children": [],
                  "Enabled": true,
                  "ReadOnly": false
                },
                {
                  "$type": "Models.Functions.DemandFunctions.StorageDMDemandFunction, Models",
                  "Name": "Storage",
                  "ResourceName": null,
                  "Children": [
                    {
                      "$type": "Models.Functions.SubtractFunction, Models",
                      "Name": "StorageFraction",
                      "ResourceName": null,
                      "Children": [
                        {
                          "$type": "Models.Functions.Constant, Models",
                          "FixedValue": 1.0,
                          "Units": null,
                          "Name": "One",
                          "ResourceName": null,
                          "Children": [],
                          "Enabled": true,
                          "ReadOnly": false
                        },
                        {
                          "$type": "Models.Functions.VariableReference, Models",
                          "VariableName": "[Leaf].DMDemands.Structural.StructuralFraction",
                          "Name": "StructuralFraction",
                          "ResourceName": null,
                          "Children": [],
                          "Enabled": true,
                          "ReadOnly": false
                        }
                      ],
                      "Enabled": true,
                      "ReadOnly": false
                    }
                  ],
                  "Enabled": true,
                  "ReadOnly": false
                }
              ],
              "Enabled": true,
              "ReadOnly": false
            },
            {
              "$type": "Models.PMF.NutrientPoolFunctions, Models",
              "Name": "NDemands",
              "ResourceName": null,
              "Children": [
                {
                  "$type": "Models.Functions.PhaseLookup, Models",
                  "Name": "Structural",
                  "ResourceName": null,
                  "Children": [
                    {
                      "$type": "Models.Functions.PhaseLookupValue, Models",
                      "Start": "Emergence",
                      "End": "Flowering",
                      "Name": "BetweenEmergenceAndFlower",
                      "ResourceName": null,
                      "Children": [
                        {
                          "$type": "Models.Functions.MultiplyFunction, Models",
                          "Name": "NewLeafNDemand",
                          "ResourceName": null,
                          "Children": [
                            {
                              "$type": "Models.Functions.VariableReference, Models",
                              "VariableName": "[Leaf].DltLAI",
                              "Name": "dltLAI",
                              "ResourceName": null,
                              "Children": [],
                              "Enabled": true,
                              "ReadOnly": false
                            },
                            {
                              "$type": "Models.Functions.VariableReference, Models",
                              "VariableName": "[Leaf].NewLeafSLN",
                              "Name": "newLeafSLN",
                              "ResourceName": null,
                              "Children": [],
                              "Enabled": true,
                              "ReadOnly": false
                            }
                          ],
                          "Enabled": true,
                          "ReadOnly": false
                        }
                      ],
                      "Enabled": true,
                      "ReadOnly": false
                    }
                  ],
                  "Enabled": true,
                  "ReadOnly": false
                },
                {
                  "$type": "Models.Functions.MaximumFunction, Models",
                  "Name": "Metabolic",
                  "ResourceName": null,
                  "Children": [
                    {
                      "$type": "Models.Functions.SubtractFunction, Models",
                      "Name": "SubtractFunction",
                      "ResourceName": null,
                      "Children": [
                        {
                          "$type": "Models.Functions.MultiplyFunction, Models",
                          "Name": "nRequired",
                          "ResourceName": null,
                          "Children": [
                            {
                              "$type": "Models.Functions.SubtractFunction, Models",
                              "Name": "laiToday",
                              "ResourceName": null,
                              "Children": [
                                {
                                  "$type": "Models.Memo, Models",
                                  "Text": "laiToday = lai + dltLai - dltSlai",
                                  "Name": "Memo",
                                  "ResourceName": null,
                                  "Children": [],
                                  "Enabled": true,
                                  "ReadOnly": false
                                },
                                {
                                  "$type": "Models.Functions.AddFunction, Models",
                                  "Name": "AddFunction",
                                  "ResourceName": null,
                                  "Children": [
                                    {
                                      "$type": "Models.Functions.VariableReference, Models",
                                      "VariableName": "[Leaf].LAI",
                                      "Name": "LAI",
                                      "ResourceName": null,
                                      "Children": [],
                                      "Enabled": true,
                                      "ReadOnly": false
                                    },
                                    {
                                      "$type": "Models.Functions.VariableReference, Models",
                                      "VariableName": "[Leaf].DltLAI",
                                      "Name": "DltLAI",
                                      "ResourceName": null,
                                      "Children": [],
                                      "Enabled": true,
                                      "ReadOnly": false
                                    }
                                  ],
                                  "Enabled": true,
                                  "ReadOnly": false
                                },
                                {
                                  "$type": "Models.Functions.VariableReference, Models",
                                  "VariableName": "[Leaf].DltSenescedLai",
                                  "Name": "dltSlai",
                                  "ResourceName": null,
                                  "Children": [],
                                  "Enabled": true,
                                  "ReadOnly": false
                                }
                              ],
                              "Enabled": true,
                              "ReadOnly": false
                            },
                            {
                              "$type": "Models.Functions.VariableReference, Models",
                              "VariableName": "[Leaf].TargetSLN",
                              "Name": "TargetSLN",
                              "ResourceName": null,
                              "Children": [],
                              "Enabled": true,
                              "ReadOnly": false
                            }
                          ],
                          "Enabled": true,
                          "ReadOnly": false
                        },
                        {
                          "$type": "Models.Functions.VariableReference, Models",
                          "VariableName": "[Leaf].Live.N",
                          "Name": "nGreen",
                          "ResourceName": null,
                          "Children": [],
                          "Enabled": true,
                          "ReadOnly": false
                        }
                      ],
                      "Enabled": true,
                      "ReadOnly": false
                    },
                    {
                      "$type": "Models.Functions.Constant, Models",
                      "FixedValue": 0.0,
                      "Units": null,
                      "Name": "Zero",
                      "ResourceName": null,
                      "Children": [],
                      "Enabled": true,
                      "ReadOnly": false
                    }
                  ],
                  "Enabled": true,
                  "ReadOnly": false
                },
                {
                  "$type": "Models.Functions.Constant, Models",
                  "FixedValue": 0.0,
                  "Units": null,
                  "Name": "Storage",
                  "ResourceName": null,
                  "Children": [],
                  "Enabled": true,
                  "ReadOnly": false
                }
              ],
              "Enabled": true,
              "ReadOnly": false
            },
            {
              "$type": "Models.Functions.LiveOnEventFunction, Models",
              "SetEvent": "FloralInitiation",
              "ReSetEvent": "Germination",
              "Name": "NumberOfLeaves",
              "ResourceName": null,
              "Children": [
                {
                  "$type": "Models.Functions.BoundFunction, Models",
                  "Name": "PreEventValue",
                  "ResourceName": null,
                  "Children": [
                    {
                      "$type": "Models.Functions.Constant, Models",
                      "FixedValue": 10.0,
                      "Units": null,
                      "Name": "Lower",
                      "ResourceName": null,
                      "Children": [],
                      "Enabled": true,
                      "ReadOnly": false
                    },
                    {
                      "$type": "Models.Functions.Constant, Models",
                      "FixedValue": 40.0,
                      "Units": null,
                      "Name": "Upper",
                      "ResourceName": null,
                      "Children": [],
                      "Enabled": true,
                      "ReadOnly": false
                    },
                    {
                      "$type": "Models.Functions.AddFunction, Models",
                      "Name": "AddFunction",
                      "ResourceName": null,
                      "Children": [
                        {
                          "$type": "Models.Functions.DivideFunction, Models",
                          "Name": "LeavesInitiated",
                          "ResourceName": null,
                          "Children": [
                            {
                              "$type": "Models.Functions.VariableReference, Models",
                              "VariableName": "[Phenology].TTEmergToFloralInit",
                              "Name": "TTFloralInit",
                              "ResourceName": null,
                              "Children": [],
                              "Enabled": true,
                              "ReadOnly": false
                            },
                            {
                              "$type": "Models.Functions.VariableReference, Models",
                              "VariableName": "[NumberOfLeaves].leafInitRate",
                              "Name": "leafInitRate",
                              "ResourceName": null,
                              "Children": [],
                              "Enabled": true,
                              "ReadOnly": false
                            }
                          ],
                          "Enabled": true,
                          "ReadOnly": false
                        },
                        {
                          "$type": "Models.Functions.VariableReference, Models",
                          "VariableName": "[NumberOfLeaves].leafNumSeed",
                          "Name": "leafNumSeed",
                          "ResourceName": null,
                          "Children": [],
                          "Enabled": true,
                          "ReadOnly": false
                        }
                      ],
                      "Enabled": true,
                      "ReadOnly": false
                    }
                  ],
                  "Enabled": true,
                  "ReadOnly": false
                },
                {
                  "$type": "Models.Functions.VariableReference, Models",
                  "VariableName": "[LeafCulms].FinalLeafNo",
                  "Name": "PostEventValue",
                  "ResourceName": null,
                  "Children": [],
                  "Enabled": true,
                  "ReadOnly": false
                },
                {
                  "$type": "Models.Functions.VariableReference, Models",
                  "VariableName": "[Leaf].Parameters.LeafInitRate",
                  "Name": "leafInitRate",
                  "ResourceName": null,
                  "Children": [],
                  "Enabled": true,
                  "ReadOnly": false
                },
                {
                  "$type": "Models.Functions.VariableReference, Models",
                  "VariableName": "[Leaf].Parameters.LeafNumSeed",
                  "Name": "leafNumSeed",
                  "ResourceName": null,
                  "Children": [],
                  "Enabled": true,
                  "ReadOnly": false
                }
              ],
              "Enabled": true,
              "ReadOnly": false
            },
            {
              "$type": "Models.Functions.LiveOnEventFunction, Models",
              "SetEvent": "FlagLeaf",
              "ReSetEvent": "Germination",
              "Name": "TargetSLN",
              "ResourceName": null,
              "Children": [
                {
                  "$type": "Models.Functions.Constant, Models",
                  "FixedValue": 1.5,
                  "Units": null,
                  "Name": "PreEventValue",
                  "ResourceName": null,
                  "Children": [],
                  "Enabled": true,
                  "ReadOnly": false
                },
                {
                  "$type": "Models.Functions.VariableReference, Models",
                  "VariableName": "[Leaf].SlnAtFlag",
                  "Name": "PostEventValue",
                  "ResourceName": null,
                  "Children": [],
                  "Enabled": true,
                  "ReadOnly": false
                }
              ],
              "Enabled": true,
              "ReadOnly": false
            },
            {
              "$type": "Models.Functions.OnEventFunction, Models",
              "SetEvent": "Flowering",
              "ReSetEvent": null,
              "Name": "MinPlantWt",
              "ResourceName": null,
              "Children": [
                {
                  "$type": "Models.Functions.Constant, Models",
                  "FixedValue": 0.0,
                  "Units": null,
                  "Name": "PreEventValue",
                  "ResourceName": null,
                  "Children": [],
                  "Enabled": true,
                  "ReadOnly": false
                },
                {
                  "$type": "Models.Functions.MultiplyFunction, Models",
                  "Name": "PostEventValue",
                  "ResourceName": null,
                  "Children": [
                    {
                      "$type": "Models.Functions.DivideFunction, Models",
                      "Name": "DivideFunction",
                      "ResourceName": null,
                      "Children": [
                        {
                          "$type": "Models.Functions.VariableReference, Models",
                          "VariableName": "[Leaf].Live.Wt",
                          "Name": "LiveWt",
                          "ResourceName": null,
                          "Children": [],
                          "Enabled": true,
                          "ReadOnly": false
                        },
                        {
                          "$type": "Models.Functions.VariableReference, Models",
                          "VariableName": "[Sorghum].SowingData.Population",
                          "Name": "Density",
                          "ResourceName": null,
                          "Children": [
                            {
                              "$type": "Models.Memo, Models",
                              "Text": "This assumes paddock area is 1ha...",
                              "Name": "Memo",
                              "ResourceName": null,
                              "Children": [],
                              "Enabled": true,
                              "ReadOnly": false
                            }
                          ],
                          "Enabled": true,
                          "ReadOnly": false
                        }
                      ],
                      "Enabled": true,
                      "ReadOnly": false
                    },
                    {
                      "$type": "Models.Functions.SubtractFunction, Models",
                      "Name": "SubtractFunction",
                      "ResourceName": null,
                      "Children": [
                        {
                          "$type": "Models.Functions.Constant, Models",
                          "FixedValue": 1.0,
                          "Units": null,
                          "Name": "base",
                          "ResourceName": null,
                          "Children": [],
                          "Enabled": true,
                          "ReadOnly": false
                        },
                        {
                          "$type": "Models.Functions.Constant, Models",
                          "FixedValue": 0.15,
                          "Units": null,
                          "Name": "RetranslocationFactor",
                          "ResourceName": null,
                          "Children": [],
                          "Enabled": true,
                          "ReadOnly": false
                        }
                      ],
                      "Enabled": true,
                      "ReadOnly": false
                    }
                  ],
                  "Enabled": true,
                  "ReadOnly": false
                }
              ],
              "Enabled": true,
              "ReadOnly": false
            },
            {
              "$type": "Models.Functions.OnEventFunction, Models",
              "SetEvent": "FlagLeaf",
              "ReSetEvent": "Germination",
              "Name": "SlnAtFlag",
              "ResourceName": null,
              "Children": [
                {
                  "$type": "Models.Memo, Models",
                  "Text": "This seems like a terrible idea...",
                  "Name": "Memo",
                  "ResourceName": null,
                  "Children": [],
                  "Enabled": true,
                  "ReadOnly": false
                },
                {
                  "$type": "Models.Functions.VariableReference, Models",
                  "VariableName": "[Leaf].SLN",
                  "Name": "PreEventValue",
                  "ResourceName": null,
                  "Children": [],
                  "Enabled": true,
                  "ReadOnly": false
                },
                {
                  "$type": "Models.Functions.VariableReference, Models",
                  "VariableName": "[Leaf].SLN",
                  "Name": "PostEventValue",
                  "ResourceName": null,
                  "Children": [],
                  "Enabled": true,
                  "ReadOnly": false
                }
              ],
              "Enabled": true,
              "ReadOnly": false
            },
            {
              "$type": "Models.Functions.OnEventFunction, Models",
              "SetEvent": "Flowering",
              "ReSetEvent": null,
              "Name": "LaiAnth",
              "ResourceName": null,
              "Children": [
                {
                  "$type": "Models.Functions.Constant, Models",
                  "FixedValue": 0.0,
                  "Units": null,
                  "Name": "PreEventValue",
                  "ResourceName": null,
                  "Children": [],
                  "Enabled": true,
                  "ReadOnly": false
                },
                {
                  "$type": "Models.Functions.VariableReference, Models",
                  "VariableName": "[Leaf].LAI",
                  "Name": "PostEventValue",
                  "ResourceName": null,
                  "Children": [],
                  "Enabled": true,
                  "ReadOnly": false
                },
                {
                  "$type": "Models.Memo, Models",
                  "Text": "Used as an output variable for Predicted/Observed",
                  "Name": "Memo",
                  "ResourceName": null,
                  "Children": [],
                  "Enabled": true,
                  "ReadOnly": false
                }
              ],
              "Enabled": true,
              "ReadOnly": false
            },
            {
              "$type": "Models.Functions.MaximumFunction, Models",
              "Name": "NPhotoStressFunction",
              "ResourceName": null,
              "Children": [
                {
                  "$type": "Models.Memo, Models",
                  "Text": "photoStress = (2.0/(1.0 + exp(-6.05*(SLN-0.41)))-1.0);",
                  "Name": "Memo",
                  "ResourceName": null,
                  "Children": [],
                  "Enabled": true,
                  "ReadOnly": false
                },
                {
                  "$type": "Models.Functions.Constant, Models",
                  "FixedValue": 0.0,
                  "Units": null,
                  "Name": "Zero",
                  "ResourceName": null,
                  "Children": [],
                  "Enabled": true,
                  "ReadOnly": false
                },
                {
                  "$type": "Models.Functions.SubtractFunction, Models",
                  "Name": "SubtractFunction",
                  "ResourceName": null,
                  "Children": [
                    {
                      "$type": "Models.Functions.DivideFunction, Models",
                      "Name": "DivideFunction",
                      "ResourceName": null,
                      "Children": [
                        {
                          "$type": "Models.Functions.Constant, Models",
                          "FixedValue": 2.0,
                          "Units": null,
                          "Name": "Two",
                          "ResourceName": null,
                          "Children": [],
                          "Enabled": true,
                          "ReadOnly": false
                        },
                        {
                          "$type": "Models.Functions.ExponentialFunction, Models",
                          "A": 1.0,
                          "B": 1.0,
                          "C": -6.05,
                          "Name": "ExponentialFunction",
                          "ResourceName": null,
                          "Children": [
                            {
                              "$type": "Models.Functions.SubtractFunction, Models",
                              "Name": "SubtractFunction",
                              "ResourceName": null,
                              "Children": [
                                {
                                  "$type": "Models.Functions.VariableReference, Models",
                                  "VariableName": "[Leaf].SLN",
                                  "Name": "SLN",
                                  "ResourceName": null,
                                  "Children": [],
                                  "Enabled": true,
                                  "ReadOnly": false
                                },
                                {
                                  "$type": "Models.Functions.Constant, Models",
                                  "FixedValue": 0.41,
                                  "Units": null,
                                  "Name": "point41",
                                  "ResourceName": null,
                                  "Children": [],
                                  "Enabled": true,
                                  "ReadOnly": false
                                }
                              ],
                              "Enabled": true,
                              "ReadOnly": false
                            }
                          ],
                          "Enabled": true,
                          "ReadOnly": false
                        }
                      ],
                      "Enabled": true,
                      "ReadOnly": false
                    },
                    {
                      "$type": "Models.Functions.Constant, Models",
                      "FixedValue": 1.0,
                      "Units": null,
                      "Name": "One",
                      "ResourceName": null,
                      "Children": [],
                      "Enabled": true,
                      "ReadOnly": false
                    }
                  ],
                  "Enabled": true,
                  "ReadOnly": false
                }
              ],
              "Enabled": true,
              "ReadOnly": false
            },
            {
              "$type": "Models.Functions.DivideFunction, Models",
              "Name": "StomatalConductanceCO2Modifier",
              "ResourceName": null,
              "Children": [
                {
                  "$type": "Models.Functions.VariableReference, Models",
                  "VariableName": "[Leaf].Photosynthesis.FCO2",
                  "Name": "FCO2",
                  "ResourceName": null,
                  "Children": [],
                  "Enabled": true,
                  "ReadOnly": false
                },
                {
                  "$type": "Models.Functions.ExpressionFunction, Models",
                  "Expression": "([IWeather].CO2 - [Leaf].CO2internal)/(350 - [Leaf].CO2internal)",
                  "Name": "RelativeCO2Gradient",
                  "ResourceName": null,
                  "Children": [],
                  "Enabled": true,
                  "ReadOnly": false
                }
              ],
              "Enabled": true,
              "ReadOnly": false
            },
            {
              "$type": "Models.Functions.ExpressionFunction, Models",
              "Expression": "(163 - [IWeather].MeanT)/(5 - 0.1*[IWeather].MeanT)",
              "Name": "CO2internal",
              "ResourceName": null,
              "Children": [],
              "Enabled": true,
              "ReadOnly": false
            },
            {
              "$type": "Models.PMF.Library.BiomassRemoval, Models",
              "Name": "BiomassRemovalDefaults",
              "ResourceName": null,
              "Children": [],
              "Enabled": true,
              "ReadOnly": false,
              "HarvestFractionLiveToRemove": 0.0,
              "HarvestFractionDeadToRemove": 0.0,
              "HarvestFractionLiveToResidue": 0.3,
              "HarvestFractionDeadToResidue": 0.0
            },
            {
              "$type": "Models.Functions.LightSenescenceFunction, Models",
              "Name": "LightSenescence",
              "ResourceName": null,
              "Children": [
                {
                  "$type": "Models.Functions.Constant, Models",
                  "FixedValue": 2.0,
                  "Units": "Mj/m^2",
                  "Name": "senRadnCrit",
                  "ResourceName": null,
                  "Children": [
                    {
                      "$type": "Models.Memo, Models",
                      "Text": "radiation level for onset of light senescence",
                      "Name": "Memo",
                      "ResourceName": null,
                      "Children": [],
                      "Enabled": true,
                      "ReadOnly": false
                    }
                  ],
                  "Enabled": true,
                  "ReadOnly": false
                },
                {
                  "$type": "Models.Functions.Constant, Models",
                  "FixedValue": 10.0,
                  "Units": null,
                  "Name": "SenLightTimeConst",
                  "ResourceName": null,
                  "Children": [
                    {
                      "$type": "Models.Memo, Models",
                      "Text": "delay factor for light senescence",
                      "Name": "Memo",
                      "ResourceName": null,
                      "Children": [],
                      "Enabled": true,
                      "ReadOnly": false
                    }
                  ],
                  "Enabled": true,
                  "ReadOnly": false
                }
              ],
              "Enabled": true,
              "ReadOnly": false
            },
            {
              "$type": "Models.Functions.WaterSenescenceFunction, Models",
              "Name": "WaterSenescence",
              "ResourceName": null,
              "Children": [
                {
                  "$type": "Models.Functions.Constant, Models",
                  "FixedValue": 10.0,
                  "Units": null,
                  "Name": "SenWaterTimeConst",
                  "ResourceName": null,
                  "Children": [],
                  "Enabled": true,
                  "ReadOnly": false
                },
                {
                  "$type": "Models.Functions.Constant, Models",
                  "FixedValue": 0.25,
                  "Units": null,
                  "Name": "SenThreshold",
                  "ResourceName": null,
                  "Children": [],
                  "Enabled": true,
                  "ReadOnly": false
                },
                {
                  "$type": "Models.Functions.ProtectedDivideFunction, Models",
                  "NumeratorErrVal": 0.0,
                  "DenominatorErrVal": 1.0,
                  "Name": "SDRatio",
                  "ResourceName": null,
                  "Children": [
                    {
                      "$type": "Models.Functions.VariableReference, Models",
                      "VariableName": "[Arbitrator].WatSupply",
                      "Name": "WaterSupply",
                      "ResourceName": null,
                      "Children": [],
                      "Enabled": true,
                      "ReadOnly": false
                    },
                    {
                      "$type": "Models.Functions.VariableReference, Models",
                      "VariableName": "[Arbitrator].WDemand",
                      "Name": "WaterDemand",
                      "ResourceName": null,
                      "Children": [],
                      "Enabled": true,
                      "ReadOnly": false
                    }
                  ],
                  "Enabled": true,
                  "ReadOnly": false
                }
              ],
              "Enabled": true,
              "ReadOnly": false
            },
            {
              "$type": "Models.Functions.FrostSenescenceFunction, Models",
              "Name": "FrostSenescence",
              "ResourceName": null,
              "Children": [
                {
                  "$type": "Models.Functions.Constant, Models",
                  "FixedValue": 1.0,
                  "Units": null,
                  "Name": "FrostKill",
                  "ResourceName": null,
                  "Children": [],
                  "Enabled": true,
                  "ReadOnly": false
                },
                {
                  "$type": "Models.Functions.Constant, Models",
                  "FixedValue": -3.5,
                  "Units": null,
                  "Name": "FrostKillSevere",
                  "ResourceName": null,
                  "Children": [],
                  "Enabled": true,
                  "ReadOnly": false
                }
              ],
              "Enabled": true,
              "ReadOnly": false
            },
            {
              "$type": "Models.Functions.AgeSenescenceFunction, Models",
              "Name": "AgeSenescence",
              "ResourceName": null,
              "Children": [
                {
                  "$type": "Models.Functions.Constant, Models",
                  "FixedValue": 0.0,
                  "Units": null,
                  "Name": "LeafNoDeadIntercept",
                  "ResourceName": null,
                  "Children": [
                    {
                      "$type": "Models.Memo, Models",
                      "Text": "Intercept for age-based slai calculation\n\nNot used by sorghum - so set to 0.\nIs used by maize",
                      "Name": "Memo",
                      "ResourceName": null,
                      "Children": [],
                      "Enabled": true,
                      "ReadOnly": false
                    }
                  ],
                  "Enabled": true,
                  "ReadOnly": false
                },
                {
                  "$type": "Models.Functions.Constant, Models",
                  "FixedValue": 0.0,
                  "Units": null,
                  "Name": "LeafNoDeadSlope",
                  "ResourceName": null,
                  "Children": [
                    {
                      "$type": "Models.Memo, Models",
                      "Text": "Slope for age-based slai calculation\n\nNot used by sorghum - so set to 0.\nIs used by maize",
                      "Name": "Memo",
                      "ResourceName": null,
                      "Children": [],
                      "Enabled": true,
                      "ReadOnly": false
                    }
                  ],
                  "Enabled": true,
                  "ReadOnly": false
                }
              ],
              "Enabled": true,
              "ReadOnly": false
            },
            {
              "$type": "Models.Core.Folder, Models",
              "ShowInDocs": false,
              "GraphsPerPage": 6,
              "Name": "Parameters",
              "ResourceName": null,
              "Children": [
                {
                  "$type": "Models.Functions.Constant, Models",
                  "FixedValue": 0.006,
                  "Units": "(0-1)",
                  "Name": "PartitionRate",
                  "ResourceName": null,
                  "Children": [
                    {
                      "$type": "Models.Memo, Models",
                      "Text": "coefficient of sigmoidal function between leaf partition fraction and internode no**2\n\npartition_rate_leaf in Classic\n\nreferenced in LeafPartitioningCoefficient\t",
                      "Name": "Memo",
                      "ResourceName": null,
                      "Children": [],
                      "Enabled": true,
                      "ReadOnly": false
                    }
                  ],
                  "Enabled": true,
                  "ReadOnly": false
                },
                {
                  "$type": "Models.Functions.Constant, Models",
                  "FixedValue": 21.6,
                  "Units": "oCd",
                  "Name": "leafInitRate",
                  "ResourceName": null,
                  "Children": [
                    {
                      "$type": "Models.Memo, Models",
                      "Text": "Degree days to initiate each leaf primordium until floral init (deg day)",
                      "Name": "Description",
                      "ResourceName": null,
                      "Children": [],
                      "Enabled": true,
                      "ReadOnly": false
                    }
                  ],
                  "Enabled": true,
                  "ReadOnly": false
                },
                {
                  "$type": "Models.Functions.Constant, Models",
                  "FixedValue": 4.0,
                  "Units": null,
                  "Name": "leafNumSeed",
                  "ResourceName": null,
                  "Children": [],
                  "Enabled": true,
                  "ReadOnly": false
                },
                {
                  "$type": "Models.Functions.Constant, Models",
                  "FixedValue": 1.0,
                  "Units": null,
                  "Name": "LeafNoAtEmergence",
                  "ResourceName": null,
                  "Children": [],
                  "Enabled": true,
                  "ReadOnly": false
                },
                {
                  "$type": "Models.Functions.Constant, Models",
                  "FixedValue": 41.0,
                  "Units": null,
                  "Name": "appearanceRate1",
                  "ResourceName": null,
                  "Children": [],
                  "Enabled": true,
                  "ReadOnly": false
                },
                {
                  "$type": "Models.Functions.Constant, Models",
                  "FixedValue": 20.0,
                  "Units": null,
                  "Name": "appearanceRate2",
                  "ResourceName": null,
                  "Children": [],
                  "Enabled": true,
                  "ReadOnly": false
                },
                {
                  "$type": "Models.Functions.Constant, Models",
                  "FixedValue": 20.0,
                  "Units": null,
                  "Name": "appearanceRate3",
                  "ResourceName": null,
                  "Children": [],
                  "Enabled": true,
                  "ReadOnly": false
                },
                {
                  "$type": "Models.Functions.Constant, Models",
                  "FixedValue": 1.52,
                  "Units": null,
                  "Name": "leafNoCorrection",
                  "ResourceName": null,
                  "Children": [],
                  "Enabled": true,
                  "ReadOnly": false
                },
                {
                  "$type": "Models.Functions.Constant, Models",
                  "FixedValue": 3.5,
                  "Units": null,
                  "Name": "noRateChange1",
                  "ResourceName": null,
                  "Children": [],
                  "Enabled": true,
                  "ReadOnly": false
                },
                {
                  "$type": "Models.Functions.Constant, Models",
                  "FixedValue": 3.5,
                  "Units": null,
                  "Name": "noRateChange2",
                  "ResourceName": null,
                  "Children": [],
                  "Enabled": true,
                  "ReadOnly": false
                },
                {
                  "$type": "Models.Functions.Constant, Models",
                  "FixedValue": 0.3,
                  "Units": null,
                  "Name": "aMaxVert",
                  "ResourceName": null,
                  "Children": [],
                  "Enabled": true,
                  "ReadOnly": false
                },
                {
                  "$type": "Models.Functions.Constant, Models",
                  "FixedValue": 0.05,
                  "Units": null,
                  "Name": "aTillerVert",
                  "ResourceName": null,
                  "Children": [],
                  "Enabled": true,
                  "ReadOnly": false
                },
                {
                  "$type": "Models.Functions.Constant, Models",
                  "FixedValue": 0.00955,
                  "Units": null,
                  "Name": "A0",
                  "ResourceName": null,
                  "Children": [
                    {
                      "$type": "Models.Memo, Models",
                      "Text": "bellCurveParams[0]",
                      "Name": "Memo",
                      "ResourceName": null,
                      "Children": [],
                      "Enabled": true,
                      "ReadOnly": false
                    }
                  ],
                  "Enabled": true,
                  "ReadOnly": false
                },
                {
                  "$type": "Models.Functions.Constant, Models",
                  "FixedValue": 0.0608,
                  "Units": null,
                  "Name": "A1",
                  "ResourceName": null,
                  "Children": [
                    {
                      "$type": "Models.Memo, Models",
                      "Text": "bellCurveParams[1]",
                      "Name": "Memo",
                      "ResourceName": null,
                      "Children": [],
                      "Enabled": true,
                      "ReadOnly": false
                    }
                  ],
                  "Enabled": true,
                  "ReadOnly": false
                },
                {
                  "$type": "Models.Functions.Constant, Models",
                  "FixedValue": -0.1293,
                  "Units": null,
                  "Name": "A2",
                  "ResourceName": null,
                  "Children": [
                    {
                      "$type": "Models.Memo, Models",
                      "Text": "bellCurveParams[2]",
                      "Name": "Memo",
                      "ResourceName": null,
                      "Children": [],
                      "Enabled": true,
                      "ReadOnly": false
                    }
                  ],
                  "Enabled": true,
                  "ReadOnly": false
                },
                {
                  "$type": "Models.Functions.Constant, Models",
                  "FixedValue": 0.00144,
                  "Units": null,
                  "Name": "B0",
                  "ResourceName": null,
                  "Children": [
                    {
                      "$type": "Models.Memo, Models",
                      "Text": "bellCurveParams[3]",
                      "Name": "Memo",
                      "ResourceName": null,
                      "Children": [],
                      "Enabled": true,
                      "ReadOnly": false
                    }
                  ],
                  "Enabled": true,
                  "ReadOnly": false
                },
                {
                  "$type": "Models.Functions.Constant, Models",
                  "FixedValue": 0.0025,
                  "Units": null,
                  "Name": "B1",
                  "ResourceName": null,
                  "Children": [
                    {
                      "$type": "Models.Memo, Models",
                      "Text": "bellCurveParams[4]",
                      "Name": "Memo",
                      "ResourceName": null,
                      "Children": [],
                      "Enabled": true,
                      "ReadOnly": false
                    }
                  ],
                  "Enabled": true,
                  "ReadOnly": false
                },
                {
                  "$type": "Models.Functions.Constant, Models",
                  "FixedValue": -0.11,
                  "Units": null,
                  "Name": "B2",
                  "ResourceName": null,
                  "Children": [
                    {
                      "$type": "Models.Memo, Models",
                      "Text": "bellCurveParams[5]",
                      "Name": "Memo",
                      "ResourceName": null,
                      "Children": [],
                      "Enabled": true,
                      "ReadOnly": false
                    }
                  ],
                  "Enabled": true,
                  "ReadOnly": false
                },
                {
                  "$type": "Models.Functions.Constant, Models",
                  "FixedValue": 0.0,
                  "Units": null,
                  "Name": "AMaxA",
                  "ResourceName": null,
                  "Children": [
                    {
                      "$type": "Models.Memo, Models",
                      "Text": "Required by maize. Not used in sorghum, but it's a nonoptional link.",
                      "Name": "Memo",
                      "ResourceName": null,
                      "Children": [],
                      "Enabled": true,
                      "ReadOnly": false
                    }
                  ],
                  "Enabled": true,
                  "ReadOnly": false
                },
                {
                  "$type": "Models.Functions.Constant, Models",
                  "FixedValue": 0.0,
                  "Units": null,
                  "Name": "AMaxB",
                  "ResourceName": null,
                  "Children": [
                    {
                      "$type": "Models.Memo, Models",
                      "Text": "Required by maize. Not used in sorghum, but it's a nonoptional link.",
                      "Name": "Memo",
                      "ResourceName": null,
                      "Children": [],
                      "Enabled": true,
                      "ReadOnly": false
                    }
                  ],
                  "Enabled": true,
                  "ReadOnly": false
                },
                {
                  "$type": "Models.Functions.Constant, Models",
                  "FixedValue": 0.0,
                  "Units": null,
                  "Name": "AMaxC",
                  "ResourceName": null,
                  "Children": [
                    {
                      "$type": "Models.Memo, Models",
                      "Text": "Required by maize. Not used in sorghum, but it's a nonoptional link.",
                      "Name": "Memo",
                      "ResourceName": null,
                      "Children": [],
                      "Enabled": true,
                      "ReadOnly": false
                    }
                  ],
                  "Enabled": true,
                  "ReadOnly": false
                },
                {
                  "$type": "Models.Functions.Constant, Models",
                  "FixedValue": 0.687,
                  "Units": null,
                  "Name": "aX0",
                  "ResourceName": null,
                  "Children": [],
                  "Enabled": true,
                  "ReadOnly": false
                },
                {
                  "$type": "Models.Functions.Constant, Models",
                  "FixedValue": 3.58,
                  "Units": null,
                  "Name": "aX0I",
                  "ResourceName": null,
                  "Children": [],
                  "Enabled": true,
                  "ReadOnly": false
                },
                {
                  "$type": "Models.Functions.Constant, Models",
                  "FixedValue": 0.60,
                  "Units": null,
                  "Name": "aX0S",
                  "ResourceName": null,
                  "Children": [],
                  "Enabled": true,
                  "ReadOnly": false
                },
                {
                  "$type": "Models.Functions.Constant, Models",
                  "FixedValue": 42.1,
                  "Units": null,
                  "Name": "aMaxSlope",
                  "ResourceName": null,
                  "Children": [],
                  "Enabled": true,
                  "ReadOnly": false
                },
                {
                  "$type": "Models.Functions.Constant, Models",
                  "FixedValue": -137.4,
                  "Units": null,
                  "Name": "aMaxIntercept",
                  "ResourceName": null,
                  "Children": [],
                  "Enabled": true,
                  "ReadOnly": false
                },
                {
                  "$type": "Models.Functions.Constant, Models",
                  "FixedValue": 10.0,
                  "Units": null,
                  "Name": "minLeafNo",
                  "ResourceName": null,
                  "Children": [],
                  "Enabled": true,
                  "ReadOnly": false
                },
                {
                  "$type": "Models.Functions.Constant, Models",
                  "FixedValue": 40.0,
                  "Units": null,
                  "Name": "maxLeafNo",
                  "ResourceName": null,
                  "Children": [],
                  "Enabled": true,
                  "ReadOnly": false
                },
                {
                  "$type": "Models.Functions.Constant, Models",
                  "FixedValue": 45000.0,
                  "Units": null,
                  "Name": "slaMax",
                  "ResourceName": null,
                  "Children": [],
                  "Enabled": true,
                  "ReadOnly": false
                },
                {
                  "$type": "Models.Functions.Constant, Models",
                  "FixedValue": 8000.0,
                  "Units": null,
                  "Name": "SlaMin",
                  "ResourceName": null,
                  "Children": [
                    {
                      "$type": "Models.Memo, Models",
                      "Text": "Called by DMDemands",
                      "Name": "Memo",
                      "ResourceName": null,
                      "Children": [],
                      "Enabled": true,
                      "ReadOnly": false
                    }
                  ],
                  "Enabled": true,
                  "ReadOnly": false
                },
                {
                  "$type": "Models.Functions.Constant, Models",
                  "FixedValue": 0.3,
                  "Units": null,
                  "Name": "MaxVerticalTillerAdjustment",
                  "ResourceName": null,
                  "Children": [],
                  "Enabled": true,
                  "ReadOnly": false
                },
                {
                  "$type": "Models.Functions.Constant, Models",
                  "FixedValue": 0.05,
                  "Units": null,
                  "Name": "VerticalTillerAdjustment",
                  "ResourceName": null,
                  "Children": [],
                  "Enabled": true,
                  "ReadOnly": false
                },
                {
                  "$type": "Models.Functions.Constant, Models",
                  "FixedValue": 49.25,
                  "Units": null,
                  "Name": "largestLeafPlateau",
                  "ResourceName": null,
                  "Children": [],
                  "Enabled": true,
                  "ReadOnly": false
                },
                {
                  "$type": "Models.Functions.Constant, Models",
                  "FixedValue": 0.329,
                  "Units": null,
                  "Name": "tillerSdIntercept",
                  "ResourceName": null,
                  "Children": [],
                  "Enabled": true,
                  "ReadOnly": false
                },
                {
                  "$type": "Models.Functions.Constant, Models",
                  "FixedValue": 0.3,
                  "Units": null,
                  "Name": "tillerSdSlope",
                  "ResourceName": null,
                  "Children": [],
                  "Enabled": true,
                  "ReadOnly": false
                },
                {
                  "$type": "Models.Functions.Constant, Models",
                  "FixedValue": 10.0,
                  "Units": "%",
                  "Name": "tillerSlaBound",
                  "ResourceName": null,
                  "Children": [],
                  "Enabled": true,
                  "ReadOnly": false
                },
                {
                  "$type": "Models.Functions.Constant, Models",
                  "FixedValue": 0.325,
                  "Units": null,
                  "Name": "maxLAIForTillerAddition",
                  "ResourceName": null,
                  "Children": [],
                  "Enabled": true,
                  "ReadOnly": false
                },
                {
                  "$type": "Models.Functions.Constant, Models",
                  "FixedValue": 0.3,
                  "Units": null,
                  "Name": "maxDailyTillerReduction",
                  "ResourceName": null,
                  "Children": [],
                  "Enabled": true,
                  "ReadOnly": false
                }
              ],
              "Enabled": true,
              "ReadOnly": false
            }
          ],
          "Enabled": true,
          "ReadOnly": false
        },
        {
          "$type": "Models.PMF.Organs.GenericOrgan, Models",
          "StartLive": null,
          "DMSupply": null,
          "NSupply": null,
          "DMDemand": null,
          "NDemand": null,
          "potentialDMAllocation": null,
          "IsAboveGround": true,
          "Name": "Rachis",
          "ResourceName": null,
          "Children": [
            {
              "$type": "Models.Functions.Constant, Models",
              "FixedValue": 0.0,
              "Units": null,
              "Name": "InitialNConcFunction",
              "ResourceName": null,
              "Children": [],
              "Enabled": true,
              "ReadOnly": false
            },
            {
              "$type": "Models.Functions.Constant, Models",
              "FixedValue": 0.0,
              "Units": null,
              "Name": "NReallocationFactor",
              "ResourceName": null,
              "Children": [],
              "Enabled": true,
              "ReadOnly": false
            },
            {
              "$type": "Models.PMF.RetranslocateAvailableN, Models",
              "Name": "RetranslocateNitrogen",
              "ResourceName": null,
              "Children": [
                {
                  "$type": "Models.Functions.MaximumFunction, Models",
                  "Name": "RetranslocateFunction",
                  "ResourceName": null,
                  "Children": [
                    {
                      "$type": "Models.Functions.MinimumFunction, Models",
                      "Name": "MinimumFunction",
                      "ResourceName": null,
                      "Children": [
                        {
                          "$type": "Models.Functions.MultiplyFunction, Models",
                          "Name": "availableDilnN",
                          "ResourceName": null,
                          "Children": [
                            {
                              "$type": "Models.Functions.DivideFunction, Models",
                              "Name": "DivideFunction",
                              "ResourceName": null,
                              "Children": [
                                {
                                  "$type": "Models.Functions.MultiplyFunction, Models",
                                  "Name": "dltStemNConc",
                                  "ResourceName": null,
                                  "Children": [
                                    {
                                      "$type": "Models.Functions.AddFunction, Models",
                                      "Name": "AddFunction",
                                      "ResourceName": null,
                                      "Children": [
                                        {
                                          "$type": "Models.Functions.MultiplyFunction, Models",
                                          "Name": "MultiplyFunction",
                                          "ResourceName": null,
                                          "Children": [
                                            {
                                              "$type": "Models.Functions.Constant, Models",
                                              "FixedValue": 0.0062,
                                              "Units": null,
                                              "Name": "dilnNSlope",
                                              "ResourceName": null,
                                              "Children": [],
                                              "Enabled": true,
                                              "ReadOnly": false
                                            },
                                            {
                                              "$type": "Models.Functions.MultiplyFunction, Models",
                                              "Name": "stemNConc",
                                              "ResourceName": null,
                                              "Children": [
                                                {
                                                  "$type": "Models.Functions.DivideFunction, Models",
                                                  "Name": "divide",
                                                  "ResourceName": null,
                                                  "Children": [
                                                    {
                                                      "$type": "Models.Functions.VariableReference, Models",
                                                      "VariableName": "[Rachis].Live.N",
                                                      "Name": "nGreen",
                                                      "ResourceName": null,
                                                      "Children": [],
                                                      "Enabled": true,
                                                      "ReadOnly": false
                                                    },
                                                    {
                                                      "$type": "Models.Functions.AddFunction, Models",
                                                      "Name": "DMToday",
                                                      "ResourceName": null,
                                                      "Children": [
                                                        {
                                                          "$type": "Models.Functions.VariableReference, Models",
                                                          "VariableName": "[Rachis].potentialDMAllocation.Structural",
                                                          "Name": "dltDmGreen",
                                                          "ResourceName": null,
                                                          "Children": [],
                                                          "Enabled": true,
                                                          "ReadOnly": false
                                                        },
                                                        {
                                                          "$type": "Models.Functions.VariableReference, Models",
                                                          "VariableName": "[Rachis].Live.Wt",
                                                          "Name": "dmGreen",
                                                          "ResourceName": null,
                                                          "Children": [],
                                                          "Enabled": true,
                                                          "ReadOnly": false
                                                        }
                                                      ],
                                                      "Enabled": true,
                                                      "ReadOnly": false
                                                    }
                                                  ],
                                                  "Enabled": true,
                                                  "ReadOnly": false
                                                },
                                                {
                                                  "$type": "Models.Functions.Constant, Models",
                                                  "FixedValue": 100.0,
                                                  "Units": null,
                                                  "Name": "Percentage",
                                                  "ResourceName": null,
                                                  "Children": [],
                                                  "Enabled": true,
                                                  "ReadOnly": false
                                                }
                                              ],
                                              "Enabled": true,
                                              "ReadOnly": false
                                            }
                                          ],
                                          "Enabled": true,
                                          "ReadOnly": false
                                        },
                                        {
                                          "$type": "Models.Functions.Constant, Models",
                                          "FixedValue": -0.001,
                                          "Units": null,
                                          "Name": "dilnNInt",
                                          "ResourceName": null,
                                          "Children": [],
                                          "Enabled": true,
                                          "ReadOnly": false
                                        }
                                      ],
                                      "Enabled": true,
                                      "ReadOnly": false
                                    },
                                    {
                                      "$type": "Models.Functions.VariableReference, Models",
                                      "VariableName": "[Phenology].DltTT",
                                      "Name": "ThermalTime",
                                      "ResourceName": null,
                                      "Children": [],
                                      "Enabled": true,
                                      "ReadOnly": false
                                    }
                                  ],
                                  "Enabled": true,
                                  "ReadOnly": false
                                },
                                {
                                  "$type": "Models.Functions.Constant, Models",
                                  "FixedValue": 100.0,
                                  "Units": null,
                                  "Name": "Constant",
                                  "ResourceName": null,
                                  "Children": [],
                                  "Enabled": true,
                                  "ReadOnly": false
                                }
                              ],
                              "Enabled": true,
                              "ReadOnly": false
                            },
                            {
                              "$type": "Models.Functions.AddFunction, Models",
                              "Name": "DMToday",
                              "ResourceName": null,
                              "Children": [
                                {
                                  "$type": "Models.Functions.VariableReference, Models",
                                  "VariableName": "[Rachis].potentialDMAllocation.Structural",
                                  "Name": "dltDmGreen",
                                  "ResourceName": null,
                                  "Children": [],
                                  "Enabled": true,
                                  "ReadOnly": false
                                },
                                {
                                  "$type": "Models.Functions.VariableReference, Models",
                                  "VariableName": "[Rachis].Live.Wt",
                                  "Name": "dmGreen",
                                  "ResourceName": null,
                                  "Children": [],
                                  "Enabled": true,
                                  "ReadOnly": false
                                }
                              ],
                              "Enabled": true,
                              "ReadOnly": false
                            }
                          ],
                          "Enabled": true,
                          "ReadOnly": false
                        },
                        {
                          "$type": "Models.Functions.SubtractFunction, Models",
                          "Name": "SubtractFunction",
                          "ResourceName": null,
                          "Children": [
                            {
                              "$type": "Models.Functions.VariableReference, Models",
                              "VariableName": "[Rachis].Live.N",
                              "Name": "NGreen",
                              "ResourceName": null,
                              "Children": [],
                              "Enabled": true,
                              "ReadOnly": false
                            },
                            {
                              "$type": "Models.Functions.VariableReference, Models",
                              "VariableName": "[Rachis].NDemands.Structural",
                              "Name": "StructuralN",
                              "ResourceName": null,
                              "Children": [],
                              "Enabled": true,
                              "ReadOnly": false
                            }
                          ],
                          "Enabled": true,
                          "ReadOnly": false
                        }
                      ],
                      "Enabled": true,
                      "ReadOnly": false
                    },
                    {
                      "$type": "Models.Functions.Constant, Models",
                      "FixedValue": 0.0,
                      "Units": null,
                      "Name": "Zero",
                      "ResourceName": null,
                      "Children": [],
                      "Enabled": true,
                      "ReadOnly": false
                    }
                  ],
                  "Enabled": true,
                  "ReadOnly": false
                },
                {
                  "$type": "Models.Functions.Constant, Models",
                  "FixedValue": 0.0,
                  "Units": null,
                  "Name": "RetranslocateDMFunction",
                  "ResourceName": null,
                  "Children": [],
                  "Enabled": true,
                  "ReadOnly": false
                }
              ],
              "Enabled": true,
              "ReadOnly": false
            },
            {
              "$type": "Models.Functions.DivideFunction, Models",
              "Name": "NRetranslocationFactor",
              "ResourceName": null,
              "Children": [
                {
                  "$type": "Models.Functions.MaximumFunction, Models",
                  "Name": "NRetranslocationAmount",
                  "ResourceName": null,
                  "Children": [
                    {
                      "$type": "Models.Functions.MinimumFunction, Models",
                      "Name": "MinimumFunction",
                      "ResourceName": null,
                      "Children": [
                        {
                          "$type": "Models.Functions.MultiplyFunction, Models",
                          "Name": "availableDilnN",
                          "ResourceName": null,
                          "Children": [
                            {
                              "$type": "Models.Functions.DivideFunction, Models",
                              "Name": "DivideFunction",
                              "ResourceName": null,
                              "Children": [
                                {
                                  "$type": "Models.Functions.MultiplyFunction, Models",
                                  "Name": "dltStemNConc",
                                  "ResourceName": null,
                                  "Children": [
                                    {
                                      "$type": "Models.Functions.AddFunction, Models",
                                      "Name": "AddFunction",
                                      "ResourceName": null,
                                      "Children": [
                                        {
                                          "$type": "Models.Functions.MultiplyFunction, Models",
                                          "Name": "MultiplyFunction",
                                          "ResourceName": null,
                                          "Children": [
                                            {
                                              "$type": "Models.Functions.Constant, Models",
                                              "FixedValue": 0.0062,
                                              "Units": null,
                                              "Name": "dilnNSlope",
                                              "ResourceName": null,
                                              "Children": [],
                                              "Enabled": true,
                                              "ReadOnly": false
                                            },
                                            {
                                              "$type": "Models.Functions.MultiplyFunction, Models",
                                              "Name": "stemNConc",
                                              "ResourceName": null,
                                              "Children": [
                                                {
                                                  "$type": "Models.Functions.DivideFunction, Models",
                                                  "Name": "divide",
                                                  "ResourceName": null,
                                                  "Children": [
                                                    {
                                                      "$type": "Models.Functions.VariableReference, Models",
                                                      "VariableName": "[Rachis].Live.N",
                                                      "Name": "nGreen",
                                                      "ResourceName": null,
                                                      "Children": [],
                                                      "Enabled": true,
                                                      "ReadOnly": false
                                                    },
                                                    {
                                                      "$type": "Models.Functions.AddFunction, Models",
                                                      "Name": "DMToday",
                                                      "ResourceName": null,
                                                      "Children": [
                                                        {
                                                          "$type": "Models.Functions.VariableReference, Models",
                                                          "VariableName": "[Rachis].potentialDMAllocation.Structural",
                                                          "Name": "dltDmGreen",
                                                          "ResourceName": null,
                                                          "Children": [],
                                                          "Enabled": true,
                                                          "ReadOnly": false
                                                        },
                                                        {
                                                          "$type": "Models.Functions.VariableReference, Models",
                                                          "VariableName": "[Rachis].Live.Wt",
                                                          "Name": "dmGreen",
                                                          "ResourceName": null,
                                                          "Children": [],
                                                          "Enabled": true,
                                                          "ReadOnly": false
                                                        }
                                                      ],
                                                      "Enabled": true,
                                                      "ReadOnly": false
                                                    }
                                                  ],
                                                  "Enabled": true,
                                                  "ReadOnly": false
                                                },
                                                {
                                                  "$type": "Models.Functions.Constant, Models",
                                                  "FixedValue": 100.0,
                                                  "Units": null,
                                                  "Name": "Percentage",
                                                  "ResourceName": null,
                                                  "Children": [],
                                                  "Enabled": true,
                                                  "ReadOnly": false
                                                }
                                              ],
                                              "Enabled": true,
                                              "ReadOnly": false
                                            }
                                          ],
                                          "Enabled": true,
                                          "ReadOnly": false
                                        },
                                        {
                                          "$type": "Models.Functions.Constant, Models",
                                          "FixedValue": -0.001,
                                          "Units": null,
                                          "Name": "dilnNInt",
                                          "ResourceName": null,
                                          "Children": [],
                                          "Enabled": true,
                                          "ReadOnly": false
                                        }
                                      ],
                                      "Enabled": true,
                                      "ReadOnly": false
                                    },
                                    {
                                      "$type": "Models.Functions.VariableReference, Models",
                                      "VariableName": "[Phenology].ThermalTime",
                                      "Name": "ThermalTime",
                                      "ResourceName": null,
                                      "Children": [],
                                      "Enabled": true,
                                      "ReadOnly": false
                                    }
                                  ],
                                  "Enabled": true,
                                  "ReadOnly": false
                                },
                                {
                                  "$type": "Models.Functions.Constant, Models",
                                  "FixedValue": 100.0,
                                  "Units": null,
                                  "Name": "Constant",
                                  "ResourceName": null,
                                  "Children": [],
                                  "Enabled": true,
                                  "ReadOnly": false
                                }
                              ],
                              "Enabled": true,
                              "ReadOnly": false
                            },
                            {
                              "$type": "Models.Functions.AddFunction, Models",
                              "Name": "DMToday",
                              "ResourceName": null,
                              "Children": [
                                {
                                  "$type": "Models.Functions.VariableReference, Models",
                                  "VariableName": "[Rachis].potentialDMAllocation.Structural",
                                  "Name": "dltDmGreen",
                                  "ResourceName": null,
                                  "Children": [],
                                  "Enabled": true,
                                  "ReadOnly": false
                                },
                                {
                                  "$type": "Models.Functions.VariableReference, Models",
                                  "VariableName": "[Rachis].Live.Wt",
                                  "Name": "dmGreen",
                                  "ResourceName": null,
                                  "Children": [],
                                  "Enabled": true,
                                  "ReadOnly": false
                                }
                              ],
                              "Enabled": true,
                              "ReadOnly": false
                            }
                          ],
                          "Enabled": true,
                          "ReadOnly": false
                        },
                        {
                          "$type": "Models.Functions.SubtractFunction, Models",
                          "Name": "SubtractFunction",
                          "ResourceName": null,
                          "Children": [
                            {
                              "$type": "Models.Functions.VariableReference, Models",
                              "VariableName": "[Rachis].Live.N",
                              "Name": "NGreen",
                              "ResourceName": null,
                              "Children": [],
                              "Enabled": true,
                              "ReadOnly": false
                            },
                            {
                              "$type": "Models.Functions.VariableReference, Models",
                              "VariableName": "[Rachis].NDemands.Structural",
                              "Name": "StructuralN",
                              "ResourceName": null,
                              "Children": [],
                              "Enabled": true,
                              "ReadOnly": false
                            }
                          ],
                          "Enabled": true,
                          "ReadOnly": false
                        }
                      ],
                      "Enabled": true,
                      "ReadOnly": false
                    },
                    {
                      "$type": "Models.Functions.Constant, Models",
                      "FixedValue": 0.0,
                      "Units": null,
                      "Name": "Zero",
                      "ResourceName": null,
                      "Children": [],
                      "Enabled": true,
                      "ReadOnly": false
                    }
                  ],
                  "Enabled": true,
                  "ReadOnly": false
                }
              ],
              "Enabled": true,
              "ReadOnly": false
            },
            {
              "$type": "Models.Functions.Constant, Models",
              "FixedValue": 0.0,
              "Units": "/d",
              "Name": "SenescenceRate",
              "ResourceName": null,
              "Children": [],
              "Enabled": true,
              "ReadOnly": false
            },
            {
              "$type": "Models.Functions.LinearInterpolationFunction, Models",
              "Name": "ExpansionStress",
              "ResourceName": null,
              "Children": [
                {
                  "$type": "Models.Functions.XYPairs, Models",
                  "X": [
                    0.0,
                    0.6
                  ],
                  "Y": [
                    1.0,
                    1.0
                  ],
                  "XVariableName": null,
                  "Name": "XYPairs",
                  "ResourceName": null,
                  "Children": [],
                  "Enabled": true,
                  "ReadOnly": false
                },
                {
                  "$type": "Models.Functions.VariableReference, Models",
                  "VariableName": "[Sorghum].Leaf.Fw",
                  "Name": "XValue",
                  "ResourceName": null,
                  "Children": [],
                  "Enabled": true,
                  "ReadOnly": false
                }
              ],
              "Enabled": true,
              "ReadOnly": false
            },
            {
              "$type": "Models.Functions.Constant, Models",
              "FixedValue": 0.0,
              "Units": "/d",
              "Name": "DetachmentRateFunction",
              "ResourceName": null,
              "Children": [],
              "Enabled": true,
              "ReadOnly": false
            },
            {
              "$type": "Models.Functions.Constant, Models",
              "FixedValue": 0.0,
              "Units": "0-1",
              "Name": "MaintenanceRespirationFunction",
              "ResourceName": null,
              "Children": [],
              "Enabled": true,
              "ReadOnly": false
            },
            {
              "$type": "Models.Functions.Constant, Models",
              "FixedValue": 1.0,
              "Units": "0-1",
              "Name": "DMConversionEfficiency",
              "ResourceName": null,
              "Children": [],
              "Enabled": true,
              "ReadOnly": false
            },
            {
              "$type": "Models.PMF.Library.BiomassRemoval, Models",
              "Name": "BiomassRemovalDefaults",
              "ResourceName": null,
              "Children": [],
              "Enabled": true,
              "ReadOnly": false,
              "HarvestFractionLiveToRemove": 0.5,
              "HarvestFractionDeadToRemove": 0.0,
              "HarvestFractionLiveToResidue": 0.1,
              "HarvestFractionDeadToResidue": 0.0
            },
            {
              "$type": "Models.Functions.Constant, Models",
              "FixedValue": 0.0,
              "Units": null,
              "Name": "DMReallocationFactor",
              "ResourceName": null,
              "Children": [],
              "Enabled": true,
              "ReadOnly": false
            },
            {
              "$type": "Models.Functions.Constant, Models",
              "FixedValue": 0.0,
              "Units": null,
              "Name": "DMRetranslocationFactor",
              "ResourceName": null,
              "Children": [],
              "Enabled": true,
              "ReadOnly": false
            },
            {
              "$type": "Models.Functions.Constant, Models",
              "FixedValue": 0.0,
              "Units": null,
              "Name": "RemobilisationCost",
              "ResourceName": null,
              "Children": [],
              "Enabled": true,
              "ReadOnly": false
            },
            {
              "$type": "Models.Functions.Constant, Models",
              "FixedValue": 0.4,
              "Units": null,
              "Name": "CarbonConcentration",
              "ResourceName": null,
              "Children": [],
              "Enabled": true,
              "ReadOnly": false
            },
            {
              "$type": "Models.PMF.NutrientDemandFunctions, Models",
              "Name": "DMDemands",
              "ResourceName": null,
              "Children": [
                {
                  "$type": "Models.Functions.MultiplyFunction, Models",
                  "Name": "Structural",
                  "ResourceName": null,
                  "Children": [
                    {
                      "$type": "Models.Functions.PhaseLookup, Models",
                      "Name": "DMDemandFunction",
                      "ResourceName": null,
                      "Children": [
                        {
                          "$type": "Models.Functions.PhaseLookupValue, Models",
                          "Start": "FloralInitiation",
                          "End": "Flowering",
                          "Name": "BetweenFIAndFlower",
                          "ResourceName": null,
                          "Children": [
                            {
                              "$type": "Models.Functions.MultiplyFunction, Models",
                              "Name": "MultiplyFunction",
                              "ResourceName": null,
                              "Children": [
                                {
                                  "$type": "Models.Functions.VariableReference, Models",
                                  "VariableName": "[Leaf].DMRemaining",
                                  "Name": "DMRemainingAfterLeaf",
                                  "ResourceName": null,
                                  "Children": [],
                                  "Enabled": true,
                                  "ReadOnly": false
                                },
                                {
                                  "$type": "Models.Functions.VariableReference, Models",
                                  "VariableName": "[Stem].StemToFlowerFrac",
                                  "Name": "Stem2FlowerFrac",
                                  "ResourceName": null,
                                  "Children": [],
                                  "Enabled": true,
                                  "ReadOnly": false
                                }
                              ],
                              "Enabled": true,
                              "ReadOnly": false
                            }
                          ],
                          "Enabled": true,
                          "ReadOnly": false
                        },
                        {
                          "$type": "Models.Functions.PhaseLookupValue, Models",
                          "Start": "FlagLeaf",
                          "End": "Flowering",
                          "Name": "BetweenFlagAndFlowering",
                          "ResourceName": null,
                          "Children": [
                            {
                              "$type": "Models.Functions.MultiplyFunction, Models",
                              "Name": "MultiplyFunction",
                              "ResourceName": null,
                              "Children": [
                                {
                                  "$type": "Models.Functions.VariableReference, Models",
                                  "VariableName": "[Arbitrator].DM.TotalSupplyFunction",
                                  "Name": "DMFixationSupply",
                                  "ResourceName": null,
                                  "Children": [],
                                  "Enabled": true,
                                  "ReadOnly": false
                                },
                                {
                                  "$type": "Models.Functions.VariableReference, Models",
                                  "VariableName": "[Stem].StemToFlowerFrac",
                                  "Name": "Stem2FlowerFrac",
                                  "ResourceName": null,
                                  "Children": [],
                                  "Enabled": true,
                                  "ReadOnly": false
                                }
                              ],
                              "Enabled": true,
                              "ReadOnly": false
                            }
                          ],
                          "Enabled": true,
                          "ReadOnly": false
                        }
                      ],
                      "Enabled": true,
                      "ReadOnly": false
                    },
                    {
                      "$type": "Models.Functions.Constant, Models",
                      "FixedValue": 1.0,
                      "Units": null,
                      "Name": "StructuralFraction",
                      "ResourceName": null,
                      "Children": [],
                      "Enabled": true,
                      "ReadOnly": false
                    }
                  ],
                  "Enabled": true,
                  "ReadOnly": false
                },
                {
                  "$type": "Models.Functions.Constant, Models",
                  "FixedValue": 0.0,
                  "Units": null,
                  "Name": "Metabolic",
                  "ResourceName": null,
                  "Children": [],
                  "Enabled": true,
                  "ReadOnly": false
                },
                {
                  "$type": "Models.Functions.Constant, Models",
                  "FixedValue": 0.0,
                  "Units": null,
                  "Name": "Storage",
                  "ResourceName": null,
                  "Children": [],
                  "Enabled": true,
                  "ReadOnly": false
                },
                {
                  "$type": "Models.Functions.Constant, Models",
                  "FixedValue": 1.0,
                  "Units": null,
                  "Name": "QStructuralPriority",
                  "ResourceName": null,
                  "Children": [],
                  "Enabled": true,
                  "ReadOnly": false
                },
                {
                  "$type": "Models.Functions.Constant, Models",
                  "FixedValue": 1.0,
                  "Units": null,
                  "Name": "QMetabolicPriority",
                  "ResourceName": null,
                  "Children": [],
                  "Enabled": true,
                  "ReadOnly": false
                },
                {
                  "$type": "Models.Functions.Constant, Models",
                  "FixedValue": 1.0,
                  "Units": null,
                  "Name": "QStoragePriority",
                  "ResourceName": null,
                  "Children": [],
                  "Enabled": true,
                  "ReadOnly": false
                }
              ],
              "Enabled": true,
              "ReadOnly": false
            },
            {
              "$type": "Models.PMF.NutrientDemandFunctions, Models",
              "Name": "NDemands",
              "ResourceName": null,
              "Children": [
                {
                  "$type": "Models.Functions.MaximumFunction, Models",
                  "Name": "Structural",
                  "ResourceName": null,
                  "Children": [
                    {
                      "$type": "Models.Functions.Constant, Models",
                      "FixedValue": 0.0,
                      "Units": null,
                      "Name": "zero",
                      "ResourceName": null,
                      "Children": [],
                      "Enabled": true,
                      "ReadOnly": false
                    },
                    {
                      "$type": "Models.Functions.SubtractFunction, Models",
                      "Name": "SubtractFunction",
                      "ResourceName": null,
                      "Children": [
                        {
                          "$type": "Models.Functions.MultiplyFunction, Models",
                          "Name": "requiredN",
                          "ResourceName": null,
                          "Children": [
                            {
                              "$type": "Models.Functions.VariableReference, Models",
                              "VariableName": "[Rachis].minimumNconc",
                              "Name": "MinNconc",
                              "ResourceName": null,
                              "Children": [],
                              "Enabled": true,
                              "ReadOnly": false
                            },
                            {
                              "$type": "Models.Functions.AddFunction, Models",
                              "Name": "AddFunction",
                              "ResourceName": null,
                              "Children": [
                                {
                                  "$type": "Models.Functions.VariableReference, Models",
                                  "VariableName": "[Rachis].potentialDMAllocation.Structural",
                                  "Name": "dltDmGreen",
                                  "ResourceName": null,
                                  "Children": [],
                                  "Enabled": true,
                                  "ReadOnly": false
                                },
                                {
                                  "$type": "Models.Functions.VariableReference, Models",
                                  "VariableName": "[Rachis].Live.Wt",
                                  "Name": "dmGreen",
                                  "ResourceName": null,
                                  "Children": [],
                                  "Enabled": true,
                                  "ReadOnly": false
                                }
                              ],
                              "Enabled": true,
                              "ReadOnly": false
                            },
                            {
                              "$type": "Models.Functions.VariableReference, Models",
                              "VariableName": "[Rachis].nitrogenDemandSwitch",
                              "Name": "NitrogenDemandSwitch",
                              "ResourceName": null,
                              "Children": [],
                              "Enabled": true,
                              "ReadOnly": false
                            }
                          ],
                          "Enabled": true,
                          "ReadOnly": false
                        },
                        {
                          "$type": "Models.Functions.VariableReference, Models",
                          "VariableName": "[Rachis].Live.N",
                          "Name": "nGreen",
                          "ResourceName": null,
                          "Children": [],
                          "Enabled": true,
                          "ReadOnly": false
                        }
                      ],
                      "Enabled": true,
                      "ReadOnly": false
                    }
                  ],
                  "Enabled": true,
                  "ReadOnly": false
                },
                {
                  "$type": "Models.Functions.MaximumFunction, Models",
                  "Name": "Metabolic",
                  "ResourceName": null,
                  "Children": [
                    {
                      "$type": "Models.Functions.Constant, Models",
                      "FixedValue": 0.0,
                      "Units": null,
                      "Name": "zero",
                      "ResourceName": null,
                      "Children": [],
                      "Enabled": true,
                      "ReadOnly": false
                    },
                    {
                      "$type": "Models.Functions.SubtractFunction, Models",
                      "Name": "SubtractFunction",
                      "ResourceName": null,
                      "Children": [
                        {
                          "$type": "Models.Functions.MultiplyFunction, Models",
                          "Name": "RequiredN",
                          "ResourceName": null,
                          "Children": [
                            {
                              "$type": "Models.Functions.VariableReference, Models",
                              "VariableName": "[Rachis].criticalNConc",
                              "Name": "CritNconc",
                              "ResourceName": null,
                              "Children": [],
                              "Enabled": true,
                              "ReadOnly": false
                            },
                            {
                              "$type": "Models.Functions.AddFunction, Models",
                              "Name": "AddFunction",
                              "ResourceName": null,
                              "Children": [
                                {
                                  "$type": "Models.Functions.VariableReference, Models",
                                  "VariableName": "[Rachis].potentialDMAllocation.Structural",
                                  "Name": "dltDmGreen",
                                  "ResourceName": null,
                                  "Children": [],
                                  "Enabled": true,
                                  "ReadOnly": false
                                },
                                {
                                  "$type": "Models.Functions.VariableReference, Models",
                                  "VariableName": "[Rachis].Live.Wt",
                                  "Name": "dmGreen",
                                  "ResourceName": null,
                                  "Children": [],
                                  "Enabled": true,
                                  "ReadOnly": false
                                }
                              ],
                              "Enabled": true,
                              "ReadOnly": false
                            },
                            {
                              "$type": "Models.Functions.VariableReference, Models",
                              "VariableName": "[Rachis].nitrogenDemandSwitch",
                              "Name": "NitrogenDemandSwitch",
                              "ResourceName": null,
                              "Children": [],
                              "Enabled": true,
                              "ReadOnly": false
                            }
                          ],
                          "Enabled": true,
                          "ReadOnly": false
                        },
                        {
                          "$type": "Models.Functions.VariableReference, Models",
                          "VariableName": "[Rachis].Live.N",
                          "Name": "nGreen",
                          "ResourceName": null,
                          "Children": [],
                          "Enabled": true,
                          "ReadOnly": false
                        }
                      ],
                      "Enabled": true,
                      "ReadOnly": false
                    }
                  ],
                  "Enabled": true,
                  "ReadOnly": false
                },
                {
                  "$type": "Models.Functions.DemandFunctions.StorageNDemandFunction, Models",
                  "Name": "Storage",
                  "ResourceName": null,
                  "Children": [
                    {
                      "$type": "Models.Functions.VariableReference, Models",
                      "VariableName": "[Rachis].nitrogenDemandSwitch",
                      "Name": "NitrogenDemandSwitch",
                      "ResourceName": null,
                      "Children": [],
                      "Enabled": true,
                      "ReadOnly": false
                    },
                    {
                      "$type": "Models.Functions.VariableReference, Models",
                      "VariableName": "[Rachis].maximumNconc",
                      "Name": "MaxNconc",
                      "ResourceName": null,
                      "Children": [],
                      "Enabled": true,
                      "ReadOnly": false
                    }
                  ],
                  "Enabled": true,
                  "ReadOnly": false
                },
                {
                  "$type": "Models.Functions.Constant, Models",
                  "FixedValue": 1.0,
                  "Units": null,
                  "Name": "QStructuralPriority",
                  "ResourceName": null,
                  "Children": [],
                  "Enabled": true,
                  "ReadOnly": false
                },
                {
                  "$type": "Models.Functions.Constant, Models",
                  "FixedValue": 1.0,
                  "Units": null,
                  "Name": "QMetabolicPriority",
                  "ResourceName": null,
                  "Children": [],
                  "Enabled": true,
                  "ReadOnly": false
                },
                {
                  "$type": "Models.Functions.Constant, Models",
                  "FixedValue": 1.0,
                  "Units": null,
                  "Name": "QStoragePriority",
                  "ResourceName": null,
                  "Children": [],
                  "Enabled": true,
                  "ReadOnly": false
                }
              ],
              "Enabled": true,
              "ReadOnly": false
            },
            {
              "$type": "Models.Functions.Constant, Models",
              "FixedValue": 0.003,
              "Units": null,
              "Name": "MinimumNConc",
              "ResourceName": null,
              "Children": [],
              "Enabled": true,
              "ReadOnly": false
            },
            {
              "$type": "Models.Functions.Constant, Models",
              "FixedValue": 0.01,
              "Units": null,
              "Name": "CriticalNConc",
              "ResourceName": null,
              "Children": [],
              "Enabled": true,
              "ReadOnly": false
            },
            {
              "$type": "Models.Functions.Constant, Models",
              "FixedValue": 0.008,
              "Units": null,
              "Name": "MaximumNConc",
              "ResourceName": null,
              "Children": [],
              "Enabled": true,
              "ReadOnly": false
            },
            {
              "$type": "Models.Functions.PhaseLookupValue, Models",
              "Start": "Emergence",
              "End": "StartGrainFill",
              "Name": "NitrogenDemandSwitch",
              "ResourceName": null,
              "Children": [
                {
                  "$type": "Models.Functions.Constant, Models",
                  "FixedValue": 1.0,
                  "Units": null,
                  "Name": "Constant",
                  "ResourceName": null,
                  "Children": [],
                  "Enabled": true,
                  "ReadOnly": false
                }
              ],
              "Enabled": true,
              "ReadOnly": false
            },
            {
              "$type": "Models.PMF.NutrientPoolFunctions, Models",
              "Name": "InitialWt",
              "ResourceName": null,
              "Children": [
                {
                  "$type": "Models.Functions.Constant, Models",
                  "FixedValue": 0.0,
                  "Units": "g/plant",
                  "Name": "Structural",
                  "ResourceName": null,
                  "Children": [],
                  "Enabled": true,
                  "ReadOnly": false
                },
                {
                  "$type": "Models.Functions.Constant, Models",
                  "FixedValue": 0.0,
                  "Units": null,
                  "Name": "Metabolic",
                  "ResourceName": null,
                  "Children": [],
                  "Enabled": true,
                  "ReadOnly": false
                },
                {
                  "$type": "Models.Functions.Constant, Models",
                  "FixedValue": 0.0,
                  "Units": null,
                  "Name": "Storage",
                  "ResourceName": null,
                  "Children": [],
                  "Enabled": true,
                  "ReadOnly": false
                }
              ],
              "Enabled": true,
              "ReadOnly": false
            },
            {
              "$type": "Models.Functions.Constant, Models",
              "FixedValue": 0.0,
              "Units": null,
              "Name": "Photosynthesis",
              "ResourceName": null,
              "Children": [],
              "Enabled": true,
              "ReadOnly": false
            }
          ],
          "Enabled": true,
          "ReadOnly": false
        },
        {
          "$type": "Models.PMF.Organs.GenericOrgan, Models",
          "StartLive": null,
          "DMSupply": null,
          "NSupply": null,
          "DMDemand": null,
          "NDemand": null,
          "potentialDMAllocation": null,
          "IsAboveGround": true,
          "Name": "Stem",
          "ResourceName": null,
          "Children": [
            {
              "$type": "Models.Functions.Constant, Models",
              "FixedValue": 0.01,
              "Units": null,
              "Name": "initialNConcFunction",
              "ResourceName": null,
              "Children": [],
              "Enabled": true,
              "ReadOnly": false
            },
            {
              "$type": "Models.Functions.Constant, Models",
              "FixedValue": 0.0,
              "Units": null,
              "Name": "NReallocationFactor",
              "ResourceName": null,
              "Children": [],
              "Enabled": true,
              "ReadOnly": false
            },
            {
              "$type": "Models.PMF.RetranslocateAvailableN, Models",
              "Name": "RetranslocateNitrogen",
              "ResourceName": null,
              "Children": [
                {
                  "$type": "Models.Functions.MaximumFunction, Models",
                  "Name": "RetranslocateFunction",
                  "ResourceName": null,
                  "Children": [
                    {
                      "$type": "Models.Functions.MinimumFunction, Models",
                      "Name": "MinimumFunction",
                      "ResourceName": null,
                      "Children": [
                        {
                          "$type": "Models.Functions.MultiplyFunction, Models",
                          "Name": "availableDilnN",
                          "ResourceName": null,
                          "Children": [
                            {
                              "$type": "Models.Functions.DivideFunction, Models",
                              "Name": "DivideFunction",
                              "ResourceName": null,
                              "Children": [
                                {
                                  "$type": "Models.Functions.MultiplyFunction, Models",
                                  "Name": "dltStemNConc",
                                  "ResourceName": null,
                                  "Children": [
                                    {
                                      "$type": "Models.Functions.AddFunction, Models",
                                      "Name": "AddFunction",
                                      "ResourceName": null,
                                      "Children": [
                                        {
                                          "$type": "Models.Functions.MultiplyFunction, Models",
                                          "Name": "MultiplyFunction",
                                          "ResourceName": null,
                                          "Children": [
                                            {
                                              "$type": "Models.Functions.Constant, Models",
                                              "FixedValue": 0.0062,
                                              "Units": null,
                                              "Name": "dilnNSlope",
                                              "ResourceName": null,
                                              "Children": [],
                                              "Enabled": true,
                                              "ReadOnly": false
                                            },
                                            {
                                              "$type": "Models.Functions.MultiplyFunction, Models",
                                              "Name": "stemNConcPct",
                                              "ResourceName": null,
                                              "Children": [
                                                {
                                                  "$type": "Models.Functions.DivideFunction, Models",
                                                  "Name": "divide",
                                                  "ResourceName": null,
                                                  "Children": [
                                                    {
                                                      "$type": "Models.Functions.VariableReference, Models",
                                                      "VariableName": "[Stem].Live.N",
                                                      "Name": "nGreen",
                                                      "ResourceName": null,
                                                      "Children": [],
                                                      "Enabled": true,
                                                      "ReadOnly": false
                                                    },
                                                    {
                                                      "$type": "Models.Functions.AddFunction, Models",
                                                      "Name": "DMToday",
                                                      "ResourceName": null,
                                                      "Children": [
                                                        {
                                                          "$type": "Models.Functions.VariableReference, Models",
                                                          "VariableName": "[Stem].potentialDMAllocation.Structural",
                                                          "Name": "dltDmGreen",
                                                          "ResourceName": null,
                                                          "Children": [],
                                                          "Enabled": true,
                                                          "ReadOnly": false
                                                        },
                                                        {
                                                          "$type": "Models.Functions.VariableReference, Models",
                                                          "VariableName": "[Stem].Live.Wt",
                                                          "Name": "dmGreen",
                                                          "ResourceName": null,
                                                          "Children": [],
                                                          "Enabled": true,
                                                          "ReadOnly": false
                                                        }
                                                      ],
                                                      "Enabled": true,
                                                      "ReadOnly": false
                                                    }
                                                  ],
                                                  "Enabled": true,
                                                  "ReadOnly": false
                                                },
                                                {
                                                  "$type": "Models.Functions.Constant, Models",
                                                  "FixedValue": 100.0,
                                                  "Units": null,
                                                  "Name": "Percentage",
                                                  "ResourceName": null,
                                                  "Children": [],
                                                  "Enabled": true,
                                                  "ReadOnly": false
                                                }
                                              ],
                                              "Enabled": true,
                                              "ReadOnly": false
                                            }
                                          ],
                                          "Enabled": true,
                                          "ReadOnly": false
                                        },
                                        {
                                          "$type": "Models.Functions.Constant, Models",
                                          "FixedValue": -0.001,
                                          "Units": null,
                                          "Name": "dilnNInt",
                                          "ResourceName": null,
                                          "Children": [],
                                          "Enabled": true,
                                          "ReadOnly": false
                                        }
                                      ],
                                      "Enabled": true,
                                      "ReadOnly": false
                                    },
                                    {
                                      "$type": "Models.Functions.VariableReference, Models",
                                      "VariableName": "[Phenology].DltTT",
                                      "Name": "ThermalTime",
                                      "ResourceName": null,
                                      "Children": [],
                                      "Enabled": true,
                                      "ReadOnly": false
                                    }
                                  ],
                                  "Enabled": true,
                                  "ReadOnly": false
                                },
                                {
                                  "$type": "Models.Functions.Constant, Models",
                                  "FixedValue": 100.0,
                                  "Units": null,
                                  "Name": "Constant",
                                  "ResourceName": null,
                                  "Children": [],
                                  "Enabled": true,
                                  "ReadOnly": false
                                }
                              ],
                              "Enabled": true,
                              "ReadOnly": false
                            },
                            {
                              "$type": "Models.Functions.AddFunction, Models",
                              "Name": "DMToday",
                              "ResourceName": null,
                              "Children": [
                                {
                                  "$type": "Models.Functions.VariableReference, Models",
                                  "VariableName": "[Stem].potentialDMAllocation.Structural",
                                  "Name": "dltDmGreen",
                                  "ResourceName": null,
                                  "Children": [],
                                  "Enabled": true,
                                  "ReadOnly": false
                                },
                                {
                                  "$type": "Models.Functions.VariableReference, Models",
                                  "VariableName": "[Stem].Live.Wt",
                                  "Name": "dmGreen",
                                  "ResourceName": null,
                                  "Children": [],
                                  "Enabled": true,
                                  "ReadOnly": false
                                }
                              ],
                              "Enabled": true,
                              "ReadOnly": false
                            }
                          ],
                          "Enabled": true,
                          "ReadOnly": false
                        },
                        {
                          "$type": "Models.Functions.SubtractFunction, Models",
                          "Name": "SubtractFunction",
                          "ResourceName": null,
                          "Children": [
                            {
                              "$type": "Models.Functions.VariableReference, Models",
                              "VariableName": "[Stem].Live.N",
                              "Name": "NGreen",
                              "ResourceName": null,
                              "Children": [],
                              "Enabled": true,
                              "ReadOnly": false
                            },
                            {
                              "$type": "Models.Functions.MultiplyFunction, Models",
                              "Name": "MultiplyFunction",
                              "ResourceName": null,
                              "Children": [
                                {
                                  "$type": "Models.Functions.AddFunction, Models",
                                  "Name": "DMToday",
                                  "ResourceName": null,
                                  "Children": [
                                    {
                                      "$type": "Models.Functions.VariableReference, Models",
                                      "VariableName": "[Stem].potentialDMAllocation.Structural",
                                      "Name": "dltDmGreen",
                                      "ResourceName": null,
                                      "Children": [],
                                      "Enabled": true,
                                      "ReadOnly": false
                                    },
                                    {
                                      "$type": "Models.Functions.VariableReference, Models",
                                      "VariableName": "[Stem].Live.Wt",
                                      "Name": "dmGreen",
                                      "ResourceName": null,
                                      "Children": [],
                                      "Enabled": true,
                                      "ReadOnly": false
                                    }
                                  ],
                                  "Enabled": true,
                                  "ReadOnly": false
                                },
                                {
                                  "$type": "Models.Functions.VariableReference, Models",
                                  "VariableName": "[Stem].CriticalNConc",
                                  "Name": "StructuralN",
                                  "ResourceName": null,
                                  "Children": [],
                                  "Enabled": true,
                                  "ReadOnly": false
                                }
                              ],
                              "Enabled": true,
                              "ReadOnly": false
                            }
                          ],
                          "Enabled": true,
                          "ReadOnly": false
                        }
                      ],
                      "Enabled": true,
                      "ReadOnly": false
                    },
                    {
                      "$type": "Models.Functions.Constant, Models",
                      "FixedValue": 0.0,
                      "Units": null,
                      "Name": "Zero",
                      "ResourceName": null,
                      "Children": [],
                      "Enabled": true,
                      "ReadOnly": false
                    }
                  ],
                  "Enabled": true,
                  "ReadOnly": false
                },
                {
                  "$type": "Models.Functions.MaximumFunction, Models",
                  "Name": "RetranslocateDMFunction",
                  "ResourceName": null,
                  "Children": [
                    {
                      "$type": "Models.Functions.MultiplyFunction, Models",
                      "Name": "StemWtAvail",
                      "ResourceName": null,
                      "Children": [
                        {
                          "$type": "Models.Functions.SubtractFunction, Models",
                          "Name": "SubtractFunction",
                          "ResourceName": null,
                          "Children": [
                            {
                              "$type": "Models.Functions.AddFunction, Models",
                              "Name": "DMToday",
                              "ResourceName": null,
                              "Children": [
                                {
                                  "$type": "Models.Functions.VariableReference, Models",
                                  "VariableName": "[Stem].potentialDMAllocation.Structural",
                                  "Name": "dltDmGreen",
                                  "ResourceName": null,
                                  "Children": [],
                                  "Enabled": true,
                                  "ReadOnly": false
                                },
                                {
                                  "$type": "Models.Functions.VariableReference, Models",
                                  "VariableName": "[Stem].Live.Wt",
                                  "Name": "dmGreen",
                                  "ResourceName": null,
                                  "Children": [],
                                  "Enabled": true,
                                  "ReadOnly": false
                                }
                              ],
                              "Enabled": true,
                              "ReadOnly": false
                            },
                            {
                              "$type": "Models.Functions.MultiplyFunction, Models",
                              "Name": "MultiplyFunction",
                              "ResourceName": null,
                              "Children": [
                                {
                                  "$type": "Models.Functions.OnEventFunction, Models",
                                  "SetEvent": "Flowering",
                                  "ReSetEvent": "",
                                  "Name": "PlantMinDM",
                                  "ResourceName": null,
                                  "Children": [
                                    {
                                      "$type": "Models.Functions.Constant, Models",
                                      "FixedValue": 0.0,
                                      "Units": null,
                                      "Name": "PreEventValue",
                                      "ResourceName": null,
                                      "Children": [],
                                      "Enabled": true,
                                      "ReadOnly": false
                                    },
                                    {
                                      "$type": "Models.Functions.MultiplyFunction, Models",
                                      "Name": "PostEventValue",
                                      "ResourceName": null,
                                      "Children": [
                                        {
                                          "$type": "Models.Functions.DivideFunction, Models",
                                          "Name": "dmPlantStem",
                                          "ResourceName": null,
                                          "Children": [
                                            {
                                              "$type": "Models.Functions.VariableReference, Models",
                                              "VariableName": "[Stem].Live.Wt",
                                              "Name": "dmGreen",
                                              "ResourceName": null,
                                              "Children": [],
                                              "Enabled": true,
                                              "ReadOnly": false
                                            },
                                            {
                                              "$type": "Models.Functions.VariableReference, Models",
                                              "VariableName": "[Plant].SowingData.Population",
                                              "Name": "density",
                                              "ResourceName": null,
                                              "Children": [],
                                              "Enabled": true,
                                              "ReadOnly": false
                                            }
                                          ],
                                          "Enabled": true,
                                          "ReadOnly": false
                                        },
                                        {
                                          "$type": "Models.Functions.SubtractFunction, Models",
                                          "Name": "SubtractFunction",
                                          "ResourceName": null,
                                          "Children": [
                                            {
                                              "$type": "Models.Functions.Constant, Models",
                                              "FixedValue": 1.0,
                                              "Units": null,
                                              "Name": "One",
                                              "ResourceName": null,
                                              "Children": [],
                                              "Enabled": true,
                                              "ReadOnly": false
                                            },
                                            {
                                              "$type": "Models.Functions.Constant, Models",
                                              "FixedValue": 0.2,
                                              "Units": null,
                                              "Name": "translocFrac",
                                              "ResourceName": null,
                                              "Children": [],
                                              "Enabled": true,
                                              "ReadOnly": false
                                            }
                                          ],
                                          "Enabled": true,
                                          "ReadOnly": false
                                        }
                                      ],
                                      "Enabled": true,
                                      "ReadOnly": false
                                    }
                                  ],
                                  "Enabled": true,
                                  "ReadOnly": false
                                },
                                {
                                  "$type": "Models.Functions.VariableReference, Models",
                                  "VariableName": "[Plant].SowingData.Population",
                                  "Name": "density",
                                  "ResourceName": null,
                                  "Children": [],
                                  "Enabled": true,
                                  "ReadOnly": false
                                }
                              ],
                              "Enabled": true,
                              "ReadOnly": false
                            }
                          ],
                          "Enabled": true,
                          "ReadOnly": false
                        },
                        {
                          "$type": "Models.Functions.Constant, Models",
                          "FixedValue": 0.15,
                          "Units": null,
                          "Name": "retransRate",
                          "ResourceName": null,
                          "Children": [],
                          "Enabled": true,
                          "ReadOnly": false
                        }
                      ],
                      "Enabled": true,
                      "ReadOnly": false
                    },
                    {
                      "$type": "Models.Functions.Constant, Models",
                      "FixedValue": 0.0,
                      "Units": null,
                      "Name": "Zero",
                      "ResourceName": null,
                      "Children": [],
                      "Enabled": true,
                      "ReadOnly": false
                    }
                  ],
                  "Enabled": true,
                  "ReadOnly": false
                }
              ],
              "Enabled": true,
              "ReadOnly": false
            },
            {
              "$type": "Models.Functions.DivideFunction, Models",
              "Name": "NRetranslocationFactor",
              "ResourceName": null,
              "Children": [
                {
                  "$type": "Models.Functions.MaximumFunction, Models",
                  "Name": "NRetranslocationAmount",
                  "ResourceName": null,
                  "Children": [
                    {
                      "$type": "Models.Functions.MinimumFunction, Models",
                      "Name": "MinimumFunction",
                      "ResourceName": null,
                      "Children": [
                        {
                          "$type": "Models.Functions.MultiplyFunction, Models",
                          "Name": "availableDilnN",
                          "ResourceName": null,
                          "Children": [
                            {
                              "$type": "Models.Functions.DivideFunction, Models",
                              "Name": "DivideFunction",
                              "ResourceName": null,
                              "Children": [
                                {
                                  "$type": "Models.Functions.MultiplyFunction, Models",
                                  "Name": "dltStemNConc",
                                  "ResourceName": null,
                                  "Children": [
                                    {
                                      "$type": "Models.Functions.AddFunction, Models",
                                      "Name": "AddFunction",
                                      "ResourceName": null,
                                      "Children": [
                                        {
                                          "$type": "Models.Functions.MultiplyFunction, Models",
                                          "Name": "MultiplyFunction",
                                          "ResourceName": null,
                                          "Children": [
                                            {
                                              "$type": "Models.Functions.Constant, Models",
                                              "FixedValue": 0.0062,
                                              "Units": null,
                                              "Name": "dilnNSlope",
                                              "ResourceName": null,
                                              "Children": [],
                                              "Enabled": true,
                                              "ReadOnly": false
                                            },
                                            {
                                              "$type": "Models.Functions.MultiplyFunction, Models",
                                              "Name": "stemNConcPct",
                                              "ResourceName": null,
                                              "Children": [
                                                {
                                                  "$type": "Models.Functions.DivideFunction, Models",
                                                  "Name": "divide",
                                                  "ResourceName": null,
                                                  "Children": [
                                                    {
                                                      "$type": "Models.Functions.VariableReference, Models",
                                                      "VariableName": "[Stem].Live.N",
                                                      "Name": "nGreen",
                                                      "ResourceName": null,
                                                      "Children": [],
                                                      "Enabled": true,
                                                      "ReadOnly": false
                                                    },
                                                    {
                                                      "$type": "Models.Functions.AddFunction, Models",
                                                      "Name": "DMToday",
                                                      "ResourceName": null,
                                                      "Children": [
                                                        {
                                                          "$type": "Models.Functions.VariableReference, Models",
                                                          "VariableName": "[Stem].potentialDMAllocation.Structural",
                                                          "Name": "dltDmGreen",
                                                          "ResourceName": null,
                                                          "Children": [],
                                                          "Enabled": true,
                                                          "ReadOnly": false
                                                        },
                                                        {
                                                          "$type": "Models.Functions.VariableReference, Models",
                                                          "VariableName": "[Stem].Live.Wt",
                                                          "Name": "dmGreen",
                                                          "ResourceName": null,
                                                          "Children": [],
                                                          "Enabled": true,
                                                          "ReadOnly": false
                                                        }
                                                      ],
                                                      "Enabled": true,
                                                      "ReadOnly": false
                                                    }
                                                  ],
                                                  "Enabled": true,
                                                  "ReadOnly": false
                                                },
                                                {
                                                  "$type": "Models.Functions.Constant, Models",
                                                  "FixedValue": 100.0,
                                                  "Units": null,
                                                  "Name": "Percentage",
                                                  "ResourceName": null,
                                                  "Children": [],
                                                  "Enabled": true,
                                                  "ReadOnly": false
                                                }
                                              ],
                                              "Enabled": true,
                                              "ReadOnly": false
                                            }
                                          ],
                                          "Enabled": true,
                                          "ReadOnly": false
                                        },
                                        {
                                          "$type": "Models.Functions.Constant, Models",
                                          "FixedValue": -0.001,
                                          "Units": null,
                                          "Name": "dilnNInt",
                                          "ResourceName": null,
                                          "Children": [],
                                          "Enabled": true,
                                          "ReadOnly": false
                                        }
                                      ],
                                      "Enabled": true,
                                      "ReadOnly": false
                                    },
                                    {
                                      "$type": "Models.Functions.VariableReference, Models",
                                      "VariableName": "[Phenology].ThermalTime",
                                      "Name": "ThermalTime",
                                      "ResourceName": null,
                                      "Children": [],
                                      "Enabled": true,
                                      "ReadOnly": false
                                    }
                                  ],
                                  "Enabled": true,
                                  "ReadOnly": false
                                },
                                {
                                  "$type": "Models.Functions.Constant, Models",
                                  "FixedValue": 100.0,
                                  "Units": null,
                                  "Name": "Constant",
                                  "ResourceName": null,
                                  "Children": [],
                                  "Enabled": true,
                                  "ReadOnly": false
                                }
                              ],
                              "Enabled": true,
                              "ReadOnly": false
                            },
                            {
                              "$type": "Models.Functions.AddFunction, Models",
                              "Name": "DMToday",
                              "ResourceName": null,
                              "Children": [
                                {
                                  "$type": "Models.Functions.VariableReference, Models",
                                  "VariableName": "[Stem].potentialDMAllocation.Structural",
                                  "Name": "dltDmGreen",
                                  "ResourceName": null,
                                  "Children": [],
                                  "Enabled": true,
                                  "ReadOnly": false
                                },
                                {
                                  "$type": "Models.Functions.VariableReference, Models",
                                  "VariableName": "[Stem].Live.Wt",
                                  "Name": "dmGreen",
                                  "ResourceName": null,
                                  "Children": [],
                                  "Enabled": true,
                                  "ReadOnly": false
                                }
                              ],
                              "Enabled": true,
                              "ReadOnly": false
                            }
                          ],
                          "Enabled": true,
                          "ReadOnly": false
                        },
                        {
                          "$type": "Models.Functions.SubtractFunction, Models",
                          "Name": "SubtractFunction",
                          "ResourceName": null,
                          "Children": [
                            {
                              "$type": "Models.Functions.VariableReference, Models",
                              "VariableName": "[Stem].Live.N",
                              "Name": "NGreen",
                              "ResourceName": null,
                              "Children": [],
                              "Enabled": true,
                              "ReadOnly": false
                            },
                            {
                              "$type": "Models.Functions.MultiplyFunction, Models",
                              "Name": "MultiplyFunction",
                              "ResourceName": null,
                              "Children": [
                                {
                                  "$type": "Models.Functions.AddFunction, Models",
                                  "Name": "DMToday",
                                  "ResourceName": null,
                                  "Children": [
                                    {
                                      "$type": "Models.Functions.VariableReference, Models",
                                      "VariableName": "[Stem].potentialDMAllocation.Structural",
                                      "Name": "dltDmGreen",
                                      "ResourceName": null,
                                      "Children": [],
                                      "Enabled": true,
                                      "ReadOnly": false
                                    },
                                    {
                                      "$type": "Models.Functions.VariableReference, Models",
                                      "VariableName": "[Stem].Live.Wt",
                                      "Name": "dmGreen",
                                      "ResourceName": null,
                                      "Children": [],
                                      "Enabled": true,
                                      "ReadOnly": false
                                    }
                                  ],
                                  "Enabled": true,
                                  "ReadOnly": false
                                },
                                {
                                  "$type": "Models.Functions.VariableReference, Models",
                                  "VariableName": "[Stem].MinimumNconc",
                                  "Name": "StructuralN",
                                  "ResourceName": null,
                                  "Children": [],
                                  "Enabled": true,
                                  "ReadOnly": false
                                }
                              ],
                              "Enabled": true,
                              "ReadOnly": false
                            }
                          ],
                          "Enabled": true,
                          "ReadOnly": false
                        }
                      ],
                      "Enabled": true,
                      "ReadOnly": false
                    },
                    {
                      "$type": "Models.Functions.Constant, Models",
                      "FixedValue": 0.0,
                      "Units": null,
                      "Name": "Zero",
                      "ResourceName": null,
                      "Children": [],
                      "Enabled": true,
                      "ReadOnly": false
                    }
                  ],
                  "Enabled": true,
                  "ReadOnly": false
                },
                {
                  "$type": "Models.Functions.VariableReference, Models",
                  "VariableName": "[Stem].Live.Wt",
                  "Name": "dmGreen",
                  "ResourceName": null,
                  "Children": [],
                  "Enabled": true,
                  "ReadOnly": false
                }
              ],
              "Enabled": true,
              "ReadOnly": false
            },
            {
              "$type": "Models.Functions.DivideFunction, Models",
              "Name": "DMRetranslocationFactor",
              "ResourceName": null,
              "Children": [
                {
                  "$type": "Models.Functions.MaximumFunction, Models",
                  "Name": "DMRetranslocationAmount",
                  "ResourceName": null,
                  "Children": [
                    {
                      "$type": "Models.Functions.MultiplyFunction, Models",
                      "Name": "StemWtAvail",
                      "ResourceName": null,
                      "Children": [
                        {
                          "$type": "Models.Functions.SubtractFunction, Models",
                          "Name": "SubtractFunction",
                          "ResourceName": null,
                          "Children": [
                            {
                              "$type": "Models.Functions.AddFunction, Models",
                              "Name": "DMToday",
                              "ResourceName": null,
                              "Children": [
                                {
                                  "$type": "Models.Functions.VariableReference, Models",
                                  "VariableName": "[Stem].potentialDMAllocation.Structural",
                                  "Name": "dltDmGreen",
                                  "ResourceName": null,
                                  "Children": [],
                                  "Enabled": true,
                                  "ReadOnly": false
                                },
                                {
                                  "$type": "Models.Functions.VariableReference, Models",
                                  "VariableName": "[Stem].Live.Wt",
                                  "Name": "dmGreen",
                                  "ResourceName": null,
                                  "Children": [],
                                  "Enabled": true,
                                  "ReadOnly": false
                                }
                              ],
                              "Enabled": true,
                              "ReadOnly": false
                            },
                            {
                              "$type": "Models.Functions.MultiplyFunction, Models",
                              "Name": "MultiplyFunction",
                              "ResourceName": null,
                              "Children": [
                                {
                                  "$type": "Models.Functions.OnEventFunction, Models",
                                  "SetEvent": "Flowering",
                                  "ReSetEvent": null,
                                  "Name": "PlantMinDM",
                                  "ResourceName": null,
                                  "Children": [
                                    {
                                      "$type": "Models.Functions.Constant, Models",
                                      "FixedValue": 0.0,
                                      "Units": null,
                                      "Name": "PreEventValue",
                                      "ResourceName": null,
                                      "Children": [],
                                      "Enabled": true,
                                      "ReadOnly": false
                                    },
                                    {
                                      "$type": "Models.Functions.MultiplyFunction, Models",
                                      "Name": "PostEventValue",
                                      "ResourceName": null,
                                      "Children": [
                                        {
                                          "$type": "Models.Functions.DivideFunction, Models",
                                          "Name": "dmPlantStem",
                                          "ResourceName": null,
                                          "Children": [
                                            {
                                              "$type": "Models.Functions.VariableReference, Models",
                                              "VariableName": "[Stem].Live.Wt",
                                              "Name": "dmGreen",
                                              "ResourceName": null,
                                              "Children": [],
                                              "Enabled": true,
                                              "ReadOnly": false
                                            },
                                            {
                                              "$type": "Models.Functions.VariableReference, Models",
                                              "VariableName": "[Plant].SowingData.Population",
                                              "Name": "density",
                                              "ResourceName": null,
                                              "Children": [],
                                              "Enabled": true,
                                              "ReadOnly": false
                                            }
                                          ],
                                          "Enabled": true,
                                          "ReadOnly": false
                                        },
                                        {
                                          "$type": "Models.Functions.SubtractFunction, Models",
                                          "Name": "SubtractFunction",
                                          "ResourceName": null,
                                          "Children": [
                                            {
                                              "$type": "Models.Functions.Constant, Models",
                                              "FixedValue": 1.0,
                                              "Units": null,
                                              "Name": "One",
                                              "ResourceName": null,
                                              "Children": [],
                                              "Enabled": true,
                                              "ReadOnly": false
                                            },
                                            {
                                              "$type": "Models.Functions.Constant, Models",
                                              "FixedValue": 0.2,
                                              "Units": null,
                                              "Name": "translocFrac",
                                              "ResourceName": null,
                                              "Children": [],
                                              "Enabled": true,
                                              "ReadOnly": false
                                            }
                                          ],
                                          "Enabled": true,
                                          "ReadOnly": false
                                        }
                                      ],
                                      "Enabled": true,
                                      "ReadOnly": false
                                    }
                                  ],
                                  "Enabled": true,
                                  "ReadOnly": false
                                },
                                {
                                  "$type": "Models.Functions.VariableReference, Models",
                                  "VariableName": "[Plant].SowingData.Population",
                                  "Name": "density",
                                  "ResourceName": null,
                                  "Children": [],
                                  "Enabled": true,
                                  "ReadOnly": false
                                }
                              ],
                              "Enabled": true,
                              "ReadOnly": false
                            }
                          ],
                          "Enabled": true,
                          "ReadOnly": false
                        },
                        {
                          "$type": "Models.Functions.Constant, Models",
                          "FixedValue": 0.15,
                          "Units": null,
                          "Name": "retransRate",
                          "ResourceName": null,
                          "Children": [],
                          "Enabled": true,
                          "ReadOnly": false
                        }
                      ],
                      "Enabled": true,
                      "ReadOnly": false
                    },
                    {
                      "$type": "Models.Functions.Constant, Models",
                      "FixedValue": 0.0,
                      "Units": null,
                      "Name": "Zero",
                      "ResourceName": null,
                      "Children": [],
                      "Enabled": true,
                      "ReadOnly": false
                    }
                  ],
                  "Enabled": true,
                  "ReadOnly": false
                },
                {
                  "$type": "Models.Functions.VariableReference, Models",
                  "VariableName": "[Stem].Live.Wt",
                  "Name": "dmGreen",
                  "ResourceName": null,
                  "Children": [],
                  "Enabled": true,
                  "ReadOnly": false
                }
              ],
              "Enabled": true,
              "ReadOnly": false
            },
            {
              "$type": "Models.Functions.Constant, Models",
              "FixedValue": 0.3,
              "Units": null,
              "Name": "StemToFlowerFrac",
              "ResourceName": null,
              "Children": [],
              "Enabled": true,
              "ReadOnly": false
            },
            {
              "$type": "Models.Functions.Constant, Models",
              "FixedValue": 0.0,
              "Units": "/d",
              "Name": "SenescenceRate",
              "ResourceName": null,
              "Children": [],
              "Enabled": true,
              "ReadOnly": false
            },
            {
              "$type": "Models.Functions.Constant, Models",
              "FixedValue": 0.0,
              "Units": "/d",
              "Name": "DetachmentRateFunction",
              "ResourceName": null,
              "Children": [],
              "Enabled": true,
              "ReadOnly": false
            },
            {
              "$type": "Models.Functions.Constant, Models",
              "FixedValue": 0.0,
              "Units": "0-1",
              "Name": "MaintenanceRespirationFunction",
              "ResourceName": null,
              "Children": [],
              "Enabled": true,
              "ReadOnly": false
            },
            {
              "$type": "Models.Functions.Constant, Models",
              "FixedValue": 1.0,
              "Units": "0-1",
              "Name": "DMConversionEfficiency",
              "ResourceName": null,
              "Children": [],
              "Enabled": true,
              "ReadOnly": false
            },
            {
              "$type": "Models.PMF.Library.BiomassRemoval, Models",
              "Name": "BiomassRemovalDefaults",
              "ResourceName": null,
              "Children": [],
              "Enabled": true,
              "ReadOnly": false,
              "HarvestFractionLiveToRemove": 0.0,
              "HarvestFractionDeadToRemove": 0.0,
              "HarvestFractionLiveToResidue": 0.1,
              "HarvestFractionDeadToResidue": 0.0
            },
            {
              "$type": "Models.Functions.Constant, Models",
              "FixedValue": 0.0,
              "Units": null,
              "Name": "DMReallocationFactor",
              "ResourceName": null,
              "Children": [],
              "Enabled": true,
              "ReadOnly": false
            },
            {
              "$type": "Models.Functions.Constant, Models",
              "FixedValue": 0.0,
              "Units": null,
              "Name": "RemobilisationCost",
              "ResourceName": null,
              "Children": [],
              "Enabled": true,
              "ReadOnly": false
            },
            {
              "$type": "Models.Functions.Constant, Models",
              "FixedValue": 0.4,
              "Units": null,
              "Name": "CarbonConcentration",
              "ResourceName": null,
              "Children": [],
              "Enabled": true,
              "ReadOnly": false
            },
            {
              "$type": "Models.PMF.NutrientDemandFunctions, Models",
              "Name": "DMDemands",
              "ResourceName": null,
              "Children": [
                {
                  "$type": "Models.Functions.MultiplyFunction, Models",
                  "Name": "Structural",
                  "ResourceName": null,
                  "Children": [
                    {
                      "$type": "Models.Functions.MaximumFunction, Models",
                      "Name": "DMDemandFunction",
                      "ResourceName": null,
                      "Children": [
                        {
                          "$type": "Models.Functions.SubtractFunction, Models",
                          "Name": "DMDemandFunction",
                          "ResourceName": null,
                          "Children": [
                            {
                              "$type": "Models.Functions.VariableReference, Models",
                              "VariableName": "[Leaf].DMSupplyFunction",
                              "Name": "DMSupplyFunction",
                              "ResourceName": null,
                              "Children": [],
                              "Enabled": true,
                              "ReadOnly": false
                            },
                            {
                              "$type": "Models.Functions.VariableReference, Models",
                              "VariableName": "[Leaf].DMDemand.Structural",
                              "Name": "LeafDemand",
                              "ResourceName": null,
                              "Children": [],
                              "Enabled": true,
                              "ReadOnly": false
                            },
                            {
                              "$type": "Models.Functions.VariableReference, Models",
                              "VariableName": "[Rachis].DMDemand.Structural",
                              "Name": "RachisDemand",
                              "ResourceName": null,
                              "Children": [],
                              "Enabled": true,
                              "ReadOnly": false
                            },
                            {
                              "$type": "Models.Functions.VariableReference, Models",
                              "VariableName": "[Grain].DMDemand.Structural",
                              "Name": "GrainDemand",
                              "ResourceName": null,
                              "Children": [],
                              "Enabled": true,
                              "ReadOnly": false
                            }
                          ],
                          "Enabled": true,
                          "ReadOnly": false
                        },
                        {
                          "$type": "Models.Functions.Constant, Models",
                          "FixedValue": 0.0,
                          "Units": null,
                          "Name": "Zero",
                          "ResourceName": null,
                          "Children": [],
                          "Enabled": true,
                          "ReadOnly": false
                        }
                      ],
                      "Enabled": true,
                      "ReadOnly": false
                    },
                    {
                      "$type": "Models.Functions.Constant, Models",
                      "FixedValue": 1.0,
                      "Units": null,
                      "Name": "StructuralFraction",
                      "ResourceName": null,
                      "Children": [],
                      "Enabled": true,
                      "ReadOnly": false
                    }
                  ],
                  "Enabled": true,
                  "ReadOnly": false
                },
                {
                  "$type": "Models.Functions.Constant, Models",
                  "FixedValue": 0.0,
                  "Units": null,
                  "Name": "Metabolic",
                  "ResourceName": null,
                  "Children": [],
                  "Enabled": true,
                  "ReadOnly": false
                },
                {
                  "$type": "Models.Functions.Constant, Models",
                  "FixedValue": 0.0,
                  "Units": null,
                  "Name": "Storage",
                  "ResourceName": null,
                  "Children": [],
                  "Enabled": true,
                  "ReadOnly": false
                },
                {
                  "$type": "Models.Functions.Constant, Models",
                  "FixedValue": 1.0,
                  "Units": null,
                  "Name": "QStructuralPriority",
                  "ResourceName": null,
                  "Children": [],
                  "Enabled": true,
                  "ReadOnly": false
                },
                {
                  "$type": "Models.Functions.Constant, Models",
                  "FixedValue": 1.0,
                  "Units": null,
                  "Name": "QMetabolicPriority",
                  "ResourceName": null,
                  "Children": [],
                  "Enabled": true,
                  "ReadOnly": false
                },
                {
                  "$type": "Models.Functions.Constant, Models",
                  "FixedValue": 1.0,
                  "Units": null,
                  "Name": "QStoragePriority",
                  "ResourceName": null,
                  "Children": [],
                  "Enabled": true,
                  "ReadOnly": false
                }
              ],
              "Enabled": true,
              "ReadOnly": false
            },
            {
              "$type": "Models.PMF.NutrientDemandFunctions, Models",
              "Name": "NDemands",
              "ResourceName": null,
              "Children": [
                {
                  "$type": "Models.Functions.MaximumFunction, Models",
                  "Name": "Structural",
                  "ResourceName": null,
                  "Children": [
                    {
                      "$type": "Models.Functions.Constant, Models",
                      "FixedValue": 0.0,
                      "Units": null,
                      "Name": "zero",
                      "ResourceName": null,
                      "Children": [],
                      "Enabled": true,
                      "ReadOnly": false
                    },
                    {
                      "$type": "Models.Functions.SubtractFunction, Models",
                      "Name": "SubtractFunction",
                      "ResourceName": null,
                      "Children": [
                        {
                          "$type": "Models.Functions.MultiplyFunction, Models",
                          "Name": "RequiredN",
                          "ResourceName": null,
                          "Children": [
                            {
                              "$type": "Models.Functions.VariableReference, Models",
                              "VariableName": "[Stem].CriticalNConc",
                              "Name": "CriticalNconc",
                              "ResourceName": null,
                              "Children": [],
                              "Enabled": true,
                              "ReadOnly": false
                            },
                            {
                              "$type": "Models.Functions.AddFunction, Models",
                              "Name": "AddFunction",
                              "ResourceName": null,
                              "Children": [
                                {
                                  "$type": "Models.Functions.VariableReference, Models",
                                  "VariableName": "[Stem].potentialDMAllocation.Structural",
                                  "Name": "dltDmGreen",
                                  "ResourceName": null,
                                  "Children": [],
                                  "Enabled": true,
                                  "ReadOnly": false
                                },
                                {
                                  "$type": "Models.Functions.VariableReference, Models",
                                  "VariableName": "[Stem].Live.Wt",
                                  "Name": "dmGreen",
                                  "ResourceName": null,
                                  "Children": [],
                                  "Enabled": true,
                                  "ReadOnly": false
                                }
                              ],
                              "Enabled": true,
                              "ReadOnly": false
                            },
                            {
                              "$type": "Models.Functions.VariableReference, Models",
                              "VariableName": "[Stem].nitrogenDemandSwitch",
                              "Name": "NitrogenDemandSwitch",
                              "ResourceName": null,
                              "Children": [],
                              "Enabled": true,
                              "ReadOnly": false
                            }
                          ],
                          "Enabled": true,
                          "ReadOnly": false
                        },
                        {
                          "$type": "Models.Functions.VariableReference, Models",
                          "VariableName": "[Stem].Live.N",
                          "Name": "nGreen",
                          "ResourceName": null,
                          "Children": [],
                          "Enabled": true,
                          "ReadOnly": false
                        }
                      ],
                      "Enabled": true,
                      "ReadOnly": false
                    }
                  ],
                  "Enabled": true,
                  "ReadOnly": false
                },
                {
                  "$type": "Models.Functions.MaximumFunction, Models",
                  "Name": "Metabolic",
                  "ResourceName": null,
                  "Children": [
                    {
                      "$type": "Models.Functions.Constant, Models",
                      "FixedValue": 0.0,
                      "Units": null,
                      "Name": "zero",
                      "ResourceName": null,
                      "Children": [],
                      "Enabled": true,
                      "ReadOnly": false
                    },
                    {
                      "$type": "Models.Functions.SubtractFunction, Models",
                      "Name": "SubtractFunction",
                      "ResourceName": null,
                      "Children": [
                        {
                          "$type": "Models.Functions.MultiplyFunction, Models",
                          "Name": "RequiredN",
                          "ResourceName": null,
                          "Children": [
                            {
                              "$type": "Models.Functions.VariableReference, Models",
                              "VariableName": "[Stem].MinimumNConc",
                              "Name": "MinimumNconc",
                              "ResourceName": null,
                              "Children": [],
                              "Enabled": true,
                              "ReadOnly": false
                            },
                            {
                              "$type": "Models.Functions.AddFunction, Models",
                              "Name": "AddFunction",
                              "ResourceName": null,
                              "Children": [
                                {
                                  "$type": "Models.Functions.VariableReference, Models",
                                  "VariableName": "[Stem].potentialDMAllocation.Structural",
                                  "Name": "dltDmGreen",
                                  "ResourceName": null,
                                  "Children": [],
                                  "Enabled": true,
                                  "ReadOnly": false
                                },
                                {
                                  "$type": "Models.Functions.VariableReference, Models",
                                  "VariableName": "[Stem].Live.Wt",
                                  "Name": "dmGreen",
                                  "ResourceName": null,
                                  "Children": [],
                                  "Enabled": true,
                                  "ReadOnly": false
                                }
                              ],
                              "Enabled": true,
                              "ReadOnly": false
                            },
                            {
                              "$type": "Models.Functions.VariableReference, Models",
                              "VariableName": "[Stem].nitrogenDemandSwitch",
                              "Name": "NitrogenDemandSwitch",
                              "ResourceName": null,
                              "Children": [],
                              "Enabled": true,
                              "ReadOnly": false
                            }
                          ],
                          "Enabled": true,
                          "ReadOnly": false
                        },
                        {
                          "$type": "Models.Functions.VariableReference, Models",
                          "VariableName": "[Stem].Live.N",
                          "Name": "nGreen",
                          "ResourceName": null,
                          "Children": [],
                          "Enabled": true,
                          "ReadOnly": false
                        }
                      ],
                      "Enabled": true,
                      "ReadOnly": false
                    }
                  ],
                  "Enabled": true,
                  "ReadOnly": false
                },
                {
                  "$type": "Models.Functions.Constant, Models",
                  "FixedValue": 0.0,
                  "Units": null,
                  "Name": "Storage",
                  "ResourceName": null,
                  "Children": [],
                  "Enabled": true,
                  "ReadOnly": false
                },
                {
                  "$type": "Models.Functions.Constant, Models",
                  "FixedValue": 1.0,
                  "Units": null,
                  "Name": "QStructuralPriority",
                  "ResourceName": null,
                  "Children": [],
                  "Enabled": true,
                  "ReadOnly": false
                },
                {
                  "$type": "Models.Functions.Constant, Models",
                  "FixedValue": 1.0,
                  "Units": null,
                  "Name": "QMetabolicPriority",
                  "ResourceName": null,
                  "Children": [],
                  "Enabled": true,
                  "ReadOnly": false
                },
                {
                  "$type": "Models.Functions.Constant, Models",
                  "FixedValue": 1.0,
                  "Units": null,
                  "Name": "QStoragePriority",
                  "ResourceName": null,
                  "Children": [],
                  "Enabled": true,
                  "ReadOnly": false
                }
              ],
              "Enabled": true,
              "ReadOnly": false
            },
            {
              "$type": "Models.Functions.LinearInterpolationFunction, Models",
              "Name": "CriticalNConc",
              "ResourceName": null,
              "Children": [
                {
                  "$type": "Models.Functions.XYPairs, Models",
                  "X": [
                    3.0,
                    5.0,
                    7.0,
                    10.0
                  ],
                  "Y": [
                    0.012,
                    0.012,
                    0.005,
                    0.0015
                  ],
                  "XVariableName": null,
                  "Name": "XYPairs",
                  "ResourceName": null,
                  "Children": [],
                  "Enabled": true,
                  "ReadOnly": false
                },
                {
                  "$type": "Models.Functions.VariableReference, Models",
                  "VariableName": "[Phenology].Stage",
                  "Name": "XValue",
                  "ResourceName": null,
                  "Children": [],
                  "Enabled": true,
                  "ReadOnly": false
                }
              ],
              "Enabled": true,
              "ReadOnly": false
            },
            {
              "$type": "Models.Functions.LinearInterpolationFunction, Models",
              "Name": "MinimumNconc",
              "ResourceName": null,
              "Children": [
                {
                  "$type": "Models.Functions.XYPairs, Models",
                  "X": [
                    3.0,
                    5.0,
                    7.0,
                    10.0
                  ],
                  "Y": [
                    0.055,
                    0.016,
                    0.01,
                    0.005
                  ],
                  "XVariableName": null,
                  "Name": "XYPairs",
                  "ResourceName": null,
                  "Children": [],
                  "Enabled": true,
                  "ReadOnly": false
                },
                {
                  "$type": "Models.Functions.VariableReference, Models",
                  "VariableName": "[Phenology].Stage",
                  "Name": "XValue",
                  "ResourceName": null,
                  "Children": [],
                  "Enabled": true,
                  "ReadOnly": false
                }
              ],
              "Enabled": true,
              "ReadOnly": false
            },
            {
              "$type": "Models.Functions.LinearInterpolationFunction, Models",
              "Name": "MaximumNconc",
              "ResourceName": null,
              "Children": [
                {
                  "$type": "Models.Functions.XYPairs, Models",
                  "X": [
                    3.0,
                    5.0,
                    7.0,
                    10.0
                  ],
                  "Y": [
                    0.055,
                    0.016,
                    0.01,
                    0.005
                  ],
                  "XVariableName": null,
                  "Name": "XYPairs",
                  "ResourceName": null,
                  "Children": [],
                  "Enabled": true,
                  "ReadOnly": false
                },
                {
                  "$type": "Models.Functions.VariableReference, Models",
                  "VariableName": "[Phenology].Stage",
                  "Name": "XValue",
                  "ResourceName": null,
                  "Children": [],
                  "Enabled": true,
                  "ReadOnly": false
                }
              ],
              "Enabled": true,
              "ReadOnly": false
            },
            {
              "$type": "Models.Functions.Constant, Models",
              "FixedValue": 1.0,
              "Units": null,
              "Name": "NitrogenDemandSwitch",
              "ResourceName": null,
              "Children": [],
              "Enabled": true,
              "ReadOnly": false
            },
            {
              "$type": "Models.Functions.DivideFunction, Models",
              "Name": "dmGreenStem",
              "ResourceName": null,
              "Children": [
                {
                  "$type": "Models.Functions.VariableReference, Models",
                  "VariableName": "[Stem].Live.Wt",
                  "Name": "StemWt",
                  "ResourceName": null,
                  "Children": [],
                  "Enabled": true,
                  "ReadOnly": false
                },
                {
                  "$type": "Models.Functions.VariableReference, Models",
                  "VariableName": "[Leaf].SowingDensity",
                  "Name": "Destiny",
                  "ResourceName": null,
                  "Children": [],
                  "Enabled": true,
                  "ReadOnly": false
                }
              ],
              "Enabled": true,
              "ReadOnly": false
            },
            {
              "$type": "Models.PMF.NutrientPoolFunctions, Models",
              "Name": "InitialWt",
              "ResourceName": null,
              "Children": [
                {
                  "$type": "Models.Functions.MultiplyFunction, Models",
                  "Name": "Structural",
                  "ResourceName": null,
                  "Children": [
                    {
                      "$type": "Models.Functions.Constant, Models",
                      "FixedValue": 0.1,
                      "Units": "g/plant",
                      "Name": "InitialPlantWt",
                      "ResourceName": null,
                      "Children": [],
                      "Enabled": true,
                      "ReadOnly": false
                    },
                    {
                      "$type": "Models.Functions.VariableReference, Models",
                      "VariableName": "[Plant].Population",
                      "Name": "Population",
                      "ResourceName": null,
                      "Children": [],
                      "Enabled": true,
                      "ReadOnly": false
                    }
                  ],
                  "Enabled": true,
                  "ReadOnly": false
                },
                {
                  "$type": "Models.Functions.Constant, Models",
                  "FixedValue": 0.0,
                  "Units": null,
                  "Name": "Metabolic",
                  "ResourceName": null,
                  "Children": [],
                  "Enabled": true,
                  "ReadOnly": false
                },
                {
                  "$type": "Models.Functions.Constant, Models",
                  "FixedValue": 0.0,
                  "Units": null,
                  "Name": "Storage",
                  "ResourceName": null,
                  "Children": [],
                  "Enabled": true,
                  "ReadOnly": false
                }
              ],
              "Enabled": true,
              "ReadOnly": false
            },
            {
              "$type": "Models.Functions.Constant, Models",
              "FixedValue": 0.0,
              "Units": null,
              "Name": "Photosynthesis",
              "ResourceName": null,
              "Children": [],
              "Enabled": true,
              "ReadOnly": false
            }
          ],
          "Enabled": true,
          "ReadOnly": false
        },
        {
          "$type": "Models.Functions.AddFunction, Models",
          "Name": "TotalPlantDemand",
          "ResourceName": null,
          "Children": [
            {
              "$type": "Models.Functions.VariableReference, Models",
              "VariableName": "[Leaf].DMDemands.Structural.DMDemandFunction",
              "Name": "LeafDemand",
              "ResourceName": null,
              "Children": [],
              "Enabled": true,
              "ReadOnly": false
            },
            {
              "$type": "Models.Functions.VariableReference, Models",
              "VariableName": "[Stem].DMDemands.Structural.DMDemandFunction",
              "Name": "StemDemand",
              "ResourceName": null,
              "Children": [],
              "Enabled": true,
              "ReadOnly": false
            },
            {
              "$type": "Models.Functions.VariableReference, Models",
              "VariableName": "[Rachis].DMDemands.Structural.DMDemandFunction",
              "Name": "RachisDemand",
              "ResourceName": null,
              "Children": [],
              "Enabled": true,
              "ReadOnly": false
            },
            {
              "$type": "Models.Functions.VariableReference, Models",
              "VariableName": "[Grain].DMDemands.Structural.DMDemandFunction",
              "Name": "GrainDemand",
              "ResourceName": null,
              "Children": [],
              "Enabled": true,
              "ReadOnly": false
            }
          ],
          "Enabled": true,
          "ReadOnly": false
        },
        {
          "$type": "Models.PMF.CompositeBiomass, Models",
          "OrganNames": [
            "Leaf",
            "Stem",
            "Rachis",
            "Grain"
          ],
          "IncludeLive": true,
          "IncludeDead": true,
          "Name": "AboveGround",
          "ResourceName": null,
          "Children": [],
          "Enabled": true,
          "ReadOnly": false
        },
        {
          "$type": "Models.PMF.CompositeBiomass, Models",
          "OrganNames": [
            "Leaf",
            "Stem",
            "Grain",
            "Rachis"
          ],
          "IncludeLive": true,
          "IncludeDead": false,
          "Name": "AboveGroundLive",
          "ResourceName": null,
          "Children": [
            {
              "$type": "Models.Memo, Models",
              "Text": "\r\nThe AboveGroundLive composite biomass object includes the Live pools of all organs occurring above the soil surface to allow output for total dry matter and Nutrient contents, including total structural, non-structural and metabolic pools.\r\n",
              "Name": "memo",
              "ResourceName": null,
              "Children": [],
              "Enabled": true,
              "ReadOnly": false
            }
          ],
          "Enabled": true,
          "ReadOnly": false
        },
        {
          "$type": "Models.PMF.CompositeBiomass, Models",
          "OrganNames": [
            "Leaf",
            "Stem",
            "Grain",
            "Rachis"
          ],
          "IncludeLive": false,
          "IncludeDead": true,
          "Name": "AboveGroundDead",
          "ResourceName": null,
          "Children": [
            {
              "$type": "Models.Memo, Models",
              "Text": "\r\nThe AboveGroundDead composite biomass object includes the Dead pools of all organs occurring above the soil surface to allow output for total dry matter and Nutrient contents, including total structural, non-structural and metabolic pools.\r\n",
              "Name": "memo",
              "ResourceName": null,
              "Children": [],
              "Enabled": true,
              "ReadOnly": false
            }
          ],
          "Enabled": true,
          "ReadOnly": false
        },
        {
          "$type": "Models.PMF.CompositeBiomass, Models",
          "OrganNames": [
            "Root"
          ],
          "IncludeLive": true,
          "IncludeDead": true,
          "Name": "BelowGround",
          "ResourceName": null,
          "Children": [],
          "Enabled": true,
          "ReadOnly": false
        },
        {
          "$type": "Models.PMF.CompositeBiomass, Models",
          "OrganNames": [
            "Leaf",
            "Stem",
            "Root",
            "Rachis",
            "Grain"
          ],
          "IncludeLive": true,
          "IncludeDead": true,
          "Name": "Total",
          "ResourceName": null,
          "Children": [],
          "Enabled": true,
          "ReadOnly": false
        },
        {
          "$type": "Models.PMF.CompositeBiomass, Models",
          "OrganNames": [
            "Leaf",
            "Stem",
            "Root",
            "Rachis",
            "Grain"
          ],
          "IncludeLive": true,
          "IncludeDead": false,
          "Name": "TotalLive",
          "ResourceName": null,
          "Children": [],
          "Enabled": true,
          "ReadOnly": false
        },
        {
          "$type": "Models.PMF.CompositeBiomass, Models",
          "OrganNames": [
            "Leaf",
            "Stem",
            "Root",
            "Rachis",
            "Grain"
          ],
          "IncludeLive": false,
          "IncludeDead": true,
          "Name": "TotalDead",
          "ResourceName": null,
          "Children": [],
          "Enabled": true,
          "ReadOnly": false
        },
        {
          "$type": "Models.Core.Folder, Models",
          "ShowInDocs": false,
          "GraphsPerPage": 6,
          "Name": "Cultivars",
          "ResourceName": null,
          "Children": [
            {
              "$type": "Models.Core.Folder, Models",
              "ShowInDocs": false,
              "GraphsPerPage": 6,
              "Name": "Australia",
              "ResourceName": null,
              "Children": [
                {
                  "$type": "Models.PMF.Cultivar, Models",
                  "Command": [
<<<<<<< HEAD
                    "[Leaf].Parameters.aX0.FixedValue = 0.687"
                  ],
                  "Lines": [
                    "[Leaf].Parameters.aX0.FixedValue = 0.687"
=======
                    "[Leaf].Parameters.aX0.FixedValue = 0.687",
                    "[Leaf].Parameters.aMaxSlope.FixedValue = 22.25",
                    "[Leaf].Parameters.aMaxIntercept.FixedValue = 92.45"
                  ],
                  "Lines": [
                    "[Leaf].Parameters.aX0.FixedValue = 0.687",
                    "[Leaf].Parameters.aMaxSlope.FixedValue = 22.25",
                    "[Leaf].Parameters.aMaxIntercept.FixedValue = 92.45"
>>>>>>> 092c3570
                  ],
                  "Name": "Buster",
                  "ResourceName": null,
                  "Children": [],
                  "Enabled": true,
                  "ReadOnly": false
                },
                {
                  "$type": "Models.PMF.Cultivar, Models",
                  "Command": [
                    "[Phenology].TTEndJuvToInit.FixedValue = 114",
                    "[Leaf].Parameters.aMaxIntercept.FixedValue = -321.13",
                    "[Leaf].Parameters.aMaxSlope.FixedValue = 46.312",
                    "[Leaf].Parameters.aX0.FixedValue = 0.786"
                  ],
                  "Lines": [
                    "[Phenology].TTEndJuvToInit.FixedValue = 114",
                    "[Leaf].Parameters.aMaxIntercept.FixedValue = -321.13",
                    "[Leaf].Parameters.aMaxSlope.FixedValue = 46.312",
                    "[Leaf].Parameters.aX0.FixedValue = 0.786"
                  ],
                  "Name": "early",
                  "ResourceName": null,
                  "Children": [],
                  "Enabled": true,
                  "ReadOnly": false
                },
                {
                  "$type": "Models.PMF.Cultivar, Models",
                  "Command": [
                    "[Phenology].TTEndJuvToInit.FixedValue = 157",
                    "[Leaf].Parameters.aMaxIntercept.FixedValue = -321.13",
                    "[Leaf].Parameters.aMaxSlope.FixedValue = 46.312",
                    "[Leaf].Parameters.aX0.FixedValue = 0.786"
                  ],
                  "Lines": [
                    "[Phenology].TTEndJuvToInit.FixedValue = 157",
                    "[Leaf].Parameters.aMaxIntercept.FixedValue = -321.13",
                    "[Leaf].Parameters.aMaxSlope.FixedValue = 46.312",
                    "[Leaf].Parameters.aX0.FixedValue = 0.786"
                  ],
                  "Name": "medium",
                  "ResourceName": null,
                  "Children": [],
                  "Enabled": true,
                  "ReadOnly": false
                },
                {
                  "$type": "Models.PMF.Cultivar, Models",
                  "Command": [
                    "[Phenology].TTEndJuvToInit.FixedValue = 201",
                    "[Leaf].Parameters.aMaxIntercept.FixedValue = -321.13",
                    "[Leaf].Parameters.aMaxSlope.FixedValue = 46.312",
                    "[Leaf].Parameters.aX0.FixedValue = 0.786"
                  ],
                  "Lines": [
                    "[Phenology].TTEndJuvToInit.FixedValue = 201",
                    "[Leaf].Parameters.aMaxIntercept.FixedValue = -321.13",
                    "[Leaf].Parameters.aMaxSlope.FixedValue = 46.312",
                    "[Leaf].Parameters.aX0.FixedValue = 0.786"
                  ],
                  "Name": "late",
                  "ResourceName": null,
                  "Children": [],
                  "Enabled": true,
                  "ReadOnly": false
                },
                {
                  "$type": "Models.PMF.Cultivar, Models",
                  "Command": [
                    "[Phenology].PhotoModifier.XYPairs.Y[2] = 26",
                    "[Phenology].TTEndJuvToInit.FixedValue = 202",
                    "[Leaf].Parameters.aMaxSlope.FixedValue = 0",
                    "[Leaf].Parameters.aMaxIntercept.FixedValue = 450",
                    "[Leaf].Parameters.tillerSdIntercept.FixedValue = -0.265",
                    "[Leaf].Parameters.tillerSdSlope.FixedValue = 0.247"
                  ],
                  "Lines": [
                    "[Phenology].PhotoModifier.XYPairs.Y[2] = 26",
                    "[Phenology].TTEndJuvToInit.FixedValue = 202",
                    "[Leaf].Parameters.aMaxSlope.FixedValue = 0",
                    "[Leaf].Parameters.aMaxIntercept.FixedValue = 450",
                    "[Leaf].Parameters.tillerSdIntercept.FixedValue = -0.265",
                    "[Leaf].Parameters.tillerSdSlope.FixedValue = 0.247"
                  ],
                  "Name": "ATX623xRTX430",
                  "ResourceName": null,
                  "Children": [],
                  "Enabled": true,
                  "ReadOnly": false
                },
                {
                  "$type": "Models.PMF.Cultivar, Models",
                  "Command": [
                    "[Phenology].PhotoModifier.XYPairs.X[1] = 11.8",
                    "[Phenology].PhotoModifier.XYPairs.X[2] = 14",
                    "[Phenology].PhotoModifier.XYPairs.Y[2] = 87.34",
                    "[Phenology].TTEndJuvToInit.FixedValue = 134.4",
                    "[Leaf].Parameters.aMaxSlope.FixedValue = 0",
                    "[Leaf].Parameters.aMaxIntercept.FixedValue = 450",
                    "[Leaf].Parameters.tillerSdIntercept.FixedValue = -0.265",
                    "[Leaf].Parameters.tillerSdSlope.FixedValue = 0.247"
                  ],
                  "Lines": [
                    "[Phenology].PhotoModifier.XYPairs.X[1] = 11.8",
                    "[Phenology].PhotoModifier.XYPairs.X[2] = 14",
                    "[Phenology].PhotoModifier.XYPairs.Y[2] = 87.34",
                    "[Phenology].TTEndJuvToInit.FixedValue = 134.4",
                    "[Leaf].Parameters.aMaxSlope.FixedValue = 0",
                    "[Leaf].Parameters.aMaxIntercept.FixedValue = 450",
                    "[Leaf].Parameters.tillerSdIntercept.FixedValue = -0.265",
                    "[Leaf].Parameters.tillerSdSlope.FixedValue = 0.247"
                  ],
                  "Name": "A35xQL36",
                  "ResourceName": null,
                  "Children": [],
                  "Enabled": true,
                  "ReadOnly": false
                },
                {
                  "$type": "Models.PMF.Cultivar, Models",
                  "Command": [
                    "[Phenology].PhotoModifier.XYPairs.Y[2] = 25",
                    "[Phenology].TTEndJuvToInit.FixedValue = 179",
                    "[Leaf].Parameters.aMaxSlope.FixedValue = 0",
                    "[Leaf].Parameters.aMaxIntercept.FixedValue = 450",
                    "[Leaf].Parameters.tillerSdIntercept.FixedValue = -0.265",
                    "[Leaf].Parameters.tillerSdSlope.FixedValue = 0.247"
                  ],
                  "Lines": [
                    "[Phenology].PhotoModifier.XYPairs.Y[2] = 25",
                    "[Phenology].TTEndJuvToInit.FixedValue = 179",
                    "[Leaf].Parameters.aMaxSlope.FixedValue = 0",
                    "[Leaf].Parameters.aMaxIntercept.FixedValue = 450",
                    "[Leaf].Parameters.tillerSdIntercept.FixedValue = -0.265",
                    "[Leaf].Parameters.tillerSdSlope.FixedValue = 0.247"
                  ],
                  "Name": "QL41xQL36",
                  "ResourceName": null,
                  "Children": [],
                  "Enabled": true,
                  "ReadOnly": false
                },
                {
                  "$type": "Models.PMF.Cultivar, Models",
                  "Command": [
                    "[Phenology].PhotoModifier.XYPairs.X[1] = 11.8",
                    "[Phenology].PhotoModifier.XYPairs.X[2] = 14",
                    "[Phenology].PhotoModifier.XYPairs.Y[2] = 87.34",
                    "[Phenology].TTEndJuvToInit.FixedValue = 114.4",
                    "[Leaf].Parameters.aMaxIntercept.FixedValue = -321.13",
                    "[Leaf].Parameters.aMaxSlope.FixedValue = 46.312",
                    "[Leaf].Parameters.aX0.FixedValue = 0.786",
                    "[Leaf].Parameters.tillerSdIntercept.FixedValue = -0.265",
                    "[Leaf].Parameters.tillerSdSlope.FixedValue = 0.247"
                  ],
                  "Lines": [
                    "[Phenology].PhotoModifier.XYPairs.X[1] = 11.8",
                    "[Phenology].PhotoModifier.XYPairs.X[2] = 14",
                    "[Phenology].PhotoModifier.XYPairs.Y[2] = 87.34",
                    "[Phenology].TTEndJuvToInit.FixedValue = 114.4",
                    "[Leaf].Parameters.aMaxIntercept.FixedValue = -321.13",
                    "[Leaf].Parameters.aMaxSlope.FixedValue = 46.312",
                    "[Leaf].Parameters.aX0.FixedValue = 0.786",
                    "[Leaf].Parameters.tillerSdIntercept.FixedValue = -0.265",
                    "[Leaf].Parameters.tillerSdSlope.FixedValue = 0.247"
                  ],
                  "Name": "QL39xQL36",
                  "ResourceName": null,
                  "Children": [],
                  "Enabled": true,
                  "ReadOnly": false
                },
                {
                  "$type": "Models.PMF.Cultivar, Models",
                  "Command": [
                    "[Phenology].PhotoModifier.XYPairs.Y[2] = 122",
                    "[Phenology].TTEndJuvToInit.FixedValue = 252",
                    "[Grain].DMPerSeed.FixedValue = 0.001427844",
                    "[Arbitrator].NitrogenUptakeMethod.NUptakeCease.FixedValue = 10",
                    "[Leaf].TargetSLN.PreEventValue.FixedValue = 1.2",
                    "[Leaf].Parameters.PartitionRate.FixedValue = 0.018",
                    "[Leaf].Parameters.leafInitRate.FixedValue = 26.1",
                    "[Leaf].Parameters.aMaxSlope.FixedValue = 8.9",
                    "[Leaf].Parameters.aMaxIntercept.FixedValue = 245.3",
                    "[Leaf].Parameters.tillerSdIntercept.FixedValue = -1.363",
                    "[Leaf].Parameters.tillerSdSlope.FixedValue = 0.206"
                  ],
                  "Lines": [
                    "[Phenology].PhotoModifier.XYPairs.Y[2] = 122",
                    "[Phenology].TTEndJuvToInit.FixedValue = 252",
                    "[Grain].DMPerSeed.FixedValue = 0.001427844",
                    "[Arbitrator].NitrogenUptakeMethod.NUptakeCease.FixedValue = 10",
                    "[Leaf].TargetSLN.PreEventValue.FixedValue = 1.2",
                    "[Leaf].Parameters.PartitionRate.FixedValue = 0.018",
                    "[Leaf].Parameters.leafInitRate.FixedValue = 26.1",
                    "[Leaf].Parameters.aMaxSlope.FixedValue = 8.9",
                    "[Leaf].Parameters.aMaxIntercept.FixedValue = 245.3",
                    "[Leaf].Parameters.tillerSdIntercept.FixedValue = -1.363",
                    "[Leaf].Parameters.tillerSdSlope.FixedValue = 0.206"
                  ],
                  "Name": "M35-1",
                  "ResourceName": null,
                  "Children": [],
                  "Enabled": true,
                  "ReadOnly": false
                },
                {
                  "$type": "Models.PMF.Cultivar, Models",
                  "Command": [
                    "[Phenology].PhotoModifier.XYPairs.Y[2] = 34",
                    "[Phenology].TTEndJuvToInit.FixedValue = 228",
                    "[Grain].DMPerSeed.FixedValue = 0.0015",
                    "[Leaf].Photosynthesis.RUE.FixedValue = 1.6",
                    "[Leaf].Parameters.PartitionRate.FixedValue = 0.018",
                    "[Leaf].TargetSLN.PreEventValue.FixedValue = 1.2",
                    "[Leaf].Parameters.leafInitRate.FixedValue = 23.2",
                    "[Leaf].Parameters.tillerSdIntercept.FixedValue = -0.818",
                    "[Leaf].Parameters.tillerSdSlope.FixedValue = 0.159"
                  ],
                  "Lines": [
                    "[Phenology].PhotoModifier.XYPairs.Y[2] = 34",
                    "[Phenology].TTEndJuvToInit.FixedValue = 228",
                    "[Grain].DMPerSeed.FixedValue = 0.0015",
                    "[Leaf].Photosynthesis.RUE.FixedValue = 1.6",
                    "[Leaf].Parameters.PartitionRate.FixedValue = 0.018",
                    "[Leaf].TargetSLN.PreEventValue.FixedValue = 1.2",
                    "[Leaf].Parameters.leafInitRate.FixedValue = 23.2",
                    "[Leaf].Parameters.tillerSdIntercept.FixedValue = -0.818",
                    "[Leaf].Parameters.tillerSdSlope.FixedValue = 0.159"
                  ],
                  "Name": "CSH13R",
                  "ResourceName": null,
                  "Children": [],
                  "Enabled": true,
                  "ReadOnly": false
                },
                {
                  "$type": "Models.PMF.Cultivar, Models",
                  "Command": [
                    "[Phenology].PhotoModifier.XYPairs.X[1] = 11",
                    "[Phenology].PhotoModifier.XYPairs.X[2] = 13",
                    "[Phenology].PhotoModifier.XYPairs.Y[2] = 0",
                    "[Phenology].TTEndJuvToInit.FixedValue = 205",
                    "[Phenology].FlagLeafToFlowering.Target.FixedValue = 100",
                    "[Phenology].FloweringToGrainFilling.Target.FixedValue = 30",
                    "[Phenology].TTFlowerToMaturity.FixedValue = 695",
                    "[Leaf].Parameters.aMaxIntercept.FixedValue = -321.13",
                    "[Leaf].Parameters.aMaxSlope.FixedValue = 46.312",
                    "[Leaf].Parameters.aX0.FixedValue = 0.786"
                  ],
                  "Lines": [
                    "[Phenology].PhotoModifier.XYPairs.X[1] = 11",
                    "[Phenology].PhotoModifier.XYPairs.X[2] = 13",
                    "[Phenology].PhotoModifier.XYPairs.Y[2] = 0",
                    "[Phenology].TTEndJuvToInit.FixedValue = 205",
                    "[Phenology].FlagLeafToFlowering.Target.FixedValue = 100",
                    "[Phenology].FloweringToGrainFilling.Target.FixedValue = 30",
                    "[Phenology].TTFlowerToMaturity.FixedValue = 695",
                    "[Leaf].Parameters.aMaxIntercept.FixedValue = -321.13",
                    "[Leaf].Parameters.aMaxSlope.FixedValue = 46.312",
                    "[Leaf].Parameters.aX0.FixedValue = 0.786"
                  ],
                  "Name": "dekalb_DK55",
                  "ResourceName": null,
                  "Children": [],
                  "Enabled": true,
                  "ReadOnly": false
                },
                {
                  "$type": "Models.PMF.Cultivar, Models",
                  "Command": [
                    "[Phenology].PhotoModifier.XYPairs.X[1] = 12.3",
                    "[Phenology].PhotoModifier.XYPairs.X[2] = 14.6",
                    "[Phenology].PhotoModifier.XYPairs.Y[2] = 88.32",
                    "[Phenology].TTEndJuvToInit.FixedValue = 120",
                    "[Phenology].FlagLeafToFlowering.Target.FixedValue = 100",
                    "[Phenology].FloweringToGrainFilling.Target.FixedValue = 30",
                    "[Phenology].TTFlowerToMaturity.FixedValue = 695",
                    "[Leaf].Parameters.aMaxIntercept.FixedValue = -321.13",
                    "[Leaf].Parameters.aMaxSlope.FixedValue = 46.312",
                    "[Leaf].Parameters.aX0.FixedValue = 0.786"
                  ],
                  "Lines": [
                    "[Phenology].PhotoModifier.XYPairs.X[1] = 12.3",
                    "[Phenology].PhotoModifier.XYPairs.X[2] = 14.6",
                    "[Phenology].PhotoModifier.XYPairs.Y[2] = 88.32",
                    "[Phenology].TTEndJuvToInit.FixedValue = 120",
                    "[Phenology].FlagLeafToFlowering.Target.FixedValue = 100",
                    "[Phenology].FloweringToGrainFilling.Target.FixedValue = 30",
                    "[Phenology].TTFlowerToMaturity.FixedValue = 695",
                    "[Leaf].Parameters.aMaxIntercept.FixedValue = -321.13",
                    "[Leaf].Parameters.aMaxSlope.FixedValue = 46.312",
                    "[Leaf].Parameters.aX0.FixedValue = 0.786"
                  ],
                  "Name": "texas_RS610",
                  "ResourceName": null,
                  "Children": [],
                  "Enabled": true,
                  "ReadOnly": false
                },
                {
                  "$type": "Models.PMF.Cultivar, Models",
                  "Command": [
                    "[Phenology].PhotoModifier.XYPairs.X[1] = 12.3",
                    "[Phenology].PhotoModifier.XYPairs.X[2] = 14.6",
                    "[Phenology].PhotoModifier.XYPairs.Y[2] = 57.5",
                    "[Phenology].TTEndJuvToInit.FixedValue = 115",
                    "[Phenology].FlagLeafToFlowering.Target.FixedValue = 100",
                    "[Phenology].FloweringToGrainFilling.Target.FixedValue = 30",
                    "[Phenology].TTFlowerToMaturity.FixedValue = 695",
                    "[Leaf].Parameters.aMaxIntercept.FixedValue = -321.13",
                    "[Leaf].Parameters.aMaxSlope.FixedValue = 46.312",
                    "[Leaf].Parameters.aX0.FixedValue = 0.786"
                  ],
                  "Lines": [
                    "[Phenology].PhotoModifier.XYPairs.X[1] = 12.3",
                    "[Phenology].PhotoModifier.XYPairs.X[2] = 14.6",
                    "[Phenology].PhotoModifier.XYPairs.Y[2] = 57.5",
                    "[Phenology].TTEndJuvToInit.FixedValue = 115",
                    "[Phenology].FlagLeafToFlowering.Target.FixedValue = 100",
                    "[Phenology].FloweringToGrainFilling.Target.FixedValue = 30",
                    "[Phenology].TTFlowerToMaturity.FixedValue = 695",
                    "[Leaf].Parameters.aMaxIntercept.FixedValue = -321.13",
                    "[Leaf].Parameters.aMaxSlope.FixedValue = 46.312",
                    "[Leaf].Parameters.aX0.FixedValue = 0.786"
                  ],
                  "Name": "pioneer_s34",
                  "ResourceName": null,
                  "Children": [],
                  "Enabled": true,
                  "ReadOnly": false
                },
                {
                  "$type": "Models.PMF.Cultivar, Models",
                  "Command": [
                    "[Phenology].PhotoModifier.XYPairs.X[1] = 12.3",
                    "[Phenology].PhotoModifier.XYPairs.X[2] = 14.6",
                    "[Phenology].PhotoModifier.XYPairs.Y[2] = 34.96",
                    "[Phenology].TTEndJuvToInit.FixedValue = 159",
                    "[Phenology].FlagLeafToFlowering.Target.FixedValue = 100",
                    "[Phenology].FloweringToGrainFilling.Target.FixedValue = 30",
                    "[Phenology].TTFlowerToMaturity.FixedValue = 695",
                    "[Leaf].Parameters.aMaxIntercept.FixedValue = -321.13",
                    "[Leaf].Parameters.aMaxSlope.FixedValue = 46.312",
                    "[Leaf].Parameters.aX0.FixedValue = 0.786"
                  ],
                  "Lines": [
                    "[Phenology].PhotoModifier.XYPairs.X[1] = 12.3",
                    "[Phenology].PhotoModifier.XYPairs.X[2] = 14.6",
                    "[Phenology].PhotoModifier.XYPairs.Y[2] = 34.96",
                    "[Phenology].TTEndJuvToInit.FixedValue = 159",
                    "[Phenology].FlagLeafToFlowering.Target.FixedValue = 100",
                    "[Phenology].FloweringToGrainFilling.Target.FixedValue = 30",
                    "[Phenology].TTFlowerToMaturity.FixedValue = 695",
                    "[Leaf].Parameters.aMaxIntercept.FixedValue = -321.13",
                    "[Leaf].Parameters.aMaxSlope.FixedValue = 46.312",
                    "[Leaf].Parameters.aX0.FixedValue = 0.786"
                  ],
                  "Name": "texas_671",
                  "ResourceName": null,
                  "Children": [],
                  "Enabled": true,
                  "ReadOnly": false
                },
                {
                  "$type": "Models.PMF.Cultivar, Models",
                  "Command": [
                    "[Phenology].PhotoModifier.XYPairs.Y[2] = 0",
                    "[Phenology].TTEndJuvToInit.FixedValue = 130",
                    "[Phenology].FlagLeafToFlowering.Target.FixedValue = 120",
                    "[Phenology].TTFlowerToMaturity.FixedValue = 810",
                    "[Grain].DMPerSeed.FixedValue = 0.00065",
                    "[Leaf].Parameters.aX0.FixedValue = 0.83",
                    "[Leaf].Parameters.aMaxSlope.FixedValue = 2.3",
                    "[Leaf].Parameters.aMaxIntercept.FixedValue = 514",
                    "[Leaf].Photosynthesis.RUE.FixedValue = 1.75"
                  ],
                  "Lines": [
                    "[Phenology].PhotoModifier.XYPairs.Y[2] = 0",
                    "[Phenology].TTEndJuvToInit.FixedValue = 130",
                    "[Phenology].FlagLeafToFlowering.Target.FixedValue = 120",
                    "[Phenology].TTFlowerToMaturity.FixedValue = 810",
                    "[Grain].DMPerSeed.FixedValue = 0.00065",
                    "[Leaf].Parameters.aX0.FixedValue = 0.83",
                    "[Leaf].Parameters.aMaxSlope.FixedValue = 2.3",
                    "[Leaf].Parameters.aMaxIntercept.FixedValue = 514",
                    "[Leaf].Photosynthesis.RUE.FixedValue = 1.75"
                  ],
                  "Name": "Scorpio",
                  "ResourceName": null,
                  "Children": [],
                  "Enabled": true,
                  "ReadOnly": false
                },
                {
                  "$type": "Models.PMF.Cultivar, Models",
                  "Command": [
                    "[Phenology].PhotoModifier.XYPairs.Y[2] = 0",
                    "[Phenology].TTEndJuvToInit.FixedValue = 185",
                    "[Phenology].FlagLeafToFlowering.Target.FixedValue = 130",
                    "[Phenology].TTFlowerToMaturity.FixedValue = 810",
                    "[Leaf].Parameters.aX0.FixedValue = 0.71",
                    "[Leaf].Parameters.aMaxSlope.FixedValue = 37",
                    "[Leaf].Parameters.aMaxIntercept.FixedValue = -101",
                    "[Leaf].Photosynthesis.RUE.FixedValue = 1.75"
                  ],
                  "Lines": [
                    "[Phenology].PhotoModifier.XYPairs.Y[2] = 0",
                    "[Phenology].TTEndJuvToInit.FixedValue = 185",
                    "[Phenology].FlagLeafToFlowering.Target.FixedValue = 130",
                    "[Phenology].TTFlowerToMaturity.FixedValue = 810",
                    "[Leaf].Parameters.aX0.FixedValue = 0.71",
                    "[Leaf].Parameters.aMaxSlope.FixedValue = 37",
                    "[Leaf].Parameters.aMaxIntercept.FixedValue = -101",
                    "[Leaf].Photosynthesis.RUE.FixedValue = 1.75"
                  ],
                  "Name": "Apollo",
                  "ResourceName": null,
                  "Children": [],
                  "Enabled": true,
                  "ReadOnly": false
                },
                {
                  "$type": "Models.PMF.Cultivar, Models",
                  "Command": [
                    "[Phenology].PhotoModifier.XYPairs.Y[2] = 0",
                    "[Phenology].TTEndJuvToInit.FixedValue = 185",
                    "[Phenology].FlagLeafToFlowering.Target.FixedValue = 130",
                    "[Phenology].TTFlowerToMaturity.FixedValue = 810",
                    "[Leaf].Parameters.aX0.FixedValue = 0.71",
                    "[Leaf].Parameters.aMaxSlope.FixedValue = 37",
                    "[Leaf].Parameters.aMaxIntercept.FixedValue = -101",
                    "[Leaf].Photosynthesis.RUE.FixedValue = 1.75"
                  ],
                  "Lines": [
                    "[Phenology].PhotoModifier.XYPairs.Y[2] = 0",
                    "[Phenology].TTEndJuvToInit.FixedValue = 185",
                    "[Phenology].FlagLeafToFlowering.Target.FixedValue = 130",
                    "[Phenology].TTFlowerToMaturity.FixedValue = 810",
                    "[Leaf].Parameters.aX0.FixedValue = 0.71",
                    "[Leaf].Parameters.aMaxSlope.FixedValue = 37",
                    "[Leaf].Parameters.aMaxIntercept.FixedValue = -101",
                    "[Leaf].Photosynthesis.RUE.FixedValue = 1.75"
                  ],
                  "Name": "Bazley",
                  "ResourceName": null,
                  "Children": [],
                  "Enabled": true,
                  "ReadOnly": false
                },
                {
                  "$type": "Models.PMF.Cultivar, Models",
                  "Command": [
                    "[Phenology].PhotoModifier.XYPairs.Y[2] = 15",
                    "[Phenology].TTEndJuvToInit.FixedValue = 118",
                    "[Phenology].FlagLeafToFlowering.Target.FixedValue = 150",
                    "[Phenology].TTFlowerToMaturity.FixedValue = 810",
                    "[Grain].DMPerSeed.FixedValue = 0.00065",
                    "[Leaf].Parameters.aX0.FixedValue = 0.8",
                    "[Leaf].Parameters.aMaxSlope.FixedValue = 1",
                    "[Leaf].Parameters.aMaxIntercept.FixedValue = 451"
                  ],
                  "Lines": [
                    "[Phenology].PhotoModifier.XYPairs.Y[2] = 15",
                    "[Phenology].TTEndJuvToInit.FixedValue = 118",
                    "[Phenology].FlagLeafToFlowering.Target.FixedValue = 150",
                    "[Phenology].TTFlowerToMaturity.FixedValue = 810",
                    "[Grain].DMPerSeed.FixedValue = 0.00065",
                    "[Leaf].Parameters.aX0.FixedValue = 0.8",
                    "[Leaf].Parameters.aMaxSlope.FixedValue = 1",
                    "[Leaf].Parameters.aMaxIntercept.FixedValue = 451"
                  ],
                  "Name": "Taurus",
                  "ResourceName": null,
                  "Children": [],
                  "Enabled": true,
                  "ReadOnly": false
                },
                {
                  "$type": "Models.PMF.Cultivar, Models",
                  "Command": [
                    "[Phenology].PhotoModifier.XYPairs.Y[2] = 0",
                    "[Phenology].TTEndJuvToInit.FixedValue = 118",
                    "[Phenology].FlagLeafToFlowering.Target.FixedValue = 150",
                    "[Phenology].TTFlowerToMaturity.FixedValue = 810",
                    "[Grain].DMPerSeed.FixedValue = 0.0006",
                    "[Leaf].Parameters.aX0.FixedValue = 0.86",
                    "[Leaf].Parameters.aMaxSlope.FixedValue = 0",
                    "[Leaf].Parameters.aMaxIntercept.FixedValue = 542"
                  ],
                  "Lines": [
                    "[Phenology].PhotoModifier.XYPairs.Y[2] = 0",
                    "[Phenology].TTEndJuvToInit.FixedValue = 118",
                    "[Phenology].FlagLeafToFlowering.Target.FixedValue = 150",
                    "[Phenology].TTFlowerToMaturity.FixedValue = 810",
                    "[Grain].DMPerSeed.FixedValue = 0.0006",
                    "[Leaf].Parameters.aX0.FixedValue = 0.86",
                    "[Leaf].Parameters.aMaxSlope.FixedValue = 0",
                    "[Leaf].Parameters.aMaxIntercept.FixedValue = 542"
                  ],
                  "Name": "P85G33",
                  "ResourceName": null,
                  "Children": [],
                  "Enabled": true,
                  "ReadOnly": false
                },
                {
                  "$type": "Models.PMF.Cultivar, Models",
                  "Command": [
                    "[Phenology].PhotoModifier.XYPairs.Y[2] = 0",
                    "[Phenology].FlagLeafToFlowering.Target.FixedValue = 140",
                    "[Phenology].TTFlowerToMaturity.FixedValue = 810",
                    "[Grain].DMPerSeed.FixedValue = 0.0006",
                    "[Leaf].Parameters.aX0.FixedValue = 0.81",
                    "[Leaf].Parameters.aMaxSlope.FixedValue = 0",
                    "[Leaf].Parameters.aMaxIntercept.FixedValue = 578"
                  ],
                  "Lines": [
                    "[Phenology].PhotoModifier.XYPairs.Y[2] = 0",
                    "[Phenology].FlagLeafToFlowering.Target.FixedValue = 140",
                    "[Phenology].TTFlowerToMaturity.FixedValue = 810",
                    "[Grain].DMPerSeed.FixedValue = 0.0006",
                    "[Leaf].Parameters.aX0.FixedValue = 0.81",
                    "[Leaf].Parameters.aMaxSlope.FixedValue = 0",
                    "[Leaf].Parameters.aMaxIntercept.FixedValue = 578"
                  ],
                  "Name": "P84G22",
                  "ResourceName": null,
                  "Children": [],
                  "Enabled": true,
                  "ReadOnly": false
                },
                {
                  "$type": "Models.PMF.Cultivar, Models",
                  "Command": [
                    "[Phenology].PhotoModifier.XYPairs.Y[2] = 0",
                    "[Phenology].TTEndJuvToInit.FixedValue = 135",
                    "[Phenology].FlagLeafToFlowering.Target.FixedValue = 140",
                    "[Phenology].TTFlowerToMaturity.FixedValue = 810",
                    "[Grain].DMPerSeed.FixedValue = 0.0005",
                    "[Leaf].Parameters.aX0.FixedValue = 0.84",
                    "[Leaf].Parameters.aMaxSlope.FixedValue = 0",
                    "[Leaf].Parameters.aMaxIntercept.FixedValue = 495"
                  ],
                  "Lines": [
                    "[Phenology].PhotoModifier.XYPairs.Y[2] = 0",
                    "[Phenology].TTEndJuvToInit.FixedValue = 135",
                    "[Phenology].FlagLeafToFlowering.Target.FixedValue = 140",
                    "[Phenology].TTFlowerToMaturity.FixedValue = 810",
                    "[Grain].DMPerSeed.FixedValue = 0.0005",
                    "[Leaf].Parameters.aX0.FixedValue = 0.84",
                    "[Leaf].Parameters.aMaxSlope.FixedValue = 0",
                    "[Leaf].Parameters.aMaxIntercept.FixedValue = 495"
                  ],
                  "Name": "P84G99",
                  "ResourceName": null,
                  "Children": [],
                  "Enabled": true,
                  "ReadOnly": false
                },
                {
                  "$type": "Models.PMF.Cultivar, Models",
                  "Command": [
                    "[Phenology].PhotoModifier.XYPairs.Y[2] = 20",
                    "[Phenology].TTEndJuvToInit.FixedValue = 138",
                    "[Phenology].FlagLeafToFlowering.Target.FixedValue = 150",
                    "[Phenology].TTFlowerToMaturity.FixedValue = 810",
                    "[Grain].DMPerSeed.FixedValue = 0.0005",
                    "[Leaf].Parameters.aX0.FixedValue = 0.84",
                    "[Leaf].Parameters.aMaxSlope.FixedValue = 0",
                    "[Leaf].Parameters.aMaxIntercept.FixedValue = 495"
                  ],
                  "Lines": [
                    "[Phenology].PhotoModifier.XYPairs.Y[2] = 20",
                    "[Phenology].TTEndJuvToInit.FixedValue = 138",
                    "[Phenology].FlagLeafToFlowering.Target.FixedValue = 150",
                    "[Phenology].TTFlowerToMaturity.FixedValue = 810",
                    "[Grain].DMPerSeed.FixedValue = 0.0005",
                    "[Leaf].Parameters.aX0.FixedValue = 0.84",
                    "[Leaf].Parameters.aMaxSlope.FixedValue = 0",
                    "[Leaf].Parameters.aMaxIntercept.FixedValue = 495"
                  ],
                  "Name": "P86G56",
                  "ResourceName": null,
                  "Children": [],
                  "Enabled": true,
                  "ReadOnly": false
                },
                {
                  "$type": "Models.PMF.Cultivar, Models",
                  "Command": [
                    "[Phenology].PhotoModifier.XYPairs.Y[2] = 15",
                    "[Phenology].TTEndJuvToInit.FixedValue = 118",
                    "[Phenology].FlagLeafToFlowering.Target.FixedValue = 150",
                    "[Phenology].TTFlowerToMaturity.FixedValue = 810",
                    "[Leaf].Parameters.aX0.FixedValue = 0.71",
                    "[Leaf].Parameters.aMaxSlope.FixedValue = 37",
                    "[Leaf].Parameters.aMaxIntercept.FixedValue = -101"
                  ],
                  "Lines": [
                    "[Phenology].PhotoModifier.XYPairs.Y[2] = 15",
                    "[Phenology].TTEndJuvToInit.FixedValue = 118",
                    "[Phenology].FlagLeafToFlowering.Target.FixedValue = 150",
                    "[Phenology].TTFlowerToMaturity.FixedValue = 810",
                    "[Leaf].Parameters.aX0.FixedValue = 0.71",
                    "[Leaf].Parameters.aMaxSlope.FixedValue = 37",
                    "[Leaf].Parameters.aMaxIntercept.FixedValue = -101"
                  ],
                  "Name": "MR43",
                  "ResourceName": null,
                  "Children": [],
                  "Enabled": true,
                  "ReadOnly": false
                },
                {
                  "$type": "Models.PMF.Cultivar, Models",
                  "Command": [
                    "[Phenology].PhotoModifier.XYPairs.Y[2] = 0",
                    "[Phenology].TTEndJuvToInit.FixedValue = 180",
                    "[Phenology].FlagLeafToFlowering.Target.FixedValue = 140",
                    "[Phenology].TTFlowerToMaturity.FixedValue = 810",
                    "[Grain].DMPerSeed.FixedValue = 0.0007",
                    "[Leaf].Parameters.aX0.FixedValue = 0.82",
                    "[Leaf].Parameters.aMaxSlope.FixedValue = 8.5",
                    "[Leaf].Parameters.aMaxIntercept.FixedValue = 378"
                  ],
                  "Lines": [
                    "[Phenology].PhotoModifier.XYPairs.Y[2] = 0",
                    "[Phenology].TTEndJuvToInit.FixedValue = 180",
                    "[Phenology].FlagLeafToFlowering.Target.FixedValue = 140",
                    "[Phenology].TTFlowerToMaturity.FixedValue = 810",
                    "[Grain].DMPerSeed.FixedValue = 0.0007",
                    "[Leaf].Parameters.aX0.FixedValue = 0.82",
                    "[Leaf].Parameters.aMaxSlope.FixedValue = 8.5",
                    "[Leaf].Parameters.aMaxIntercept.FixedValue = 378"
                  ],
                  "Name": "N_14NUS01",
                  "ResourceName": null,
                  "Children": [],
                  "Enabled": true,
                  "ReadOnly": false
                },
                {
                  "$type": "Models.PMF.Cultivar, Models",
                  "Command": [
                    "[Phenology].PhotoModifier.XYPairs.Y[2] = 20",
                    "[Phenology].TTEndJuvToInit.FixedValue = 174",
                    "[Phenology].FlagLeafToFlowering.Target.FixedValue = 150",
                    "[Phenology].TTFlowerToMaturity.FixedValue = 810",
                    "[Grain].DMPerSeed.FixedValue = 0.0006",
                    "[Leaf].Parameters.aX0.FixedValue = 0.82",
                    "[Leaf].Parameters.aMaxSlope.FixedValue = 8.5",
                    "[Leaf].Parameters.aMaxIntercept.FixedValue = 378"
                  ],
                  "Lines": [
                    "[Phenology].PhotoModifier.XYPairs.Y[2] = 20",
                    "[Phenology].TTEndJuvToInit.FixedValue = 174",
                    "[Phenology].FlagLeafToFlowering.Target.FixedValue = 150",
                    "[Phenology].TTFlowerToMaturity.FixedValue = 810",
                    "[Grain].DMPerSeed.FixedValue = 0.0006",
                    "[Leaf].Parameters.aX0.FixedValue = 0.82",
                    "[Leaf].Parameters.aMaxSlope.FixedValue = 8.5",
                    "[Leaf].Parameters.aMaxIntercept.FixedValue = 378"
                  ],
                  "Name": "N_14NUS02",
                  "ResourceName": null,
                  "Children": [],
                  "Enabled": true,
                  "ReadOnly": false
                },
                {
                  "$type": "Models.PMF.Cultivar, Models",
                  "Command": [
                    "[Phenology].PhotoModifier.XYPairs.Y[2] = 15",
                    "[Phenology].TTEndJuvToInit.FixedValue = 110",
                    "[Phenology].FlagLeafToFlowering.Target.FixedValue = 100",
                    "[Phenology].TTFlowerToMaturity.FixedValue = 810",
                    "[Grain].DMPerSeed.FixedValue = 0.00045",
                    "[Leaf].Parameters.aX0.FixedValue = 0.84",
                    "[Leaf].Parameters.aMaxSlope.FixedValue = 9.3",
                    "[Leaf].Parameters.aMaxIntercept.FixedValue = 384"
                  ],
                  "Lines": [
                    "[Phenology].PhotoModifier.XYPairs.Y[2] = 15",
                    "[Phenology].TTEndJuvToInit.FixedValue = 110",
                    "[Phenology].FlagLeafToFlowering.Target.FixedValue = 100",
                    "[Phenology].TTFlowerToMaturity.FixedValue = 810",
                    "[Grain].DMPerSeed.FixedValue = 0.00045",
                    "[Leaf].Parameters.aX0.FixedValue = 0.84",
                    "[Leaf].Parameters.aMaxSlope.FixedValue = 9.3",
                    "[Leaf].Parameters.aMaxIntercept.FixedValue = 384"
                  ],
                  "Name": "N_14NUS03",
                  "ResourceName": null,
                  "Children": [],
                  "Enabled": true,
                  "ReadOnly": false
                },
                {
                  "$type": "Models.PMF.Cultivar, Models",
                  "Command": [
                    "[Phenology].PhotoModifier.XYPairs.Y[2] = 0",
                    "[Phenology].TTEndJuvToInit.FixedValue = 120",
                    "[Phenology].FlagLeafToFlowering.Target.FixedValue = 120",
                    "[Phenology].TTFlowerToMaturity.FixedValue = 810",
                    "[Grain].DMPerSeed.FixedValue = 0.00045",
                    "[Leaf].Parameters.aX0.FixedValue = 0.81",
                    "[Leaf].Parameters.aMaxSlope.FixedValue = 0",
                    "[Leaf].Parameters.aMaxIntercept.FixedValue = 445"
                  ],
                  "Lines": [
                    "[Phenology].PhotoModifier.XYPairs.Y[2] = 0",
                    "[Phenology].TTEndJuvToInit.FixedValue = 120",
                    "[Phenology].FlagLeafToFlowering.Target.FixedValue = 120",
                    "[Phenology].TTFlowerToMaturity.FixedValue = 810",
                    "[Grain].DMPerSeed.FixedValue = 0.00045",
                    "[Leaf].Parameters.aX0.FixedValue = 0.81",
                    "[Leaf].Parameters.aMaxSlope.FixedValue = 0",
                    "[Leaf].Parameters.aMaxIntercept.FixedValue = 445"
                  ],
                  "Name": "N_14NUS04",
                  "ResourceName": null,
                  "Children": [],
                  "Enabled": true,
                  "ReadOnly": false
                }
              ],
              "Enabled": true,
              "ReadOnly": false
            }
          ],
          "Enabled": true,
          "ReadOnly": false
        },
        {
          "$type": "Models.Functions.Constant, Models",
          "FixedValue": 0.0,
          "Units": null,
          "Name": "MortalityRate",
          "ResourceName": null,
          "Children": [],
          "Enabled": true,
          "ReadOnly": false
        },
        {
          "$type": "Models.Functions.Constant, Models",
          "FixedValue": 0.0,
          "Units": null,
          "Name": "SeedMortalityRate",
          "ResourceName": null,
          "Children": [],
          "Enabled": true,
          "ReadOnly": false
        }
      ],
      "Enabled": true,
      "ReadOnly": false
    }
  ],
  "IncludeInDocumentation": true,
  "Enabled": true,
  "ReadOnly": false
}<|MERGE_RESOLUTION|>--- conflicted
+++ resolved
@@ -9194,21 +9194,10 @@
                 {
                   "$type": "Models.PMF.Cultivar, Models",
                   "Command": [
-<<<<<<< HEAD
                     "[Leaf].Parameters.aX0.FixedValue = 0.687"
                   ],
                   "Lines": [
                     "[Leaf].Parameters.aX0.FixedValue = 0.687"
-=======
-                    "[Leaf].Parameters.aX0.FixedValue = 0.687",
-                    "[Leaf].Parameters.aMaxSlope.FixedValue = 22.25",
-                    "[Leaf].Parameters.aMaxIntercept.FixedValue = 92.45"
-                  ],
-                  "Lines": [
-                    "[Leaf].Parameters.aX0.FixedValue = 0.687",
-                    "[Leaf].Parameters.aMaxSlope.FixedValue = 22.25",
-                    "[Leaf].Parameters.aMaxIntercept.FixedValue = 92.45"
->>>>>>> 092c3570
                   ],
                   "Name": "Buster",
                   "ResourceName": null,
