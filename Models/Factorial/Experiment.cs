﻿namespace Models.Factorial
{
    using APSIM.Shared.Utilities;
    using Models.Core;
    using Models.Core.Runners;
    using System;
    using System.Collections.Generic;
    using System.Data;
    using System.IO;

    /// <summary>
    /// # [Name]
    /// Encapsulates a factorial experiment.
    /// </summary>
    [Serializable]
    [ViewName("UserInterface.Views.MemoView")]
    [PresenterName("UserInterface.Presenters.ExperimentPresenter")]
    [ValidParent(ParentType = typeof(Simulations))]
<<<<<<< HEAD
    public class Experiment : Model, IJobGenerator
=======
    public class Experiment : Model, ISimulationGenerator, ICustomDocumentation
>>>>>>> a6f38064
    {
        [Link]
        IStorageReader storage = null;

        private List<List<FactorValue>> allCombinations;
        private Stream serialisedBase;
        private Simulations parentSimulations;

        /// <summary>Simulation runs are about to begin.</summary>
        [EventSubscribe("BeginRun")]
        private void OnBeginRun(IEnumerable<string> knownSimulationNames = null, IEnumerable<string> simulationNamesBeingRun = null)
        {
            allCombinations = AllCombinations();
            parentSimulations = Apsim.Parent(this, typeof(Simulations)) as Simulations;
            Simulation baseSimulation = Apsim.Child(this, typeof(Simulation)) as Simulation;
            serialisedBase = Apsim.SerialiseToStream(baseSimulation) as Stream;
        }

        /// <summary>Gets the next job to run</summary>
        public IRunnable NextJobToRun()
        {
            if (allCombinations == null || allCombinations.Count == 0)
                return null;

            var combination = allCombinations[0];
            allCombinations.RemoveAt(0);
            string newSimulationName = Name;
            foreach (FactorValue value in combination)
                newSimulationName += value.Name;

            Simulation newSimulation = Apsim.DeserialiseFromStream(serialisedBase) as Simulation;
            newSimulation.Name = newSimulationName;
            newSimulation.Parent = null;
            newSimulation.FileName = parentSimulations.FileName;
            Apsim.ParentAllChildren(newSimulation);

            // Make substitutions.
            parentSimulations.MakeSubstitutions(newSimulation);

            // Call OnLoaded in all models.
            Events events = new Events(newSimulation);
            LoadedEventArgs loadedArgs = new LoadedEventArgs();
            events.Publish("Loaded", new object[] { newSimulation, loadedArgs });

            foreach (FactorValue value in combination)
                value.ApplyToSimulation(newSimulation);

            PushFactorsToReportModels(newSimulation, combination);
            StoreFactorsInDataStore(newSimulation, combination);
            return new RunSimulation(newSimulation, doClone: false);
        }

        /// <summary>Gets a list of simulation names</summary>
        public IEnumerable<string> GetSimulationNames()
        {
            List<string> names = new List<string>();
            allCombinations = AllCombinations();
            foreach (List<FactorValue> combination in allCombinations)
            {
                string newSimulationName = Name;

                foreach (FactorValue value in combination)
                    newSimulationName += value.Name;

                names.Add(newSimulationName);
            }
            return names;
        }
        
        /// <summary>Find all report models and give them the factor values.</summary>
        /// <param name="factorValues">The factor values to send to each report model.</param>
        /// <param name="simulation">The simulation to search for report models.</param>
        private void PushFactorsToReportModels(Simulation simulation, List<FactorValue> factorValues)
        {
            List<string> names = new List<string>();
            List<string> values = new List<string>();

            GetFactorNamesAndValues(factorValues, names, values);

            foreach (Report.Report report in Apsim.ChildrenRecursively(simulation, typeof(Report.Report)))
            {
                report.ExperimentFactorNames = names;
                report.ExperimentFactorValues = values;
            }
        }

        /// <summary>Get a list of factor names and values.</summary>
        /// <param name="factorValues">The factor value instances</param>
        /// <param name="names">The return list of factor names</param>
        /// <param name="values">The return list of factor values</param>
        private static void GetFactorNamesAndValues(List<FactorValue> factorValues, List<string> names, List<string> values)
        {
            foreach (FactorValue factorValue in factorValues)
            {
                Factor topLevelFactor = factorValue.Factor;
                if (topLevelFactor.Parent is Factor)
                    topLevelFactor = topLevelFactor.Parent as Factor;
                string name = topLevelFactor.Name;
                string value = factorValue.Name.Replace(topLevelFactor.Name, "");
                if (value == string.Empty)
                {
                    name = "Factors";
                    value = factorValue.Name;
                }
                names.Add(name);
                values.Add(value);
            }
        }

        /// <summary>Find all report models and give them the factor values.</summary>
        /// <param name="factorValues">The factor values to send to each report model.</param>
        /// <param name="simulation">The simulation to search for report models.</param>
        private void StoreFactorsInDataStore(Simulation simulation, List<FactorValue> factorValues)
        {
            List<string> names = new List<string>();
            List<string> values = new List<string>();

            GetFactorNamesAndValues(factorValues, names, values);

            string parentFolderName = null;
            IModel parentFolder = Apsim.Parent(this, typeof(Folder));
            if (parentFolder != null)
                parentFolderName = parentFolder.Name;

            DataTable factorTable = new DataTable();
            factorTable.TableName = "_Factors";
            factorTable.Columns.Add("ExperimentName", typeof(string));
            factorTable.Columns.Add("SimulationName", typeof(string));
            factorTable.Columns.Add("FolderName", typeof(string));
            factorTable.Columns.Add("FactorName", typeof(string));
            factorTable.Columns.Add("FactorValue", typeof(string));
            for (int i = 0; i < names.Count; i++)
            {
                DataRow row = factorTable.NewRow();
                row[0] = Name;
                row[1] = simulation.Name;
                row[2] = parentFolderName;
                row[3] = names[i];
                row[4] = values[i];
                factorTable.Rows.Add(row);
            }
            storage.WriteTable(factorTable);
        }

        /// <summary>
        /// Gets the base simulation
        /// </summary>
        public Simulation BaseSimulation
        {
            get
            {
                return Apsim.Child(this, typeof(Simulation)) as Simulation;
            }
        }

        /// <summary>
        /// Create a specific simulation.
        /// </summary>
        public Simulation CreateSpecificSimulation(string name)
        {
            List<List<FactorValue>> allCombinations = AllCombinations();
            Simulation baseSimulation = Apsim.Child(this, typeof(Simulation)) as Simulation;
            Simulations parentSimulations = Apsim.Parent(this, typeof(Simulations)) as Simulations;

            foreach (List<FactorValue> combination in allCombinations)
            {
                string newSimulationName = Name;
                foreach (FactorValue value in combination)
                    newSimulationName += value.Name;

                if (newSimulationName == name)
                {
                    Simulation newSimulation = Apsim.Clone(baseSimulation) as Simulation;
                    newSimulation.Name = newSimulationName;
                    newSimulation.Parent = null;
                    newSimulation.FileName = parentSimulations.FileName;
                    Apsim.ParentAllChildren(newSimulation);

                    // Make substitutions.
                    parentSimulations.MakeSubstitutions(newSimulation);

                    // Connect events and links in our new  simulation.
                    Events events = new Events(newSimulation);
                    LoadedEventArgs loadedArgs = new LoadedEventArgs();
                    events.Publish("Loaded", new object[] { newSimulation, loadedArgs });

                    foreach (FactorValue value in combination)
                        value.ApplyToSimulation(newSimulation);

                    PushFactorsToReportModels(newSimulation, combination);

                    return newSimulation;
                }
            }

            return null;
        }

        /// <summary>
        /// Return a list of list of factorvalue objects for all permutations.
        /// </summary>
        public List<List<FactorValue>> AllCombinations()
        {
            Factors Factors = Apsim.Child(this, typeof(Factors)) as Factors;

            // Create a list of list of factorValues so that we can do permutations of them.
            List<List<FactorValue>> allValues = new List<List<FactorValue>>();
            if (Factors != null)
            {
                bool doFullFactorial = false;
                foreach (Factor factor in Factors.factors)
                {
                    List<FactorValue> factorValues = factor.CreateValues();
                    allValues.Add(factorValues);
                    doFullFactorial = doFullFactorial || factorValues.Count > 1;
                }
                if (doFullFactorial)
                    return MathUtilities.AllCombinationsOf<FactorValue>(allValues.ToArray());
                else
                    return allValues;
            }
            return null;
        }

        /// <summary>Writes documentation for this function by adding to the list of documentation tags.</summary>
        /// <param name="tags">The list of tags to add to.</param>
        /// <param name="headingLevel">The level (e.g. H2) of the headings.</param>
        /// <param name="indent">The level of indentation 1, 2, 3 etc.</param>
        public void Document(List<AutoDocumentation.ITag> tags, int headingLevel, int indent)
        {
            if (IncludeInDocumentation)
            {
                // add a heading.
                tags.Add(new AutoDocumentation.Heading(Name, headingLevel));

                foreach (IModel child in Children)
                {
                    if (!(child is Simulation) && !(child is Factors))
                        AutoDocumentation.DocumentModel(child, tags, headingLevel + 1, indent);
                }
            }
        }

    }
}<|MERGE_RESOLUTION|>--- conflicted
+++ resolved
@@ -16,11 +16,7 @@
     [ViewName("UserInterface.Views.MemoView")]
     [PresenterName("UserInterface.Presenters.ExperimentPresenter")]
     [ValidParent(ParentType = typeof(Simulations))]
-<<<<<<< HEAD
-    public class Experiment : Model, IJobGenerator
-=======
     public class Experiment : Model, ISimulationGenerator, ICustomDocumentation
->>>>>>> a6f38064
     {
         [Link]
         IStorageReader storage = null;
