--- conflicted
+++ resolved
@@ -25,18 +25,16 @@
             [Option('l', "locations", Required = false, HelpText = "Print the absolute paths of valid validation directories.")]
             public bool ValidationLocations { get; set; }
 
-<<<<<<< HEAD
             [Option('g',"githubauthorid", Required = false, HelpText = "The pull requests author GitHub username")]
             public string GitHubAuthorID {get;set;} = "";
 
             [Option('t', "tag", Required = false, HelpText = "The docker image tag to use.")]
             public string DockerImageTag { get; set; } = "latest";
-=======
+
             /// <summary>
             /// Testing file splitting
             /// </summary>
             [Option('s', "splitfiles", Required = false, HelpText = "In Development")]
             public string? SplitFiles { get; set; }
->>>>>>> e2529b22
         }
     }