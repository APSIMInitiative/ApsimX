﻿using System;
using System.Reflection;
using System.Collections.Generic;
using System.Text;
using System.Linq;
using System.Linq.Expressions;
using System.Xml;
using System.Xml.Schema;
using System.Xml.Serialization;
using Models;
using Models.Core;

namespace Models
{

	/// <summary>
	/// A multi-species pasture model
	/// </summary>
	[Serializable]
	[ViewName("UserInterface.Views.GridView")]
	[PresenterName("UserInterface.Presenters.PropertyPresenter")]
	public class AgPasture : Model, ICrop
    {
<<<<<<< HEAD
		#region Links and event declarations

		[Link]
		private Clock clock = null;

		[Link]
		private Soils.Soil Soil = null;

		[Link]
		private WeatherFile MetData = null;

		[Link]
		private ISummary Summary = null;

		public delegate void NewCropDelegate(PMF.NewCropType Data);
		public event NewCropDelegate NewCrop;

		public delegate void NewCanopyDelegate(NewCanopyType Data);
		public event NewCanopyDelegate NewCanopy;

		public delegate void FOMLayerDelegate(Soils.FOMLayerType Data);
		public event FOMLayerDelegate IncorpFOM;

		public delegate void BiomassRemovedDelegate(PMF.BiomassRemovedType Data);
		public event BiomassRemovedDelegate BiomassRemoved;

		public delegate void WaterChangedDelegate(PMF.WaterChangedType Data);
		public event WaterChangedDelegate WaterChanged;

		public delegate void NitrogenChangedDelegate(Soils.NitrogenChangedType Data);
		public event NitrogenChangedDelegate NitrogenChanged;

		#endregion

		#region Parameters needed from user interface

		private int NumSpecies = 1;
		[Description("Number of species")]
		public int Nsp { get { return NumSpecies; } set { NumSpecies = value; } }				//can't read in integer directly

		private string _thisCropName = "AgPasture";
		[Description("Sward name (as shown on the simulation tree)")]
		public string thisCropName 
		{ 
			get { return _thisCropName; } 
			set { _thisCropName = value; } 
		}

		private string[] _thisSpeciesName = new string[] { "Ryegrass" };
		[Description("Name of pasture species")]
		public string[] thisSpeciesName
		{
			get { return _thisSpeciesName; }
			set
			{
				int NSp = value.Length;
				_thisSpeciesName = new string[NSp];
				for (int sp = 0; sp < NSp; sp++)
					_thisSpeciesName[sp] = value[sp];
			}
		}

		private double[] iniDMshoot = new double[] { 0.0 };
		[Description("Initial above ground DM")]
		public double[] InitialDMShoot
		{
			get { return iniDMshoot; }
			set
			{
				int NSp = value.Length;
				iniDMshoot = new double[NSp];
				for (int sp = 0; sp < NSp; sp++)
					iniDMshoot[sp] = value[sp];
			}
		}

		private double[] iniDMroot = new double[] { 0.0 };
		[Description("Initial below ground DM")]
		public double[] InitialDMRoot
		{
			get { return iniDMroot; }
			set
			{
				int NSp = value.Length;
				iniDMroot = new double[NSp];
				for (int sp = 0; sp < NSp; sp++)
					iniDMroot[sp] = value[sp];
			}
		}

		private double[] iniDMgreen = new double[] { 0.0 };
		[Description("Initial above ground green DM")]
		public double[] InitialDMGreen
		{
			get { return iniDMgreen; }
			set
			{
				int NSp = value.Length;
				iniDMgreen = new double[NSp];
				for (int sp = 0; sp < NSp; sp++)
					iniDMgreen[sp] = value[sp];
			}
		}

		private double[] iniRootDepth = new double[] { 0 };
		[Description("Initial depth for roots")]
		public double[] InitialRootDepth
		{
			get { return iniRootDepth; }
			set
			{
				int NSp = value.Length;
				iniRootDepth = new double[NSp];
				for (int sp = 0; sp < NSp; sp++)
					iniRootDepth[sp] = value[sp];
			}
		}

		private string _WaterUptakeSource = "calc";
		[Description("Water uptake done by AgPasture (calc) or by apsim?")]
		public string WaterUptakeSource { get { return _WaterUptakeSource; } set { _WaterUptakeSource = value; } }
		public string NUptakeSource = "calc";

		public string alt_N_uptake = "no";

		//Senescence rate is affected by min(gf-N, gf_water)
		public LinearInterpolation FVPDFunction = new LinearInterpolation
		{
			X = new double[3] { 0.0, 10.0, 50.0 },
			Y = new double[3] { 1.0, 1.0, 1.0 }
		};
		public LinearInterpolation HeightMassFN = new LinearInterpolation
		{
			X = new double[5] { 0, 1000, 2000, 3000, 4000 },
			Y = new double[5] { 0, 25, 75, 150, 250 }
		};

		//Soil & roots
        public double[] rlvp;

        //[Description("Root distribution method")]
        //[Units("")]
        public string RootDistributionMethod
=======
        public double KillFraction;
    }

    /// <summary>
    /// A multi-species pasture model 
    /// </summary>
    [Serializable]
    [ViewName("UserInterface.Views.GridView")]
    [PresenterName("UserInterface.Presenters.PropertyPresenter")]
    public class AgPasture : Model, ICrop
    {
        [Link]
        private Clock clock = null;

        [Link]
        private Soils.Soil Soil = null;

        [Link]
        private WeatherFile MetData = null;

        [Link]
        private ISummary Summary = null;
        private int Debug_Level = 0;
        public Species[] SP = new Species[3] { 
            new Species { 
                speciesName = "ryegrass", 
                micrometType = "grass",
                isAnnual         = false,
                isLegume         = false,
                photoPath        = 3,
                dayEmerg         = 0,
                monEmerg         = 0,
                dayAnth          = 0,
                monAnth          = 0,
                daysToMature     = 0,
                dRootDepth       = 50,
                maxRootDepth     = 900,
                rootDepth        = 900,
                growthTmin       = 2,
                growthTmax       = 32,
                growthTopt       = 20,
                growthTq         = 2,
                massFluxTmin     = 2,
                massFluxTopt     = 20,
                massFluxW0       = 2,
                massFluxWopt     = 0.5,
                heatOnsetT       = 60,
                heatFullT        = 70,
                heatSumT         = 50,
                coldOnsetT       = -20,
                coldFullT        = -30,
                coldSumT         = 20,
                Pm               = 1,
                maintRespiration = 3,
                growthEfficiency = 0.75,
                SLA              = 20,
                lightExtCoeff    = 0.5,
                rue              = 1.65,
                maxAssimiRate    = 330,
                rateLive2Dead    = 0.05,
                rateDead2Litter  = 0.11,
                rateRootSen      = 0.02,
                stockParameter   = 0.05,
                maxSRratio       = (1.0 - 0.25)/0.25,
                allocationSeasonF= 0.8,
                leafRate         = 3,
                fLeaf            = 0.7,
                fStolon          = 0.0,
                digestLive       = 0.6,
                digestDead       = 0.2,
                dmtotal          = 1500,
                dmroot           = 450,
                dmlitter         = 200,
                dmgreenmin       = 500,
                CO2PmaxScale     = 700,
                CO2NScale        = 600,
                CO2NMin          = 0.7,
                CO2NCurvature    = 2,
                NcleafOpt        = 4 * 0.01,
                NcleafMax        = 5 * 0.01,
                NcleafMin        = 1.2 * 0.01,
                NcstemFr         = 0.5,
                NcstolFr         = 0.5,
                NcrootFr         = 0.5,
                MinFix           = 0,
                MaxFix           = 0,
                NdilutCoeff      = 0.5,
                Frgr             = 1,
                waterStressFactor= 1,
                soilSatFactor    = 0.1
            },

            new Species { 
                speciesName      = "whiteclover", 
                micrometType     = "grass",
                isAnnual         = false,
                isLegume         = true,
                photoPath        = 3,
                dayEmerg         = 1,
                monEmerg         = 3,
                dayAnth          = 1,
                monAnth          = 11,
                daysToMature     = 0,
                dRootDepth       = 50,
                maxRootDepth     = 300,
                rootDepth        = 300,
                growthTmin       = 4,
                growthTmax       = 32,
                growthTopt       = 20,
                growthTq         = 2,
                massFluxTmin     = 2,
                massFluxTopt     = 20,
                massFluxW0       = 2,
                massFluxWopt     = 0.5,
                heatOnsetT       = 60,
                heatFullT        = 70,
                heatSumT         = 50,
                coldOnsetT       = -20,
                coldFullT        = -30,
                coldSumT         = 20,
                Pm               = 1,
                maintRespiration = 3,
                growthEfficiency = 0.75,
                SLA              = 20,
                lightExtCoeff    = 0.8,
                rue              = 1.65,
                maxAssimiRate    = 330,
                rateLive2Dead    = 0.05,
                rateDead2Litter  = 0.11,
                rateRootSen      = 0.02,
                stockParameter   = 0.05,
                maxSRratio       = (1.0 - 0.25)/0.25,
                allocationSeasonF= 0.8,
                leafRate         = 3,
                fLeaf            = 0.7,
                fStolon          = 0.2,
                digestLive       = 0.6,
                digestDead       = 0.2,
                dmtotal          = 350,
                dmroot           = 120,
                dmlitter         = 50,
                dmgreenmin       = 50,
                CO2PmaxScale     = 700,
                CO2NScale        = 600,
                CO2NMin          = 0.7,
                CO2NCurvature    = 2,
                NcleafOpt        = 4.5 * 0.01,
                NcleafMax        = 5.5 * 0.01,
                NcleafMin        = 1.2 * 0.01,
                NcstemFr         = 0.5,
                NcstolFr         = 0.5,
                NcrootFr         = 0.5,
                MinFix           = 0.2,
                MaxFix           = 0.6,
                NdilutCoeff      = 1.0,
                Frgr             = 1,
                waterStressFactor= 1,
                soilSatFactor    = 0.1
            },

            new Species { 
                speciesName      = "paspalum", 
                micrometType     = "grass",
                isAnnual         = false,
                isLegume         = false,
                photoPath        = 4,
                dayEmerg         = 1,
                monEmerg         = 3,
                dayAnth          = 1,
                monAnth          = 1,
                daysToMature     = 0,
                dRootDepth       = 50,
                maxRootDepth     = 900,
                rootDepth        = 900,
                growthTmin       = 10,
                growthTmax       = 40,
                growthTopt       = 20,
                growthTq         = 1.2,
                massFluxTmin     = 5,
                massFluxTopt     = 20,
                massFluxW0       = 2,
                massFluxWopt     = 0.5,
                heatOnsetT       = 60,
                heatFullT        = 70,
                heatSumT         = 50,
                coldOnsetT       = -20,
                coldFullT        = -30,
                coldSumT         = 50,
                Pm               = 1.2,
                maintRespiration = 3,
                growthEfficiency = 0.75,
                SLA              = 20,
                lightExtCoeff    = 0.6,
                rue              = 1.65,
                maxAssimiRate    = 330,
                rateLive2Dead    = 0.05,
                rateDead2Litter  = 0.11,
                rateRootSen      = 0.02,
                stockParameter   = 0.05,
                maxSRratio       = (1.0 - 0.25)/0.25,
                allocationSeasonF= 0.8,
                leafRate         = 3.5,
                fLeaf            = 0.7,
                fStolon          = 0.0,
                digestLive       = 0.6,
                digestDead       = 0.2,
                dmtotal          = 100,
                dmroot           = 30,
                dmlitter         = 10,
                dmgreenmin       = 20,
                CO2PmaxScale     = 150,
                CO2NScale        = 600,
                CO2NMin          = 0.7,
                CO2NCurvature    = 2,
                NcleafOpt        = 3 * 0.01,
                NcleafMax        = 3.5 * 0.01,
                NcleafMin        = 0.8 * 0.01,
                NcstemFr         = 0.5,
                NcstolFr         = 0,
                NcrootFr         = 0.5,
                MaxFix           = 0,
                MinFix           = 0,
                NdilutCoeff      = 0.5,
                Frgr             = 1,
                waterStressFactor= 1,
                soilSatFactor    = 0.1
            }
                                                             
        };
        private Species[] pSP = new Species[3];

        /// <summary>
        /// Gets a list of cultivar names
        /// </summary>
        public string[] CultivarNames
        {
            get
            {
                return null;
            }
        }

        //component constant
        private const double SVPfrac = 0.66;
        //private WeatherFile.NewMetType MetData = new WeatherFile.NewMetType();  // Daily Met Data
        private double _IntRadn;    // Intercepted Radn   
        private CanopyEnergyBalanceInterceptionlayerType[] _LightProfile;

        [Units("MJ")]
        public double IntRadn { get { return _IntRadn; }}

        //Parameters that get initial values from the .xml    
        private int _Nsp = 3;
        [Description("Number of species")]
        public int Nsp { get { return _Nsp; } set { _Nsp = value; } }                //can't read in integer directly 
        //public double Nspecies { get; set; }         //Number of species in pasture

        private double[] ftArray;                     //used for returning species values

        private string _thisCropName = "ryegrass_clover_paspalum";
        [Description("Crop name shown as on the simulation tree")]
        public string thisCropName { get { return _thisCropName; } set { _thisCropName = value; } }

        public double[] allocationSeasonF;	    //growth allocation (shoot/root) season factor,
        //made this accessable from xml 
        public double[] NdilutCoeff;           //N dilution coefficient, making it accessible on 23 Mar 2012

        private double[] myRootDepth;          //int:current root depth (mm)
        public double[] rootDepth
        {
            get
            {
                return myRootDepth;
            }
            set
            {
                myRootDepth = value;
                p_rootFrontier = 0;
                foreach (double x in myRootDepth)
                {
                    p_rootFrontier = (x > p_rootFrontier) ? x : p_rootFrontier;
                }
            }
        }
        private double[] rootDist;         //Broken stick parameter [0-1]
        public double[] rootFnType;	        //int:Root function 0=default_1=Ritchie_2=power_law_3=proportional_depth

        // not used till Mar2010
        //    [Param]
        //    private double CO2ambient = 380; //ambient [CO2]
        private double CO2ambient = 380; //expected to be updated from MET  
        private double co2 = 380; //expected to be updated from MAE and ClimateControl 

        //Senescence rate is affected by min(gf-N, gf_water)
        public LinearInterpolation FVPDFunction = new LinearInterpolation
        {
            X = new double[3] { 0.0, 10.0, 50.0 },
            Y = new double[3] { 1.0, 1.0, 1.0 }
        };
        public LinearInterpolation HeightMassFN = new LinearInterpolation
        {
            X = new double[5] { 0, 1000, 2000, 3000, 4000 },
            Y = new double[5] { 0, 25, 75, 150, 250 }
        };

        //Soil & roots 
        public double[] rlvp = new double[7] { 0.05, 0.05, 0.03, 0.02, 0.01, 0.00, 0.00 }; //Root Length Density proportion (relative)  
        public double[] kl = new double[7] { 0.10, 0.06, 0.06, 0.06, 0.06, 0.06, 0.06 };   //SW uptake parameter (/day)
        public double[] ll = new double[7] { 0.20, 0.23, 0.23, 0.23, 0.23, 0.23, 0.23 };         //Crop Lower Limit (mm/mm)
        public double[] xf = new double[7] { 1.00, 1.00, 1.00, 1.00, 1.00, 1.00, 0.80 };      //effects of X-factors on root growth(fraction)

        //for SWIM options
        private string _WaterUptakeSource = "calc";
        [Description("Water uptake done by AgPasture (calc) or by apsim?")]
        public string WaterUptakeSource { get { return _WaterUptakeSource; } set { _WaterUptakeSource = value; } }
        public string NUptakeSource = "calc";

        public string alt_N_uptake = "no";

//        public double[] dlayer;   //Soil Layer Thickness (mm)
//        private double[] sw_dep;  //soil water by layer    
//        private double[] SAT;     //saturation point
//        private double[] DUL;     //draina upper limit (fioeld capacity);
//        private double[] no3;     //SNO3dep = new double[dlayer.Length];
//        private double[] nh4;     //SNH4dep = new double[dlayer.Length];

        private double day_length = 12;
//        private double latitude;
        private int day_of_month;
        private int month;
        private int year;

        public int UseRootProportion = 0;
        public bool HaveInitialised = false;

        //** Aggregated pasture parameters of all species (wiht a prefix 'p_')    
        //p_d... variables are daily changes (delta) 
        private double p_dGrowthPot;      //daily growth potential    
        private double p_dGrowthW;        //daily growth with water-deficit incoprporated  
        private double p_dGrowth;         //daily growth  
        private double p_dHerbage;        //daily herbage (total standing DM) increae  
        private double p_dLitter;         //daily litter formation  
        private double p_dRootSen;        //daily root senescence
        private double p_dNLitter;        //daily litter formation
        private double p_dNRootSen;       //daily root senescence

        //p_... variables are pasture states at a given time (day)
        private double p_fShoot;	      //actual fraction of dGrowth to shoot
        private double p_height;          // Canopy height (mm)
        private double p_greenLAI;
        private double p_deadLAI;
        private double p_totalLAI;
        private double p_lightExtCoeff;
        private double p_greenDM;         //green is the live aboveground herbage mass, kgDM/ha
        private double p_deadDM;
        private double p_totalDM;

        private double p_rootMass;        //total root mass
        private double p_rootFrontier;    //depth of root frontier

        //soil        
        private double p_bottomRootLayer;   //the soil layer just below root zone
        private double p_soilNdemand;       //plant N demand (shoot + root) for daily growth from soil (excludingfixation and remob)
        // private double p_soilNdemandMax;    //plant N demand with luxury uptake    
        private double p_soilNavailable;    //Plant available N in soil kgN/ha, at the present day
        private double p_soilNuptake;       //Plant N uptake, daily  
        private double[] SNSupply;
        private double[] SNUptake;
        private double p_Nfix = 0;
        private double p_gfn;               // = effect of p_Nstress on growth 

        private double p_waterDemand;   // Daily Soil Water Demand (mm)
        private double p_waterUptake;   // Daily Soil Water uptake (mm)
        private double p_waterSupply;   // plant extractable soil moisture (mm)
        private double[] SWSupply;
        private double[] SWUptake;
        private double p_gfwater;       // = effects of water stress on growth
        private double p_gftemp;

        private double p_harvestDM;              //daily harvested dm
        private double p_harvestN;               //daily harvested n
        private double p_harvestDigest;
        //private double p_herbageDigest;
        private bool p_Live = true;              //flag signialling crop is live (not killed)

        //Events
        public delegate void NewCropDelegate(PMF.NewCropType Data);
        public event NewCropDelegate NewCrop;

        public delegate void NewCanopyDelegate(NewCanopyType Data);
        public event NewCanopyDelegate NewCanopy;

        public delegate void FOMLayerDelegate(Soils.FOMLayerType Data);
        public event FOMLayerDelegate IncorpFOM;

        public delegate void BiomassRemovedDelegate(PMF.BiomassRemovedType Data);
        public event BiomassRemovedDelegate BiomassRemoved;

        public delegate void WaterChangedDelegate(PMF.WaterChangedType Data);
        public event WaterChangedDelegate WaterChanged;

        public delegate void NitrogenChangedDelegate(Soils.NitrogenChangedType Data);
        public event NitrogenChangedDelegate NitrogenChanged;

        //temporary testing, will be removed later when IL1 can be get from micromet
        private int canopiesNum = 1;            //number of canpy including this one
        private double[] canopiesRadn = null;   //Radn intercepted by canopies

        //following was for testing 
        [Units("")]
        public double[] spIL1  //for testing only
>>>>>>> e54b71bf
        {
            get
            {
                switch (p_RootDistributionMethod)
                {
                    case 1:
                        return "UserDefined";
                    case 2:
                        return "ExpoLinear";
                    default:
                        // case = 0
                        return "Homogenous";
                }
            }
            set
            {
                if (value.ToLower() == "userdefined")
                    p_RootDistributionMethod = 1;
                else if (value.ToLower() == "expolinear")
                    p_RootDistributionMethod = 2;
                else      // default = homogeneous
                    p_RootDistributionMethod = 0;
            }
        }

        //[Description("Fraction of root depth where its proportion starts to decrease")]
        public double ExpoLinearDepthParam
        {
            get { return p_ExpoLinearDepthParam; }
            set
            {
                p_ExpoLinearDepthParam = value;
                if (p_ExpoLinearDepthParam == 1.0)
                    p_RootDistributionMethod = 0;	// effectivelly it defines a homogeneous distribution
            }
        }

        //[Description("Exponent to determine mass distribution in the soil profile")]
        public double ExpoLinearCurveParam
        {
            get { return p_ExpoLinearCurveParam; }
            set
            {
                p_ExpoLinearCurveParam = value;
                if (p_ExpoLinearCurveParam == 0.0)
                    p_RootDistributionMethod = 0;	// It is impossible to solve, but its limit is a homogeneous distribution
            }
        }

        private double[] initialDMFractions_grass = new double[] {0.15, 0.25, 0.25, 0.05, 0.05, 0.10, 0.10, 0.05, 0.00, 0.00, 0.00 };
        private double[] initialDMFractions_legume = new double[] { 0.20, 0.25, 0.25, 0.00, 0.02, 0.04, 0.04, 0.00, 0.06, 0.12, 0.12 };

        private double[] PreferenceForGreenDM= new double[] { 1.0, 1.0, 1.0 };
        private double[] PreferenceForDeadDM = new double[] { 1.0, 1.0, 1.0 };

		#endregion

        #region Output properties


        [Description("Generic type of crop")]         //  useful for SWIM
        [Units("")]
        public string Crop_type
        {
            get { return thisCropName; }
        }

        [Description("Plant status (dead, alive, etc)")]
        [Units("")]
        public string plant_status
        {
            get
            {
                if (p_Live) return "alive";
                else return "out";
            }
        }
        [Description("Plant development stage number")]
        [Units("")]
        public int Stage
        {
            //An approximate of teh stages corresponding to that of other arable crops for management application settings.
            //Phenostage of the first species (ryegrass) is used for this approximation
            get
            {
                int cropStage = 0; //default as "phase out"
                if (p_Live)
                {
                    if (SP[0].phenoStage == 0)
                        cropStage = 1;    //"sowing & germination";
                    if (SP[0].phenoStage == 1)
                        cropStage = 3;    //"emergence";
                }
                return cropStage;
            }
        }
        [Description("Plant development stage name")]
        [Units("")]
        public string StageName
        {
            get
            {
                string name = "out";
                if (p_Live)
                {
                    if (SP[0].phenoStage == 0)
                        name = "sowing";    //cropStage = 1 & 2
                    if (SP[0].phenoStage == 1)
                        name = "emergence"; // cropStage = 3
                }
                return name;
            }
        }

        [Description("Total amount of C in plants")]
        [Units("kgDM/ha")]
        public double TotalPlantC
        {
            get { return 0.4 * (p_totalDM + p_rootMass); }
        }

        [Description("Total dry matter weight of plants")]
        [Units("kgDM/ha")]
        public double TotalPlantWt
        {
            get { return (AboveGroundWt + BelowGroundWt); }
        }

        [Description("Total dry matter weight of plants above ground")]
        [Units("kgDM/ha")]
        public double AboveGroundWt
        {
            get
            {
                double result = 0.0;
                for (int s = 0; s < NumSpecies; s++)
                    result += SP[s].dmshoot;
                return result;
            }
        }
        [Description("Total dry matter weight of plants below ground")]
        [Units("kgDM/ha")]
        public double BelowGroundWt
        {
            get { return p_rootMass; }
        }
        [Description("Total dry matter weight of standing plants parts")]
        [Units("kgDM/ha")]
        public double StandingPlantWt
        {
            get
            {
                double result = 0.0;
                for (int s = 0; s < NumSpecies; s++)
                    result += SP[s].dmleaf + SP[s].dmstem;
                return result;
            }
        }

        [Description("Total dry matter weight of plants alive above ground")]
        [Units("kgDM/ha")]
        public double AboveGroundLiveWt
        {
            get
            {
                double result = 0.0;
                for (int s = 0; s < NumSpecies; s++)
                    result += SP[s].dmgreen;
                return result;
            }
        }

        [Description("Total dry matter weight of dead plants above ground")]
        [Units("kgDM/ha")]
        public double AboveGroundDeadWt
        {
            get { return p_deadDM; }
        }
        [Description("Total dry matter weight of plant's leaves")]
        [Units("kgDM/ha")]
        public double LeafWt
        {
            get
            {
                double result = 0.0;
                for (int s = 0; s < NumSpecies; s++)
                    result += SP[s].dmleaf1 + SP[s].dmleaf2 + SP[s].dmleaf3 + SP[s].dmleaf4;
                return result;
            }
        }
        [Description("Total dry matter weight of plant's leaves alive")]
        [Units("kgDM/ha")]
        public double LeafLiveWt
        {
            get
            {
                double result = 0.0;
                for (int s = 0; s < NumSpecies; s++)
                    result += SP[s].dmleaf1 + SP[s].dmleaf2 + SP[s].dmleaf3;
                return result;
            }
        }
        [Description("Total dry matter weight of plant's leaves dead")]
        [Units("kgDM/ha")]
        public double LeafDeadWt
        {
            get
            {
                double result = 0.0;
                for (int s = 0; s < NumSpecies; s++)
                    result += SP[s].dmleaf4;
                return result;
            }
        }

        [Description("Total dry matter weight of plant's stems")]
        [Units("kgDM/ha")]
        public double StemWt
        {
            get
            {
                double result = 0.0;
                for (int s = 0; s < NumSpecies; s++)
                    result += SP[s].dmstem1 + SP[s].dmstem2 + SP[s].dmstem3 + SP[s].dmstem4;
                return result;
            }
        }

        [Description("Total dry matter weight of plant's stems alive")]
        [Units("kgDM/ha")]
        public double StemLiveWt
        {
            get
            {
                double result = 0.0;
                for (int s = 0; s < NumSpecies; s++)
                    result += SP[s].dmstem1 + SP[s].dmstem2 + SP[s].dmstem3;
                return result;
            }
        }
        [Description("Total dry matter weight of plant's stems dead")]
        [Units("kgDM/ha")]
        public double StemDeadWt
        {
            get
            {
                double result = 0.0;
                for (int s = 0; s < NumSpecies; s++)
                    result += SP[s].dmstem4;
                return result;
            }
        }

        [Description("Total dry matter weight of plant's stolons")]
        [Units("kgDM/ha")]
        public double StolonWt
        {
            get
            {
                double result = 0.0;
                for (int s = 0; s < NumSpecies; s++)
                    result += SP[s].dmstol1 + SP[s].dmstol2 + SP[s].dmstol3;
                return result;
            }
        }
        [Description("Total dry matter weight of plant's roots")]
        [Units("kgDM/ha")]
        public double RootWt
        {
            get
            {
                double result = 0.0;
                for (int s = 0; s < NumSpecies; s++)
                    result += SP[s].dmroot;
                return result;
            }
        }

        [Description("Potential plant growth, correct for extreme temperatures")]
        [Units("kgDM/ha")]
        public double PlantPotentialGrowthWt
        {
            get { return p_dGrowthPot; }
        }
        [Description("Potential plant growth, correct for temperature and water")]
        [Units("kgDM/ha")]
        public double PlantGrowthNoNLimit
        {
            get { return p_dGrowthW; }
        }
        [Description("Actual plant growth (before littering)")]
        [Units("kgDM/ha")]
        public double PlantGrowthWt
        {
            //dm_daily_growth, including roots & before littering
            get { return p_dGrowth; }
        }

        [Description("Actual herbage (shoot) growth")]
        [Units("kgDM/ha")]
        public double HerbageGrowthWt
        {
            get { return p_dHerbage; }
        }

        [Description("Dry matter amount of litter deposited onto soil surface")]
        [Units("kgDM/ha")]
        public double LitterDepositionWt
        {
            get { return p_dLitter; }
        }

        [Description("Dry matter amount of senescent roots added to soil FOM")]
        [Units("kgDM/ha")]
        public double RootSenescenceWt
        {
            get { return p_dRootSen; }
        }

        [Description("Plant C remobilisation")]
        [Units("kgC/ha")]
        public double PlantRemobilisedC
        {
            get
            {
                double result = 0.0;
                for (int s = 0; s < NumSpecies; s++)
                    result += SP[s].Cremob;
                return result;
            }
        }

        [Description("Total dry matter amount available for removal (leaf+stem)")]
        [Units("kgDM/ha")]
        public double HarvestableWt
        {
            get
            {
                double result = 0.0;
                for (int s = 0; s < NumSpecies; s++)
                    result += Math.Max(0.0, SP[s].dmleaf_green + SP[s].dmstem_green - SP[s].dmgreenmin)
                             + Math.Max(0.0, SP[s].dmdead - SP[s].dmdeadmin);
                return result;
            }
        }

        [Description("Amount of plant dry matter removed by harvest")]
        [Units("kgDM/ha")]
        public double HarvestWt
        {
            get
            {
                double result = 0.0;
                for (int s = 0; s < NumSpecies; s++)
                    result += SP[s].dmdefoliated;
                return result;
            }
        }

        //**LAI & Cover
        [Description("Leaf area index of green leaves")]
        [Units("m^2/m^2")]
        public double LAI_green
        {
            get { return p_greenLAI; }
        }

        [Description("Leaf area index of dead leaves")]
        [Units("m^2/m^2")]
        public double LAI_dead
        {
            get { return p_deadLAI; }
        }

        [Description("Total leaf area index")]
        [Units("m^2/m^2")]
        public double LAI_total
        {
            get { return p_totalLAI; }
        }

        [Description("Fraction of soil covered by green leaves")]
        [Units("%")]
        public double Cover_green
        {
            get
            {
                if (p_greenLAI == 0) return 0;
                return (1.0 - Math.Exp(-p_lightExtCoeff * p_greenLAI));
            }

        }

        [Description("Fraction of soil covered by dead leaves")]
        [Units("%")]
        public double Cover_dead
        {
            get
            {
                if (p_deadLAI == 0) return 0;
                return (1.0 - Math.Exp(-p_lightExtCoeff * p_deadLAI));
            }
        }

        [Description("Fraction of soil covered by plants")]
        [Units("%")]
        public double Cover_tot
        {
            get
            {
                if (p_totalLAI == 0) return 0;
                return (1.0 - (Math.Exp(-p_lightExtCoeff * p_totalLAI)));
            }
        }

        //** Nitrogen
        [Description("Total amount of N in plants")]
        [Units("kg/ha")]
        public double TotalPlantN
        {
            get { return (AboveGroundN + BelowGroundN); }
        }

        [Description("Total amount of N in plants above ground")]
        [Units("kgN/ha")]
        public double AboveGroundN
        {
            get
            {
                double result = 0.0;
                for (int s = 0; s < NumSpecies; s++)
                    result += SP[s].Nshoot;       //remoblised N is reported in stem
                return result;
            }
        }

        [Description("Total amount of N in plants below ground")]
        [Units("kgN/ha")]
        public double BelowGroundN
        {
            get
            {
                double result = 0.0;
                for (int s = 0; s < NumSpecies; s++)
                    result += SP[s].Nroot;
                return result;
            }
        }

        [Description("Proportion of N above ground in relation to below ground")]
        [Units("%")]
        public double AboveGroundNPct
        {
            get
            {
                double result = 0;
                if (AboveGroundWt != 0)
                    result = 100 * AboveGroundN / AboveGroundWt;
                return result;
            }
        }

        [Description("Total amount of N in standing plants")]
        [Units("kgN/ha")]
        public double StandingPlantN
        {
            get
            {
                double result = 0.0;
                for (int s = 0; s < NumSpecies; s++)
                    result += SP[s].Nleaf + SP[s].Nstem;
                return result;
            }
        }
        [Description("Average N concentration of standing plants")]
        [Units("kgN/kgDM")]
        public double StandingPlantNConc
        {
            get
            {
                double Namount = 0.0;
                double DMamount = 0.0;
                for (int s = 0; s < NumSpecies; s++)
                {
                    Namount += SP[s].Nleaf + SP[s].Nstem;
                    DMamount += SP[s].dmleaf + SP[s].dmstem;
                }
                double result = Namount / DMamount;
                return result;
            }
        }

        [Description("Total amount of N in plants alive above ground")]
        [Units("kgN/ha")]
        public double AboveGroundLiveN
        {
            get
            {
                double result = 0.0;
                for (int s = 0; s < NumSpecies; s++)
                    result += SP[s].Ngreen;
                return result;
            }
        }
        [Description("Total amount of N in dead plants above ground")]
        [Units("kgN/ha")]
        public double AboveGroundDeadN
        {
            get
            {
                double result = 0.0;
                for (int s = 0; s < NumSpecies; s++)
                    result += SP[s].Ndead;
                return result;
            }
        }

        [Description("Total amount of N in the plant's leaves")]
        [Units("kgN/ha")]
        public double LeafN
        {
            get
            {
                double result = 0.0;
                for (int s = 0; s < NumSpecies; s++)
                    result += SP[s].Nleaf;
                return result;
            }
        }

        [Description("Total amount of N in the plant's stems")]
        [Units("kgN/ha")]
        public double StemN
        {
            get
            {
                double result = 0.0;
                for (int s = 0; s < NumSpecies; s++)
                    result += SP[s].Nstem;
                return result;
            }
        }

        [Description("Total amount of N in the plant's stolons")]
        [Units("kgN/ha")]
        public double StolonN
        {
            get
            {
                double result = 0.0;
                for (int s = 0; s < NumSpecies; s++)
                    result += SP[s].Nstolon;
                return result;
            }
        }

        [Description("Total amount of N in the plant's roots")]
        [Units("kgN/ha")]
        public double RootN
        {
            get
            {
                double result = 0.0;
                for (int s = 0; s < NumSpecies; s++)
                    result += SP[s].Nroot;
                return result;
            }
        }

        [Description("Average N concentration of leaves")]
        [Units("kgN/kgDM")]
        public double LeafNConc
        {
            get
            {
                double result = 0.0;
                for (int s = 0; s < NumSpecies; s++)
                    result += SP[s].Ncleaf1 * SP[s].dmleaf1
                             + SP[s].Ncleaf2 * SP[s].dmleaf2
                            + SP[s].Ncleaf3 * SP[s].dmleaf3
                            + SP[s].Ncleaf4 * SP[s].dmleaf4;
                result = result / LeafWt;
                return result;
            }
        }

        [Description("Average N concentration in stems")]
        [Units("kgN/kgDM")]
        public double StemNConc
        {
            get
            {
                double result = 0.0;
                for (int s = 0; s < NumSpecies; s++)
                    result += SP[s].Ncstem1 * SP[s].dmstem1
                             + SP[s].Ncstem2 * SP[s].dmstem2
                             + SP[s].Ncstem3 * SP[s].dmstem3
                             + SP[s].Ncstem4 * SP[s].dmstem4;
                result = result / StemWt;
                return result;
            }
        }

        [Description("Average N concentration in stolons")]
        [Units("kgN/kgDM")]
        public double StolonNConc
        {
            get
            {
                double result = 0.0;
                for (int s = 0; s < NumSpecies; s++)
                    result += SP[s].Ncstol1 * SP[s].dmstol1
                             + SP[s].Ncstol2 * SP[s].dmstol2
                             + SP[s].Ncstol3 * SP[s].dmstol3;
                result = result / StolonWt;
                return result;
            }
        }

        [Description("Average N concentration in roots")]
        [Units("kgN/kgDM")]
        public double RootNConc
        {
            get
            {
                double result = 0.0;
                for (int s = 0; s < NumSpecies; s++)
                    result += SP[s].Ncroot * SP[s].dmroot;
                result = result / RootWt;
                return result;
            }
        }

        [Description("Amount of N removed by harvest")]
        [Units("kgN/ha")]
        public double HarvestN
        {
            get
            {
                double result = 0.0;
                if (HarvestWt > 0.0)
                {
                    for (int s = 0; s < NumSpecies; s++)
                        result += SP[s].Ndefoliated;
                }
                return result;
            }
        }
        [Description("Average herbage digestibility")]
        [Units("0-1")]
        public double HerbageDigestibility
        {
            get
            {
                if (!p_Live || (StemWt + LeafWt) <= 0)
                    return 0;

                double digest = 0.0;
                for (int s = 0; s < NumSpecies; s++)
                    digest += SP[s].digestHerbage * (SP[s].dmstem + SP[s].dmleaf) / (StemWt + LeafWt);  //(dm_stem + dm_leaf);
                return digest;
            }
        }
        [Description("Average digestibility of harvested material")]
        [Units("0-1")]
        public double DefoliatedDigestibility
        {
            get { return p_harvestDigest; }
        }
        [Description("Average ME of herbage")]
        [Units("(MJ/ha)")]
        public double HerbageME
        {
            get
            {
                double me = 16 * HerbageDigestibility * (StemWt + LeafWt);
                return me;
            }
        }

        [Description("Amount of atmospheric N fixed")]
        [Units("kgN/ha")]
        public double PlantFixedN
        {
            get { return p_Nfix; }
        }

        [Description("Amount of N remobilised from senescing tissue")]
        [Units("kgN/ha")]
        public double PlantRemobilisedN
        {
            get
            {
                double result = 0.0;
                for (int s = 0; s < NumSpecies; s++)
                    result += SP[s].remob2NewGrowth;
                return result;
            }
        }

        [Description("Amount of luxury N remobilised")]
        [Units("kgN/ha")]
        public double PlantLuxuryNRemobilised
        {
            get
            {
                double result = 0.0;
                for (int s = 0; s < NumSpecies; s++)
                    result += SP[s].NFastRemob2 + SP[s].NFastRemob3;
                return result;
            }
        }

        [Description("Amount of luxury N potentially remobilisable")]
        [Units("kgN/ha")]
        public double PlantRemobilisableLuxuryN
        {
            get
            {
                double result = 0.0;
                for (int s = 0; s < NumSpecies; s++)
                    result += SP[s].NLuxury2 + SP[s].NLuxury3;
                return result;
            }
        }
        [Description("Amount of N deposited as litter onto soil surface")]
        [Units("kgN/ha")]
        public double LitterDepositionN
        {
            get { return p_dNLitter; }
        }

        [Description("Amount of N added to soil FOM by senescent roots")]
        [Units("kgN/ha")]
        public double RootSenescenceN
        {
            get { return p_dNRootSen; }
        }

        [Description("Plant nitrogen requirement with luxury uptake")]
        [Units("kgN/ha")]
        public double NitrogenRequiredLuxury
        {
            get
            {
                double result = 0.0;
                for (int s = 0; s < NumSpecies; s++)
                {
                    result += SP[s].NdemandLux;
                }
                return result;
            }
        }

        [Description("Plant nitrogen requirement for optimum growth")]
        [Units("kgN/ha")]
        public double NitrogenRequiredOptimum
        {
            get
            {
                double result = 0.0;
                for (int s = 0; s < NumSpecies; s++)
                {
                    result += SP[s].NdemandOpt;
                }
                return result;
            }
        }

        [Description("Nitrogen amount in new growth")]
        [Units("kgN/ha")]
        public double PlantGrowthN
        {
            get
            {
                double result = 0.0;
                for (int s = 0; s < NumSpecies; s++)
                {
                    result += SP[s].newGrowthN;
                }
                return result;
            }
        }

        [Description("Nitrogen concentration in new growth")]
        [Units("kgN/kgDM")]
        public double PlantGrowthNconc
        {
            get
            {
                double result = 0.0;
                for (int s = 0; s < NumSpecies; s++)
                {
                    result += SP[s].newGrowthN;
                }
                if (PlantGrowthWt > 0)
                    result = result / PlantGrowthWt;
                else
                    result = 0.0;
                return result;
            }
        }

        [Description("Plant nitrogen demand from soil")]
        [Units("kgN/ha")]
        public double NitrogenDemand
        {
            get { return p_soilNdemand; }
        }

        [Description("Plant available nitrogen in soil")]
        [Units("kgN/ha")]
        public double NitrogenSupply
        {
            get { return p_soilNavailable; }
        }

        [Description("Plant available nitrogen in soil layers")]
        [Units("kgN/ha")]
        public double[] NitrogenSupplyLayers
        {
            get { return SNSupply; }
        }

        [Description("Plant nitrogen uptake")]
        [Units("kgN/ha")]
        public double NitrogenUptake
        {
            get { return p_soilNuptake; }
        }

        [Description("Plant nitrogen uptake from soil layers")]
        [Units("kgN/ha")]
        public double[] NitrogenUptakeLayers
        {
            get { return SNUptake; }
        }

        [Description("Plant growth limiting factor due to nitrogen stress")]
        [Units("0-1")]
        public double GLFn
        {
            get { return p_gfn; }
        }
        [Description("Plant growth limiting factor due to plant N concentration")]
        [Units("0-1")]
        public double GLFnConcentration
        {
            get
            {
                double result = 0.0;
                for (int s = 0; s < NumSpecies; s++)
                    result += SP[s].Ncfactor * SP[s].dmshoot;
                return (result / AboveGroundWt);
            }
        }
        [Description("Dry matter allocated to roots")]
        [Units("kgDM/ha")]
        public double DMToRoots
        {
            get
            {
                double result = 0.0;
                for (int s = 0; s < NumSpecies; s++)
                {
                    result += (1 - SP[s].fShoot) * SP[s].dGrowth;
                }
                return result;
            }
        }
        [Description("Dry matter allocated to shoot")]
        [Units("kgDM/ha")]
        public double DMToShoot
        {
            get
            {
                double result = 0.0;
                for (int s = 0; s < NumSpecies; s++)
                {
                    result += SP[s].fShoot * SP[s].dGrowth;
                }
                return result;
            }
        }
        [Description("Fraction of growth allocated to roots")]
        [Units("0-1")]
        public double FractionGrowthToRoot
        {
            get
            {
                double result = 0.0;
                if (p_dGrowth <= 0)
                    result = DMToRoots / p_dGrowth;
                return result;
            }
        }

        //** water related
        [Description("Root length density")]
        [Units("mm/mm^3")]
        public double[] rlv
        {
            get
            {
                double[] rlv = new double[Soil.Thickness.Length];
                //double p_srl = 75000;           // specific root length (mm root/g root)
                //Compute the root length, total over the whole profile
                double Total_Rlength = p_rootMass * SP[0].SRL;   // m root/ha
                Total_Rlength *= 0.0000001;  // convert into mm root/mm2 soil)
                for (int layer = 0; layer < rlv.Length; layer++)
                {
                    rlv[layer] = RootFraction[layer] * Total_Rlength / Soil.Thickness[layer];    // mm root/mm3 soil
                }
                return rlv;
            }
        }

        private double[] RootFraction;
        [Description("Fraction of root dry matter for each soil layer")]
        [Units("0-1")]
        public double[] RootWtFraction
        {
            get { return RootFraction; }
        }

        [Description("Plant water demand")]
        [Units("mm")]
        public double WaterDemand
        {
            get { return p_waterDemand; }
        }

        [Description("Plant available water in soil")]
        [Units("mm")]
        public double WaterSupply
        {
            get { return p_waterSupply; }
        }

        [Description("Plant available water in soil layers")]
        [Units("mm")]
        public double[] WaterSupplyLayers
        {
            get { return SWSupply; }
        }

        [Description("Plant water uptake")]
        [Units("mm")]
        public double WaterUptake
        {
            get { return p_waterUptake; }
        }

        [Description("Plant water uptake from soil layers")]
        [Units("mm")]
        public double[] WaterUptakeLayers
        {
            get { return SWUptake; }
        }

        [Description("Plant growth limiting factor due to water deficit")]
        [Units("0-1")]
        public double GLFwater
        {
            get { return p_gfwater; }
        }

        //**Stress factors
        [Description("Plant growth limiting factor due to temperature")]
        [Units("0-1")]
        public double GLFtemp
        {
            get { return p_gftemp; }
        }

        [Description("Generic plant growth limiting factor, used for other factors")]
        [Units("0-1")]
        public double GLFrgr
        {
            get
            {
                double p_Frgr = 0; //weighted value
                for (int s = 0; s < NumSpecies; s++)
                {
                    double prop = 1.0 / NumSpecies;
                    if (p_greenDM != 0.0)
                    {
                        prop = SP[s].dmgreen / AboveGroundLiveWt;
                    }
                    p_Frgr += SP[s].Frgr * prop;
                }
                return p_Frgr;
            }
        }

        [Description("Sward average height")]                 //needed by micromet
        [Units("mm")]
        public double Height
        {
            get { return p_height; }
        }

        //testing purpose
        [Description("Dry matter of plant pools at stage 1 (young)")]
        [Units("kgN/ha")]
        public double PlantStage1Wt
        {
            get
            {
                double result = 0.0;
                for (int s = 0; s < NumSpecies; s++)
                    result += SP[s].dmleaf1 + SP[s].dmstem1 + SP[s].dmstol1;
                return result;
            }
        }

        [Description("Dry matter of plant pools at stage 2 (developing)")]
        [Units("kgN/ha")]
        public double PlantStage2Wt
        {
            get
            {
                double result = 0.0;
                for (int s = 0; s < NumSpecies; s++)
                    result += SP[s].dmleaf2 + SP[s].dmstem2 + SP[s].dmstol2;
                return result;
            }
        }
        [Description("Dry matter of plant pools at stage 3 (mature)")]
        [Units("kgN/ha")]
        public double PlantStage3Wt
        {
            get
            {
                double result = 0.0;
                for (int s = 0; s < NumSpecies; s++)
                    result += SP[s].dmleaf3 + SP[s].dmstem3 + SP[s].dmstol3;
                return result;
            }
        }
        [Description("Dry matter of plant pools at stage 4 (senescent)")]
        [Units("kgN/ha")]
        public double PlantStage4Wt
        {
            get
            {
                double result = 0.0;
                for (int s = 0; s < NumSpecies; s++)
                    result += SP[s].dmleaf4 + SP[s].dmstem4;
                return result;
            }
        }

        [Description("N content of plant pools at stage 1 (young)")]
        [Units("kgN/ha")]
        public double PlantStage1N
        {
            get
            {
                double result = 0.0;
                for (int s = 0; s < NumSpecies; s++)
                    result += SP[s].Nleaf1 + SP[s].Nstem1 + SP[s].Nstol1;
                return result;
            }
        }
        [Description("N content of plant pools at stage 2 (developing)")]
        [Units("kgN/ha")]
        public double PlantStage2N
        {
            get
            {
                double result = 0.0;
                for (int s = 0; s < NumSpecies; s++)
                    result += SP[s].Nleaf2 + SP[s].Nstem2 + SP[s].Nstol2;
                return result;
            }
        }
        [Description("N content of plant pools at stage 3 (mature)")]
        [Units("kgN/ha")]
        public double PlantStage3N
        {
            get
            {
                double result = 0.0;
                for (int s = 0; s < NumSpecies; s++)
                    result += SP[s].Nleaf3 + SP[s].Nstem3 + SP[s].Nstol3;
                return result;
            }
        }
        [Description("N content of plant pools at stage 4 (senescent)")]
        [Units("kgN/ha")]
        public double PlantStage4N
        {
            get
            {
                double result = 0.0;
                for (int s = 0; s < NumSpecies; s++)
                    result += SP[s].Nleaf4 + SP[s].Nstem4;
                return result;
            }
        }

        private double HeightfromDM        // height calculation from DM, not output
        {
            get
            {
                double ht = (double)HeightMassFN.Value(p_greenDM + p_deadDM);
                if (ht < 20.0) ht = 20.0F;      // minimum = 20mm
                return ht;
            }

        }
        [Description("Vapour pressure deficit")]
        [Units("kPa")]
        public double VPD_out              // VPD effect on Growth Interpolation Set
        {
            get { return VPD(); }
        }

        [Description("Effect of vapour pressure on growth (used by micromet)")]
        [Units("0-1")]
        public double FVPD              // VPD effect on Growth Interpolation Set
        {                               // mostly = 1 for crop/grass/forage
            get { return FVPDFunction.Value(VPD()); }
        }

        //Following are species values (arrays)
        [Description("Leaf area index of green leaves, for each species")]
        [Units("m^2/m^2")]
        public double[] SpeciesGreenLAI
        {
            get
            {
                double[] result = new double[SP.Length];
                for (int s = 0; s < NumSpecies; s++)
                    result[s] = SP[s].greenLAI;
                return result;
            }
        }
        [Description("Leaf area index of dead leaves, for each species")]
        [Units("m^2/m^2")]
        public double[] SpeciesDeadLAI
        {
            get
            {
                double[] result = new double[SP.Length];
                for (int s = 0; s < NumSpecies; s++)
                    result[s] = SP[s].deadLAI;
                return result;
            }
        }
        [Description("Total leaf area index, for each species")]
        [Units("m^2/m^2")]
        public double[] SpeciesTotalLAI
        {
            get
            {
                double[] result = new double[SP.Length];
                for (int s = 0; s < NumSpecies; s++)
                    result[s] = SP[s].totalLAI;
                return result;
            }
        }

        [Description("Total dry matter weight of plants for each plant species")]
        [Units("kgDM/ha")]
        public double[] SpeciesTotalWt
        {
            get
            {
                double[] result = new double[SP.Length];
                for (int s = 0; s < NumSpecies; s++)
                    result[s] = SP[s].dmshoot + SP[s].dmroot;
                return result;
            }
        }
        [Description("Dry matter weight of plants above ground, for each species")]
        [Units("kgDM/ha")]
        public double[] SpeciesAboveGroundWt
        {
            get
            {
                double[] result = new double[SP.Length];
                for (int s = 0; s < NumSpecies; s++)
                    result[s] = SP[s].dmshoot;
                return result;
            }
        }
        [Description("Dry matter weight of plants below ground, for each species")]
        [Units("kgDM/ha")]
        public double[] SpeciesBelowGroundWt
        {
            get
            {
                double[] result = new double[SP.Length];
                for (int s = 0; s < NumSpecies; s++)
                    result[s] = SP[s].dmroot;
                return result;
            }
        }
        [Description("Dry matter weight of standing herbage, for each species")]
        [Units("kgDM/ha")]
        public double[] SpeciesStandingWt
        {
            get
            {
                double[] result = new double[SP.Length];
                for (int s = 0; s < NumSpecies; s++)
                    result[s] = SP[s].dmleaf + SP[s].dmstem;
                return result;
            }
        }
        [Description("Dry matter weight of live standing plants parts for each species")]
        [Units("kgDM/ha")]
        public double[] SpeciesStandingLiveWt
        {
            get
            {
                double[] result = new double[SP.Length];
                for (int s = 0; s < NumSpecies; s++)
                    result[s] = SP[s].dmleaf_green + SP[s].dmstem_green;
                return result;
            }
        }
        [Description("Dry matter weight of dead standing plants parts for each species")]
        [Units("kgDM/ha")]
        public double[] SpeciesStandingDeadWt
        {
            get
            {
                double[] result = new double[SP.Length];
                for (int s = 0; s < NumSpecies; s++)
                    result[s] = SP[s].dmleaf4 + SP[s].dmstem4;
                return result;
            }
        }

        [Description("Dry matter weight of leaves for each species")]
        [Units("kgN/ha")]
        public double[] SpeciesLeafWt
        {
            get
            {
                double[] result = new double[SP.Length];
                for (int s = 0; s < NumSpecies; s++)
                    result[s] = SP[s].dmleaf1 + SP[s].dmleaf2 + SP[s].dmleaf3 + SP[s].dmleaf4;
                return result;
            }
        }
        [Description("Dry matter weight of stems for each species")]
        [Units("kgN/ha")]
        public double[] SpeciesStemWt
        {
            get
            {
                double[] result = new double[SP.Length];
                for (int s = 0; s < NumSpecies; s++)
                    result[s] = SP[s].dmstem1 + SP[s].dmstem2 + SP[s].dmstem3 + SP[s].dmstem4;
                return result;
            }
        }
        [Description("Dry matter weight of stolons for each species")]
        [Units("kgN/ha")]
        public double[] SpeciesStolonWt
        {
            get
            {
                double[] result = new double[SP.Length];
                for (int s = 0; s < NumSpecies; s++)
                    result[s] = SP[s].dmstol1 + SP[s].dmstol2 + SP[s].dmstol3;
                return result;
            }
        }
        [Description("Dry matter weight of roots for each species")]
        [Units("kgN/ha")]
        public double[] SpeciesRootWt
        {
            get
            {
                double[] result = new double[SP.Length];
                for (int s = 0; s < NumSpecies; s++)
                    result[s] = SP[s].dmroot;
                return result;
            }
        }

        [Description("Total N amount for each plant species")]
        [Units("kgN/ha")]
        public double[] SpeciesTotalN
        {
            get
            {
                double[] result = new double[SP.Length];
                for (int s = 0; s < NumSpecies; s++)
                    result[s] = SP[s].Nshoot + SP[s].Nroot;
                return result;
            }
        }
        [Description("N amount of standing herbage, for each species")]
        [Units("kgN/ha")]
        public double[] SpeciesStandingN
        {
            get
            {
                double[] result = new double[SP.Length];
                for (int s = 0; s < NumSpecies; s++)
                    result[s] = SP[s].Nleaf + SP[s].Nstem;
                return result;
            }
        }

        [Description("N amount in the plant's leaves, for each species")]
        [Units("kgN/ha")]
        public double[] SpeciesLeafN
        {
            get
            {
                double[] result = new double[SP.Length];
                for (int s = 0; s < NumSpecies; s++)
                    result[s] = SP[s].Nleaf1 + SP[s].Nleaf2 + SP[s].Nleaf3 + SP[s].Nleaf4;
                return result;
            }
        }
        [Description("N amount in the plant's stems, for each species")]
        [Units("kgN/ha")]
        public double[] SpeciesStemN
        {
            get
            {
                double[] result = new double[SP.Length];
                for (int s = 0; s < NumSpecies; s++)
                    result[s] = SP[s].Nstem1 + SP[s].Nstem2 + SP[s].Nstem3 + SP[s].Nstem4;
                return result;
            }
        }
        [Description("N amount in the plant's stolons, for each species")]
        [Units("kgN/ha")]
        public double[] SpeciesStolonN
        {
            get
            {
                double[] result = new double[SP.Length];
                for (int s = 0; s < NumSpecies; s++)
                    result[s] = SP[s].Nstol1 + SP[s].Nstol2 + SP[s].Nstol3;
                return result;
            }
        }
        [Description("N amount in the plant's roots, for each species")]
        [Units("kgN/ha")]
        public double[] SpeciesRootsN
        {
            get
            {
                double[] result = new double[SP.Length];
                for (int s = 0; s < NumSpecies; s++)
                    result[s] = SP[s].Nroot;
                return result;
            }
        }

        [Description("Average N concentration in leaves, for each species")]
        [Units("kgN/kgDM")]
        public double[] SpeciesLeafNConc
        {
            get
            {
                double[] result = new double[SP.Length];
                for (int s = 0; s < NumSpecies; s++)
                {
                    result[s] = SP[s].Ncleaf1 * SP[s].dmleaf1
                            + SP[s].Ncleaf2 * SP[s].dmleaf2
                            + SP[s].Ncleaf3 * SP[s].dmleaf3
                            + SP[s].Ncleaf4 * SP[s].dmleaf4;
                    result[s] = result[s] / SP[s].dmleaf;
                }
                return result;
            }
        }
        [Description("Average N concentration in stems, for each species")]
        [Units("kgN/kgDM")]
        public double[] SpeciesStemNConc
        {
            get
            {
                double[] result = new double[SP.Length];
                for (int s = 0; s < NumSpecies; s++)
                {
                    result[s] = SP[s].Ncstem1 * SP[s].dmstem1
                            + SP[s].Ncstem2 * SP[s].dmstem2
                            + SP[s].Ncstem3 * SP[s].dmstem3
                            + SP[s].Ncstem4 * SP[s].dmstem4;
                    result[s] = result[s] / SP[s].dmstem;
                }
                return result;
            }
        }
        [Description("Average N concentration in stolons, for each species")]
        [Units("kgN/kgDM")]
        public double[] SpeciesStolonNConc
        {
            get
            {
                double[] result = new double[SP.Length];
                for (int s = 0; s < NumSpecies; s++)
                {
                    result[s] = SP[s].Ncstol1 * SP[s].dmstol1
                              + SP[s].Ncstol2 * SP[s].dmstol2
                              + SP[s].Ncstol3 * SP[s].dmstol3;
                    result[s] = result[s] / SP[s].dmstol;
                }
                return result;
            }
        }
        [Description("Average N concentration in roots, for each species")]
        [Units("kgN/kgDM")]
        public double[] SpeciesRootNConc
        {
            get
            {
                double[] result = new double[SP.Length];
                for (int s = 0; s < NumSpecies; s++)
                {
                    result[s] = SP[s].Ncroot * SP[s].dmroot;
                    result[s] = result[s] / SP[s].dmroot;
                }
                return result;
            }
        }


        [Description("Dry matter weight of leaves at stage 1 (young) for each species")]
        [Units("kgN/ha")]
        public double[] SpeciesLeafStage1Wt
        {
            get
            {
                double[] result = new double[SP.Length];
                for (int s = 0; s < NumSpecies; s++)
                    result[s] = SP[s].dmleaf1;
                return result;
            }
        }
        [Description("Dry matter weight of leaves at stage 2 (developing) for each species")]
        [Units("kgN/ha")]
        public double[] SpeciesLeafStage2Wt
        {
            get
            {
                double[] result = new double[SP.Length];
                for (int s = 0; s < NumSpecies; s++)
                    result[s] = SP[s].dmleaf2;
                return result;
            }
        }
        [Description("Dry matter weight of leaves at stage 3 (mature) for each species")]
        [Units("kgN/ha")]
        public double[] SpeciesLeafStage3Wt
        {
            get
            {
                double[] result = new double[SP.Length];
                for (int s = 0; s < NumSpecies; s++)
                    result[s] = SP[s].dmleaf3;
                return result;
            }
        }
        [Description("Dry matter weight of leaves at stage 4 (dead) for each species")]
        [Units("kgN/ha")]
        public double[] SpeciesLeafStage4Wt
        {
            get
            {
                double[] result = new double[SP.Length];
                for (int s = 0; s < NumSpecies; s++)
                    result[s] = SP[s].dmleaf4;
                return result;
            }
        }
        [Description("Dry matter weight of stems at stage 1 (young) for each species")]
        [Units("kgN/ha")]
        public double[] SpeciesStemStage1Wt
        {
            get
            {
                double[] result = new double[SP.Length];
                for (int s = 0; s < NumSpecies; s++)
                    result[s] = SP[s].dmstem1;
                return result;
            }
        }
        [Description("Dry matter weight of stems at stage 2 (developing) for each species")]
        [Units("kgN/ha")]
        public double[] SpeciesStemStage2Wt
        {
            get
            {
                double[] result = new double[SP.Length];
                for (int s = 0; s < NumSpecies; s++)
                    result[s] = SP[s].dmstem2;
                return result;
            }
        }
        [Description("Dry matter weight of stems at stage 3 (mature) for each species")]
        [Units("kgN/ha")]
        public double[] SpeciesStemStage3Wt
        {
            get
            {
                double[] result = new double[SP.Length];
                for (int s = 0; s < NumSpecies; s++)
                    result[s] = SP[s].dmstem3;
                return result;
            }
        }
        [Description("Dry matter weight of stems at stage 4 (dead) for each species")]
        [Units("kgN/ha")]
        public double[] SpeciesStemStage4Wt
        {
            get
            {
                double[] result = new double[SP.Length];
                for (int s = 0; s < NumSpecies; s++)
                    result[s] = SP[s].dmstem4;
                return result;
            }
        }
        [Description("Dry matter weight of stolons at stage 1 (young) for each species")]
        [Units("kgN/ha")]
        public double[] SpeciesStolonStage1Wt
        {
            get
            {
                double[] result = new double[SP.Length];
                for (int s = 0; s < NumSpecies; s++)
                    result[s] = SP[s].dmstol1;
                return result;
            }
        }
        [Description("Dry matter weight of stolons at stage 2 (developing) for each species")]
        [Units("kgN/ha")]
        public double[] SpeciesStolonStage2Wt
        {
            get
            {
                double[] result = new double[SP.Length];
                for (int s = 0; s < NumSpecies; s++)
                    result[s] = SP[s].dmstol2;
                return result;
            }
        }
        [Description("Dry matter weight of stolons at stage 3 (mature) for each species")]
        [Units("kgN/ha")]
        public double[] SpeciesStolonStage3Wt
        {
            get
            {
                double[] result = new double[SP.Length];
                for (int s = 0; s < NumSpecies; s++)
                    result[s] = SP[s].dmstol3;
                return result;
            }
        }

        [Description("N amount in leaves at stage 1 (young) for each species")]
        [Units("kgN/ha")]
        public double[] SpeciesLeafStage1N
        {
            get
            {
                double[] result = new double[SP.Length];
                for (int s = 0; s < NumSpecies; s++)
                    result[s] = SP[s].Nleaf1;
                return result;
            }
        }
        [Description("N amount in leaves at stage 2 (developing) for each species")]
        [Units("kgN/ha")]
        public double[] SpeciesLeafStage2N
        {
            get
            {
                double[] result = new double[SP.Length];
                for (int s = 0; s < NumSpecies; s++)
                    result[s] = SP[s].Nleaf2;
                return result;
            }
        }
        [Description("N amount in leaves at stage 3 (mature) for each species")]
        [Units("kgN/ha")]
        public double[] SpeciesLeafStage3N
        {
            get
            {
                double[] result = new double[SP.Length];
                for (int s = 0; s < NumSpecies; s++)
                    result[s] = SP[s].Nleaf3;
                return result;
            }
        }
        [Description("N amount in leaves at stage 4 (dead) for each species")]
        [Units("kgN/ha")]
        public double[] SpeciesLeafStage4N
        {
            get
            {
                double[] result = new double[SP.Length];
                for (int s = 0; s < NumSpecies; s++)
                    result[s] = SP[s].Nleaf4;
                return result;
            }
        }
        [Description("N amount in stems at stage 1 (young) for each species")]
        [Units("kgN/ha")]
        public double[] SpeciesStemStage1N
        {
            get
            {
                double[] result = new double[SP.Length];
                for (int s = 0; s < NumSpecies; s++)
                    result[s] = SP[s].Nstem1;
                return result;
            }
        }
        [Description("N amount in stems at stage 2 (developing) for each species")]
        [Units("kgN/ha")]
        public double[] SpeciesStemStage2N
        {
            get
            {
                double[] result = new double[SP.Length];
                for (int s = 0; s < NumSpecies; s++)
                    result[s] = SP[s].Nstem2;
                return result;
            }
        }
        [Description("N amount in stems at stage 3 (mature) for each species")]
        [Units("kgN/ha")]
        public double[] SpeciesStemStage3N
        {
            get
            {
                double[] result = new double[SP.Length];
                for (int s = 0; s < NumSpecies; s++)
                    result[s] = SP[s].Nstem3;
                return result;
            }
        }
        [Description("N amount in stems at stage 4 (dead) for each species")]
        [Units("kgN/ha")]
        public double[] SpeciesStemStage4N
        {
            get
            {
                double[] result = new double[SP.Length];
                for (int s = 0; s < NumSpecies; s++)
                    result[s] = SP[s].Nstem4;
                return result;
            }
        }
        [Description("N amount in stolons at stage 1 (young) for each species")]
        [Units("kgN/ha")]
        public double[] SpeciesStolonStage1N
        {
            get
            {
                double[] result = new double[SP.Length];
                for (int s = 0; s < NumSpecies; s++)
                    result[s] = SP[s].Nstol1;
                return result;
            }
        }
        [Description("N amount in stolons at stage 2 (developing) for each species")]
        [Units("kgN/ha")]
        public double[] SpeciesStolonStage2N
        {
            get
            {
                double[] result = new double[SP.Length];
                for (int s = 0; s < NumSpecies; s++)
                    result[s] = SP[s].Nstol2;
                return result;
            }
        }
        [Description("N amount in stolons at stage 3 (mature) for each species")]
        [Units("kgN/ha")]
        public double[] SpeciesStolonStage3N
        {
            get
            {
                double[] result = new double[SP.Length];
                for (int s = 0; s < NumSpecies; s++)
                    result[s] = SP[s].Nstol3;
                return result;
            }
        }

        [Description("N concentration of leaves at stage 1 (young) for each species")]
        [Units("kgN/kgDM")]
        public double[] SpeciesLeafStage1NConc
        {
            get
            {
                double[] result = new double[SP.Length];
                for (int s = 0; s < NumSpecies; s++)
                    result[s] = SP[s].Ncleaf1;
                return result;
            }
        }
        [Description("N concentration of leaves at stage 2 (developing) for each species")]
        [Units("kgN/kgDM")]
        public double[] SpeciesLeafStage2NConc
        {
            get
            {
                double[] result = new double[SP.Length];
                for (int s = 0; s < NumSpecies; s++)
                    result[s] = SP[s].Ncleaf2;
                return result;
            }
        }
        [Description("N concentration of leaves at stage 3 (mature) for each species")]
        [Units("kgN/kgDM")]
        public double[] SpeciesLeafStage3NConc
        {
            get
            {
                double[] result = new double[SP.Length];
                for (int s = 0; s < NumSpecies; s++)
                    result[s] = SP[s].Ncleaf3;
                return result;
            }
        }
        [Description("N concentration of leaves at stage 4 (dead) for each species")]
        [Units("kgN/kgDM")]
        public double[] SpeciesLeafStage4NConc
        {
            get
            {
                double[] result = new double[SP.Length];
                for (int s = 0; s < NumSpecies; s++)
                    result[s] = SP[s].Ncleaf4;
                return result;
            }
        }
        [Description("N concentration of stems at stage 1 (young) for each species")]
        [Units("kgN/kgDM")]
        public double[] SpeciesStemStage1NConc
        {
            get
            {
                double[] result = new double[SP.Length];
                for (int s = 0; s < NumSpecies; s++)
                    result[s] = SP[s].Ncstem1;
                return result;
            }
        }
        [Description("N concentration of stems at stage 2 (developing) for each species")]
        [Units("kgN/kgDM")]
        public double[] SpeciesStemStage2NConc
        {
            get
            {
                double[] result = new double[SP.Length];
                for (int s = 0; s < NumSpecies; s++)
                    result[s] = SP[s].Ncstem2;
                return result;
            }
        }
        [Description("N concentration of stems at stage 3 (mature) for each species")]
        [Units("kgN/kgDM")]
        public double[] SpeciesStemStage3NConc
        {
            get
            {
                double[] result = new double[SP.Length];
                for (int s = 0; s < NumSpecies; s++)
                    result[s] = SP[s].Ncstem3;
                return result;
            }
        }
        [Description("N concentration of stems at stage 4 (dead) for each species")]
        [Units("kgN/kgDM")]
        public double[] SpeciesStemStage4NConc
        {
            get
            {
                double[] result = new double[SP.Length];
                for (int s = 0; s < NumSpecies; s++)
                    result[s] = SP[s].Ncstem4;
                return result;
            }
        }
        [Description("N concentration of stolons at stage 1 (young) for each species")]
        [Units("kgN/kgDM")]
        public double[] SpeciesStolonStage1NConc
        {
            get
            {
                double[] result = new double[SP.Length];
                for (int s = 0; s < NumSpecies; s++)
                    result[s] = SP[s].Ncstol1;
                return result;
            }
        }
        [Description("N concentration of stolons at stage 2 (developing) for each species")]
        [Units("kgN/kgDM")]
        public double[] SpeciesStolonStage2NConc
        {
            get
            {
                double[] result = new double[SP.Length];
                for (int s = 0; s < NumSpecies; s++)
                    result[s] = SP[s].Ncstol2;
                return result;
            }
        }
        [Description("N concentration of stolons at stage 3 (mature) for each species")]
        [Units("kgN/kgDM")]
        public double[] SpeciesStolonStage3NConc
        {
            get
            {
                double[] result = new double[SP.Length];
                for (int s = 0; s < NumSpecies; s++)
                    result[s] = SP[s].Ncstol3;
                return result;
            }
        }


        [Description("Actual growth for each species")]
        [Units("kgDM/ha")]
        public double[] SpeciesGrowthWt
        {
            get
            {
                double[] result = new double[NumSpecies];
                for (int s = 0; s < NumSpecies; s++)
                    result[s] = SP[s].dGrowth;
                return result;
            }
        }
        [Description("Litter amount deposited onto soil surface, for each species")]
        [Units("kgDM/ha")]
        public double[] SpeciesLitterWt
        {
            get
            {
                double[] result = new double[NumSpecies];
                for (int s = 0; s < NumSpecies; s++)
                    result[s] = SP[s].dLitter;
                return result;
            }
        }
        [Description("Amount of senesced roots added to soil FOM, for each species")]
        [Units("kgDM/ha")]
        public double[] SpeciesRootSenescedWt
        {
            get
            {
                double[] result = new double[NumSpecies];
                for (int s = 0; s < NumSpecies; s++)
                    result[s] = SP[s].dRootSen;
                return result;
            }
        }

        [Description("Amount of dry matter harvestable for each species (leaf+stem)")]
        [Units("kgDM/ha")]
        public double[] SpeciesHarvestableWt
        {
            get
            {
                double[] result = new double[NumSpecies];
                for (int s = 0; s < NumSpecies; s++)
                    result[s] = Math.Max(0.0, SP[s].dmleaf_green + SP[s].dmstem_green - SP[s].dmgreenmin)
                              + Math.Max(0.0, SP[s].dmdead - SP[s].dmdeadmin);
                return result;
            }
        }
        [Description("Amount of plant dry matter removed by harvest, for each species")]
        [Units("kgDM/ha")]
        public double[] SpeciesHarvestWt
        {
            get
            {
                double[] result = new double[SP.Length];
                for (int s = 0; s < NumSpecies; s++)
                    result[s] = SP[s].dmdefoliated;
                return result;
            }
        }

        [Description("Proportion in the dry matter harvested of each species")]
        [Units("%")]
        public double[] SpeciesHarvestPct
        {
            get
            {
                double[] result = new double[SP.Length];
                double myTotal = StandingPlantWt;
                for (int s = 0; s < NumSpecies; s++)
                {
                    if (myTotal > 0.0)
                        result[s] = (SP[s].dmstem + SP[s].dmleaf) * 100 / myTotal;
                }
                return result;
            }
        }

        private double[] FractionToHarvest;
        [Description("Fraction to harvest for each species")]
        [Units("0-1")]
        public double[] SpeciesHarvestFraction
        {
            get { return FractionToHarvest; }
        }

        [Description("Rate of turnover for live DM, for each species")]
        [Units("0-1")]
        public double[] SpeciesLiveDMTurnoverRate
        {
            get
            {
                double[] result = new double[SP.Length];
                for (int s = 0; s < NumSpecies; s++)
                {
                    result[s] = SP[s].gama;
                }
                return result;
            }
        }
        [Description("Rate of turnover for dead DM, for each species")]
        [Units("0-1")]
        public double[] SpeciesDeadDMTurnoverRate
        {
            get
            {
                double[] result = new double[SP.Length];
                for (int s = 0; s < NumSpecies; s++)
                {
                    result[s] = SP[s].gamad;
                }
                return result;
            }
        }
        [Description("Rate of DM turnover for stolons, for each species")]
        [Units("0-1")]
        public double[] SpeciesStolonDMTurnoverRate
        {
            get
            {
                double[] result = new double[SP.Length];
                for (int s = 0; s < NumSpecies; s++)
                {
                    result[s] = SP[s].gamas;
                }
                return result;
            }
        }
        [Description("Rate of DM turnover for roots, for each species")]
        [Units("0-1")]
        public double[] SpeciesRootDMTurnoverRate
        {
            get
            {
                double[] result = new double[SP.Length];
                for (int s = 0; s < NumSpecies; s++)
                {
                    result[s] = SP[s].gamar;
                }
                return result;
            }
        }

        [Description("Amount of N remobilised from senesced material, for each species")]
        [Units("kgN/ha")]
        public double[] SpeciesRemobilisedN
        {
            get
            {
                double[] result = new double[SP.Length];
                for (int s = 0; s < NumSpecies; s++)
                {
                    result[s] = SP[s].remob2NewGrowth;
                }
                return result;
            }
        }

        [Description("Amount of luxury N remobilised, for each species")]
        [Units("kgN/ha")]
        public double[] SpeciesLuxuryNRemobilised
        {
            get
            {
                double[] result = new double[SP.Length];
                for (int s = 0; s < NumSpecies; s++)
                {
                    result[s] = SP[s].NFastRemob2 + SP[s].NFastRemob3;
                }
                return result;
            }
        }

        [Description("Amount of luxury N potentially remobilisable, for each species")]
        [Units("kgN/ha")]
        public double[] SpeciesRemobilisableLuxuryN
        {
            get
            {
                double[] result = new double[SP.Length];
                for (int s = 0; s < NumSpecies; s++)
                {
                    result[s] = SP[s].NLuxury2 + SP[s].NLuxury3;
                }
                return result;
            }
        }

        [Description("Amount of atmospheric N fixed, for each species")]
        [Units("kgN/ha")]
        public double[] SpeciesFixedN
        {
            get
            {
                double[] result = new double[SP.Length];
                for (int s = 0; s < NumSpecies; s++)
                {
                    result[s] = SP[s].Nfix;
                }
                return result;
            }
        }

        [Description("Amount of N required with luxury uptake, for each species")]
        [Units("kgN/ha")]
        public double[] SpeciesRequiredNLuxury
        {
            get
            {
                double[] result = new double[SP.Length];
                for (int s = 0; s < NumSpecies; s++)
                {
                    result[s] = SP[s].NdemandLux;
                }
                return result;
            }
        }

        [Description("Amount of N required for optimum growth, for each species")]
        [Units("kgN/ha")]
        public double[] SpeciesRequiredNOptimum
        {
            get
            {
                double[] result = new double[SP.Length];
                for (int s = 0; s < NumSpecies; s++)
                {
                    result[s] = SP[s].NdemandOpt;
                }
                return result;
            }
        }

        [Description("Amount of N demaned from soil, for each species")]
        [Units("kgN/ha")]
        public double[] SpeciesDemandN
        {
            get
            {
                double[] result = new double[SP.Length];
                for (int s = 0; s < NumSpecies; s++)
                {
                    result[s] = SP[s].soilNdemand;
                }
                return result;
            }
        }

        [Description("Amount of N in new growth, for each species")]
        [Units("kgN/ha")]
        public double[] SpeciesGrowthN
        {
            get
            {
                double[] result = new double[SP.Length];
                for (int s = 0; s < NumSpecies; s++)
                {
                    result[s] += SP[s].newGrowthN;
                }
                return result;
            }
        }

        [Description("Nitrogen concentration in new growth, for each species")]
        [Units("kgN/kgDM")]
        public double[] SpeciesGrowthNconc
        {
            get
            {
                double[] result = new double[SP.Length];
                for (int s = 0; s < NumSpecies; s++)
                {
                    if (SP[s].dGrowth > 0)
                        result[s] += SP[s].newGrowthN / SP[s].dGrowth;
                    else
                        result[s] = 0.0;
                }
                return result;
            }
        }
        [Description("Amount of N uptake, for each species")]
        [Units("kgN/ha")]
        public double[] SpeciesUptakeN
        {
            get
            {
                double[] result = new double[SP.Length];
                for (int s = 0; s < NumSpecies; s++)
                {
                    result[s] = SP[s].soilNuptake;
                }
                return result;
            }
        }

        [Description("Amount of N deposited as litter onto soil surface, for each species")]
        [Units("kgN/ha")]
        public double[] SpeciesLitterN
        {
            get
            {
                double[] result = new double[SP.Length];
                for (int s = 0; s < NumSpecies; s++)
                {
                    result[s] = SP[s].dNLitter;
                }
                return result;
            }
        }
        [Description("Amount of N from senesced roots added to soil FOM, for each species")]
        [Units("kgN/ha")]
        public double[] SpeciesSenescedN
        {
            get
            {
                double[] result = new double[SP.Length];
                for (int s = 0; s < NumSpecies; s++)
                {
                    result[s] = SP[s].dNrootSen;
                }
                return result;
            }
        }

        [Description("Amount of plant nitrogen removed by harvest, for each species")]
        [Units("kgN/ha")]
        public double[] SpeciesHarvestN
        {
            get
            {
                double[] result = new double[SP.Length];
                for (int s = 0; s < NumSpecies; s++)
                    result[s] = SP[s].Ndefoliated;
                return result;
            }
        }

        [Description("Growth limiting factor due to nitrogen, for each species")]
        [Units("0-1")]
        public double[] SpeciesGLFN
        {
            get
            {
                double[] result = new double[SP.Length];
                for (int s = 0; s < NumSpecies; s++)
                    result[s] = SP[s].gfn;
                return result;
            }
        }
        [Description("Growth limiting factor due to temperature, for each species")]
        [Units("0-1")]
        public double[] SpeciesGLFT
        {
            get
            {
                double[] result = new double[SP.Length];
                for (int s = 0; s < NumSpecies; s++)
                    result[s] = SP[s].gftemp;
                return result;
            }
        }
        [Description("Growth limiting factor due to water deficit, for each species")]
        [Units("0-1")]
        public double[] SpeciesGLFW
        {
            get
            {
                double[] result = new double[SP.Length];
                for (int s = 0; s < NumSpecies; s++)
                    result[s] = SP[s].gfwater;
                return result;
            }
        }

        [Description("Irridance on the top of canopy")]
        [Units("W.m^2/m^2")]
        public double[] SpeciesIrradianceTopCanopy
        {
            get
            {
                double[] result = new double[SP.Length];
                for (int s = 0; s < NumSpecies; s++)
                    result[s] = SP[s].IL1;
                return result;
            }
        }
        [Description("Potential C assimilation, corrected for extreme temperatures")]
        [Units("kgC/ha")]
        public double[] SpeciesPotCarbonAssimilation
        {
            get
            {
                double[] result = new double[SP.Length];
                for (int s = 0; s < NumSpecies; s++)
                    result[s] = SP[s].Pgross;
                return result;
            }
        }
        [Description("Loss of C via respiration")]
        [Units("kgC/ha")]
        public double[] SpeciesCarbonLossRespiration
        {
            get
            {
                double[] result = new double[SP.Length];
                for (int s = 0; s < NumSpecies; s++)
                    result[s] = (double)SP[s].Resp_m;
                return result;
            }
        }

        [Description("Gross primary productivity")]
        [Units("kgDM/ha")]
        public double GPP
        {
            get
            {
                double result = 0.0;
                for (int s = 0; s < NumSpecies; s++)
                    result = SP[s].Pgross * 2.5;   // assume 40% C in DM
                return result;
            }
        }
        [Description("Net primary productivity")]
        [Units("kgDM/ha")]
        public double NPP
        {
            get
            {
                double result = 0.0;
                for (int s = 0; s < NumSpecies; s++)
                    result = SP[s].Pgross * 0.75 + SP[s].Resp_m;
                result *= 2.5;   // assume 40% C in DM
                return result;
            }
        }
        [Description("Net above-ground primary productivity")]
        [Units("kgDM/ha")]
        public double NAPP
        {
            get
            {
                double result = 0.0;
                for (int s = 0; s < NumSpecies; s++)
                    result = SP[s].Pgross * SP[s].fShoot * 0.75 + SP[s].Resp_m;
                result /= 2.5;   // assume 40% C in DM
                return result;
            }
        }

        #endregion

		#region Internal variables

		/// <summary>
		/// Species in the simulated sward
		/// </summary>
		private Species[] SP;
		private Species[] pSP;

		/// <summary>
		/// Constant needed for vapour pressure
		/// </summary>
		private const double SVPfrac = 0.66;

		private double _IntRadn;	// Intercepted Radn
		private CanopyEnergyBalanceInterceptionlayerType[] _LightProfile;

		private double[] myRootDepth;		  //int:current root depth (mm)
		private double[] rootDist;		 //Broken stick parameter [0-1]

		//	private double CO2ambient = 380; //ambient [CO2]
		private double CO2ambient = 380; //expected to be updated from MET
		private double co2 = 380; //expected to be updated from MAE and ClimateControl

		private double day_length = 12;
		private int day_of_month;
		private int month;
		private int year;

        private int p_RootDistributionMethod = 0;
        private double p_ExpoLinearDepthParam;
        private double p_ExpoLinearCurveParam;

		public bool HaveInitialised = false;

		//** Aggregated pasture parameters of all species (wiht a prefix 'p_')
		//p_d... variables are daily changes (delta)
		private double p_dGrowthPot;	  //daily growth potential
		private double p_dGrowthW;		//daily growth with water-deficit incoprporated
		private double p_dGrowth;		 //daily growth
		private double p_dHerbage;		//daily herbage (total standing DM) increae
		private double p_dLitter;		 //daily litter formation
		private double p_dRootSen;		//daily root senescence
		private double p_dNLitter;		//daily litter formation
		private double p_dNRootSen;	   //daily root senescence

		//p_... variables are pasture states at a given time (day)
		private double p_fShoot;		  //actual fraction of dGrowth to shoot
		private double p_height;		  // Canopy height (mm)
		private double p_greenLAI;
		private double p_deadLAI;
		private double p_totalLAI;
		private double p_lightExtCoeff;
		private double p_greenDM;		 //green is the live aboveground herbage mass, kgDM/ha
		private double p_deadDM;
		private double p_totalDM;

		private double p_rootMass;		//total root mass
		private double p_rootFrontier;	//depth of root frontier

		//soil
		private double p_bottomRootLayer;   //the soil layer just below root zone
		private double p_soilNdemand;	   //plant N demand (shoot + root) for daily growth from soil (excludingfixation and remob)
		// private double p_soilNdemandMax;	//plant N demand with luxury uptake
		private double p_soilNavailable;	//Plant available N in soil kgN/ha, at the present day
		private double p_soilNuptake;	   //Plant N uptake, daily
		private double[] SNSupply;
		private double[] SNUptake;
		private double p_Nfix = 0;
		private double p_gfn;			   // = effect of p_Nstress on growth

		private double p_waterDemand;   // Daily Soil Water Demand (mm)
		private double p_waterUptake;   // Daily Soil Water uptake (mm)
		private double p_waterSupply;   // plant extractable soil moisture (mm)
		private double[] SWSupply;
		private double[] SWUptake;
		private double p_gfwater;	   // = effects of water stress on growth
		private double p_gftemp;

		private double p_harvestDM;			  //daily harvested dm
		private double p_harvestN;			   //daily harvested n
		private double p_harvestDigest;
		//private double p_herbageDigest;
		private bool p_Live = true;			  //flag signialling crop is live (not killed)


		//temporary testing, will be removed later when IL1 can be get from micromet
		private int canopiesNum = 1;			//number of canpy including this one
		private double[] canopiesRadn = null;   //Radn intercepted by canopies

		#endregion

		//----------------------------------------------------------------
		/// <summary>
		/// Initialise parameters
		/// </summary>
		private void InitParameters()
		{

            // check that initialisation fractions have been supplied accordingly
            Array.Resize(ref initialDMFractions_grass, 11);
            Array.Resize(ref initialDMFractions_legume, 11);

            month = clock.Today.Month;
            year = clock.Today.Year;
            day_of_month = clock.Today.Day;
            
            //init
			p_dGrowthPot = 0.0;
			p_dGrowthW = 0.0;
			p_dGrowth = 0.0;
			p_dHerbage = 0.0;
			p_height = 0.0;

			p_dLitter = 0.0;		 //daily litter formation
			p_dRootSen = 0.0;		//daily root senescence
			p_dNLitter = 0.0;		//daily litter formation N
			p_dNRootSen = 0.0;	   //daily root senescence N
			p_bottomRootLayer = 0;

			//Parameters for environmental factors
			p_soilNdemand = 0;
			p_soilNavailable = 0;
			p_soilNuptake = 0;
			p_gfn = 0;
			p_Nfix = 0.0;
			p_gftemp = 0.0;
			p_gfwater = 0.0;
			p_harvestN = 0.0;

			p_waterSupply = 0;
			p_waterDemand = 0;
			p_waterUptake = 0;
			p_gfwater = 0;
			_IntRadn = 0.0;

			SP = new Species[NumSpecies];
			pSP = new Species[NumSpecies];
			for (int s = 0; s < NumSpecies; s++)
			{
				InitSpeciesValues(s);
			}

			//Initialising the aggregated pasture parameters from initial valuses of each species
			p_rootFrontier = 0.0;
			p_rootMass = 0.0;
			p_greenLAI = 0.0;
			p_deadLAI = 0.0;
			p_greenDM = 0.0;
			p_deadDM = 0.0;
			double sum_fShoot = 0.0;
			double sum_lightExtCoeff = 0.0;

			for (int s = 0; s < Nsp; s++)
			{
				//accumulate LAI of all species
				p_greenLAI += SP[s].greenLAI;
				p_deadLAI += SP[s].deadLAI;

				p_greenDM += SP[s].dmgreen;
				p_deadDM += SP[s].dmdead;

				//accumulate the sum for weighted average
				sum_fShoot += SP[s].fShoot * SP[s].dmshoot;
				sum_lightExtCoeff += SP[s].lightExtCoeff * SP[s].totalLAI;

				//Set the deepest root frontier
				if (SP[s].rootDepth > p_rootFrontier)
					p_rootFrontier = SP[s].rootDepth;

				p_rootMass += SP[s].dmroot;

			}
			p_totalLAI = p_greenLAI + p_deadLAI;
			p_totalDM = p_greenDM + p_deadDM;

			if (p_totalDM == 0) { p_fShoot = 0; }
			else { p_fShoot = sum_fShoot / p_totalDM; }

			if (p_totalLAI == 0) { p_lightExtCoeff = 0.5; }
			else { p_lightExtCoeff = sum_lightExtCoeff / p_totalLAI; }

            //Rainss 20110711 - Introduced broken stick root distribution
            // This hack uses rlvp as interface to pass distribution parameters and then recalc rlvp
            // This is not what I would call good pratice due to the parameters technically changing meaning during
            // initilisation, but it will do in the interim.
            if (rlvp.Length == NumSpecies)
            {
                p_RootDistributionMethod = 2;
                p_ExpoLinearDepthParam = rlvp[0];
                // This has been maintained for backwards compatibility, use should be avoided
            }

            // rlvp is used as input only, in the calculations it has been usper-seeded by RootFraction (the proportion of roots mass in each layer)
            // The RootFraction should add up to 1.0 over the soil profile
            RootFraction = RootProfileDistribution();
        }
		//----------------------------------------------------------
		/// <summary>
		/// Set parameter valuse that each species need to know
		/// - from pasture to species
		/// </summary>
		/// <param name="s"></param>
		private void InitSpeciesValues(int s)
		{
			SP[s] = new Species(_thisSpeciesName[s]);
			pSP[s] = new Species(_thisSpeciesName[s]);

			SP[s].dmshootInit = iniDMshoot[s];
			SP[s].dmrootInit = iniDMroot[s];
			SP[s].dmGreenInit = iniDMgreen[s];
			SP[s].rootDepthInit = iniRootDepth[s];

			Species.CO2ambient = CO2ambient;
			Species.thisCropName = thisCropName;

			SP[s].InitValues();

			SWSupply = new double[Soil.SoilWater.dlayer.Length];
			SWUptake = new double[Soil.SoilWater.dlayer.Length];
			SNSupply = new double[Soil.SoilWater.dlayer.Length];
			SNUptake = new double[Soil.SoilWater.dlayer.Length];
		}

		//---------------------------------------------------------------------------
		/// <summary>
		/// Let species know weather conditions
		/// </summary>
		/// <returns></returns>
		private bool SetSpeciesMetData()
		{
			//pass metData & day_length to species (same to all species)
			Species.dayLength = day_length = MetData.DayLength;
			Species.latitude = MetData.Latitude;
			Species.MetData = MetData.MetData;
			Species.day_of_month = day_of_month;
			Species.month = month;
			Species.year = year;
			Species.CO2 = co2;
			Species.PIntRadn = _IntRadn;
			Species.PCoverGreen = Cover_green;
			Species.PLightExtCoeff = p_lightExtCoeff;
			Species.Pdmshoot = AboveGroundWt;   //dm_shoot;
			Species.coverRF = coverRF();

			//partition the MetData to species
			double sumRadnIntercept = 0.0;   //Intercepted Fraction of the solar Radn available to a species
			for (int s = 0; s < Nsp; s++)
			{
				sumRadnIntercept += SP[s].coverGreen;
			}
			//update available Radn for each species at current day
			//IntRadn - the total intecepted radn by whole canopy of mixed species
			for (int s = 0; s < Nsp; s++)
			{
				if (sumRadnIntercept == 0)
				{
					SP[s].intRadnFrac = 0;
					SP[s].intRadn = 0;
				}
				else
				{
					SP[s].intRadnFrac = SP[s].coverGreen / sumRadnIntercept;
					SP[s].intRadn = _IntRadn * SP[s].intRadnFrac;
				}
			}

			//testing SNF decline by factor df
			// double dFrac = 1.0;
			if (co2 == 475)
			{
				for (int s = 0; s < Nsp; s++)
				{
					SP[s].MaxFix = 0.5;// dFrac;
					SP[s].MinFix = 0.2;// dFrac;
				}
			}


			return true;
		}


		//--------------------------------------------------------------------------
		/// <summary>
		/// Set drought stress factor to each species
		/// Worth more efforts in this area
		/// </summary>
		private void SetSpeciesLimitingFactors()
		{

			if (p_waterDemand == 0)
			{
				p_gfwater = 1.0;
				for (int s = 0; s < Nsp; s++)
					SP[s].gfwater = p_gfwater;
				return;								 //case (1) return
			}
			if (p_waterDemand > 0 && p_waterUptake == 0)
			{
				p_gfwater = 0.0;
				for (int s = 0; s < Nsp; s++)
					SP[s].gfwater = p_gfwater;
				return;								 //case (2) return
			}

			p_gfwater = p_waterUptake / p_waterDemand;
			double spDepth = 0;			  // soil profile depth
			if (p_gfwater > 0.999)  //possible saturation
			{
				// calculate soil moisture content in root zone
				double SW = 0;	  //soil water content
				double Sat = 0;	 //water content at saturation
				double FC = 0;	  //water contenct at field capacity

				for (int layer = 0; layer < Soil.SoilWater.dlayer.Length; layer++)
				{
					spDepth += Soil.SoilWater.dlayer[layer];
					if (spDepth <= p_rootFrontier)
					{
						SW += Soil.SoilWater.sw_dep[layer];
						Sat += Soil.SoilWater.sat_dep[layer];
						FC += Soil.SoilWater.dul_dep[layer];
					}
				}
				if (SW > FC) //if saturated
				{
					//	double soilSatFactor = 0.2;		 //gfwater = 1-0.2 (when SW == Sat)
					//	p_gfwater = 1 - soilSatFactor * (SW - FC) / (Sat - FC);
					//	if (p_gfwater > 1.0) p_gfwater = 1.0;
					//}
					//	for (int s=0; s<Nsp; s++)
					//		SP[s].gfwater = p_gfwater;

					double accum_gfwater = 0;
					p_greenLAI = 0;	 //update p_greenLAI before using it.
					for (int s = 0; s < Nsp; s++)
					{
						SP[s].gfwater = 1 - SP[s].soilSatFactor * (SW - FC) / (Sat - FC);
						accum_gfwater += SP[s].gfwater * SP[s].greenLAI;   //weighted by greenLAI
						p_greenLAI += SP[s].greenLAI;					  //FLi 19 Sept 2011 for avoiding error of an unupdated
					}													  //p_greenLAI when using SWIM for waterUptake
					if (p_greenLAI > 0)
						p_gfwater = accum_gfwater / p_greenLAI;
					else
						p_gfwater = 1.0;
					return;						 //case (3) return
				}
				//Reaching here is possible (SW < FC) even with a p_gfwater ==1	 //FLi 20 Oct 2012
				//not return, but go though to the case (4) below
			}

			//Original block Set specieS.gfwater = p_gfwater, to distinguish them later
			for (int s = 0; s < Nsp; s++)
			{
				SP[s].gfwater = p_gfwater;
			}
			//Console.Out.WriteLine("gfwater4: " + p_gfwater);
			return;									 //case (4) return


			/*/////
			  int  dep = SWUptake.Length;
			  double[] transpLAI = new double[dep];	   //partitioning soil water in each layer according to species demand (LAI)
														  //This process sounds more reasonable, but not giving better results, possible
														  //due to that compensation of moisture among layers are important between species
			  spDepth = 0;						 //Soil profile depth
			  for (int layer = 0; layer < dep; layer++)
			  {
				  spDepth += dlayer[layer];
				  for (int s = 0; s < Nsp; s++)
				  {
					  if (spDepth <= SP[s].rootDepth)
						  transpLAI[layer] += SP[s].greenLAI;	 //totalLAI which has root ToString this layer
				  }
			  }

			  //species soil water demand
			  for (int s = 0; s < Nsp; s++)
			  {
				  SP[s].swuptake = 0; //init
				  SP[s].swdemandFrac = 0;
				  if (p_greenLAI > 0)
					  SP[s].swdemandFrac =  SP[s].greenLAI / p_greenLAI;
			  }

			  //soil water uptake (assumed)
			  spDepth = 0;
			  for (int layer = 0; layer < dep; layer++)
			  {
				  spDepth += dlayer[layer];
				  for (int s = 0; s < Nsp; s++)
				  {
					  if (SP[s].rootDepth >= spDepth && SP[s].greenLAI > 0 && transpLAI[layer] > 0)
						  SP[s].swuptake += SWUptake[layer] * SP[s].greenLAI /transpLAI[layer];
				  }
			  }

			  for (int s = 0; s < Nsp; s++)
			  {
				  if (SP[s].swdemandFrac > 0 && p_waterUptake > 0)
					  SP[s].gfwater = SP[s].swuptake / (SP[s].swdemandFrac * p_waterUptake);

				  if (SP[s].gfwater > 1.0)
					  SP[s].gfwater = 1.0;
			  }

			  return;										 //case (4) return
			 */

		}


		//--------------------------------------------------------------------------
		/// <summary>
		/// plant growth and partitioning and tissue turnover
		/// </summary>
		private void GrowthAndPartition()
		{
			p_greenLAI = 0;
			p_deadLAI = 0;

			p_greenDM = 0.0;
			p_deadDM = 0.0;

			p_dHerbage = 0.0;
			p_rootMass = 0.0;

			p_dLitter = 0;
			p_dNLitter = 0;

			p_dRootSen = 0;
			p_dNRootSen = 0;

			for (int s = 0; s < Nsp; s++)
			{
				SP[s].PartitionTurnover();

				p_greenLAI += SP[s].greenLAI;
				p_deadLAI += SP[s].deadLAI;

				p_greenDM += SP[s].dmgreen;
				p_deadDM += SP[s].dmdead;
				p_rootMass += SP[s].dmroot;

				p_dHerbage += (SP[s].dmtotal - SP[s].pS.dmtotal);
				//p_dHerbage += SP[s].dGrowth - SP[s].dLitter;

				p_dLitter += SP[s].dLitter;
				p_dNLitter += SP[s].dNLitter;

				p_dRootSen += SP[s].dRootSen;
				p_dNRootSen += SP[s].dNrootSen;
			}

			p_totalLAI = p_greenLAI + p_deadLAI;
			p_totalDM = p_greenDM + p_deadDM;



			//litter return to surface OM completely (frac = 1.0)
			DoSurfaceOMReturn(p_dLitter, p_dNLitter, 1.0);

			//Root FOM return
			DoIncorpFomEvent(p_dRootSen, p_dNRootSen);

		}


		//==============================

		# region "EventSenders"

		//--------------------------------------------------------------------------------------------
		/// <summary>
		/// Event publication - new crop
		/// </summary>
		private void DoNewCropEvent()
		{
			if (NewCrop != null)
			{
				// Send out New Crop Event to tell other modules who I am and what I am
				PMF.NewCropType EventData = new PMF.NewCropType();
				EventData.crop_type = SP[0].micrometType;  // need to separate crop type for micromet & canopy name !!
				EventData.sender = Name;		//
				NewCrop.Invoke(EventData);
			}

		}

		//----------------------------------------------------------------
		/// <summary>
		/// Event publication - new canopy
		/// </summary>

		public NewCanopyType CanopyData { get { return LocalCanopyData; } }
		NewCanopyType LocalCanopyData = new NewCanopyType();

		private void DoNewCanopyEvent()
		{
			if (NewCanopy != null)
			{
				LocalCanopyData.sender = Name;
				LocalCanopyData.lai = p_greenLAI;
				LocalCanopyData.lai_tot = p_totalLAI;
				p_height = HeightfromDM;
				LocalCanopyData.height = (int)p_height;			 // height effect, mm
				LocalCanopyData.depth = (int)p_height;			  // canopy depth
				LocalCanopyData.cover = Cover_green;
				LocalCanopyData.cover_tot = Cover_tot;
				NewCanopy.Invoke(LocalCanopyData);
			}
		}

		//----------------------------------------------------------------
		/// <summary>
		/// Send out plant growth limiting factor for other module calculating potential transp.
		/// </summary>
		public double FRGR
		{
			get
			{
				p_gftemp = 0;	 //weighted average

				double Tday = 0.75 * MetData.MaxT + 0.25 * MetData.MinT; //Tday
				for (int s = 0; s < Nsp; s++)
				{
					double prop = 1.0 / Nsp;
					if (p_greenDM != 0.0)
					{
						prop = SP[s].dmgreen / AboveGroundLiveWt;   // dm_green;
					}
					p_gftemp += SP[s].GFTemperature(Tday) * prop;
				}

				double gft = 1;
				if (Tday < 20) gft = Math.Sqrt(p_gftemp);
				else gft = p_gftemp;
				// Note: p_gftemp is for gross photosysthsis.
				// This is different from that for net production as used in other APSIM crop models, and is
				// assumesd in calculation of temperature effect on transpiration (in micromet).
				// Here we passed it as sqrt - (Doing so by a comparison of p_gftemp and that
				// used in wheat). Temperature effects on NET produciton of forage species in other models
				// (e.g., grassgro) are not so significant for T = 10-20 degrees(C)

				//Also, have tested the consequences of passing p_Ncfactor in (different concept for gfwater),
				//coulnd't see any differnece for results
				return Math.Min(FVPD, gft);
				// RCichota, Jan/2014: removed AgPasture's Frgr from here, it is considered at the same level as nitrogen etc...
			}
		}

		/// <summary>
		/// MicroClimate supplies PotentialEP
		/// </summary>
		[XmlIgnore]
		public double PotentialEP
		{
			get
			{
				return p_waterDemand;
			}
			set
			{
				p_waterDemand = value;
			}
		}

		/// <summary>
		/// MicroClimate supplies LightProfile
		/// </summary>
		[XmlIgnore]
		public CanopyEnergyBalanceInterceptionlayerType[] LightProfile
		{
			get
			{
				return _LightProfile;
			}
			set
			{
				_LightProfile = value;
				canopiesNum = _LightProfile.Length;
				canopiesRadn = new double[1];

				_IntRadn = 0;
				for (int j = 0; j < canopiesNum; j++)
				{
					_IntRadn += _LightProfile[j].amount;
				}
				canopiesRadn[0] = _IntRadn;
			}
		}


		public string CropType { get { return "AgPasture"; } }

		#endregion //EventSender
		//======================================================================

		#region "EventHandlers"
		/// <summary>
		/// Eventhandeler - initialisation
		/// </summary>
		[EventSubscribe("Initialised")]
		private void Initialise() //overrides Sub init2()
		{
			InitParameters();			// Init parameters after reading the data

			if (MetData.StartDate != new DateTime(0))
			  SetSpeciesMetData();		 // This is needed for the first day after knowing the number of species

			DoNewCropEvent();			// Tell other modules that I exist
			DoNewCanopyEvent();		  // Tell other modules about my canopy

			alt_N_uptake = alt_N_uptake.ToLower();
			if (alt_N_uptake == "yes")
				if (Nsp > 1)
					throw new Exception("When working with multiple species, 'ValsMode' must ALWAYS be 'none'");
		}

		public override void OnSimulationCommencing()
		{
			HaveInitialised = false;
		}

		//---------------------------------------------------------------------
		/// <summary>
		/// EventHandeler - preparation befor the main process
		/// </summary>
		[EventSubscribe("DoDailyInitialisation")]
		private void OnDoDailyInitialisation(object sender, EventArgs e)
		{
			if (!HaveInitialised)
			{
				Initialise();
				HaveInitialised = true;
			}

			//  p_harvestDM = 0.0;	  // impartant to have this reset because
			//  p_harvestN = 0.0;	   // they are used to DM & N returns
			//  p_harvestDigest = 0.0;

			month = clock.Today.Month;
			year = clock.Today.Year;
			day_of_month = clock.Today.Day;

			DoNewCanopyEvent();
		}

		/*		//---------------------------------------------------------------------
				/// <summary>
				/// Get new meteo- data
				/// </summary>
				/// <param name="NewMetData"></param>
				[EventSubscribe("NewWeatherDataAvailable")]
				private void OnNewWeatherDataAvailable(WeatherFile.NewMetType NewMetData)
				{
					MetData = NewMetData;
				}
		 */

		//---------------------------------------------------------------------
		[EventSubscribe("DoPlantGrowth")]
		private void OnDoPlantGrowth(object sender, EventArgs e)
		{
			if (!p_Live)
				return;

			//**Remember last status, and update root depth frontier (root depth mainly for annuals)
			for (int s = 0; s < Nsp; s++)
			{
				pSP[s] = SP[s];	   //Species state yesterday is rememberd
				SP[s].SetPrevPools(); //pool values yesterday is also retained in current state
				SP[s].DailyRefresh();

				double spRootDepth = SP[s].rootGrowth();	//update root depth
				if (p_rootFrontier < spRootDepth)
					p_rootFrontier = spRootDepth;
			}

			//Console.WriteLine("Warning message");
			//throw new Exception("throw ...");

			//**To partition Radn to different species
			SetSpeciesMetData();

			//** advance phenology
			int anyEmerged = 0;
			for (int s = 0; s < Nsp; s++)
			{
				anyEmerged += SP[s].Phenology();
			}

			//**Potential growth
			p_dGrowthPot = 0;
			for (int s = 0; s < Nsp; s++)
			{
				//p_dGrowthPot += SP[s].DailyGrowthPot();   // alternative way for calclating potential growth
				p_dGrowthPot += SP[s].DailyEMGrowthPot();   //pot here incorporated [N] effects
			}


			//**Calculate soil N available in root zone
			p_soilNavailable = calcPlantAvailableN();
			//p_soilNavailable = calcPlantExtractableN();   //need to do more validation/calibration for activating this
			//**Water supply & uptake
			if (WaterUptakeSource == "calc")
			{
				p_waterUptake = SWUptakeProcess();	  //actual uptake by all species
			}
			else
			{
				//Water uptake be calculated by other modules (e.g., SWIM) and got by [EventHandler]
			}
			SetSpeciesLimitingFactors();  // * root competition for water when SM is deficit: species-specific ?

			//**add drought effects (before considering other nutrient limitation)
			p_dGrowthW = 0;
			for (int s = 0; s < Nsp; s++)
			{
				p_dGrowthW += SP[s].DailyGrowthW();
			}
			double nuptake = NBudgetAndUptake();

			//**actual daily growth
			p_dGrowth = 0;
			for (int s = 0; s < Nsp; s++)
			{
				p_dGrowth += SP[s].DailyGrowthAct();
			}

			/*trick species for specified clover%
			DateTime d97J1 = new DateTime(1997, 7, 1, 0, 0, 0);
			DateTime d98J1 = new DateTime(1998, 7, 1, 0, 0, 0);
			DateTime d99J1 = new DateTime(1999, 7, 1, 0, 0, 0);
			DateTime d00J1 = new DateTime(2000, 7, 1, 0, 0, 0);
			DateTime d01J1 = new DateTime(2001, 7, 1, 0, 0, 0);
			DateTime d02J1 = new DateTime(2002, 7, 1, 0, 0, 0);
			DateTime d03J1 = new DateTime(2003, 7, 1, 0, 0, 0);
			DateTime d04J1 = new DateTime(2004, 7, 1, 0, 0, 0);
			DateTime d05J1 = new DateTime(2005, 7, 1, 0, 0, 0);
			DateTime d06J1 = new DateTime(2006, 7, 1, 0, 0, 0);
			DateTime d07J1 = new DateTime(2007, 7, 1, 0, 0, 0);
			DateTime d08J1 = new DateTime(2008, 7, 1, 0, 0, 0);
			double legumeF = 0.10;																	  //ElevObs  //AmbObs
			if (DateTime.Compare(Today, d97J1) >= 0 && DateTime.Compare(Today, d98J1) < 0) legumeF = 0.03;//0.05;//0.03;
			else if (DateTime.Compare(Today, d98J1) >= 0 && DateTime.Compare(Today, d99J1) < 0) legumeF = 0.06;//0.19;//0.06;
			else if (DateTime.Compare(Today, d99J1) >= 0 && DateTime.Compare(Today, d00J1) < 0) legumeF = 0.17;//0.31;//0.17;
			else if (DateTime.Compare(Today, d00J1) >= 0 && DateTime.Compare(Today, d01J1) < 0) legumeF = 0.21;//0.34;//0.21;
			else if (DateTime.Compare(Today, d01J1) >= 0 && DateTime.Compare(Today, d02J1) < 0) legumeF = 0.03;//0.04;//0.03;
			else if (DateTime.Compare(Today, d02J1) >= 0 && DateTime.Compare(Today, d03J1) < 0) legumeF = 0.03;//0.07;//0.03;
			else if (DateTime.Compare(Today, d03J1) >= 0 && DateTime.Compare(Today, d04J1) < 0) legumeF = 0.09;//0.06;//0.09;
			else if (DateTime.Compare(Today, d04J1) >= 0 && DateTime.Compare(Today, d05J1) < 0) legumeF = 0.10;//0.22;//0.10;
			else if (DateTime.Compare(Today, d05J1) >= 0 && DateTime.Compare(Today, d06J1) < 0) legumeF = 0.11;//0.07;//0.11;
			else if (DateTime.Compare(Today, d06J1) >= 0 && DateTime.Compare(Today, d07J1) < 0) legumeF = 0.02;//0.05;//0.02;
			else if (DateTime.Compare(Today, d07J1) >= 0 && DateTime.Compare(Today, d08J1) < 0) legumeF = 0.05;//0.06;//0.05;

			SP[0].dGrowth = p_dGrowth * (1 - legumeF);
			SP[1].dGrowth = p_dGrowth * legumeF;
			Console.WriteLine(" legumeF = " + legumeF);
			//end of trick#
			*/


			//**partitioning & turnover
			GrowthAndPartition();	   // litter returns to surfaceOM; Root returns to soil FOM dead in this turnover routines

			/* if (!p_HarvestDay)
			 {
				 p_harvestDM = 0.0;	  // impartant to have this reset because
				 p_harvestN = 0.0;	   // they are used to DM & N returns
				 p_harvestDigest = 0.0;
			 }
			 p_HarvestDay = false;	//reset the
		  */
		}


		//----------------------------------------------------------------------
		[EventSubscribe("RemoveCropBiomass")]
		private void Onremove_crop_biomass(RemoveCropBiomassType rm)
		{
			//Note: It is resposibility of the calling module to check the
			// amount of herbage in each pools of AbovegroundBiomassWt and set the
			// the correct amount in 'rm'.
			// No checking if the removing amount passed in are too much here

			const double gm2ha = 10;   // constant for conversion of g/m^2 to kg/ha,
			// rm.dm.dlt should be in g/m^2

			double dm_leaf_green = LeafLiveWt;
			double dm_stem_green = StemLiveWt;
			double dm_leaf_dead = LeafDeadWt;
			double dm_stem_dead = StemDeadWt;

			for (int s = 0; s < Nsp; s++)	 // for accumulating the total DM & N removal of species from verious pools
			{
				SP[s].dmdefoliated = 0.0;
				SP[s].Ndefoliated = 0.0;
			}

			for (int i = 0; i < rm.dm.Length; i++)			  //for each pool
			{
				for (int j = 0; j < rm.dm[i].dlt.Length; j++)   //for each part
				{
					if (rm.dm[i].pool == "green" && rm.dm[i].part[j] == "leaf")
					{
						for (int s = 0; s < Nsp; s++)		   //for each species
						{
							if (dm_leaf_green != 0)			 //resposibility of other modules to check the amount
							{
								double rm_leaf = gm2ha * rm.dm[i].dlt[j] * SP[s].dmleaf_green / dm_leaf_green;
								double rm_leaf1 = rm_leaf * SP[s].dmleaf1 / SP[s].dmleaf_green;
								double rm_leaf2 = rm_leaf * SP[s].dmleaf2 / SP[s].dmleaf_green;
								double rm_leaf3 = rm_leaf * SP[s].dmleaf3 / SP[s].dmleaf_green;
								SP[s].dmleaf1 -= rm_leaf1;
								SP[s].dmleaf2 -= rm_leaf2;
								SP[s].dmleaf3 -= rm_leaf3;
								SP[s].dmdefoliated += rm_leaf1 + rm_leaf2 + rm_leaf3;

								SP[s].Nleaf1 -= SP[s].Ncleaf1 * rm_leaf1;
								SP[s].Nleaf2 -= SP[s].Ncleaf2 * rm_leaf2;
								SP[s].Nleaf3 -= SP[s].Ncleaf3 * rm_leaf3;
								SP[s].Ndefoliated += SP[s].Ncleaf1 * rm_leaf1 + SP[s].Ncleaf2 * rm_leaf2 + SP[s].Ncleaf3 * rm_leaf3;
							}
						}
					}
					else if (rm.dm[i].pool == "green" && rm.dm[i].part[j] == "stem")
					{
						for (int s = 0; s < Nsp; s++)
						{
							if (dm_stem_green != 0)  //resposibility of other modules to check the amount
							{
								double rm_stem = gm2ha * rm.dm[i].dlt[j] * SP[s].dmstem_green / dm_stem_green;
								double rm_stem1 = rm_stem * SP[s].dmstem1 / SP[s].dmstem_green;
								double rm_stem2 = rm_stem * SP[s].dmstem2 / SP[s].dmstem_green;
								double rm_stem3 = rm_stem * SP[s].dmstem3 / SP[s].dmstem_green;
								SP[s].dmstem1 -= rm_stem1;
								SP[s].dmstem2 -= rm_stem2;
								SP[s].dmstem3 -= rm_stem3;
								SP[s].dmdefoliated += rm_stem1 + rm_stem2 + rm_stem3;

								SP[s].Nstem1 -= SP[s].Ncstem1 * rm_stem1;
								SP[s].Nstem2 -= SP[s].Ncstem2 * rm_stem2;
								SP[s].Nstem3 -= SP[s].Ncstem3 * rm_stem3;
								SP[s].Ndefoliated += SP[s].Ncstem1 * rm_stem1 + SP[s].Ncstem2 * rm_stem2 + SP[s].Ncstem3 * rm_stem3;
							}
						}
					}
					else if (rm.dm[i].pool == "dead" && rm.dm[i].part[j] == "leaf")
					{
						for (int s = 0; s < Nsp; s++)
						{
							if (dm_leaf_dead != 0)  //resposibility of other modules to check the amount
							{
								double rm_leaf4 = gm2ha * rm.dm[i].dlt[j] * SP[s].dmleaf4 / dm_leaf_dead;
								SP[s].dmleaf4 -= rm_leaf4;
								SP[s].dmdefoliated += rm_leaf4;

								SP[s].Ndefoliated += SP[s].Ncleaf4 * rm_leaf4;
								SP[s].Nleaf4 -= SP[s].Ncleaf4 * rm_leaf4;
							}
						}
					}
					else if (rm.dm[i].pool == "dead" && rm.dm[i].part[j] == "stem")
					{
						for (int s = 0; s < Nsp; s++)
						{
							if (dm_stem_dead != 0)  //resposibility of other modules to check the amount
							{
								double rm_stem4 = gm2ha * rm.dm[i].dlt[j] * SP[s].dmstem4 / dm_stem_dead;
								SP[s].dmstem4 -= rm_stem4;
								SP[s].dmdefoliated += rm_stem4;

								SP[s].Nstem4 -= SP[s].Ncstem4 * rm_stem4;
								SP[s].Ndefoliated += SP[s].Ncstem4 * rm_stem4;
							}
						}
					}
				}
			}

			p_harvestDM = 0;
			p_harvestN = 0;
			for (int s = 0; s < Nsp; s++)
			{
				p_harvestDM += SP[s].dmdefoliated;
				p_harvestN += SP[s].Ndefoliated;
				SP[s].updateAggregated();
			}

			//In this routine of no selection among species, the removed tissue from different species
			//will be in proportion with exisisting mass of each species.
			//The digetibility below is an approximation (= that of pasture swards).
			//It is more reasonable to calculate it organ-by-organ for each species, then put them together.
			p_harvestDigest = HerbageDigestibility;

		}

		//----------------------------------------------------------------------
		public void Harvest(String type, double amount)  //Being called not by Event
		{
			GrazeType GZ = new GrazeType();
			GZ.amount = amount;
			GZ.type = type;
			OnGraze(GZ);
		}

        		public void Graze(string type, double amount)
        {
            Console.WriteLine("Agpasture.ongraze");
            if ((!p_Live) || p_totalDM == 0)
                return;

            // get the amount that can potentially be removed
            double AmountRemovable = 0.0;
            for (int s = 0; s < NumSpecies; s++)
                AmountRemovable += Math.Max(0.0, SP[s].dmleaf_green + SP[s].dmstem_green - SP[s].dmgreenmin) + Math.Max(0.0, SP[s].dmdead - SP[s].dmdeadmin);
            AmountRemovable = Math.Max(0.0, AmountRemovable);

            // get the amount required to remove
            double AmountRequired = 0.0;
            if (type.ToLower() == "SetResidueAmount".ToLower())
            {
                // Remove all DM above given residual amount
                AmountRequired = Math.Max(0.0, StandingPlantWt - amount);
            }
            else if (type.ToLower() == "SetRemoveAmount".ToLower())
            {
                // Attempt to remove a given amount
                AmountRequired = Math.Max(0.0, amount);
            }
            else
            {
                Console.WriteLine("  AgPasture - Method to set amount to remove not recognized, command will be ignored");
            }
            // get the actual amount to remove
            double AmountToRemove = Math.Min(AmountRequired, AmountRemovable);

            p_harvestDM = AmountToRemove;
            p_harvestN = 0.0;
            p_harvestDigest = 0.0;

            // get the amounts to remove by species:
            double FractionNotRemoved = 0.0;
            if (AmountRemovable > 0.0)
                FractionNotRemoved = Math.Max(0.0, (AmountRemovable - AmountToRemove) / AmountRemovable);
            double[] TempWeights = new double[NumSpecies];
            double[] TempAmounts = new double[NumSpecies];
            double TempTotal = 0.0;
            if (AmountRequired > 0.0)
            {
                // get the weights for each species, consider preference and available DM
                double TotalPreference = 0.0;
                for (int s = 0; s < NumSpecies; s++)
                    TotalPreference += PreferenceForGreenDM[s] + PreferenceForDeadDM[s];
                for (int s = 0; s < NumSpecies; s++)
                {
                    TempWeights[s] = PreferenceForGreenDM[s] + PreferenceForDeadDM[s];
                    TempWeights[s] += (TotalPreference - TempWeights[s]) * (1 - FractionNotRemoved);
                    TempAmounts[s] = Math.Max(0.0, SP[s].dmleaf_green + SP[s].dmstem_green - SP[s].dmgreenmin) + Math.Max(0.0, SP[s].dmdead - SP[s].dmdeadmin);
                    TempTotal += TempAmounts[s] * TempWeights[s];
                }

                // get the actual amounts to remove for each species
                for (int s = 0; s < NumSpecies; s++)
                {
                    if (TempTotal > 0.0)
                        FractionToHarvest[s] = Math.Max(0.0, Math.Min(1.0, TempWeights[s] * TempAmounts[s] / TempTotal));
                    else
                        FractionToHarvest[s] = 0.0;
                    p_harvestN += SP[s].RemoveDM(AmountToRemove * FractionToHarvest[s], PreferenceForGreenDM[s], PreferenceForDeadDM[s]);

                    // get digestibility of harvested material
                    p_harvestDigest += SP[s].digestDefoliated * SP[s].dmdefoliated / AmountToRemove;
                }
            }
        }

		public void Graze_original(string type, double amount)
		{
			if ((!p_Live) || p_totalDM == 0)
				return;

			double herbage_mass = StemWt + LeafWt;  // dm_stem + dm_leaf;
			double min_residue = 200;			   // kg/ha assumed
			double residue_amt = min_residue;
			double remove_amt = 0;

			//case 1: remove untill the residue reaches the specified amount
			if (type == "residue")
			{
				residue_amt = amount;
				if (herbage_mass > residue_amt)
				{
					remove_amt = herbage_mass - residue_amt;
				}
				else
				{
					remove_amt = 0;
				}
			}
			//case 2: remove the specified amount
			else if (type == "removal")
			{
				remove_amt = amount;

				if (herbage_mass > min_residue)
				{
					if (herbage_mass > (remove_amt + min_residue))
					{
						residue_amt = herbage_mass - remove_amt;
					}
					else
					{
						residue_amt = min_residue;
						remove_amt = herbage_mass - min_residue;
					}
				}
				else
				{
					remove_amt = 0;
				}
			}

			p_harvestDM = remove_amt;

			//remove DM & N species by species
			p_harvestDigest = 0;
			for (int s = 0; s < Nsp; s++)
			{
				double amt = 0;
				if (herbage_mass != 0)
				{
					amt = remove_amt * (SP[s].dmstem + SP[s].dmleaf) / herbage_mass;
				}
				p_harvestN += SP[s].Remove_original(amt);

				//calc digestibility
				if (remove_amt > 0)
					p_harvestDigest += SP[s].digestDefoliated * amt / remove_amt;
			}
		}


		//----------------------------------------------------------------------
		[EventSubscribe("Graze")]
		private void OnGraze(GrazeType GZ)
		{
			Summary.WriteMessage(FullPath, "Agpasture.OnGraze");
			//Console.WriteLine("");
			Graze(GZ.type, GZ.amount);
		}

		//----------------------------------------------------------
		[EventSubscribe("WaterUptakesCalculated")]
		private void OnWaterUptakesCalculated(PMF.WaterUptakesCalculatedType SoilWater)
		{
			// Gets the water uptake for each layer as calculated by an external module (SWIM)
			p_waterUptake = 0;
			for (int i_Crop = 0; i_Crop != SoilWater.Uptakes.Length; i_Crop++)
			{
				string MyName = SoilWater.Uptakes[i_Crop].Name;
				if (MyName == thisCropName)
				{
					int length = SoilWater.Uptakes[i_Crop].Amount.Length;
					for (int layer = 0; layer < length; layer++)
					{
						SWUptake[layer] = SoilWater.Uptakes[i_Crop].Amount[layer];
						p_waterUptake += SoilWater.Uptakes[i_Crop].Amount[layer];
					}
				}
			}
		}

		//----------------------------------------------------------------------
		[EventSubscribe("Sow")]
		private void OnSow(SowType PSow)
		{
			/*SowType is our type and is defined like this:
			<type name="Sow">
			  <field name="Cultivar" kind="string" />
			  <field name="Population" kind="double" />
			  <field name="Depth" kind="double" />
			  <field name="MaxCover" kind="double" />
			  <field name="BudNumber" kind="double" />
			</type>
			*/

			p_Live = true;
			ResetZero();
			for (int s = 0; s < Nsp; s++)
				SP[s].SetInGermination();

		}

		//----------------------------------------------------------------------
		[EventSubscribe("KillCrop")]
		private void OnKillCrop(KillCropType PKill)
		{
			double frac = PKill.KillFraction;
			//always complete kill for pasture, ignore fraction

			//Above_ground part returns to surface OM comletey (frac = 1.0)
			DoSurfaceOMReturn(p_totalDM, AboveGroundN, 1.0);	//n_shoot

			//Incorporate root mass in soil fresh organic matter
			DoIncorpFomEvent(p_rootMass, BelowGroundN);		 //n_root);

			ResetZero();

			p_Live = false;
		}

		//-----------------------------------------------------------------------
		private void ResetZero()
		{
			//shoot
			p_greenLAI = 0;
			p_deadLAI = 0;
			p_totalLAI = 0;
			p_greenDM = 0;
			p_deadDM = 0;
			p_totalDM = 0;
			p_height = 0;

			//root
			p_rootMass = 0;
			p_rootFrontier = 0;

			//daily changes
			p_dGrowthPot = p_dGrowthW = p_dGrowth = p_dHerbage = 0;   //daily DM increase
			p_dLitter = p_dNLitter = 0;
			p_dRootSen = p_dNRootSen = 0;

			p_waterDemand = p_waterUptake = 0;
			p_soilNdemand = p_soilNuptake = 0;

			//species (ignore fraction)
			for (int s = 0; s < Nsp; s++)
				SP[s].ResetZero();

		}
		//-----------------------------------------------------------------------
		private double calcPlantAvailableN()
		{
			p_soilNavailable = 0;
			double spDepth = 0;		 // depth before next soil layer
			int layer = 0;
			for (layer = 0; layer < Soil.SoilWater.dlayer.Length; layer++)
			{
				if (spDepth <= p_rootFrontier)
				{
					/* an approach for controlling N uptake
					const double KNO3 = 0.1F;
					const double KNH4 = 0.1F;
					double swaf = 1.0;
					swaf = (sw_dep[layer] - ll[layer]) / (DUL[layer] - ll[layer]);
					swaf = Math.Max(0.0, Math.Min(swaf, 1.0));
					p_soilNavailable += (no3[layer] * KNO3 + nh4[layer] * KNH4 ) * swaf;
					SNSupply[layer] = (no3[layer] * KNO3 + nh4[layer] * KNH4 ) * (double)swaf;
					*/
					//original below
					p_soilNavailable += (Soil.SoilNitrogen.no3[layer] + Soil.SoilNitrogen.nh4[layer]);
					SNSupply[layer] = (Soil.SoilNitrogen.no3[layer] + Soil.SoilNitrogen.nh4[layer]);
				}
				else
				{
					p_bottomRootLayer = layer;
					break;
				}

				spDepth += Soil.SoilWater.dlayer[layer];

			}

			if (p_bottomRootLayer == 0 && layer > 0)
				p_bottomRootLayer = layer - 1;

			return p_soilNavailable;
		}

		//-----------------------------------------------------------------------
		private double calcPlantExtractableN()	// not all minN is extractable
		{
			p_soilNavailable = 0;
			double spDepth = 0;		 // depth before next soil layer
			int layer = 0;
			for (layer = 0; layer < Soil.SoilWater.dlayer.Length; layer++)
			{
				if (spDepth <= p_rootFrontier)
				{
					//an approach for controlling N uptake
					const double KNO3 = 0.1;
					const double KNH4 = 0.1;
					double swaf = 1.0;
					swaf = (Soil.SoilWater.sw_dep[layer] - Soil.LL(Name)[layer]) / (Soil.SoilWater.dul[layer] - Soil.LL(Name)[layer]);
					swaf = Math.Max(0.0, Math.Min(swaf, 1.0));
					p_soilNavailable += (Soil.SoilNitrogen.no3[layer] * KNO3 + Soil.SoilNitrogen.nh4[layer] * KNH4) * Math.Pow(swaf, 0.25);
					SNSupply[layer] = (Soil.SoilNitrogen.no3[layer] * KNO3 + Soil.SoilNitrogen.nh4[layer] * KNH4) * Math.Pow(swaf, 0.25);

					//original below
					//p_soilNavailable += (no3[layer] + nh4[layer]);
					//SNSupply[layer] = (no3[layer] + nh4[layer]);
				}
				else
				{
					p_bottomRootLayer = layer;
					break;
				}

				spDepth += Soil.SoilWater.dlayer[layer];

			}

			if (p_bottomRootLayer == 0 && layer > 0)
				p_bottomRootLayer = layer - 1;

			return p_soilNavailable;
		}

        // RCichota, Jun 2014: cleaned up and add consideration for remobilisation of luxury N
        private double NBudgetAndUptake()
        {
            //1) Get the total N demand (species by species)
            p_Nfix = 0.0;
            double p_Ndemand = 0.0;
            double p_NdemandOpt = 0.0;
            for (int s = 0; s < NumSpecies; s++)
            {
                p_Nfix += SP[s].CalcNdemand();       //minimum N fixation
                p_NdemandOpt += SP[s].NdemandOpt;    //demand for optimum [N]
                p_Ndemand += SP[s].NdemandLux;       //demand for luxury [N]
            }

            //2) Update Nfix of legume species under N stress
            double Nstress = 1.0;
            if (p_Ndemand > 0.0 && (p_Ndemand > p_soilNavailable + p_Nfix))
                Nstress = p_soilNavailable / (p_Ndemand - p_Nfix);

            for (int s = 0; s < NumSpecies; s++)
            {
                if ((SP[s].isLegume) && (Nstress < 0.99))  //more fixation under Nstress
                {
                    double newNfix = (SP[s].MaxFix - (SP[s].MaxFix - SP[s].MinFix) * Nstress) * SP[s].NdemandLux;
                    double moreNfix = Math.Max(0.0, (newNfix - SP[s].Nfix));
                    SP[s].Nfix = newNfix;
                    p_Nfix += moreNfix;
                }
            }

            //3) Get N remobilised and calculate N demand from soil
            p_soilNdemand = 0.0;
            for (int s = 0; s < NumSpecies; s++)
            {
                if (SP[s].NdemandLux <= SP[s].Nremob + SP[s].Nfix)
                {
                    // Nremob and Nfix are able to supply all N - note: Nfix = 0 for non-legumes
                    SP[s].remob2NewGrowth = Math.Max(0.0, SP[s].NdemandLux - SP[s].Nfix);
                    SP[s].Nremob -= SP[s].remob2NewGrowth;
                    SP[s].soilNdemand = 0.0;
                }
                else
                {
                    // not enough N within the plant, uptake is needed
                    SP[s].remob2NewGrowth = SP[s].Nremob;
                    SP[s].Nremob = 0.0;
                    SP[s].soilNdemand = SP[s].NdemandLux - (SP[s].Nfix + SP[s].remob2NewGrowth);
                }
                SP[s].newGrowthN = SP[s].remob2NewGrowth + SP[s].Nfix;
                p_soilNdemand += SP[s].soilNdemand;
            }

            //4) Compute soil N uptake, newGrowthN and N limitation factor
            p_soilNuptake = 0.0;
            p_gfn = 0.0;
            for (int s = 0; s < NumSpecies; s++)
            {
                if (SP[s].soilNdemand == 0.0)
                {
                    SP[s].soilNuptake = 0.0;
                    SP[s].NFastRemob3 = 0.0;
                    SP[s].NFastRemob2 = 0.0;
                    SP[s].gfn = 1.0;
                }
                else
                {
                    if (p_soilNavailable >= p_soilNdemand)
                    {
                        // soil can supply all remaining N needed
                        SP[s].soilNuptake = SP[s].soilNdemand;
                        SP[s].NFastRemob3 = 0.0;
                        SP[s].NFastRemob2 = 0.0;
                        SP[s].newGrowthN += SP[s].soilNuptake;
                        SP[s].gfn = 1.0;
                    }
                    else
                    {
                        // soil cannot supply all N needed. Get the available N and partition between species
                        SP[s].soilNuptake = p_soilNavailable * SP[s].soilNdemand / p_soilNdemand;
                        SP[s].newGrowthN += SP[s].soilNuptake;

                        // check whether demand for optimum growth is satisfied
                        if (SP[s].NdemandOpt > SP[s].newGrowthN)
                        {
                            // plant still needs more N for optimum growth (luxury uptake is ignored), check whether luxury N in plants can be used
                            double Nmissing = SP[s].NdemandOpt - SP[s].newGrowthN;
                            if (Nmissing <= SP[s].NLuxury2 + SP[s].NLuxury3)
                            {
                                // There is luxury N that can be used for optimum growth, first from tissue 3
                                if (Nmissing <= SP[s].NLuxury3)
                                {
                                    SP[s].NFastRemob3 = Nmissing;
                                    SP[s].NFastRemob2 = 0.0;
                                    Nmissing = 0.0;
                                }
                                else
                                {
                                    SP[s].NFastRemob3 = SP[s].NLuxury3;
                                    Nmissing -= SP[s].NLuxury3;

                                    // remaining from tissue 2
                                    SP[s].NFastRemob2 = Nmissing;
                                    Nmissing = 0.0;
                                }
                            }
                            else
                            {
                                // N luxury is not enough for optimum growth, use up all there is
                                if (SP[s].NLuxury2 + SP[s].NLuxury3 > 0)
                                {
                                    SP[s].NFastRemob3 = SP[s].NLuxury3;
                                    SP[s].NFastRemob2 = SP[s].NLuxury2;
                                    Nmissing -= (SP[s].NLuxury3 + SP[s].NLuxury2);
                                }
                            }
                            SP[s].newGrowthN += SP[s].NFastRemob3 + SP[s].NFastRemob2;
                        }
                        else
                        {
                            // N supply is enough for optimum growth, although luxury uptake is not fully accomplished
                            SP[s].NFastRemob3 = 0.0;
                            SP[s].NFastRemob2 = 0.0;
                        }
                        SP[s].gfn = Math.Min(1.0, Math.Max(0.0, SP[s].newGrowthN / SP[s].NdemandOpt));
                    }
                }
                p_soilNuptake += SP[s].soilNuptake;

                //weighted average of species gfn
                if (p_dGrowthW == 0)
                {
                    p_gfn = 1;
                }
                else
                {
                    p_gfn += SP[s].gfn * SP[s].dGrowthW / p_dGrowthW;
                }
            }

            //5) Actual uptake, remove N from soil
            double soilNremoved = 0;
            if (NUptakeSource == "calc")
            {
                soilNremoved = SNUptakeProcess();               //N remove from soil
            }
            else
            {
                // N uptake calculated by other modules (e.g., SWIM)
                string msg = "Only one option for N uptake is implemented in AgPasture. Please specify N uptake source as default \"calc\".";
                throw new Exception(msg);
            }

            return soilNremoved;

        }

		//-------------------------------------------------------
		private double NBudgetAndUptake_original()
		{
			//1)Calculate soil N demand (species by species)
			p_Nfix = 0;
			p_soilNdemand = 0;

			double p_Ndemand = 0;
			double p_NdemandOpt = 0;

			for (int s = 0; s < Nsp; s++)
			{
				p_Nfix += SP[s].CalcNdemand();	  //Also, default SP[s].Nfix is set assuming soil N supply is sufficient
				p_NdemandOpt += SP[s].NdemandOpt;   //demand to optimum [N]
				p_Ndemand += SP[s].NdemandLux;		 //for luxury uptake
			}

			//2)Update Nfix of legume species under N stress
			double Nstress = 1.0;
			if (p_Ndemand > 0.0 && (p_Ndemand > p_soilNavailable + p_Nfix))
				Nstress = p_soilNavailable / (p_Ndemand - p_Nfix);

			for (int s = 0; s < Nsp; s++)		  //Pasture N demand
			{
				if (!SP[s].isLegume)
				{
					if (SP[s].NdemandLux <= SP[s].Nremob)
					{
						SP[s].soilNdemand = 0;
						SP[s].remob2NewGrowth = SP[s].NdemandLux;
						SP[s].Nremob -= SP[s].NdemandLux;
					}
					else
					{
						SP[s].soilNdemand = SP[s].NdemandLux - SP[s].Nremob;
						SP[s].remob2NewGrowth = SP[s].Nremob;
						SP[s].Nremob = 0;
					}
				}
				else
				{
					if (Nstress < 0.99)  //more fixation under Nstress
					{
						double newNfix = (SP[s].MaxFix - (SP[s].MaxFix - SP[s].MinFix) * Nstress) * SP[s].NdemandLux;
						double moreNfix = Math.Max(0.0, (newNfix - SP[s].Nfix));
						SP[s].Nfix = newNfix;
						p_Nfix += moreNfix;
					}

					if (SP[s].NdemandLux <= SP[s].Nremob + SP[s].Nfix)
					{
						SP[s].remob2NewGrowth = SP[s].NdemandLux - SP[s].Nfix;
						SP[s].Nremob -= SP[s].remob2NewGrowth;
						SP[s].soilNdemand = 0;
					}
					else
					{
						SP[s].remob2NewGrowth = SP[s].Nremob;
						SP[s].soilNdemand = SP[s].NdemandLux - SP[s].Nfix - SP[s].Nremob;
						SP[s].Nremob = 0;
					}
				}
				p_soilNdemand += SP[s].soilNdemand;
			}

			//3) soil N uptake & N limiation factor
			p_soilNuptake = 0;
			p_gfn = 0;
			for (int s = 0; s < Nsp; s++)		  //Pasture N demand and uptake
			{
				if (Nstress < 0.99)
				{
					//partitioning available N among species according to their N demand%
					if (p_soilNdemand == 0)
					{
						SP[s].soilNuptake = 0;
						SP[s].gfn = 1.0;
						SP[s].newGrowthN = SP[s].remob2NewGrowth + SP[s].Nfix; //Nfix = 0 for non-legume
					}
					else
					{
						SP[s].soilNuptake = p_soilNavailable * SP[s].soilNdemand / p_soilNdemand;
						if (SP[s].NdemandLux == 0)
						{
							SP[s].gfn = 1.0;
							SP[s].newGrowthN = 0;
						}
						else
						{
							if (SP[s].isLegume)
							{
								SP[s].newGrowthN = SP[s].soilNuptake + SP[s].remob2NewGrowth + SP[s].Nfix;
								SP[s].gfn = SP[s].newGrowthN / SP[s].NdemandOpt;
							}
							else
							{
								SP[s].newGrowthN = SP[s].soilNuptake + SP[s].remob2NewGrowth;
								SP[s].gfn = SP[s].newGrowthN / SP[s].NdemandOpt;
							}

							if (SP[s].gfn > 1.0) SP[s].gfn = 1.0;
							if (SP[s].gfn < 0.0) SP[s].gfn = 0.0;
						}
					}
				}
				else
				{
					SP[s].soilNuptake = SP[s].soilNdemand;
					SP[s].gfn = 1.0;
					SP[s].newGrowthN = SP[s].soilNuptake + SP[s].remob2NewGrowth + SP[s].Nfix; //Nfix = 0 for non-legume
				}
				p_soilNuptake += SP[s].soilNuptake;

				if (p_dGrowthW == 0)
				{ p_gfn = 1; }
				else
				{
					p_gfn += SP[s].gfn * SP[s].dGrowthW / p_dGrowthW;   //weighted average of species gfn
				}
			}
			//4) Go and uptake
			double soilNremoved = 0;
			if (NUptakeSource == "calc")
			{
				soilNremoved = SNUptakeProcess();			   //N remove from soil
			}
			else
			{
				// N uptake calculated by other modules (e.g., SWIM)
				String msg = "\nInforamtion: AgPasture calculates N uptake. No other approach is available now.";
				msg += "\n			 Please specify N uptake source as default \"calc\".";
				Console.WriteLine(msg);

			}

			return soilNremoved;


		}

		#endregion //Eventhandlers
		//--------------------------------------------------------------------------------------

		//==================================================================
		//=================================================================


		//=================================================================
		#region "Functions"

		//===============================================
		/// <summary>
		/// water uptake processes ...
		/// Rainss Notes 20010707
		///  - Should this be done per species? Is using the root frontier an acceptable solution?
		///  - Plant2 breaks this into two parts: WaterSupply and DoWaterUptake
		///
		/// </summary>
		/// <returns></returns>
		private double SWUptakeProcess()
		{

			//find out soil available water
			p_waterSupply = 0;
			for (int layer = 0; layer < Soil.SoilWater.dlayer.Length; layer++)
			{
				SWSupply[layer] = Math.Max(0.0, Soil.KL(Name)[layer] * (Soil.SoilWater.sw_dep[layer] - Soil.LL(Name)[layer] * (Soil.SoilWater.dlayer[layer])))
                                *LayerFractionForRoots(layer, p_rootFrontier);
				if (layer < p_bottomRootLayer)
					p_waterSupply += SWSupply[layer];
			}

			//uptake in proportion
			PMF.WaterChangedType WaterUptake = new PMF.WaterChangedType();
			WaterUptake.DeltaWater = new double[Soil.SoilWater.dlayer.Length];
			//double[] SWUptake = new double[dlayer.Length];
			double Fraction = Math.Min(1.0, p_waterDemand / p_waterSupply);
			double actualUptake = 0.0;
			for (int layer = 0; layer < p_bottomRootLayer; layer++)
			{   //water are taken up only in top layers that root can reach.
				SWUptake[layer] = SWSupply[layer] * Fraction;
				actualUptake += SWUptake[layer];
				WaterUptake.DeltaWater[layer] = -SWUptake[layer];
			}

			if (WaterChanged != null)
				WaterChanged.Invoke(WaterUptake);

			return actualUptake;
		}

        /// <summary>
        /// Compute the distribution of roots in the soil profile (sum is equal to one)
        /// </summary>
        /// <returns>The proportion of root mass in each soil layer</returns>
        private double[] RootProfileDistribution()
        {
            int nLayers = Soil.Thickness.Length;
            double[] result = new double[nLayers];
            double sumProportion = 0;

            switch (p_RootDistributionMethod)
            {
                case 0:
                    {
                        // homogenous distribution over soil profile (same root density throughout the profile)
                        double DepthTop = 0;
                        for (int layer = 0; layer < nLayers; layer++)
                        {
                            if (DepthTop >= p_rootFrontier)
                                result[layer] = 0.0;
                            else if (DepthTop + Soil.Thickness[layer] <= p_rootFrontier)
                                result[layer] = 1.0;
                            else
                                result[layer] = (p_rootFrontier - DepthTop) / Soil.Thickness[layer];
                            sumProportion += result[layer] * Soil.Thickness[layer];
                            DepthTop += Soil.Thickness[layer];
                        }
                        break;
                    }
                case 1:
                    {
                        // distribution given by the user
                        Array.Resize(ref rlvp, nLayers);	// This will remove values in excess (non-existing layers) or add zeroes if layers are missing
                        for (int layer = 0; layer < nLayers; layer++)
                        {
                            result[layer] = rlvp[layer];
                            sumProportion += result[layer];
                        }
                        break;
                    }
                case 2:
                    {
                        // distribution calculated using ExpoLinear method
                        //  Considers homogeneous distribution from surface down to a fraction of root depth (p_ExpoLinearDepthParam)
                        //   below this depth, the proportion of root decrease following a power function (exponent = p_ExpoLinearCurveParam)
                        //   if exponent is one than the proportion decreases linearly.
                        double DepthTop = 0;
                        double DepthFirstStage = p_rootFrontier * p_ExpoLinearDepthParam;
                        double DepthSecondStage = p_rootFrontier - DepthFirstStage;
                        for (int layer = 0; layer < nLayers; layer++)
                        {
                            if (DepthTop >= p_rootFrontier)
                                result[layer] = 0.0;
                            else if (DepthTop + Soil.Thickness[layer] <= DepthFirstStage)
                                result[layer] = 1.0;
                            else
                            {
                                if (DepthTop < DepthFirstStage)
                                    result[layer] = (DepthFirstStage - DepthTop) / Soil.Thickness[layer];
                                if ((p_ExpoLinearDepthParam < 1.0) && (p_ExpoLinearCurveParam > 0.0))
                                {
                                    double thisDepth = Math.Max(0.0, DepthTop - DepthFirstStage);
                                    double Ftop = (thisDepth - DepthSecondStage) * Math.Pow(1 - thisDepth / DepthSecondStage, p_ExpoLinearCurveParam) / (p_ExpoLinearCurveParam + 1);
                                    thisDepth = Math.Min(DepthTop + Soil.Thickness[layer] - DepthFirstStage, DepthSecondStage);
                                    double Fbottom = (thisDepth - DepthSecondStage) * Math.Pow(1 - thisDepth / DepthSecondStage, p_ExpoLinearCurveParam) / (p_ExpoLinearCurveParam + 1);
                                    result[layer] += Math.Max(0.0, Fbottom - Ftop) / Soil.Thickness[layer];
                                }
                                else if (DepthTop + Soil.Thickness[layer] <= p_rootFrontier)
                                    result[layer] += Math.Min(DepthTop + Soil.Thickness[layer], p_rootFrontier) - Math.Max(DepthTop, DepthFirstStage) / Soil.Thickness[layer];
                            }
                            sumProportion += result[layer];
                            DepthTop += Soil.Thickness[layer];
                        }
                        break;
                    }
                default:
                    {
                        throw new Exception("No valid method for computing root distribution was selected");
                    }
            }
            if (sumProportion > 0)
                for (int layer = 0; layer < nLayers; layer++)
                    result[layer] = result[layer] / sumProportion;
            else
                throw new Exception("Could not calculate root distribution");
            return result;
        }

        /// <summary>
        /// Compute how much of the layer is actually explored by roots
        /// </summary>
        /// <param name="layer"></param>
        /// <param name="root_depth"></param>
        /// <returns>Fraction of layer explored by roots</returns>
        private double LayerFractionForRoots(int layer, double root_depth)
        {
            double depth_to_layer_top = 0;      // depth to top of layer (mm)
            double depth_to_layer_bottom = 0;   // depth to bottom of layer (mm)
            double fraction_in_layer = 0;
            for (int i = 0; i <= layer; i++)
                depth_to_layer_bottom += Soil.Thickness[i];
            depth_to_layer_top = depth_to_layer_bottom - Soil.Thickness[layer];
            fraction_in_layer = (root_depth - depth_to_layer_top) / (depth_to_layer_bottom - depth_to_layer_top);

            return Math.Min(1.0, Math.Max(0.0, fraction_in_layer));
        }

		//================================================
		/// <summary>
		/// Nitrogen uptake process
		/// </summary>
		/// <returns></returns>
		private double SNUptakeProcess()
		{
			//Uptake from the root_zone
			Soils.NitrogenChangedType NUptake = new Soils.NitrogenChangedType();
			NUptake.Sender = Name;
			NUptake.SenderType = "Plant";
			NUptake.DeltaNO3 = new double[Soil.SoilWater.dlayer.Length];
			NUptake.DeltaNH4 = new double[Soil.SoilWater.dlayer.Length];

			double Fraction = 0;
			if (p_soilNavailable > 0)
			{
				Fraction = Math.Min(1.0, p_soilNuptake / p_soilNavailable);
			}

			double n_uptake = 0;

			if (alt_N_uptake == "yes")
			{
				double
					uptake_multiplier = double.MaxValue,
					totSWUptake = SWUptake.Sum();

				double[]
					availableNH4_bylayer = new double[Soil.SoilWater.dlayer.Length],
					availableNO3_bylayer = new double[Soil.SoilWater.dlayer.Length],
					diffNH4_bylayer = new double[Soil.SoilWater.dlayer.Length],
					diffNO3_bylayer = new double[Soil.SoilWater.dlayer.Length];

				for (int layer = 0; layer < Soil.SoilWater.dlayer.Length; layer++)
				{
					double
						totN = Soil.SoilNitrogen.nh4[layer] + Soil.SoilNitrogen.no3[layer],
						fracH2O = SWUptake[layer] / totSWUptake;

					if (totN > 0)
					{
						availableNH4_bylayer[layer] = fracH2O * Soil.SoilNitrogen.nh4[layer] / totN;
						availableNO3_bylayer[layer] = fracH2O * Soil.SoilNitrogen.no3[layer] / totN;

						//if we have no3 and nh4 in this layer then calculate our uptake multiplier, otherwise set it to 0
						//the idea behind the multiplier is that it allows us to calculate the max amount of N we can extract
						//without forcing any of the layers below 0 AND STILL MAINTAINING THE RATIO as calculated with fracH2O
						//NOTE: it doesn't matter whether we use nh4 or no3 for this calculation, we will get the same answer regardless
						uptake_multiplier = Soil.SoilNitrogen.nh4[layer] * Soil.SoilNitrogen.no3[layer] > 0 ? Math.Min(uptake_multiplier, Soil.SoilNitrogen.nh4[layer] / availableNH4_bylayer[layer]) : 0;
					}
					else
					{
						availableNH4_bylayer[layer] = 0;
						availableNO3_bylayer[layer] = 0;
					}
				}

				//adjust availability values with the multiplier we just calculated
				availableNH4_bylayer = availableNH4_bylayer.Select(x => x * uptake_multiplier).ToArray();
				availableNO3_bylayer = availableNO3_bylayer.Select(x => x * uptake_multiplier).ToArray();

				//calculate how much no3/nh4 will be left in the soil layers (diff_nxx[layer] = nxx[layer] - availableNH4_bylayer[layer])
				diffNH4_bylayer = Soil.SoilNitrogen.nh4.Select((x, layer) => Math.Max(0, x - availableNH4_bylayer[layer])).ToArray();
				diffNO3_bylayer = Soil.SoilNitrogen.no3.Select((x, layer) => Math.Max(0, x - availableNO3_bylayer[layer])).ToArray();

				//adjust this by the sum of all leftover so we get a ratio we can use later
				double sum_diff = diffNH4_bylayer.Sum() + diffNO3_bylayer.Sum();
				diffNH4_bylayer = diffNH4_bylayer.Select(x => x / sum_diff).ToArray();
				diffNO3_bylayer = diffNO3_bylayer.Select(x => x / sum_diff).ToArray();

				double
					//available N from our 'withwater' calcs (still some left in the 'diff' arrays if this isn't enough)
					avail_withwater = availableNH4_bylayer.Sum() + availableNO3_bylayer.Sum(),
					//if not enough N was available via the 'withwater' calcs this will be positive and will require more from the 'diffs' we calculated
					shortfall_withwater = p_soilNuptake - avail_withwater;

				if (shortfall_withwater > 0)
				{
					//this cap should not be needed because shortfall is already capped via the math.min in the scaled_demand calcs (leave it here though)
					double scaled_diff = Math.Min(shortfall_withwater / avail_withwater, 1);

					availableNH4_bylayer = availableNH4_bylayer.Select((x, layer) => x + shortfall_withwater * diffNH4_bylayer[layer]).ToArray();
					availableNO3_bylayer = availableNO3_bylayer.Select((x, layer) => x + shortfall_withwater * diffNO3_bylayer[layer]).ToArray();
				}

				NUptake.DeltaNH4 = availableNH4_bylayer.Select(x => x * -1).ToArray();
				NUptake.DeltaNO3 = availableNO3_bylayer.Select(x => x * -1).ToArray();

				for (int layer = 0; layer < p_bottomRootLayer; layer++)
					n_uptake += SNUptake[layer] = (NUptake.DeltaNH4[layer] + NUptake.DeltaNO3[layer]) * -1;

				double[] diffs = NUptake.DeltaNO3.Select((x, i) => Math.Max(Soil.SoilNitrogen.no3[i] + x + 0.00000001, 0)).ToArray();
				if (diffs.Any(x => x == 0))
					throw new Exception();

			}

			/*if (ValsMode == "withwater")
			{
				NUptake.DeltaNO3 = SP[0].availableNO3_bylayer.Select(x => x * -1).ToArray();
				NUptake.DeltaNH4 = SP[0].availableNH4_bylayer.Select(x => x * -1).ToArray();

				for (int layer = 0; layer < p_bottomRootLayer; layer++)
					SNUptake[layer] = SP[0].availableNO3_bylayer[layer] + SP[0].availableNH4_bylayer[layer];
				n_uptake = SNUptake.Sum();
			}*/
			else
			{
				for (int layer = 0; layer < p_bottomRootLayer; layer++)
				{   //N are taken up only in top layers that root can reach (including buffer Zone).
					n_uptake += (Soil.SoilNitrogen.no3[layer] + Soil.SoilNitrogen.nh4[layer]) * Fraction;
					SNUptake[layer] = (Soil.SoilNitrogen.no3[layer] + Soil.SoilNitrogen.nh4[layer]) * Fraction;

					NUptake.DeltaNO3[layer] = -Soil.SoilNitrogen.no3[layer] * Fraction;
					NUptake.DeltaNH4[layer] = -Soil.SoilNitrogen.nh4[layer] * Fraction;
				}
			}

			if (NitrogenChanged != null)
				NitrogenChanged.Invoke(NUptake);
			return n_uptake;
		}


		//-------------------------------------------------------
		/// <summary>
		/// return plant litter to surface organic matter poor
		/// </summary>
		/// <param name="amtDM"></param>
		/// <param name="amtN"></param>
		/// <param name="frac"></param>
		private void DoSurfaceOMReturn(Double amtDM, Double amtN, Double frac)
		{
			if (BiomassRemoved != null)
			{
				Single dDM = (Single)amtDM;

				PMF.BiomassRemovedType BR = new PMF.BiomassRemovedType();
				String[] type = new String[1];
				Single[] dltdm = new Single[1];
				Single[] dltn = new Single[1];
				Single[] dltp = new Single[1];
				Single[] fraction = new Single[1];

				type[0] = "grass";
				dltdm[0] = dDM;				 // kg/ha
				dltn[0] = (Single)amtN;		 // dDM * (Single)dead_nconc;
				dltp[0] = dltn[0] * 0.3F;	   //just a stub here, no P budgeting process in this module
				fraction[0] = (Single)frac;

				BR.crop_type = "grass";
				BR.dm_type = type;
				BR.dlt_crop_dm = dltdm;
				BR.dlt_dm_n = dltn;
				BR.dlt_dm_p = dltp;
				BR.fraction_to_residue = fraction;
				BiomassRemoved.Invoke(BR);
			}

		}



		//--------------------------------------------------------------------------------
		/// <summary>
		/// return scenescent roots into fresh organic matter pool in soil
		/// </summary>
		/// <param name="rootSen"></param>
		/// <param name="NinRootSen"></param>
		private void DoIncorpFomEvent(double rootSen, double NinRootSen)
		{
			Soils.FOMLayerLayerType[] fomLL = new Soils.FOMLayerLayerType[Soil.SoilWater.dlayer.Length];

            // ****  RCichota, Jun, 2014 change how RootFraction (rlvp) is used in here ****************************************
            // root senesced are returned to soil (as FOM) considering return is proportional to root mass

            double dAmtLayer = 0.0; //amount of root litter in a layer
            double dNLayer = 0.0;
            for (int i = 0; i < Soil.Thickness.Length; i++)
            {
                dAmtLayer = rootSen * RootFraction[i];
                dNLayer = NinRootSen * RootFraction[i];

                float amt = (float)dAmtLayer;

                Soils.FOMType fom = new Soils.FOMType();
				fom.amount = amt;
				fom.N = dNLayer;// 0.03F * amt;	// N in dead root
				fom.C = 0.40F * amt;	//40% of OM is C. Actually, 'C' is not used, as shown in DataTypes.xml
				fom.P = 0;			  //to consider later
				fom.AshAlk = 0;		 //to consider later

				Soils.FOMLayerLayerType Layer = new Soils.FOMLayerLayerType();
				Layer.FOM = fom;
				Layer.CNR = 0;	   //not used
				Layer.LabileP = 0;   //not used

				fomLL[i] = Layer;
			}

			if (IncorpFOM != null)
			{
				Soils.FOMLayerType FomLayer = new Soils.FOMLayerType();
				FomLayer.Type = "agpasture";
				FomLayer.Layer = fomLL;
				IncorpFOM.Invoke(FomLayer);
			}
		}


		[Units("0-1")]
		public double outcoverRF
		{
			get { return coverRF(); }
		}

		/// <summary>
		///  Temporary for estimating IL reduction factor when considering other possible canopies.
		///  Only useful for species reporting to micromet as separate pasture canopies and having
		///  similar growth forms (height).
		///  Need to be cautious when using it, and this be removed we may get IL of a species
		///  from multiple canopies (of separate species) in other module
		/// </summary>
		/// <returns></returns>
		public double coverRF()
		{
			if (canopiesNum == 1)
				return 1;

			double totR = 0;
			for (int i = 0; i < canopiesNum; i++)
				totR += canopiesRadn[i];

			double sumCov = 0;
			double sumLAI = 0;
			for (int i = 0; i < canopiesNum; i++)
			{
				double cover = Cover_green * canopiesRadn[i] / _IntRadn;
				sumCov += cover;
				sumLAI += -Math.Log(1 - cover) / p_lightExtCoeff;

			}
			double totCov = 1 - Math.Exp(-p_lightExtCoeff * sumLAI);
			return totCov / sumCov;
		}
		#endregion //Funcitons


		#region "Utilities"
		//-----------------------------------------------------------------
		/// <summary>
		/// The following helper functions [VDP and svp] are for calculating Fvdp
		/// </summary>
		/// <returns></returns>
		private double VPD()
		{
			double VPDmint = svp(MetData.MinT) - MetData.VP;
			VPDmint = Math.Max(VPDmint, 0.0);

			double VPDmaxt = svp(MetData.MaxT) - MetData.VP;
			VPDmaxt = Math.Max(VPDmaxt, 0.0);

			double vdp = SVPfrac * VPDmaxt + (1 - SVPfrac) * VPDmint;
			return vdp;
		}
		private double svp(double temp)  // from Growth.for documented in MicroMet
		{
			return 6.1078 * Math.Exp(17.269 * temp / (237.3 + temp));
		}

		#endregion //Utility
	}


	//------------------------------------------------------------------------------

	[Serializable]
	public class LinearInterpolation
	{
		//public string[] XYs;

		public double[] X;
		public double[] Y;

		/*
		[EventSubscribe("Initialised")]
		public void OnInitialised()
		{

			X = new double[XYs.Length];
			Y = new double[XYs.Length];
			for (int i = 0; i < XYs.Length; i++)
			{
				string[] XYBits = XYs[i].Split(",".ToCharArray(), StringSplitOptions.RemoveEmptyEntries);
				if (XYBits.Length != 2)
					throw new Exception("Invalid XY coordinate for function. Value: " + XYs[i]);
				X[i] = Convert.ToDouble(XYBits[0]);
				Y[i] = Convert.ToDouble(XYBits[1]);
			}
		} */
		public double Value(double dX)
		{
			bool DidInterpolate = false;
			return Utility.Math.LinearInterpReal(dX, X, Y, out DidInterpolate);
		}
	}

	//================================================================================
	// One species
	//
	//================================================================================
	[Serializable]
	public class Species
	{
		internal DMPools pS;				//for remember the status of previous day
		//constants
		const double CD2C = 12.0 / 44.0;	//convert CO2 into C
		const double C2DM = 2.5;			//C to DM convertion
		const double DM2C = 0.4;			//DM to C converion
		const double N2Protein = 6.25;	  //this is for plants... (higher amino acids)
		const double C2N_protein = 3.5;	 //C:N in remobilised material
		//const double growthTref = 20.0;	  //reference temperature

		//static variables for common parameters among species
		internal static WeatherFile.NewMetType MetData = new WeatherFile.NewMetType();	//climate data applied to all species
		internal static double latitude;
		internal static double dayLength;						 //day length
		internal static double CO2 = 380;						 //CO2 concentration
		internal static double CO2ambient = 380;				  //ambient CO2 concentration
		internal static int day_of_month;
		internal static int month;
		internal static int year;
		internal static double PIntRadn;						  //total Radn intecepted by pasture
		internal static double PCoverGreen;
		internal static double PLightExtCoeff;					//k of mixed pasture
		internal static String thisCropName;
		internal static double Pdmshoot;

		internal double intRadnFrac;	 //fraction of Radn intercepted by this species = intRadn/Radn
		internal double intRadn;		 //Intercepted Radn by this species

		public String speciesName;
		public String micrometType;

		public bool isAnnual;		//Species type (1=annual,0=perennial)
		public bool isLegume;		//Legume (0=no,1=yes)
		public int photoPath;	   //Phtosynthesis pathways: 3=C3, 4=C4; //no consideration for CAM(=3)

		//annual species parameters
		public int dayEmerg; 		//Earlist day of emergence (for annuals only)
		public int monEmerg;		//Earlist month of emergence (for annuals only)
		public int dayAnth;			//Earlist day of anthesis (for annuals only)
		public int monAnth;			//Earlist month of anthesis (for annuals only)
		public int daysToMature;	//Days from anthesis to maturity (for annuals only)
		internal int daysEmgToAnth;   //Days from emergence to Anthesis (calculated, annual only)
		internal int phenoStage = 1;  //pheno stages: 0 - pre_emergence, 1 - vegetative, 2 - reproductive
		internal double phenoFactor = 1;
		internal int daysfromEmergence = 0;   //days
		internal int daysfromAnthesis = 0;	//days

		internal bool bSown = false;
		internal double DDSfromSowing = 0;
		// For later use
		//private double DDSfromEmergence = 0;
		//private double DDSfromAnthesis = 0;

		//**public double cropFactor;	//Crop Factor
		//**public double maxResidCover;//Maximum Residue Cover (0-1) (added to ccov to define cover)
		public int dRootDepth;		//Daily root growth (mm)
		public int maxRootDepth;	//Maximum root depth (mm)
		public double allocationSeasonF; //factor for different biomass allocation among seasons
		public double NdilutCoeff;
		public double rootDepth;	   //current root depth (mm)
		//**public int rootFnType;		//Root function 0=default 1=Ritchie 2=power_law 3=proportional_depth

		public double growthTmin;   //Minimum temperature (grtmin) - originally 0
		public double growthTmax;   //Maximum temperature (grtmax) - originally 30
		public double growthTopt;   //Optimum temperature (grtopt) - originally 20
		public double growthTq;		//Temperature n (grtemn) --fyl: q curvature coefficient, 1.5 for c3 & 2 for c4 in IJ

		public double heatOnsetT;			//onset tempeature for heat effects
		public double heatFullT;			//full temperature for heat effects
		public double heatSumT;			//temperature sum for recovery - sum of (25-mean)
		public double coldOnsetT;		  //onset tempeature for cold effects
		public double coldFullT;			//full tempeature for cold effects
		public double coldSumT;			//temperature sum for recovery - sum of means
		public double Pm;					//reference leaf co2 g/m^2/s maximum
		public double maintRespiration;	//in %
		public double growthEfficiency;


		private double highTempEffect = 1;  //fraction of growth rate due to high temp. effect
		private double lowTempEffect = 1;   //fraction of growth rate due to low temp. effect
		private double accumT = 0;		  //accumulated temperature from previous heat strike = sum of '25-MeanT'(>0)
		private double accumTLow = 0;	   //accumulated temperature from previous cold strike = sum of MeanT (>0)

		public double massFluxTmin;			//grfxt1	Mass flux minimum temperature
		public double massFluxTopt;			//grfxt2	Mass flux optimum temperature
		public double massFluxW0;			//grfw1		Mass flux scale factor at GLFwater=0 (must be > 1)
		public double massFluxWopt;		 //grfw2		Mass flux optimum temperature

		//**public double satRadn;	 	//Saturated canopy radiation Pnet (MJ/m^2/day)
        public double SLA;				//Specific leaf area (m2/kg dwt)
        public double SRL;				//Specific root length
        public double lightExtCoeff;	//Light extinction coefficient
		private double lightExtCoeff_ref;
		public double rue;			  //radiaiton use efficiency
		public double maxAssimiRate;	//Maximum Assimulation rate at reference temp & daylength (20C & 12Hrs)
		public double rateLive2Dead;	//Decay coefficient between live and dead
		public double rateDead2Litter;	//Decay coefficient between dead and litter
		public double rateRootSen;	  //Decay reference root senescence rate (%/day)
		public double stockParameter;   //Stock influence parameter
		public double maxSRratio;	   //Shoot-Root ratio maximum
		public double leafRate;		 //reference leaf appearance rate without stress
		public double fLeaf;			//Fixed growth partition to leaf (0-1)
		public double fStolon;			//Fixed growth partition to stolon (0-1)

		public double digestLive;   //Digestibility of live plant material (0-1)
		public double digestDead;   //Digestibility of dead plant material (0-1)

		internal double dmleaf1;	//leaf 1 (kg/ha)
		internal double dmleaf2;	//leaf 2 (kg/ha)
		internal double dmleaf3;	//leaf 3 (kg/ha)
		internal double dmleaf4;	//leaf dead (kg/ha)
		internal double dmstem1;	//sheath and stem 1 (kg/ha)
		internal double dmstem2;	//sheath and stem 2 (kg/ha)
		internal double dmstem3;	//sheath and stem 3 (kg/ha)
		internal double dmstem4;	//sheath and stem dead (kg/ha)
		internal double dmstol1;	//stolon 1 (kg/ha)
		internal double dmstol2;	//stolon 2 (kg/ha)
		internal double dmstol3;	//stolon 3 (kg/ha)
		internal double dmroot;		//root (kg/ha)
		internal double dmlitter;	//Litter pool (kg/ha)

		public double dmshootInit;
		public double dmrootInit;   // Intial value for dmroot
		public double dmGreenInit;
		public double dmlitterInit;
		public double rootDepthInit;
		public double dmtotalInit;
		public double dmgreenmin;   // minimum grenn dm
		public double Frgr;


		//CO2
		public double CO2PmaxScale;
		public double CO2NScale;
		public double CO2NMin;
		public double CO2NCurvature;

		//water
		//private double swuptake;
		//private double swdemandFrac;
		public double waterStressFactor;
		public double soilSatFactor;

		//Nc - N concentration
		public double NcstemFr;   //stem Nc as % of leaf Nc
		public double NcstolFr;   //stolon Nc as % of leaf Nc
		public double NcrootFr;   //root Nc as % of leaf Nc

        public double NcRel2;     //N concentration in tissue 2 relative to tissue 1
        public double NcRel3;     //N concentration in tissue 3 relative to tissue 1

		//current
		internal double Ncleaf1;	//leaf 1  (critical N %)
		internal double Ncleaf2;	//leaf 2
		internal double Ncleaf3;	//leaf 3
		internal double Ncleaf4;	//leaf dead
		internal double Ncstem1;	//sheath and stem 1
		internal double Ncstem2;	//sheath and stem 2
		internal double Ncstem3;	//sheath and stem 3
		internal double Ncstem4;	//sheath and stem dead
		internal double Ncstol1;	//stolon 1
		internal double Ncstol2;	//stolon 2
		internal double Ncstol3;	//stolon 3
		internal double Ncroot;		//root
		internal double Nclitter;	//Litter pool

		//Max, Min & Opt = critical N
		public double NcleafOpt;	//leaf   (critical N %)
		internal double NcstemOpt;	//sheath and stem
		internal double NcstolOpt;	//stolon
		internal double NcrootOpt;	//root
		public double NcleafMax;	//leaf  (critical N %)
		internal double NcstemMax;	//sheath and stem
		internal double NcstolMax;	//stolon
		internal double NcrootMax;	//root
		public double NcleafMin;
		internal double NcstemMin;
		internal double NcstolMin;
		internal double NcrootMin;
		public double MaxFix;   //N-fix fraction when no soil N available, read in later
		public double MinFix;   //N-fix fraction when soil N sufficient

		//N in each pool (calculated as dm * Nc)
		internal double Nleaf1 = 0;	//leaf 1 (kg/ha)
		internal double Nleaf2 = 0;	//leaf 2 (kg/ha)
		internal double Nleaf3 = 0;	//leaf 3 (kg/ha)
		internal double Nleaf4 = 0;	//leaf dead (kg/ha)
		internal double Nstem1 = 0;	//sheath and stem 1 (kg/ha)
		internal double Nstem2 = 0;	//sheath and stem 2 (kg/ha)
		internal double Nstem3 = 0;	//sheath and stem 3 (kg/ha)
		internal double Nstem4 = 0;	//sheath and stem dead (kg/ha)
		internal double Nstol1 = 0;	//stolon 1 (kg/ha)
		internal double Nstol2 = 0;	//stolon 2 (kg/ha)
		internal double Nstol3 = 0;	//stolon 3 (kg/ha)
		internal double Nroot = 0;	//root (kg/ha)
		internal double Nlitter = 0;	//Litter pool (kg/ha)

		//calculated
		//DM
		internal double dmtotal;	  //=dmgreen + dmdead
		internal double dmgreen;
		internal double dmdead;
        internal double dmdeadmin;
		internal double dmleaf;
		internal double dmstem;
		internal double dmleaf_green;
		internal double dmstem_green;
		internal double dmstol_green;
		internal double dmstol;
		internal double dmshoot;

		internal double dmdefoliated;
		internal double Ndefoliated;
		internal double digestHerbage;
		internal double digestDefoliated;
		//LAI
		internal double greenLAI; //sum of 3 pools
		internal double deadLAI;  //pool dmleaf4
		internal double totalLAI;
		//N plant
		internal double Nshoot;	//above-ground total N (kg/ha)
		internal double Nleaf;	//leaf N
		internal double Nstem;	//stem N
		internal double Ngreen;	//live N
		internal double Ndead;	//in standing dead (kg/ha)
		internal double Nstolon;	//stolon

		//internal double NremobMax;  //maximum N remob of the day
		internal double Nremob = 0;	   //N remobiliesd N during senesing
		internal double Cremob = 0;
		internal double Nleaf3Remob = 0;
		internal double Nstem3Remob = 0;
		internal double Nstol3Remob = 0;
		internal double NrootRemob = 0;
		internal double remob2NewGrowth = 0;
		internal double newGrowthN = 0;	//N plant-soil
		internal double NdemandLux;	  //N demand for new growth
		internal double NdemandOpt;
		//internal double NdemandMax;   //luxury N demand for new growth
		internal double Nfix;		 //N fixed by legumes

        internal double Kappa2 = 0.0;
        internal double Kappa3 = 0.0;
        internal double Kappa4 = 0.0;
        internal double NLuxury2;		       // luxury N (above Nopt) potentially remobilisable
        internal double NLuxury3;		       // luxury N (above Nopt)potentially remobilisable
        internal double NFastRemob2 = 0.0;   // amount of luxury N remobilised from tissue 2
        internal double NFastRemob3 = 0.0;   // amount of luxury N remobilised from tissue 3

		//internal double soilNAvail;   //N available to this species
		internal double soilNdemand;  //N demand from soil (=Ndemand-Nremob-Nfixed)
		//internal double soilNdemandMax;   //N demand for luxury uptake
		internal double soilNuptake;  //N uptake of the day

		//growth limiting factors
		internal double gfwater;  //from water stress
		internal double gftemp;   //from temperature
		internal double gfn;	  //from N deficit
		internal double Ncfactor;
		//internal double fNavail2Max; //demand/Luxruy uptake

		//calculated, species delta
		internal double dGrowthPot;	//daily growth potential
		internal double dGrowthW;	  //daily growth with water-deficit incorporated
		internal double dGrowth;	   //daily growth
		internal double dGrowthRoot;   //daily root growth
        internal double dGrowthHerbage; //daily growth shoot

		internal double dLitter;	   //daily litter production
		internal double dNLitter;	  //N in dLitter
		internal double dRootSen;	  //daily root sennesce
		internal double dNrootSen;	 //N in dRootSen

		internal double fShoot;		 //actual fraction of dGrowth to shoot
		//internal int dayCounter;
		//internal double sumGFW;

        // transfer coefficients 
        public double gama = 0.0;	// from tissue 1 to 2, then 3 then 4
        public double gamas = 0.0;	// for stolons
        public double gamad = 0.0;	// from dead to litter
        public double gamar = 0.0;	// for roots (to dead/FOM)

		internal double leafPref = 1;	//leaf preference
		// internal double accumtotalnewG = 0;
		// internal double accumtotalnewN = 0;
		internal double IL1;
		internal double Pgross;
		internal double Resp_m;
		//internal double Resp_root;
		internal static double coverRF = 1;	//temp. for reduce IL considering other canopies

		//public Species()
		//{

		//}

		//Species ------------------------------------------------------------
		public Species(string name)
		{
			speciesName = name;
			micrometType = "grass";
			isAnnual = false;
			isLegume = false;
			photoPath = 3;
			dayEmerg = 0;
			monEmerg = 0;
			dayAnth = 0;
			monAnth = 0;
			daysToMature = 0;
			dRootDepth = 50;
			maxRootDepth = 900;
			//rootDepth = 900;
			growthTmin = 2;
			growthTmax = 32;
			growthTopt = 20;
			growthTq = 2;
			massFluxTmin = 2;
			massFluxTopt = 20;
			massFluxW0 = 2;
			massFluxWopt = 0.5;
			heatOnsetT = 60;
			heatFullT = 70;
			heatSumT = 50;
			coldOnsetT = -20;
			coldFullT = -30;
			coldSumT = 20;
			Pm = 1;
			maintRespiration = 3;
			growthEfficiency = 0.75;
			SLA = 20;
            SRL = 75;
			lightExtCoeff = 0.5;
			rue = 1.65;
			maxAssimiRate = 330;
			rateLive2Dead = 0.05;
			rateDead2Litter = 0.11;
			rateRootSen = 0.02;
			stockParameter = 0.05;
			maxSRratio = (1.0 - 0.25) / 0.25;
			allocationSeasonF = 0.8;
			leafRate = 3;
			fLeaf = 0.7;
			fStolon = 0.0;
			digestLive = 0.6;
			digestDead = 0.2;
			//dmtotal = 1500;
			//dmroot = 450;
			//dmlitter = 200;
			//dmgreenmin = 500;
			CO2PmaxScale = 700;
			CO2NScale = 600;
			CO2NMin = 0.7;
			CO2NCurvature = 2;
			NcleafOpt = 4 * 0.01;
			NcleafMax = 5 * 0.01;
			NcleafMin = 1.2 * 0.01;
			NcstemFr = 0.5;
			NcstolFr = 0.5;
			NcrootFr = 0.5;
			MinFix = 0;
			MaxFix = 0;
            Kappa2 = 0;
            Kappa3 = 0;
            Kappa4 = 0;
			NdilutCoeff = 0.5;
			Frgr = 1;
			waterStressFactor = 1;
			soilSatFactor = 0.1;

			//Initialise parameters (for those not set from parameter readings)
			Nremob = 0.0;
			Cremob = 0;
			Nfix = 0.0;
			NdemandLux = 0.0;
			soilNdemand = 0.0;
			soilNuptake = 0.0;
			dmdefoliated = 0.0;
			Ndefoliated = 0;
			digestHerbage = 0;
			digestDefoliated = 0;
			CO2NCurvature = 0;

		}

		public void InitValues()
		{
			pS = new DMPools();
			Nremob = 0.0;
			Cremob = 0;
			Nfix = 0.0;
			Ncfactor = 0.0;
			NdemandLux = 0.0;
			soilNdemand = 0.0;
			soilNuptake = 0.0;
			dmdefoliated = 0.0;
			Ndefoliated = 0;
			digestHerbage = 0;
			digestDefoliated = 0;
			dLitter = 0.0;
			dNLitter = 0.0;
			dRootSen = 0.0;
			dNrootSen = 0.0;
			gfn = 0.0;
			gftemp = 0.0;
			gfwater = 0.0;
			phenoFactor = 1.0;
			intRadn = 0.0;
			intRadnFrac = 0.0;
			newGrowthN = 0.0;
			Pgross = 0.0;
			NdemandOpt = 0.0;
			remob2NewGrowth = 0.0;
			Resp_m = 0.0;
			NrootRemob = 0.0;
			IL1 = 0.0;

			if (isAnnual) //calulate days from Emg to Antheis
				CalcDaysEmgToAnth();

			lightExtCoeff_ref = lightExtCoeff;

			leafPref = 1;
			if (isLegume) leafPref = 1.5;		//Init DM (is partitioned to different pools)

			dmtotalInit = dmshootInit;
			dmtotal = dmtotalInit;
			dmshoot = dmshootInit;
			dmroot = dmrootInit;
			dmlitter = dmlitterInit;
			rootDepth = rootDepthInit;

			if (dmtotal == 0.0) phenoStage = 0;
			else phenoStage = 1;

			if (!isLegume)
			{
				dmleaf1 = 0.15 * dmtotal;
				dmleaf2 = 0.25 * dmtotal;
				dmleaf3 = 0.25 * dmtotal;
				dmleaf4 = 0.05 * dmtotal;
				dmstem1 = 0.05 * dmtotal;
				dmstem2 = 0.10 * dmtotal;
				dmstem3 = 0.10 * dmtotal;
				dmstem4 = 0.05 * dmtotal;
				dmstol1 = dmstol2 = dmstol3 = 0;
			}
			else //legume
			{
				dmleaf1 = 0.20 * dmtotal;
				dmleaf2 = 0.25 * dmtotal;
				dmleaf3 = 0.25 * dmtotal;
				dmleaf4 = 0.00;
				dmstem1 = 0.02 * dmtotal;  //added small % of stem for legume
				dmstem2 = 0.04 * dmtotal;
				dmstem3 = 0.04 * dmtotal;
				dmstem4 = 0.00;
				dmstol1 = 0.06 * dmtotal;
				dmstol2 = 0.12 * dmtotal;
				dmstol3 = 0.12 * dmtotal;
			}
			//dmroot = dmtotal / maxSRratio;

			//init N
			// double Fn = =SP[s].NCO2Effects() //Delay teh [co2] effect to calculating N demand.
			//0.01 is for conversion of % to fraction [i.e., 4% ->0.04]
			NcstemOpt = NcleafOpt * NcstemFr; 	//stem
			NcstolOpt = NcleafOpt * NcstolFr; 	//stolon
			NcrootOpt = NcleafOpt * NcrootFr; 	//root

			NcstemMax = NcleafMax * NcstemFr; //sheath and stem
			NcstolMax = NcleafMax * NcstolFr;	//stolon
			NcrootMax = NcleafMax * NcrootFr;	//root

			NcstemMin = NcleafMin * NcstemFr;
			NcstolMin = NcleafMin * NcstolFr;
			NcrootMin = NcleafMin * NcrootFr;

			//init as optimum
			Ncleaf1 = NcleafOpt;
			Ncleaf2 = NcleafOpt; //optimum now is the optimum of green leaf [N]
			Ncleaf3 = NcleafOpt;
			Ncleaf4 = NcleafMin; //this could become much small depending on [N] in green tisssue

			Ncstem1 = NcstemOpt; //stem [N] is 50% of the leaf [N]
			Ncstem2 = NcstemOpt;
			Ncstem3 = NcstemOpt;
			Ncstem4 = NcstemMin;

			Ncstol1 = NcstolOpt;
			Ncstol2 = NcstolOpt;
			Ncstol3 = NcstolOpt;

			Ncroot = NcrootOpt;
			Nclitter = NcleafMin;  //init as same [N]

			//Init total N in each pool
			Nleaf1 = dmleaf1 * Ncleaf1; //convert % to fraction [i.e., 4% ->0.02]
			Nleaf2 = dmleaf2 * Ncleaf2;
			Nleaf3 = dmleaf3 * Ncleaf3;
			Nleaf4 = dmleaf4 * Ncleaf4;
			Nstem1 = dmstem1 * Ncstem1;
			Nstem2 = dmstem2 * Ncstem2;
			Nstem3 = dmstem3 * Ncstem3;
			Nstem4 = dmstem4 * Ncstem4;
			Nstol1 = dmstol1 * Ncstol1;
			Nstol2 = dmstol2 * Ncstol2;
			Nstol3 = dmstol3 * Ncstol3;
			Nroot = dmroot * Ncroot;
			Nlitter = dmlitter * Nclitter;

			//calculated, DM and LAI,  species-specific
			updateAggregated();   // agregated properties, such as p_totalLAI

			dGrowthPot = 0;	   // daily growth potential
			dGrowthW = 0;		  // daily growth actual
			dGrowth = 0;		  // daily growth actual
			dGrowthRoot = 0;	  // daily root growth
			fShoot = 1;			// actual fraction of dGrowth allocated to shoot

		}

		//Species -----------------------
		public void DailyRefresh()
		{
			dmdefoliated = 0;
			Ndefoliated = 0;
			digestHerbage = 0;
			digestDefoliated = 0;
		}

		//Species -----------------------------
        public double RemoveDM(double AmountToRemove, double PrefGreen, double PrefDead)
		{

			// check existing amount and what is harvestable
			double PreRemovalDM = dmshoot;
			double PreRemovalN = Nshoot;
			double AmountRemovable = Math.Max(0.0, dmleaf_green + dmstem_green - dmgreenmin) + Math.Max(0.0, dmleaf4 + dmstem4 - dmdeadmin);

			// get the weights for each pool, consider preference and available DM
			double FractionNotRemoved = 0.0;
			if (AmountRemovable>0)
				FractionNotRemoved = Math.Max(0.0, (AmountRemovable - AmountToRemove) / AmountRemovable);

			double TempPrefGreen = PrefGreen + (PrefDead * (1 - FractionNotRemoved));
			double TempPrefDead = PrefDead + (PrefGreen * (1 - FractionNotRemoved));
			double TempRemovableGreen = Math.Max(0.0,dmleaf_green + dmstem_green - dmgreenmin);
			double TempRemovableDead = Math.Max(0.0,dmleaf4 + dmstem4 - dmdeadmin);

			// get partiton between dead and live materials
			double TempTotal = TempRemovableGreen * TempPrefGreen + TempRemovableDead * TempPrefDead;
			double FractionToHarvestGreen = 0.0;
			double FractionToHarvestDead = 0.0;
			if (TempTotal > 0.0)
			{
				FractionToHarvestGreen = TempRemovableGreen * TempPrefGreen / TempTotal;
				FractionToHarvestDead = TempRemovableDead * TempPrefDead / TempTotal;
			}

			// get amounts removed
			double RemovingGreenDM = AmountToRemove * FractionToHarvestGreen;
			double RemovingDeadDM = AmountToRemove * FractionToHarvestDead;
			// Fraction of DM remaining in the field
			double FractionRemainingGreen = 1.0;
			if (dmleaf_green + dmstem_green > 0.0)
				FractionRemainingGreen -= RemovingGreenDM / (dmleaf_green + dmstem_green);
			double FractionRemainingDead = 1.0;
			if (dmleaf4 + dmstem4 > 0.0)
				FractionRemainingDead -= RemovingDeadDM / (dmleaf4 + dmstem4);
			FractionRemainingGreen = Math.Max(0.0, Math.Min(1.0, FractionRemainingGreen));
			FractionRemainingDead = Math.Max(0.0, Math.Min(1.0, FractionRemainingDead));

			// get digestibility of DM being harvested
			digestDefoliated = calcDigestability();

			// update the various pools
			dmleaf1 = FractionRemainingGreen * dmleaf1;
			dmleaf2 = FractionRemainingGreen * dmleaf2;
			dmleaf3 = FractionRemainingGreen * dmleaf3;
			dmleaf4 = FractionRemainingDead * dmleaf4;
			dmstem1 = FractionRemainingGreen * dmstem1;
			dmstem2 = FractionRemainingGreen * dmstem2;
			dmstem3 = FractionRemainingGreen * dmstem3;
			dmstem4 = FractionRemainingDead * dmstem4;
			//No stolon remove

			// N remove
			Nleaf1 = FractionRemainingGreen * Nleaf1;
			Nleaf2 = FractionRemainingGreen * Nleaf2;
			Nleaf3 = FractionRemainingGreen * Nleaf3;
			Nleaf4 = FractionRemainingDead * Nleaf4;
			Nstem1 = FractionRemainingGreen * Nstem1;
			Nstem2 = FractionRemainingGreen * Nstem2;
			Nstem3 = FractionRemainingGreen * Nstem3;
			Nstem4 = FractionRemainingDead * Nstem4;

			//Nremob is also removed proportionally (not sensitive?)
			double PreRemovalNRemob = Nremob;
			Nremob = FractionRemainingGreen * Nremob;

			// update Luxury N pools
			NLuxury2 *= FractionRemainingGreen;
			NLuxury3 *= FractionRemainingGreen;

			// update variables
			updateAggregated();

			// check balance and set outputs
			double NremobRemove = PreRemovalNRemob - Nremob;
			dmdefoliated = PreRemovalDM - dmshoot;
			pS.dmdefoliated = dmdefoliated;
			Ndefoliated = PreRemovalN - Nshoot;
			if (Math.Abs(dmdefoliated - AmountToRemove) > 0.00001)
				throw new Exception("  AgPasture - removal of DM resulted in loss of mass balance");

			return Ndefoliated;
		}

		public double Remove_original(double amt)
		{
			//double pRest = 1 - (amt/dmtotal);
			double pRest = 1 - (amt / (dmstem + dmleaf));
			if (pRest < 0)
				return 0;

			dmdefoliated = amt;

			// Mar2011: If removing the specified 'amt' would result in a 'dmgreen' less than specified 'dmgreenmin',
			// then less green tissue (pool1-3 of leaf+stem) and more standing dead (pool4), will be removed
			// This is especially necessaery for semi-arid grassland
			double pRest_green = pRest;
			double pRest_dead = pRest;
			if (pRest * (dmleaf_green + dmstem_green) + dmstol_green < dmgreenmin)
			{
				pRest_green = (dmgreenmin - dmstol_green) / (dmleaf_green + dmstem_green);
				double amt_dead_remove = amt - (1 - pRest_green) * (dmleaf_green + dmstem_green);
				pRest_dead = (dmstem4 + dmleaf4 - amt_dead_remove) / (dmstem4 + dmleaf4);
				if (pRest_dead < 0.0) pRest_dead = 0.0;   //this is impossible
			}

			//double standingDead =dmleaf4 + dmstem4;
			//double deadFrac = standingDead /(dmleaf+dmstem);
			//digestDefoliated = (1-deadFrac) * digestLive + deadFrac * digestDead;
			digestDefoliated = calcDigestability(); //because the defoliateion of different parts is in proportion to biomass

			//Amount is removed from stem or leaf
			/* 3) This part explicitly remove leaf/stem with consideration of preference
			 * double pRemove = 0;
			if (amt !=0 || dmleaf + dmstem > 0)
				pRemove = amt / (dmleaf + dmstem);
			else
			{
				updateAggregated();
				Ndefoliated = 0;
				dmdefoliated = 0;// amt;
				return 0;
			}

			leafPref = 1.0;
			if (isLegume)
				leafPref = 1.5;
			//DM remove
			double rm_dmleaf1 = Math.Min(dmleaf1, pRemove * leafPref * dmleaf1);
			double rm_dmleaf2 = Math.Min(dmleaf2, pRemove * leafPref * dmleaf2);
			double rm_dmleaf3 = Math.Min(dmleaf3, pRemove * leafPref * dmleaf3);
			double rm_dmleaf4 = Math.Min(dmleaf4, pRemove * leafPref * dmleaf4);
			double rm_dmleaf  = rm_dmleaf1 + rm_dmleaf2 + rm_dmleaf3 + rm_dmleaf4;

			double rm_dmstem  = Math.Max(0, amt - rm_dmleaf);
			double rm_dmstem1 = Math.Min(dmstem1, rm_dmstem * dmstem1/dmstem);
			double rm_dmstem2 = Math.Min(dmstem2, rm_dmstem * dmstem2/dmstem);
			double rm_dmstem3 = Math.Min(dmstem3, rm_dmstem * dmstem3/dmstem);
			double rm_dmstem4 = Math.Min(dmstem4, rm_dmstem * dmstem4/dmstem);
			dmleaf1 -= rm_dmleaf1;
			dmleaf2 -= rm_dmleaf2;
			dmleaf3 -= rm_dmleaf3;
			dmleaf4 -= rm_dmleaf4;
			dmstem1 -= rm_dmstem1;
			dmstem2 -= rm_dmstem2;
			dmstem3 -= rm_dmstem3;
			dmstem4 -= rm_dmstem4;

			//remove N
			double preNshoot = Nshoot;
			Nleaf1 -= rm_dmleaf1 * Ncleaf1;
			Nleaf2 -= rm_dmleaf2 * Ncleaf2;
			Nleaf3 -= rm_dmleaf3 * Ncleaf3;
			Nleaf4 -= rm_dmleaf4 * Ncleaf4;
			Nstem1 -= rm_dmstem1 * Ncstem1;
			Nstem2 -= rm_dmstem2 * Ncstem2;
			Nstem3 -= rm_dmstem3 * Ncstem3;
			Nstem4 -= rm_dmstem4 * Ncstem4;
			*/

			/*
					//2) Remove more standing dead and scenescent dm
					//   will result in a slight higher yield and less litter, but
					//   affact little on the difference of litter formation between different rotational periods
					double pRemove = 1 - pRest;
					double dm1 = dmleaf1 + dmstem1;
					double dm2 = dmleaf2 + dmstem2;
					double dm3 = dmleaf3 + dmstem3;
					double dm4 = dmleaf4 + dmstem4;

					double dm1Remove = dm1 * pRemove;  //in proportion
					double dm2Remove = dm2 * pRemove;
					double dm3Remove = dm3 * pRemove;
					double dm4Remove = dm4 * pRemove;

					double dm4MoreR = 0.5 * (dm4 - dm4Remove);
					double dm3MoreR = 0.25 * (dm3 - dm3Remove);
					double dm2MoreR = 0;
					double dm1MoreR = 0;
					if (dm3MoreR + dm4MoreR  < dm1 - dm1Remove + dm2 - dm2Remove )
					{
						dm2MoreR = - (dm3MoreR+ dm4MoreR) * (dm2/(dm1+dm2));
						dm1MoreR = - (dm3MoreR+ dm4MoreR) * (dm1/(dm1+dm2));

						dm1Remove += dm1MoreR;  //in proportion
						dm2Remove += dm2MoreR;
						dm3Remove += dm3MoreR;
						dm4Remove += dm4MoreR;
					}

					double pRest1 = 0;
					double pRest2 = 0;
					double pRest3 = 0;
					double pRest4 = 0;
					if (dm1 > 0) pRest1 = (dm1 - dm1Remove) / dm1;
					if (dm2 > 0) pRest2 = (dm2 - dm2Remove) / dm2;
					if (dm3 > 0) pRest3 = (dm3 - dm3Remove) / dm3;
					if (dm4 > 0) pRest4 = (dm4 - dm4Remove) / dm4;

					dmleaf1 = pRest1 * dmleaf1;
					dmleaf2 = pRest2 * dmleaf2;
					dmleaf3 = pRest3 * dmleaf3;
					dmleaf4 = pRest4 * dmleaf4;
					dmstem1 = pRest1 * dmstem1;
					dmstem2 = pRest2 * dmstem2;
					dmstem3 = pRest3 * dmstem3;
					dmstem4 = pRest4 * dmstem4;

					double preNshoot = Nshoot; //before remove
					//N remove
					Nleaf1 = pRest1 * Nleaf1;
					Nleaf2 = pRest2 * Nleaf2;
					Nleaf3 = pRest3 * Nleaf3;
					Nleaf4 = pRest4 * Nleaf4;
					Nstem1 = pRest1 * Nstem1;
					Nstem2 = pRest2 * Nstem2;
					Nstem3 = pRest3 * Nstem3;
					Nstem4 = pRest4 * Nstem4;
			*/

			// 1)Removing without preference   Mar2011: using different pRest for maintain a 'dmgreenmin'
			dmleaf1 = pRest_green * dmleaf1;
			dmleaf2 = pRest_green * dmleaf2;
			dmleaf3 = pRest_green * dmleaf3;
			dmleaf4 = pRest_dead * dmleaf4;
			dmstem1 = pRest_green * dmstem1;
			dmstem2 = pRest_green * dmstem2;
			dmstem3 = pRest_green * dmstem3;
			dmstem4 = pRest_dead * dmstem4;
			//No stolon remove

			double preNshoot = Nshoot; //before remove
			//N remove
			Nleaf1 = pRest_green * Nleaf1;
			Nleaf2 = pRest_green * Nleaf2;
			Nleaf3 = pRest_green * Nleaf3;
			Nleaf4 = pRest_dead * Nleaf4;
			Nstem1 = pRest_green * Nstem1;
			Nstem2 = pRest_green * Nstem2;
			Nstem3 = pRest_green * Nstem3;
			Nstem4 = pRest_dead * Nstem4;

			//Nremob also been emoved proportionally (not sensiive?)
			double preNremob = Nremob;
			Nremob = pRest * Nremob;
			double NremobRemove = preNremob - Nremob;

			updateAggregated();

			double removeN = preNshoot - Nshoot;
			Ndefoliated = Math.Max(0.0, removeN);

			return removeN;
		}

		//Species ------------------------------------------------------------
		public double calcDigestability()
		{
			if ((dmleaf + dmstem) <= 0)
			{
				digestHerbage = 0;
				return digestHerbage;
			}

			double fSugar = 0.5 * dGrowth / dmgreen;	//dmgreen: live shoots including leaves/stems/stolons
			double CNp = 3.5;						   //CN ratio of protein
			double CNw = 100;						   //CN ratio of cell wall

			//Live
			double digestabilityLive = 0;
			if (dmgreen > 0 & Ngreen > 0)
			{
				double CNlive = 0.4 * dmgreen / Ngreen;								//CN ratio of live shoots
				double fProteinLive = (CNw / CNlive - (1 - fSugar)) / (CNw / CNp - 1); //Fraction of protein in liveing shoots
				double fWallLive = 1 - fSugar - fProteinLive;						  //Fraction of cell wall in living shoots
				digestabilityLive = fSugar + fProteinLive + digestLive * fWallLive;
			}

			//Dead
			double digestabilityDead = 0;
			double standingDead = dmleaf4 + dmstem4;		//Not including stolons here for stolons are not grazed
			if (standingDead > 0 && Ndead > 0)
			{
				double CNdead = 0.4 * dmdead / Ndead;					   //CN ratio of standing dead;
				double fProteinDead = (CNw / CNdead - 1) / (CNw / CNp - 1); //Fraction of protein in standing dead
				double fWallDead = 1 - fProteinDead;						//Fraction of cell wall in standing dead
				digestabilityDead = fProteinDead + digestDead * fWallDead;
			}

			double deadFrac = standingDead / (dmleaf + dmstem);
			digestHerbage = (1 - deadFrac) * digestabilityLive + deadFrac * digestabilityDead;

			return digestHerbage;
		}
		//Species ------------------------------------------------------------
		public double updateAggregated()   //update DM, N & LAI
		{
			//DM
			dmleaf = dmleaf1 + dmleaf2 + dmleaf3 + dmleaf4;
			dmstem = dmstem1 + dmstem2 + dmstem3 + dmstem4;
			dmstol = dmstol1 + dmstol2 + dmstol3;
			dmshoot = dmleaf + dmstem + dmstol;

			dmleaf_green = dmleaf1 + dmleaf2 + dmleaf3;
			dmstem_green = dmstem1 + dmstem2 + dmstem3;
			dmstol_green = dmstol1 + dmstol2 + dmstol3;

			dmgreen = dmleaf1 + dmleaf2 + dmleaf3
					+ dmstem1 + dmstem2 + dmstem3
					+ dmstol1 + dmstol2 + dmstol3;

			dmdead = dmleaf4 + dmstem4;
			dmtotal = dmgreen + dmdead;

			//N
			Nleaf = Nleaf1 + Nleaf2 + Nleaf3 + Nleaf4;
			Nstem = Nstem1 + Nstem2 + Nstem3 + Nstem4;// +Nremob;  //separately handled, not reported in stem
			Nstolon = Nstol1 + Nstol2 + Nstol3;

			Nshoot = Nleaf + Nstem + Nstolon;   //shoot

			Ngreen = Nleaf1 + Nleaf2 + Nleaf3
					+ Nstem1 + Nstem2 + Nstem3
					+ Nstol1 + Nstol2 + Nstol3;
			Ndead = Nleaf4 + Nstem4;


			//LAI								   //0.0001: kg/ha->kg/m2; SLA: m2/kg
			greenLAI = 0.0001 * dmleaf_green * SLA + 0.0001 * dmstol * 0.3 * SLA;   //insensitive? assuming Mass2GLA = 0.3*SLA

			// Resilence after unfovoured conditions
			// Consider cover will be bigger for the same amount of DM when DM is low due to
			// - light extinction coefficient will be bigger - plant leaves will be more plate than in dense high swards
			// - more parts will turn green for photosysntheses?
			// - quick response of plant shoots to fovoured conditions after release of stress
			if (!isLegume && dmgreen < 1000)
			{
				greenLAI += 0.0001 * dmstem_green * SLA * Math.Sqrt((1000 - dmgreen) / 1000);
			}

			deadLAI = 0.0001 * dmleaf4 * SLA;
			totalLAI = greenLAI + deadLAI;

			return totalLAI;

		}

		//Species --------------------------------------------
		public double rootGrowth()
		{
			if (isAnnual)
			{
				rootDepth = 50 + (maxRootDepth - 50) * daysfromEmergence / daysEmgToAnth;
				//considering root distribution change, here?
			}
			return rootDepth;  // no root depth change for pereniel pasture
		}

		//Species -------------------------------------------------
		public int CalcDaysEmgToAnth()
		{
			daysEmgToAnth = 0;
			int numbMonths = monAnth - monEmerg;  //emergence & anthesis in the same calendar year: monEmerg < monAnth
			if (monEmerg >= monAnth)			  //...across the calendar year
				numbMonths += 12;

			daysEmgToAnth = (int)(30.5 * numbMonths + (dayAnth - dayEmerg));

			return daysEmgToAnth;
		}

		//Species -------------------------------------------------------------
		public int Phenology()
		{
			const double DDSEmergence = 150;   // to be an input parameter
			double meanT = 0.5 * (MetData.Maxt + MetData.Mint);

			if (bSown && phenoStage == 0)			//  before emergence
			{
				DDSfromSowing += meanT;
				if (DDSfromSowing > DDSEmergence)
				{
					phenoStage = 1;
					DDSfromSowing = 0;
					SetEmergentState();	  //Initial states at 50% emergence

				}
			}

			/*TO DO later
			 *	  else if (phenoStage == 1)	   //  Vege
					{
						DDSfromEmergence += meanT;
						if (DDSfromEmergence > 1000)
							phenoStage = 2;
					}
					else if (phenoStage == 2)	   //  Reprod
					{
						DDSfromAnthesis += meanT;
						if (DDSfromEmergence > 1000)
							phenoStage = 3;
					}
					else if (phenoStage == 4)	   //  Post_reprod
					{
						DDSfromAnthesis += meanT;
						if (DDSfromEmergence > 1000)
							phenoStage = 1;		 // return to vege
					}
			*/
			return phenoStage;
		}

		//Species -------------------------------------------------------------
		private double SetEmergentState()
		{
			dmleaf1 = 10;   //(kg/ha)
			dmleaf2 = 20;
			dmleaf3 = 20;
			dmleaf4 = 0;
			if (!isLegume)
			{
				dmstem1 = 5;
				dmstem2 = 10;
				dmstem3 = 0;
				dmstem4 = 0;
				dmroot = 50;
			}
			else
			{
				dmstol1 = 5;
				dmstol2 = 10;
				dmstol3 = 0;
				dmroot = 25;
			}
			dmlitter = 0;

			//Init total N in each pool
			Nleaf1 = dmleaf1 * Ncleaf1;
			Nleaf2 = dmleaf2 * Ncleaf2;
			Nleaf3 = dmleaf3 * Ncleaf3;
			Nleaf4 = dmleaf4 * Ncleaf4;
			Nstem1 = dmstem1 * Ncstem1;
			Nstem2 = dmstem2 * Ncstem2;
			Nstem3 = dmstem3 * Ncstem3;
			Nstem4 = dmstem4 * Ncstem4;
			Nstol1 = dmstol1 * Ncstol1;
			Nstol2 = dmstol2 * Ncstol2;
			Nstol3 = dmstol3 * Ncstol3;
			Nroot = dmroot * Ncroot;
			Nlitter = dmlitter * Nclitter;

			//calculated, DM and LAI,  species-specific
			updateAggregated();   // agregated properties, such as p_totalLAI

			dGrowthPot = 0;	   // daily growth potential
			dGrowthW = 0;		 // daily growth considering only water deficit
			dGrowth = 0;		  // daily growth actual
			dGrowthRoot = 0;	  // daily root growth
			fShoot = 1;			  // actual fraction of dGrowth allocated to shoot

			return dmtotal;	   // total shoot mass

		}

		//Species -------------------------------------------------------------
		//public double DailyGrowthPot()   //GrassGro routine. Not used since Aug 09. FYLi
		//{
		//	//*** This process is finally not used, so not updated. Need reexmie it if it is used! FLi Dec 2010)

		//	//phebology
		//	if (isAnnual)
		//	{
		//		if (month == monEmerg && day_of_month == dayEmerg)
		//			phenoStage = 1;	 //vegetative stage
		//		else if (month == monAnth && day_of_month == dayAnth)
		//			phenoStage = 2;	 //reproductive

		//		if (phenoStage == 0)	//before emergence
		//		{
		//			dGrowthPot = 0;
		//			return dGrowthPot;  //no growth
		//		}

		//		if (phenoStage == 1)		//vege
		//		{
		//			daysfromEmergence++;
		//		}
		//		else if (phenoStage == 2)   //repro
		//		{
		//			daysfromAnthesis++;
		//			if (daysfromAnthesis >= daysToMature)
		//			{
		//				phenoStage = 0;
		//				daysfromEmergence = 0;
		//				daysfromAnthesis = 0;
		//				dGrowthPot = 0;
		//				return dGrowthPot;	  // no growth after mature
		//			}
		//		}
		//	}

		//	//RUE //GrassGro routine
		//	//	 radiation use efficiency can be either entered as:
		//	//	 a) defined at a reference solar radiation intensity of 1.67 MJ m-2 h-1
		//	//	 b) defined in terms of maximum assimilation
		//	//
		//	//	 Typically
		//	//	 a) grxki3 units are 8.0 phalaris, 8.5 subterranean clover  (?refRUE)
		//	//	 b) 280 kg/ha/day maximum assimilation at 20 MJ m-2 radiation and 12 hr daylength
		//	//
		//	//	 Therefore redefine radiation use efficiency when case (b) entered
		//	//	 as defined by equation 27 to convert kg/ha/day to g/MJ.

		//	//If the reference maximum assimilation is entered, convert it into rue (g/MJ)
		//	//  has the input, using GrassGro approach for potential growth
		//	//  that is, maxAssimiRate == 'maximum assimilation: kg/ha/day' is entered

		//	double refRadn = 20;
		//	double refDayL = 12;
		//	double refRI = refRadn / refDayL;   // 1.67 = 20MJ/12hours: reference solar radition flux intensity (IFstd)
		//	double riEffect = 0.6;			  // Effects of refRI on RUE,	phxki4 = 0.6;

		//	//maxAssimiRate;					// kg/ha/day  phxki3 = 330.0; (SGS: 330 prereneial) or 240 annual)
		//	double refRUE;
		//	if (maxAssimiRate > 25.0)
		//	{
		//		refRUE = 0.1 * maxAssimiRate / refRadn;   //0.1 -- for converting to g/m^2 from kg/ha
		//	}
		//	else
		//	{
		//		refRUE = maxAssimiRate;
		//	}

		//	//To consider: should use MetData.radn or SP.intRadn - depending on the methods in seting up simulation
		//	double RI = ((refRI + riEffect) / ((MetData.Radn / dayLength) + riEffect));
		//	rue = refRUE * RI; // ((refRI + riEffect) / ((MetData.radn / dayLength) + riEffect));

		//	//consider a growth efficiency coefficient (as grgeff or sgseff in GRAZPLAN)
		//	// rue *= growthEfficiency; // Note: 'growthEfficiecy' was 1 in this routine
		//	//		It is now used as '(Pgross - Prespi)/Pgross' in DailyEMGrowthPot()
		//	//		FYL - Sep 09

		//	//This assume no difference in terms of layer distribution
		//	dGrowthPot = rue * intRadn;					 //intRadn is the Radn intecepted by this species

		//	double tempStress = HeatEffect() * ColdEffect();			//only one of teh effect is < 1
		//	dGrowthPot *= Math.Min(tempStress * GFTemperature(), Frgr);	//Temperature effects is considered in potential growth
		//	//Frgr too, because it is considered for calculating PET
		//	dGrowthPot *= 10;										   //=> kg/ha


		//	dGrowthPot *= PCO2Effects();					//multiply the CO2 effects


		//	/* //if RUE is not the net, but gross phs, then maizntenance (respiration) is calculated
		//	bool bGrossPHS = false;
		//	if (bGrossPHS)
		//	{
		//		//Calculate maintenance respiration (kg C m2/day)
		//		double Mcoeff = 0.03;   //grcowm = maintenenance coefficient at 20C (default=0.03/day
		//		double Nlive = 0.1;	 //fnlive = nitrogen content of the live shoot and root plant material
		//		double Nref  = 0.1;	 //fnreff = reference palnt nitrogen content (0.1 Kg N/Kg C)
		//		double rootF = 1.0;	 //xnetam = ????
		//								//fmtm20 = temperature response for for maintenence respiration
		//								//rm	 = grcowm*fmtm20*(fnlive/fnreff)*(sumshoot+(xnetam*dmsrot(ipastr)))

		//		double Tresp = 0.5*(MetData.maxt+MetData.mint)/20;  //temperature response for maintenance with 20 C as reference
		//		double Nresp = Nlive/Nref;						  //N response for maintenance with Nref as reference
		//		double maint = Mcoeff * (dmgreen + rootF*dmroot)* Tresp * Nresp;

		//		//Calculate scenescent carbonhydrates
		//		double remob = 0.0;
		//		//This should be remobilised reserve from root? If so,

		//		double GLFcrit = 0.2;  // threthold growth-limiting factor for remobilisation for underground reserves
		//		double rebRate = 0.02; // relative rateDead2Litter of remobilisation (per day)
		//		if (GLFcrit < Math.Min(gfwater, gftemp))
		//		{
		//			remob = rebRate * dmroot;
		//		}
		//		//Calculate rate of synethesis of new structural material
		//		dGrowthPot = dGrowthPot + remob - maint;
		//	}
		//	*/

		//	// phenologically related reduction of annual species (from IJ)
		//	if (isAnnual)
		//	{
		//		double rFactor = 1;  // reduction factor of annual species
		//		if (phenoStage == 1 && daysfromEmergence < 60)  //decline at the begining due to seed bank effects ???
		//		{
		//			rFactor = 0.5 + 0.5 * daysfromEmergence / 60;
		//		}
		//		else if (phenoStage == 2)					   //decline of photosynthesis when approaching maturity
		//		{
		//			rFactor = 1.0 - (double)daysfromAnthesis / daysToMature;
		//		}
		//		dGrowthPot *= rFactor;
		//	}

		//	return dGrowthPot;
		//}

		//Species ----------------------------------------------------------

		public double DailyEMGrowthPot()
		{
			//annual phebology
			if (isAnnual)
			{
				bool moreGrowth = annualPhenology();
				if (!moreGrowth)
					return dGrowthPot = 0;
			}

			//
			if (phenoStage == 0 || greenLAI == 0) //Before gemination
				return dGrowthPot = 0;

			const double alfa = 0.01;				 //P_al, leaf gross photosynthesis rate: mg co2/J
			const double theta = 0.8;				 //P_th, curvature parameter: J /kg/s

			//following parometers are from input (.xml)
			double maint_coeff = 0.01 * maintRespiration;  //reference maintnance respiration as % of live weight
			double Yg = growthEfficiency;				  //default =0.75; //Efficiency of plant photosynthesis growth)
			//Pm is an input

			//Add temp effects to Pm
			double Tmean = (MetData.Maxt + MetData.Mint) / 2;
			double Tday = Tmean + 0.5 * (MetData.Maxt - Tmean);

			double Pm_mean = Pm * GFTemperature(Tmean) * PCO2Effects() * PmxNeffect();  //Dec10: added CO2 & [N]effects
			double Pm_day = Pm * GFTemperature(Tday) * PCO2Effects() * PmxNeffect();	//Dec10: added CO2 & [N]effects

			double tau = 3600 * dayLength;				//conversion of hour to seconds //  tau := 0.0036 * hours ;
			//IL_1 := k_light * 1.33333 * 0.5 * light/tau;  // flat bit - goes with Pm_day
			//FYL: k_light*light/tau = Irridance intercepted by 1 LAI on 1 m^2 ground: J/(m^2 ground)/s

			//IL:  irridance on the top of canopy, with unit: J/(m^2 LAI)/(m^2 ground)/second.  PAR = 0.5*Radn; 1 MJ = 10^6 J

			//IL1 = 1.33333 * 0.5 * PIntRadn / (PCoverGreen*coverRF) * PLightExtCoeff * 1000000 / tau;
			IL1 = 1.33333 * 0.5 * PIntRadn * PLightExtCoeff * 1000000 / tau;					//ignore putting 2 species seperately for now
			double IL2 = IL1 / 2;					  //IL for early & late period of a day

			//Photosynthesis per LAI under full irridance at the top of the canopy
			double Pl1 = (0.5 / theta) * (alfa * IL1 + Pm_day
						 - Math.Sqrt((alfa * IL1 + Pm_day) * (alfa * IL1 + Pm_day) - 4 * theta * alfa * IL1 * Pm_day));
			double Pl2 = (0.5 / theta) * (alfa * IL2 + Pm_mean
						 - Math.Sqrt((alfa * IL2 + Pm_mean) * (alfa * IL2 + Pm_mean) - 4 * theta * alfa * IL2 * Pm_mean));

			//Upscaling from 'per LAI' to 'per ground area'
			double carbon_m2 = 0.000001 * CD2C * 0.5 * tau * (Pl1 + Pl2) * PCoverGreen * intRadnFrac / lightExtCoeff;
			//tau: per second => per day; 0.000001: mg/m^2=> kg/m^2_ground/day;
			//only 'intRadnFrac' portion for this species;
			//using lightExeCoeff (species, result in a lower yield with ample W & N)

			carbon_m2 *= 1;// coverRF;					   //coverRF == 1 when puting species together

			Pgross = 10000 * carbon_m2;				 //10000: 'kg/m^2' =>'kg/ha'

			//Add extreme temperature effects;
			Pgross *= HeatEffect() * ColdEffect();	  // in practice only one temp stress factor is < 1

			//Maintenance respiration
			double Teffect = 0;						 //Add temperature effects on respi
			if (Tmean > growthTmin)
			{
				if (Tmean < growthTopt)
				{
					Teffect = GFTemperature(Tmean);
					//Teffect = Math.Pow(Teffect, 1.5);
				}
				else
				{
					//Teffect = 1;
					Teffect = Tmean / growthTopt;		// Using growthTopt (e.g., 20 C) as reference, and set maximum
					if (Teffect > 1.25) Teffect = 1.25;  // Resp_m
				}   //The extreme high temperatue (heat) effect is added separately
			}


			double YgFactor = 1.0;
			//Ignore [N] effects in potential growth here
			Resp_m = maint_coeff * Teffect * PmxNeffect() * (dmgreen + dmroot) * DM2C;	   //converting DM to C	(kg/ha)
			//Dec10: added [N] effects here

			// ** C budget is not explicitly done here as in EM
			Cremob = 0;					 // Nremob* C2N_protein;	// No carbon budget here
			// Nu_remob[elC] := C2N_protein * Nu_remob[elN];
			// need to substract CRemob from dm rutnover?
			dGrowthPot = Yg * YgFactor * (Pgross + Cremob - Resp_m);	 //Net potential growth (C) of the day (excluding growth respiration)
			dGrowthPot = Math.Max(0.0, dGrowthPot);
			//double Resp_g = Pgross * (1 - Yg) / Yg;
			//dGrowthPot *= PCO2Effects();					  //multiply the CO2 effects. Dec10: This ihas been now incoporated in Pm/leaf area above

			//convert C to DM
			dGrowthPot *= C2DM;

			// phenologically related reduction of annual species (from IJ)
			if (isAnnual)
				dGrowthPot = annualSpeciesReduction();

			return dGrowthPot;

		}

		//Species --------------------------------------------------------------
		// phenology of anuual species
		public bool annualPhenology()
		{
			if (month == monEmerg && day_of_month == dayEmerg)
				phenoStage = 1;		 //vegetative stage
			else if (month == monAnth && day_of_month == dayAnth)
				phenoStage = 2;		 //reproductive

			if (phenoStage == 0)		//before emergence
			{
				dGrowthPot = 0;
				return false;		   //no growth
			}

			if (phenoStage == 1)		//vege
			{
				daysfromEmergence++;
				return true;
			}

			if (phenoStage == 2)
			{
				daysfromAnthesis++;
				if (daysfromAnthesis >= daysToMature)
				{
					phenoStage = 0;
					daysfromEmergence = 0;
					daysfromAnthesis = 0;
					dGrowthPot = 0;
					return false;	   // Flag no growth after mature
				}
				return true;
			}
			return true;
		}


		//Species --------------------------------------------------------------
		// phenologically related reduction of annual species
		public double annualSpeciesReduction()
		{
			double rFactor = 1;  // reduction factor of annual species
			if (phenoStage == 1 && daysfromEmergence < 60)  //decline at the begining due to seed bank effects ???
			{
				rFactor = 0.5 + 0.5 * daysfromEmergence / 60;
			}
			else if (phenoStage == 2)					   //decline of photosynthesis when approaching maturity
			{
				rFactor = 1.0 - (double)daysfromAnthesis / daysToMature;
			}
			dGrowthPot *= rFactor;
			return dGrowthPot;
		}



		//Species --------------------------------------------------------------
		//Plant photosynthesis increase to eleveated [CO2]
		public double PCO2Effects()
		{
			if (Math.Abs(CO2 - CO2ambient) < 0.5)
				return 1.0;

			double Kp = CO2PmaxScale; //700; for C3 plants & 150 for C4
			if (photoPath == 4)	 //C4 plants
				Kp = 150;

			double Fp = (CO2 / (Kp + CO2)) * ((CO2ambient + Kp) / CO2ambient);
			return Fp;
		}

		//Species --------------------------------------------------------------
		// Plant nitrogen [N] decline to elevated [CO2]
		public double NCO2Effects()
		{
			if (Math.Abs(CO2 - CO2ambient) < 0.5)
				return 1.0;

			double L = CO2NMin;		 // 0.7 - lamda: same for C3 & C4 plants
			double Kn = CO2NScale;	  // 600 - ppm,   when CO2 = 600ppm, Fn = 0.5*(1+lamda);
			double Qn = CO2NCurvature;  //2 - curveture factor

			double interm = Math.Pow((Kn - CO2ambient), Qn);
			double Fn = (L + (1 - L) * interm / (interm + Math.Pow((CO2 - CO2ambient), Qn)));
			return Fn;
		}

		//Species --------------------------------------------------------------
		//Canopy conductiance decline to elevated [CO2]
		public double ConductanceCO2Effects()
		{
			if (Math.Abs(CO2 - CO2ambient) < 0.5)
				return 1.0;
			//Hard coded here, not used, should go to Micromet!
			double Gmin = 0.2;	  //Fc = Gmin when CO2->unlimited
			double Gmax = 1.25;	 //Fc = Gmax when CO2 = 0;
			double beta = 2.5;	  //curvature factor,

			double Fc = Gmin + (Gmax - Gmin) * (1 - Gmin) * Math.Pow(CO2ambient, beta) /
							   ((Gmax - 1) * Math.Pow(CO2, beta) + (1 - Gmin) * Math.Pow(CO2ambient, beta));
			return Fc;
		}

		//Species ---------------------------------------------------------------
		//Calculate species N demand for potential growth (soilNdemand);
		public double CalcNdemand()
		{
			fShoot = NewGrowthToShoot();
			double fL = UpdatefLeaf(); //to consider more dm to leaf when DM is lower?

			double toRoot = dGrowthW * (1.0 - fShoot);
			double toStol = dGrowthW * fShoot * fStolon;
			double toLeaf = dGrowthW * fShoot * (1.0 - fStolon) * fLeaf;
			double toStem = dGrowthW * fShoot * (1.0 - fStolon) * (1.0 - fLeaf);

			//N demand for new growth (kg/ha)
			NdemandOpt = toRoot * NcrootOpt + toStol * NcstolOpt + toLeaf * NcleafOpt + toStem * NcstemOpt;
			NdemandOpt *= NCO2Effects();	//reduce the demand under elevated [co2],
			//this will reduce the N stress under N limitation for the same soilN

			//N demand for new growth assuming luxury uptake to max [N]
			NdemandLux = toRoot * NcrootMax + toStol * NcstolMax + toLeaf * NcleafMax + toStem * NcstemMax;
			//Ndemand *= NCO2Effects();	   //luxary uptake not reduce

			//even with sufficient soil N available
			if (isLegume)
				Nfix = MinFix * NdemandLux;
            else
                Nfix = 0.0;

			return Nfix;
		}


		//------------------------------------------
		public double UpdatefLeaf()
		{
			//temporary, need to do as interpolatiopon set
			double fL = 1.0;   //fraction of shoot goes to leaf
			if (isLegume)
			{
				if (dmgreen > 0 && (dmstol / dmgreen) > fStolon)
					fL = 1.0;
				else if (Pdmshoot < 2000)
					fL = fLeaf + (1 - fLeaf) * Pdmshoot / 2000;
				else
					fL = fLeaf;
			}
			else //grasses
			{
				if (Pdmshoot < 2000)
					fL = fLeaf + (1 - fLeaf) * Pdmshoot / 2000;
				else
					fL = fLeaf;
			}
			return fL;
		}

		//Species -------------------------------------------------------------
		public double DailyGrowthW()
		{
			Ncfactor = PmxNeffect();

			// NcFactor were addeded in Pm and Resp_m, Dec 10
			//  dGrowthW = dGrowthPot * Math.Min(gfwater, Ncfactor);
			dGrowthW = dGrowthPot * Math.Pow(gfwater, waterStressFactor);

			/*if (dGrowthPot > 0)
			{
				Console.Out.WriteLine(" growthPot: " + dGrowthPot);
				Console.Out.WriteLine(" gfwater: " + gfwater);
				Console.Out.WriteLine(" WstressW: " + waterStressFactor);
				Console.Out.WriteLine(" growthW: " + dGrowthW);

			}*/
			return dGrowthW;
		}

		//Species -------------------------------------------------------------
		public double DailyGrowthAct()
		{
			double gfnit = 0.0;
			if (isLegume)
				gfnit = gfn;						   //legume no dilution, but reducing more DM (therefore LAI)
			else
				gfnit = Math.Pow(gfn, NdilutCoeff);	// more DM growth than N limited, due to dilution (typically NdilutCoeff = 0.5)

			dGrowth = dGrowthW * Math.Min(gfnit, Frgr);
			return dGrowth;

			//RCichota, Jan/2014: updated the function, added account for Frgr
		}

		//Species -------------------------------------------------------------
		public double PmxNeffect()
		{
			double Fn = NCO2Effects();

			double Nleaf_green = 0;
			double effect = 1.0;
			if (!isAnnual)  //  &&and FVegPhase and ( VegDay < 10 ) ) then  // need this or it never gets going
			{
				Nleaf_green = Nleaf1 + Nleaf2 + Nleaf3;
				if (dmleaf_green > 0)
				{
					double Ncleaf_green = Nleaf_green / dmleaf_green;
					if (Ncleaf_green < NcleafOpt * Fn)	 //Fn
					{
						if (Ncleaf_green > NcleafMin)
						{
							//effect = Math.Min(1.0, Ncleaf_green / NcleafOpt*Fn);
							effect = Math.Min(1.0, (Ncleaf_green - NcleafMin) / (NcleafOpt * Fn - NcleafMin));
						}
						else
						{
							effect = 0;
						}
					}
				}
			}
			return effect;
		}

		//Species -------------------------------------------------------------
		public double NFixCost()
		{
			double costF = 1.0;	//  redcuiton fraction of net prodcution as cost of N-fixining
			if (!isLegume || Nfix == 0 || NdemandLux == 0)	  //  happens when plant has no growth
			{ return costF; }

			double actFix = Nfix / NdemandLux;
			costF = 1 - 0.24 * (actFix - MinFix) / (MaxFix - MinFix);
			if (costF < 0.76)
				costF = 0.76;
			return costF;
		}



		//Species -------------------------------------------------------------
		public double PartitionTurnover()
		{
			double GFT = GFTemperature();	   // Temperature response

			//Leaf appearance rate is modified by temp & water stress
			double rateLeaf = leafRate * GFT * (Math.Pow(gfwater, 0.33333));  //why input is 3
			if (rateLeaf < 0.0) rateLeaf = 0.0;
			if (rateLeaf > 1.0) rateLeaf = 1.0;

			if (dGrowth > 0.0)				  // if no net growth, then skip "partition" part
			{
				//Not re-calculate fShoot for avoiding N-inbalance

				//New growth is allocated to the 1st pools
				//fLeaf & fStolon: fixed partition to leaf & stolon.
				//Fractions [eq.4.13]
				double toRoot = 1.0 - fShoot;
				double toStol = fShoot * fStolon;
				double toLeaf = fShoot * (1.0 - fStolon) * fLeaf;
				double toStem = fShoot * (1.0 - fStolon) * (1.0 - fLeaf);

				//checking
				double ToAll = toLeaf + toStem + toStol + toRoot;
				if (Math.Abs(ToAll - 1.0) > 0.01)
				{ /*Console.WriteLine("checking partitioning fractions");*/ }

				//Assign the partitioned growth to the 1st tissue pools
                dmleaf1 += toLeaf * dGrowth;
                dmstem1 += toStem * dGrowth;
                dmstol1 += toStol * dGrowth;
                dmroot += toRoot * dGrowth;
                dGrowthHerbage = (toLeaf + toStem + toStol) * dGrowth;

                //partitioing N based on not only the DM, but also [N] in plant parts
                double Nsum = toLeaf * NcleafMax + toStem * NcstemMax + toStol * NcstolMax + toRoot * NcrootMax;
                double toLeafN = toLeaf * NcleafMax / Nsum;
                double toStemN = toStem * NcstemMax / Nsum;
                double toStolN = toStol * NcstolMax / Nsum;
                double toRootN = toRoot * NcrootMax / Nsum;

                Nleaf1 += toLeafN * newGrowthN;
                Nstem1 += toStemN * newGrowthN;
                Nstol1 += toStolN * newGrowthN;
                Nroot += toRootN * newGrowthN;

                double leftoverNremob = Nremob * Kappa4;  // fraction of Nremob not used, added to dead tissue
                if (leftoverNremob > 0)
                {
                    double DMsum = dmleaf4 + dmstem;
                    Nleaf4 += leftoverNremob * dmleaf4 / DMsum;
                    Nstem4 += leftoverNremob * dmstem4 / DMsum;
                }

                // check whether luxury N was remobilised during N balance
                if (NFastRemob2 + NFastRemob3 > 0.0)
                {
                    // partition any used N into plant parts (by N content)
                    if (NFastRemob2 > 0.0)
                    {
                        Nsum = Nleaf2 + Nstem2 + Nstol2;
                        Nleaf2 -= NFastRemob2 * Nleaf2 / Nsum;
                        Nstem2 -= NFastRemob2 * Nstem2 / Nsum;
                        Nstol2 -= NFastRemob2 * Nstol2 / Nsum;
                    }
                    if (NFastRemob3 > 0.0)
                    {
                        Nsum = Nleaf3 + Nstem3 + Nstol3;
                        Nleaf3 -= NFastRemob3 * Nleaf3 / Nsum;
                        Nstem3 -= NFastRemob3 * Nstem3 / Nsum;
                        Nstol3 -= NFastRemob3 * Nstol3 / Nsum;
                    }
                }
				// accumtotalnewN += newGrowthN;

			}  //end of "partition" block

			//**Tussue turnover among the 12 standing biomass pools
			//The rates are affected by water and temperature factor
			double gftt = GFTempTissue();
			double gfwt = GFWaterTissue();

			gama = gftt * gfwt * rateLive2Dead;
			gamas = gama;									//for stolon of legumes
			//double gamad = gftt * gfwt * rateDead2Litter;
			double SR = 0;  //stocking rate affacting transfer of dead to little (default as 0 for now)
			gamad = rateDead2Litter * Math.Pow(gfwater, 3) * digestDead / 0.4 + stockParameter * SR;

			gamar = gftt * (2 - gfwater) * rateRootSen;  //gfwt * rateRootSen;


			if (gama == 0.0) //if gama ==0 due to gftt or gfwt, then skip "turnover" part
			{
				//no new little or root senensing
				dLitter = 0;
				dNLitter = 0;
				dRootSen = 0;
				dNrootSen = 0;
				//Nremob = Nremob; //no change
				//Nroot = Nroot;
			}
			else
			{
				if (isAnnual)
				{
					if (phenoStage == 1)		//vege
					{
						double Kv = (double)daysfromEmergence / daysEmgToAnth;
						gama *= Kv;
						gamar *= Kv;
					}
					else if (phenoStage == 2)	//repro
					{
						double Kr = (double)daysfromAnthesis / daysToMature;
						gama = 1 - (1 - gama) * (1 - Kr * Kr);
					}
				}

				// get daily defoliation: Fd = fraction of defoliation
				double Fd = 0;								  //TODO with animal module later
				if (pS.dmdefoliated != 0 && pS.dmshoot != 0)
					Fd = pS.dmdefoliated / (pS.dmdefoliated + pS.dmshoot);

				//gamar = gamar + Fd * Fd * (1 - gamar);
				//**Nov 09: Decided not to reduce root mass mmediately in a high proportion according to defoliation,
				//**Gradual process is more reasonable, and this results in a very smmall difference in predicting prodution

				if (isLegume) gamas = gama + Fd * (1 - gama);   //increase stolon senescence

				//if today's turnover will result in a dmgreen < dmgreen_minimum, then adjust the rate,
				//double dmgreenToBe = dmgreen + dGrowth - gamad * (pS.dmleaf4 + pS.dmstem4 + pS.dmstol3);
				//Possibly to skip this for annuals to allow them to die - phenololgy-related?
				double dmgreenToBe = dmgreen + dGrowth - gama * (pS.dmleaf3 + pS.dmstem3 + pS.dmstol3);
				if (dmgreenToBe < dmgreenmin)
				{
					double preDMgreen = pS.dmgreen;
					if (gama > 0.0)
					{
						if (dmgreen + dGrowth < dmgreenmin)
						{
							gama = 0;
							gamas = 0;
							//  gamad = 0;
							gamar = 0;
						}
						else
						{
							double gama_adj = (dmgreen + dGrowth - dmgreenmin) / (pS.dmleaf3 + pS.dmstem3 + pS.dmstol3);
							gamar = gamar * gama_adj / gama;
							gamad = gamad * gama_adj / gama;
							gama = gama_adj;
						}
					}
				}
				if (dmroot < 0.5 * dmgreenmin)		  //set a minimum root too
					gamar = 0;

				//Do actual DM turnover
				dmleaf1 = dmleaf1 - 2 * gama * pS.dmleaf1;				//except dmleaf1, other pool dm* = pS.dm*
				dmleaf2 = dmleaf2 - gama * pS.dmleaf2 + 2 * gama * pS.dmleaf1;
				dmleaf3 = dmleaf3 - gama * pS.dmleaf3 + gama * pS.dmleaf2;
				dmleaf4 = dmleaf4 - gamad * pS.dmleaf4 + gama * pS.dmleaf3;
                dGrowthHerbage -= gamad * pS.dmleaf4;

				dmstem1 = dmstem1 - 2 * gama * pS.dmstem1;
				dmstem2 = dmstem2 - gama * pS.dmstem2 + 2 * gama * pS.dmstem1;
				dmstem3 = dmstem3 - gama * pS.dmstem3 + gama * pS.dmstem2;
				dmstem4 = dmstem4 - gamad * pS.dmstem4 + gama * pS.dmstem3;
                dGrowthHerbage -= gamad * pS.dmstem4;

				dmstol1 = dmstol1 - 2 * gamas * pS.dmstol1;
				dmstol2 = dmstol2 - gamas * pS.dmstol2 + 2 * gamas * pS.dmstol1;
				dmstol3 = dmstol3 - gamas * pS.dmstol3 + gamas * pS.dmstol2;
                dGrowthHerbage -= gamas * pS.dmstol3;

				dRootSen = gamar * pS.dmroot;
				dmroot = dmroot - dRootSen;// -Resp_root;

				//Previous: N (assuming that Ncdead = Ncleaf4, Ncstem4 or Nclitter):  Nc --[N]
				double Nleaf1to2 = Ncleaf1 * 2 * gama * pS.dmleaf1;
				double Nleaf2to3 = Ncleaf2 * gama * pS.dmleaf2;
				double Nleaf3to4 = Ncleaf4 * gama * pS.dmleaf3;		 //Ncleaf = NcleafMin: [N] in naturally scenescend tissue
				double Nleaf3Remob = (Ncleaf3 - Ncleaf4) * gama * pS.dmleaf3;
				double Nleaf4toL = Ncleaf4 * gamad * pS.dmleaf4;		//to litter
				Nleaf1 = Nleaf1 - Nleaf1to2;
				Nleaf2 = Nleaf2 + Nleaf1to2 - Nleaf2to3;
				Nleaf3 = Nleaf3 + Nleaf2to3 - Nleaf3to4 - Nleaf3Remob;
				Nleaf4 = Nleaf4 + Nleaf3to4 - Nleaf4toL;

				if (dmleaf1 != 0) { Ncleaf1 = Nleaf1 / dmleaf1; }
				if (dmleaf2 != 0) { Ncleaf2 = Nleaf2 / dmleaf2; }
				if (dmleaf3 != 0) { Ncleaf3 = Nleaf3 / dmleaf3; }
				if (dmleaf4 != 0) { Ncleaf4 = Nleaf4 / dmleaf4; }

				double Nstem1to2 = Ncstem1 * 2 * gama * pS.dmstem1;
				double Nstem2to3 = Ncstem2 * gama * pS.dmstem2;
				double Nstem3to4 = Ncstem4 * gama * pS.dmstem3;
				double Nstem3Remob = (Ncstem3 - Ncstem4) * gama * pS.dmstem3;
				double Nstem4toL = Ncstem4 * gamad * pS.dmstem4;   //to litter

				Nstem1 = Nstem1 - Nstem1to2;
				Nstem2 = Nstem2 + Nstem1to2 - Nstem2to3;
				Nstem3 = Nstem3 + Nstem2to3 - Nstem3to4 - Nstem3Remob;
				Nstem4 = Nstem4 + Nstem3to4 - Nstem4toL;

				if (dmstem1 != 0) { Ncstem1 = Nstem1 / dmstem1; }
				if (dmstem2 != 0) { Ncstem2 = Nstem2 / dmstem2; }
				if (dmstem3 != 0) { Ncstem3 = Nstem3 / dmstem3; }
				if (dmstem4 != 0) { Ncstem4 = Nstem4 / dmstem4; }

				double Nstol1to2 = Ncstol1 * 2 * gamas * pS.dmstol1;
				double Nstol2to3 = Ncstol2 * gamas * pS.dmstol2;
				double Nstol3Remob = 0.5 * (Ncstol3 - NcstolMin) * gamas * pS.dmstol3;	   //gamas is acelerated by defoliation
				double Nstol3toL = Ncstol3 * gamas * pS.dmstol3 - Nstol3Remob;

				Nstol1 = Nstol1 - Nstol1to2;
				Nstol2 = Nstol2 + Nstol1to2 - Nstol2to3;
				Nstol3 = Nstol3 + Nstol2to3 - Nstol3toL - Nstol3Remob;

				if (dmstol1 != 0) { Ncstol1 = Nstol1 / dmstol1; } //grass has no stolon
				if (dmstol2 != 0) { Ncstol2 = Nstol2 / dmstol2; }
				if (dmstol3 != 0) { Ncstol3 = Nstol3 / dmstol3; }

				//rootN
				NrootRemob = 0.5 * (Ncroot - NcrootMin) * dRootSen;	//acelerated by defoliation, the N remob smaller
				dNrootSen = Ncroot * dRootSen - NrootRemob;
				Nroot = Nroot - Ncroot * dRootSen;			  // (Ncroot goes to both Remob & FOM in soil)
				if (dmroot != 0) Ncroot = Nroot / dmroot;	   // dmroot==0 this should not happen

				dLitter = gamad * (pS.dmleaf4 + pS.dmstem4) + gamas * pS.dmstol3;

				double leftoverNremob = Nremob;
				dNLitter = Nleaf4toL + Nstem4toL + Nstol3toL + leftoverNremob;	//Nremob of previous day after newgrowth, go to litter

                // remobilised and remobilisable N (these will be used tomorrow)
                Nremob = Nleaf3Remob + Nstem3Remob + Nstol3Remob + NrootRemob;
                NLuxury2 = Math.Max(0.0, Nleaf2 - dmleaf2 * NcleafOpt * NcRel2)
                         + Math.Max(0.0, Nstem2 - dmstem2 * NcstemOpt * NcRel2)
                         + Math.Max(0.0, Nstol2 - dmstol2 * NcstolOpt * NcRel2);
                NLuxury3 = Math.Max(0.0, Nleaf3 - dmleaf3 * NcleafOpt * NcRel3)
                         + Math.Max(0.0, Nstem3 - dmstem3 * NcstemOpt * NcRel3)
                         + Math.Max(0.0, Nstol3 - dmstol3 * NcstolOpt * NcRel3);
                // only a fraction of luxury N is available for remobilisation:
                NLuxury2 *= Kappa2;
                NLuxury3 *= Kappa3;

				//Sugar remobilisation and C balance:
				Cremob = 0;// not explicitely considered

				/*Cremob = (Nremob - leftoverNremob) * C2N_protein;	//Cremob is calculated one day later so as to know if it is really
																	 //remobilised with N
				if (Cremob > 0)
				{
					if (dLitter > Cremob * C2DM)
					{
						dLitter -= Cremob * C2DM;  //remove from litter (most likely in this case)
					}
					else
					{
						Cremob = dLitter / C2DM;
						dLitter = 0;
					}
				}
				else
				{
					dLitter += Cremob * C2DM;
					Cremob = 0;
				}*/


			}  //end of "turnover" block

			updateAggregated();

			calcDigestability();

			return dGrowth;
		}


		//Species ------------------------------------------------------------------
		private double NewGrowthToShoot()
		{
			//The input maxSRratio (maximum percentage allocated to roots = 20%) was converted into
			//the real ratio (=4) at the beginning when setting specific values
			double GFmin = Math.Min(gfwater, gfn);	  //To consider other nutrients later

			//Variable maxSR - maximum shoot/root ratio accoding to phenoloty
			double maxSR = maxSRratio;
			// fac: Assuming the new growth partition is towards a shoot:root ratio of 'maxSR' during reproductive stage,
			//	  then the partition will be towards a lower shoot:root ratio of (frac*maxSRratio) during vegetative stage

			double minF = allocationSeasonF;	//default = 0.8;
			double fac = 1.0;				   //day-to-day fraction of reduction
			int doy = day_of_month + (int)((month - 1) * 30.5);

			// double pd = 4*Math.PI* doy/365;
			// double toRoot = 1/(1 + maxSRratio);
			// toRoot = toRoot + 0.25*maxSRratio * Math.Sin(pd);

			int doyC = 232;			 // Default as in South-hemisphere
			if (latitude > 0)		   // If it is in North-hemisphere.
				doyC = doyC - 181;

			int doyF = doyC + 35;   //75
			int doyD = doyC + 95;   // 110;
			int doyE = doyC + 125;  // 140;
			if (doyE > 365) doyE = doyE - 365;

			if (doy > doyC)
			{
				if (doy <= doyF)
					fac = minF + (1 - minF) * (doy - doyC) / (doyF - doyC);
				else if (doy <= doyD)
					fac = 1.0;
				else if (doy <= doyE)
					fac = 1 - (1 - minF) * (doy - doyD) / (doyE - doyD);
			}
			else
			{
				fac = minF;
				if (doyE < doyC && doy <= doyE)	//only happens in south hemisphere
					fac = 1 - (1 - minF) * (365 + doy - doyD) / (doyE - doyD);

			}
			maxSR = 1.25 * fac * maxSRratio;	//maxR is bigger in reproductive stage (i.e., less PHT going to root)
			//fac = 0.8 ~ 1; i.e., maxSR = 1.0 ~ 1.25 of maxSRratio (i.e., SRratio may be 1.25 times of specified maxSRratio during reproductive stage)

			phenoFactor = fac;
			//calculate shoot:root partitioning: fShoot = fraction to shoot [eq.4.12c]
			if (pS.dmroot > 0.00001)					//pS is the previous state (yesterday)
			{
				double SRratio = dmgreen / pS.dmroot;
				if (SRratio > maxSR) SRratio = maxSR;

				double param = GFmin * maxSR * maxSR / SRratio;
				fShoot = param / (1.0 + param);
			}
			else
			{
				fShoot = 1.0;
			}


			/* resistance after drought
			 *
			 * if (gfwater > 0.5 && dayCounter >= 5 && sumGFW < 1)
			{
				fShoot = 1;
				sumGFW = 0;
			}
			else
			{
				dayCounter++;
				sumGFW +=gfwater;
			}*/

			if (fShoot / (1 - fShoot) < maxSR)  // Set daily minimum fraction to shoot (i.e., maximum to root)
				fShoot = maxSR / (1 + maxSR);   // as the specified that the system maxSR towards to (useful under stress)

			if (dmgreen < pS.dmroot)  //this may happen under stress. There may be CHTs move up too
				fShoot = 1.0;

			return fShoot;
		}

		//Species -------------------------------------------------------------------
		public double coverGreen
		{
			get { return (1.0 - Math.Exp(-lightExtCoeff * greenLAI)); }
		}
		//Species -------------------------------------------------------------------
		public double coverDead
		{
			get { return (1.0 - Math.Exp(-lightExtCoeff * deadLAI)); }
		}
		//Species -------------------------------------------------------------------
		public double coverTot
		{
			get { return (1.0 - (Math.Exp(-lightExtCoeff * totalLAI))); }
		}

		//Species ---------------------------------------------------------------------
		public double GFTemperature()
		{
			if (photoPath == 4) gftemp = GFTempC4();
			else gftemp = GFTempC3();			   //CAM path ?
			return gftemp;
		}
		public double GFTemperature(double T)	   //passing T
		{
			if (photoPath == 4) gftemp = GFTempC4(T);
			else gftemp = GFTempC3(T);
			return gftemp;
		}
		//Species -------------------------------------------------
		// Photosynthesis temperature response curve for C3 plants
		public double GFTempC3()
		{
			double gft3 = 0.0;
			double T = (MetData.Maxt + MetData.Mint) / 2;
			if (T > growthTmin && T < growthTmax)
			{
				double Tmax = growthTopt + (growthTopt - growthTmin) / growthTq;
				double val1 = Math.Pow((T - growthTmin), growthTq) * (Tmax - T);
				double val2 = Math.Pow((growthTopt - growthTmin), growthTq) * (Tmax - growthTopt);
				gft3 = val1 / val2;

				if (gft3 < 0.0) gft3 = 0.0;
				if (gft3 > 1.0) gft3 = 1.0;
			}
			return gft3;
		}
		//Species -------------------------------------------------
		// Photosynthesis temperature response curve for C3 plants, passing T
		public double GFTempC3(double T)
		{
			double gft3 = 0.0;
			if (T > growthTmin && T < growthTmax)
			{
				double Tmax = growthTopt + (growthTopt - growthTmin) / growthTq;
				double val1 = Math.Pow((T - growthTmin), growthTq) * (Tmax - T);
				double val2 = Math.Pow((growthTopt - growthTmin), growthTq) * (Tmax - growthTopt);
				gft3 = val1 / val2;

				if (gft3 < 0.0) gft3 = 0.0;
				if (gft3 > 1.0) gft3 = 1.0;
			}
			return gft3;
		}

		//Species ---------------------------------------------
		// Photosynthesis temperature response curve for C4 plants
		public double GFTempC4()
		{
			double gft4 = 0.0;		  // Assign value 0 for the case of T < Tmin
			double T = (MetData.Maxt + MetData.Mint) / 2;

			if (T > growthTmin)		 // same as GFTempC3 for [Tmin,Topt], but T as Topt if T > Topt
			{
				if (T > growthTopt)
					T = growthTopt;

				double Tmax = growthTopt + (growthTopt - growthTmin) / growthTq;
				double val1 = Math.Pow((T - growthTmin), growthTq) * (Tmax - T);
				double val2 = Math.Pow((growthTopt - growthTmin), growthTq) * (Tmax - growthTopt);
				gft4 = val1 / val2;

				if (gft4 < 0.0) gft4 = 0.0;
				if (gft4 > 1.0) gft4 = 1.0;
			}
			return gft4;
		}

		//Species ---------------------------------------------
		// Photosynthesis temperature response curve for C4 plants, passing T
		public double GFTempC4(double T)
		{
			double gft4 = 0.0;		  // Assign value 0 for the case of T < Tmin

			if (T > growthTmin)		 // same as GFTempC3 for [Tmin,Topt], but T as Topt if T > Topt
			{
				if (T > growthTopt)
					T = growthTopt;

				double Tmax = growthTopt + (growthTopt - growthTmin) / growthTq;
				double val1 = Math.Pow((T - growthTmin), growthTq) * (Tmax - T);
				double val2 = Math.Pow((growthTopt - growthTmin), growthTq) * (Tmax - growthTopt);
				gft4 = val1 / val2;

				if (gft4 < 0.0) gft4 = 0.0;
				if (gft4 > 1.0) gft4 = 1.0;
			}
			return gft4;
		}

		//Species ---------------------------------------------
		// Heat effect: reduction = (MaxT-28)/35, recovery after accumulating 50C of (meanT-25)
		private double HeatEffect()
		{
			//constants are now set from interface
			//recover from the previous high temp. effect
			double recoverF = 1.0;

			if (highTempEffect < 1.0)
			{
				double meanT = 0.5 * (MetData.Maxt + MetData.Mint);
				if (25 - meanT > 0)
				{
					accumT += (25 - meanT);
				}

				if (accumT < heatSumT)
				{
					recoverF = highTempEffect + (1 - highTempEffect) * accumT / heatSumT;
				}
			}

			//possible new high temp. effect
			double newHeatF = 1.0;
			if (MetData.Maxt > heatFullT)
			{
				newHeatF = 0;
			}
			else if (MetData.Maxt > heatOnsetT)
			{
				newHeatF = (MetData.Maxt - heatOnsetT) / (heatFullT - heatOnsetT);
			}

			// If this new high temp. effect is compounded with the old one &
			// re-start of the recovery from the new effect
			if (newHeatF < 1.0)
			{
				highTempEffect = recoverF * newHeatF;
				accumT = 0;
				recoverF = highTempEffect;
			}

			return recoverF;
		}

		//Species ---------------------------------------------
		// Cold effect: reduction, recovery after accumulating 20C of meanT
		private double ColdEffect()
		{
			//recover from the previous high temp. effect
			double recoverF = 1.0;
			if (lowTempEffect < 1.0)
			{
				double meanT = 0.5 * (MetData.Maxt + MetData.Mint);
				if (meanT > 0)
				{
					accumTLow += meanT;
				}

				if (accumTLow < coldSumT)
				{
					recoverF = lowTempEffect + (1 - lowTempEffect) * accumTLow / coldSumT;
				}
			}

			//possible new low temp. effect
			double newColdF = 1.0;
			if (MetData.Mint < coldFullT)
			{
				newColdF = 0;
			}
			else if (MetData.Mint < coldOnsetT)
			{
				newColdF = (MetData.Mint - coldFullT) / (coldOnsetT - coldFullT);
			}

			// If this new cold temp. effect happens when serious cold effect is still on,
			// compound & then re-start of the recovery from the new effect
			if (newColdF < 1.0)
			{
				lowTempEffect = newColdF * recoverF;
				accumTLow = 0;
				recoverF = lowTempEffect;
			}

			return recoverF;
		}

		//Species ----------------------------------------------------------
		// Tissue turnover rate's response to water stress (eq. 4.15h)
		public double GFWaterTissue()
		{
			double gfwt = 1.0;

			if (gfwater < massFluxWopt)
				gfwt = 1 + (massFluxW0 - 1.0) * ((massFluxWopt - gfwater) / massFluxWopt);

			if (gfwt < 1.0) gfwt = 1.0;
			if (gfwt > massFluxW0) gfwt = massFluxW0;
			return gfwt;
		}

		//Species ------------------------------------------------------
		// Tissue turnover rate's response to temperature (eq 4.15f)
		// Tissue turnover: Tmin=5, Topt=20 - same for C3 & C4 plants ?
		public double GFTempTissue()
		{
			double T = (MetData.Maxt + MetData.Mint) / 2;

			double gftt = 0.0;		//default as T < massFluxTmin
			if (T > massFluxTmin && T <= massFluxTopt)
			{
				gftt = (T - massFluxTmin) / (massFluxTopt - massFluxTmin);
			}
			else if (T > massFluxTopt)
			{
				gftt = 1.0;
			}
			return gftt;
		}
		// Species ----------------------------------------------------------------------
		public void ResetZero()  //kill this crop
		{
			//Reset dm pools
			dmleaf1 = dmleaf2 = dmleaf3 = dmleaf4 = 0;	//(kg/ha)
			dmstem1 = dmstem2 = dmstem3 = dmstem4 = 0;	//sheath and stem
			dmstol1 = dmstol2 = dmstol3 = 0;
			dmroot = 0;
			dmlitter = 0;

			dmdefoliated = 0;

			//Reset N pools
			Nleaf1 = Nleaf2 = Nleaf3 = Nleaf4 = 0;
			Nstem1 = Nstem2 = Nstem3 = Nstem4 = 0;
			Nstol1 = Nstol2 = Nstol3 = Nroot = Nlitter = 0;

			phenoStage = 0;

			if (updateAggregated() > 0.0)  //return totalLAI = 0
			{
				Console.WriteLine("Plant is not completely killed.");
			}
		}


		//Species ---------------------------------------------------------
		public void SetInGermination()
		{
			bSown = true;
			phenoStage = 0; //before germination
		}

		//Species ---------------------------------------------------------
		public bool SetPrevPools()
		{
			pS.dmleaf1 = dmleaf1;
			pS.dmleaf2 = dmleaf2;
			pS.dmleaf3 = dmleaf3;
			pS.dmleaf4 = dmleaf4;
			pS.dmstem1 = dmstem1;
			pS.dmstem2 = dmstem2;
			pS.dmstem3 = dmstem3;
			pS.dmstem4 = dmstem4;
			pS.dmstol1 = dmstol1;
			pS.dmstol2 = dmstol2;
			pS.dmstol3 = dmstol3;
			pS.dmlitter = dmlitter;
			pS.dmroot = dmroot;
			pS.dmleaf_green = dmleaf_green;
			pS.dmstem_green = dmstem_green;
			pS.dmstol_green = dmstol_green;
			pS.dmleaf = dmleaf;
			pS.dmstem = dmstem;
			pS.dmstol = dmstol;
			pS.dmshoot = dmshoot;
			pS.dmgreen = dmgreen;
			pS.dmdead = dmdead;
			pS.dmtotal = dmtotal;
			pS.dmdefoliated = dmdefoliated;

			pS.Nremob = Nremob;


			return true;
		}

	} //class Species

	//DMPools =================================================
	//for remember the pool status of previous day
	[Serializable]
	public class DMPools
	{
		public double dmleaf1;
		public double dmleaf2;
		public double dmleaf3;
		public double dmleaf4;
		public double dmstem1;
		public double dmstem2;
		public double dmstem3;
		public double dmstem4;
		public double dmstol1;
		public double dmstol2;
		public double dmstol3;
		public double dmlitter;
		public double dmroot;

		public double dmleaf;
		public double dmstem;
		public double dmleaf_green;
		public double dmstem_green;
		public double dmstol_green;
		public double dmstol;
		public double dmshoot;
		public double dmgreen;
		public double dmdead;
		public double dmtotal;
		public double dmdefoliated;
		public double Nremob;

		public DMPools() { }


	} //class DMPools

	//------ RemoveCropBiomassdm ------
	[Serializable]
	public class RemoveCropBiomassdmType
	{
		public string pool = "";
		public string[] part;
		public double[] dlt;
	}

	//------ RemoveCropBiomass ------
	[Serializable]
	public class RemoveCropBiomassType
	{
		public RemoveCropBiomassdmType[] dm;
	}

	//------ Sow ------
	public class SowType
	{
		public string Cultivar = "";
		public double plants;
		public double sowing_depth;
		public double row_spacing;
		public double SkipRow;
		public double SkipPlant;
		public string Establishment = "";
		public string crop_class = "";
		public string tiller_no_fertile = "";
		public string Skip = "";
		public double plants_pm;
		public int Ratoon;
		public int sbdur;
		public double nplh;
		public double nh;
		public double nplsb;
		public double nplds;
	}

	//------ Graze ------
	[Serializable]
	public class GrazeType
	{
		public string sender = "";
		public double amount;
		public string type = "";
	}

	//------ KillCrop ------
	[Serializable]
	public class KillCropType
	{
		public double KillFraction;
	}

}<|MERGE_RESOLUTION|>--- conflicted
+++ resolved
@@ -1,7090 +1,6676 @@
-﻿using System;
-using System.Reflection;
-using System.Collections.Generic;
-using System.Text;
-using System.Linq;
-using System.Linq.Expressions;
-using System.Xml;
-using System.Xml.Schema;
-using System.Xml.Serialization;
-using Models;
-using Models.Core;
-
-namespace Models
-{
-
-	/// <summary>
-	/// A multi-species pasture model
-	/// </summary>
-	[Serializable]
-	[ViewName("UserInterface.Views.GridView")]
-	[PresenterName("UserInterface.Presenters.PropertyPresenter")]
-	public class AgPasture : Model, ICrop
-    {
-<<<<<<< HEAD
-		#region Links and event declarations
-
-		[Link]
-		private Clock clock = null;
-
-		[Link]
-		private Soils.Soil Soil = null;
-
-		[Link]
-		private WeatherFile MetData = null;
-
-		[Link]
-		private ISummary Summary = null;
-
-		public delegate void NewCropDelegate(PMF.NewCropType Data);
-		public event NewCropDelegate NewCrop;
-
-		public delegate void NewCanopyDelegate(NewCanopyType Data);
-		public event NewCanopyDelegate NewCanopy;
-
-		public delegate void FOMLayerDelegate(Soils.FOMLayerType Data);
-		public event FOMLayerDelegate IncorpFOM;
-
-		public delegate void BiomassRemovedDelegate(PMF.BiomassRemovedType Data);
-		public event BiomassRemovedDelegate BiomassRemoved;
-
-		public delegate void WaterChangedDelegate(PMF.WaterChangedType Data);
-		public event WaterChangedDelegate WaterChanged;
-
-		public delegate void NitrogenChangedDelegate(Soils.NitrogenChangedType Data);
-		public event NitrogenChangedDelegate NitrogenChanged;
-
-		#endregion
-
-		#region Parameters needed from user interface
-
-		private int NumSpecies = 1;
-		[Description("Number of species")]
-		public int Nsp { get { return NumSpecies; } set { NumSpecies = value; } }				//can't read in integer directly
-
-		private string _thisCropName = "AgPasture";
-		[Description("Sward name (as shown on the simulation tree)")]
-		public string thisCropName 
-		{ 
-			get { return _thisCropName; } 
-			set { _thisCropName = value; } 
-		}
-
-		private string[] _thisSpeciesName = new string[] { "Ryegrass" };
-		[Description("Name of pasture species")]
-		public string[] thisSpeciesName
-		{
-			get { return _thisSpeciesName; }
-			set
-			{
-				int NSp = value.Length;
-				_thisSpeciesName = new string[NSp];
-				for (int sp = 0; sp < NSp; sp++)
-					_thisSpeciesName[sp] = value[sp];
-			}
-		}
-
-		private double[] iniDMshoot = new double[] { 0.0 };
-		[Description("Initial above ground DM")]
-		public double[] InitialDMShoot
-		{
-			get { return iniDMshoot; }
-			set
-			{
-				int NSp = value.Length;
-				iniDMshoot = new double[NSp];
-				for (int sp = 0; sp < NSp; sp++)
-					iniDMshoot[sp] = value[sp];
-			}
-		}
-
-		private double[] iniDMroot = new double[] { 0.0 };
-		[Description("Initial below ground DM")]
-		public double[] InitialDMRoot
-		{
-			get { return iniDMroot; }
-			set
-			{
-				int NSp = value.Length;
-				iniDMroot = new double[NSp];
-				for (int sp = 0; sp < NSp; sp++)
-					iniDMroot[sp] = value[sp];
-			}
-		}
-
-		private double[] iniDMgreen = new double[] { 0.0 };
-		[Description("Initial above ground green DM")]
-		public double[] InitialDMGreen
-		{
-			get { return iniDMgreen; }
-			set
-			{
-				int NSp = value.Length;
-				iniDMgreen = new double[NSp];
-				for (int sp = 0; sp < NSp; sp++)
-					iniDMgreen[sp] = value[sp];
-			}
-		}
-
-		private double[] iniRootDepth = new double[] { 0 };
-		[Description("Initial depth for roots")]
-		public double[] InitialRootDepth
-		{
-			get { return iniRootDepth; }
-			set
-			{
-				int NSp = value.Length;
-				iniRootDepth = new double[NSp];
-				for (int sp = 0; sp < NSp; sp++)
-					iniRootDepth[sp] = value[sp];
-			}
-		}
-
-		private string _WaterUptakeSource = "calc";
-		[Description("Water uptake done by AgPasture (calc) or by apsim?")]
-		public string WaterUptakeSource { get { return _WaterUptakeSource; } set { _WaterUptakeSource = value; } }
-		public string NUptakeSource = "calc";
-
-		public string alt_N_uptake = "no";
-
-		//Senescence rate is affected by min(gf-N, gf_water)
-		public LinearInterpolation FVPDFunction = new LinearInterpolation
-		{
-			X = new double[3] { 0.0, 10.0, 50.0 },
-			Y = new double[3] { 1.0, 1.0, 1.0 }
-		};
-		public LinearInterpolation HeightMassFN = new LinearInterpolation
-		{
-			X = new double[5] { 0, 1000, 2000, 3000, 4000 },
-			Y = new double[5] { 0, 25, 75, 150, 250 }
-		};
-
-		//Soil & roots
-        public double[] rlvp;
-
-        //[Description("Root distribution method")]
-        //[Units("")]
-        public string RootDistributionMethod
-=======
-        public double KillFraction;
-    }
-
-    /// <summary>
-    /// A multi-species pasture model 
-    /// </summary>
-    [Serializable]
-    [ViewName("UserInterface.Views.GridView")]
-    [PresenterName("UserInterface.Presenters.PropertyPresenter")]
-    public class AgPasture : Model, ICrop
-    {
-        [Link]
-        private Clock clock = null;
-
-        [Link]
-        private Soils.Soil Soil = null;
-
-        [Link]
-        private WeatherFile MetData = null;
-
-        [Link]
-        private ISummary Summary = null;
-        private int Debug_Level = 0;
-        public Species[] SP = new Species[3] { 
-            new Species { 
-                speciesName = "ryegrass", 
-                micrometType = "grass",
-                isAnnual         = false,
-                isLegume         = false,
-                photoPath        = 3,
-                dayEmerg         = 0,
-                monEmerg         = 0,
-                dayAnth          = 0,
-                monAnth          = 0,
-                daysToMature     = 0,
-                dRootDepth       = 50,
-                maxRootDepth     = 900,
-                rootDepth        = 900,
-                growthTmin       = 2,
-                growthTmax       = 32,
-                growthTopt       = 20,
-                growthTq         = 2,
-                massFluxTmin     = 2,
-                massFluxTopt     = 20,
-                massFluxW0       = 2,
-                massFluxWopt     = 0.5,
-                heatOnsetT       = 60,
-                heatFullT        = 70,
-                heatSumT         = 50,
-                coldOnsetT       = -20,
-                coldFullT        = -30,
-                coldSumT         = 20,
-                Pm               = 1,
-                maintRespiration = 3,
-                growthEfficiency = 0.75,
-                SLA              = 20,
-                lightExtCoeff    = 0.5,
-                rue              = 1.65,
-                maxAssimiRate    = 330,
-                rateLive2Dead    = 0.05,
-                rateDead2Litter  = 0.11,
-                rateRootSen      = 0.02,
-                stockParameter   = 0.05,
-                maxSRratio       = (1.0 - 0.25)/0.25,
-                allocationSeasonF= 0.8,
-                leafRate         = 3,
-                fLeaf            = 0.7,
-                fStolon          = 0.0,
-                digestLive       = 0.6,
-                digestDead       = 0.2,
-                dmtotal          = 1500,
-                dmroot           = 450,
-                dmlitter         = 200,
-                dmgreenmin       = 500,
-                CO2PmaxScale     = 700,
-                CO2NScale        = 600,
-                CO2NMin          = 0.7,
-                CO2NCurvature    = 2,
-                NcleafOpt        = 4 * 0.01,
-                NcleafMax        = 5 * 0.01,
-                NcleafMin        = 1.2 * 0.01,
-                NcstemFr         = 0.5,
-                NcstolFr         = 0.5,
-                NcrootFr         = 0.5,
-                MinFix           = 0,
-                MaxFix           = 0,
-                NdilutCoeff      = 0.5,
-                Frgr             = 1,
-                waterStressFactor= 1,
-                soilSatFactor    = 0.1
-            },
-
-            new Species { 
-                speciesName      = "whiteclover", 
-                micrometType     = "grass",
-                isAnnual         = false,
-                isLegume         = true,
-                photoPath        = 3,
-                dayEmerg         = 1,
-                monEmerg         = 3,
-                dayAnth          = 1,
-                monAnth          = 11,
-                daysToMature     = 0,
-                dRootDepth       = 50,
-                maxRootDepth     = 300,
-                rootDepth        = 300,
-                growthTmin       = 4,
-                growthTmax       = 32,
-                growthTopt       = 20,
-                growthTq         = 2,
-                massFluxTmin     = 2,
-                massFluxTopt     = 20,
-                massFluxW0       = 2,
-                massFluxWopt     = 0.5,
-                heatOnsetT       = 60,
-                heatFullT        = 70,
-                heatSumT         = 50,
-                coldOnsetT       = -20,
-                coldFullT        = -30,
-                coldSumT         = 20,
-                Pm               = 1,
-                maintRespiration = 3,
-                growthEfficiency = 0.75,
-                SLA              = 20,
-                lightExtCoeff    = 0.8,
-                rue              = 1.65,
-                maxAssimiRate    = 330,
-                rateLive2Dead    = 0.05,
-                rateDead2Litter  = 0.11,
-                rateRootSen      = 0.02,
-                stockParameter   = 0.05,
-                maxSRratio       = (1.0 - 0.25)/0.25,
-                allocationSeasonF= 0.8,
-                leafRate         = 3,
-                fLeaf            = 0.7,
-                fStolon          = 0.2,
-                digestLive       = 0.6,
-                digestDead       = 0.2,
-                dmtotal          = 350,
-                dmroot           = 120,
-                dmlitter         = 50,
-                dmgreenmin       = 50,
-                CO2PmaxScale     = 700,
-                CO2NScale        = 600,
-                CO2NMin          = 0.7,
-                CO2NCurvature    = 2,
-                NcleafOpt        = 4.5 * 0.01,
-                NcleafMax        = 5.5 * 0.01,
-                NcleafMin        = 1.2 * 0.01,
-                NcstemFr         = 0.5,
-                NcstolFr         = 0.5,
-                NcrootFr         = 0.5,
-                MinFix           = 0.2,
-                MaxFix           = 0.6,
-                NdilutCoeff      = 1.0,
-                Frgr             = 1,
-                waterStressFactor= 1,
-                soilSatFactor    = 0.1
-            },
-
-            new Species { 
-                speciesName      = "paspalum", 
-                micrometType     = "grass",
-                isAnnual         = false,
-                isLegume         = false,
-                photoPath        = 4,
-                dayEmerg         = 1,
-                monEmerg         = 3,
-                dayAnth          = 1,
-                monAnth          = 1,
-                daysToMature     = 0,
-                dRootDepth       = 50,
-                maxRootDepth     = 900,
-                rootDepth        = 900,
-                growthTmin       = 10,
-                growthTmax       = 40,
-                growthTopt       = 20,
-                growthTq         = 1.2,
-                massFluxTmin     = 5,
-                massFluxTopt     = 20,
-                massFluxW0       = 2,
-                massFluxWopt     = 0.5,
-                heatOnsetT       = 60,
-                heatFullT        = 70,
-                heatSumT         = 50,
-                coldOnsetT       = -20,
-                coldFullT        = -30,
-                coldSumT         = 50,
-                Pm               = 1.2,
-                maintRespiration = 3,
-                growthEfficiency = 0.75,
-                SLA              = 20,
-                lightExtCoeff    = 0.6,
-                rue              = 1.65,
-                maxAssimiRate    = 330,
-                rateLive2Dead    = 0.05,
-                rateDead2Litter  = 0.11,
-                rateRootSen      = 0.02,
-                stockParameter   = 0.05,
-                maxSRratio       = (1.0 - 0.25)/0.25,
-                allocationSeasonF= 0.8,
-                leafRate         = 3.5,
-                fLeaf            = 0.7,
-                fStolon          = 0.0,
-                digestLive       = 0.6,
-                digestDead       = 0.2,
-                dmtotal          = 100,
-                dmroot           = 30,
-                dmlitter         = 10,
-                dmgreenmin       = 20,
-                CO2PmaxScale     = 150,
-                CO2NScale        = 600,
-                CO2NMin          = 0.7,
-                CO2NCurvature    = 2,
-                NcleafOpt        = 3 * 0.01,
-                NcleafMax        = 3.5 * 0.01,
-                NcleafMin        = 0.8 * 0.01,
-                NcstemFr         = 0.5,
-                NcstolFr         = 0,
-                NcrootFr         = 0.5,
-                MaxFix           = 0,
-                MinFix           = 0,
-                NdilutCoeff      = 0.5,
-                Frgr             = 1,
-                waterStressFactor= 1,
-                soilSatFactor    = 0.1
-            }
-                                                             
-        };
-        private Species[] pSP = new Species[3];
-
-        /// <summary>
-        /// Gets a list of cultivar names
-        /// </summary>
-        public string[] CultivarNames
-        {
-            get
-            {
-                return null;
-            }
-        }
-
-        //component constant
-        private const double SVPfrac = 0.66;
-        //private WeatherFile.NewMetType MetData = new WeatherFile.NewMetType();  // Daily Met Data
-        private double _IntRadn;    // Intercepted Radn   
-        private CanopyEnergyBalanceInterceptionlayerType[] _LightProfile;
-
-        [Units("MJ")]
-        public double IntRadn { get { return _IntRadn; }}
-
-        //Parameters that get initial values from the .xml    
-        private int _Nsp = 3;
-        [Description("Number of species")]
-        public int Nsp { get { return _Nsp; } set { _Nsp = value; } }                //can't read in integer directly 
-        //public double Nspecies { get; set; }         //Number of species in pasture
-
-        private double[] ftArray;                     //used for returning species values
-
-        private string _thisCropName = "ryegrass_clover_paspalum";
-        [Description("Crop name shown as on the simulation tree")]
-        public string thisCropName { get { return _thisCropName; } set { _thisCropName = value; } }
-
-        public double[] allocationSeasonF;	    //growth allocation (shoot/root) season factor,
-        //made this accessable from xml 
-        public double[] NdilutCoeff;           //N dilution coefficient, making it accessible on 23 Mar 2012
-
-        private double[] myRootDepth;          //int:current root depth (mm)
-        public double[] rootDepth
-        {
-            get
-            {
-                return myRootDepth;
-            }
-            set
-            {
-                myRootDepth = value;
-                p_rootFrontier = 0;
-                foreach (double x in myRootDepth)
-                {
-                    p_rootFrontier = (x > p_rootFrontier) ? x : p_rootFrontier;
-                }
-            }
-        }
-        private double[] rootDist;         //Broken stick parameter [0-1]
-        public double[] rootFnType;	        //int:Root function 0=default_1=Ritchie_2=power_law_3=proportional_depth
-
-        // not used till Mar2010
-        //    [Param]
-        //    private double CO2ambient = 380; //ambient [CO2]
-        private double CO2ambient = 380; //expected to be updated from MET  
-        private double co2 = 380; //expected to be updated from MAE and ClimateControl 
-
-        //Senescence rate is affected by min(gf-N, gf_water)
-        public LinearInterpolation FVPDFunction = new LinearInterpolation
-        {
-            X = new double[3] { 0.0, 10.0, 50.0 },
-            Y = new double[3] { 1.0, 1.0, 1.0 }
-        };
-        public LinearInterpolation HeightMassFN = new LinearInterpolation
-        {
-            X = new double[5] { 0, 1000, 2000, 3000, 4000 },
-            Y = new double[5] { 0, 25, 75, 150, 250 }
-        };
-
-        //Soil & roots 
-        public double[] rlvp = new double[7] { 0.05, 0.05, 0.03, 0.02, 0.01, 0.00, 0.00 }; //Root Length Density proportion (relative)  
-        public double[] kl = new double[7] { 0.10, 0.06, 0.06, 0.06, 0.06, 0.06, 0.06 };   //SW uptake parameter (/day)
-        public double[] ll = new double[7] { 0.20, 0.23, 0.23, 0.23, 0.23, 0.23, 0.23 };         //Crop Lower Limit (mm/mm)
-        public double[] xf = new double[7] { 1.00, 1.00, 1.00, 1.00, 1.00, 1.00, 0.80 };      //effects of X-factors on root growth(fraction)
-
-        //for SWIM options
-        private string _WaterUptakeSource = "calc";
-        [Description("Water uptake done by AgPasture (calc) or by apsim?")]
-        public string WaterUptakeSource { get { return _WaterUptakeSource; } set { _WaterUptakeSource = value; } }
-        public string NUptakeSource = "calc";
-
-        public string alt_N_uptake = "no";
-
-//        public double[] dlayer;   //Soil Layer Thickness (mm)
-//        private double[] sw_dep;  //soil water by layer    
-//        private double[] SAT;     //saturation point
-//        private double[] DUL;     //draina upper limit (fioeld capacity);
-//        private double[] no3;     //SNO3dep = new double[dlayer.Length];
-//        private double[] nh4;     //SNH4dep = new double[dlayer.Length];
-
-        private double day_length = 12;
-//        private double latitude;
-        private int day_of_month;
-        private int month;
-        private int year;
-
-        public int UseRootProportion = 0;
-        public bool HaveInitialised = false;
-
-        //** Aggregated pasture parameters of all species (wiht a prefix 'p_')    
-        //p_d... variables are daily changes (delta) 
-        private double p_dGrowthPot;      //daily growth potential    
-        private double p_dGrowthW;        //daily growth with water-deficit incoprporated  
-        private double p_dGrowth;         //daily growth  
-        private double p_dHerbage;        //daily herbage (total standing DM) increae  
-        private double p_dLitter;         //daily litter formation  
-        private double p_dRootSen;        //daily root senescence
-        private double p_dNLitter;        //daily litter formation
-        private double p_dNRootSen;       //daily root senescence
-
-        //p_... variables are pasture states at a given time (day)
-        private double p_fShoot;	      //actual fraction of dGrowth to shoot
-        private double p_height;          // Canopy height (mm)
-        private double p_greenLAI;
-        private double p_deadLAI;
-        private double p_totalLAI;
-        private double p_lightExtCoeff;
-        private double p_greenDM;         //green is the live aboveground herbage mass, kgDM/ha
-        private double p_deadDM;
-        private double p_totalDM;
-
-        private double p_rootMass;        //total root mass
-        private double p_rootFrontier;    //depth of root frontier
-
-        //soil        
-        private double p_bottomRootLayer;   //the soil layer just below root zone
-        private double p_soilNdemand;       //plant N demand (shoot + root) for daily growth from soil (excludingfixation and remob)
-        // private double p_soilNdemandMax;    //plant N demand with luxury uptake    
-        private double p_soilNavailable;    //Plant available N in soil kgN/ha, at the present day
-        private double p_soilNuptake;       //Plant N uptake, daily  
-        private double[] SNSupply;
-        private double[] SNUptake;
-        private double p_Nfix = 0;
-        private double p_gfn;               // = effect of p_Nstress on growth 
-
-        private double p_waterDemand;   // Daily Soil Water Demand (mm)
-        private double p_waterUptake;   // Daily Soil Water uptake (mm)
-        private double p_waterSupply;   // plant extractable soil moisture (mm)
-        private double[] SWSupply;
-        private double[] SWUptake;
-        private double p_gfwater;       // = effects of water stress on growth
-        private double p_gftemp;
-
-        private double p_harvestDM;              //daily harvested dm
-        private double p_harvestN;               //daily harvested n
-        private double p_harvestDigest;
-        //private double p_herbageDigest;
-        private bool p_Live = true;              //flag signialling crop is live (not killed)
-
-        //Events
-        public delegate void NewCropDelegate(PMF.NewCropType Data);
-        public event NewCropDelegate NewCrop;
-
-        public delegate void NewCanopyDelegate(NewCanopyType Data);
-        public event NewCanopyDelegate NewCanopy;
-
-        public delegate void FOMLayerDelegate(Soils.FOMLayerType Data);
-        public event FOMLayerDelegate IncorpFOM;
-
-        public delegate void BiomassRemovedDelegate(PMF.BiomassRemovedType Data);
-        public event BiomassRemovedDelegate BiomassRemoved;
-
-        public delegate void WaterChangedDelegate(PMF.WaterChangedType Data);
-        public event WaterChangedDelegate WaterChanged;
-
-        public delegate void NitrogenChangedDelegate(Soils.NitrogenChangedType Data);
-        public event NitrogenChangedDelegate NitrogenChanged;
-
-        //temporary testing, will be removed later when IL1 can be get from micromet
-        private int canopiesNum = 1;            //number of canpy including this one
-        private double[] canopiesRadn = null;   //Radn intercepted by canopies
-
-        //following was for testing 
-        [Units("")]
-        public double[] spIL1  //for testing only
->>>>>>> e54b71bf
-        {
-            get
-            {
-                switch (p_RootDistributionMethod)
-                {
-                    case 1:
-                        return "UserDefined";
-                    case 2:
-                        return "ExpoLinear";
-                    default:
-                        // case = 0
-                        return "Homogenous";
-                }
-            }
-            set
-            {
-                if (value.ToLower() == "userdefined")
-                    p_RootDistributionMethod = 1;
-                else if (value.ToLower() == "expolinear")
-                    p_RootDistributionMethod = 2;
-                else      // default = homogeneous
-                    p_RootDistributionMethod = 0;
-            }
-        }
-
-        //[Description("Fraction of root depth where its proportion starts to decrease")]
-        public double ExpoLinearDepthParam
-        {
-            get { return p_ExpoLinearDepthParam; }
-            set
-            {
-                p_ExpoLinearDepthParam = value;
-                if (p_ExpoLinearDepthParam == 1.0)
-                    p_RootDistributionMethod = 0;	// effectivelly it defines a homogeneous distribution
-            }
-        }
-
-        //[Description("Exponent to determine mass distribution in the soil profile")]
-        public double ExpoLinearCurveParam
-        {
-            get { return p_ExpoLinearCurveParam; }
-            set
-            {
-                p_ExpoLinearCurveParam = value;
-                if (p_ExpoLinearCurveParam == 0.0)
-                    p_RootDistributionMethod = 0;	// It is impossible to solve, but its limit is a homogeneous distribution
-            }
-        }
-
-        private double[] initialDMFractions_grass = new double[] {0.15, 0.25, 0.25, 0.05, 0.05, 0.10, 0.10, 0.05, 0.00, 0.00, 0.00 };
-        private double[] initialDMFractions_legume = new double[] { 0.20, 0.25, 0.25, 0.00, 0.02, 0.04, 0.04, 0.00, 0.06, 0.12, 0.12 };
-
-        private double[] PreferenceForGreenDM= new double[] { 1.0, 1.0, 1.0 };
-        private double[] PreferenceForDeadDM = new double[] { 1.0, 1.0, 1.0 };
-
-		#endregion
-
-        #region Output properties
-
-
-        [Description("Generic type of crop")]         //  useful for SWIM
-        [Units("")]
-        public string Crop_type
-        {
-            get { return thisCropName; }
-        }
-
-        [Description("Plant status (dead, alive, etc)")]
-        [Units("")]
-        public string plant_status
-        {
-            get
-            {
-                if (p_Live) return "alive";
-                else return "out";
-            }
-        }
-        [Description("Plant development stage number")]
-        [Units("")]
-        public int Stage
-        {
-            //An approximate of teh stages corresponding to that of other arable crops for management application settings.
-            //Phenostage of the first species (ryegrass) is used for this approximation
-            get
-            {
-                int cropStage = 0; //default as "phase out"
-                if (p_Live)
-                {
-                    if (SP[0].phenoStage == 0)
-                        cropStage = 1;    //"sowing & germination";
-                    if (SP[0].phenoStage == 1)
-                        cropStage = 3;    //"emergence";
-                }
-                return cropStage;
-            }
-        }
-        [Description("Plant development stage name")]
-        [Units("")]
-        public string StageName
-        {
-            get
-            {
-                string name = "out";
-                if (p_Live)
-                {
-                    if (SP[0].phenoStage == 0)
-                        name = "sowing";    //cropStage = 1 & 2
-                    if (SP[0].phenoStage == 1)
-                        name = "emergence"; // cropStage = 3
-                }
-                return name;
-            }
-        }
-
-        [Description("Total amount of C in plants")]
-        [Units("kgDM/ha")]
-        public double TotalPlantC
-        {
-            get { return 0.4 * (p_totalDM + p_rootMass); }
-        }
-
-        [Description("Total dry matter weight of plants")]
-        [Units("kgDM/ha")]
-        public double TotalPlantWt
-        {
-            get { return (AboveGroundWt + BelowGroundWt); }
-        }
-
-        [Description("Total dry matter weight of plants above ground")]
-        [Units("kgDM/ha")]
-        public double AboveGroundWt
-        {
-            get
-            {
-                double result = 0.0;
-                for (int s = 0; s < NumSpecies; s++)
-                    result += SP[s].dmshoot;
-                return result;
-            }
-        }
-        [Description("Total dry matter weight of plants below ground")]
-        [Units("kgDM/ha")]
-        public double BelowGroundWt
-        {
-            get { return p_rootMass; }
-        }
-        [Description("Total dry matter weight of standing plants parts")]
-        [Units("kgDM/ha")]
-        public double StandingPlantWt
-        {
-            get
-            {
-                double result = 0.0;
-                for (int s = 0; s < NumSpecies; s++)
-                    result += SP[s].dmleaf + SP[s].dmstem;
-                return result;
-            }
-        }
-
-        [Description("Total dry matter weight of plants alive above ground")]
-        [Units("kgDM/ha")]
-        public double AboveGroundLiveWt
-        {
-            get
-            {
-                double result = 0.0;
-                for (int s = 0; s < NumSpecies; s++)
-                    result += SP[s].dmgreen;
-                return result;
-            }
-        }
-
-        [Description("Total dry matter weight of dead plants above ground")]
-        [Units("kgDM/ha")]
-        public double AboveGroundDeadWt
-        {
-            get { return p_deadDM; }
-        }
-        [Description("Total dry matter weight of plant's leaves")]
-        [Units("kgDM/ha")]
-        public double LeafWt
-        {
-            get
-            {
-                double result = 0.0;
-                for (int s = 0; s < NumSpecies; s++)
-                    result += SP[s].dmleaf1 + SP[s].dmleaf2 + SP[s].dmleaf3 + SP[s].dmleaf4;
-                return result;
-            }
-        }
-        [Description("Total dry matter weight of plant's leaves alive")]
-        [Units("kgDM/ha")]
-        public double LeafLiveWt
-        {
-            get
-            {
-                double result = 0.0;
-                for (int s = 0; s < NumSpecies; s++)
-                    result += SP[s].dmleaf1 + SP[s].dmleaf2 + SP[s].dmleaf3;
-                return result;
-            }
-        }
-        [Description("Total dry matter weight of plant's leaves dead")]
-        [Units("kgDM/ha")]
-        public double LeafDeadWt
-        {
-            get
-            {
-                double result = 0.0;
-                for (int s = 0; s < NumSpecies; s++)
-                    result += SP[s].dmleaf4;
-                return result;
-            }
-        }
-
-        [Description("Total dry matter weight of plant's stems")]
-        [Units("kgDM/ha")]
-        public double StemWt
-        {
-            get
-            {
-                double result = 0.0;
-                for (int s = 0; s < NumSpecies; s++)
-                    result += SP[s].dmstem1 + SP[s].dmstem2 + SP[s].dmstem3 + SP[s].dmstem4;
-                return result;
-            }
-        }
-
-        [Description("Total dry matter weight of plant's stems alive")]
-        [Units("kgDM/ha")]
-        public double StemLiveWt
-        {
-            get
-            {
-                double result = 0.0;
-                for (int s = 0; s < NumSpecies; s++)
-                    result += SP[s].dmstem1 + SP[s].dmstem2 + SP[s].dmstem3;
-                return result;
-            }
-        }
-        [Description("Total dry matter weight of plant's stems dead")]
-        [Units("kgDM/ha")]
-        public double StemDeadWt
-        {
-            get
-            {
-                double result = 0.0;
-                for (int s = 0; s < NumSpecies; s++)
-                    result += SP[s].dmstem4;
-                return result;
-            }
-        }
-
-        [Description("Total dry matter weight of plant's stolons")]
-        [Units("kgDM/ha")]
-        public double StolonWt
-        {
-            get
-            {
-                double result = 0.0;
-                for (int s = 0; s < NumSpecies; s++)
-                    result += SP[s].dmstol1 + SP[s].dmstol2 + SP[s].dmstol3;
-                return result;
-            }
-        }
-        [Description("Total dry matter weight of plant's roots")]
-        [Units("kgDM/ha")]
-        public double RootWt
-        {
-            get
-            {
-                double result = 0.0;
-                for (int s = 0; s < NumSpecies; s++)
-                    result += SP[s].dmroot;
-                return result;
-            }
-        }
-
-        [Description("Potential plant growth, correct for extreme temperatures")]
-        [Units("kgDM/ha")]
-        public double PlantPotentialGrowthWt
-        {
-            get { return p_dGrowthPot; }
-        }
-        [Description("Potential plant growth, correct for temperature and water")]
-        [Units("kgDM/ha")]
-        public double PlantGrowthNoNLimit
-        {
-            get { return p_dGrowthW; }
-        }
-        [Description("Actual plant growth (before littering)")]
-        [Units("kgDM/ha")]
-        public double PlantGrowthWt
-        {
-            //dm_daily_growth, including roots & before littering
-            get { return p_dGrowth; }
-        }
-
-        [Description("Actual herbage (shoot) growth")]
-        [Units("kgDM/ha")]
-        public double HerbageGrowthWt
-        {
-            get { return p_dHerbage; }
-        }
-
-        [Description("Dry matter amount of litter deposited onto soil surface")]
-        [Units("kgDM/ha")]
-        public double LitterDepositionWt
-        {
-            get { return p_dLitter; }
-        }
-
-        [Description("Dry matter amount of senescent roots added to soil FOM")]
-        [Units("kgDM/ha")]
-        public double RootSenescenceWt
-        {
-            get { return p_dRootSen; }
-        }
-
-        [Description("Plant C remobilisation")]
-        [Units("kgC/ha")]
-        public double PlantRemobilisedC
-        {
-            get
-            {
-                double result = 0.0;
-                for (int s = 0; s < NumSpecies; s++)
-                    result += SP[s].Cremob;
-                return result;
-            }
-        }
-
-        [Description("Total dry matter amount available for removal (leaf+stem)")]
-        [Units("kgDM/ha")]
-        public double HarvestableWt
-        {
-            get
-            {
-                double result = 0.0;
-                for (int s = 0; s < NumSpecies; s++)
-                    result += Math.Max(0.0, SP[s].dmleaf_green + SP[s].dmstem_green - SP[s].dmgreenmin)
-                             + Math.Max(0.0, SP[s].dmdead - SP[s].dmdeadmin);
-                return result;
-            }
-        }
-
-        [Description("Amount of plant dry matter removed by harvest")]
-        [Units("kgDM/ha")]
-        public double HarvestWt
-        {
-            get
-            {
-                double result = 0.0;
-                for (int s = 0; s < NumSpecies; s++)
-                    result += SP[s].dmdefoliated;
-                return result;
-            }
-        }
-
-        //**LAI & Cover
-        [Description("Leaf area index of green leaves")]
-        [Units("m^2/m^2")]
-        public double LAI_green
-        {
-            get { return p_greenLAI; }
-        }
-
-        [Description("Leaf area index of dead leaves")]
-        [Units("m^2/m^2")]
-        public double LAI_dead
-        {
-            get { return p_deadLAI; }
-        }
-
-        [Description("Total leaf area index")]
-        [Units("m^2/m^2")]
-        public double LAI_total
-        {
-            get { return p_totalLAI; }
-        }
-
-        [Description("Fraction of soil covered by green leaves")]
-        [Units("%")]
-        public double Cover_green
-        {
-            get
-            {
-                if (p_greenLAI == 0) return 0;
-                return (1.0 - Math.Exp(-p_lightExtCoeff * p_greenLAI));
-            }
-
-        }
-
-        [Description("Fraction of soil covered by dead leaves")]
-        [Units("%")]
-        public double Cover_dead
-        {
-            get
-            {
-                if (p_deadLAI == 0) return 0;
-                return (1.0 - Math.Exp(-p_lightExtCoeff * p_deadLAI));
-            }
-        }
-
-        [Description("Fraction of soil covered by plants")]
-        [Units("%")]
-        public double Cover_tot
-        {
-            get
-            {
-                if (p_totalLAI == 0) return 0;
-                return (1.0 - (Math.Exp(-p_lightExtCoeff * p_totalLAI)));
-            }
-        }
-
-        //** Nitrogen
-        [Description("Total amount of N in plants")]
-        [Units("kg/ha")]
-        public double TotalPlantN
-        {
-            get { return (AboveGroundN + BelowGroundN); }
-        }
-
-        [Description("Total amount of N in plants above ground")]
-        [Units("kgN/ha")]
-        public double AboveGroundN
-        {
-            get
-            {
-                double result = 0.0;
-                for (int s = 0; s < NumSpecies; s++)
-                    result += SP[s].Nshoot;       //remoblised N is reported in stem
-                return result;
-            }
-        }
-
-        [Description("Total amount of N in plants below ground")]
-        [Units("kgN/ha")]
-        public double BelowGroundN
-        {
-            get
-            {
-                double result = 0.0;
-                for (int s = 0; s < NumSpecies; s++)
-                    result += SP[s].Nroot;
-                return result;
-            }
-        }
-
-        [Description("Proportion of N above ground in relation to below ground")]
-        [Units("%")]
-        public double AboveGroundNPct
-        {
-            get
-            {
-                double result = 0;
-                if (AboveGroundWt != 0)
-                    result = 100 * AboveGroundN / AboveGroundWt;
-                return result;
-            }
-        }
-
-        [Description("Total amount of N in standing plants")]
-        [Units("kgN/ha")]
-        public double StandingPlantN
-        {
-            get
-            {
-                double result = 0.0;
-                for (int s = 0; s < NumSpecies; s++)
-                    result += SP[s].Nleaf + SP[s].Nstem;
-                return result;
-            }
-        }
-        [Description("Average N concentration of standing plants")]
-        [Units("kgN/kgDM")]
-        public double StandingPlantNConc
-        {
-            get
-            {
-                double Namount = 0.0;
-                double DMamount = 0.0;
-                for (int s = 0; s < NumSpecies; s++)
-                {
-                    Namount += SP[s].Nleaf + SP[s].Nstem;
-                    DMamount += SP[s].dmleaf + SP[s].dmstem;
-                }
-                double result = Namount / DMamount;
-                return result;
-            }
-        }
-
-        [Description("Total amount of N in plants alive above ground")]
-        [Units("kgN/ha")]
-        public double AboveGroundLiveN
-        {
-            get
-            {
-                double result = 0.0;
-                for (int s = 0; s < NumSpecies; s++)
-                    result += SP[s].Ngreen;
-                return result;
-            }
-        }
-        [Description("Total amount of N in dead plants above ground")]
-        [Units("kgN/ha")]
-        public double AboveGroundDeadN
-        {
-            get
-            {
-                double result = 0.0;
-                for (int s = 0; s < NumSpecies; s++)
-                    result += SP[s].Ndead;
-                return result;
-            }
-        }
-
-        [Description("Total amount of N in the plant's leaves")]
-        [Units("kgN/ha")]
-        public double LeafN
-        {
-            get
-            {
-                double result = 0.0;
-                for (int s = 0; s < NumSpecies; s++)
-                    result += SP[s].Nleaf;
-                return result;
-            }
-        }
-
-        [Description("Total amount of N in the plant's stems")]
-        [Units("kgN/ha")]
-        public double StemN
-        {
-            get
-            {
-                double result = 0.0;
-                for (int s = 0; s < NumSpecies; s++)
-                    result += SP[s].Nstem;
-                return result;
-            }
-        }
-
-        [Description("Total amount of N in the plant's stolons")]
-        [Units("kgN/ha")]
-        public double StolonN
-        {
-            get
-            {
-                double result = 0.0;
-                for (int s = 0; s < NumSpecies; s++)
-                    result += SP[s].Nstolon;
-                return result;
-            }
-        }
-
-        [Description("Total amount of N in the plant's roots")]
-        [Units("kgN/ha")]
-        public double RootN
-        {
-            get
-            {
-                double result = 0.0;
-                for (int s = 0; s < NumSpecies; s++)
-                    result += SP[s].Nroot;
-                return result;
-            }
-        }
-
-        [Description("Average N concentration of leaves")]
-        [Units("kgN/kgDM")]
-        public double LeafNConc
-        {
-            get
-            {
-                double result = 0.0;
-                for (int s = 0; s < NumSpecies; s++)
-                    result += SP[s].Ncleaf1 * SP[s].dmleaf1
-                             + SP[s].Ncleaf2 * SP[s].dmleaf2
-                            + SP[s].Ncleaf3 * SP[s].dmleaf3
-                            + SP[s].Ncleaf4 * SP[s].dmleaf4;
-                result = result / LeafWt;
-                return result;
-            }
-        }
-
-        [Description("Average N concentration in stems")]
-        [Units("kgN/kgDM")]
-        public double StemNConc
-        {
-            get
-            {
-                double result = 0.0;
-                for (int s = 0; s < NumSpecies; s++)
-                    result += SP[s].Ncstem1 * SP[s].dmstem1
-                             + SP[s].Ncstem2 * SP[s].dmstem2
-                             + SP[s].Ncstem3 * SP[s].dmstem3
-                             + SP[s].Ncstem4 * SP[s].dmstem4;
-                result = result / StemWt;
-                return result;
-            }
-        }
-
-        [Description("Average N concentration in stolons")]
-        [Units("kgN/kgDM")]
-        public double StolonNConc
-        {
-            get
-            {
-                double result = 0.0;
-                for (int s = 0; s < NumSpecies; s++)
-                    result += SP[s].Ncstol1 * SP[s].dmstol1
-                             + SP[s].Ncstol2 * SP[s].dmstol2
-                             + SP[s].Ncstol3 * SP[s].dmstol3;
-                result = result / StolonWt;
-                return result;
-            }
-        }
-
-        [Description("Average N concentration in roots")]
-        [Units("kgN/kgDM")]
-        public double RootNConc
-        {
-            get
-            {
-                double result = 0.0;
-                for (int s = 0; s < NumSpecies; s++)
-                    result += SP[s].Ncroot * SP[s].dmroot;
-                result = result / RootWt;
-                return result;
-            }
-        }
-
-        [Description("Amount of N removed by harvest")]
-        [Units("kgN/ha")]
-        public double HarvestN
-        {
-            get
-            {
-                double result = 0.0;
-                if (HarvestWt > 0.0)
-                {
-                    for (int s = 0; s < NumSpecies; s++)
-                        result += SP[s].Ndefoliated;
-                }
-                return result;
-            }
-        }
-        [Description("Average herbage digestibility")]
-        [Units("0-1")]
-        public double HerbageDigestibility
-        {
-            get
-            {
-                if (!p_Live || (StemWt + LeafWt) <= 0)
-                    return 0;
-
-                double digest = 0.0;
-                for (int s = 0; s < NumSpecies; s++)
-                    digest += SP[s].digestHerbage * (SP[s].dmstem + SP[s].dmleaf) / (StemWt + LeafWt);  //(dm_stem + dm_leaf);
-                return digest;
-            }
-        }
-        [Description("Average digestibility of harvested material")]
-        [Units("0-1")]
-        public double DefoliatedDigestibility
-        {
-            get { return p_harvestDigest; }
-        }
-        [Description("Average ME of herbage")]
-        [Units("(MJ/ha)")]
-        public double HerbageME
-        {
-            get
-            {
-                double me = 16 * HerbageDigestibility * (StemWt + LeafWt);
-                return me;
-            }
-        }
-
-        [Description("Amount of atmospheric N fixed")]
-        [Units("kgN/ha")]
-        public double PlantFixedN
-        {
-            get { return p_Nfix; }
-        }
-
-        [Description("Amount of N remobilised from senescing tissue")]
-        [Units("kgN/ha")]
-        public double PlantRemobilisedN
-        {
-            get
-            {
-                double result = 0.0;
-                for (int s = 0; s < NumSpecies; s++)
-                    result += SP[s].remob2NewGrowth;
-                return result;
-            }
-        }
-
-        [Description("Amount of luxury N remobilised")]
-        [Units("kgN/ha")]
-        public double PlantLuxuryNRemobilised
-        {
-            get
-            {
-                double result = 0.0;
-                for (int s = 0; s < NumSpecies; s++)
-                    result += SP[s].NFastRemob2 + SP[s].NFastRemob3;
-                return result;
-            }
-        }
-
-        [Description("Amount of luxury N potentially remobilisable")]
-        [Units("kgN/ha")]
-        public double PlantRemobilisableLuxuryN
-        {
-            get
-            {
-                double result = 0.0;
-                for (int s = 0; s < NumSpecies; s++)
-                    result += SP[s].NLuxury2 + SP[s].NLuxury3;
-                return result;
-            }
-        }
-        [Description("Amount of N deposited as litter onto soil surface")]
-        [Units("kgN/ha")]
-        public double LitterDepositionN
-        {
-            get { return p_dNLitter; }
-        }
-
-        [Description("Amount of N added to soil FOM by senescent roots")]
-        [Units("kgN/ha")]
-        public double RootSenescenceN
-        {
-            get { return p_dNRootSen; }
-        }
-
-        [Description("Plant nitrogen requirement with luxury uptake")]
-        [Units("kgN/ha")]
-        public double NitrogenRequiredLuxury
-        {
-            get
-            {
-                double result = 0.0;
-                for (int s = 0; s < NumSpecies; s++)
-                {
-                    result += SP[s].NdemandLux;
-                }
-                return result;
-            }
-        }
-
-        [Description("Plant nitrogen requirement for optimum growth")]
-        [Units("kgN/ha")]
-        public double NitrogenRequiredOptimum
-        {
-            get
-            {
-                double result = 0.0;
-                for (int s = 0; s < NumSpecies; s++)
-                {
-                    result += SP[s].NdemandOpt;
-                }
-                return result;
-            }
-        }
-
-        [Description("Nitrogen amount in new growth")]
-        [Units("kgN/ha")]
-        public double PlantGrowthN
-        {
-            get
-            {
-                double result = 0.0;
-                for (int s = 0; s < NumSpecies; s++)
-                {
-                    result += SP[s].newGrowthN;
-                }
-                return result;
-            }
-        }
-
-        [Description("Nitrogen concentration in new growth")]
-        [Units("kgN/kgDM")]
-        public double PlantGrowthNconc
-        {
-            get
-            {
-                double result = 0.0;
-                for (int s = 0; s < NumSpecies; s++)
-                {
-                    result += SP[s].newGrowthN;
-                }
-                if (PlantGrowthWt > 0)
-                    result = result / PlantGrowthWt;
-                else
-                    result = 0.0;
-                return result;
-            }
-        }
-
-        [Description("Plant nitrogen demand from soil")]
-        [Units("kgN/ha")]
-        public double NitrogenDemand
-        {
-            get { return p_soilNdemand; }
-        }
-
-        [Description("Plant available nitrogen in soil")]
-        [Units("kgN/ha")]
-        public double NitrogenSupply
-        {
-            get { return p_soilNavailable; }
-        }
-
-        [Description("Plant available nitrogen in soil layers")]
-        [Units("kgN/ha")]
-        public double[] NitrogenSupplyLayers
-        {
-            get { return SNSupply; }
-        }
-
-        [Description("Plant nitrogen uptake")]
-        [Units("kgN/ha")]
-        public double NitrogenUptake
-        {
-            get { return p_soilNuptake; }
-        }
-
-        [Description("Plant nitrogen uptake from soil layers")]
-        [Units("kgN/ha")]
-        public double[] NitrogenUptakeLayers
-        {
-            get { return SNUptake; }
-        }
-
-        [Description("Plant growth limiting factor due to nitrogen stress")]
-        [Units("0-1")]
-        public double GLFn
-        {
-            get { return p_gfn; }
-        }
-        [Description("Plant growth limiting factor due to plant N concentration")]
-        [Units("0-1")]
-        public double GLFnConcentration
-        {
-            get
-            {
-                double result = 0.0;
-                for (int s = 0; s < NumSpecies; s++)
-                    result += SP[s].Ncfactor * SP[s].dmshoot;
-                return (result / AboveGroundWt);
-            }
-        }
-        [Description("Dry matter allocated to roots")]
-        [Units("kgDM/ha")]
-        public double DMToRoots
-        {
-            get
-            {
-                double result = 0.0;
-                for (int s = 0; s < NumSpecies; s++)
-                {
-                    result += (1 - SP[s].fShoot) * SP[s].dGrowth;
-                }
-                return result;
-            }
-        }
-        [Description("Dry matter allocated to shoot")]
-        [Units("kgDM/ha")]
-        public double DMToShoot
-        {
-            get
-            {
-                double result = 0.0;
-                for (int s = 0; s < NumSpecies; s++)
-                {
-                    result += SP[s].fShoot * SP[s].dGrowth;
-                }
-                return result;
-            }
-        }
-        [Description("Fraction of growth allocated to roots")]
-        [Units("0-1")]
-        public double FractionGrowthToRoot
-        {
-            get
-            {
-                double result = 0.0;
-                if (p_dGrowth <= 0)
-                    result = DMToRoots / p_dGrowth;
-                return result;
-            }
-        }
-
-        //** water related
-        [Description("Root length density")]
-        [Units("mm/mm^3")]
-        public double[] rlv
-        {
-            get
-            {
-                double[] rlv = new double[Soil.Thickness.Length];
-                //double p_srl = 75000;           // specific root length (mm root/g root)
-                //Compute the root length, total over the whole profile
-                double Total_Rlength = p_rootMass * SP[0].SRL;   // m root/ha
-                Total_Rlength *= 0.0000001;  // convert into mm root/mm2 soil)
-                for (int layer = 0; layer < rlv.Length; layer++)
-                {
-                    rlv[layer] = RootFraction[layer] * Total_Rlength / Soil.Thickness[layer];    // mm root/mm3 soil
-                }
-                return rlv;
-            }
-        }
-
-        private double[] RootFraction;
-        [Description("Fraction of root dry matter for each soil layer")]
-        [Units("0-1")]
-        public double[] RootWtFraction
-        {
-            get { return RootFraction; }
-        }
-
-        [Description("Plant water demand")]
-        [Units("mm")]
-        public double WaterDemand
-        {
-            get { return p_waterDemand; }
-        }
-
-        [Description("Plant available water in soil")]
-        [Units("mm")]
-        public double WaterSupply
-        {
-            get { return p_waterSupply; }
-        }
-
-        [Description("Plant available water in soil layers")]
-        [Units("mm")]
-        public double[] WaterSupplyLayers
-        {
-            get { return SWSupply; }
-        }
-
-        [Description("Plant water uptake")]
-        [Units("mm")]
-        public double WaterUptake
-        {
-            get { return p_waterUptake; }
-        }
-
-        [Description("Plant water uptake from soil layers")]
-        [Units("mm")]
-        public double[] WaterUptakeLayers
-        {
-            get { return SWUptake; }
-        }
-
-        [Description("Plant growth limiting factor due to water deficit")]
-        [Units("0-1")]
-        public double GLFwater
-        {
-            get { return p_gfwater; }
-        }
-
-        //**Stress factors
-        [Description("Plant growth limiting factor due to temperature")]
-        [Units("0-1")]
-        public double GLFtemp
-        {
-            get { return p_gftemp; }
-        }
-
-        [Description("Generic plant growth limiting factor, used for other factors")]
-        [Units("0-1")]
-        public double GLFrgr
-        {
-            get
-            {
-                double p_Frgr = 0; //weighted value
-                for (int s = 0; s < NumSpecies; s++)
-                {
-                    double prop = 1.0 / NumSpecies;
-                    if (p_greenDM != 0.0)
-                    {
-                        prop = SP[s].dmgreen / AboveGroundLiveWt;
-                    }
-                    p_Frgr += SP[s].Frgr * prop;
-                }
-                return p_Frgr;
-            }
-        }
-
-        [Description("Sward average height")]                 //needed by micromet
-        [Units("mm")]
-        public double Height
-        {
-            get { return p_height; }
-        }
-
-        //testing purpose
-        [Description("Dry matter of plant pools at stage 1 (young)")]
-        [Units("kgN/ha")]
-        public double PlantStage1Wt
-        {
-            get
-            {
-                double result = 0.0;
-                for (int s = 0; s < NumSpecies; s++)
-                    result += SP[s].dmleaf1 + SP[s].dmstem1 + SP[s].dmstol1;
-                return result;
-            }
-        }
-
-        [Description("Dry matter of plant pools at stage 2 (developing)")]
-        [Units("kgN/ha")]
-        public double PlantStage2Wt
-        {
-            get
-            {
-                double result = 0.0;
-                for (int s = 0; s < NumSpecies; s++)
-                    result += SP[s].dmleaf2 + SP[s].dmstem2 + SP[s].dmstol2;
-                return result;
-            }
-        }
-        [Description("Dry matter of plant pools at stage 3 (mature)")]
-        [Units("kgN/ha")]
-        public double PlantStage3Wt
-        {
-            get
-            {
-                double result = 0.0;
-                for (int s = 0; s < NumSpecies; s++)
-                    result += SP[s].dmleaf3 + SP[s].dmstem3 + SP[s].dmstol3;
-                return result;
-            }
-        }
-        [Description("Dry matter of plant pools at stage 4 (senescent)")]
-        [Units("kgN/ha")]
-        public double PlantStage4Wt
-        {
-            get
-            {
-                double result = 0.0;
-                for (int s = 0; s < NumSpecies; s++)
-                    result += SP[s].dmleaf4 + SP[s].dmstem4;
-                return result;
-            }
-        }
-
-        [Description("N content of plant pools at stage 1 (young)")]
-        [Units("kgN/ha")]
-        public double PlantStage1N
-        {
-            get
-            {
-                double result = 0.0;
-                for (int s = 0; s < NumSpecies; s++)
-                    result += SP[s].Nleaf1 + SP[s].Nstem1 + SP[s].Nstol1;
-                return result;
-            }
-        }
-        [Description("N content of plant pools at stage 2 (developing)")]
-        [Units("kgN/ha")]
-        public double PlantStage2N
-        {
-            get
-            {
-                double result = 0.0;
-                for (int s = 0; s < NumSpecies; s++)
-                    result += SP[s].Nleaf2 + SP[s].Nstem2 + SP[s].Nstol2;
-                return result;
-            }
-        }
-        [Description("N content of plant pools at stage 3 (mature)")]
-        [Units("kgN/ha")]
-        public double PlantStage3N
-        {
-            get
-            {
-                double result = 0.0;
-                for (int s = 0; s < NumSpecies; s++)
-                    result += SP[s].Nleaf3 + SP[s].Nstem3 + SP[s].Nstol3;
-                return result;
-            }
-        }
-        [Description("N content of plant pools at stage 4 (senescent)")]
-        [Units("kgN/ha")]
-        public double PlantStage4N
-        {
-            get
-            {
-                double result = 0.0;
-                for (int s = 0; s < NumSpecies; s++)
-                    result += SP[s].Nleaf4 + SP[s].Nstem4;
-                return result;
-            }
-        }
-
-        private double HeightfromDM        // height calculation from DM, not output
-        {
-            get
-            {
-                double ht = (double)HeightMassFN.Value(p_greenDM + p_deadDM);
-                if (ht < 20.0) ht = 20.0F;      // minimum = 20mm
-                return ht;
-            }
-
-        }
-        [Description("Vapour pressure deficit")]
-        [Units("kPa")]
-        public double VPD_out              // VPD effect on Growth Interpolation Set
-        {
-            get { return VPD(); }
-        }
-
-        [Description("Effect of vapour pressure on growth (used by micromet)")]
-        [Units("0-1")]
-        public double FVPD              // VPD effect on Growth Interpolation Set
-        {                               // mostly = 1 for crop/grass/forage
-            get { return FVPDFunction.Value(VPD()); }
-        }
-
-        //Following are species values (arrays)
-        [Description("Leaf area index of green leaves, for each species")]
-        [Units("m^2/m^2")]
-        public double[] SpeciesGreenLAI
-        {
-            get
-            {
-                double[] result = new double[SP.Length];
-                for (int s = 0; s < NumSpecies; s++)
-                    result[s] = SP[s].greenLAI;
-                return result;
-            }
-        }
-        [Description("Leaf area index of dead leaves, for each species")]
-        [Units("m^2/m^2")]
-        public double[] SpeciesDeadLAI
-        {
-            get
-            {
-                double[] result = new double[SP.Length];
-                for (int s = 0; s < NumSpecies; s++)
-                    result[s] = SP[s].deadLAI;
-                return result;
-            }
-        }
-        [Description("Total leaf area index, for each species")]
-        [Units("m^2/m^2")]
-        public double[] SpeciesTotalLAI
-        {
-            get
-            {
-                double[] result = new double[SP.Length];
-                for (int s = 0; s < NumSpecies; s++)
-                    result[s] = SP[s].totalLAI;
-                return result;
-            }
-        }
-
-        [Description("Total dry matter weight of plants for each plant species")]
-        [Units("kgDM/ha")]
-        public double[] SpeciesTotalWt
-        {
-            get
-            {
-                double[] result = new double[SP.Length];
-                for (int s = 0; s < NumSpecies; s++)
-                    result[s] = SP[s].dmshoot + SP[s].dmroot;
-                return result;
-            }
-        }
-        [Description("Dry matter weight of plants above ground, for each species")]
-        [Units("kgDM/ha")]
-        public double[] SpeciesAboveGroundWt
-        {
-            get
-            {
-                double[] result = new double[SP.Length];
-                for (int s = 0; s < NumSpecies; s++)
-                    result[s] = SP[s].dmshoot;
-                return result;
-            }
-        }
-        [Description("Dry matter weight of plants below ground, for each species")]
-        [Units("kgDM/ha")]
-        public double[] SpeciesBelowGroundWt
-        {
-            get
-            {
-                double[] result = new double[SP.Length];
-                for (int s = 0; s < NumSpecies; s++)
-                    result[s] = SP[s].dmroot;
-                return result;
-            }
-        }
-        [Description("Dry matter weight of standing herbage, for each species")]
-        [Units("kgDM/ha")]
-        public double[] SpeciesStandingWt
-        {
-            get
-            {
-                double[] result = new double[SP.Length];
-                for (int s = 0; s < NumSpecies; s++)
-                    result[s] = SP[s].dmleaf + SP[s].dmstem;
-                return result;
-            }
-        }
-        [Description("Dry matter weight of live standing plants parts for each species")]
-        [Units("kgDM/ha")]
-        public double[] SpeciesStandingLiveWt
-        {
-            get
-            {
-                double[] result = new double[SP.Length];
-                for (int s = 0; s < NumSpecies; s++)
-                    result[s] = SP[s].dmleaf_green + SP[s].dmstem_green;
-                return result;
-            }
-        }
-        [Description("Dry matter weight of dead standing plants parts for each species")]
-        [Units("kgDM/ha")]
-        public double[] SpeciesStandingDeadWt
-        {
-            get
-            {
-                double[] result = new double[SP.Length];
-                for (int s = 0; s < NumSpecies; s++)
-                    result[s] = SP[s].dmleaf4 + SP[s].dmstem4;
-                return result;
-            }
-        }
-
-        [Description("Dry matter weight of leaves for each species")]
-        [Units("kgN/ha")]
-        public double[] SpeciesLeafWt
-        {
-            get
-            {
-                double[] result = new double[SP.Length];
-                for (int s = 0; s < NumSpecies; s++)
-                    result[s] = SP[s].dmleaf1 + SP[s].dmleaf2 + SP[s].dmleaf3 + SP[s].dmleaf4;
-                return result;
-            }
-        }
-        [Description("Dry matter weight of stems for each species")]
-        [Units("kgN/ha")]
-        public double[] SpeciesStemWt
-        {
-            get
-            {
-                double[] result = new double[SP.Length];
-                for (int s = 0; s < NumSpecies; s++)
-                    result[s] = SP[s].dmstem1 + SP[s].dmstem2 + SP[s].dmstem3 + SP[s].dmstem4;
-                return result;
-            }
-        }
-        [Description("Dry matter weight of stolons for each species")]
-        [Units("kgN/ha")]
-        public double[] SpeciesStolonWt
-        {
-            get
-            {
-                double[] result = new double[SP.Length];
-                for (int s = 0; s < NumSpecies; s++)
-                    result[s] = SP[s].dmstol1 + SP[s].dmstol2 + SP[s].dmstol3;
-                return result;
-            }
-        }
-        [Description("Dry matter weight of roots for each species")]
-        [Units("kgN/ha")]
-        public double[] SpeciesRootWt
-        {
-            get
-            {
-                double[] result = new double[SP.Length];
-                for (int s = 0; s < NumSpecies; s++)
-                    result[s] = SP[s].dmroot;
-                return result;
-            }
-        }
-
-        [Description("Total N amount for each plant species")]
-        [Units("kgN/ha")]
-        public double[] SpeciesTotalN
-        {
-            get
-            {
-                double[] result = new double[SP.Length];
-                for (int s = 0; s < NumSpecies; s++)
-                    result[s] = SP[s].Nshoot + SP[s].Nroot;
-                return result;
-            }
-        }
-        [Description("N amount of standing herbage, for each species")]
-        [Units("kgN/ha")]
-        public double[] SpeciesStandingN
-        {
-            get
-            {
-                double[] result = new double[SP.Length];
-                for (int s = 0; s < NumSpecies; s++)
-                    result[s] = SP[s].Nleaf + SP[s].Nstem;
-                return result;
-            }
-        }
-
-        [Description("N amount in the plant's leaves, for each species")]
-        [Units("kgN/ha")]
-        public double[] SpeciesLeafN
-        {
-            get
-            {
-                double[] result = new double[SP.Length];
-                for (int s = 0; s < NumSpecies; s++)
-                    result[s] = SP[s].Nleaf1 + SP[s].Nleaf2 + SP[s].Nleaf3 + SP[s].Nleaf4;
-                return result;
-            }
-        }
-        [Description("N amount in the plant's stems, for each species")]
-        [Units("kgN/ha")]
-        public double[] SpeciesStemN
-        {
-            get
-            {
-                double[] result = new double[SP.Length];
-                for (int s = 0; s < NumSpecies; s++)
-                    result[s] = SP[s].Nstem1 + SP[s].Nstem2 + SP[s].Nstem3 + SP[s].Nstem4;
-                return result;
-            }
-        }
-        [Description("N amount in the plant's stolons, for each species")]
-        [Units("kgN/ha")]
-        public double[] SpeciesStolonN
-        {
-            get
-            {
-                double[] result = new double[SP.Length];
-                for (int s = 0; s < NumSpecies; s++)
-                    result[s] = SP[s].Nstol1 + SP[s].Nstol2 + SP[s].Nstol3;
-                return result;
-            }
-        }
-        [Description("N amount in the plant's roots, for each species")]
-        [Units("kgN/ha")]
-        public double[] SpeciesRootsN
-        {
-            get
-            {
-                double[] result = new double[SP.Length];
-                for (int s = 0; s < NumSpecies; s++)
-                    result[s] = SP[s].Nroot;
-                return result;
-            }
-        }
-
-        [Description("Average N concentration in leaves, for each species")]
-        [Units("kgN/kgDM")]
-        public double[] SpeciesLeafNConc
-        {
-            get
-            {
-                double[] result = new double[SP.Length];
-                for (int s = 0; s < NumSpecies; s++)
-                {
-                    result[s] = SP[s].Ncleaf1 * SP[s].dmleaf1
-                            + SP[s].Ncleaf2 * SP[s].dmleaf2
-                            + SP[s].Ncleaf3 * SP[s].dmleaf3
-                            + SP[s].Ncleaf4 * SP[s].dmleaf4;
-                    result[s] = result[s] / SP[s].dmleaf;
-                }
-                return result;
-            }
-        }
-        [Description("Average N concentration in stems, for each species")]
-        [Units("kgN/kgDM")]
-        public double[] SpeciesStemNConc
-        {
-            get
-            {
-                double[] result = new double[SP.Length];
-                for (int s = 0; s < NumSpecies; s++)
-                {
-                    result[s] = SP[s].Ncstem1 * SP[s].dmstem1
-                            + SP[s].Ncstem2 * SP[s].dmstem2
-                            + SP[s].Ncstem3 * SP[s].dmstem3
-                            + SP[s].Ncstem4 * SP[s].dmstem4;
-                    result[s] = result[s] / SP[s].dmstem;
-                }
-                return result;
-            }
-        }
-        [Description("Average N concentration in stolons, for each species")]
-        [Units("kgN/kgDM")]
-        public double[] SpeciesStolonNConc
-        {
-            get
-            {
-                double[] result = new double[SP.Length];
-                for (int s = 0; s < NumSpecies; s++)
-                {
-                    result[s] = SP[s].Ncstol1 * SP[s].dmstol1
-                              + SP[s].Ncstol2 * SP[s].dmstol2
-                              + SP[s].Ncstol3 * SP[s].dmstol3;
-                    result[s] = result[s] / SP[s].dmstol;
-                }
-                return result;
-            }
-        }
-        [Description("Average N concentration in roots, for each species")]
-        [Units("kgN/kgDM")]
-        public double[] SpeciesRootNConc
-        {
-            get
-            {
-                double[] result = new double[SP.Length];
-                for (int s = 0; s < NumSpecies; s++)
-                {
-                    result[s] = SP[s].Ncroot * SP[s].dmroot;
-                    result[s] = result[s] / SP[s].dmroot;
-                }
-                return result;
-            }
-        }
-
-
-        [Description("Dry matter weight of leaves at stage 1 (young) for each species")]
-        [Units("kgN/ha")]
-        public double[] SpeciesLeafStage1Wt
-        {
-            get
-            {
-                double[] result = new double[SP.Length];
-                for (int s = 0; s < NumSpecies; s++)
-                    result[s] = SP[s].dmleaf1;
-                return result;
-            }
-        }
-        [Description("Dry matter weight of leaves at stage 2 (developing) for each species")]
-        [Units("kgN/ha")]
-        public double[] SpeciesLeafStage2Wt
-        {
-            get
-            {
-                double[] result = new double[SP.Length];
-                for (int s = 0; s < NumSpecies; s++)
-                    result[s] = SP[s].dmleaf2;
-                return result;
-            }
-        }
-        [Description("Dry matter weight of leaves at stage 3 (mature) for each species")]
-        [Units("kgN/ha")]
-        public double[] SpeciesLeafStage3Wt
-        {
-            get
-            {
-                double[] result = new double[SP.Length];
-                for (int s = 0; s < NumSpecies; s++)
-                    result[s] = SP[s].dmleaf3;
-                return result;
-            }
-        }
-        [Description("Dry matter weight of leaves at stage 4 (dead) for each species")]
-        [Units("kgN/ha")]
-        public double[] SpeciesLeafStage4Wt
-        {
-            get
-            {
-                double[] result = new double[SP.Length];
-                for (int s = 0; s < NumSpecies; s++)
-                    result[s] = SP[s].dmleaf4;
-                return result;
-            }
-        }
-        [Description("Dry matter weight of stems at stage 1 (young) for each species")]
-        [Units("kgN/ha")]
-        public double[] SpeciesStemStage1Wt
-        {
-            get
-            {
-                double[] result = new double[SP.Length];
-                for (int s = 0; s < NumSpecies; s++)
-                    result[s] = SP[s].dmstem1;
-                return result;
-            }
-        }
-        [Description("Dry matter weight of stems at stage 2 (developing) for each species")]
-        [Units("kgN/ha")]
-        public double[] SpeciesStemStage2Wt
-        {
-            get
-            {
-                double[] result = new double[SP.Length];
-                for (int s = 0; s < NumSpecies; s++)
-                    result[s] = SP[s].dmstem2;
-                return result;
-            }
-        }
-        [Description("Dry matter weight of stems at stage 3 (mature) for each species")]
-        [Units("kgN/ha")]
-        public double[] SpeciesStemStage3Wt
-        {
-            get
-            {
-                double[] result = new double[SP.Length];
-                for (int s = 0; s < NumSpecies; s++)
-                    result[s] = SP[s].dmstem3;
-                return result;
-            }
-        }
-        [Description("Dry matter weight of stems at stage 4 (dead) for each species")]
-        [Units("kgN/ha")]
-        public double[] SpeciesStemStage4Wt
-        {
-            get
-            {
-                double[] result = new double[SP.Length];
-                for (int s = 0; s < NumSpecies; s++)
-                    result[s] = SP[s].dmstem4;
-                return result;
-            }
-        }
-        [Description("Dry matter weight of stolons at stage 1 (young) for each species")]
-        [Units("kgN/ha")]
-        public double[] SpeciesStolonStage1Wt
-        {
-            get
-            {
-                double[] result = new double[SP.Length];
-                for (int s = 0; s < NumSpecies; s++)
-                    result[s] = SP[s].dmstol1;
-                return result;
-            }
-        }
-        [Description("Dry matter weight of stolons at stage 2 (developing) for each species")]
-        [Units("kgN/ha")]
-        public double[] SpeciesStolonStage2Wt
-        {
-            get
-            {
-                double[] result = new double[SP.Length];
-                for (int s = 0; s < NumSpecies; s++)
-                    result[s] = SP[s].dmstol2;
-                return result;
-            }
-        }
-        [Description("Dry matter weight of stolons at stage 3 (mature) for each species")]
-        [Units("kgN/ha")]
-        public double[] SpeciesStolonStage3Wt
-        {
-            get
-            {
-                double[] result = new double[SP.Length];
-                for (int s = 0; s < NumSpecies; s++)
-                    result[s] = SP[s].dmstol3;
-                return result;
-            }
-        }
-
-        [Description("N amount in leaves at stage 1 (young) for each species")]
-        [Units("kgN/ha")]
-        public double[] SpeciesLeafStage1N
-        {
-            get
-            {
-                double[] result = new double[SP.Length];
-                for (int s = 0; s < NumSpecies; s++)
-                    result[s] = SP[s].Nleaf1;
-                return result;
-            }
-        }
-        [Description("N amount in leaves at stage 2 (developing) for each species")]
-        [Units("kgN/ha")]
-        public double[] SpeciesLeafStage2N
-        {
-            get
-            {
-                double[] result = new double[SP.Length];
-                for (int s = 0; s < NumSpecies; s++)
-                    result[s] = SP[s].Nleaf2;
-                return result;
-            }
-        }
-        [Description("N amount in leaves at stage 3 (mature) for each species")]
-        [Units("kgN/ha")]
-        public double[] SpeciesLeafStage3N
-        {
-            get
-            {
-                double[] result = new double[SP.Length];
-                for (int s = 0; s < NumSpecies; s++)
-                    result[s] = SP[s].Nleaf3;
-                return result;
-            }
-        }
-        [Description("N amount in leaves at stage 4 (dead) for each species")]
-        [Units("kgN/ha")]
-        public double[] SpeciesLeafStage4N
-        {
-            get
-            {
-                double[] result = new double[SP.Length];
-                for (int s = 0; s < NumSpecies; s++)
-                    result[s] = SP[s].Nleaf4;
-                return result;
-            }
-        }
-        [Description("N amount in stems at stage 1 (young) for each species")]
-        [Units("kgN/ha")]
-        public double[] SpeciesStemStage1N
-        {
-            get
-            {
-                double[] result = new double[SP.Length];
-                for (int s = 0; s < NumSpecies; s++)
-                    result[s] = SP[s].Nstem1;
-                return result;
-            }
-        }
-        [Description("N amount in stems at stage 2 (developing) for each species")]
-        [Units("kgN/ha")]
-        public double[] SpeciesStemStage2N
-        {
-            get
-            {
-                double[] result = new double[SP.Length];
-                for (int s = 0; s < NumSpecies; s++)
-                    result[s] = SP[s].Nstem2;
-                return result;
-            }
-        }
-        [Description("N amount in stems at stage 3 (mature) for each species")]
-        [Units("kgN/ha")]
-        public double[] SpeciesStemStage3N
-        {
-            get
-            {
-                double[] result = new double[SP.Length];
-                for (int s = 0; s < NumSpecies; s++)
-                    result[s] = SP[s].Nstem3;
-                return result;
-            }
-        }
-        [Description("N amount in stems at stage 4 (dead) for each species")]
-        [Units("kgN/ha")]
-        public double[] SpeciesStemStage4N
-        {
-            get
-            {
-                double[] result = new double[SP.Length];
-                for (int s = 0; s < NumSpecies; s++)
-                    result[s] = SP[s].Nstem4;
-                return result;
-            }
-        }
-        [Description("N amount in stolons at stage 1 (young) for each species")]
-        [Units("kgN/ha")]
-        public double[] SpeciesStolonStage1N
-        {
-            get
-            {
-                double[] result = new double[SP.Length];
-                for (int s = 0; s < NumSpecies; s++)
-                    result[s] = SP[s].Nstol1;
-                return result;
-            }
-        }
-        [Description("N amount in stolons at stage 2 (developing) for each species")]
-        [Units("kgN/ha")]
-        public double[] SpeciesStolonStage2N
-        {
-            get
-            {
-                double[] result = new double[SP.Length];
-                for (int s = 0; s < NumSpecies; s++)
-                    result[s] = SP[s].Nstol2;
-                return result;
-            }
-        }
-        [Description("N amount in stolons at stage 3 (mature) for each species")]
-        [Units("kgN/ha")]
-        public double[] SpeciesStolonStage3N
-        {
-            get
-            {
-                double[] result = new double[SP.Length];
-                for (int s = 0; s < NumSpecies; s++)
-                    result[s] = SP[s].Nstol3;
-                return result;
-            }
-        }
-
-        [Description("N concentration of leaves at stage 1 (young) for each species")]
-        [Units("kgN/kgDM")]
-        public double[] SpeciesLeafStage1NConc
-        {
-            get
-            {
-                double[] result = new double[SP.Length];
-                for (int s = 0; s < NumSpecies; s++)
-                    result[s] = SP[s].Ncleaf1;
-                return result;
-            }
-        }
-        [Description("N concentration of leaves at stage 2 (developing) for each species")]
-        [Units("kgN/kgDM")]
-        public double[] SpeciesLeafStage2NConc
-        {
-            get
-            {
-                double[] result = new double[SP.Length];
-                for (int s = 0; s < NumSpecies; s++)
-                    result[s] = SP[s].Ncleaf2;
-                return result;
-            }
-        }
-        [Description("N concentration of leaves at stage 3 (mature) for each species")]
-        [Units("kgN/kgDM")]
-        public double[] SpeciesLeafStage3NConc
-        {
-            get
-            {
-                double[] result = new double[SP.Length];
-                for (int s = 0; s < NumSpecies; s++)
-                    result[s] = SP[s].Ncleaf3;
-                return result;
-            }
-        }
-        [Description("N concentration of leaves at stage 4 (dead) for each species")]
-        [Units("kgN/kgDM")]
-        public double[] SpeciesLeafStage4NConc
-        {
-            get
-            {
-                double[] result = new double[SP.Length];
-                for (int s = 0; s < NumSpecies; s++)
-                    result[s] = SP[s].Ncleaf4;
-                return result;
-            }
-        }
-        [Description("N concentration of stems at stage 1 (young) for each species")]
-        [Units("kgN/kgDM")]
-        public double[] SpeciesStemStage1NConc
-        {
-            get
-            {
-                double[] result = new double[SP.Length];
-                for (int s = 0; s < NumSpecies; s++)
-                    result[s] = SP[s].Ncstem1;
-                return result;
-            }
-        }
-        [Description("N concentration of stems at stage 2 (developing) for each species")]
-        [Units("kgN/kgDM")]
-        public double[] SpeciesStemStage2NConc
-        {
-            get
-            {
-                double[] result = new double[SP.Length];
-                for (int s = 0; s < NumSpecies; s++)
-                    result[s] = SP[s].Ncstem2;
-                return result;
-            }
-        }
-        [Description("N concentration of stems at stage 3 (mature) for each species")]
-        [Units("kgN/kgDM")]
-        public double[] SpeciesStemStage3NConc
-        {
-            get
-            {
-                double[] result = new double[SP.Length];
-                for (int s = 0; s < NumSpecies; s++)
-                    result[s] = SP[s].Ncstem3;
-                return result;
-            }
-        }
-        [Description("N concentration of stems at stage 4 (dead) for each species")]
-        [Units("kgN/kgDM")]
-        public double[] SpeciesStemStage4NConc
-        {
-            get
-            {
-                double[] result = new double[SP.Length];
-                for (int s = 0; s < NumSpecies; s++)
-                    result[s] = SP[s].Ncstem4;
-                return result;
-            }
-        }
-        [Description("N concentration of stolons at stage 1 (young) for each species")]
-        [Units("kgN/kgDM")]
-        public double[] SpeciesStolonStage1NConc
-        {
-            get
-            {
-                double[] result = new double[SP.Length];
-                for (int s = 0; s < NumSpecies; s++)
-                    result[s] = SP[s].Ncstol1;
-                return result;
-            }
-        }
-        [Description("N concentration of stolons at stage 2 (developing) for each species")]
-        [Units("kgN/kgDM")]
-        public double[] SpeciesStolonStage2NConc
-        {
-            get
-            {
-                double[] result = new double[SP.Length];
-                for (int s = 0; s < NumSpecies; s++)
-                    result[s] = SP[s].Ncstol2;
-                return result;
-            }
-        }
-        [Description("N concentration of stolons at stage 3 (mature) for each species")]
-        [Units("kgN/kgDM")]
-        public double[] SpeciesStolonStage3NConc
-        {
-            get
-            {
-                double[] result = new double[SP.Length];
-                for (int s = 0; s < NumSpecies; s++)
-                    result[s] = SP[s].Ncstol3;
-                return result;
-            }
-        }
-
-
-        [Description("Actual growth for each species")]
-        [Units("kgDM/ha")]
-        public double[] SpeciesGrowthWt
-        {
-            get
-            {
-                double[] result = new double[NumSpecies];
-                for (int s = 0; s < NumSpecies; s++)
-                    result[s] = SP[s].dGrowth;
-                return result;
-            }
-        }
-        [Description("Litter amount deposited onto soil surface, for each species")]
-        [Units("kgDM/ha")]
-        public double[] SpeciesLitterWt
-        {
-            get
-            {
-                double[] result = new double[NumSpecies];
-                for (int s = 0; s < NumSpecies; s++)
-                    result[s] = SP[s].dLitter;
-                return result;
-            }
-        }
-        [Description("Amount of senesced roots added to soil FOM, for each species")]
-        [Units("kgDM/ha")]
-        public double[] SpeciesRootSenescedWt
-        {
-            get
-            {
-                double[] result = new double[NumSpecies];
-                for (int s = 0; s < NumSpecies; s++)
-                    result[s] = SP[s].dRootSen;
-                return result;
-            }
-        }
-
-        [Description("Amount of dry matter harvestable for each species (leaf+stem)")]
-        [Units("kgDM/ha")]
-        public double[] SpeciesHarvestableWt
-        {
-            get
-            {
-                double[] result = new double[NumSpecies];
-                for (int s = 0; s < NumSpecies; s++)
-                    result[s] = Math.Max(0.0, SP[s].dmleaf_green + SP[s].dmstem_green - SP[s].dmgreenmin)
-                              + Math.Max(0.0, SP[s].dmdead - SP[s].dmdeadmin);
-                return result;
-            }
-        }
-        [Description("Amount of plant dry matter removed by harvest, for each species")]
-        [Units("kgDM/ha")]
-        public double[] SpeciesHarvestWt
-        {
-            get
-            {
-                double[] result = new double[SP.Length];
-                for (int s = 0; s < NumSpecies; s++)
-                    result[s] = SP[s].dmdefoliated;
-                return result;
-            }
-        }
-
-        [Description("Proportion in the dry matter harvested of each species")]
-        [Units("%")]
-        public double[] SpeciesHarvestPct
-        {
-            get
-            {
-                double[] result = new double[SP.Length];
-                double myTotal = StandingPlantWt;
-                for (int s = 0; s < NumSpecies; s++)
-                {
-                    if (myTotal > 0.0)
-                        result[s] = (SP[s].dmstem + SP[s].dmleaf) * 100 / myTotal;
-                }
-                return result;
-            }
-        }
-
-        private double[] FractionToHarvest;
-        [Description("Fraction to harvest for each species")]
-        [Units("0-1")]
-        public double[] SpeciesHarvestFraction
-        {
-            get { return FractionToHarvest; }
-        }
-
-        [Description("Rate of turnover for live DM, for each species")]
-        [Units("0-1")]
-        public double[] SpeciesLiveDMTurnoverRate
-        {
-            get
-            {
-                double[] result = new double[SP.Length];
-                for (int s = 0; s < NumSpecies; s++)
-                {
-                    result[s] = SP[s].gama;
-                }
-                return result;
-            }
-        }
-        [Description("Rate of turnover for dead DM, for each species")]
-        [Units("0-1")]
-        public double[] SpeciesDeadDMTurnoverRate
-        {
-            get
-            {
-                double[] result = new double[SP.Length];
-                for (int s = 0; s < NumSpecies; s++)
-                {
-                    result[s] = SP[s].gamad;
-                }
-                return result;
-            }
-        }
-        [Description("Rate of DM turnover for stolons, for each species")]
-        [Units("0-1")]
-        public double[] SpeciesStolonDMTurnoverRate
-        {
-            get
-            {
-                double[] result = new double[SP.Length];
-                for (int s = 0; s < NumSpecies; s++)
-                {
-                    result[s] = SP[s].gamas;
-                }
-                return result;
-            }
-        }
-        [Description("Rate of DM turnover for roots, for each species")]
-        [Units("0-1")]
-        public double[] SpeciesRootDMTurnoverRate
-        {
-            get
-            {
-                double[] result = new double[SP.Length];
-                for (int s = 0; s < NumSpecies; s++)
-                {
-                    result[s] = SP[s].gamar;
-                }
-                return result;
-            }
-        }
-
-        [Description("Amount of N remobilised from senesced material, for each species")]
-        [Units("kgN/ha")]
-        public double[] SpeciesRemobilisedN
-        {
-            get
-            {
-                double[] result = new double[SP.Length];
-                for (int s = 0; s < NumSpecies; s++)
-                {
-                    result[s] = SP[s].remob2NewGrowth;
-                }
-                return result;
-            }
-        }
-
-        [Description("Amount of luxury N remobilised, for each species")]
-        [Units("kgN/ha")]
-        public double[] SpeciesLuxuryNRemobilised
-        {
-            get
-            {
-                double[] result = new double[SP.Length];
-                for (int s = 0; s < NumSpecies; s++)
-                {
-                    result[s] = SP[s].NFastRemob2 + SP[s].NFastRemob3;
-                }
-                return result;
-            }
-        }
-
-        [Description("Amount of luxury N potentially remobilisable, for each species")]
-        [Units("kgN/ha")]
-        public double[] SpeciesRemobilisableLuxuryN
-        {
-            get
-            {
-                double[] result = new double[SP.Length];
-                for (int s = 0; s < NumSpecies; s++)
-                {
-                    result[s] = SP[s].NLuxury2 + SP[s].NLuxury3;
-                }
-                return result;
-            }
-        }
-
-        [Description("Amount of atmospheric N fixed, for each species")]
-        [Units("kgN/ha")]
-        public double[] SpeciesFixedN
-        {
-            get
-            {
-                double[] result = new double[SP.Length];
-                for (int s = 0; s < NumSpecies; s++)
-                {
-                    result[s] = SP[s].Nfix;
-                }
-                return result;
-            }
-        }
-
-        [Description("Amount of N required with luxury uptake, for each species")]
-        [Units("kgN/ha")]
-        public double[] SpeciesRequiredNLuxury
-        {
-            get
-            {
-                double[] result = new double[SP.Length];
-                for (int s = 0; s < NumSpecies; s++)
-                {
-                    result[s] = SP[s].NdemandLux;
-                }
-                return result;
-            }
-        }
-
-        [Description("Amount of N required for optimum growth, for each species")]
-        [Units("kgN/ha")]
-        public double[] SpeciesRequiredNOptimum
-        {
-            get
-            {
-                double[] result = new double[SP.Length];
-                for (int s = 0; s < NumSpecies; s++)
-                {
-                    result[s] = SP[s].NdemandOpt;
-                }
-                return result;
-            }
-        }
-
-        [Description("Amount of N demaned from soil, for each species")]
-        [Units("kgN/ha")]
-        public double[] SpeciesDemandN
-        {
-            get
-            {
-                double[] result = new double[SP.Length];
-                for (int s = 0; s < NumSpecies; s++)
-                {
-                    result[s] = SP[s].soilNdemand;
-                }
-                return result;
-            }
-        }
-
-        [Description("Amount of N in new growth, for each species")]
-        [Units("kgN/ha")]
-        public double[] SpeciesGrowthN
-        {
-            get
-            {
-                double[] result = new double[SP.Length];
-                for (int s = 0; s < NumSpecies; s++)
-                {
-                    result[s] += SP[s].newGrowthN;
-                }
-                return result;
-            }
-        }
-
-        [Description("Nitrogen concentration in new growth, for each species")]
-        [Units("kgN/kgDM")]
-        public double[] SpeciesGrowthNconc
-        {
-            get
-            {
-                double[] result = new double[SP.Length];
-                for (int s = 0; s < NumSpecies; s++)
-                {
-                    if (SP[s].dGrowth > 0)
-                        result[s] += SP[s].newGrowthN / SP[s].dGrowth;
-                    else
-                        result[s] = 0.0;
-                }
-                return result;
-            }
-        }
-        [Description("Amount of N uptake, for each species")]
-        [Units("kgN/ha")]
-        public double[] SpeciesUptakeN
-        {
-            get
-            {
-                double[] result = new double[SP.Length];
-                for (int s = 0; s < NumSpecies; s++)
-                {
-                    result[s] = SP[s].soilNuptake;
-                }
-                return result;
-            }
-        }
-
-        [Description("Amount of N deposited as litter onto soil surface, for each species")]
-        [Units("kgN/ha")]
-        public double[] SpeciesLitterN
-        {
-            get
-            {
-                double[] result = new double[SP.Length];
-                for (int s = 0; s < NumSpecies; s++)
-                {
-                    result[s] = SP[s].dNLitter;
-                }
-                return result;
-            }
-        }
-        [Description("Amount of N from senesced roots added to soil FOM, for each species")]
-        [Units("kgN/ha")]
-        public double[] SpeciesSenescedN
-        {
-            get
-            {
-                double[] result = new double[SP.Length];
-                for (int s = 0; s < NumSpecies; s++)
-                {
-                    result[s] = SP[s].dNrootSen;
-                }
-                return result;
-            }
-        }
-
-        [Description("Amount of plant nitrogen removed by harvest, for each species")]
-        [Units("kgN/ha")]
-        public double[] SpeciesHarvestN
-        {
-            get
-            {
-                double[] result = new double[SP.Length];
-                for (int s = 0; s < NumSpecies; s++)
-                    result[s] = SP[s].Ndefoliated;
-                return result;
-            }
-        }
-
-        [Description("Growth limiting factor due to nitrogen, for each species")]
-        [Units("0-1")]
-        public double[] SpeciesGLFN
-        {
-            get
-            {
-                double[] result = new double[SP.Length];
-                for (int s = 0; s < NumSpecies; s++)
-                    result[s] = SP[s].gfn;
-                return result;
-            }
-        }
-        [Description("Growth limiting factor due to temperature, for each species")]
-        [Units("0-1")]
-        public double[] SpeciesGLFT
-        {
-            get
-            {
-                double[] result = new double[SP.Length];
-                for (int s = 0; s < NumSpecies; s++)
-                    result[s] = SP[s].gftemp;
-                return result;
-            }
-        }
-        [Description("Growth limiting factor due to water deficit, for each species")]
-        [Units("0-1")]
-        public double[] SpeciesGLFW
-        {
-            get
-            {
-                double[] result = new double[SP.Length];
-                for (int s = 0; s < NumSpecies; s++)
-                    result[s] = SP[s].gfwater;
-                return result;
-            }
-        }
-
-        [Description("Irridance on the top of canopy")]
-        [Units("W.m^2/m^2")]
-        public double[] SpeciesIrradianceTopCanopy
-        {
-            get
-            {
-                double[] result = new double[SP.Length];
-                for (int s = 0; s < NumSpecies; s++)
-                    result[s] = SP[s].IL1;
-                return result;
-            }
-        }
-        [Description("Potential C assimilation, corrected for extreme temperatures")]
-        [Units("kgC/ha")]
-        public double[] SpeciesPotCarbonAssimilation
-        {
-            get
-            {
-                double[] result = new double[SP.Length];
-                for (int s = 0; s < NumSpecies; s++)
-                    result[s] = SP[s].Pgross;
-                return result;
-            }
-        }
-        [Description("Loss of C via respiration")]
-        [Units("kgC/ha")]
-        public double[] SpeciesCarbonLossRespiration
-        {
-            get
-            {
-                double[] result = new double[SP.Length];
-                for (int s = 0; s < NumSpecies; s++)
-                    result[s] = (double)SP[s].Resp_m;
-                return result;
-            }
-        }
-
-        [Description("Gross primary productivity")]
-        [Units("kgDM/ha")]
-        public double GPP
-        {
-            get
-            {
-                double result = 0.0;
-                for (int s = 0; s < NumSpecies; s++)
-                    result = SP[s].Pgross * 2.5;   // assume 40% C in DM
-                return result;
-            }
-        }
-        [Description("Net primary productivity")]
-        [Units("kgDM/ha")]
-        public double NPP
-        {
-            get
-            {
-                double result = 0.0;
-                for (int s = 0; s < NumSpecies; s++)
-                    result = SP[s].Pgross * 0.75 + SP[s].Resp_m;
-                result *= 2.5;   // assume 40% C in DM
-                return result;
-            }
-        }
-        [Description("Net above-ground primary productivity")]
-        [Units("kgDM/ha")]
-        public double NAPP
-        {
-            get
-            {
-                double result = 0.0;
-                for (int s = 0; s < NumSpecies; s++)
-                    result = SP[s].Pgross * SP[s].fShoot * 0.75 + SP[s].Resp_m;
-                result /= 2.5;   // assume 40% C in DM
-                return result;
-            }
-        }
-
-        #endregion
-
-		#region Internal variables
-
-		/// <summary>
-		/// Species in the simulated sward
-		/// </summary>
-		private Species[] SP;
-		private Species[] pSP;
-
-		/// <summary>
-		/// Constant needed for vapour pressure
-		/// </summary>
-		private const double SVPfrac = 0.66;
-
-		private double _IntRadn;	// Intercepted Radn
-		private CanopyEnergyBalanceInterceptionlayerType[] _LightProfile;
-
-		private double[] myRootDepth;		  //int:current root depth (mm)
-		private double[] rootDist;		 //Broken stick parameter [0-1]
-
-		//	private double CO2ambient = 380; //ambient [CO2]
-		private double CO2ambient = 380; //expected to be updated from MET
-		private double co2 = 380; //expected to be updated from MAE and ClimateControl
-
-		private double day_length = 12;
-		private int day_of_month;
-		private int month;
-		private int year;
-
-        private int p_RootDistributionMethod = 0;
-        private double p_ExpoLinearDepthParam;
-        private double p_ExpoLinearCurveParam;
-
-		public bool HaveInitialised = false;
-
-		//** Aggregated pasture parameters of all species (wiht a prefix 'p_')
-		//p_d... variables are daily changes (delta)
-		private double p_dGrowthPot;	  //daily growth potential
-		private double p_dGrowthW;		//daily growth with water-deficit incoprporated
-		private double p_dGrowth;		 //daily growth
-		private double p_dHerbage;		//daily herbage (total standing DM) increae
-		private double p_dLitter;		 //daily litter formation
-		private double p_dRootSen;		//daily root senescence
-		private double p_dNLitter;		//daily litter formation
-		private double p_dNRootSen;	   //daily root senescence
-
-		//p_... variables are pasture states at a given time (day)
-		private double p_fShoot;		  //actual fraction of dGrowth to shoot
-		private double p_height;		  // Canopy height (mm)
-		private double p_greenLAI;
-		private double p_deadLAI;
-		private double p_totalLAI;
-		private double p_lightExtCoeff;
-		private double p_greenDM;		 //green is the live aboveground herbage mass, kgDM/ha
-		private double p_deadDM;
-		private double p_totalDM;
-
-		private double p_rootMass;		//total root mass
-		private double p_rootFrontier;	//depth of root frontier
-
-		//soil
-		private double p_bottomRootLayer;   //the soil layer just below root zone
-		private double p_soilNdemand;	   //plant N demand (shoot + root) for daily growth from soil (excludingfixation and remob)
-		// private double p_soilNdemandMax;	//plant N demand with luxury uptake
-		private double p_soilNavailable;	//Plant available N in soil kgN/ha, at the present day
-		private double p_soilNuptake;	   //Plant N uptake, daily
-		private double[] SNSupply;
-		private double[] SNUptake;
-		private double p_Nfix = 0;
-		private double p_gfn;			   // = effect of p_Nstress on growth
-
-		private double p_waterDemand;   // Daily Soil Water Demand (mm)
-		private double p_waterUptake;   // Daily Soil Water uptake (mm)
-		private double p_waterSupply;   // plant extractable soil moisture (mm)
-		private double[] SWSupply;
-		private double[] SWUptake;
-		private double p_gfwater;	   // = effects of water stress on growth
-		private double p_gftemp;
-
-		private double p_harvestDM;			  //daily harvested dm
-		private double p_harvestN;			   //daily harvested n
-		private double p_harvestDigest;
-		//private double p_herbageDigest;
-		private bool p_Live = true;			  //flag signialling crop is live (not killed)
-
-
-		//temporary testing, will be removed later when IL1 can be get from micromet
-		private int canopiesNum = 1;			//number of canpy including this one
-		private double[] canopiesRadn = null;   //Radn intercepted by canopies
-
-		#endregion
-
-		//----------------------------------------------------------------
-		/// <summary>
-		/// Initialise parameters
-		/// </summary>
-		private void InitParameters()
-		{
-
-            // check that initialisation fractions have been supplied accordingly
-            Array.Resize(ref initialDMFractions_grass, 11);
-            Array.Resize(ref initialDMFractions_legume, 11);
-
-            month = clock.Today.Month;
-            year = clock.Today.Year;
-            day_of_month = clock.Today.Day;
-            
-            //init
-			p_dGrowthPot = 0.0;
-			p_dGrowthW = 0.0;
-			p_dGrowth = 0.0;
-			p_dHerbage = 0.0;
-			p_height = 0.0;
-
-			p_dLitter = 0.0;		 //daily litter formation
-			p_dRootSen = 0.0;		//daily root senescence
-			p_dNLitter = 0.0;		//daily litter formation N
-			p_dNRootSen = 0.0;	   //daily root senescence N
-			p_bottomRootLayer = 0;
-
-			//Parameters for environmental factors
-			p_soilNdemand = 0;
-			p_soilNavailable = 0;
-			p_soilNuptake = 0;
-			p_gfn = 0;
-			p_Nfix = 0.0;
-			p_gftemp = 0.0;
-			p_gfwater = 0.0;
-			p_harvestN = 0.0;
-
-			p_waterSupply = 0;
-			p_waterDemand = 0;
-			p_waterUptake = 0;
-			p_gfwater = 0;
-			_IntRadn = 0.0;
-
-			SP = new Species[NumSpecies];
-			pSP = new Species[NumSpecies];
-			for (int s = 0; s < NumSpecies; s++)
-			{
-				InitSpeciesValues(s);
-			}
-
-			//Initialising the aggregated pasture parameters from initial valuses of each species
-			p_rootFrontier = 0.0;
-			p_rootMass = 0.0;
-			p_greenLAI = 0.0;
-			p_deadLAI = 0.0;
-			p_greenDM = 0.0;
-			p_deadDM = 0.0;
-			double sum_fShoot = 0.0;
-			double sum_lightExtCoeff = 0.0;
-
-			for (int s = 0; s < Nsp; s++)
-			{
-				//accumulate LAI of all species
-				p_greenLAI += SP[s].greenLAI;
-				p_deadLAI += SP[s].deadLAI;
-
-				p_greenDM += SP[s].dmgreen;
-				p_deadDM += SP[s].dmdead;
-
-				//accumulate the sum for weighted average
-				sum_fShoot += SP[s].fShoot * SP[s].dmshoot;
-				sum_lightExtCoeff += SP[s].lightExtCoeff * SP[s].totalLAI;
-
-				//Set the deepest root frontier
-				if (SP[s].rootDepth > p_rootFrontier)
-					p_rootFrontier = SP[s].rootDepth;
-
-				p_rootMass += SP[s].dmroot;
-
-			}
-			p_totalLAI = p_greenLAI + p_deadLAI;
-			p_totalDM = p_greenDM + p_deadDM;
-
-			if (p_totalDM == 0) { p_fShoot = 0; }
-			else { p_fShoot = sum_fShoot / p_totalDM; }
-
-			if (p_totalLAI == 0) { p_lightExtCoeff = 0.5; }
-			else { p_lightExtCoeff = sum_lightExtCoeff / p_totalLAI; }
-
-            //Rainss 20110711 - Introduced broken stick root distribution
-            // This hack uses rlvp as interface to pass distribution parameters and then recalc rlvp
-            // This is not what I would call good pratice due to the parameters technically changing meaning during
-            // initilisation, but it will do in the interim.
-            if (rlvp.Length == NumSpecies)
-            {
-                p_RootDistributionMethod = 2;
-                p_ExpoLinearDepthParam = rlvp[0];
-                // This has been maintained for backwards compatibility, use should be avoided
-            }
-
-            // rlvp is used as input only, in the calculations it has been usper-seeded by RootFraction (the proportion of roots mass in each layer)
-            // The RootFraction should add up to 1.0 over the soil profile
-            RootFraction = RootProfileDistribution();
-        }
-		//----------------------------------------------------------
-		/// <summary>
-		/// Set parameter valuse that each species need to know
-		/// - from pasture to species
-		/// </summary>
-		/// <param name="s"></param>
-		private void InitSpeciesValues(int s)
-		{
-			SP[s] = new Species(_thisSpeciesName[s]);
-			pSP[s] = new Species(_thisSpeciesName[s]);
-
-			SP[s].dmshootInit = iniDMshoot[s];
-			SP[s].dmrootInit = iniDMroot[s];
-			SP[s].dmGreenInit = iniDMgreen[s];
-			SP[s].rootDepthInit = iniRootDepth[s];
-
-			Species.CO2ambient = CO2ambient;
-			Species.thisCropName = thisCropName;
-
-			SP[s].InitValues();
-
-			SWSupply = new double[Soil.SoilWater.dlayer.Length];
-			SWUptake = new double[Soil.SoilWater.dlayer.Length];
-			SNSupply = new double[Soil.SoilWater.dlayer.Length];
-			SNUptake = new double[Soil.SoilWater.dlayer.Length];
-		}
-
-		//---------------------------------------------------------------------------
-		/// <summary>
-		/// Let species know weather conditions
-		/// </summary>
-		/// <returns></returns>
-		private bool SetSpeciesMetData()
-		{
-			//pass metData & day_length to species (same to all species)
-			Species.dayLength = day_length = MetData.DayLength;
-			Species.latitude = MetData.Latitude;
-			Species.MetData = MetData.MetData;
-			Species.day_of_month = day_of_month;
-			Species.month = month;
-			Species.year = year;
-			Species.CO2 = co2;
-			Species.PIntRadn = _IntRadn;
-			Species.PCoverGreen = Cover_green;
-			Species.PLightExtCoeff = p_lightExtCoeff;
-			Species.Pdmshoot = AboveGroundWt;   //dm_shoot;
-			Species.coverRF = coverRF();
-
-			//partition the MetData to species
-			double sumRadnIntercept = 0.0;   //Intercepted Fraction of the solar Radn available to a species
-			for (int s = 0; s < Nsp; s++)
-			{
-				sumRadnIntercept += SP[s].coverGreen;
-			}
-			//update available Radn for each species at current day
-			//IntRadn - the total intecepted radn by whole canopy of mixed species
-			for (int s = 0; s < Nsp; s++)
-			{
-				if (sumRadnIntercept == 0)
-				{
-					SP[s].intRadnFrac = 0;
-					SP[s].intRadn = 0;
-				}
-				else
-				{
-					SP[s].intRadnFrac = SP[s].coverGreen / sumRadnIntercept;
-					SP[s].intRadn = _IntRadn * SP[s].intRadnFrac;
-				}
-			}
-
-			//testing SNF decline by factor df
-			// double dFrac = 1.0;
-			if (co2 == 475)
-			{
-				for (int s = 0; s < Nsp; s++)
-				{
-					SP[s].MaxFix = 0.5;// dFrac;
-					SP[s].MinFix = 0.2;// dFrac;
-				}
-			}
-
-
-			return true;
-		}
-
-
-		//--------------------------------------------------------------------------
-		/// <summary>
-		/// Set drought stress factor to each species
-		/// Worth more efforts in this area
-		/// </summary>
-		private void SetSpeciesLimitingFactors()
-		{
-
-			if (p_waterDemand == 0)
-			{
-				p_gfwater = 1.0;
-				for (int s = 0; s < Nsp; s++)
-					SP[s].gfwater = p_gfwater;
-				return;								 //case (1) return
-			}
-			if (p_waterDemand > 0 && p_waterUptake == 0)
-			{
-				p_gfwater = 0.0;
-				for (int s = 0; s < Nsp; s++)
-					SP[s].gfwater = p_gfwater;
-				return;								 //case (2) return
-			}
-
-			p_gfwater = p_waterUptake / p_waterDemand;
-			double spDepth = 0;			  // soil profile depth
-			if (p_gfwater > 0.999)  //possible saturation
-			{
-				// calculate soil moisture content in root zone
-				double SW = 0;	  //soil water content
-				double Sat = 0;	 //water content at saturation
-				double FC = 0;	  //water contenct at field capacity
-
-				for (int layer = 0; layer < Soil.SoilWater.dlayer.Length; layer++)
-				{
-					spDepth += Soil.SoilWater.dlayer[layer];
-					if (spDepth <= p_rootFrontier)
-					{
-						SW += Soil.SoilWater.sw_dep[layer];
-						Sat += Soil.SoilWater.sat_dep[layer];
-						FC += Soil.SoilWater.dul_dep[layer];
-					}
-				}
-				if (SW > FC) //if saturated
-				{
-					//	double soilSatFactor = 0.2;		 //gfwater = 1-0.2 (when SW == Sat)
-					//	p_gfwater = 1 - soilSatFactor * (SW - FC) / (Sat - FC);
-					//	if (p_gfwater > 1.0) p_gfwater = 1.0;
-					//}
-					//	for (int s=0; s<Nsp; s++)
-					//		SP[s].gfwater = p_gfwater;
-
-					double accum_gfwater = 0;
-					p_greenLAI = 0;	 //update p_greenLAI before using it.
-					for (int s = 0; s < Nsp; s++)
-					{
-						SP[s].gfwater = 1 - SP[s].soilSatFactor * (SW - FC) / (Sat - FC);
-						accum_gfwater += SP[s].gfwater * SP[s].greenLAI;   //weighted by greenLAI
-						p_greenLAI += SP[s].greenLAI;					  //FLi 19 Sept 2011 for avoiding error of an unupdated
-					}													  //p_greenLAI when using SWIM for waterUptake
-					if (p_greenLAI > 0)
-						p_gfwater = accum_gfwater / p_greenLAI;
-					else
-						p_gfwater = 1.0;
-					return;						 //case (3) return
-				}
-				//Reaching here is possible (SW < FC) even with a p_gfwater ==1	 //FLi 20 Oct 2012
-				//not return, but go though to the case (4) below
-			}
-
-			//Original block Set specieS.gfwater = p_gfwater, to distinguish them later
-			for (int s = 0; s < Nsp; s++)
-			{
-				SP[s].gfwater = p_gfwater;
-			}
-			//Console.Out.WriteLine("gfwater4: " + p_gfwater);
-			return;									 //case (4) return
-
-
-			/*/////
-			  int  dep = SWUptake.Length;
-			  double[] transpLAI = new double[dep];	   //partitioning soil water in each layer according to species demand (LAI)
-														  //This process sounds more reasonable, but not giving better results, possible
-														  //due to that compensation of moisture among layers are important between species
-			  spDepth = 0;						 //Soil profile depth
-			  for (int layer = 0; layer < dep; layer++)
-			  {
-				  spDepth += dlayer[layer];
-				  for (int s = 0; s < Nsp; s++)
-				  {
-					  if (spDepth <= SP[s].rootDepth)
-						  transpLAI[layer] += SP[s].greenLAI;	 //totalLAI which has root ToString this layer
-				  }
-			  }
-
-			  //species soil water demand
-			  for (int s = 0; s < Nsp; s++)
-			  {
-				  SP[s].swuptake = 0; //init
-				  SP[s].swdemandFrac = 0;
-				  if (p_greenLAI > 0)
-					  SP[s].swdemandFrac =  SP[s].greenLAI / p_greenLAI;
-			  }
-
-			  //soil water uptake (assumed)
-			  spDepth = 0;
-			  for (int layer = 0; layer < dep; layer++)
-			  {
-				  spDepth += dlayer[layer];
-				  for (int s = 0; s < Nsp; s++)
-				  {
-					  if (SP[s].rootDepth >= spDepth && SP[s].greenLAI > 0 && transpLAI[layer] > 0)
-						  SP[s].swuptake += SWUptake[layer] * SP[s].greenLAI /transpLAI[layer];
-				  }
-			  }
-
-			  for (int s = 0; s < Nsp; s++)
-			  {
-				  if (SP[s].swdemandFrac > 0 && p_waterUptake > 0)
-					  SP[s].gfwater = SP[s].swuptake / (SP[s].swdemandFrac * p_waterUptake);
-
-				  if (SP[s].gfwater > 1.0)
-					  SP[s].gfwater = 1.0;
-			  }
-
-			  return;										 //case (4) return
-			 */
-
-		}
-
-
-		//--------------------------------------------------------------------------
-		/// <summary>
-		/// plant growth and partitioning and tissue turnover
-		/// </summary>
-		private void GrowthAndPartition()
-		{
-			p_greenLAI = 0;
-			p_deadLAI = 0;
-
-			p_greenDM = 0.0;
-			p_deadDM = 0.0;
-
-			p_dHerbage = 0.0;
-			p_rootMass = 0.0;
-
-			p_dLitter = 0;
-			p_dNLitter = 0;
-
-			p_dRootSen = 0;
-			p_dNRootSen = 0;
-
-			for (int s = 0; s < Nsp; s++)
-			{
-				SP[s].PartitionTurnover();
-
-				p_greenLAI += SP[s].greenLAI;
-				p_deadLAI += SP[s].deadLAI;
-
-				p_greenDM += SP[s].dmgreen;
-				p_deadDM += SP[s].dmdead;
-				p_rootMass += SP[s].dmroot;
-
-				p_dHerbage += (SP[s].dmtotal - SP[s].pS.dmtotal);
-				//p_dHerbage += SP[s].dGrowth - SP[s].dLitter;
-
-				p_dLitter += SP[s].dLitter;
-				p_dNLitter += SP[s].dNLitter;
-
-				p_dRootSen += SP[s].dRootSen;
-				p_dNRootSen += SP[s].dNrootSen;
-			}
-
-			p_totalLAI = p_greenLAI + p_deadLAI;
-			p_totalDM = p_greenDM + p_deadDM;
-
-
-
-			//litter return to surface OM completely (frac = 1.0)
-			DoSurfaceOMReturn(p_dLitter, p_dNLitter, 1.0);
-
-			//Root FOM return
-			DoIncorpFomEvent(p_dRootSen, p_dNRootSen);
-
-		}
-
-
-		//==============================
-
-		# region "EventSenders"
-
-		//--------------------------------------------------------------------------------------------
-		/// <summary>
-		/// Event publication - new crop
-		/// </summary>
-		private void DoNewCropEvent()
-		{
-			if (NewCrop != null)
-			{
-				// Send out New Crop Event to tell other modules who I am and what I am
-				PMF.NewCropType EventData = new PMF.NewCropType();
-				EventData.crop_type = SP[0].micrometType;  // need to separate crop type for micromet & canopy name !!
-				EventData.sender = Name;		//
-				NewCrop.Invoke(EventData);
-			}
-
-		}
-
-		//----------------------------------------------------------------
-		/// <summary>
-		/// Event publication - new canopy
-		/// </summary>
-
-		public NewCanopyType CanopyData { get { return LocalCanopyData; } }
-		NewCanopyType LocalCanopyData = new NewCanopyType();
-
-		private void DoNewCanopyEvent()
-		{
-			if (NewCanopy != null)
-			{
-				LocalCanopyData.sender = Name;
-				LocalCanopyData.lai = p_greenLAI;
-				LocalCanopyData.lai_tot = p_totalLAI;
-				p_height = HeightfromDM;
-				LocalCanopyData.height = (int)p_height;			 // height effect, mm
-				LocalCanopyData.depth = (int)p_height;			  // canopy depth
-				LocalCanopyData.cover = Cover_green;
-				LocalCanopyData.cover_tot = Cover_tot;
-				NewCanopy.Invoke(LocalCanopyData);
-			}
-		}
-
-		//----------------------------------------------------------------
-		/// <summary>
-		/// Send out plant growth limiting factor for other module calculating potential transp.
-		/// </summary>
-		public double FRGR
-		{
-			get
-			{
-				p_gftemp = 0;	 //weighted average
-
-				double Tday = 0.75 * MetData.MaxT + 0.25 * MetData.MinT; //Tday
-				for (int s = 0; s < Nsp; s++)
-				{
-					double prop = 1.0 / Nsp;
-					if (p_greenDM != 0.0)
-					{
-						prop = SP[s].dmgreen / AboveGroundLiveWt;   // dm_green;
-					}
-					p_gftemp += SP[s].GFTemperature(Tday) * prop;
-				}
-
-				double gft = 1;
-				if (Tday < 20) gft = Math.Sqrt(p_gftemp);
-				else gft = p_gftemp;
-				// Note: p_gftemp is for gross photosysthsis.
-				// This is different from that for net production as used in other APSIM crop models, and is
-				// assumesd in calculation of temperature effect on transpiration (in micromet).
-				// Here we passed it as sqrt - (Doing so by a comparison of p_gftemp and that
-				// used in wheat). Temperature effects on NET produciton of forage species in other models
-				// (e.g., grassgro) are not so significant for T = 10-20 degrees(C)
-
-				//Also, have tested the consequences of passing p_Ncfactor in (different concept for gfwater),
-				//coulnd't see any differnece for results
-				return Math.Min(FVPD, gft);
-				// RCichota, Jan/2014: removed AgPasture's Frgr from here, it is considered at the same level as nitrogen etc...
-			}
-		}
-
-		/// <summary>
-		/// MicroClimate supplies PotentialEP
-		/// </summary>
-		[XmlIgnore]
-		public double PotentialEP
-		{
-			get
-			{
-				return p_waterDemand;
-			}
-			set
-			{
-				p_waterDemand = value;
-			}
-		}
-
-		/// <summary>
-		/// MicroClimate supplies LightProfile
-		/// </summary>
-		[XmlIgnore]
-		public CanopyEnergyBalanceInterceptionlayerType[] LightProfile
-		{
-			get
-			{
-				return _LightProfile;
-			}
-			set
-			{
-				_LightProfile = value;
-				canopiesNum = _LightProfile.Length;
-				canopiesRadn = new double[1];
-
-				_IntRadn = 0;
-				for (int j = 0; j < canopiesNum; j++)
-				{
-					_IntRadn += _LightProfile[j].amount;
-				}
-				canopiesRadn[0] = _IntRadn;
-			}
-		}
-
-
-		public string CropType { get { return "AgPasture"; } }
-
-		#endregion //EventSender
-		//======================================================================
-
-		#region "EventHandlers"
-		/// <summary>
-		/// Eventhandeler - initialisation
-		/// </summary>
-		[EventSubscribe("Initialised")]
-		private void Initialise() //overrides Sub init2()
-		{
-			InitParameters();			// Init parameters after reading the data
-
-			if (MetData.StartDate != new DateTime(0))
-			  SetSpeciesMetData();		 // This is needed for the first day after knowing the number of species
-
-			DoNewCropEvent();			// Tell other modules that I exist
-			DoNewCanopyEvent();		  // Tell other modules about my canopy
-
-			alt_N_uptake = alt_N_uptake.ToLower();
-			if (alt_N_uptake == "yes")
-				if (Nsp > 1)
-					throw new Exception("When working with multiple species, 'ValsMode' must ALWAYS be 'none'");
-		}
-
-		public override void OnSimulationCommencing()
-		{
-			HaveInitialised = false;
-		}
-
-		//---------------------------------------------------------------------
-		/// <summary>
-		/// EventHandeler - preparation befor the main process
-		/// </summary>
-		[EventSubscribe("DoDailyInitialisation")]
-		private void OnDoDailyInitialisation(object sender, EventArgs e)
-		{
-			if (!HaveInitialised)
-			{
-				Initialise();
-				HaveInitialised = true;
-			}
-
-			//  p_harvestDM = 0.0;	  // impartant to have this reset because
-			//  p_harvestN = 0.0;	   // they are used to DM & N returns
-			//  p_harvestDigest = 0.0;
-
-			month = clock.Today.Month;
-			year = clock.Today.Year;
-			day_of_month = clock.Today.Day;
-
-			DoNewCanopyEvent();
-		}
-
-		/*		//---------------------------------------------------------------------
-				/// <summary>
-				/// Get new meteo- data
-				/// </summary>
-				/// <param name="NewMetData"></param>
-				[EventSubscribe("NewWeatherDataAvailable")]
-				private void OnNewWeatherDataAvailable(WeatherFile.NewMetType NewMetData)
-				{
-					MetData = NewMetData;
-				}
-		 */
-
-		//---------------------------------------------------------------------
-		[EventSubscribe("DoPlantGrowth")]
-		private void OnDoPlantGrowth(object sender, EventArgs e)
-		{
-			if (!p_Live)
-				return;
-
-			//**Remember last status, and update root depth frontier (root depth mainly for annuals)
-			for (int s = 0; s < Nsp; s++)
-			{
-				pSP[s] = SP[s];	   //Species state yesterday is rememberd
-				SP[s].SetPrevPools(); //pool values yesterday is also retained in current state
-				SP[s].DailyRefresh();
-
-				double spRootDepth = SP[s].rootGrowth();	//update root depth
-				if (p_rootFrontier < spRootDepth)
-					p_rootFrontier = spRootDepth;
-			}
-
-			//Console.WriteLine("Warning message");
-			//throw new Exception("throw ...");
-
-			//**To partition Radn to different species
-			SetSpeciesMetData();
-
-			//** advance phenology
-			int anyEmerged = 0;
-			for (int s = 0; s < Nsp; s++)
-			{
-				anyEmerged += SP[s].Phenology();
-			}
-
-			//**Potential growth
-			p_dGrowthPot = 0;
-			for (int s = 0; s < Nsp; s++)
-			{
-				//p_dGrowthPot += SP[s].DailyGrowthPot();   // alternative way for calclating potential growth
-				p_dGrowthPot += SP[s].DailyEMGrowthPot();   //pot here incorporated [N] effects
-			}
-
-
-			//**Calculate soil N available in root zone
-			p_soilNavailable = calcPlantAvailableN();
-			//p_soilNavailable = calcPlantExtractableN();   //need to do more validation/calibration for activating this
-			//**Water supply & uptake
-			if (WaterUptakeSource == "calc")
-			{
-				p_waterUptake = SWUptakeProcess();	  //actual uptake by all species
-			}
-			else
-			{
-				//Water uptake be calculated by other modules (e.g., SWIM) and got by [EventHandler]
-			}
-			SetSpeciesLimitingFactors();  // * root competition for water when SM is deficit: species-specific ?
-
-			//**add drought effects (before considering other nutrient limitation)
-			p_dGrowthW = 0;
-			for (int s = 0; s < Nsp; s++)
-			{
-				p_dGrowthW += SP[s].DailyGrowthW();
-			}
-			double nuptake = NBudgetAndUptake();
-
-			//**actual daily growth
-			p_dGrowth = 0;
-			for (int s = 0; s < Nsp; s++)
-			{
-				p_dGrowth += SP[s].DailyGrowthAct();
-			}
-
-			/*trick species for specified clover%
-			DateTime d97J1 = new DateTime(1997, 7, 1, 0, 0, 0);
-			DateTime d98J1 = new DateTime(1998, 7, 1, 0, 0, 0);
-			DateTime d99J1 = new DateTime(1999, 7, 1, 0, 0, 0);
-			DateTime d00J1 = new DateTime(2000, 7, 1, 0, 0, 0);
-			DateTime d01J1 = new DateTime(2001, 7, 1, 0, 0, 0);
-			DateTime d02J1 = new DateTime(2002, 7, 1, 0, 0, 0);
-			DateTime d03J1 = new DateTime(2003, 7, 1, 0, 0, 0);
-			DateTime d04J1 = new DateTime(2004, 7, 1, 0, 0, 0);
-			DateTime d05J1 = new DateTime(2005, 7, 1, 0, 0, 0);
-			DateTime d06J1 = new DateTime(2006, 7, 1, 0, 0, 0);
-			DateTime d07J1 = new DateTime(2007, 7, 1, 0, 0, 0);
-			DateTime d08J1 = new DateTime(2008, 7, 1, 0, 0, 0);
-			double legumeF = 0.10;																	  //ElevObs  //AmbObs
-			if (DateTime.Compare(Today, d97J1) >= 0 && DateTime.Compare(Today, d98J1) < 0) legumeF = 0.03;//0.05;//0.03;
-			else if (DateTime.Compare(Today, d98J1) >= 0 && DateTime.Compare(Today, d99J1) < 0) legumeF = 0.06;//0.19;//0.06;
-			else if (DateTime.Compare(Today, d99J1) >= 0 && DateTime.Compare(Today, d00J1) < 0) legumeF = 0.17;//0.31;//0.17;
-			else if (DateTime.Compare(Today, d00J1) >= 0 && DateTime.Compare(Today, d01J1) < 0) legumeF = 0.21;//0.34;//0.21;
-			else if (DateTime.Compare(Today, d01J1) >= 0 && DateTime.Compare(Today, d02J1) < 0) legumeF = 0.03;//0.04;//0.03;
-			else if (DateTime.Compare(Today, d02J1) >= 0 && DateTime.Compare(Today, d03J1) < 0) legumeF = 0.03;//0.07;//0.03;
-			else if (DateTime.Compare(Today, d03J1) >= 0 && DateTime.Compare(Today, d04J1) < 0) legumeF = 0.09;//0.06;//0.09;
-			else if (DateTime.Compare(Today, d04J1) >= 0 && DateTime.Compare(Today, d05J1) < 0) legumeF = 0.10;//0.22;//0.10;
-			else if (DateTime.Compare(Today, d05J1) >= 0 && DateTime.Compare(Today, d06J1) < 0) legumeF = 0.11;//0.07;//0.11;
-			else if (DateTime.Compare(Today, d06J1) >= 0 && DateTime.Compare(Today, d07J1) < 0) legumeF = 0.02;//0.05;//0.02;
-			else if (DateTime.Compare(Today, d07J1) >= 0 && DateTime.Compare(Today, d08J1) < 0) legumeF = 0.05;//0.06;//0.05;
-
-			SP[0].dGrowth = p_dGrowth * (1 - legumeF);
-			SP[1].dGrowth = p_dGrowth * legumeF;
-			Console.WriteLine(" legumeF = " + legumeF);
-			//end of trick#
-			*/
-
-
-			//**partitioning & turnover
-			GrowthAndPartition();	   // litter returns to surfaceOM; Root returns to soil FOM dead in this turnover routines
-
-			/* if (!p_HarvestDay)
-			 {
-				 p_harvestDM = 0.0;	  // impartant to have this reset because
-				 p_harvestN = 0.0;	   // they are used to DM & N returns
-				 p_harvestDigest = 0.0;
-			 }
-			 p_HarvestDay = false;	//reset the
-		  */
-		}
-
-
-		//----------------------------------------------------------------------
-		[EventSubscribe("RemoveCropBiomass")]
-		private void Onremove_crop_biomass(RemoveCropBiomassType rm)
-		{
-			//Note: It is resposibility of the calling module to check the
-			// amount of herbage in each pools of AbovegroundBiomassWt and set the
-			// the correct amount in 'rm'.
-			// No checking if the removing amount passed in are too much here
-
-			const double gm2ha = 10;   // constant for conversion of g/m^2 to kg/ha,
-			// rm.dm.dlt should be in g/m^2
-
-			double dm_leaf_green = LeafLiveWt;
-			double dm_stem_green = StemLiveWt;
-			double dm_leaf_dead = LeafDeadWt;
-			double dm_stem_dead = StemDeadWt;
-
-			for (int s = 0; s < Nsp; s++)	 // for accumulating the total DM & N removal of species from verious pools
-			{
-				SP[s].dmdefoliated = 0.0;
-				SP[s].Ndefoliated = 0.0;
-			}
-
-			for (int i = 0; i < rm.dm.Length; i++)			  //for each pool
-			{
-				for (int j = 0; j < rm.dm[i].dlt.Length; j++)   //for each part
-				{
-					if (rm.dm[i].pool == "green" && rm.dm[i].part[j] == "leaf")
-					{
-						for (int s = 0; s < Nsp; s++)		   //for each species
-						{
-							if (dm_leaf_green != 0)			 //resposibility of other modules to check the amount
-							{
-								double rm_leaf = gm2ha * rm.dm[i].dlt[j] * SP[s].dmleaf_green / dm_leaf_green;
-								double rm_leaf1 = rm_leaf * SP[s].dmleaf1 / SP[s].dmleaf_green;
-								double rm_leaf2 = rm_leaf * SP[s].dmleaf2 / SP[s].dmleaf_green;
-								double rm_leaf3 = rm_leaf * SP[s].dmleaf3 / SP[s].dmleaf_green;
-								SP[s].dmleaf1 -= rm_leaf1;
-								SP[s].dmleaf2 -= rm_leaf2;
-								SP[s].dmleaf3 -= rm_leaf3;
-								SP[s].dmdefoliated += rm_leaf1 + rm_leaf2 + rm_leaf3;
-
-								SP[s].Nleaf1 -= SP[s].Ncleaf1 * rm_leaf1;
-								SP[s].Nleaf2 -= SP[s].Ncleaf2 * rm_leaf2;
-								SP[s].Nleaf3 -= SP[s].Ncleaf3 * rm_leaf3;
-								SP[s].Ndefoliated += SP[s].Ncleaf1 * rm_leaf1 + SP[s].Ncleaf2 * rm_leaf2 + SP[s].Ncleaf3 * rm_leaf3;
-							}
-						}
-					}
-					else if (rm.dm[i].pool == "green" && rm.dm[i].part[j] == "stem")
-					{
-						for (int s = 0; s < Nsp; s++)
-						{
-							if (dm_stem_green != 0)  //resposibility of other modules to check the amount
-							{
-								double rm_stem = gm2ha * rm.dm[i].dlt[j] * SP[s].dmstem_green / dm_stem_green;
-								double rm_stem1 = rm_stem * SP[s].dmstem1 / SP[s].dmstem_green;
-								double rm_stem2 = rm_stem * SP[s].dmstem2 / SP[s].dmstem_green;
-								double rm_stem3 = rm_stem * SP[s].dmstem3 / SP[s].dmstem_green;
-								SP[s].dmstem1 -= rm_stem1;
-								SP[s].dmstem2 -= rm_stem2;
-								SP[s].dmstem3 -= rm_stem3;
-								SP[s].dmdefoliated += rm_stem1 + rm_stem2 + rm_stem3;
-
-								SP[s].Nstem1 -= SP[s].Ncstem1 * rm_stem1;
-								SP[s].Nstem2 -= SP[s].Ncstem2 * rm_stem2;
-								SP[s].Nstem3 -= SP[s].Ncstem3 * rm_stem3;
-								SP[s].Ndefoliated += SP[s].Ncstem1 * rm_stem1 + SP[s].Ncstem2 * rm_stem2 + SP[s].Ncstem3 * rm_stem3;
-							}
-						}
-					}
-					else if (rm.dm[i].pool == "dead" && rm.dm[i].part[j] == "leaf")
-					{
-						for (int s = 0; s < Nsp; s++)
-						{
-							if (dm_leaf_dead != 0)  //resposibility of other modules to check the amount
-							{
-								double rm_leaf4 = gm2ha * rm.dm[i].dlt[j] * SP[s].dmleaf4 / dm_leaf_dead;
-								SP[s].dmleaf4 -= rm_leaf4;
-								SP[s].dmdefoliated += rm_leaf4;
-
-								SP[s].Ndefoliated += SP[s].Ncleaf4 * rm_leaf4;
-								SP[s].Nleaf4 -= SP[s].Ncleaf4 * rm_leaf4;
-							}
-						}
-					}
-					else if (rm.dm[i].pool == "dead" && rm.dm[i].part[j] == "stem")
-					{
-						for (int s = 0; s < Nsp; s++)
-						{
-							if (dm_stem_dead != 0)  //resposibility of other modules to check the amount
-							{
-								double rm_stem4 = gm2ha * rm.dm[i].dlt[j] * SP[s].dmstem4 / dm_stem_dead;
-								SP[s].dmstem4 -= rm_stem4;
-								SP[s].dmdefoliated += rm_stem4;
-
-								SP[s].Nstem4 -= SP[s].Ncstem4 * rm_stem4;
-								SP[s].Ndefoliated += SP[s].Ncstem4 * rm_stem4;
-							}
-						}
-					}
-				}
-			}
-
-			p_harvestDM = 0;
-			p_harvestN = 0;
-			for (int s = 0; s < Nsp; s++)
-			{
-				p_harvestDM += SP[s].dmdefoliated;
-				p_harvestN += SP[s].Ndefoliated;
-				SP[s].updateAggregated();
-			}
-
-			//In this routine of no selection among species, the removed tissue from different species
-			//will be in proportion with exisisting mass of each species.
-			//The digetibility below is an approximation (= that of pasture swards).
-			//It is more reasonable to calculate it organ-by-organ for each species, then put them together.
-			p_harvestDigest = HerbageDigestibility;
-
-		}
-
-		//----------------------------------------------------------------------
-		public void Harvest(String type, double amount)  //Being called not by Event
-		{
-			GrazeType GZ = new GrazeType();
-			GZ.amount = amount;
-			GZ.type = type;
-			OnGraze(GZ);
-		}
-
-        		public void Graze(string type, double amount)
-        {
-            Console.WriteLine("Agpasture.ongraze");
-            if ((!p_Live) || p_totalDM == 0)
-                return;
-
-            // get the amount that can potentially be removed
-            double AmountRemovable = 0.0;
-            for (int s = 0; s < NumSpecies; s++)
-                AmountRemovable += Math.Max(0.0, SP[s].dmleaf_green + SP[s].dmstem_green - SP[s].dmgreenmin) + Math.Max(0.0, SP[s].dmdead - SP[s].dmdeadmin);
-            AmountRemovable = Math.Max(0.0, AmountRemovable);
-
-            // get the amount required to remove
-            double AmountRequired = 0.0;
-            if (type.ToLower() == "SetResidueAmount".ToLower())
-            {
-                // Remove all DM above given residual amount
-                AmountRequired = Math.Max(0.0, StandingPlantWt - amount);
-            }
-            else if (type.ToLower() == "SetRemoveAmount".ToLower())
-            {
-                // Attempt to remove a given amount
-                AmountRequired = Math.Max(0.0, amount);
-            }
-            else
-            {
-                Console.WriteLine("  AgPasture - Method to set amount to remove not recognized, command will be ignored");
-            }
-            // get the actual amount to remove
-            double AmountToRemove = Math.Min(AmountRequired, AmountRemovable);
-
-            p_harvestDM = AmountToRemove;
-            p_harvestN = 0.0;
-            p_harvestDigest = 0.0;
-
-            // get the amounts to remove by species:
-            double FractionNotRemoved = 0.0;
-            if (AmountRemovable > 0.0)
-                FractionNotRemoved = Math.Max(0.0, (AmountRemovable - AmountToRemove) / AmountRemovable);
-            double[] TempWeights = new double[NumSpecies];
-            double[] TempAmounts = new double[NumSpecies];
-            double TempTotal = 0.0;
-            if (AmountRequired > 0.0)
-            {
-                // get the weights for each species, consider preference and available DM
-                double TotalPreference = 0.0;
-                for (int s = 0; s < NumSpecies; s++)
-                    TotalPreference += PreferenceForGreenDM[s] + PreferenceForDeadDM[s];
-                for (int s = 0; s < NumSpecies; s++)
-                {
-                    TempWeights[s] = PreferenceForGreenDM[s] + PreferenceForDeadDM[s];
-                    TempWeights[s] += (TotalPreference - TempWeights[s]) * (1 - FractionNotRemoved);
-                    TempAmounts[s] = Math.Max(0.0, SP[s].dmleaf_green + SP[s].dmstem_green - SP[s].dmgreenmin) + Math.Max(0.0, SP[s].dmdead - SP[s].dmdeadmin);
-                    TempTotal += TempAmounts[s] * TempWeights[s];
-                }
-
-                // get the actual amounts to remove for each species
-                for (int s = 0; s < NumSpecies; s++)
-                {
-                    if (TempTotal > 0.0)
-                        FractionToHarvest[s] = Math.Max(0.0, Math.Min(1.0, TempWeights[s] * TempAmounts[s] / TempTotal));
-                    else
-                        FractionToHarvest[s] = 0.0;
-                    p_harvestN += SP[s].RemoveDM(AmountToRemove * FractionToHarvest[s], PreferenceForGreenDM[s], PreferenceForDeadDM[s]);
-
-                    // get digestibility of harvested material
-                    p_harvestDigest += SP[s].digestDefoliated * SP[s].dmdefoliated / AmountToRemove;
-                }
-            }
-        }
-
-		public void Graze_original(string type, double amount)
-		{
-			if ((!p_Live) || p_totalDM == 0)
-				return;
-
-			double herbage_mass = StemWt + LeafWt;  // dm_stem + dm_leaf;
-			double min_residue = 200;			   // kg/ha assumed
-			double residue_amt = min_residue;
-			double remove_amt = 0;
-
-			//case 1: remove untill the residue reaches the specified amount
-			if (type == "residue")
-			{
-				residue_amt = amount;
-				if (herbage_mass > residue_amt)
-				{
-					remove_amt = herbage_mass - residue_amt;
-				}
-				else
-				{
-					remove_amt = 0;
-				}
-			}
-			//case 2: remove the specified amount
-			else if (type == "removal")
-			{
-				remove_amt = amount;
-
-				if (herbage_mass > min_residue)
-				{
-					if (herbage_mass > (remove_amt + min_residue))
-					{
-						residue_amt = herbage_mass - remove_amt;
-					}
-					else
-					{
-						residue_amt = min_residue;
-						remove_amt = herbage_mass - min_residue;
-					}
-				}
-				else
-				{
-					remove_amt = 0;
-				}
-			}
-
-			p_harvestDM = remove_amt;
-
-			//remove DM & N species by species
-			p_harvestDigest = 0;
-			for (int s = 0; s < Nsp; s++)
-			{
-				double amt = 0;
-				if (herbage_mass != 0)
-				{
-					amt = remove_amt * (SP[s].dmstem + SP[s].dmleaf) / herbage_mass;
-				}
-				p_harvestN += SP[s].Remove_original(amt);
-
-				//calc digestibility
-				if (remove_amt > 0)
-					p_harvestDigest += SP[s].digestDefoliated * amt / remove_amt;
-			}
-		}
-
-
-		//----------------------------------------------------------------------
-		[EventSubscribe("Graze")]
-		private void OnGraze(GrazeType GZ)
-		{
-			Summary.WriteMessage(FullPath, "Agpasture.OnGraze");
-			//Console.WriteLine("");
-			Graze(GZ.type, GZ.amount);
-		}
-
-		//----------------------------------------------------------
-		[EventSubscribe("WaterUptakesCalculated")]
-		private void OnWaterUptakesCalculated(PMF.WaterUptakesCalculatedType SoilWater)
-		{
-			// Gets the water uptake for each layer as calculated by an external module (SWIM)
-			p_waterUptake = 0;
-			for (int i_Crop = 0; i_Crop != SoilWater.Uptakes.Length; i_Crop++)
-			{
-				string MyName = SoilWater.Uptakes[i_Crop].Name;
-				if (MyName == thisCropName)
-				{
-					int length = SoilWater.Uptakes[i_Crop].Amount.Length;
-					for (int layer = 0; layer < length; layer++)
-					{
-						SWUptake[layer] = SoilWater.Uptakes[i_Crop].Amount[layer];
-						p_waterUptake += SoilWater.Uptakes[i_Crop].Amount[layer];
-					}
-				}
-			}
-		}
-
-		//----------------------------------------------------------------------
-		[EventSubscribe("Sow")]
-		private void OnSow(SowType PSow)
-		{
-			/*SowType is our type and is defined like this:
-			<type name="Sow">
-			  <field name="Cultivar" kind="string" />
-			  <field name="Population" kind="double" />
-			  <field name="Depth" kind="double" />
-			  <field name="MaxCover" kind="double" />
-			  <field name="BudNumber" kind="double" />
-			</type>
-			*/
-
-			p_Live = true;
-			ResetZero();
-			for (int s = 0; s < Nsp; s++)
-				SP[s].SetInGermination();
-
-		}
-
-		//----------------------------------------------------------------------
-		[EventSubscribe("KillCrop")]
-		private void OnKillCrop(KillCropType PKill)
-		{
-			double frac = PKill.KillFraction;
-			//always complete kill for pasture, ignore fraction
-
-			//Above_ground part returns to surface OM comletey (frac = 1.0)
-			DoSurfaceOMReturn(p_totalDM, AboveGroundN, 1.0);	//n_shoot
-
-			//Incorporate root mass in soil fresh organic matter
-			DoIncorpFomEvent(p_rootMass, BelowGroundN);		 //n_root);
-
-			ResetZero();
-
-			p_Live = false;
-		}
-
-		//-----------------------------------------------------------------------
-		private void ResetZero()
-		{
-			//shoot
-			p_greenLAI = 0;
-			p_deadLAI = 0;
-			p_totalLAI = 0;
-			p_greenDM = 0;
-			p_deadDM = 0;
-			p_totalDM = 0;
-			p_height = 0;
-
-			//root
-			p_rootMass = 0;
-			p_rootFrontier = 0;
-
-			//daily changes
-			p_dGrowthPot = p_dGrowthW = p_dGrowth = p_dHerbage = 0;   //daily DM increase
-			p_dLitter = p_dNLitter = 0;
-			p_dRootSen = p_dNRootSen = 0;
-
-			p_waterDemand = p_waterUptake = 0;
-			p_soilNdemand = p_soilNuptake = 0;
-
-			//species (ignore fraction)
-			for (int s = 0; s < Nsp; s++)
-				SP[s].ResetZero();
-
-		}
-		//-----------------------------------------------------------------------
-		private double calcPlantAvailableN()
-		{
-			p_soilNavailable = 0;
-			double spDepth = 0;		 // depth before next soil layer
-			int layer = 0;
-			for (layer = 0; layer < Soil.SoilWater.dlayer.Length; layer++)
-			{
-				if (spDepth <= p_rootFrontier)
-				{
-					/* an approach for controlling N uptake
-					const double KNO3 = 0.1F;
-					const double KNH4 = 0.1F;
-					double swaf = 1.0;
-					swaf = (sw_dep[layer] - ll[layer]) / (DUL[layer] - ll[layer]);
-					swaf = Math.Max(0.0, Math.Min(swaf, 1.0));
-					p_soilNavailable += (no3[layer] * KNO3 + nh4[layer] * KNH4 ) * swaf;
-					SNSupply[layer] = (no3[layer] * KNO3 + nh4[layer] * KNH4 ) * (double)swaf;
-					*/
-					//original below
-					p_soilNavailable += (Soil.SoilNitrogen.no3[layer] + Soil.SoilNitrogen.nh4[layer]);
-					SNSupply[layer] = (Soil.SoilNitrogen.no3[layer] + Soil.SoilNitrogen.nh4[layer]);
-				}
-				else
-				{
-					p_bottomRootLayer = layer;
-					break;
-				}
-
-				spDepth += Soil.SoilWater.dlayer[layer];
-
-			}
-
-			if (p_bottomRootLayer == 0 && layer > 0)
-				p_bottomRootLayer = layer - 1;
-
-			return p_soilNavailable;
-		}
-
-		//-----------------------------------------------------------------------
-		private double calcPlantExtractableN()	// not all minN is extractable
-		{
-			p_soilNavailable = 0;
-			double spDepth = 0;		 // depth before next soil layer
-			int layer = 0;
-			for (layer = 0; layer < Soil.SoilWater.dlayer.Length; layer++)
-			{
-				if (spDepth <= p_rootFrontier)
-				{
-					//an approach for controlling N uptake
-					const double KNO3 = 0.1;
-					const double KNH4 = 0.1;
-					double swaf = 1.0;
-					swaf = (Soil.SoilWater.sw_dep[layer] - Soil.LL(Name)[layer]) / (Soil.SoilWater.dul[layer] - Soil.LL(Name)[layer]);
-					swaf = Math.Max(0.0, Math.Min(swaf, 1.0));
-					p_soilNavailable += (Soil.SoilNitrogen.no3[layer] * KNO3 + Soil.SoilNitrogen.nh4[layer] * KNH4) * Math.Pow(swaf, 0.25);
-					SNSupply[layer] = (Soil.SoilNitrogen.no3[layer] * KNO3 + Soil.SoilNitrogen.nh4[layer] * KNH4) * Math.Pow(swaf, 0.25);
-
-					//original below
-					//p_soilNavailable += (no3[layer] + nh4[layer]);
-					//SNSupply[layer] = (no3[layer] + nh4[layer]);
-				}
-				else
-				{
-					p_bottomRootLayer = layer;
-					break;
-				}
-
-				spDepth += Soil.SoilWater.dlayer[layer];
-
-			}
-
-			if (p_bottomRootLayer == 0 && layer > 0)
-				p_bottomRootLayer = layer - 1;
-
-			return p_soilNavailable;
-		}
-
-        // RCichota, Jun 2014: cleaned up and add consideration for remobilisation of luxury N
-        private double NBudgetAndUptake()
-        {
-            //1) Get the total N demand (species by species)
-            p_Nfix = 0.0;
-            double p_Ndemand = 0.0;
-            double p_NdemandOpt = 0.0;
-            for (int s = 0; s < NumSpecies; s++)
-            {
-                p_Nfix += SP[s].CalcNdemand();       //minimum N fixation
-                p_NdemandOpt += SP[s].NdemandOpt;    //demand for optimum [N]
-                p_Ndemand += SP[s].NdemandLux;       //demand for luxury [N]
-            }
-
-            //2) Update Nfix of legume species under N stress
-            double Nstress = 1.0;
-            if (p_Ndemand > 0.0 && (p_Ndemand > p_soilNavailable + p_Nfix))
-                Nstress = p_soilNavailable / (p_Ndemand - p_Nfix);
-
-            for (int s = 0; s < NumSpecies; s++)
-            {
-                if ((SP[s].isLegume) && (Nstress < 0.99))  //more fixation under Nstress
-                {
-                    double newNfix = (SP[s].MaxFix - (SP[s].MaxFix - SP[s].MinFix) * Nstress) * SP[s].NdemandLux;
-                    double moreNfix = Math.Max(0.0, (newNfix - SP[s].Nfix));
-                    SP[s].Nfix = newNfix;
-                    p_Nfix += moreNfix;
-                }
-            }
-
-            //3) Get N remobilised and calculate N demand from soil
-            p_soilNdemand = 0.0;
-            for (int s = 0; s < NumSpecies; s++)
-            {
-                if (SP[s].NdemandLux <= SP[s].Nremob + SP[s].Nfix)
-                {
-                    // Nremob and Nfix are able to supply all N - note: Nfix = 0 for non-legumes
-                    SP[s].remob2NewGrowth = Math.Max(0.0, SP[s].NdemandLux - SP[s].Nfix);
-                    SP[s].Nremob -= SP[s].remob2NewGrowth;
-                    SP[s].soilNdemand = 0.0;
-                }
-                else
-                {
-                    // not enough N within the plant, uptake is needed
-                    SP[s].remob2NewGrowth = SP[s].Nremob;
-                    SP[s].Nremob = 0.0;
-                    SP[s].soilNdemand = SP[s].NdemandLux - (SP[s].Nfix + SP[s].remob2NewGrowth);
-                }
-                SP[s].newGrowthN = SP[s].remob2NewGrowth + SP[s].Nfix;
-                p_soilNdemand += SP[s].soilNdemand;
-            }
-
-            //4) Compute soil N uptake, newGrowthN and N limitation factor
-            p_soilNuptake = 0.0;
-            p_gfn = 0.0;
-            for (int s = 0; s < NumSpecies; s++)
-            {
-                if (SP[s].soilNdemand == 0.0)
-                {
-                    SP[s].soilNuptake = 0.0;
-                    SP[s].NFastRemob3 = 0.0;
-                    SP[s].NFastRemob2 = 0.0;
-                    SP[s].gfn = 1.0;
-                }
-                else
-                {
-                    if (p_soilNavailable >= p_soilNdemand)
-                    {
-                        // soil can supply all remaining N needed
-                        SP[s].soilNuptake = SP[s].soilNdemand;
-                        SP[s].NFastRemob3 = 0.0;
-                        SP[s].NFastRemob2 = 0.0;
-                        SP[s].newGrowthN += SP[s].soilNuptake;
-                        SP[s].gfn = 1.0;
-                    }
-                    else
-                    {
-                        // soil cannot supply all N needed. Get the available N and partition between species
-                        SP[s].soilNuptake = p_soilNavailable * SP[s].soilNdemand / p_soilNdemand;
-                        SP[s].newGrowthN += SP[s].soilNuptake;
-
-                        // check whether demand for optimum growth is satisfied
-                        if (SP[s].NdemandOpt > SP[s].newGrowthN)
-                        {
-                            // plant still needs more N for optimum growth (luxury uptake is ignored), check whether luxury N in plants can be used
-                            double Nmissing = SP[s].NdemandOpt - SP[s].newGrowthN;
-                            if (Nmissing <= SP[s].NLuxury2 + SP[s].NLuxury3)
-                            {
-                                // There is luxury N that can be used for optimum growth, first from tissue 3
-                                if (Nmissing <= SP[s].NLuxury3)
-                                {
-                                    SP[s].NFastRemob3 = Nmissing;
-                                    SP[s].NFastRemob2 = 0.0;
-                                    Nmissing = 0.0;
-                                }
-                                else
-                                {
-                                    SP[s].NFastRemob3 = SP[s].NLuxury3;
-                                    Nmissing -= SP[s].NLuxury3;
-
-                                    // remaining from tissue 2
-                                    SP[s].NFastRemob2 = Nmissing;
-                                    Nmissing = 0.0;
-                                }
-                            }
-                            else
-                            {
-                                // N luxury is not enough for optimum growth, use up all there is
-                                if (SP[s].NLuxury2 + SP[s].NLuxury3 > 0)
-                                {
-                                    SP[s].NFastRemob3 = SP[s].NLuxury3;
-                                    SP[s].NFastRemob2 = SP[s].NLuxury2;
-                                    Nmissing -= (SP[s].NLuxury3 + SP[s].NLuxury2);
-                                }
-                            }
-                            SP[s].newGrowthN += SP[s].NFastRemob3 + SP[s].NFastRemob2;
-                        }
-                        else
-                        {
-                            // N supply is enough for optimum growth, although luxury uptake is not fully accomplished
-                            SP[s].NFastRemob3 = 0.0;
-                            SP[s].NFastRemob2 = 0.0;
-                        }
-                        SP[s].gfn = Math.Min(1.0, Math.Max(0.0, SP[s].newGrowthN / SP[s].NdemandOpt));
-                    }
-                }
-                p_soilNuptake += SP[s].soilNuptake;
-
-                //weighted average of species gfn
-                if (p_dGrowthW == 0)
-                {
-                    p_gfn = 1;
-                }
-                else
-                {
-                    p_gfn += SP[s].gfn * SP[s].dGrowthW / p_dGrowthW;
-                }
-            }
-
-            //5) Actual uptake, remove N from soil
-            double soilNremoved = 0;
-            if (NUptakeSource == "calc")
-            {
-                soilNremoved = SNUptakeProcess();               //N remove from soil
-            }
-            else
-            {
-                // N uptake calculated by other modules (e.g., SWIM)
-                string msg = "Only one option for N uptake is implemented in AgPasture. Please specify N uptake source as default \"calc\".";
-                throw new Exception(msg);
-            }
-
-            return soilNremoved;
-
-        }
-
-		//-------------------------------------------------------
-		private double NBudgetAndUptake_original()
-		{
-			//1)Calculate soil N demand (species by species)
-			p_Nfix = 0;
-			p_soilNdemand = 0;
-
-			double p_Ndemand = 0;
-			double p_NdemandOpt = 0;
-
-			for (int s = 0; s < Nsp; s++)
-			{
-				p_Nfix += SP[s].CalcNdemand();	  //Also, default SP[s].Nfix is set assuming soil N supply is sufficient
-				p_NdemandOpt += SP[s].NdemandOpt;   //demand to optimum [N]
-				p_Ndemand += SP[s].NdemandLux;		 //for luxury uptake
-			}
-
-			//2)Update Nfix of legume species under N stress
-			double Nstress = 1.0;
-			if (p_Ndemand > 0.0 && (p_Ndemand > p_soilNavailable + p_Nfix))
-				Nstress = p_soilNavailable / (p_Ndemand - p_Nfix);
-
-			for (int s = 0; s < Nsp; s++)		  //Pasture N demand
-			{
-				if (!SP[s].isLegume)
-				{
-					if (SP[s].NdemandLux <= SP[s].Nremob)
-					{
-						SP[s].soilNdemand = 0;
-						SP[s].remob2NewGrowth = SP[s].NdemandLux;
-						SP[s].Nremob -= SP[s].NdemandLux;
-					}
-					else
-					{
-						SP[s].soilNdemand = SP[s].NdemandLux - SP[s].Nremob;
-						SP[s].remob2NewGrowth = SP[s].Nremob;
-						SP[s].Nremob = 0;
-					}
-				}
-				else
-				{
-					if (Nstress < 0.99)  //more fixation under Nstress
-					{
-						double newNfix = (SP[s].MaxFix - (SP[s].MaxFix - SP[s].MinFix) * Nstress) * SP[s].NdemandLux;
-						double moreNfix = Math.Max(0.0, (newNfix - SP[s].Nfix));
-						SP[s].Nfix = newNfix;
-						p_Nfix += moreNfix;
-					}
-
-					if (SP[s].NdemandLux <= SP[s].Nremob + SP[s].Nfix)
-					{
-						SP[s].remob2NewGrowth = SP[s].NdemandLux - SP[s].Nfix;
-						SP[s].Nremob -= SP[s].remob2NewGrowth;
-						SP[s].soilNdemand = 0;
-					}
-					else
-					{
-						SP[s].remob2NewGrowth = SP[s].Nremob;
-						SP[s].soilNdemand = SP[s].NdemandLux - SP[s].Nfix - SP[s].Nremob;
-						SP[s].Nremob = 0;
-					}
-				}
-				p_soilNdemand += SP[s].soilNdemand;
-			}
-
-			//3) soil N uptake & N limiation factor
-			p_soilNuptake = 0;
-			p_gfn = 0;
-			for (int s = 0; s < Nsp; s++)		  //Pasture N demand and uptake
-			{
-				if (Nstress < 0.99)
-				{
-					//partitioning available N among species according to their N demand%
-					if (p_soilNdemand == 0)
-					{
-						SP[s].soilNuptake = 0;
-						SP[s].gfn = 1.0;
-						SP[s].newGrowthN = SP[s].remob2NewGrowth + SP[s].Nfix; //Nfix = 0 for non-legume
-					}
-					else
-					{
-						SP[s].soilNuptake = p_soilNavailable * SP[s].soilNdemand / p_soilNdemand;
-						if (SP[s].NdemandLux == 0)
-						{
-							SP[s].gfn = 1.0;
-							SP[s].newGrowthN = 0;
-						}
-						else
-						{
-							if (SP[s].isLegume)
-							{
-								SP[s].newGrowthN = SP[s].soilNuptake + SP[s].remob2NewGrowth + SP[s].Nfix;
-								SP[s].gfn = SP[s].newGrowthN / SP[s].NdemandOpt;
-							}
-							else
-							{
-								SP[s].newGrowthN = SP[s].soilNuptake + SP[s].remob2NewGrowth;
-								SP[s].gfn = SP[s].newGrowthN / SP[s].NdemandOpt;
-							}
-
-							if (SP[s].gfn > 1.0) SP[s].gfn = 1.0;
-							if (SP[s].gfn < 0.0) SP[s].gfn = 0.0;
-						}
-					}
-				}
-				else
-				{
-					SP[s].soilNuptake = SP[s].soilNdemand;
-					SP[s].gfn = 1.0;
-					SP[s].newGrowthN = SP[s].soilNuptake + SP[s].remob2NewGrowth + SP[s].Nfix; //Nfix = 0 for non-legume
-				}
-				p_soilNuptake += SP[s].soilNuptake;
-
-				if (p_dGrowthW == 0)
-				{ p_gfn = 1; }
-				else
-				{
-					p_gfn += SP[s].gfn * SP[s].dGrowthW / p_dGrowthW;   //weighted average of species gfn
-				}
-			}
-			//4) Go and uptake
-			double soilNremoved = 0;
-			if (NUptakeSource == "calc")
-			{
-				soilNremoved = SNUptakeProcess();			   //N remove from soil
-			}
-			else
-			{
-				// N uptake calculated by other modules (e.g., SWIM)
-				String msg = "\nInforamtion: AgPasture calculates N uptake. No other approach is available now.";
-				msg += "\n			 Please specify N uptake source as default \"calc\".";
-				Console.WriteLine(msg);
-
-			}
-
-			return soilNremoved;
-
-
-		}
-
-		#endregion //Eventhandlers
-		//--------------------------------------------------------------------------------------
-
-		//==================================================================
-		//=================================================================
-
-
-		//=================================================================
-		#region "Functions"
-
-		//===============================================
-		/// <summary>
-		/// water uptake processes ...
-		/// Rainss Notes 20010707
-		///  - Should this be done per species? Is using the root frontier an acceptable solution?
-		///  - Plant2 breaks this into two parts: WaterSupply and DoWaterUptake
-		///
-		/// </summary>
-		/// <returns></returns>
-		private double SWUptakeProcess()
-		{
-
-			//find out soil available water
-			p_waterSupply = 0;
-			for (int layer = 0; layer < Soil.SoilWater.dlayer.Length; layer++)
-			{
-				SWSupply[layer] = Math.Max(0.0, Soil.KL(Name)[layer] * (Soil.SoilWater.sw_dep[layer] - Soil.LL(Name)[layer] * (Soil.SoilWater.dlayer[layer])))
-                                *LayerFractionForRoots(layer, p_rootFrontier);
-				if (layer < p_bottomRootLayer)
-					p_waterSupply += SWSupply[layer];
-			}
-
-			//uptake in proportion
-			PMF.WaterChangedType WaterUptake = new PMF.WaterChangedType();
-			WaterUptake.DeltaWater = new double[Soil.SoilWater.dlayer.Length];
-			//double[] SWUptake = new double[dlayer.Length];
-			double Fraction = Math.Min(1.0, p_waterDemand / p_waterSupply);
-			double actualUptake = 0.0;
-			for (int layer = 0; layer < p_bottomRootLayer; layer++)
-			{   //water are taken up only in top layers that root can reach.
-				SWUptake[layer] = SWSupply[layer] * Fraction;
-				actualUptake += SWUptake[layer];
-				WaterUptake.DeltaWater[layer] = -SWUptake[layer];
-			}
-
-			if (WaterChanged != null)
-				WaterChanged.Invoke(WaterUptake);
-
-			return actualUptake;
-		}
-
-        /// <summary>
-        /// Compute the distribution of roots in the soil profile (sum is equal to one)
-        /// </summary>
-        /// <returns>The proportion of root mass in each soil layer</returns>
-        private double[] RootProfileDistribution()
-        {
-            int nLayers = Soil.Thickness.Length;
-            double[] result = new double[nLayers];
-            double sumProportion = 0;
-
-            switch (p_RootDistributionMethod)
-            {
-                case 0:
-                    {
-                        // homogenous distribution over soil profile (same root density throughout the profile)
-                        double DepthTop = 0;
-                        for (int layer = 0; layer < nLayers; layer++)
-                        {
-                            if (DepthTop >= p_rootFrontier)
-                                result[layer] = 0.0;
-                            else if (DepthTop + Soil.Thickness[layer] <= p_rootFrontier)
-                                result[layer] = 1.0;
-                            else
-                                result[layer] = (p_rootFrontier - DepthTop) / Soil.Thickness[layer];
-                            sumProportion += result[layer] * Soil.Thickness[layer];
-                            DepthTop += Soil.Thickness[layer];
-                        }
-                        break;
-                    }
-                case 1:
-                    {
-                        // distribution given by the user
-                        Array.Resize(ref rlvp, nLayers);	// This will remove values in excess (non-existing layers) or add zeroes if layers are missing
-                        for (int layer = 0; layer < nLayers; layer++)
-                        {
-                            result[layer] = rlvp[layer];
-                            sumProportion += result[layer];
-                        }
-                        break;
-                    }
-                case 2:
-                    {
-                        // distribution calculated using ExpoLinear method
-                        //  Considers homogeneous distribution from surface down to a fraction of root depth (p_ExpoLinearDepthParam)
-                        //   below this depth, the proportion of root decrease following a power function (exponent = p_ExpoLinearCurveParam)
-                        //   if exponent is one than the proportion decreases linearly.
-                        double DepthTop = 0;
-                        double DepthFirstStage = p_rootFrontier * p_ExpoLinearDepthParam;
-                        double DepthSecondStage = p_rootFrontier - DepthFirstStage;
-                        for (int layer = 0; layer < nLayers; layer++)
-                        {
-                            if (DepthTop >= p_rootFrontier)
-                                result[layer] = 0.0;
-                            else if (DepthTop + Soil.Thickness[layer] <= DepthFirstStage)
-                                result[layer] = 1.0;
-                            else
-                            {
-                                if (DepthTop < DepthFirstStage)
-                                    result[layer] = (DepthFirstStage - DepthTop) / Soil.Thickness[layer];
-                                if ((p_ExpoLinearDepthParam < 1.0) && (p_ExpoLinearCurveParam > 0.0))
-                                {
-                                    double thisDepth = Math.Max(0.0, DepthTop - DepthFirstStage);
-                                    double Ftop = (thisDepth - DepthSecondStage) * Math.Pow(1 - thisDepth / DepthSecondStage, p_ExpoLinearCurveParam) / (p_ExpoLinearCurveParam + 1);
-                                    thisDepth = Math.Min(DepthTop + Soil.Thickness[layer] - DepthFirstStage, DepthSecondStage);
-                                    double Fbottom = (thisDepth - DepthSecondStage) * Math.Pow(1 - thisDepth / DepthSecondStage, p_ExpoLinearCurveParam) / (p_ExpoLinearCurveParam + 1);
-                                    result[layer] += Math.Max(0.0, Fbottom - Ftop) / Soil.Thickness[layer];
-                                }
-                                else if (DepthTop + Soil.Thickness[layer] <= p_rootFrontier)
-                                    result[layer] += Math.Min(DepthTop + Soil.Thickness[layer], p_rootFrontier) - Math.Max(DepthTop, DepthFirstStage) / Soil.Thickness[layer];
-                            }
-                            sumProportion += result[layer];
-                            DepthTop += Soil.Thickness[layer];
-                        }
-                        break;
-                    }
-                default:
-                    {
-                        throw new Exception("No valid method for computing root distribution was selected");
-                    }
-            }
-            if (sumProportion > 0)
-                for (int layer = 0; layer < nLayers; layer++)
-                    result[layer] = result[layer] / sumProportion;
-            else
-                throw new Exception("Could not calculate root distribution");
-            return result;
-        }
-
-        /// <summary>
-        /// Compute how much of the layer is actually explored by roots
-        /// </summary>
-        /// <param name="layer"></param>
-        /// <param name="root_depth"></param>
-        /// <returns>Fraction of layer explored by roots</returns>
-        private double LayerFractionForRoots(int layer, double root_depth)
-        {
-            double depth_to_layer_top = 0;      // depth to top of layer (mm)
-            double depth_to_layer_bottom = 0;   // depth to bottom of layer (mm)
-            double fraction_in_layer = 0;
-            for (int i = 0; i <= layer; i++)
-                depth_to_layer_bottom += Soil.Thickness[i];
-            depth_to_layer_top = depth_to_layer_bottom - Soil.Thickness[layer];
-            fraction_in_layer = (root_depth - depth_to_layer_top) / (depth_to_layer_bottom - depth_to_layer_top);
-
-            return Math.Min(1.0, Math.Max(0.0, fraction_in_layer));
-        }
-
-		//================================================
-		/// <summary>
-		/// Nitrogen uptake process
-		/// </summary>
-		/// <returns></returns>
-		private double SNUptakeProcess()
-		{
-			//Uptake from the root_zone
-			Soils.NitrogenChangedType NUptake = new Soils.NitrogenChangedType();
-			NUptake.Sender = Name;
-			NUptake.SenderType = "Plant";
-			NUptake.DeltaNO3 = new double[Soil.SoilWater.dlayer.Length];
-			NUptake.DeltaNH4 = new double[Soil.SoilWater.dlayer.Length];
-
-			double Fraction = 0;
-			if (p_soilNavailable > 0)
-			{
-				Fraction = Math.Min(1.0, p_soilNuptake / p_soilNavailable);
-			}
-
-			double n_uptake = 0;
-
-			if (alt_N_uptake == "yes")
-			{
-				double
-					uptake_multiplier = double.MaxValue,
-					totSWUptake = SWUptake.Sum();
-
-				double[]
-					availableNH4_bylayer = new double[Soil.SoilWater.dlayer.Length],
-					availableNO3_bylayer = new double[Soil.SoilWater.dlayer.Length],
-					diffNH4_bylayer = new double[Soil.SoilWater.dlayer.Length],
-					diffNO3_bylayer = new double[Soil.SoilWater.dlayer.Length];
-
-				for (int layer = 0; layer < Soil.SoilWater.dlayer.Length; layer++)
-				{
-					double
-						totN = Soil.SoilNitrogen.nh4[layer] + Soil.SoilNitrogen.no3[layer],
-						fracH2O = SWUptake[layer] / totSWUptake;
-
-					if (totN > 0)
-					{
-						availableNH4_bylayer[layer] = fracH2O * Soil.SoilNitrogen.nh4[layer] / totN;
-						availableNO3_bylayer[layer] = fracH2O * Soil.SoilNitrogen.no3[layer] / totN;
-
-						//if we have no3 and nh4 in this layer then calculate our uptake multiplier, otherwise set it to 0
-						//the idea behind the multiplier is that it allows us to calculate the max amount of N we can extract
-						//without forcing any of the layers below 0 AND STILL MAINTAINING THE RATIO as calculated with fracH2O
-						//NOTE: it doesn't matter whether we use nh4 or no3 for this calculation, we will get the same answer regardless
-						uptake_multiplier = Soil.SoilNitrogen.nh4[layer] * Soil.SoilNitrogen.no3[layer] > 0 ? Math.Min(uptake_multiplier, Soil.SoilNitrogen.nh4[layer] / availableNH4_bylayer[layer]) : 0;
-					}
-					else
-					{
-						availableNH4_bylayer[layer] = 0;
-						availableNO3_bylayer[layer] = 0;
-					}
-				}
-
-				//adjust availability values with the multiplier we just calculated
-				availableNH4_bylayer = availableNH4_bylayer.Select(x => x * uptake_multiplier).ToArray();
-				availableNO3_bylayer = availableNO3_bylayer.Select(x => x * uptake_multiplier).ToArray();
-
-				//calculate how much no3/nh4 will be left in the soil layers (diff_nxx[layer] = nxx[layer] - availableNH4_bylayer[layer])
-				diffNH4_bylayer = Soil.SoilNitrogen.nh4.Select((x, layer) => Math.Max(0, x - availableNH4_bylayer[layer])).ToArray();
-				diffNO3_bylayer = Soil.SoilNitrogen.no3.Select((x, layer) => Math.Max(0, x - availableNO3_bylayer[layer])).ToArray();
-
-				//adjust this by the sum of all leftover so we get a ratio we can use later
-				double sum_diff = diffNH4_bylayer.Sum() + diffNO3_bylayer.Sum();
-				diffNH4_bylayer = diffNH4_bylayer.Select(x => x / sum_diff).ToArray();
-				diffNO3_bylayer = diffNO3_bylayer.Select(x => x / sum_diff).ToArray();
-
-				double
-					//available N from our 'withwater' calcs (still some left in the 'diff' arrays if this isn't enough)
-					avail_withwater = availableNH4_bylayer.Sum() + availableNO3_bylayer.Sum(),
-					//if not enough N was available via the 'withwater' calcs this will be positive and will require more from the 'diffs' we calculated
-					shortfall_withwater = p_soilNuptake - avail_withwater;
-
-				if (shortfall_withwater > 0)
-				{
-					//this cap should not be needed because shortfall is already capped via the math.min in the scaled_demand calcs (leave it here though)
-					double scaled_diff = Math.Min(shortfall_withwater / avail_withwater, 1);
-
-					availableNH4_bylayer = availableNH4_bylayer.Select((x, layer) => x + shortfall_withwater * diffNH4_bylayer[layer]).ToArray();
-					availableNO3_bylayer = availableNO3_bylayer.Select((x, layer) => x + shortfall_withwater * diffNO3_bylayer[layer]).ToArray();
-				}
-
-				NUptake.DeltaNH4 = availableNH4_bylayer.Select(x => x * -1).ToArray();
-				NUptake.DeltaNO3 = availableNO3_bylayer.Select(x => x * -1).ToArray();
-
-				for (int layer = 0; layer < p_bottomRootLayer; layer++)
-					n_uptake += SNUptake[layer] = (NUptake.DeltaNH4[layer] + NUptake.DeltaNO3[layer]) * -1;
-
-				double[] diffs = NUptake.DeltaNO3.Select((x, i) => Math.Max(Soil.SoilNitrogen.no3[i] + x + 0.00000001, 0)).ToArray();
-				if (diffs.Any(x => x == 0))
-					throw new Exception();
-
-			}
-
-			/*if (ValsMode == "withwater")
-			{
-				NUptake.DeltaNO3 = SP[0].availableNO3_bylayer.Select(x => x * -1).ToArray();
-				NUptake.DeltaNH4 = SP[0].availableNH4_bylayer.Select(x => x * -1).ToArray();
-
-				for (int layer = 0; layer < p_bottomRootLayer; layer++)
-					SNUptake[layer] = SP[0].availableNO3_bylayer[layer] + SP[0].availableNH4_bylayer[layer];
-				n_uptake = SNUptake.Sum();
-			}*/
-			else
-			{
-				for (int layer = 0; layer < p_bottomRootLayer; layer++)
-				{   //N are taken up only in top layers that root can reach (including buffer Zone).
-					n_uptake += (Soil.SoilNitrogen.no3[layer] + Soil.SoilNitrogen.nh4[layer]) * Fraction;
-					SNUptake[layer] = (Soil.SoilNitrogen.no3[layer] + Soil.SoilNitrogen.nh4[layer]) * Fraction;
-
-					NUptake.DeltaNO3[layer] = -Soil.SoilNitrogen.no3[layer] * Fraction;
-					NUptake.DeltaNH4[layer] = -Soil.SoilNitrogen.nh4[layer] * Fraction;
-				}
-			}
-
-			if (NitrogenChanged != null)
-				NitrogenChanged.Invoke(NUptake);
-			return n_uptake;
-		}
-
-
-		//-------------------------------------------------------
-		/// <summary>
-		/// return plant litter to surface organic matter poor
-		/// </summary>
-		/// <param name="amtDM"></param>
-		/// <param name="amtN"></param>
-		/// <param name="frac"></param>
-		private void DoSurfaceOMReturn(Double amtDM, Double amtN, Double frac)
-		{
-			if (BiomassRemoved != null)
-			{
-				Single dDM = (Single)amtDM;
-
-				PMF.BiomassRemovedType BR = new PMF.BiomassRemovedType();
-				String[] type = new String[1];
-				Single[] dltdm = new Single[1];
-				Single[] dltn = new Single[1];
-				Single[] dltp = new Single[1];
-				Single[] fraction = new Single[1];
-
-				type[0] = "grass";
-				dltdm[0] = dDM;				 // kg/ha
-				dltn[0] = (Single)amtN;		 // dDM * (Single)dead_nconc;
-				dltp[0] = dltn[0] * 0.3F;	   //just a stub here, no P budgeting process in this module
-				fraction[0] = (Single)frac;
-
-				BR.crop_type = "grass";
-				BR.dm_type = type;
-				BR.dlt_crop_dm = dltdm;
-				BR.dlt_dm_n = dltn;
-				BR.dlt_dm_p = dltp;
-				BR.fraction_to_residue = fraction;
-				BiomassRemoved.Invoke(BR);
-			}
-
-		}
-
-
-
-		//--------------------------------------------------------------------------------
-		/// <summary>
-		/// return scenescent roots into fresh organic matter pool in soil
-		/// </summary>
-		/// <param name="rootSen"></param>
-		/// <param name="NinRootSen"></param>
-		private void DoIncorpFomEvent(double rootSen, double NinRootSen)
-		{
-			Soils.FOMLayerLayerType[] fomLL = new Soils.FOMLayerLayerType[Soil.SoilWater.dlayer.Length];
-
-            // ****  RCichota, Jun, 2014 change how RootFraction (rlvp) is used in here ****************************************
-            // root senesced are returned to soil (as FOM) considering return is proportional to root mass
-
-            double dAmtLayer = 0.0; //amount of root litter in a layer
-            double dNLayer = 0.0;
-            for (int i = 0; i < Soil.Thickness.Length; i++)
-            {
-                dAmtLayer = rootSen * RootFraction[i];
-                dNLayer = NinRootSen * RootFraction[i];
-
-                float amt = (float)dAmtLayer;
-
-                Soils.FOMType fom = new Soils.FOMType();
-				fom.amount = amt;
-				fom.N = dNLayer;// 0.03F * amt;	// N in dead root
-				fom.C = 0.40F * amt;	//40% of OM is C. Actually, 'C' is not used, as shown in DataTypes.xml
-				fom.P = 0;			  //to consider later
-				fom.AshAlk = 0;		 //to consider later
-
-				Soils.FOMLayerLayerType Layer = new Soils.FOMLayerLayerType();
-				Layer.FOM = fom;
-				Layer.CNR = 0;	   //not used
-				Layer.LabileP = 0;   //not used
-
-				fomLL[i] = Layer;
-			}
-
-			if (IncorpFOM != null)
-			{
-				Soils.FOMLayerType FomLayer = new Soils.FOMLayerType();
-				FomLayer.Type = "agpasture";
-				FomLayer.Layer = fomLL;
-				IncorpFOM.Invoke(FomLayer);
-			}
-		}
-
-
-		[Units("0-1")]
-		public double outcoverRF
-		{
-			get { return coverRF(); }
-		}
-
-		/// <summary>
-		///  Temporary for estimating IL reduction factor when considering other possible canopies.
-		///  Only useful for species reporting to micromet as separate pasture canopies and having
-		///  similar growth forms (height).
-		///  Need to be cautious when using it, and this be removed we may get IL of a species
-		///  from multiple canopies (of separate species) in other module
-		/// </summary>
-		/// <returns></returns>
-		public double coverRF()
-		{
-			if (canopiesNum == 1)
-				return 1;
-
-			double totR = 0;
-			for (int i = 0; i < canopiesNum; i++)
-				totR += canopiesRadn[i];
-
-			double sumCov = 0;
-			double sumLAI = 0;
-			for (int i = 0; i < canopiesNum; i++)
-			{
-				double cover = Cover_green * canopiesRadn[i] / _IntRadn;
-				sumCov += cover;
-				sumLAI += -Math.Log(1 - cover) / p_lightExtCoeff;
-
-			}
-			double totCov = 1 - Math.Exp(-p_lightExtCoeff * sumLAI);
-			return totCov / sumCov;
-		}
-		#endregion //Funcitons
-
-
-		#region "Utilities"
-		//-----------------------------------------------------------------
-		/// <summary>
-		/// The following helper functions [VDP and svp] are for calculating Fvdp
-		/// </summary>
-		/// <returns></returns>
-		private double VPD()
-		{
-			double VPDmint = svp(MetData.MinT) - MetData.VP;
-			VPDmint = Math.Max(VPDmint, 0.0);
-
-			double VPDmaxt = svp(MetData.MaxT) - MetData.VP;
-			VPDmaxt = Math.Max(VPDmaxt, 0.0);
-
-			double vdp = SVPfrac * VPDmaxt + (1 - SVPfrac) * VPDmint;
-			return vdp;
-		}
-		private double svp(double temp)  // from Growth.for documented in MicroMet
-		{
-			return 6.1078 * Math.Exp(17.269 * temp / (237.3 + temp));
-		}
-
-		#endregion //Utility
-	}
-
-
-	//------------------------------------------------------------------------------
-
-	[Serializable]
-	public class LinearInterpolation
-	{
-		//public string[] XYs;
-
-		public double[] X;
-		public double[] Y;
-
-		/*
-		[EventSubscribe("Initialised")]
-		public void OnInitialised()
-		{
-
-			X = new double[XYs.Length];
-			Y = new double[XYs.Length];
-			for (int i = 0; i < XYs.Length; i++)
-			{
-				string[] XYBits = XYs[i].Split(",".ToCharArray(), StringSplitOptions.RemoveEmptyEntries);
-				if (XYBits.Length != 2)
-					throw new Exception("Invalid XY coordinate for function. Value: " + XYs[i]);
-				X[i] = Convert.ToDouble(XYBits[0]);
-				Y[i] = Convert.ToDouble(XYBits[1]);
-			}
-		} */
-		public double Value(double dX)
-		{
-			bool DidInterpolate = false;
-			return Utility.Math.LinearInterpReal(dX, X, Y, out DidInterpolate);
-		}
-	}
-
-	//================================================================================
-	// One species
-	//
-	//================================================================================
-	[Serializable]
-	public class Species
-	{
-		internal DMPools pS;				//for remember the status of previous day
-		//constants
-		const double CD2C = 12.0 / 44.0;	//convert CO2 into C
-		const double C2DM = 2.5;			//C to DM convertion
-		const double DM2C = 0.4;			//DM to C converion
-		const double N2Protein = 6.25;	  //this is for plants... (higher amino acids)
-		const double C2N_protein = 3.5;	 //C:N in remobilised material
-		//const double growthTref = 20.0;	  //reference temperature
-
-		//static variables for common parameters among species
-		internal static WeatherFile.NewMetType MetData = new WeatherFile.NewMetType();	//climate data applied to all species
-		internal static double latitude;
-		internal static double dayLength;						 //day length
-		internal static double CO2 = 380;						 //CO2 concentration
-		internal static double CO2ambient = 380;				  //ambient CO2 concentration
-		internal static int day_of_month;
-		internal static int month;
-		internal static int year;
-		internal static double PIntRadn;						  //total Radn intecepted by pasture
-		internal static double PCoverGreen;
-		internal static double PLightExtCoeff;					//k of mixed pasture
-		internal static String thisCropName;
-		internal static double Pdmshoot;
-
-		internal double intRadnFrac;	 //fraction of Radn intercepted by this species = intRadn/Radn
-		internal double intRadn;		 //Intercepted Radn by this species
-
-		public String speciesName;
-		public String micrometType;
-
-		public bool isAnnual;		//Species type (1=annual,0=perennial)
-		public bool isLegume;		//Legume (0=no,1=yes)
-		public int photoPath;	   //Phtosynthesis pathways: 3=C3, 4=C4; //no consideration for CAM(=3)
-
-		//annual species parameters
-		public int dayEmerg; 		//Earlist day of emergence (for annuals only)
-		public int monEmerg;		//Earlist month of emergence (for annuals only)
-		public int dayAnth;			//Earlist day of anthesis (for annuals only)
-		public int monAnth;			//Earlist month of anthesis (for annuals only)
-		public int daysToMature;	//Days from anthesis to maturity (for annuals only)
-		internal int daysEmgToAnth;   //Days from emergence to Anthesis (calculated, annual only)
-		internal int phenoStage = 1;  //pheno stages: 0 - pre_emergence, 1 - vegetative, 2 - reproductive
-		internal double phenoFactor = 1;
-		internal int daysfromEmergence = 0;   //days
-		internal int daysfromAnthesis = 0;	//days
-
-		internal bool bSown = false;
-		internal double DDSfromSowing = 0;
-		// For later use
-		//private double DDSfromEmergence = 0;
-		//private double DDSfromAnthesis = 0;
-
-		//**public double cropFactor;	//Crop Factor
-		//**public double maxResidCover;//Maximum Residue Cover (0-1) (added to ccov to define cover)
-		public int dRootDepth;		//Daily root growth (mm)
-		public int maxRootDepth;	//Maximum root depth (mm)
-		public double allocationSeasonF; //factor for different biomass allocation among seasons
-		public double NdilutCoeff;
-		public double rootDepth;	   //current root depth (mm)
-		//**public int rootFnType;		//Root function 0=default 1=Ritchie 2=power_law 3=proportional_depth
-
-		public double growthTmin;   //Minimum temperature (grtmin) - originally 0
-		public double growthTmax;   //Maximum temperature (grtmax) - originally 30
-		public double growthTopt;   //Optimum temperature (grtopt) - originally 20
-		public double growthTq;		//Temperature n (grtemn) --fyl: q curvature coefficient, 1.5 for c3 & 2 for c4 in IJ
-
-		public double heatOnsetT;			//onset tempeature for heat effects
-		public double heatFullT;			//full temperature for heat effects
-		public double heatSumT;			//temperature sum for recovery - sum of (25-mean)
-		public double coldOnsetT;		  //onset tempeature for cold effects
-		public double coldFullT;			//full tempeature for cold effects
-		public double coldSumT;			//temperature sum for recovery - sum of means
-		public double Pm;					//reference leaf co2 g/m^2/s maximum
-		public double maintRespiration;	//in %
-		public double growthEfficiency;
-
-
-		private double highTempEffect = 1;  //fraction of growth rate due to high temp. effect
-		private double lowTempEffect = 1;   //fraction of growth rate due to low temp. effect
-		private double accumT = 0;		  //accumulated temperature from previous heat strike = sum of '25-MeanT'(>0)
-		private double accumTLow = 0;	   //accumulated temperature from previous cold strike = sum of MeanT (>0)
-
-		public double massFluxTmin;			//grfxt1	Mass flux minimum temperature
-		public double massFluxTopt;			//grfxt2	Mass flux optimum temperature
-		public double massFluxW0;			//grfw1		Mass flux scale factor at GLFwater=0 (must be > 1)
-		public double massFluxWopt;		 //grfw2		Mass flux optimum temperature
-
-		//**public double satRadn;	 	//Saturated canopy radiation Pnet (MJ/m^2/day)
-        public double SLA;				//Specific leaf area (m2/kg dwt)
-        public double SRL;				//Specific root length
-        public double lightExtCoeff;	//Light extinction coefficient
-		private double lightExtCoeff_ref;
-		public double rue;			  //radiaiton use efficiency
-		public double maxAssimiRate;	//Maximum Assimulation rate at reference temp & daylength (20C & 12Hrs)
-		public double rateLive2Dead;	//Decay coefficient between live and dead
-		public double rateDead2Litter;	//Decay coefficient between dead and litter
-		public double rateRootSen;	  //Decay reference root senescence rate (%/day)
-		public double stockParameter;   //Stock influence parameter
-		public double maxSRratio;	   //Shoot-Root ratio maximum
-		public double leafRate;		 //reference leaf appearance rate without stress
-		public double fLeaf;			//Fixed growth partition to leaf (0-1)
-		public double fStolon;			//Fixed growth partition to stolon (0-1)
-
-		public double digestLive;   //Digestibility of live plant material (0-1)
-		public double digestDead;   //Digestibility of dead plant material (0-1)
-
-		internal double dmleaf1;	//leaf 1 (kg/ha)
-		internal double dmleaf2;	//leaf 2 (kg/ha)
-		internal double dmleaf3;	//leaf 3 (kg/ha)
-		internal double dmleaf4;	//leaf dead (kg/ha)
-		internal double dmstem1;	//sheath and stem 1 (kg/ha)
-		internal double dmstem2;	//sheath and stem 2 (kg/ha)
-		internal double dmstem3;	//sheath and stem 3 (kg/ha)
-		internal double dmstem4;	//sheath and stem dead (kg/ha)
-		internal double dmstol1;	//stolon 1 (kg/ha)
-		internal double dmstol2;	//stolon 2 (kg/ha)
-		internal double dmstol3;	//stolon 3 (kg/ha)
-		internal double dmroot;		//root (kg/ha)
-		internal double dmlitter;	//Litter pool (kg/ha)
-
-		public double dmshootInit;
-		public double dmrootInit;   // Intial value for dmroot
-		public double dmGreenInit;
-		public double dmlitterInit;
-		public double rootDepthInit;
-		public double dmtotalInit;
-		public double dmgreenmin;   // minimum grenn dm
-		public double Frgr;
-
-
-		//CO2
-		public double CO2PmaxScale;
-		public double CO2NScale;
-		public double CO2NMin;
-		public double CO2NCurvature;
-
-		//water
-		//private double swuptake;
-		//private double swdemandFrac;
-		public double waterStressFactor;
-		public double soilSatFactor;
-
-		//Nc - N concentration
-		public double NcstemFr;   //stem Nc as % of leaf Nc
-		public double NcstolFr;   //stolon Nc as % of leaf Nc
-		public double NcrootFr;   //root Nc as % of leaf Nc
-
-        public double NcRel2;     //N concentration in tissue 2 relative to tissue 1
-        public double NcRel3;     //N concentration in tissue 3 relative to tissue 1
-
-		//current
-		internal double Ncleaf1;	//leaf 1  (critical N %)
-		internal double Ncleaf2;	//leaf 2
-		internal double Ncleaf3;	//leaf 3
-		internal double Ncleaf4;	//leaf dead
-		internal double Ncstem1;	//sheath and stem 1
-		internal double Ncstem2;	//sheath and stem 2
-		internal double Ncstem3;	//sheath and stem 3
-		internal double Ncstem4;	//sheath and stem dead
-		internal double Ncstol1;	//stolon 1
-		internal double Ncstol2;	//stolon 2
-		internal double Ncstol3;	//stolon 3
-		internal double Ncroot;		//root
-		internal double Nclitter;	//Litter pool
-
-		//Max, Min & Opt = critical N
-		public double NcleafOpt;	//leaf   (critical N %)
-		internal double NcstemOpt;	//sheath and stem
-		internal double NcstolOpt;	//stolon
-		internal double NcrootOpt;	//root
-		public double NcleafMax;	//leaf  (critical N %)
-		internal double NcstemMax;	//sheath and stem
-		internal double NcstolMax;	//stolon
-		internal double NcrootMax;	//root
-		public double NcleafMin;
-		internal double NcstemMin;
-		internal double NcstolMin;
-		internal double NcrootMin;
-		public double MaxFix;   //N-fix fraction when no soil N available, read in later
-		public double MinFix;   //N-fix fraction when soil N sufficient
-
-		//N in each pool (calculated as dm * Nc)
-		internal double Nleaf1 = 0;	//leaf 1 (kg/ha)
-		internal double Nleaf2 = 0;	//leaf 2 (kg/ha)
-		internal double Nleaf3 = 0;	//leaf 3 (kg/ha)
-		internal double Nleaf4 = 0;	//leaf dead (kg/ha)
-		internal double Nstem1 = 0;	//sheath and stem 1 (kg/ha)
-		internal double Nstem2 = 0;	//sheath and stem 2 (kg/ha)
-		internal double Nstem3 = 0;	//sheath and stem 3 (kg/ha)
-		internal double Nstem4 = 0;	//sheath and stem dead (kg/ha)
-		internal double Nstol1 = 0;	//stolon 1 (kg/ha)
-		internal double Nstol2 = 0;	//stolon 2 (kg/ha)
-		internal double Nstol3 = 0;	//stolon 3 (kg/ha)
-		internal double Nroot = 0;	//root (kg/ha)
-		internal double Nlitter = 0;	//Litter pool (kg/ha)
-
-		//calculated
-		//DM
-		internal double dmtotal;	  //=dmgreen + dmdead
-		internal double dmgreen;
-		internal double dmdead;
-        internal double dmdeadmin;
-		internal double dmleaf;
-		internal double dmstem;
-		internal double dmleaf_green;
-		internal double dmstem_green;
-		internal double dmstol_green;
-		internal double dmstol;
-		internal double dmshoot;
-
-		internal double dmdefoliated;
-		internal double Ndefoliated;
-		internal double digestHerbage;
-		internal double digestDefoliated;
-		//LAI
-		internal double greenLAI; //sum of 3 pools
-		internal double deadLAI;  //pool dmleaf4
-		internal double totalLAI;
-		//N plant
-		internal double Nshoot;	//above-ground total N (kg/ha)
-		internal double Nleaf;	//leaf N
-		internal double Nstem;	//stem N
-		internal double Ngreen;	//live N
-		internal double Ndead;	//in standing dead (kg/ha)
-		internal double Nstolon;	//stolon
-
-		//internal double NremobMax;  //maximum N remob of the day
-		internal double Nremob = 0;	   //N remobiliesd N during senesing
-		internal double Cremob = 0;
-		internal double Nleaf3Remob = 0;
-		internal double Nstem3Remob = 0;
-		internal double Nstol3Remob = 0;
-		internal double NrootRemob = 0;
-		internal double remob2NewGrowth = 0;
-		internal double newGrowthN = 0;	//N plant-soil
-		internal double NdemandLux;	  //N demand for new growth
-		internal double NdemandOpt;
-		//internal double NdemandMax;   //luxury N demand for new growth
-		internal double Nfix;		 //N fixed by legumes
-
-        internal double Kappa2 = 0.0;
-        internal double Kappa3 = 0.0;
-        internal double Kappa4 = 0.0;
-        internal double NLuxury2;		       // luxury N (above Nopt) potentially remobilisable
-        internal double NLuxury3;		       // luxury N (above Nopt)potentially remobilisable
-        internal double NFastRemob2 = 0.0;   // amount of luxury N remobilised from tissue 2
-        internal double NFastRemob3 = 0.0;   // amount of luxury N remobilised from tissue 3
-
-		//internal double soilNAvail;   //N available to this species
-		internal double soilNdemand;  //N demand from soil (=Ndemand-Nremob-Nfixed)
-		//internal double soilNdemandMax;   //N demand for luxury uptake
-		internal double soilNuptake;  //N uptake of the day
-
-		//growth limiting factors
-		internal double gfwater;  //from water stress
-		internal double gftemp;   //from temperature
-		internal double gfn;	  //from N deficit
-		internal double Ncfactor;
-		//internal double fNavail2Max; //demand/Luxruy uptake
-
-		//calculated, species delta
-		internal double dGrowthPot;	//daily growth potential
-		internal double dGrowthW;	  //daily growth with water-deficit incorporated
-		internal double dGrowth;	   //daily growth
-		internal double dGrowthRoot;   //daily root growth
-        internal double dGrowthHerbage; //daily growth shoot
-
-		internal double dLitter;	   //daily litter production
-		internal double dNLitter;	  //N in dLitter
-		internal double dRootSen;	  //daily root sennesce
-		internal double dNrootSen;	 //N in dRootSen
-
-		internal double fShoot;		 //actual fraction of dGrowth to shoot
-		//internal int dayCounter;
-		//internal double sumGFW;
-
-        // transfer coefficients 
-        public double gama = 0.0;	// from tissue 1 to 2, then 3 then 4
-        public double gamas = 0.0;	// for stolons
-        public double gamad = 0.0;	// from dead to litter
-        public double gamar = 0.0;	// for roots (to dead/FOM)
-
-		internal double leafPref = 1;	//leaf preference
-		// internal double accumtotalnewG = 0;
-		// internal double accumtotalnewN = 0;
-		internal double IL1;
-		internal double Pgross;
-		internal double Resp_m;
-		//internal double Resp_root;
-		internal static double coverRF = 1;	//temp. for reduce IL considering other canopies
-
-		//public Species()
-		//{
-
-		//}
-
-		//Species ------------------------------------------------------------
-		public Species(string name)
-		{
-			speciesName = name;
-			micrometType = "grass";
-			isAnnual = false;
-			isLegume = false;
-			photoPath = 3;
-			dayEmerg = 0;
-			monEmerg = 0;
-			dayAnth = 0;
-			monAnth = 0;
-			daysToMature = 0;
-			dRootDepth = 50;
-			maxRootDepth = 900;
-			//rootDepth = 900;
-			growthTmin = 2;
-			growthTmax = 32;
-			growthTopt = 20;
-			growthTq = 2;
-			massFluxTmin = 2;
-			massFluxTopt = 20;
-			massFluxW0 = 2;
-			massFluxWopt = 0.5;
-			heatOnsetT = 60;
-			heatFullT = 70;
-			heatSumT = 50;
-			coldOnsetT = -20;
-			coldFullT = -30;
-			coldSumT = 20;
-			Pm = 1;
-			maintRespiration = 3;
-			growthEfficiency = 0.75;
-			SLA = 20;
-            SRL = 75;
-			lightExtCoeff = 0.5;
-			rue = 1.65;
-			maxAssimiRate = 330;
-			rateLive2Dead = 0.05;
-			rateDead2Litter = 0.11;
-			rateRootSen = 0.02;
-			stockParameter = 0.05;
-			maxSRratio = (1.0 - 0.25) / 0.25;
-			allocationSeasonF = 0.8;
-			leafRate = 3;
-			fLeaf = 0.7;
-			fStolon = 0.0;
-			digestLive = 0.6;
-			digestDead = 0.2;
-			//dmtotal = 1500;
-			//dmroot = 450;
-			//dmlitter = 200;
-			//dmgreenmin = 500;
-			CO2PmaxScale = 700;
-			CO2NScale = 600;
-			CO2NMin = 0.7;
-			CO2NCurvature = 2;
-			NcleafOpt = 4 * 0.01;
-			NcleafMax = 5 * 0.01;
-			NcleafMin = 1.2 * 0.01;
-			NcstemFr = 0.5;
-			NcstolFr = 0.5;
-			NcrootFr = 0.5;
-			MinFix = 0;
-			MaxFix = 0;
-            Kappa2 = 0;
-            Kappa3 = 0;
-            Kappa4 = 0;
-			NdilutCoeff = 0.5;
-			Frgr = 1;
-			waterStressFactor = 1;
-			soilSatFactor = 0.1;
-
-			//Initialise parameters (for those not set from parameter readings)
-			Nremob = 0.0;
-			Cremob = 0;
-			Nfix = 0.0;
-			NdemandLux = 0.0;
-			soilNdemand = 0.0;
-			soilNuptake = 0.0;
-			dmdefoliated = 0.0;
-			Ndefoliated = 0;
-			digestHerbage = 0;
-			digestDefoliated = 0;
-			CO2NCurvature = 0;
-
-		}
-
-		public void InitValues()
-		{
-			pS = new DMPools();
-			Nremob = 0.0;
-			Cremob = 0;
-			Nfix = 0.0;
-			Ncfactor = 0.0;
-			NdemandLux = 0.0;
-			soilNdemand = 0.0;
-			soilNuptake = 0.0;
-			dmdefoliated = 0.0;
-			Ndefoliated = 0;
-			digestHerbage = 0;
-			digestDefoliated = 0;
-			dLitter = 0.0;
-			dNLitter = 0.0;
-			dRootSen = 0.0;
-			dNrootSen = 0.0;
-			gfn = 0.0;
-			gftemp = 0.0;
-			gfwater = 0.0;
-			phenoFactor = 1.0;
-			intRadn = 0.0;
-			intRadnFrac = 0.0;
-			newGrowthN = 0.0;
-			Pgross = 0.0;
-			NdemandOpt = 0.0;
-			remob2NewGrowth = 0.0;
-			Resp_m = 0.0;
-			NrootRemob = 0.0;
-			IL1 = 0.0;
-
-			if (isAnnual) //calulate days from Emg to Antheis
-				CalcDaysEmgToAnth();
-
-			lightExtCoeff_ref = lightExtCoeff;
-
-			leafPref = 1;
-			if (isLegume) leafPref = 1.5;		//Init DM (is partitioned to different pools)
-
-			dmtotalInit = dmshootInit;
-			dmtotal = dmtotalInit;
-			dmshoot = dmshootInit;
-			dmroot = dmrootInit;
-			dmlitter = dmlitterInit;
-			rootDepth = rootDepthInit;
-
-			if (dmtotal == 0.0) phenoStage = 0;
-			else phenoStage = 1;
-
-			if (!isLegume)
-			{
-				dmleaf1 = 0.15 * dmtotal;
-				dmleaf2 = 0.25 * dmtotal;
-				dmleaf3 = 0.25 * dmtotal;
-				dmleaf4 = 0.05 * dmtotal;
-				dmstem1 = 0.05 * dmtotal;
-				dmstem2 = 0.10 * dmtotal;
-				dmstem3 = 0.10 * dmtotal;
-				dmstem4 = 0.05 * dmtotal;
-				dmstol1 = dmstol2 = dmstol3 = 0;
-			}
-			else //legume
-			{
-				dmleaf1 = 0.20 * dmtotal;
-				dmleaf2 = 0.25 * dmtotal;
-				dmleaf3 = 0.25 * dmtotal;
-				dmleaf4 = 0.00;
-				dmstem1 = 0.02 * dmtotal;  //added small % of stem for legume
-				dmstem2 = 0.04 * dmtotal;
-				dmstem3 = 0.04 * dmtotal;
-				dmstem4 = 0.00;
-				dmstol1 = 0.06 * dmtotal;
-				dmstol2 = 0.12 * dmtotal;
-				dmstol3 = 0.12 * dmtotal;
-			}
-			//dmroot = dmtotal / maxSRratio;
-
-			//init N
-			// double Fn = =SP[s].NCO2Effects() //Delay teh [co2] effect to calculating N demand.
-			//0.01 is for conversion of % to fraction [i.e., 4% ->0.04]
-			NcstemOpt = NcleafOpt * NcstemFr; 	//stem
-			NcstolOpt = NcleafOpt * NcstolFr; 	//stolon
-			NcrootOpt = NcleafOpt * NcrootFr; 	//root
-
-			NcstemMax = NcleafMax * NcstemFr; //sheath and stem
-			NcstolMax = NcleafMax * NcstolFr;	//stolon
-			NcrootMax = NcleafMax * NcrootFr;	//root
-
-			NcstemMin = NcleafMin * NcstemFr;
-			NcstolMin = NcleafMin * NcstolFr;
-			NcrootMin = NcleafMin * NcrootFr;
-
-			//init as optimum
-			Ncleaf1 = NcleafOpt;
-			Ncleaf2 = NcleafOpt; //optimum now is the optimum of green leaf [N]
-			Ncleaf3 = NcleafOpt;
-			Ncleaf4 = NcleafMin; //this could become much small depending on [N] in green tisssue
-
-			Ncstem1 = NcstemOpt; //stem [N] is 50% of the leaf [N]
-			Ncstem2 = NcstemOpt;
-			Ncstem3 = NcstemOpt;
-			Ncstem4 = NcstemMin;
-
-			Ncstol1 = NcstolOpt;
-			Ncstol2 = NcstolOpt;
-			Ncstol3 = NcstolOpt;
-
-			Ncroot = NcrootOpt;
-			Nclitter = NcleafMin;  //init as same [N]
-
-			//Init total N in each pool
-			Nleaf1 = dmleaf1 * Ncleaf1; //convert % to fraction [i.e., 4% ->0.02]
-			Nleaf2 = dmleaf2 * Ncleaf2;
-			Nleaf3 = dmleaf3 * Ncleaf3;
-			Nleaf4 = dmleaf4 * Ncleaf4;
-			Nstem1 = dmstem1 * Ncstem1;
-			Nstem2 = dmstem2 * Ncstem2;
-			Nstem3 = dmstem3 * Ncstem3;
-			Nstem4 = dmstem4 * Ncstem4;
-			Nstol1 = dmstol1 * Ncstol1;
-			Nstol2 = dmstol2 * Ncstol2;
-			Nstol3 = dmstol3 * Ncstol3;
-			Nroot = dmroot * Ncroot;
-			Nlitter = dmlitter * Nclitter;
-
-			//calculated, DM and LAI,  species-specific
-			updateAggregated();   // agregated properties, such as p_totalLAI
-
-			dGrowthPot = 0;	   // daily growth potential
-			dGrowthW = 0;		  // daily growth actual
-			dGrowth = 0;		  // daily growth actual
-			dGrowthRoot = 0;	  // daily root growth
-			fShoot = 1;			// actual fraction of dGrowth allocated to shoot
-
-		}
-
-		//Species -----------------------
-		public void DailyRefresh()
-		{
-			dmdefoliated = 0;
-			Ndefoliated = 0;
-			digestHerbage = 0;
-			digestDefoliated = 0;
-		}
-
-		//Species -----------------------------
-        public double RemoveDM(double AmountToRemove, double PrefGreen, double PrefDead)
-		{
-
-			// check existing amount and what is harvestable
-			double PreRemovalDM = dmshoot;
-			double PreRemovalN = Nshoot;
-			double AmountRemovable = Math.Max(0.0, dmleaf_green + dmstem_green - dmgreenmin) + Math.Max(0.0, dmleaf4 + dmstem4 - dmdeadmin);
-
-			// get the weights for each pool, consider preference and available DM
-			double FractionNotRemoved = 0.0;
-			if (AmountRemovable>0)
-				FractionNotRemoved = Math.Max(0.0, (AmountRemovable - AmountToRemove) / AmountRemovable);
-
-			double TempPrefGreen = PrefGreen + (PrefDead * (1 - FractionNotRemoved));
-			double TempPrefDead = PrefDead + (PrefGreen * (1 - FractionNotRemoved));
-			double TempRemovableGreen = Math.Max(0.0,dmleaf_green + dmstem_green - dmgreenmin);
-			double TempRemovableDead = Math.Max(0.0,dmleaf4 + dmstem4 - dmdeadmin);
-
-			// get partiton between dead and live materials
-			double TempTotal = TempRemovableGreen * TempPrefGreen + TempRemovableDead * TempPrefDead;
-			double FractionToHarvestGreen = 0.0;
-			double FractionToHarvestDead = 0.0;
-			if (TempTotal > 0.0)
-			{
-				FractionToHarvestGreen = TempRemovableGreen * TempPrefGreen / TempTotal;
-				FractionToHarvestDead = TempRemovableDead * TempPrefDead / TempTotal;
-			}
-
-			// get amounts removed
-			double RemovingGreenDM = AmountToRemove * FractionToHarvestGreen;
-			double RemovingDeadDM = AmountToRemove * FractionToHarvestDead;
-			// Fraction of DM remaining in the field
-			double FractionRemainingGreen = 1.0;
-			if (dmleaf_green + dmstem_green > 0.0)
-				FractionRemainingGreen -= RemovingGreenDM / (dmleaf_green + dmstem_green);
-			double FractionRemainingDead = 1.0;
-			if (dmleaf4 + dmstem4 > 0.0)
-				FractionRemainingDead -= RemovingDeadDM / (dmleaf4 + dmstem4);
-			FractionRemainingGreen = Math.Max(0.0, Math.Min(1.0, FractionRemainingGreen));
-			FractionRemainingDead = Math.Max(0.0, Math.Min(1.0, FractionRemainingDead));
-
-			// get digestibility of DM being harvested
-			digestDefoliated = calcDigestability();
-
-			// update the various pools
-			dmleaf1 = FractionRemainingGreen * dmleaf1;
-			dmleaf2 = FractionRemainingGreen * dmleaf2;
-			dmleaf3 = FractionRemainingGreen * dmleaf3;
-			dmleaf4 = FractionRemainingDead * dmleaf4;
-			dmstem1 = FractionRemainingGreen * dmstem1;
-			dmstem2 = FractionRemainingGreen * dmstem2;
-			dmstem3 = FractionRemainingGreen * dmstem3;
-			dmstem4 = FractionRemainingDead * dmstem4;
-			//No stolon remove
-
-			// N remove
-			Nleaf1 = FractionRemainingGreen * Nleaf1;
-			Nleaf2 = FractionRemainingGreen * Nleaf2;
-			Nleaf3 = FractionRemainingGreen * Nleaf3;
-			Nleaf4 = FractionRemainingDead * Nleaf4;
-			Nstem1 = FractionRemainingGreen * Nstem1;
-			Nstem2 = FractionRemainingGreen * Nstem2;
-			Nstem3 = FractionRemainingGreen * Nstem3;
-			Nstem4 = FractionRemainingDead * Nstem4;
-
-			//Nremob is also removed proportionally (not sensitive?)
-			double PreRemovalNRemob = Nremob;
-			Nremob = FractionRemainingGreen * Nremob;
-
-			// update Luxury N pools
-			NLuxury2 *= FractionRemainingGreen;
-			NLuxury3 *= FractionRemainingGreen;
-
-			// update variables
-			updateAggregated();
-
-			// check balance and set outputs
-			double NremobRemove = PreRemovalNRemob - Nremob;
-			dmdefoliated = PreRemovalDM - dmshoot;
-			pS.dmdefoliated = dmdefoliated;
-			Ndefoliated = PreRemovalN - Nshoot;
-			if (Math.Abs(dmdefoliated - AmountToRemove) > 0.00001)
-				throw new Exception("  AgPasture - removal of DM resulted in loss of mass balance");
-
-			return Ndefoliated;
-		}
-
-		public double Remove_original(double amt)
-		{
-			//double pRest = 1 - (amt/dmtotal);
-			double pRest = 1 - (amt / (dmstem + dmleaf));
-			if (pRest < 0)
-				return 0;
-
-			dmdefoliated = amt;
-
-			// Mar2011: If removing the specified 'amt' would result in a 'dmgreen' less than specified 'dmgreenmin',
-			// then less green tissue (pool1-3 of leaf+stem) and more standing dead (pool4), will be removed
-			// This is especially necessaery for semi-arid grassland
-			double pRest_green = pRest;
-			double pRest_dead = pRest;
-			if (pRest * (dmleaf_green + dmstem_green) + dmstol_green < dmgreenmin)
-			{
-				pRest_green = (dmgreenmin - dmstol_green) / (dmleaf_green + dmstem_green);
-				double amt_dead_remove = amt - (1 - pRest_green) * (dmleaf_green + dmstem_green);
-				pRest_dead = (dmstem4 + dmleaf4 - amt_dead_remove) / (dmstem4 + dmleaf4);
-				if (pRest_dead < 0.0) pRest_dead = 0.0;   //this is impossible
-			}
-
-			//double standingDead =dmleaf4 + dmstem4;
-			//double deadFrac = standingDead /(dmleaf+dmstem);
-			//digestDefoliated = (1-deadFrac) * digestLive + deadFrac * digestDead;
-			digestDefoliated = calcDigestability(); //because the defoliateion of different parts is in proportion to biomass
-
-			//Amount is removed from stem or leaf
-			/* 3) This part explicitly remove leaf/stem with consideration of preference
-			 * double pRemove = 0;
-			if (amt !=0 || dmleaf + dmstem > 0)
-				pRemove = amt / (dmleaf + dmstem);
-			else
-			{
-				updateAggregated();
-				Ndefoliated = 0;
-				dmdefoliated = 0;// amt;
-				return 0;
-			}
-
-			leafPref = 1.0;
-			if (isLegume)
-				leafPref = 1.5;
-			//DM remove
-			double rm_dmleaf1 = Math.Min(dmleaf1, pRemove * leafPref * dmleaf1);
-			double rm_dmleaf2 = Math.Min(dmleaf2, pRemove * leafPref * dmleaf2);
-			double rm_dmleaf3 = Math.Min(dmleaf3, pRemove * leafPref * dmleaf3);
-			double rm_dmleaf4 = Math.Min(dmleaf4, pRemove * leafPref * dmleaf4);
-			double rm_dmleaf  = rm_dmleaf1 + rm_dmleaf2 + rm_dmleaf3 + rm_dmleaf4;
-
-			double rm_dmstem  = Math.Max(0, amt - rm_dmleaf);
-			double rm_dmstem1 = Math.Min(dmstem1, rm_dmstem * dmstem1/dmstem);
-			double rm_dmstem2 = Math.Min(dmstem2, rm_dmstem * dmstem2/dmstem);
-			double rm_dmstem3 = Math.Min(dmstem3, rm_dmstem * dmstem3/dmstem);
-			double rm_dmstem4 = Math.Min(dmstem4, rm_dmstem * dmstem4/dmstem);
-			dmleaf1 -= rm_dmleaf1;
-			dmleaf2 -= rm_dmleaf2;
-			dmleaf3 -= rm_dmleaf3;
-			dmleaf4 -= rm_dmleaf4;
-			dmstem1 -= rm_dmstem1;
-			dmstem2 -= rm_dmstem2;
-			dmstem3 -= rm_dmstem3;
-			dmstem4 -= rm_dmstem4;
-
-			//remove N
-			double preNshoot = Nshoot;
-			Nleaf1 -= rm_dmleaf1 * Ncleaf1;
-			Nleaf2 -= rm_dmleaf2 * Ncleaf2;
-			Nleaf3 -= rm_dmleaf3 * Ncleaf3;
-			Nleaf4 -= rm_dmleaf4 * Ncleaf4;
-			Nstem1 -= rm_dmstem1 * Ncstem1;
-			Nstem2 -= rm_dmstem2 * Ncstem2;
-			Nstem3 -= rm_dmstem3 * Ncstem3;
-			Nstem4 -= rm_dmstem4 * Ncstem4;
-			*/
-
-			/*
-					//2) Remove more standing dead and scenescent dm
-					//   will result in a slight higher yield and less litter, but
-					//   affact little on the difference of litter formation between different rotational periods
-					double pRemove = 1 - pRest;
-					double dm1 = dmleaf1 + dmstem1;
-					double dm2 = dmleaf2 + dmstem2;
-					double dm3 = dmleaf3 + dmstem3;
-					double dm4 = dmleaf4 + dmstem4;
-
-					double dm1Remove = dm1 * pRemove;  //in proportion
-					double dm2Remove = dm2 * pRemove;
-					double dm3Remove = dm3 * pRemove;
-					double dm4Remove = dm4 * pRemove;
-
-					double dm4MoreR = 0.5 * (dm4 - dm4Remove);
-					double dm3MoreR = 0.25 * (dm3 - dm3Remove);
-					double dm2MoreR = 0;
-					double dm1MoreR = 0;
-					if (dm3MoreR + dm4MoreR  < dm1 - dm1Remove + dm2 - dm2Remove )
-					{
-						dm2MoreR = - (dm3MoreR+ dm4MoreR) * (dm2/(dm1+dm2));
-						dm1MoreR = - (dm3MoreR+ dm4MoreR) * (dm1/(dm1+dm2));
-
-						dm1Remove += dm1MoreR;  //in proportion
-						dm2Remove += dm2MoreR;
-						dm3Remove += dm3MoreR;
-						dm4Remove += dm4MoreR;
-					}
-
-					double pRest1 = 0;
-					double pRest2 = 0;
-					double pRest3 = 0;
-					double pRest4 = 0;
-					if (dm1 > 0) pRest1 = (dm1 - dm1Remove) / dm1;
-					if (dm2 > 0) pRest2 = (dm2 - dm2Remove) / dm2;
-					if (dm3 > 0) pRest3 = (dm3 - dm3Remove) / dm3;
-					if (dm4 > 0) pRest4 = (dm4 - dm4Remove) / dm4;
-
-					dmleaf1 = pRest1 * dmleaf1;
-					dmleaf2 = pRest2 * dmleaf2;
-					dmleaf3 = pRest3 * dmleaf3;
-					dmleaf4 = pRest4 * dmleaf4;
-					dmstem1 = pRest1 * dmstem1;
-					dmstem2 = pRest2 * dmstem2;
-					dmstem3 = pRest3 * dmstem3;
-					dmstem4 = pRest4 * dmstem4;
-
-					double preNshoot = Nshoot; //before remove
-					//N remove
-					Nleaf1 = pRest1 * Nleaf1;
-					Nleaf2 = pRest2 * Nleaf2;
-					Nleaf3 = pRest3 * Nleaf3;
-					Nleaf4 = pRest4 * Nleaf4;
-					Nstem1 = pRest1 * Nstem1;
-					Nstem2 = pRest2 * Nstem2;
-					Nstem3 = pRest3 * Nstem3;
-					Nstem4 = pRest4 * Nstem4;
-			*/
-
-			// 1)Removing without preference   Mar2011: using different pRest for maintain a 'dmgreenmin'
-			dmleaf1 = pRest_green * dmleaf1;
-			dmleaf2 = pRest_green * dmleaf2;
-			dmleaf3 = pRest_green * dmleaf3;
-			dmleaf4 = pRest_dead * dmleaf4;
-			dmstem1 = pRest_green * dmstem1;
-			dmstem2 = pRest_green * dmstem2;
-			dmstem3 = pRest_green * dmstem3;
-			dmstem4 = pRest_dead * dmstem4;
-			//No stolon remove
-
-			double preNshoot = Nshoot; //before remove
-			//N remove
-			Nleaf1 = pRest_green * Nleaf1;
-			Nleaf2 = pRest_green * Nleaf2;
-			Nleaf3 = pRest_green * Nleaf3;
-			Nleaf4 = pRest_dead * Nleaf4;
-			Nstem1 = pRest_green * Nstem1;
-			Nstem2 = pRest_green * Nstem2;
-			Nstem3 = pRest_green * Nstem3;
-			Nstem4 = pRest_dead * Nstem4;
-
-			//Nremob also been emoved proportionally (not sensiive?)
-			double preNremob = Nremob;
-			Nremob = pRest * Nremob;
-			double NremobRemove = preNremob - Nremob;
-
-			updateAggregated();
-
-			double removeN = preNshoot - Nshoot;
-			Ndefoliated = Math.Max(0.0, removeN);
-
-			return removeN;
-		}
-
-		//Species ------------------------------------------------------------
-		public double calcDigestability()
-		{
-			if ((dmleaf + dmstem) <= 0)
-			{
-				digestHerbage = 0;
-				return digestHerbage;
-			}
-
-			double fSugar = 0.5 * dGrowth / dmgreen;	//dmgreen: live shoots including leaves/stems/stolons
-			double CNp = 3.5;						   //CN ratio of protein
-			double CNw = 100;						   //CN ratio of cell wall
-
-			//Live
-			double digestabilityLive = 0;
-			if (dmgreen > 0 & Ngreen > 0)
-			{
-				double CNlive = 0.4 * dmgreen / Ngreen;								//CN ratio of live shoots
-				double fProteinLive = (CNw / CNlive - (1 - fSugar)) / (CNw / CNp - 1); //Fraction of protein in liveing shoots
-				double fWallLive = 1 - fSugar - fProteinLive;						  //Fraction of cell wall in living shoots
-				digestabilityLive = fSugar + fProteinLive + digestLive * fWallLive;
-			}
-
-			//Dead
-			double digestabilityDead = 0;
-			double standingDead = dmleaf4 + dmstem4;		//Not including stolons here for stolons are not grazed
-			if (standingDead > 0 && Ndead > 0)
-			{
-				double CNdead = 0.4 * dmdead / Ndead;					   //CN ratio of standing dead;
-				double fProteinDead = (CNw / CNdead - 1) / (CNw / CNp - 1); //Fraction of protein in standing dead
-				double fWallDead = 1 - fProteinDead;						//Fraction of cell wall in standing dead
-				digestabilityDead = fProteinDead + digestDead * fWallDead;
-			}
-
-			double deadFrac = standingDead / (dmleaf + dmstem);
-			digestHerbage = (1 - deadFrac) * digestabilityLive + deadFrac * digestabilityDead;
-
-			return digestHerbage;
-		}
-		//Species ------------------------------------------------------------
-		public double updateAggregated()   //update DM, N & LAI
-		{
-			//DM
-			dmleaf = dmleaf1 + dmleaf2 + dmleaf3 + dmleaf4;
-			dmstem = dmstem1 + dmstem2 + dmstem3 + dmstem4;
-			dmstol = dmstol1 + dmstol2 + dmstol3;
-			dmshoot = dmleaf + dmstem + dmstol;
-
-			dmleaf_green = dmleaf1 + dmleaf2 + dmleaf3;
-			dmstem_green = dmstem1 + dmstem2 + dmstem3;
-			dmstol_green = dmstol1 + dmstol2 + dmstol3;
-
-			dmgreen = dmleaf1 + dmleaf2 + dmleaf3
-					+ dmstem1 + dmstem2 + dmstem3
-					+ dmstol1 + dmstol2 + dmstol3;
-
-			dmdead = dmleaf4 + dmstem4;
-			dmtotal = dmgreen + dmdead;
-
-			//N
-			Nleaf = Nleaf1 + Nleaf2 + Nleaf3 + Nleaf4;
-			Nstem = Nstem1 + Nstem2 + Nstem3 + Nstem4;// +Nremob;  //separately handled, not reported in stem
-			Nstolon = Nstol1 + Nstol2 + Nstol3;
-
-			Nshoot = Nleaf + Nstem + Nstolon;   //shoot
-
-			Ngreen = Nleaf1 + Nleaf2 + Nleaf3
-					+ Nstem1 + Nstem2 + Nstem3
-					+ Nstol1 + Nstol2 + Nstol3;
-			Ndead = Nleaf4 + Nstem4;
-
-
-			//LAI								   //0.0001: kg/ha->kg/m2; SLA: m2/kg
-			greenLAI = 0.0001 * dmleaf_green * SLA + 0.0001 * dmstol * 0.3 * SLA;   //insensitive? assuming Mass2GLA = 0.3*SLA
-
-			// Resilence after unfovoured conditions
-			// Consider cover will be bigger for the same amount of DM when DM is low due to
-			// - light extinction coefficient will be bigger - plant leaves will be more plate than in dense high swards
-			// - more parts will turn green for photosysntheses?
-			// - quick response of plant shoots to fovoured conditions after release of stress
-			if (!isLegume && dmgreen < 1000)
-			{
-				greenLAI += 0.0001 * dmstem_green * SLA * Math.Sqrt((1000 - dmgreen) / 1000);
-			}
-
-			deadLAI = 0.0001 * dmleaf4 * SLA;
-			totalLAI = greenLAI + deadLAI;
-
-			return totalLAI;
-
-		}
-
-		//Species --------------------------------------------
-		public double rootGrowth()
-		{
-			if (isAnnual)
-			{
-				rootDepth = 50 + (maxRootDepth - 50) * daysfromEmergence / daysEmgToAnth;
-				//considering root distribution change, here?
-			}
-			return rootDepth;  // no root depth change for pereniel pasture
-		}
-
-		//Species -------------------------------------------------
-		public int CalcDaysEmgToAnth()
-		{
-			daysEmgToAnth = 0;
-			int numbMonths = monAnth - monEmerg;  //emergence & anthesis in the same calendar year: monEmerg < monAnth
-			if (monEmerg >= monAnth)			  //...across the calendar year
-				numbMonths += 12;
-
-			daysEmgToAnth = (int)(30.5 * numbMonths + (dayAnth - dayEmerg));
-
-			return daysEmgToAnth;
-		}
-
-		//Species -------------------------------------------------------------
-		public int Phenology()
-		{
-			const double DDSEmergence = 150;   // to be an input parameter
-			double meanT = 0.5 * (MetData.Maxt + MetData.Mint);
-
-			if (bSown && phenoStage == 0)			//  before emergence
-			{
-				DDSfromSowing += meanT;
-				if (DDSfromSowing > DDSEmergence)
-				{
-					phenoStage = 1;
-					DDSfromSowing = 0;
-					SetEmergentState();	  //Initial states at 50% emergence
-
-				}
-			}
-
-			/*TO DO later
-			 *	  else if (phenoStage == 1)	   //  Vege
-					{
-						DDSfromEmergence += meanT;
-						if (DDSfromEmergence > 1000)
-							phenoStage = 2;
-					}
-					else if (phenoStage == 2)	   //  Reprod
-					{
-						DDSfromAnthesis += meanT;
-						if (DDSfromEmergence > 1000)
-							phenoStage = 3;
-					}
-					else if (phenoStage == 4)	   //  Post_reprod
-					{
-						DDSfromAnthesis += meanT;
-						if (DDSfromEmergence > 1000)
-							phenoStage = 1;		 // return to vege
-					}
-			*/
-			return phenoStage;
-		}
-
-		//Species -------------------------------------------------------------
-		private double SetEmergentState()
-		{
-			dmleaf1 = 10;   //(kg/ha)
-			dmleaf2 = 20;
-			dmleaf3 = 20;
-			dmleaf4 = 0;
-			if (!isLegume)
-			{
-				dmstem1 = 5;
-				dmstem2 = 10;
-				dmstem3 = 0;
-				dmstem4 = 0;
-				dmroot = 50;
-			}
-			else
-			{
-				dmstol1 = 5;
-				dmstol2 = 10;
-				dmstol3 = 0;
-				dmroot = 25;
-			}
-			dmlitter = 0;
-
-			//Init total N in each pool
-			Nleaf1 = dmleaf1 * Ncleaf1;
-			Nleaf2 = dmleaf2 * Ncleaf2;
-			Nleaf3 = dmleaf3 * Ncleaf3;
-			Nleaf4 = dmleaf4 * Ncleaf4;
-			Nstem1 = dmstem1 * Ncstem1;
-			Nstem2 = dmstem2 * Ncstem2;
-			Nstem3 = dmstem3 * Ncstem3;
-			Nstem4 = dmstem4 * Ncstem4;
-			Nstol1 = dmstol1 * Ncstol1;
-			Nstol2 = dmstol2 * Ncstol2;
-			Nstol3 = dmstol3 * Ncstol3;
-			Nroot = dmroot * Ncroot;
-			Nlitter = dmlitter * Nclitter;
-
-			//calculated, DM and LAI,  species-specific
-			updateAggregated();   // agregated properties, such as p_totalLAI
-
-			dGrowthPot = 0;	   // daily growth potential
-			dGrowthW = 0;		 // daily growth considering only water deficit
-			dGrowth = 0;		  // daily growth actual
-			dGrowthRoot = 0;	  // daily root growth
-			fShoot = 1;			  // actual fraction of dGrowth allocated to shoot
-
-			return dmtotal;	   // total shoot mass
-
-		}
-
-		//Species -------------------------------------------------------------
-		//public double DailyGrowthPot()   //GrassGro routine. Not used since Aug 09. FYLi
-		//{
-		//	//*** This process is finally not used, so not updated. Need reexmie it if it is used! FLi Dec 2010)
-
-		//	//phebology
-		//	if (isAnnual)
-		//	{
-		//		if (month == monEmerg && day_of_month == dayEmerg)
-		//			phenoStage = 1;	 //vegetative stage
-		//		else if (month == monAnth && day_of_month == dayAnth)
-		//			phenoStage = 2;	 //reproductive
-
-		//		if (phenoStage == 0)	//before emergence
-		//		{
-		//			dGrowthPot = 0;
-		//			return dGrowthPot;  //no growth
-		//		}
-
-		//		if (phenoStage == 1)		//vege
-		//		{
-		//			daysfromEmergence++;
-		//		}
-		//		else if (phenoStage == 2)   //repro
-		//		{
-		//			daysfromAnthesis++;
-		//			if (daysfromAnthesis >= daysToMature)
-		//			{
-		//				phenoStage = 0;
-		//				daysfromEmergence = 0;
-		//				daysfromAnthesis = 0;
-		//				dGrowthPot = 0;
-		//				return dGrowthPot;	  // no growth after mature
-		//			}
-		//		}
-		//	}
-
-		//	//RUE //GrassGro routine
-		//	//	 radiation use efficiency can be either entered as:
-		//	//	 a) defined at a reference solar radiation intensity of 1.67 MJ m-2 h-1
-		//	//	 b) defined in terms of maximum assimilation
-		//	//
-		//	//	 Typically
-		//	//	 a) grxki3 units are 8.0 phalaris, 8.5 subterranean clover  (?refRUE)
-		//	//	 b) 280 kg/ha/day maximum assimilation at 20 MJ m-2 radiation and 12 hr daylength
-		//	//
-		//	//	 Therefore redefine radiation use efficiency when case (b) entered
-		//	//	 as defined by equation 27 to convert kg/ha/day to g/MJ.
-
-		//	//If the reference maximum assimilation is entered, convert it into rue (g/MJ)
-		//	//  has the input, using GrassGro approach for potential growth
-		//	//  that is, maxAssimiRate == 'maximum assimilation: kg/ha/day' is entered
-
-		//	double refRadn = 20;
-		//	double refDayL = 12;
-		//	double refRI = refRadn / refDayL;   // 1.67 = 20MJ/12hours: reference solar radition flux intensity (IFstd)
-		//	double riEffect = 0.6;			  // Effects of refRI on RUE,	phxki4 = 0.6;
-
-		//	//maxAssimiRate;					// kg/ha/day  phxki3 = 330.0; (SGS: 330 prereneial) or 240 annual)
-		//	double refRUE;
-		//	if (maxAssimiRate > 25.0)
-		//	{
-		//		refRUE = 0.1 * maxAssimiRate / refRadn;   //0.1 -- for converting to g/m^2 from kg/ha
-		//	}
-		//	else
-		//	{
-		//		refRUE = maxAssimiRate;
-		//	}
-
-		//	//To consider: should use MetData.radn or SP.intRadn - depending on the methods in seting up simulation
-		//	double RI = ((refRI + riEffect) / ((MetData.Radn / dayLength) + riEffect));
-		//	rue = refRUE * RI; // ((refRI + riEffect) / ((MetData.radn / dayLength) + riEffect));
-
-		//	//consider a growth efficiency coefficient (as grgeff or sgseff in GRAZPLAN)
-		//	// rue *= growthEfficiency; // Note: 'growthEfficiecy' was 1 in this routine
-		//	//		It is now used as '(Pgross - Prespi)/Pgross' in DailyEMGrowthPot()
-		//	//		FYL - Sep 09
-
-		//	//This assume no difference in terms of layer distribution
-		//	dGrowthPot = rue * intRadn;					 //intRadn is the Radn intecepted by this species
-
-		//	double tempStress = HeatEffect() * ColdEffect();			//only one of teh effect is < 1
-		//	dGrowthPot *= Math.Min(tempStress * GFTemperature(), Frgr);	//Temperature effects is considered in potential growth
-		//	//Frgr too, because it is considered for calculating PET
-		//	dGrowthPot *= 10;										   //=> kg/ha
-
-
-		//	dGrowthPot *= PCO2Effects();					//multiply the CO2 effects
-
-
-		//	/* //if RUE is not the net, but gross phs, then maizntenance (respiration) is calculated
-		//	bool bGrossPHS = false;
-		//	if (bGrossPHS)
-		//	{
-		//		//Calculate maintenance respiration (kg C m2/day)
-		//		double Mcoeff = 0.03;   //grcowm = maintenenance coefficient at 20C (default=0.03/day
-		//		double Nlive = 0.1;	 //fnlive = nitrogen content of the live shoot and root plant material
-		//		double Nref  = 0.1;	 //fnreff = reference palnt nitrogen content (0.1 Kg N/Kg C)
-		//		double rootF = 1.0;	 //xnetam = ????
-		//								//fmtm20 = temperature response for for maintenence respiration
-		//								//rm	 = grcowm*fmtm20*(fnlive/fnreff)*(sumshoot+(xnetam*dmsrot(ipastr)))
-
-		//		double Tresp = 0.5*(MetData.maxt+MetData.mint)/20;  //temperature response for maintenance with 20 C as reference
-		//		double Nresp = Nlive/Nref;						  //N response for maintenance with Nref as reference
-		//		double maint = Mcoeff * (dmgreen + rootF*dmroot)* Tresp * Nresp;
-
-		//		//Calculate scenescent carbonhydrates
-		//		double remob = 0.0;
-		//		//This should be remobilised reserve from root? If so,
-
-		//		double GLFcrit = 0.2;  // threthold growth-limiting factor for remobilisation for underground reserves
-		//		double rebRate = 0.02; // relative rateDead2Litter of remobilisation (per day)
-		//		if (GLFcrit < Math.Min(gfwater, gftemp))
-		//		{
-		//			remob = rebRate * dmroot;
-		//		}
-		//		//Calculate rate of synethesis of new structural material
-		//		dGrowthPot = dGrowthPot + remob - maint;
-		//	}
-		//	*/
-
-		//	// phenologically related reduction of annual species (from IJ)
-		//	if (isAnnual)
-		//	{
-		//		double rFactor = 1;  // reduction factor of annual species
-		//		if (phenoStage == 1 && daysfromEmergence < 60)  //decline at the begining due to seed bank effects ???
-		//		{
-		//			rFactor = 0.5 + 0.5 * daysfromEmergence / 60;
-		//		}
-		//		else if (phenoStage == 2)					   //decline of photosynthesis when approaching maturity
-		//		{
-		//			rFactor = 1.0 - (double)daysfromAnthesis / daysToMature;
-		//		}
-		//		dGrowthPot *= rFactor;
-		//	}
-
-		//	return dGrowthPot;
-		//}
-
-		//Species ----------------------------------------------------------
-
-		public double DailyEMGrowthPot()
-		{
-			//annual phebology
-			if (isAnnual)
-			{
-				bool moreGrowth = annualPhenology();
-				if (!moreGrowth)
-					return dGrowthPot = 0;
-			}
-
-			//
-			if (phenoStage == 0 || greenLAI == 0) //Before gemination
-				return dGrowthPot = 0;
-
-			const double alfa = 0.01;				 //P_al, leaf gross photosynthesis rate: mg co2/J
-			const double theta = 0.8;				 //P_th, curvature parameter: J /kg/s
-
-			//following parometers are from input (.xml)
-			double maint_coeff = 0.01 * maintRespiration;  //reference maintnance respiration as % of live weight
-			double Yg = growthEfficiency;				  //default =0.75; //Efficiency of plant photosynthesis growth)
-			//Pm is an input
-
-			//Add temp effects to Pm
-			double Tmean = (MetData.Maxt + MetData.Mint) / 2;
-			double Tday = Tmean + 0.5 * (MetData.Maxt - Tmean);
-
-			double Pm_mean = Pm * GFTemperature(Tmean) * PCO2Effects() * PmxNeffect();  //Dec10: added CO2 & [N]effects
-			double Pm_day = Pm * GFTemperature(Tday) * PCO2Effects() * PmxNeffect();	//Dec10: added CO2 & [N]effects
-
-			double tau = 3600 * dayLength;				//conversion of hour to seconds //  tau := 0.0036 * hours ;
-			//IL_1 := k_light * 1.33333 * 0.5 * light/tau;  // flat bit - goes with Pm_day
-			//FYL: k_light*light/tau = Irridance intercepted by 1 LAI on 1 m^2 ground: J/(m^2 ground)/s
-
-			//IL:  irridance on the top of canopy, with unit: J/(m^2 LAI)/(m^2 ground)/second.  PAR = 0.5*Radn; 1 MJ = 10^6 J
-
-			//IL1 = 1.33333 * 0.5 * PIntRadn / (PCoverGreen*coverRF) * PLightExtCoeff * 1000000 / tau;
-			IL1 = 1.33333 * 0.5 * PIntRadn * PLightExtCoeff * 1000000 / tau;					//ignore putting 2 species seperately for now
-			double IL2 = IL1 / 2;					  //IL for early & late period of a day
-
-			//Photosynthesis per LAI under full irridance at the top of the canopy
-			double Pl1 = (0.5 / theta) * (alfa * IL1 + Pm_day
-						 - Math.Sqrt((alfa * IL1 + Pm_day) * (alfa * IL1 + Pm_day) - 4 * theta * alfa * IL1 * Pm_day));
-			double Pl2 = (0.5 / theta) * (alfa * IL2 + Pm_mean
-						 - Math.Sqrt((alfa * IL2 + Pm_mean) * (alfa * IL2 + Pm_mean) - 4 * theta * alfa * IL2 * Pm_mean));
-
-			//Upscaling from 'per LAI' to 'per ground area'
-			double carbon_m2 = 0.000001 * CD2C * 0.5 * tau * (Pl1 + Pl2) * PCoverGreen * intRadnFrac / lightExtCoeff;
-			//tau: per second => per day; 0.000001: mg/m^2=> kg/m^2_ground/day;
-			//only 'intRadnFrac' portion for this species;
-			//using lightExeCoeff (species, result in a lower yield with ample W & N)
-
-			carbon_m2 *= 1;// coverRF;					   //coverRF == 1 when puting species together
-
-			Pgross = 10000 * carbon_m2;				 //10000: 'kg/m^2' =>'kg/ha'
-
-			//Add extreme temperature effects;
-			Pgross *= HeatEffect() * ColdEffect();	  // in practice only one temp stress factor is < 1
-
-			//Maintenance respiration
-			double Teffect = 0;						 //Add temperature effects on respi
-			if (Tmean > growthTmin)
-			{
-				if (Tmean < growthTopt)
-				{
-					Teffect = GFTemperature(Tmean);
-					//Teffect = Math.Pow(Teffect, 1.5);
-				}
-				else
-				{
-					//Teffect = 1;
-					Teffect = Tmean / growthTopt;		// Using growthTopt (e.g., 20 C) as reference, and set maximum
-					if (Teffect > 1.25) Teffect = 1.25;  // Resp_m
-				}   //The extreme high temperatue (heat) effect is added separately
-			}
-
-
-			double YgFactor = 1.0;
-			//Ignore [N] effects in potential growth here
-			Resp_m = maint_coeff * Teffect * PmxNeffect() * (dmgreen + dmroot) * DM2C;	   //converting DM to C	(kg/ha)
-			//Dec10: added [N] effects here
-
-			// ** C budget is not explicitly done here as in EM
-			Cremob = 0;					 // Nremob* C2N_protein;	// No carbon budget here
-			// Nu_remob[elC] := C2N_protein * Nu_remob[elN];
-			// need to substract CRemob from dm rutnover?
-			dGrowthPot = Yg * YgFactor * (Pgross + Cremob - Resp_m);	 //Net potential growth (C) of the day (excluding growth respiration)
-			dGrowthPot = Math.Max(0.0, dGrowthPot);
-			//double Resp_g = Pgross * (1 - Yg) / Yg;
-			//dGrowthPot *= PCO2Effects();					  //multiply the CO2 effects. Dec10: This ihas been now incoporated in Pm/leaf area above
-
-			//convert C to DM
-			dGrowthPot *= C2DM;
-
-			// phenologically related reduction of annual species (from IJ)
-			if (isAnnual)
-				dGrowthPot = annualSpeciesReduction();
-
-			return dGrowthPot;
-
-		}
-
-		//Species --------------------------------------------------------------
-		// phenology of anuual species
-		public bool annualPhenology()
-		{
-			if (month == monEmerg && day_of_month == dayEmerg)
-				phenoStage = 1;		 //vegetative stage
-			else if (month == monAnth && day_of_month == dayAnth)
-				phenoStage = 2;		 //reproductive
-
-			if (phenoStage == 0)		//before emergence
-			{
-				dGrowthPot = 0;
-				return false;		   //no growth
-			}
-
-			if (phenoStage == 1)		//vege
-			{
-				daysfromEmergence++;
-				return true;
-			}
-
-			if (phenoStage == 2)
-			{
-				daysfromAnthesis++;
-				if (daysfromAnthesis >= daysToMature)
-				{
-					phenoStage = 0;
-					daysfromEmergence = 0;
-					daysfromAnthesis = 0;
-					dGrowthPot = 0;
-					return false;	   // Flag no growth after mature
-				}
-				return true;
-			}
-			return true;
-		}
-
-
-		//Species --------------------------------------------------------------
-		// phenologically related reduction of annual species
-		public double annualSpeciesReduction()
-		{
-			double rFactor = 1;  // reduction factor of annual species
-			if (phenoStage == 1 && daysfromEmergence < 60)  //decline at the begining due to seed bank effects ???
-			{
-				rFactor = 0.5 + 0.5 * daysfromEmergence / 60;
-			}
-			else if (phenoStage == 2)					   //decline of photosynthesis when approaching maturity
-			{
-				rFactor = 1.0 - (double)daysfromAnthesis / daysToMature;
-			}
-			dGrowthPot *= rFactor;
-			return dGrowthPot;
-		}
-
-
-
-		//Species --------------------------------------------------------------
-		//Plant photosynthesis increase to eleveated [CO2]
-		public double PCO2Effects()
-		{
-			if (Math.Abs(CO2 - CO2ambient) < 0.5)
-				return 1.0;
-
-			double Kp = CO2PmaxScale; //700; for C3 plants & 150 for C4
-			if (photoPath == 4)	 //C4 plants
-				Kp = 150;
-
-			double Fp = (CO2 / (Kp + CO2)) * ((CO2ambient + Kp) / CO2ambient);
-			return Fp;
-		}
-
-		//Species --------------------------------------------------------------
-		// Plant nitrogen [N] decline to elevated [CO2]
-		public double NCO2Effects()
-		{
-			if (Math.Abs(CO2 - CO2ambient) < 0.5)
-				return 1.0;
-
-			double L = CO2NMin;		 // 0.7 - lamda: same for C3 & C4 plants
-			double Kn = CO2NScale;	  // 600 - ppm,   when CO2 = 600ppm, Fn = 0.5*(1+lamda);
-			double Qn = CO2NCurvature;  //2 - curveture factor
-
-			double interm = Math.Pow((Kn - CO2ambient), Qn);
-			double Fn = (L + (1 - L) * interm / (interm + Math.Pow((CO2 - CO2ambient), Qn)));
-			return Fn;
-		}
-
-		//Species --------------------------------------------------------------
-		//Canopy conductiance decline to elevated [CO2]
-		public double ConductanceCO2Effects()
-		{
-			if (Math.Abs(CO2 - CO2ambient) < 0.5)
-				return 1.0;
-			//Hard coded here, not used, should go to Micromet!
-			double Gmin = 0.2;	  //Fc = Gmin when CO2->unlimited
-			double Gmax = 1.25;	 //Fc = Gmax when CO2 = 0;
-			double beta = 2.5;	  //curvature factor,
-
-			double Fc = Gmin + (Gmax - Gmin) * (1 - Gmin) * Math.Pow(CO2ambient, beta) /
-							   ((Gmax - 1) * Math.Pow(CO2, beta) + (1 - Gmin) * Math.Pow(CO2ambient, beta));
-			return Fc;
-		}
-
-		//Species ---------------------------------------------------------------
-		//Calculate species N demand for potential growth (soilNdemand);
-		public double CalcNdemand()
-		{
-			fShoot = NewGrowthToShoot();
-			double fL = UpdatefLeaf(); //to consider more dm to leaf when DM is lower?
-
-			double toRoot = dGrowthW * (1.0 - fShoot);
-			double toStol = dGrowthW * fShoot * fStolon;
-			double toLeaf = dGrowthW * fShoot * (1.0 - fStolon) * fLeaf;
-			double toStem = dGrowthW * fShoot * (1.0 - fStolon) * (1.0 - fLeaf);
-
-			//N demand for new growth (kg/ha)
-			NdemandOpt = toRoot * NcrootOpt + toStol * NcstolOpt + toLeaf * NcleafOpt + toStem * NcstemOpt;
-			NdemandOpt *= NCO2Effects();	//reduce the demand under elevated [co2],
-			//this will reduce the N stress under N limitation for the same soilN
-
-			//N demand for new growth assuming luxury uptake to max [N]
-			NdemandLux = toRoot * NcrootMax + toStol * NcstolMax + toLeaf * NcleafMax + toStem * NcstemMax;
-			//Ndemand *= NCO2Effects();	   //luxary uptake not reduce
-
-			//even with sufficient soil N available
-			if (isLegume)
-				Nfix = MinFix * NdemandLux;
-            else
-                Nfix = 0.0;
-
-			return Nfix;
-		}
-
-
-		//------------------------------------------
-		public double UpdatefLeaf()
-		{
-			//temporary, need to do as interpolatiopon set
-			double fL = 1.0;   //fraction of shoot goes to leaf
-			if (isLegume)
-			{
-				if (dmgreen > 0 && (dmstol / dmgreen) > fStolon)
-					fL = 1.0;
-				else if (Pdmshoot < 2000)
-					fL = fLeaf + (1 - fLeaf) * Pdmshoot / 2000;
-				else
-					fL = fLeaf;
-			}
-			else //grasses
-			{
-				if (Pdmshoot < 2000)
-					fL = fLeaf + (1 - fLeaf) * Pdmshoot / 2000;
-				else
-					fL = fLeaf;
-			}
-			return fL;
-		}
-
-		//Species -------------------------------------------------------------
-		public double DailyGrowthW()
-		{
-			Ncfactor = PmxNeffect();
-
-			// NcFactor were addeded in Pm and Resp_m, Dec 10
-			//  dGrowthW = dGrowthPot * Math.Min(gfwater, Ncfactor);
-			dGrowthW = dGrowthPot * Math.Pow(gfwater, waterStressFactor);
-
-			/*if (dGrowthPot > 0)
-			{
-				Console.Out.WriteLine(" growthPot: " + dGrowthPot);
-				Console.Out.WriteLine(" gfwater: " + gfwater);
-				Console.Out.WriteLine(" WstressW: " + waterStressFactor);
-				Console.Out.WriteLine(" growthW: " + dGrowthW);
-
-			}*/
-			return dGrowthW;
-		}
-
-		//Species -------------------------------------------------------------
-		public double DailyGrowthAct()
-		{
-			double gfnit = 0.0;
-			if (isLegume)
-				gfnit = gfn;						   //legume no dilution, but reducing more DM (therefore LAI)
-			else
-				gfnit = Math.Pow(gfn, NdilutCoeff);	// more DM growth than N limited, due to dilution (typically NdilutCoeff = 0.5)
-
-			dGrowth = dGrowthW * Math.Min(gfnit, Frgr);
-			return dGrowth;
-
-			//RCichota, Jan/2014: updated the function, added account for Frgr
-		}
-
-		//Species -------------------------------------------------------------
-		public double PmxNeffect()
-		{
-			double Fn = NCO2Effects();
-
-			double Nleaf_green = 0;
-			double effect = 1.0;
-			if (!isAnnual)  //  &&and FVegPhase and ( VegDay < 10 ) ) then  // need this or it never gets going
-			{
-				Nleaf_green = Nleaf1 + Nleaf2 + Nleaf3;
-				if (dmleaf_green > 0)
-				{
-					double Ncleaf_green = Nleaf_green / dmleaf_green;
-					if (Ncleaf_green < NcleafOpt * Fn)	 //Fn
-					{
-						if (Ncleaf_green > NcleafMin)
-						{
-							//effect = Math.Min(1.0, Ncleaf_green / NcleafOpt*Fn);
-							effect = Math.Min(1.0, (Ncleaf_green - NcleafMin) / (NcleafOpt * Fn - NcleafMin));
-						}
-						else
-						{
-							effect = 0;
-						}
-					}
-				}
-			}
-			return effect;
-		}
-
-		//Species -------------------------------------------------------------
-		public double NFixCost()
-		{
-			double costF = 1.0;	//  redcuiton fraction of net prodcution as cost of N-fixining
-			if (!isLegume || Nfix == 0 || NdemandLux == 0)	  //  happens when plant has no growth
-			{ return costF; }
-
-			double actFix = Nfix / NdemandLux;
-			costF = 1 - 0.24 * (actFix - MinFix) / (MaxFix - MinFix);
-			if (costF < 0.76)
-				costF = 0.76;
-			return costF;
-		}
-
-
-
-		//Species -------------------------------------------------------------
-		public double PartitionTurnover()
-		{
-			double GFT = GFTemperature();	   // Temperature response
-
-			//Leaf appearance rate is modified by temp & water stress
-			double rateLeaf = leafRate * GFT * (Math.Pow(gfwater, 0.33333));  //why input is 3
-			if (rateLeaf < 0.0) rateLeaf = 0.0;
-			if (rateLeaf > 1.0) rateLeaf = 1.0;
-
-			if (dGrowth > 0.0)				  // if no net growth, then skip "partition" part
-			{
-				//Not re-calculate fShoot for avoiding N-inbalance
-
-				//New growth is allocated to the 1st pools
-				//fLeaf & fStolon: fixed partition to leaf & stolon.
-				//Fractions [eq.4.13]
-				double toRoot = 1.0 - fShoot;
-				double toStol = fShoot * fStolon;
-				double toLeaf = fShoot * (1.0 - fStolon) * fLeaf;
-				double toStem = fShoot * (1.0 - fStolon) * (1.0 - fLeaf);
-
-				//checking
-				double ToAll = toLeaf + toStem + toStol + toRoot;
-				if (Math.Abs(ToAll - 1.0) > 0.01)
-				{ /*Console.WriteLine("checking partitioning fractions");*/ }
-
-				//Assign the partitioned growth to the 1st tissue pools
-                dmleaf1 += toLeaf * dGrowth;
-                dmstem1 += toStem * dGrowth;
-                dmstol1 += toStol * dGrowth;
-                dmroot += toRoot * dGrowth;
-                dGrowthHerbage = (toLeaf + toStem + toStol) * dGrowth;
-
-                //partitioing N based on not only the DM, but also [N] in plant parts
-                double Nsum = toLeaf * NcleafMax + toStem * NcstemMax + toStol * NcstolMax + toRoot * NcrootMax;
-                double toLeafN = toLeaf * NcleafMax / Nsum;
-                double toStemN = toStem * NcstemMax / Nsum;
-                double toStolN = toStol * NcstolMax / Nsum;
-                double toRootN = toRoot * NcrootMax / Nsum;
-
-                Nleaf1 += toLeafN * newGrowthN;
-                Nstem1 += toStemN * newGrowthN;
-                Nstol1 += toStolN * newGrowthN;
-                Nroot += toRootN * newGrowthN;
-
-                double leftoverNremob = Nremob * Kappa4;  // fraction of Nremob not used, added to dead tissue
-                if (leftoverNremob > 0)
-                {
-                    double DMsum = dmleaf4 + dmstem;
-                    Nleaf4 += leftoverNremob * dmleaf4 / DMsum;
-                    Nstem4 += leftoverNremob * dmstem4 / DMsum;
-                }
-
-                // check whether luxury N was remobilised during N balance
-                if (NFastRemob2 + NFastRemob3 > 0.0)
-                {
-                    // partition any used N into plant parts (by N content)
-                    if (NFastRemob2 > 0.0)
-                    {
-                        Nsum = Nleaf2 + Nstem2 + Nstol2;
-                        Nleaf2 -= NFastRemob2 * Nleaf2 / Nsum;
-                        Nstem2 -= NFastRemob2 * Nstem2 / Nsum;
-                        Nstol2 -= NFastRemob2 * Nstol2 / Nsum;
-                    }
-                    if (NFastRemob3 > 0.0)
-                    {
-                        Nsum = Nleaf3 + Nstem3 + Nstol3;
-                        Nleaf3 -= NFastRemob3 * Nleaf3 / Nsum;
-                        Nstem3 -= NFastRemob3 * Nstem3 / Nsum;
-                        Nstol3 -= NFastRemob3 * Nstol3 / Nsum;
-                    }
-                }
-				// accumtotalnewN += newGrowthN;
-
-			}  //end of "partition" block
-
-			//**Tussue turnover among the 12 standing biomass pools
-			//The rates are affected by water and temperature factor
-			double gftt = GFTempTissue();
-			double gfwt = GFWaterTissue();
-
-			gama = gftt * gfwt * rateLive2Dead;
-			gamas = gama;									//for stolon of legumes
-			//double gamad = gftt * gfwt * rateDead2Litter;
-			double SR = 0;  //stocking rate affacting transfer of dead to little (default as 0 for now)
-			gamad = rateDead2Litter * Math.Pow(gfwater, 3) * digestDead / 0.4 + stockParameter * SR;
-
-			gamar = gftt * (2 - gfwater) * rateRootSen;  //gfwt * rateRootSen;
-
-
-			if (gama == 0.0) //if gama ==0 due to gftt or gfwt, then skip "turnover" part
-			{
-				//no new little or root senensing
-				dLitter = 0;
-				dNLitter = 0;
-				dRootSen = 0;
-				dNrootSen = 0;
-				//Nremob = Nremob; //no change
-				//Nroot = Nroot;
-			}
-			else
-			{
-				if (isAnnual)
-				{
-					if (phenoStage == 1)		//vege
-					{
-						double Kv = (double)daysfromEmergence / daysEmgToAnth;
-						gama *= Kv;
-						gamar *= Kv;
-					}
-					else if (phenoStage == 2)	//repro
-					{
-						double Kr = (double)daysfromAnthesis / daysToMature;
-						gama = 1 - (1 - gama) * (1 - Kr * Kr);
-					}
-				}
-
-				// get daily defoliation: Fd = fraction of defoliation
-				double Fd = 0;								  //TODO with animal module later
-				if (pS.dmdefoliated != 0 && pS.dmshoot != 0)
-					Fd = pS.dmdefoliated / (pS.dmdefoliated + pS.dmshoot);
-
-				//gamar = gamar + Fd * Fd * (1 - gamar);
-				//**Nov 09: Decided not to reduce root mass mmediately in a high proportion according to defoliation,
-				//**Gradual process is more reasonable, and this results in a very smmall difference in predicting prodution
-
-				if (isLegume) gamas = gama + Fd * (1 - gama);   //increase stolon senescence
-
-				//if today's turnover will result in a dmgreen < dmgreen_minimum, then adjust the rate,
-				//double dmgreenToBe = dmgreen + dGrowth - gamad * (pS.dmleaf4 + pS.dmstem4 + pS.dmstol3);
-				//Possibly to skip this for annuals to allow them to die - phenololgy-related?
-				double dmgreenToBe = dmgreen + dGrowth - gama * (pS.dmleaf3 + pS.dmstem3 + pS.dmstol3);
-				if (dmgreenToBe < dmgreenmin)
-				{
-					double preDMgreen = pS.dmgreen;
-					if (gama > 0.0)
-					{
-						if (dmgreen + dGrowth < dmgreenmin)
-						{
-							gama = 0;
-							gamas = 0;
-							//  gamad = 0;
-							gamar = 0;
-						}
-						else
-						{
-							double gama_adj = (dmgreen + dGrowth - dmgreenmin) / (pS.dmleaf3 + pS.dmstem3 + pS.dmstol3);
-							gamar = gamar * gama_adj / gama;
-							gamad = gamad * gama_adj / gama;
-							gama = gama_adj;
-						}
-					}
-				}
-				if (dmroot < 0.5 * dmgreenmin)		  //set a minimum root too
-					gamar = 0;
-
-				//Do actual DM turnover
-				dmleaf1 = dmleaf1 - 2 * gama * pS.dmleaf1;				//except dmleaf1, other pool dm* = pS.dm*
-				dmleaf2 = dmleaf2 - gama * pS.dmleaf2 + 2 * gama * pS.dmleaf1;
-				dmleaf3 = dmleaf3 - gama * pS.dmleaf3 + gama * pS.dmleaf2;
-				dmleaf4 = dmleaf4 - gamad * pS.dmleaf4 + gama * pS.dmleaf3;
-                dGrowthHerbage -= gamad * pS.dmleaf4;
-
-				dmstem1 = dmstem1 - 2 * gama * pS.dmstem1;
-				dmstem2 = dmstem2 - gama * pS.dmstem2 + 2 * gama * pS.dmstem1;
-				dmstem3 = dmstem3 - gama * pS.dmstem3 + gama * pS.dmstem2;
-				dmstem4 = dmstem4 - gamad * pS.dmstem4 + gama * pS.dmstem3;
-                dGrowthHerbage -= gamad * pS.dmstem4;
-
-				dmstol1 = dmstol1 - 2 * gamas * pS.dmstol1;
-				dmstol2 = dmstol2 - gamas * pS.dmstol2 + 2 * gamas * pS.dmstol1;
-				dmstol3 = dmstol3 - gamas * pS.dmstol3 + gamas * pS.dmstol2;
-                dGrowthHerbage -= gamas * pS.dmstol3;
-
-				dRootSen = gamar * pS.dmroot;
-				dmroot = dmroot - dRootSen;// -Resp_root;
-
-				//Previous: N (assuming that Ncdead = Ncleaf4, Ncstem4 or Nclitter):  Nc --[N]
-				double Nleaf1to2 = Ncleaf1 * 2 * gama * pS.dmleaf1;
-				double Nleaf2to3 = Ncleaf2 * gama * pS.dmleaf2;
-				double Nleaf3to4 = Ncleaf4 * gama * pS.dmleaf3;		 //Ncleaf = NcleafMin: [N] in naturally scenescend tissue
-				double Nleaf3Remob = (Ncleaf3 - Ncleaf4) * gama * pS.dmleaf3;
-				double Nleaf4toL = Ncleaf4 * gamad * pS.dmleaf4;		//to litter
-				Nleaf1 = Nleaf1 - Nleaf1to2;
-				Nleaf2 = Nleaf2 + Nleaf1to2 - Nleaf2to3;
-				Nleaf3 = Nleaf3 + Nleaf2to3 - Nleaf3to4 - Nleaf3Remob;
-				Nleaf4 = Nleaf4 + Nleaf3to4 - Nleaf4toL;
-
-				if (dmleaf1 != 0) { Ncleaf1 = Nleaf1 / dmleaf1; }
-				if (dmleaf2 != 0) { Ncleaf2 = Nleaf2 / dmleaf2; }
-				if (dmleaf3 != 0) { Ncleaf3 = Nleaf3 / dmleaf3; }
-				if (dmleaf4 != 0) { Ncleaf4 = Nleaf4 / dmleaf4; }
-
-				double Nstem1to2 = Ncstem1 * 2 * gama * pS.dmstem1;
-				double Nstem2to3 = Ncstem2 * gama * pS.dmstem2;
-				double Nstem3to4 = Ncstem4 * gama * pS.dmstem3;
-				double Nstem3Remob = (Ncstem3 - Ncstem4) * gama * pS.dmstem3;
-				double Nstem4toL = Ncstem4 * gamad * pS.dmstem4;   //to litter
-
-				Nstem1 = Nstem1 - Nstem1to2;
-				Nstem2 = Nstem2 + Nstem1to2 - Nstem2to3;
-				Nstem3 = Nstem3 + Nstem2to3 - Nstem3to4 - Nstem3Remob;
-				Nstem4 = Nstem4 + Nstem3to4 - Nstem4toL;
-
-				if (dmstem1 != 0) { Ncstem1 = Nstem1 / dmstem1; }
-				if (dmstem2 != 0) { Ncstem2 = Nstem2 / dmstem2; }
-				if (dmstem3 != 0) { Ncstem3 = Nstem3 / dmstem3; }
-				if (dmstem4 != 0) { Ncstem4 = Nstem4 / dmstem4; }
-
-				double Nstol1to2 = Ncstol1 * 2 * gamas * pS.dmstol1;
-				double Nstol2to3 = Ncstol2 * gamas * pS.dmstol2;
-				double Nstol3Remob = 0.5 * (Ncstol3 - NcstolMin) * gamas * pS.dmstol3;	   //gamas is acelerated by defoliation
-				double Nstol3toL = Ncstol3 * gamas * pS.dmstol3 - Nstol3Remob;
-
-				Nstol1 = Nstol1 - Nstol1to2;
-				Nstol2 = Nstol2 + Nstol1to2 - Nstol2to3;
-				Nstol3 = Nstol3 + Nstol2to3 - Nstol3toL - Nstol3Remob;
-
-				if (dmstol1 != 0) { Ncstol1 = Nstol1 / dmstol1; } //grass has no stolon
-				if (dmstol2 != 0) { Ncstol2 = Nstol2 / dmstol2; }
-				if (dmstol3 != 0) { Ncstol3 = Nstol3 / dmstol3; }
-
-				//rootN
-				NrootRemob = 0.5 * (Ncroot - NcrootMin) * dRootSen;	//acelerated by defoliation, the N remob smaller
-				dNrootSen = Ncroot * dRootSen - NrootRemob;
-				Nroot = Nroot - Ncroot * dRootSen;			  // (Ncroot goes to both Remob & FOM in soil)
-				if (dmroot != 0) Ncroot = Nroot / dmroot;	   // dmroot==0 this should not happen
-
-				dLitter = gamad * (pS.dmleaf4 + pS.dmstem4) + gamas * pS.dmstol3;
-
-				double leftoverNremob = Nremob;
-				dNLitter = Nleaf4toL + Nstem4toL + Nstol3toL + leftoverNremob;	//Nremob of previous day after newgrowth, go to litter
-
-                // remobilised and remobilisable N (these will be used tomorrow)
-                Nremob = Nleaf3Remob + Nstem3Remob + Nstol3Remob + NrootRemob;
-                NLuxury2 = Math.Max(0.0, Nleaf2 - dmleaf2 * NcleafOpt * NcRel2)
-                         + Math.Max(0.0, Nstem2 - dmstem2 * NcstemOpt * NcRel2)
-                         + Math.Max(0.0, Nstol2 - dmstol2 * NcstolOpt * NcRel2);
-                NLuxury3 = Math.Max(0.0, Nleaf3 - dmleaf3 * NcleafOpt * NcRel3)
-                         + Math.Max(0.0, Nstem3 - dmstem3 * NcstemOpt * NcRel3)
-                         + Math.Max(0.0, Nstol3 - dmstol3 * NcstolOpt * NcRel3);
-                // only a fraction of luxury N is available for remobilisation:
-                NLuxury2 *= Kappa2;
-                NLuxury3 *= Kappa3;
-
-				//Sugar remobilisation and C balance:
-				Cremob = 0;// not explicitely considered
-
-				/*Cremob = (Nremob - leftoverNremob) * C2N_protein;	//Cremob is calculated one day later so as to know if it is really
-																	 //remobilised with N
-				if (Cremob > 0)
-				{
-					if (dLitter > Cremob * C2DM)
-					{
-						dLitter -= Cremob * C2DM;  //remove from litter (most likely in this case)
-					}
-					else
-					{
-						Cremob = dLitter / C2DM;
-						dLitter = 0;
-					}
-				}
-				else
-				{
-					dLitter += Cremob * C2DM;
-					Cremob = 0;
-				}*/
-
-
-			}  //end of "turnover" block
-
-			updateAggregated();
-
-			calcDigestability();
-
-			return dGrowth;
-		}
-
-
-		//Species ------------------------------------------------------------------
-		private double NewGrowthToShoot()
-		{
-			//The input maxSRratio (maximum percentage allocated to roots = 20%) was converted into
-			//the real ratio (=4) at the beginning when setting specific values
-			double GFmin = Math.Min(gfwater, gfn);	  //To consider other nutrients later
-
-			//Variable maxSR - maximum shoot/root ratio accoding to phenoloty
-			double maxSR = maxSRratio;
-			// fac: Assuming the new growth partition is towards a shoot:root ratio of 'maxSR' during reproductive stage,
-			//	  then the partition will be towards a lower shoot:root ratio of (frac*maxSRratio) during vegetative stage
-
-			double minF = allocationSeasonF;	//default = 0.8;
-			double fac = 1.0;				   //day-to-day fraction of reduction
-			int doy = day_of_month + (int)((month - 1) * 30.5);
-
-			// double pd = 4*Math.PI* doy/365;
-			// double toRoot = 1/(1 + maxSRratio);
-			// toRoot = toRoot + 0.25*maxSRratio * Math.Sin(pd);
-
-			int doyC = 232;			 // Default as in South-hemisphere
-			if (latitude > 0)		   // If it is in North-hemisphere.
-				doyC = doyC - 181;
-
-			int doyF = doyC + 35;   //75
-			int doyD = doyC + 95;   // 110;
-			int doyE = doyC + 125;  // 140;
-			if (doyE > 365) doyE = doyE - 365;
-
-			if (doy > doyC)
-			{
-				if (doy <= doyF)
-					fac = minF + (1 - minF) * (doy - doyC) / (doyF - doyC);
-				else if (doy <= doyD)
-					fac = 1.0;
-				else if (doy <= doyE)
-					fac = 1 - (1 - minF) * (doy - doyD) / (doyE - doyD);
-			}
-			else
-			{
-				fac = minF;
-				if (doyE < doyC && doy <= doyE)	//only happens in south hemisphere
-					fac = 1 - (1 - minF) * (365 + doy - doyD) / (doyE - doyD);
-
-			}
-			maxSR = 1.25 * fac * maxSRratio;	//maxR is bigger in reproductive stage (i.e., less PHT going to root)
-			//fac = 0.8 ~ 1; i.e., maxSR = 1.0 ~ 1.25 of maxSRratio (i.e., SRratio may be 1.25 times of specified maxSRratio during reproductive stage)
-
-			phenoFactor = fac;
-			//calculate shoot:root partitioning: fShoot = fraction to shoot [eq.4.12c]
-			if (pS.dmroot > 0.00001)					//pS is the previous state (yesterday)
-			{
-				double SRratio = dmgreen / pS.dmroot;
-				if (SRratio > maxSR) SRratio = maxSR;
-
-				double param = GFmin * maxSR * maxSR / SRratio;
-				fShoot = param / (1.0 + param);
-			}
-			else
-			{
-				fShoot = 1.0;
-			}
-
-
-			/* resistance after drought
-			 *
-			 * if (gfwater > 0.5 && dayCounter >= 5 && sumGFW < 1)
-			{
-				fShoot = 1;
-				sumGFW = 0;
-			}
-			else
-			{
-				dayCounter++;
-				sumGFW +=gfwater;
-			}*/
-
-			if (fShoot / (1 - fShoot) < maxSR)  // Set daily minimum fraction to shoot (i.e., maximum to root)
-				fShoot = maxSR / (1 + maxSR);   // as the specified that the system maxSR towards to (useful under stress)
-
-			if (dmgreen < pS.dmroot)  //this may happen under stress. There may be CHTs move up too
-				fShoot = 1.0;
-
-			return fShoot;
-		}
-
-		//Species -------------------------------------------------------------------
-		public double coverGreen
-		{
-			get { return (1.0 - Math.Exp(-lightExtCoeff * greenLAI)); }
-		}
-		//Species -------------------------------------------------------------------
-		public double coverDead
-		{
-			get { return (1.0 - Math.Exp(-lightExtCoeff * deadLAI)); }
-		}
-		//Species -------------------------------------------------------------------
-		public double coverTot
-		{
-			get { return (1.0 - (Math.Exp(-lightExtCoeff * totalLAI))); }
-		}
-
-		//Species ---------------------------------------------------------------------
-		public double GFTemperature()
-		{
-			if (photoPath == 4) gftemp = GFTempC4();
-			else gftemp = GFTempC3();			   //CAM path ?
-			return gftemp;
-		}
-		public double GFTemperature(double T)	   //passing T
-		{
-			if (photoPath == 4) gftemp = GFTempC4(T);
-			else gftemp = GFTempC3(T);
-			return gftemp;
-		}
-		//Species -------------------------------------------------
-		// Photosynthesis temperature response curve for C3 plants
-		public double GFTempC3()
-		{
-			double gft3 = 0.0;
-			double T = (MetData.Maxt + MetData.Mint) / 2;
-			if (T > growthTmin && T < growthTmax)
-			{
-				double Tmax = growthTopt + (growthTopt - growthTmin) / growthTq;
-				double val1 = Math.Pow((T - growthTmin), growthTq) * (Tmax - T);
-				double val2 = Math.Pow((growthTopt - growthTmin), growthTq) * (Tmax - growthTopt);
-				gft3 = val1 / val2;
-
-				if (gft3 < 0.0) gft3 = 0.0;
-				if (gft3 > 1.0) gft3 = 1.0;
-			}
-			return gft3;
-		}
-		//Species -------------------------------------------------
-		// Photosynthesis temperature response curve for C3 plants, passing T
-		public double GFTempC3(double T)
-		{
-			double gft3 = 0.0;
-			if (T > growthTmin && T < growthTmax)
-			{
-				double Tmax = growthTopt + (growthTopt - growthTmin) / growthTq;
-				double val1 = Math.Pow((T - growthTmin), growthTq) * (Tmax - T);
-				double val2 = Math.Pow((growthTopt - growthTmin), growthTq) * (Tmax - growthTopt);
-				gft3 = val1 / val2;
-
-				if (gft3 < 0.0) gft3 = 0.0;
-				if (gft3 > 1.0) gft3 = 1.0;
-			}
-			return gft3;
-		}
-
-		//Species ---------------------------------------------
-		// Photosynthesis temperature response curve for C4 plants
-		public double GFTempC4()
-		{
-			double gft4 = 0.0;		  // Assign value 0 for the case of T < Tmin
-			double T = (MetData.Maxt + MetData.Mint) / 2;
-
-			if (T > growthTmin)		 // same as GFTempC3 for [Tmin,Topt], but T as Topt if T > Topt
-			{
-				if (T > growthTopt)
-					T = growthTopt;
-
-				double Tmax = growthTopt + (growthTopt - growthTmin) / growthTq;
-				double val1 = Math.Pow((T - growthTmin), growthTq) * (Tmax - T);
-				double val2 = Math.Pow((growthTopt - growthTmin), growthTq) * (Tmax - growthTopt);
-				gft4 = val1 / val2;
-
-				if (gft4 < 0.0) gft4 = 0.0;
-				if (gft4 > 1.0) gft4 = 1.0;
-			}
-			return gft4;
-		}
-
-		//Species ---------------------------------------------
-		// Photosynthesis temperature response curve for C4 plants, passing T
-		public double GFTempC4(double T)
-		{
-			double gft4 = 0.0;		  // Assign value 0 for the case of T < Tmin
-
-			if (T > growthTmin)		 // same as GFTempC3 for [Tmin,Topt], but T as Topt if T > Topt
-			{
-				if (T > growthTopt)
-					T = growthTopt;
-
-				double Tmax = growthTopt + (growthTopt - growthTmin) / growthTq;
-				double val1 = Math.Pow((T - growthTmin), growthTq) * (Tmax - T);
-				double val2 = Math.Pow((growthTopt - growthTmin), growthTq) * (Tmax - growthTopt);
-				gft4 = val1 / val2;
-
-				if (gft4 < 0.0) gft4 = 0.0;
-				if (gft4 > 1.0) gft4 = 1.0;
-			}
-			return gft4;
-		}
-
-		//Species ---------------------------------------------
-		// Heat effect: reduction = (MaxT-28)/35, recovery after accumulating 50C of (meanT-25)
-		private double HeatEffect()
-		{
-			//constants are now set from interface
-			//recover from the previous high temp. effect
-			double recoverF = 1.0;
-
-			if (highTempEffect < 1.0)
-			{
-				double meanT = 0.5 * (MetData.Maxt + MetData.Mint);
-				if (25 - meanT > 0)
-				{
-					accumT += (25 - meanT);
-				}
-
-				if (accumT < heatSumT)
-				{
-					recoverF = highTempEffect + (1 - highTempEffect) * accumT / heatSumT;
-				}
-			}
-
-			//possible new high temp. effect
-			double newHeatF = 1.0;
-			if (MetData.Maxt > heatFullT)
-			{
-				newHeatF = 0;
-			}
-			else if (MetData.Maxt > heatOnsetT)
-			{
-				newHeatF = (MetData.Maxt - heatOnsetT) / (heatFullT - heatOnsetT);
-			}
-
-			// If this new high temp. effect is compounded with the old one &
-			// re-start of the recovery from the new effect
-			if (newHeatF < 1.0)
-			{
-				highTempEffect = recoverF * newHeatF;
-				accumT = 0;
-				recoverF = highTempEffect;
-			}
-
-			return recoverF;
-		}
-
-		//Species ---------------------------------------------
-		// Cold effect: reduction, recovery after accumulating 20C of meanT
-		private double ColdEffect()
-		{
-			//recover from the previous high temp. effect
-			double recoverF = 1.0;
-			if (lowTempEffect < 1.0)
-			{
-				double meanT = 0.5 * (MetData.Maxt + MetData.Mint);
-				if (meanT > 0)
-				{
-					accumTLow += meanT;
-				}
-
-				if (accumTLow < coldSumT)
-				{
-					recoverF = lowTempEffect + (1 - lowTempEffect) * accumTLow / coldSumT;
-				}
-			}
-
-			//possible new low temp. effect
-			double newColdF = 1.0;
-			if (MetData.Mint < coldFullT)
-			{
-				newColdF = 0;
-			}
-			else if (MetData.Mint < coldOnsetT)
-			{
-				newColdF = (MetData.Mint - coldFullT) / (coldOnsetT - coldFullT);
-			}
-
-			// If this new cold temp. effect happens when serious cold effect is still on,
-			// compound & then re-start of the recovery from the new effect
-			if (newColdF < 1.0)
-			{
-				lowTempEffect = newColdF * recoverF;
-				accumTLow = 0;
-				recoverF = lowTempEffect;
-			}
-
-			return recoverF;
-		}
-
-		//Species ----------------------------------------------------------
-		// Tissue turnover rate's response to water stress (eq. 4.15h)
-		public double GFWaterTissue()
-		{
-			double gfwt = 1.0;
-
-			if (gfwater < massFluxWopt)
-				gfwt = 1 + (massFluxW0 - 1.0) * ((massFluxWopt - gfwater) / massFluxWopt);
-
-			if (gfwt < 1.0) gfwt = 1.0;
-			if (gfwt > massFluxW0) gfwt = massFluxW0;
-			return gfwt;
-		}
-
-		//Species ------------------------------------------------------
-		// Tissue turnover rate's response to temperature (eq 4.15f)
-		// Tissue turnover: Tmin=5, Topt=20 - same for C3 & C4 plants ?
-		public double GFTempTissue()
-		{
-			double T = (MetData.Maxt + MetData.Mint) / 2;
-
-			double gftt = 0.0;		//default as T < massFluxTmin
-			if (T > massFluxTmin && T <= massFluxTopt)
-			{
-				gftt = (T - massFluxTmin) / (massFluxTopt - massFluxTmin);
-			}
-			else if (T > massFluxTopt)
-			{
-				gftt = 1.0;
-			}
-			return gftt;
-		}
-		// Species ----------------------------------------------------------------------
-		public void ResetZero()  //kill this crop
-		{
-			//Reset dm pools
-			dmleaf1 = dmleaf2 = dmleaf3 = dmleaf4 = 0;	//(kg/ha)
-			dmstem1 = dmstem2 = dmstem3 = dmstem4 = 0;	//sheath and stem
-			dmstol1 = dmstol2 = dmstol3 = 0;
-			dmroot = 0;
-			dmlitter = 0;
-
-			dmdefoliated = 0;
-
-			//Reset N pools
-			Nleaf1 = Nleaf2 = Nleaf3 = Nleaf4 = 0;
-			Nstem1 = Nstem2 = Nstem3 = Nstem4 = 0;
-			Nstol1 = Nstol2 = Nstol3 = Nroot = Nlitter = 0;
-
-			phenoStage = 0;
-
-			if (updateAggregated() > 0.0)  //return totalLAI = 0
-			{
-				Console.WriteLine("Plant is not completely killed.");
-			}
-		}
-
-
-		//Species ---------------------------------------------------------
-		public void SetInGermination()
-		{
-			bSown = true;
-			phenoStage = 0; //before germination
-		}
-
-		//Species ---------------------------------------------------------
-		public bool SetPrevPools()
-		{
-			pS.dmleaf1 = dmleaf1;
-			pS.dmleaf2 = dmleaf2;
-			pS.dmleaf3 = dmleaf3;
-			pS.dmleaf4 = dmleaf4;
-			pS.dmstem1 = dmstem1;
-			pS.dmstem2 = dmstem2;
-			pS.dmstem3 = dmstem3;
-			pS.dmstem4 = dmstem4;
-			pS.dmstol1 = dmstol1;
-			pS.dmstol2 = dmstol2;
-			pS.dmstol3 = dmstol3;
-			pS.dmlitter = dmlitter;
-			pS.dmroot = dmroot;
-			pS.dmleaf_green = dmleaf_green;
-			pS.dmstem_green = dmstem_green;
-			pS.dmstol_green = dmstol_green;
-			pS.dmleaf = dmleaf;
-			pS.dmstem = dmstem;
-			pS.dmstol = dmstol;
-			pS.dmshoot = dmshoot;
-			pS.dmgreen = dmgreen;
-			pS.dmdead = dmdead;
-			pS.dmtotal = dmtotal;
-			pS.dmdefoliated = dmdefoliated;
-
-			pS.Nremob = Nremob;
-
-
-			return true;
-		}
-
-	} //class Species
-
-	//DMPools =================================================
-	//for remember the pool status of previous day
-	[Serializable]
-	public class DMPools
-	{
-		public double dmleaf1;
-		public double dmleaf2;
-		public double dmleaf3;
-		public double dmleaf4;
-		public double dmstem1;
-		public double dmstem2;
-		public double dmstem3;
-		public double dmstem4;
-		public double dmstol1;
-		public double dmstol2;
-		public double dmstol3;
-		public double dmlitter;
-		public double dmroot;
-
-		public double dmleaf;
-		public double dmstem;
-		public double dmleaf_green;
-		public double dmstem_green;
-		public double dmstol_green;
-		public double dmstol;
-		public double dmshoot;
-		public double dmgreen;
-		public double dmdead;
-		public double dmtotal;
-		public double dmdefoliated;
-		public double Nremob;
-
-		public DMPools() { }
-
-
-	} //class DMPools
-
-	//------ RemoveCropBiomassdm ------
-	[Serializable]
-	public class RemoveCropBiomassdmType
-	{
-		public string pool = "";
-		public string[] part;
-		public double[] dlt;
-	}
-
-	//------ RemoveCropBiomass ------
-	[Serializable]
-	public class RemoveCropBiomassType
-	{
-		public RemoveCropBiomassdmType[] dm;
-	}
-
-	//------ Sow ------
-	public class SowType
-	{
-		public string Cultivar = "";
-		public double plants;
-		public double sowing_depth;
-		public double row_spacing;
-		public double SkipRow;
-		public double SkipPlant;
-		public string Establishment = "";
-		public string crop_class = "";
-		public string tiller_no_fertile = "";
-		public string Skip = "";
-		public double plants_pm;
-		public int Ratoon;
-		public int sbdur;
-		public double nplh;
-		public double nh;
-		public double nplsb;
-		public double nplds;
-	}
-
-	//------ Graze ------
-	[Serializable]
-	public class GrazeType
-	{
-		public string sender = "";
-		public double amount;
-		public string type = "";
-	}
-
-	//------ KillCrop ------
-	[Serializable]
-	public class KillCropType
-	{
-		public double KillFraction;
-	}
-
+﻿using System;
+using System.Reflection;
+using System.Collections.Generic;
+using System.Text;
+using System.Linq;
+using System.Linq.Expressions;
+using System.Xml;
+using System.Xml.Schema;
+using System.Xml.Serialization;
+using Models;
+using Models.Core;
+
+namespace Models
+{
+
+	/// <summary>
+	/// A multi-species pasture model
+	/// </summary>
+	[Serializable]
+	[ViewName("UserInterface.Views.GridView")]
+	[PresenterName("UserInterface.Presenters.PropertyPresenter")]
+	public class AgPasture : Model, ICrop
+    {
+		#region Links and event declarations
+
+		[Link]
+		private Clock clock = null;
+
+		[Link]
+		private Soils.Soil Soil = null;
+
+		[Link]
+		private WeatherFile MetData = null;
+
+		[Link]
+		private ISummary Summary = null;
+
+		public delegate void NewCropDelegate(PMF.NewCropType Data);
+		public event NewCropDelegate NewCrop;
+
+		public delegate void NewCanopyDelegate(NewCanopyType Data);
+		public event NewCanopyDelegate NewCanopy;
+
+		public delegate void FOMLayerDelegate(Soils.FOMLayerType Data);
+		public event FOMLayerDelegate IncorpFOM;
+
+		public delegate void BiomassRemovedDelegate(PMF.BiomassRemovedType Data);
+		public event BiomassRemovedDelegate BiomassRemoved;
+
+		public delegate void WaterChangedDelegate(PMF.WaterChangedType Data);
+		public event WaterChangedDelegate WaterChanged;
+
+		public delegate void NitrogenChangedDelegate(Soils.NitrogenChangedType Data);
+		public event NitrogenChangedDelegate NitrogenChanged;
+
+		#endregion
+
+		#region Parameters needed from user interface
+
+		private int NumSpecies = 1;
+		[Description("Number of species")]
+		public int Nsp { get { return NumSpecies; } set { NumSpecies = value; } }				//can't read in integer directly
+
+		private string _thisCropName = "AgPasture";
+		[Description("Sward name (as shown on the simulation tree)")]
+		public string thisCropName 
+		{ 
+			get { return _thisCropName; } 
+			set { _thisCropName = value; } 
+		}
+
+		private string[] _thisSpeciesName = new string[] { "Ryegrass" };
+		[Description("Name of pasture species")]
+		public string[] thisSpeciesName
+		{
+			get { return _thisSpeciesName; }
+			set
+			{
+				int NSp = value.Length;
+				_thisSpeciesName = new string[NSp];
+				for (int sp = 0; sp < NSp; sp++)
+					_thisSpeciesName[sp] = value[sp];
+			}
+		}
+
+		private double[] iniDMshoot = new double[] { 0.0 };
+		[Description("Initial above ground DM")]
+		public double[] InitialDMShoot
+		{
+			get { return iniDMshoot; }
+			set
+			{
+				int NSp = value.Length;
+				iniDMshoot = new double[NSp];
+				for (int sp = 0; sp < NSp; sp++)
+					iniDMshoot[sp] = value[sp];
+			}
+		}
+
+		private double[] iniDMroot = new double[] { 0.0 };
+		[Description("Initial below ground DM")]
+		public double[] InitialDMRoot
+		{
+			get { return iniDMroot; }
+			set
+			{
+				int NSp = value.Length;
+				iniDMroot = new double[NSp];
+				for (int sp = 0; sp < NSp; sp++)
+					iniDMroot[sp] = value[sp];
+			}
+		}
+
+		private double[] iniDMgreen = new double[] { 0.0 };
+		[Description("Initial above ground green DM")]
+		public double[] InitialDMGreen
+		{
+			get { return iniDMgreen; }
+			set
+			{
+				int NSp = value.Length;
+				iniDMgreen = new double[NSp];
+				for (int sp = 0; sp < NSp; sp++)
+					iniDMgreen[sp] = value[sp];
+			}
+		}
+
+		private double[] iniRootDepth = new double[] { 0 };
+		[Description("Initial depth for roots")]
+		public double[] InitialRootDepth
+		{
+			get { return iniRootDepth; }
+			set
+			{
+				int NSp = value.Length;
+				iniRootDepth = new double[NSp];
+				for (int sp = 0; sp < NSp; sp++)
+					iniRootDepth[sp] = value[sp];
+			}
+		}
+
+		private string _WaterUptakeSource = "calc";
+		[Description("Water uptake done by AgPasture (calc) or by apsim?")]
+		public string WaterUptakeSource { get { return _WaterUptakeSource; } set { _WaterUptakeSource = value; } }
+		public string NUptakeSource = "calc";
+
+		public string alt_N_uptake = "no";
+
+		//Senescence rate is affected by min(gf-N, gf_water)
+		public LinearInterpolation FVPDFunction = new LinearInterpolation
+		{
+			X = new double[3] { 0.0, 10.0, 50.0 },
+			Y = new double[3] { 1.0, 1.0, 1.0 }
+		};
+		public LinearInterpolation HeightMassFN = new LinearInterpolation
+		{
+			X = new double[5] { 0, 1000, 2000, 3000, 4000 },
+			Y = new double[5] { 0, 25, 75, 150, 250 }
+		};
+
+		//Soil & roots
+        public double[] rlvp;
+
+        //[Description("Root distribution method")]
+        //[Units("")]
+        public string RootDistributionMethod
+        {
+            get
+            {
+                switch (p_RootDistributionMethod)
+                {
+                    case 1:
+                        return "UserDefined";
+                    case 2:
+                        return "ExpoLinear";
+                    default:
+                        // case = 0
+                        return "Homogenous";
+                }
+            }
+            set
+            {
+                if (value.ToLower() == "userdefined")
+                    p_RootDistributionMethod = 1;
+                else if (value.ToLower() == "expolinear")
+                    p_RootDistributionMethod = 2;
+                else      // default = homogeneous
+                    p_RootDistributionMethod = 0;
+            }
+        }
+
+        //[Description("Fraction of root depth where its proportion starts to decrease")]
+        public double ExpoLinearDepthParam
+        {
+            get { return p_ExpoLinearDepthParam; }
+            set
+            {
+                p_ExpoLinearDepthParam = value;
+                if (p_ExpoLinearDepthParam == 1.0)
+                    p_RootDistributionMethod = 0;	// effectivelly it defines a homogeneous distribution
+            }
+        }
+
+        //[Description("Exponent to determine mass distribution in the soil profile")]
+        public double ExpoLinearCurveParam
+        {
+            get { return p_ExpoLinearCurveParam; }
+            set
+            {
+                p_ExpoLinearCurveParam = value;
+                if (p_ExpoLinearCurveParam == 0.0)
+                    p_RootDistributionMethod = 0;	// It is impossible to solve, but its limit is a homogeneous distribution
+            }
+        }
+
+        private double[] initialDMFractions_grass = new double[] {0.15, 0.25, 0.25, 0.05, 0.05, 0.10, 0.10, 0.05, 0.00, 0.00, 0.00 };
+        private double[] initialDMFractions_legume = new double[] { 0.20, 0.25, 0.25, 0.00, 0.02, 0.04, 0.04, 0.00, 0.06, 0.12, 0.12 };
+
+        private double[] PreferenceForGreenDM= new double[] { 1.0, 1.0, 1.0};
+        private double[] PreferenceForDeadDM = new double[] { 1.0, 1.0, 1.0 };
+
+		#endregion
+
+        #region Output properties
+
+
+        [Description("Generic type of crop")]         //  useful for SWIM
+        [Units("")]
+        public string Crop_type
+        {
+            get { return thisCropName; }
+        }
+
+        [Description("Plant status (dead, alive, etc)")]
+        [Units("")]
+        public string plant_status
+        {
+            get
+            {
+                if (p_Live) return "alive";
+                else return "out";
+            }
+        }
+        [Description("Plant development stage number")]
+        [Units("")]
+        public int Stage
+        {
+            //An approximate of teh stages corresponding to that of other arable crops for management application settings.
+            //Phenostage of the first species (ryegrass) is used for this approximation
+            get
+            {
+                int cropStage = 0; //default as "phase out"
+                if (p_Live)
+                {
+                    if (SP[0].phenoStage == 0)
+                        cropStage = 1;    //"sowing & germination";
+                    if (SP[0].phenoStage == 1)
+                        cropStage = 3;    //"emergence";
+                }
+                return cropStage;
+            }
+        }
+        [Description("Plant development stage name")]
+        [Units("")]
+        public string StageName
+        {
+            get
+            {
+                string name = "out";
+                if (p_Live)
+                {
+                    if (SP[0].phenoStage == 0)
+                        name = "sowing";    //cropStage = 1 & 2
+                    if (SP[0].phenoStage == 1)
+                        name = "emergence"; // cropStage = 3
+                }
+                return name;
+            }
+        }
+
+        [Description("Total amount of C in plants")]
+        [Units("kgDM/ha")]
+        public double TotalPlantC
+        {
+            get { return 0.4 * (p_totalDM + p_rootMass); }
+        }
+
+        [Description("Total dry matter weight of plants")]
+        [Units("kgDM/ha")]
+        public double TotalPlantWt
+        {
+            get { return (AboveGroundWt + BelowGroundWt); }
+        }
+
+        [Description("Total dry matter weight of plants above ground")]
+        [Units("kgDM/ha")]
+        public double AboveGroundWt
+        {
+            get
+            {
+                double result = 0.0;
+                for (int s = 0; s < NumSpecies; s++)
+                    result += SP[s].dmshoot;
+                return result;
+            }
+        }
+        [Description("Total dry matter weight of plants below ground")]
+        [Units("kgDM/ha")]
+        public double BelowGroundWt
+        {
+            get { return p_rootMass; }
+        }
+        [Description("Total dry matter weight of standing plants parts")]
+        [Units("kgDM/ha")]
+        public double StandingPlantWt
+        {
+            get
+            {
+                double result = 0.0;
+                for (int s = 0; s < NumSpecies; s++)
+                    result += SP[s].dmleaf + SP[s].dmstem;
+                return result;
+            }
+        }
+
+        [Description("Total dry matter weight of plants alive above ground")]
+        [Units("kgDM/ha")]
+        public double AboveGroundLiveWt
+        {
+            get
+            {
+                double result = 0.0;
+                for (int s = 0; s < NumSpecies; s++)
+                    result += SP[s].dmgreen;
+                return result;
+            }
+        }
+
+        [Description("Total dry matter weight of dead plants above ground")]
+        [Units("kgDM/ha")]
+        public double AboveGroundDeadWt
+        {
+            get { return p_deadDM; }
+        }
+        [Description("Total dry matter weight of plant's leaves")]
+        [Units("kgDM/ha")]
+        public double LeafWt
+        {
+            get
+            {
+                double result = 0.0;
+                for (int s = 0; s < NumSpecies; s++)
+                    result += SP[s].dmleaf1 + SP[s].dmleaf2 + SP[s].dmleaf3 + SP[s].dmleaf4;
+                return result;
+            }
+        }
+        [Description("Total dry matter weight of plant's leaves alive")]
+        [Units("kgDM/ha")]
+        public double LeafLiveWt
+        {
+            get
+            {
+                double result = 0.0;
+                for (int s = 0; s < NumSpecies; s++)
+                    result += SP[s].dmleaf1 + SP[s].dmleaf2 + SP[s].dmleaf3;
+                return result;
+            }
+        }
+        [Description("Total dry matter weight of plant's leaves dead")]
+        [Units("kgDM/ha")]
+        public double LeafDeadWt
+        {
+            get
+            {
+                double result = 0.0;
+                for (int s = 0; s < NumSpecies; s++)
+                    result += SP[s].dmleaf4;
+                return result;
+            }
+        }
+
+        [Description("Total dry matter weight of plant's stems")]
+        [Units("kgDM/ha")]
+        public double StemWt
+        {
+            get
+            {
+                double result = 0.0;
+                for (int s = 0; s < NumSpecies; s++)
+                    result += SP[s].dmstem1 + SP[s].dmstem2 + SP[s].dmstem3 + SP[s].dmstem4;
+                return result;
+            }
+        }
+
+        [Description("Total dry matter weight of plant's stems alive")]
+        [Units("kgDM/ha")]
+        public double StemLiveWt
+        {
+            get
+            {
+                double result = 0.0;
+                for (int s = 0; s < NumSpecies; s++)
+                    result += SP[s].dmstem1 + SP[s].dmstem2 + SP[s].dmstem3;
+                return result;
+            }
+        }
+        [Description("Total dry matter weight of plant's stems dead")]
+        [Units("kgDM/ha")]
+        public double StemDeadWt
+        {
+            get
+            {
+                double result = 0.0;
+                for (int s = 0; s < NumSpecies; s++)
+                    result += SP[s].dmstem4;
+                return result;
+            }
+        }
+
+        [Description("Total dry matter weight of plant's stolons")]
+        [Units("kgDM/ha")]
+        public double StolonWt
+        {
+            get
+            {
+                double result = 0.0;
+                for (int s = 0; s < NumSpecies; s++)
+                    result += SP[s].dmstol1 + SP[s].dmstol2 + SP[s].dmstol3;
+                return result;
+            }
+        }
+        [Description("Total dry matter weight of plant's roots")]
+        [Units("kgDM/ha")]
+        public double RootWt
+        {
+            get
+            {
+                double result = 0.0;
+                for (int s = 0; s < NumSpecies; s++)
+                    result += SP[s].dmroot;
+                return result;
+            }
+        }
+
+        [Description("Potential plant growth, correct for extreme temperatures")]
+        [Units("kgDM/ha")]
+        public double PlantPotentialGrowthWt
+        {
+            get { return p_dGrowthPot; }
+        }
+        [Description("Potential plant growth, correct for temperature and water")]
+        [Units("kgDM/ha")]
+        public double PlantGrowthNoNLimit
+        {
+            get { return p_dGrowthW; }
+        }
+        [Description("Actual plant growth (before littering)")]
+        [Units("kgDM/ha")]
+        public double PlantGrowthWt
+        {
+            //dm_daily_growth, including roots & before littering
+            get { return p_dGrowth; }
+        }
+
+        [Description("Actual herbage (shoot) growth")]
+        [Units("kgDM/ha")]
+        public double HerbageGrowthWt
+        {
+            get { return p_dHerbage; }
+        }
+
+        [Description("Dry matter amount of litter deposited onto soil surface")]
+        [Units("kgDM/ha")]
+        public double LitterDepositionWt
+        {
+            get { return p_dLitter; }
+        }
+
+        [Description("Dry matter amount of senescent roots added to soil FOM")]
+        [Units("kgDM/ha")]
+        public double RootSenescenceWt
+        {
+            get { return p_dRootSen; }
+        }
+
+        [Description("Plant C remobilisation")]
+        [Units("kgC/ha")]
+        public double PlantRemobilisedC
+        {
+            get
+            {
+                double result = 0.0;
+                for (int s = 0; s < NumSpecies; s++)
+                    result += SP[s].Cremob;
+                return result;
+            }
+        }
+
+        [Description("Total dry matter amount available for removal (leaf+stem)")]
+        [Units("kgDM/ha")]
+        public double HarvestableWt
+        {
+            get
+            {
+                double result = 0.0;
+                for (int s = 0; s < NumSpecies; s++)
+                    result += Math.Max(0.0, SP[s].dmleaf_green + SP[s].dmstem_green - SP[s].dmgreenmin)
+                             + Math.Max(0.0, SP[s].dmdead - SP[s].dmdeadmin);
+                return result;
+            }
+        }
+
+        [Description("Amount of plant dry matter removed by harvest")]
+        [Units("kgDM/ha")]
+        public double HarvestWt
+        {
+            get
+            {
+                double result = 0.0;
+                for (int s = 0; s < NumSpecies; s++)
+                    result += SP[s].dmdefoliated;
+                return result;
+            }
+        }
+
+        //**LAI & Cover
+        [Description("Leaf area index of green leaves")]
+        [Units("m^2/m^2")]
+        public double LAI_green
+        {
+            get { return p_greenLAI; }
+        }
+
+        [Description("Leaf area index of dead leaves")]
+        [Units("m^2/m^2")]
+        public double LAI_dead
+        {
+            get { return p_deadLAI; }
+        }
+
+        [Description("Total leaf area index")]
+        [Units("m^2/m^2")]
+        public double LAI_total
+        {
+            get { return p_totalLAI; }
+        }
+
+        [Description("Fraction of soil covered by green leaves")]
+        [Units("%")]
+        public double Cover_green
+        {
+            get
+            {
+                if (p_greenLAI == 0) return 0;
+                return (1.0 - Math.Exp(-p_lightExtCoeff * p_greenLAI));
+            }
+
+        }
+
+        [Description("Fraction of soil covered by dead leaves")]
+        [Units("%")]
+        public double Cover_dead
+        {
+            get
+            {
+                if (p_deadLAI == 0) return 0;
+                return (1.0 - Math.Exp(-p_lightExtCoeff * p_deadLAI));
+            }
+        }
+
+        [Description("Fraction of soil covered by plants")]
+        [Units("%")]
+        public double Cover_tot
+        {
+            get
+            {
+                if (p_totalLAI == 0) return 0;
+                return (1.0 - (Math.Exp(-p_lightExtCoeff * p_totalLAI)));
+            }
+        }
+
+        //** Nitrogen
+        [Description("Total amount of N in plants")]
+        [Units("kg/ha")]
+        public double TotalPlantN
+        {
+            get { return (AboveGroundN + BelowGroundN); }
+        }
+
+        [Description("Total amount of N in plants above ground")]
+        [Units("kgN/ha")]
+        public double AboveGroundN
+        {
+            get
+            {
+                double result = 0.0;
+                for (int s = 0; s < NumSpecies; s++)
+                    result += SP[s].Nshoot;       //remoblised N is reported in stem
+                return result;
+            }
+        }
+
+        [Description("Total amount of N in plants below ground")]
+        [Units("kgN/ha")]
+        public double BelowGroundN
+        {
+            get
+            {
+                double result = 0.0;
+                for (int s = 0; s < NumSpecies; s++)
+                    result += SP[s].Nroot;
+                return result;
+            }
+        }
+
+        [Description("Proportion of N above ground in relation to below ground")]
+        [Units("%")]
+        public double AboveGroundNPct
+        {
+            get
+            {
+                double result = 0;
+                if (AboveGroundWt != 0)
+                    result = 100 * AboveGroundN / AboveGroundWt;
+                return result;
+            }
+        }
+
+        [Description("Total amount of N in standing plants")]
+        [Units("kgN/ha")]
+        public double StandingPlantN
+        {
+            get
+            {
+                double result = 0.0;
+                for (int s = 0; s < NumSpecies; s++)
+                    result += SP[s].Nleaf + SP[s].Nstem;
+                return result;
+            }
+        }
+        [Description("Average N concentration of standing plants")]
+        [Units("kgN/kgDM")]
+        public double StandingPlantNConc
+        {
+            get
+            {
+                double Namount = 0.0;
+                double DMamount = 0.0;
+                for (int s = 0; s < NumSpecies; s++)
+                {
+                    Namount += SP[s].Nleaf + SP[s].Nstem;
+                    DMamount += SP[s].dmleaf + SP[s].dmstem;
+                }
+                double result = Namount / DMamount;
+                return result;
+            }
+        }
+
+        [Description("Total amount of N in plants alive above ground")]
+        [Units("kgN/ha")]
+        public double AboveGroundLiveN
+        {
+            get
+            {
+                double result = 0.0;
+                for (int s = 0; s < NumSpecies; s++)
+                    result += SP[s].Ngreen;
+                return result;
+            }
+        }
+        [Description("Total amount of N in dead plants above ground")]
+        [Units("kgN/ha")]
+        public double AboveGroundDeadN
+        {
+            get
+            {
+                double result = 0.0;
+                for (int s = 0; s < NumSpecies; s++)
+                    result += SP[s].Ndead;
+                return result;
+            }
+        }
+
+        [Description("Total amount of N in the plant's leaves")]
+        [Units("kgN/ha")]
+        public double LeafN
+        {
+            get
+            {
+                double result = 0.0;
+                for (int s = 0; s < NumSpecies; s++)
+                    result += SP[s].Nleaf;
+                return result;
+            }
+        }
+
+        [Description("Total amount of N in the plant's stems")]
+        [Units("kgN/ha")]
+        public double StemN
+        {
+            get
+            {
+                double result = 0.0;
+                for (int s = 0; s < NumSpecies; s++)
+                    result += SP[s].Nstem;
+                return result;
+            }
+        }
+
+        [Description("Total amount of N in the plant's stolons")]
+        [Units("kgN/ha")]
+        public double StolonN
+        {
+            get
+            {
+                double result = 0.0;
+                for (int s = 0; s < NumSpecies; s++)
+                    result += SP[s].Nstolon;
+                return result;
+            }
+        }
+
+        [Description("Total amount of N in the plant's roots")]
+        [Units("kgN/ha")]
+        public double RootN
+        {
+            get
+            {
+                double result = 0.0;
+                for (int s = 0; s < NumSpecies; s++)
+                    result += SP[s].Nroot;
+                return result;
+            }
+        }
+
+        [Description("Average N concentration of leaves")]
+        [Units("kgN/kgDM")]
+        public double LeafNConc
+        {
+            get
+            {
+                double result = 0.0;
+                for (int s = 0; s < NumSpecies; s++)
+                    result += SP[s].Ncleaf1 * SP[s].dmleaf1
+                             + SP[s].Ncleaf2 * SP[s].dmleaf2
+                            + SP[s].Ncleaf3 * SP[s].dmleaf3
+                            + SP[s].Ncleaf4 * SP[s].dmleaf4;
+                result = result / LeafWt;
+                return result;
+            }
+        }
+
+        [Description("Average N concentration in stems")]
+        [Units("kgN/kgDM")]
+        public double StemNConc
+        {
+            get
+            {
+                double result = 0.0;
+                for (int s = 0; s < NumSpecies; s++)
+                    result += SP[s].Ncstem1 * SP[s].dmstem1
+                             + SP[s].Ncstem2 * SP[s].dmstem2
+                             + SP[s].Ncstem3 * SP[s].dmstem3
+                             + SP[s].Ncstem4 * SP[s].dmstem4;
+                result = result / StemWt;
+                return result;
+            }
+        }
+
+        [Description("Average N concentration in stolons")]
+        [Units("kgN/kgDM")]
+        public double StolonNConc
+        {
+            get
+            {
+                double result = 0.0;
+                for (int s = 0; s < NumSpecies; s++)
+                    result += SP[s].Ncstol1 * SP[s].dmstol1
+                             + SP[s].Ncstol2 * SP[s].dmstol2
+                             + SP[s].Ncstol3 * SP[s].dmstol3;
+                result = result / StolonWt;
+                return result;
+            }
+        }
+
+        [Description("Average N concentration in roots")]
+        [Units("kgN/kgDM")]
+        public double RootNConc
+        {
+            get
+            {
+                double result = 0.0;
+                for (int s = 0; s < NumSpecies; s++)
+                    result += SP[s].Ncroot * SP[s].dmroot;
+                result = result / RootWt;
+                return result;
+            }
+        }
+
+        [Description("Amount of N removed by harvest")]
+        [Units("kgN/ha")]
+        public double HarvestN
+        {
+            get
+            {
+                double result = 0.0;
+                if (HarvestWt > 0.0)
+                {
+                    for (int s = 0; s < NumSpecies; s++)
+                        result += SP[s].Ndefoliated;
+                }
+                return result;
+            }
+        }
+        [Description("Average herbage digestibility")]
+        [Units("0-1")]
+        public double HerbageDigestibility
+        {
+            get
+            {
+                if (!p_Live || (StemWt + LeafWt) <= 0)
+                    return 0;
+
+                double digest = 0.0;
+                for (int s = 0; s < NumSpecies; s++)
+                    digest += SP[s].digestHerbage * (SP[s].dmstem + SP[s].dmleaf) / (StemWt + LeafWt);  //(dm_stem + dm_leaf);
+                return digest;
+            }
+        }
+        [Description("Average digestibility of harvested material")]
+        [Units("0-1")]
+        public double DefoliatedDigestibility
+        {
+            get { return p_harvestDigest; }
+        }
+        [Description("Average ME of herbage")]
+        [Units("(MJ/ha)")]
+        public double HerbageME
+        {
+            get
+            {
+                double me = 16 * HerbageDigestibility * (StemWt + LeafWt);
+                return me;
+            }
+        }
+
+        [Description("Amount of atmospheric N fixed")]
+        [Units("kgN/ha")]
+        public double PlantFixedN
+        {
+            get { return p_Nfix; }
+        }
+
+        [Description("Amount of N remobilised from senescing tissue")]
+        [Units("kgN/ha")]
+        public double PlantRemobilisedN
+        {
+            get
+            {
+                double result = 0.0;
+                for (int s = 0; s < NumSpecies; s++)
+                    result += SP[s].remob2NewGrowth;
+                return result;
+            }
+        }
+
+        [Description("Amount of luxury N remobilised")]
+        [Units("kgN/ha")]
+        public double PlantLuxuryNRemobilised
+        {
+            get
+            {
+                double result = 0.0;
+                for (int s = 0; s < NumSpecies; s++)
+                    result += SP[s].NFastRemob2 + SP[s].NFastRemob3;
+                return result;
+            }
+        }
+
+        [Description("Amount of luxury N potentially remobilisable")]
+        [Units("kgN/ha")]
+        public double PlantRemobilisableLuxuryN
+        {
+            get
+            {
+                double result = 0.0;
+                for (int s = 0; s < NumSpecies; s++)
+                    result += SP[s].NLuxury2 + SP[s].NLuxury3;
+                return result;
+            }
+        }
+        [Description("Amount of N deposited as litter onto soil surface")]
+        [Units("kgN/ha")]
+        public double LitterDepositionN
+        {
+            get { return p_dNLitter; }
+        }
+
+        [Description("Amount of N added to soil FOM by senescent roots")]
+        [Units("kgN/ha")]
+        public double RootSenescenceN
+        {
+            get { return p_dNRootSen; }
+        }
+
+        [Description("Plant nitrogen requirement with luxury uptake")]
+        [Units("kgN/ha")]
+        public double NitrogenRequiredLuxury
+        {
+            get
+            {
+                double result = 0.0;
+                for (int s = 0; s < NumSpecies; s++)
+                {
+                    result += SP[s].NdemandLux;
+                }
+                return result;
+            }
+        }
+
+        [Description("Plant nitrogen requirement for optimum growth")]
+        [Units("kgN/ha")]
+        public double NitrogenRequiredOptimum
+        {
+            get
+            {
+                double result = 0.0;
+                for (int s = 0; s < NumSpecies; s++)
+                {
+                    result += SP[s].NdemandOpt;
+                }
+                return result;
+            }
+        }
+
+        [Description("Nitrogen amount in new growth")]
+        [Units("kgN/ha")]
+        public double PlantGrowthN
+        {
+            get
+            {
+                double result = 0.0;
+                for (int s = 0; s < NumSpecies; s++)
+                {
+                    result += SP[s].newGrowthN;
+                }
+                return result;
+            }
+        }
+
+        [Description("Nitrogen concentration in new growth")]
+        [Units("kgN/kgDM")]
+        public double PlantGrowthNconc
+        {
+            get
+            {
+                double result = 0.0;
+                for (int s = 0; s < NumSpecies; s++)
+                {
+                    result += SP[s].newGrowthN;
+                }
+                if (PlantGrowthWt > 0)
+                    result = result / PlantGrowthWt;
+                else
+                    result = 0.0;
+                return result;
+            }
+        }
+
+        [Description("Plant nitrogen demand from soil")]
+        [Units("kgN/ha")]
+        public double NitrogenDemand
+        {
+            get { return p_soilNdemand; }
+        }
+
+        [Description("Plant available nitrogen in soil")]
+        [Units("kgN/ha")]
+        public double NitrogenSupply
+        {
+            get { return p_soilNavailable; }
+        }
+
+        [Description("Plant available nitrogen in soil layers")]
+        [Units("kgN/ha")]
+        public double[] NitrogenSupplyLayers
+        {
+            get { return SNSupply; }
+        }
+
+        [Description("Plant nitrogen uptake")]
+        [Units("kgN/ha")]
+        public double NitrogenUptake
+        {
+            get { return p_soilNuptake; }
+        }
+
+        [Description("Plant nitrogen uptake from soil layers")]
+        [Units("kgN/ha")]
+        public double[] NitrogenUptakeLayers
+        {
+            get { return SNUptake; }
+        }
+
+        [Description("Plant growth limiting factor due to nitrogen stress")]
+        [Units("0-1")]
+        public double GLFn
+        {
+            get { return p_gfn; }
+        }
+        [Description("Plant growth limiting factor due to plant N concentration")]
+        [Units("0-1")]
+        public double GLFnConcentration
+        {
+            get
+            {
+                double result = 0.0;
+                for (int s = 0; s < NumSpecies; s++)
+                    result += SP[s].Ncfactor * SP[s].dmshoot;
+                return (result / AboveGroundWt);
+            }
+        }
+        [Description("Dry matter allocated to roots")]
+        [Units("kgDM/ha")]
+        public double DMToRoots
+        {
+            get
+            {
+                double result = 0.0;
+                for (int s = 0; s < NumSpecies; s++)
+                {
+                    result += (1 - SP[s].fShoot) * SP[s].dGrowth;
+                }
+                return result;
+            }
+        }
+        [Description("Dry matter allocated to shoot")]
+        [Units("kgDM/ha")]
+        public double DMToShoot
+        {
+            get
+            {
+                double result = 0.0;
+                for (int s = 0; s < NumSpecies; s++)
+                {
+                    result += SP[s].fShoot * SP[s].dGrowth;
+                }
+                return result;
+            }
+        }
+        [Description("Fraction of growth allocated to roots")]
+        [Units("0-1")]
+        public double FractionGrowthToRoot
+        {
+            get
+            {
+                double result = 0.0;
+                if (p_dGrowth <= 0)
+                    result = DMToRoots / p_dGrowth;
+                return result;
+            }
+        }
+
+        //** water related
+        [Description("Root length density")]
+        [Units("mm/mm^3")]
+        public double[] rlv
+        {
+            get
+            {
+                double[] rlv = new double[Soil.Thickness.Length];
+                //double p_srl = 75000;           // specific root length (mm root/g root)
+                //Compute the root length, total over the whole profile
+                double Total_Rlength = p_rootMass * SP[0].SRL;   // m root/ha
+                Total_Rlength *= 0.0000001;  // convert into mm root/mm2 soil)
+                for (int layer = 0; layer < rlv.Length; layer++)
+                {
+                    rlv[layer] = RootFraction[layer] * Total_Rlength / Soil.Thickness[layer];    // mm root/mm3 soil
+                }
+                return rlv;
+            }
+        }
+
+        private double[] RootFraction;
+        [Description("Fraction of root dry matter for each soil layer")]
+        [Units("0-1")]
+        public double[] RootWtFraction
+        {
+            get { return RootFraction; }
+        }
+
+        [Description("Plant water demand")]
+        [Units("mm")]
+        public double WaterDemand
+        {
+            get { return p_waterDemand; }
+        }
+
+        [Description("Plant available water in soil")]
+        [Units("mm")]
+        public double WaterSupply
+        {
+            get { return p_waterSupply; }
+        }
+
+        [Description("Plant available water in soil layers")]
+        [Units("mm")]
+        public double[] WaterSupplyLayers
+        {
+            get { return SWSupply; }
+        }
+
+        [Description("Plant water uptake")]
+        [Units("mm")]
+        public double WaterUptake
+        {
+            get { return p_waterUptake; }
+        }
+
+        [Description("Plant water uptake from soil layers")]
+        [Units("mm")]
+        public double[] WaterUptakeLayers
+        {
+            get { return SWUptake; }
+        }
+
+        [Description("Plant growth limiting factor due to water deficit")]
+        [Units("0-1")]
+        public double GLFwater
+        {
+            get { return p_gfwater; }
+        }
+
+        //**Stress factors
+        [Description("Plant growth limiting factor due to temperature")]
+        [Units("0-1")]
+        public double GLFtemp
+        {
+            get { return p_gftemp; }
+        }
+
+        [Description("Generic plant growth limiting factor, used for other factors")]
+        [Units("0-1")]
+        public double GLFrgr
+        {
+            get
+            {
+                double p_Frgr = 0; //weighted value
+                for (int s = 0; s < NumSpecies; s++)
+                {
+                    double prop = 1.0 / NumSpecies;
+                    if (p_greenDM != 0.0)
+                    {
+                        prop = SP[s].dmgreen / AboveGroundLiveWt;
+                    }
+                    p_Frgr += SP[s].Frgr * prop;
+                }
+                return p_Frgr;
+            }
+        }
+
+        [Description("Sward average height")]                 //needed by micromet
+        [Units("mm")]
+        public double Height
+        {
+            get { return p_height; }
+        }
+
+        //testing purpose
+        [Description("Dry matter of plant pools at stage 1 (young)")]
+        [Units("kgN/ha")]
+        public double PlantStage1Wt
+        {
+            get
+            {
+                double result = 0.0;
+                for (int s = 0; s < NumSpecies; s++)
+                    result += SP[s].dmleaf1 + SP[s].dmstem1 + SP[s].dmstol1;
+                return result;
+            }
+        }
+
+        [Description("Dry matter of plant pools at stage 2 (developing)")]
+        [Units("kgN/ha")]
+        public double PlantStage2Wt
+        {
+            get
+            {
+                double result = 0.0;
+                for (int s = 0; s < NumSpecies; s++)
+                    result += SP[s].dmleaf2 + SP[s].dmstem2 + SP[s].dmstol2;
+                return result;
+            }
+        }
+        [Description("Dry matter of plant pools at stage 3 (mature)")]
+        [Units("kgN/ha")]
+        public double PlantStage3Wt
+        {
+            get
+            {
+                double result = 0.0;
+                for (int s = 0; s < NumSpecies; s++)
+                    result += SP[s].dmleaf3 + SP[s].dmstem3 + SP[s].dmstol3;
+                return result;
+            }
+        }
+        [Description("Dry matter of plant pools at stage 4 (senescent)")]
+        [Units("kgN/ha")]
+        public double PlantStage4Wt
+        {
+            get
+            {
+                double result = 0.0;
+                for (int s = 0; s < NumSpecies; s++)
+                    result += SP[s].dmleaf4 + SP[s].dmstem4;
+                return result;
+            }
+        }
+
+        [Description("N content of plant pools at stage 1 (young)")]
+        [Units("kgN/ha")]
+        public double PlantStage1N
+        {
+            get
+            {
+                double result = 0.0;
+                for (int s = 0; s < NumSpecies; s++)
+                    result += SP[s].Nleaf1 + SP[s].Nstem1 + SP[s].Nstol1;
+                return result;
+            }
+        }
+        [Description("N content of plant pools at stage 2 (developing)")]
+        [Units("kgN/ha")]
+        public double PlantStage2N
+        {
+            get
+            {
+                double result = 0.0;
+                for (int s = 0; s < NumSpecies; s++)
+                    result += SP[s].Nleaf2 + SP[s].Nstem2 + SP[s].Nstol2;
+                return result;
+            }
+        }
+        [Description("N content of plant pools at stage 3 (mature)")]
+        [Units("kgN/ha")]
+        public double PlantStage3N
+        {
+            get
+            {
+                double result = 0.0;
+                for (int s = 0; s < NumSpecies; s++)
+                    result += SP[s].Nleaf3 + SP[s].Nstem3 + SP[s].Nstol3;
+                return result;
+            }
+        }
+        [Description("N content of plant pools at stage 4 (senescent)")]
+        [Units("kgN/ha")]
+        public double PlantStage4N
+        {
+            get
+            {
+                double result = 0.0;
+                for (int s = 0; s < NumSpecies; s++)
+                    result += SP[s].Nleaf4 + SP[s].Nstem4;
+                return result;
+            }
+        }
+
+        private double HeightfromDM        // height calculation from DM, not output
+        {
+            get
+            {
+                double ht = (double)HeightMassFN.Value(p_greenDM + p_deadDM);
+                if (ht < 20.0) ht = 20.0F;      // minimum = 20mm
+                return ht;
+            }
+
+        }
+        [Description("Vapour pressure deficit")]
+        [Units("kPa")]
+        public double VPD_out              // VPD effect on Growth Interpolation Set
+        {
+            get { return VPD(); }
+        }
+
+        [Description("Effect of vapour pressure on growth (used by micromet)")]
+        [Units("0-1")]
+        public double FVPD              // VPD effect on Growth Interpolation Set
+        {                               // mostly = 1 for crop/grass/forage
+            get { return FVPDFunction.Value(VPD()); }
+        }
+
+        //Following are species values (arrays)
+        [Description("Leaf area index of green leaves, for each species")]
+        [Units("m^2/m^2")]
+        public double[] SpeciesGreenLAI
+        {
+            get
+            {
+                double[] result = new double[SP.Length];
+                for (int s = 0; s < NumSpecies; s++)
+                    result[s] = SP[s].greenLAI;
+                return result;
+            }
+        }
+        [Description("Leaf area index of dead leaves, for each species")]
+        [Units("m^2/m^2")]
+        public double[] SpeciesDeadLAI
+        {
+            get
+            {
+                double[] result = new double[SP.Length];
+                for (int s = 0; s < NumSpecies; s++)
+                    result[s] = SP[s].deadLAI;
+                return result;
+            }
+        }
+        [Description("Total leaf area index, for each species")]
+        [Units("m^2/m^2")]
+        public double[] SpeciesTotalLAI
+        {
+            get
+            {
+                double[] result = new double[SP.Length];
+                for (int s = 0; s < NumSpecies; s++)
+                    result[s] = SP[s].totalLAI;
+                return result;
+            }
+        }
+
+        [Description("Total dry matter weight of plants for each plant species")]
+        [Units("kgDM/ha")]
+        public double[] SpeciesTotalWt
+        {
+            get
+            {
+                double[] result = new double[SP.Length];
+                for (int s = 0; s < NumSpecies; s++)
+                    result[s] = SP[s].dmshoot + SP[s].dmroot;
+                return result;
+            }
+        }
+        [Description("Dry matter weight of plants above ground, for each species")]
+        [Units("kgDM/ha")]
+        public double[] SpeciesAboveGroundWt
+        {
+            get
+            {
+                double[] result = new double[SP.Length];
+                for (int s = 0; s < NumSpecies; s++)
+                    result[s] = SP[s].dmshoot;
+                return result;
+            }
+        }
+        [Description("Dry matter weight of plants below ground, for each species")]
+        [Units("kgDM/ha")]
+        public double[] SpeciesBelowGroundWt
+        {
+            get
+            {
+                double[] result = new double[SP.Length];
+                for (int s = 0; s < NumSpecies; s++)
+                    result[s] = SP[s].dmroot;
+                return result;
+            }
+        }
+        [Description("Dry matter weight of standing herbage, for each species")]
+        [Units("kgDM/ha")]
+        public double[] SpeciesStandingWt
+        {
+            get
+            {
+                double[] result = new double[SP.Length];
+                for (int s = 0; s < NumSpecies; s++)
+                    result[s] = SP[s].dmleaf + SP[s].dmstem;
+                return result;
+            }
+        }
+        [Description("Dry matter weight of live standing plants parts for each species")]
+        [Units("kgDM/ha")]
+        public double[] SpeciesStandingLiveWt
+        {
+            get
+            {
+                double[] result = new double[SP.Length];
+                for (int s = 0; s < NumSpecies; s++)
+                    result[s] = SP[s].dmleaf_green + SP[s].dmstem_green;
+                return result;
+            }
+        }
+        [Description("Dry matter weight of dead standing plants parts for each species")]
+        [Units("kgDM/ha")]
+        public double[] SpeciesStandingDeadWt
+        {
+            get
+            {
+                double[] result = new double[SP.Length];
+                for (int s = 0; s < NumSpecies; s++)
+                    result[s] = SP[s].dmleaf4 + SP[s].dmstem4;
+                return result;
+            }
+        }
+
+        [Description("Dry matter weight of leaves for each species")]
+        [Units("kgN/ha")]
+        public double[] SpeciesLeafWt
+        {
+            get
+            {
+                double[] result = new double[SP.Length];
+                for (int s = 0; s < NumSpecies; s++)
+                    result[s] = SP[s].dmleaf1 + SP[s].dmleaf2 + SP[s].dmleaf3 + SP[s].dmleaf4;
+                return result;
+            }
+        }
+        [Description("Dry matter weight of stems for each species")]
+        [Units("kgN/ha")]
+        public double[] SpeciesStemWt
+        {
+            get
+            {
+                double[] result = new double[SP.Length];
+                for (int s = 0; s < NumSpecies; s++)
+                    result[s] = SP[s].dmstem1 + SP[s].dmstem2 + SP[s].dmstem3 + SP[s].dmstem4;
+                return result;
+            }
+        }
+        [Description("Dry matter weight of stolons for each species")]
+        [Units("kgN/ha")]
+        public double[] SpeciesStolonWt
+        {
+            get
+            {
+                double[] result = new double[SP.Length];
+                for (int s = 0; s < NumSpecies; s++)
+                    result[s] = SP[s].dmstol1 + SP[s].dmstol2 + SP[s].dmstol3;
+                return result;
+            }
+        }
+        [Description("Dry matter weight of roots for each species")]
+        [Units("kgN/ha")]
+        public double[] SpeciesRootWt
+        {
+            get
+            {
+                double[] result = new double[SP.Length];
+                for (int s = 0; s < NumSpecies; s++)
+                    result[s] = SP[s].dmroot;
+                return result;
+            }
+        }
+
+        [Description("Total N amount for each plant species")]
+        [Units("kgN/ha")]
+        public double[] SpeciesTotalN
+        {
+            get
+            {
+                double[] result = new double[SP.Length];
+                for (int s = 0; s < NumSpecies; s++)
+                    result[s] = SP[s].Nshoot + SP[s].Nroot;
+                return result;
+            }
+        }
+        [Description("N amount of standing herbage, for each species")]
+        [Units("kgN/ha")]
+        public double[] SpeciesStandingN
+        {
+            get
+            {
+                double[] result = new double[SP.Length];
+                for (int s = 0; s < NumSpecies; s++)
+                    result[s] = SP[s].Nleaf + SP[s].Nstem;
+                return result;
+            }
+        }
+
+        [Description("N amount in the plant's leaves, for each species")]
+        [Units("kgN/ha")]
+        public double[] SpeciesLeafN
+        {
+            get
+            {
+                double[] result = new double[SP.Length];
+                for (int s = 0; s < NumSpecies; s++)
+                    result[s] = SP[s].Nleaf1 + SP[s].Nleaf2 + SP[s].Nleaf3 + SP[s].Nleaf4;
+                return result;
+            }
+        }
+        [Description("N amount in the plant's stems, for each species")]
+        [Units("kgN/ha")]
+        public double[] SpeciesStemN
+        {
+            get
+            {
+                double[] result = new double[SP.Length];
+                for (int s = 0; s < NumSpecies; s++)
+                    result[s] = SP[s].Nstem1 + SP[s].Nstem2 + SP[s].Nstem3 + SP[s].Nstem4;
+                return result;
+            }
+        }
+        [Description("N amount in the plant's stolons, for each species")]
+        [Units("kgN/ha")]
+        public double[] SpeciesStolonN
+        {
+            get
+            {
+                double[] result = new double[SP.Length];
+                for (int s = 0; s < NumSpecies; s++)
+                    result[s] = SP[s].Nstol1 + SP[s].Nstol2 + SP[s].Nstol3;
+                return result;
+            }
+        }
+        [Description("N amount in the plant's roots, for each species")]
+        [Units("kgN/ha")]
+        public double[] SpeciesRootsN
+        {
+            get
+            {
+                double[] result = new double[SP.Length];
+                for (int s = 0; s < NumSpecies; s++)
+                    result[s] = SP[s].Nroot;
+                return result;
+            }
+        }
+
+        [Description("Average N concentration in leaves, for each species")]
+        [Units("kgN/kgDM")]
+        public double[] SpeciesLeafNConc
+        {
+            get
+            {
+                double[] result = new double[SP.Length];
+                for (int s = 0; s < NumSpecies; s++)
+                {
+                    result[s] = SP[s].Ncleaf1 * SP[s].dmleaf1
+                            + SP[s].Ncleaf2 * SP[s].dmleaf2
+                            + SP[s].Ncleaf3 * SP[s].dmleaf3
+                            + SP[s].Ncleaf4 * SP[s].dmleaf4;
+                    result[s] = result[s] / SP[s].dmleaf;
+                }
+                return result;
+            }
+        }
+        [Description("Average N concentration in stems, for each species")]
+        [Units("kgN/kgDM")]
+        public double[] SpeciesStemNConc
+        {
+            get
+            {
+                double[] result = new double[SP.Length];
+                for (int s = 0; s < NumSpecies; s++)
+                {
+                    result[s] = SP[s].Ncstem1 * SP[s].dmstem1
+                            + SP[s].Ncstem2 * SP[s].dmstem2
+                            + SP[s].Ncstem3 * SP[s].dmstem3
+                            + SP[s].Ncstem4 * SP[s].dmstem4;
+                    result[s] = result[s] / SP[s].dmstem;
+                }
+                return result;
+            }
+        }
+        [Description("Average N concentration in stolons, for each species")]
+        [Units("kgN/kgDM")]
+        public double[] SpeciesStolonNConc
+        {
+            get
+            {
+                double[] result = new double[SP.Length];
+                for (int s = 0; s < NumSpecies; s++)
+                {
+                    result[s] = SP[s].Ncstol1 * SP[s].dmstol1
+                              + SP[s].Ncstol2 * SP[s].dmstol2
+                              + SP[s].Ncstol3 * SP[s].dmstol3;
+                    result[s] = result[s] / SP[s].dmstol;
+                }
+                return result;
+            }
+        }
+        [Description("Average N concentration in roots, for each species")]
+        [Units("kgN/kgDM")]
+        public double[] SpeciesRootNConc
+        {
+            get
+            {
+                double[] result = new double[SP.Length];
+                for (int s = 0; s < NumSpecies; s++)
+                {
+                    result[s] = SP[s].Ncroot * SP[s].dmroot;
+                    result[s] = result[s] / SP[s].dmroot;
+                }
+                return result;
+            }
+        }
+
+
+        [Description("Dry matter weight of leaves at stage 1 (young) for each species")]
+        [Units("kgN/ha")]
+        public double[] SpeciesLeafStage1Wt
+        {
+            get
+            {
+                double[] result = new double[SP.Length];
+                for (int s = 0; s < NumSpecies; s++)
+                    result[s] = SP[s].dmleaf1;
+                return result;
+            }
+        }
+        [Description("Dry matter weight of leaves at stage 2 (developing) for each species")]
+        [Units("kgN/ha")]
+        public double[] SpeciesLeafStage2Wt
+        {
+            get
+            {
+                double[] result = new double[SP.Length];
+                for (int s = 0; s < NumSpecies; s++)
+                    result[s] = SP[s].dmleaf2;
+                return result;
+            }
+        }
+        [Description("Dry matter weight of leaves at stage 3 (mature) for each species")]
+        [Units("kgN/ha")]
+        public double[] SpeciesLeafStage3Wt
+        {
+            get
+            {
+                double[] result = new double[SP.Length];
+                for (int s = 0; s < NumSpecies; s++)
+                    result[s] = SP[s].dmleaf3;
+                return result;
+            }
+        }
+        [Description("Dry matter weight of leaves at stage 4 (dead) for each species")]
+        [Units("kgN/ha")]
+        public double[] SpeciesLeafStage4Wt
+        {
+            get
+            {
+                double[] result = new double[SP.Length];
+                for (int s = 0; s < NumSpecies; s++)
+                    result[s] = SP[s].dmleaf4;
+                return result;
+            }
+        }
+        [Description("Dry matter weight of stems at stage 1 (young) for each species")]
+        [Units("kgN/ha")]
+        public double[] SpeciesStemStage1Wt
+        {
+            get
+            {
+                double[] result = new double[SP.Length];
+                for (int s = 0; s < NumSpecies; s++)
+                    result[s] = SP[s].dmstem1;
+                return result;
+            }
+        }
+        [Description("Dry matter weight of stems at stage 2 (developing) for each species")]
+        [Units("kgN/ha")]
+        public double[] SpeciesStemStage2Wt
+        {
+            get
+            {
+                double[] result = new double[SP.Length];
+                for (int s = 0; s < NumSpecies; s++)
+                    result[s] = SP[s].dmstem2;
+                return result;
+            }
+        }
+        [Description("Dry matter weight of stems at stage 3 (mature) for each species")]
+        [Units("kgN/ha")]
+        public double[] SpeciesStemStage3Wt
+        {
+            get
+            {
+                double[] result = new double[SP.Length];
+                for (int s = 0; s < NumSpecies; s++)
+                    result[s] = SP[s].dmstem3;
+                return result;
+            }
+        }
+        [Description("Dry matter weight of stems at stage 4 (dead) for each species")]
+        [Units("kgN/ha")]
+        public double[] SpeciesStemStage4Wt
+        {
+            get
+            {
+                double[] result = new double[SP.Length];
+                for (int s = 0; s < NumSpecies; s++)
+                    result[s] = SP[s].dmstem4;
+                return result;
+            }
+        }
+        [Description("Dry matter weight of stolons at stage 1 (young) for each species")]
+        [Units("kgN/ha")]
+        public double[] SpeciesStolonStage1Wt
+        {
+            get
+            {
+                double[] result = new double[SP.Length];
+                for (int s = 0; s < NumSpecies; s++)
+                    result[s] = SP[s].dmstol1;
+                return result;
+            }
+        }
+        [Description("Dry matter weight of stolons at stage 2 (developing) for each species")]
+        [Units("kgN/ha")]
+        public double[] SpeciesStolonStage2Wt
+        {
+            get
+            {
+                double[] result = new double[SP.Length];
+                for (int s = 0; s < NumSpecies; s++)
+                    result[s] = SP[s].dmstol2;
+                return result;
+            }
+        }
+        [Description("Dry matter weight of stolons at stage 3 (mature) for each species")]
+        [Units("kgN/ha")]
+        public double[] SpeciesStolonStage3Wt
+        {
+            get
+            {
+                double[] result = new double[SP.Length];
+                for (int s = 0; s < NumSpecies; s++)
+                    result[s] = SP[s].dmstol3;
+                return result;
+            }
+        }
+
+        [Description("N amount in leaves at stage 1 (young) for each species")]
+        [Units("kgN/ha")]
+        public double[] SpeciesLeafStage1N
+        {
+            get
+            {
+                double[] result = new double[SP.Length];
+                for (int s = 0; s < NumSpecies; s++)
+                    result[s] = SP[s].Nleaf1;
+                return result;
+            }
+        }
+        [Description("N amount in leaves at stage 2 (developing) for each species")]
+        [Units("kgN/ha")]
+        public double[] SpeciesLeafStage2N
+        {
+            get
+            {
+                double[] result = new double[SP.Length];
+                for (int s = 0; s < NumSpecies; s++)
+                    result[s] = SP[s].Nleaf2;
+                return result;
+            }
+        }
+        [Description("N amount in leaves at stage 3 (mature) for each species")]
+        [Units("kgN/ha")]
+        public double[] SpeciesLeafStage3N
+        {
+            get
+            {
+                double[] result = new double[SP.Length];
+                for (int s = 0; s < NumSpecies; s++)
+                    result[s] = SP[s].Nleaf3;
+                return result;
+            }
+        }
+        [Description("N amount in leaves at stage 4 (dead) for each species")]
+        [Units("kgN/ha")]
+        public double[] SpeciesLeafStage4N
+        {
+            get
+            {
+                double[] result = new double[SP.Length];
+                for (int s = 0; s < NumSpecies; s++)
+                    result[s] = SP[s].Nleaf4;
+                return result;
+            }
+        }
+        [Description("N amount in stems at stage 1 (young) for each species")]
+        [Units("kgN/ha")]
+        public double[] SpeciesStemStage1N
+        {
+            get
+            {
+                double[] result = new double[SP.Length];
+                for (int s = 0; s < NumSpecies; s++)
+                    result[s] = SP[s].Nstem1;
+                return result;
+            }
+        }
+        [Description("N amount in stems at stage 2 (developing) for each species")]
+        [Units("kgN/ha")]
+        public double[] SpeciesStemStage2N
+        {
+            get
+            {
+                double[] result = new double[SP.Length];
+                for (int s = 0; s < NumSpecies; s++)
+                    result[s] = SP[s].Nstem2;
+                return result;
+            }
+        }
+        [Description("N amount in stems at stage 3 (mature) for each species")]
+        [Units("kgN/ha")]
+        public double[] SpeciesStemStage3N
+        {
+            get
+            {
+                double[] result = new double[SP.Length];
+                for (int s = 0; s < NumSpecies; s++)
+                    result[s] = SP[s].Nstem3;
+                return result;
+            }
+        }
+        [Description("N amount in stems at stage 4 (dead) for each species")]
+        [Units("kgN/ha")]
+        public double[] SpeciesStemStage4N
+        {
+            get
+            {
+                double[] result = new double[SP.Length];
+                for (int s = 0; s < NumSpecies; s++)
+                    result[s] = SP[s].Nstem4;
+                return result;
+            }
+        }
+        [Description("N amount in stolons at stage 1 (young) for each species")]
+        [Units("kgN/ha")]
+        public double[] SpeciesStolonStage1N
+        {
+            get
+            {
+                double[] result = new double[SP.Length];
+                for (int s = 0; s < NumSpecies; s++)
+                    result[s] = SP[s].Nstol1;
+                return result;
+            }
+        }
+        [Description("N amount in stolons at stage 2 (developing) for each species")]
+        [Units("kgN/ha")]
+        public double[] SpeciesStolonStage2N
+        {
+            get
+            {
+                double[] result = new double[SP.Length];
+                for (int s = 0; s < NumSpecies; s++)
+                    result[s] = SP[s].Nstol2;
+                return result;
+            }
+        }
+        [Description("N amount in stolons at stage 3 (mature) for each species")]
+        [Units("kgN/ha")]
+        public double[] SpeciesStolonStage3N
+        {
+            get
+            {
+                double[] result = new double[SP.Length];
+                for (int s = 0; s < NumSpecies; s++)
+                    result[s] = SP[s].Nstol3;
+                return result;
+            }
+        }
+
+        [Description("N concentration of leaves at stage 1 (young) for each species")]
+        [Units("kgN/kgDM")]
+        public double[] SpeciesLeafStage1NConc
+        {
+            get
+            {
+                double[] result = new double[SP.Length];
+                for (int s = 0; s < NumSpecies; s++)
+                    result[s] = SP[s].Ncleaf1;
+                return result;
+            }
+        }
+        [Description("N concentration of leaves at stage 2 (developing) for each species")]
+        [Units("kgN/kgDM")]
+        public double[] SpeciesLeafStage2NConc
+        {
+            get
+            {
+                double[] result = new double[SP.Length];
+                for (int s = 0; s < NumSpecies; s++)
+                    result[s] = SP[s].Ncleaf2;
+                return result;
+            }
+        }
+        [Description("N concentration of leaves at stage 3 (mature) for each species")]
+        [Units("kgN/kgDM")]
+        public double[] SpeciesLeafStage3NConc
+        {
+            get
+            {
+                double[] result = new double[SP.Length];
+                for (int s = 0; s < NumSpecies; s++)
+                    result[s] = SP[s].Ncleaf3;
+                return result;
+            }
+        }
+        [Description("N concentration of leaves at stage 4 (dead) for each species")]
+        [Units("kgN/kgDM")]
+        public double[] SpeciesLeafStage4NConc
+        {
+            get
+            {
+                double[] result = new double[SP.Length];
+                for (int s = 0; s < NumSpecies; s++)
+                    result[s] = SP[s].Ncleaf4;
+                return result;
+            }
+        }
+        [Description("N concentration of stems at stage 1 (young) for each species")]
+        [Units("kgN/kgDM")]
+        public double[] SpeciesStemStage1NConc
+        {
+            get
+            {
+                double[] result = new double[SP.Length];
+                for (int s = 0; s < NumSpecies; s++)
+                    result[s] = SP[s].Ncstem1;
+                return result;
+            }
+        }
+        [Description("N concentration of stems at stage 2 (developing) for each species")]
+        [Units("kgN/kgDM")]
+        public double[] SpeciesStemStage2NConc
+        {
+            get
+            {
+                double[] result = new double[SP.Length];
+                for (int s = 0; s < NumSpecies; s++)
+                    result[s] = SP[s].Ncstem2;
+                return result;
+            }
+        }
+        [Description("N concentration of stems at stage 3 (mature) for each species")]
+        [Units("kgN/kgDM")]
+        public double[] SpeciesStemStage3NConc
+        {
+            get
+            {
+                double[] result = new double[SP.Length];
+                for (int s = 0; s < NumSpecies; s++)
+                    result[s] = SP[s].Ncstem3;
+                return result;
+            }
+        }
+        [Description("N concentration of stems at stage 4 (dead) for each species")]
+        [Units("kgN/kgDM")]
+        public double[] SpeciesStemStage4NConc
+        {
+            get
+            {
+                double[] result = new double[SP.Length];
+                for (int s = 0; s < NumSpecies; s++)
+                    result[s] = SP[s].Ncstem4;
+                return result;
+            }
+        }
+        [Description("N concentration of stolons at stage 1 (young) for each species")]
+        [Units("kgN/kgDM")]
+        public double[] SpeciesStolonStage1NConc
+        {
+            get
+            {
+                double[] result = new double[SP.Length];
+                for (int s = 0; s < NumSpecies; s++)
+                    result[s] = SP[s].Ncstol1;
+                return result;
+            }
+        }
+        [Description("N concentration of stolons at stage 2 (developing) for each species")]
+        [Units("kgN/kgDM")]
+        public double[] SpeciesStolonStage2NConc
+        {
+            get
+            {
+                double[] result = new double[SP.Length];
+                for (int s = 0; s < NumSpecies; s++)
+                    result[s] = SP[s].Ncstol2;
+                return result;
+            }
+        }
+        [Description("N concentration of stolons at stage 3 (mature) for each species")]
+        [Units("kgN/kgDM")]
+        public double[] SpeciesStolonStage3NConc
+        {
+            get
+            {
+                double[] result = new double[SP.Length];
+                for (int s = 0; s < NumSpecies; s++)
+                    result[s] = SP[s].Ncstol3;
+                return result;
+            }
+        }
+
+
+        [Description("Actual growth for each species")]
+        [Units("kgDM/ha")]
+        public double[] SpeciesGrowthWt
+        {
+            get
+            {
+                double[] result = new double[NumSpecies];
+                for (int s = 0; s < NumSpecies; s++)
+                    result[s] = SP[s].dGrowth;
+                return result;
+            }
+        }
+        [Description("Litter amount deposited onto soil surface, for each species")]
+        [Units("kgDM/ha")]
+        public double[] SpeciesLitterWt
+        {
+            get
+            {
+                double[] result = new double[NumSpecies];
+                for (int s = 0; s < NumSpecies; s++)
+                    result[s] = SP[s].dLitter;
+                return result;
+            }
+        }
+        [Description("Amount of senesced roots added to soil FOM, for each species")]
+        [Units("kgDM/ha")]
+        public double[] SpeciesRootSenescedWt
+        {
+            get
+            {
+                double[] result = new double[NumSpecies];
+                for (int s = 0; s < NumSpecies; s++)
+                    result[s] = SP[s].dRootSen;
+                return result;
+            }
+        }
+
+        [Description("Amount of dry matter harvestable for each species (leaf+stem)")]
+        [Units("kgDM/ha")]
+        public double[] SpeciesHarvestableWt
+        {
+            get
+            {
+                double[] result = new double[NumSpecies];
+                for (int s = 0; s < NumSpecies; s++)
+                    result[s] = Math.Max(0.0, SP[s].dmleaf_green + SP[s].dmstem_green - SP[s].dmgreenmin)
+                              + Math.Max(0.0, SP[s].dmdead - SP[s].dmdeadmin);
+                return result;
+            }
+        }
+        [Description("Amount of plant dry matter removed by harvest, for each species")]
+        [Units("kgDM/ha")]
+        public double[] SpeciesHarvestWt
+        {
+            get
+            {
+                double[] result = new double[SP.Length];
+                for (int s = 0; s < NumSpecies; s++)
+                    result[s] = SP[s].dmdefoliated;
+                return result;
+            }
+        }
+
+        [Description("Proportion in the dry matter harvested of each species")]
+        [Units("%")]
+        public double[] SpeciesHarvestPct
+        {
+            get
+            {
+                double[] result = new double[SP.Length];
+                double myTotal = StandingPlantWt;
+                for (int s = 0; s < NumSpecies; s++)
+                {
+                    if (myTotal > 0.0)
+                        result[s] = (SP[s].dmstem + SP[s].dmleaf) * 100 / myTotal;
+                }
+                return result;
+            }
+        }
+
+        private double[] FractionToHarvest;
+        [Description("Fraction to harvest for each species")]
+        [Units("0-1")]
+        public double[] SpeciesHarvestFraction
+        {
+            get { return FractionToHarvest; }
+        }
+
+        [Description("Rate of turnover for live DM, for each species")]
+        [Units("0-1")]
+        public double[] SpeciesLiveDMTurnoverRate
+        {
+            get
+            {
+                double[] result = new double[SP.Length];
+                for (int s = 0; s < NumSpecies; s++)
+                {
+                    result[s] = SP[s].gama;
+                }
+                return result;
+            }
+        }
+        [Description("Rate of turnover for dead DM, for each species")]
+        [Units("0-1")]
+        public double[] SpeciesDeadDMTurnoverRate
+        {
+            get
+            {
+                double[] result = new double[SP.Length];
+                for (int s = 0; s < NumSpecies; s++)
+                {
+                    result[s] = SP[s].gamad;
+                }
+                return result;
+            }
+        }
+        [Description("Rate of DM turnover for stolons, for each species")]
+        [Units("0-1")]
+        public double[] SpeciesStolonDMTurnoverRate
+        {
+            get
+            {
+                double[] result = new double[SP.Length];
+                for (int s = 0; s < NumSpecies; s++)
+                {
+                    result[s] = SP[s].gamas;
+                }
+                return result;
+            }
+        }
+        [Description("Rate of DM turnover for roots, for each species")]
+        [Units("0-1")]
+        public double[] SpeciesRootDMTurnoverRate
+        {
+            get
+            {
+                double[] result = new double[SP.Length];
+                for (int s = 0; s < NumSpecies; s++)
+                {
+                    result[s] = SP[s].gamar;
+                }
+                return result;
+            }
+        }
+
+        [Description("Amount of N remobilised from senesced material, for each species")]
+        [Units("kgN/ha")]
+        public double[] SpeciesRemobilisedN
+        {
+            get
+            {
+                double[] result = new double[SP.Length];
+                for (int s = 0; s < NumSpecies; s++)
+                {
+                    result[s] = SP[s].remob2NewGrowth;
+                }
+                return result;
+            }
+        }
+
+        [Description("Amount of luxury N remobilised, for each species")]
+        [Units("kgN/ha")]
+        public double[] SpeciesLuxuryNRemobilised
+        {
+            get
+            {
+                double[] result = new double[SP.Length];
+                for (int s = 0; s < NumSpecies; s++)
+                {
+                    result[s] = SP[s].NFastRemob2 + SP[s].NFastRemob3;
+                }
+                return result;
+            }
+        }
+
+        [Description("Amount of luxury N potentially remobilisable, for each species")]
+        [Units("kgN/ha")]
+        public double[] SpeciesRemobilisableLuxuryN
+        {
+            get
+            {
+                double[] result = new double[SP.Length];
+                for (int s = 0; s < NumSpecies; s++)
+                {
+                    result[s] = SP[s].NLuxury2 + SP[s].NLuxury3;
+                }
+                return result;
+            }
+        }
+
+        [Description("Amount of atmospheric N fixed, for each species")]
+        [Units("kgN/ha")]
+        public double[] SpeciesFixedN
+        {
+            get
+            {
+                double[] result = new double[SP.Length];
+                for (int s = 0; s < NumSpecies; s++)
+                {
+                    result[s] = SP[s].Nfix;
+                }
+                return result;
+            }
+        }
+
+        [Description("Amount of N required with luxury uptake, for each species")]
+        [Units("kgN/ha")]
+        public double[] SpeciesRequiredNLuxury
+        {
+            get
+            {
+                double[] result = new double[SP.Length];
+                for (int s = 0; s < NumSpecies; s++)
+                {
+                    result[s] = SP[s].NdemandLux;
+                }
+                return result;
+            }
+        }
+
+        [Description("Amount of N required for optimum growth, for each species")]
+        [Units("kgN/ha")]
+        public double[] SpeciesRequiredNOptimum
+        {
+            get
+            {
+                double[] result = new double[SP.Length];
+                for (int s = 0; s < NumSpecies; s++)
+                {
+                    result[s] = SP[s].NdemandOpt;
+                }
+                return result;
+            }
+        }
+
+        [Description("Amount of N demaned from soil, for each species")]
+        [Units("kgN/ha")]
+        public double[] SpeciesDemandN
+        {
+            get
+            {
+                double[] result = new double[SP.Length];
+                for (int s = 0; s < NumSpecies; s++)
+                {
+                    result[s] = SP[s].soilNdemand;
+                }
+                return result;
+            }
+        }
+
+        [Description("Amount of N in new growth, for each species")]
+        [Units("kgN/ha")]
+        public double[] SpeciesGrowthN
+        {
+            get
+            {
+                double[] result = new double[SP.Length];
+                for (int s = 0; s < NumSpecies; s++)
+                {
+                    result[s] += SP[s].newGrowthN;
+                }
+                return result;
+            }
+        }
+
+        [Description("Nitrogen concentration in new growth, for each species")]
+        [Units("kgN/kgDM")]
+        public double[] SpeciesGrowthNconc
+        {
+            get
+            {
+                double[] result = new double[SP.Length];
+                for (int s = 0; s < NumSpecies; s++)
+                {
+                    if (SP[s].dGrowth > 0)
+                        result[s] += SP[s].newGrowthN / SP[s].dGrowth;
+                    else
+                        result[s] = 0.0;
+                }
+                return result;
+            }
+        }
+        [Description("Amount of N uptake, for each species")]
+        [Units("kgN/ha")]
+        public double[] SpeciesUptakeN
+        {
+            get
+            {
+                double[] result = new double[SP.Length];
+                for (int s = 0; s < NumSpecies; s++)
+                {
+                    result[s] = SP[s].soilNuptake;
+                }
+                return result;
+            }
+        }
+
+        [Description("Amount of N deposited as litter onto soil surface, for each species")]
+        [Units("kgN/ha")]
+        public double[] SpeciesLitterN
+        {
+            get
+            {
+                double[] result = new double[SP.Length];
+                for (int s = 0; s < NumSpecies; s++)
+                {
+                    result[s] = SP[s].dNLitter;
+                }
+                return result;
+            }
+        }
+        [Description("Amount of N from senesced roots added to soil FOM, for each species")]
+        [Units("kgN/ha")]
+        public double[] SpeciesSenescedN
+        {
+            get
+            {
+                double[] result = new double[SP.Length];
+                for (int s = 0; s < NumSpecies; s++)
+                {
+                    result[s] = SP[s].dNrootSen;
+                }
+                return result;
+            }
+        }
+
+        [Description("Amount of plant nitrogen removed by harvest, for each species")]
+        [Units("kgN/ha")]
+        public double[] SpeciesHarvestN
+        {
+            get
+            {
+                double[] result = new double[SP.Length];
+                for (int s = 0; s < NumSpecies; s++)
+                    result[s] = SP[s].Ndefoliated;
+                return result;
+            }
+        }
+
+        [Description("Growth limiting factor due to nitrogen, for each species")]
+        [Units("0-1")]
+        public double[] SpeciesGLFN
+        {
+            get
+            {
+                double[] result = new double[SP.Length];
+                for (int s = 0; s < NumSpecies; s++)
+                    result[s] = SP[s].gfn;
+                return result;
+            }
+        }
+        [Description("Growth limiting factor due to temperature, for each species")]
+        [Units("0-1")]
+        public double[] SpeciesGLFT
+        {
+            get
+            {
+                double[] result = new double[SP.Length];
+                for (int s = 0; s < NumSpecies; s++)
+                    result[s] = SP[s].gftemp;
+                return result;
+            }
+        }
+        [Description("Growth limiting factor due to water deficit, for each species")]
+        [Units("0-1")]
+        public double[] SpeciesGLFW
+        {
+            get
+            {
+                double[] result = new double[SP.Length];
+                for (int s = 0; s < NumSpecies; s++)
+                    result[s] = SP[s].gfwater;
+                return result;
+            }
+        }
+
+        [Description("Irridance on the top of canopy")]
+        [Units("W.m^2/m^2")]
+        public double[] SpeciesIrradianceTopCanopy
+        {
+            get
+            {
+                double[] result = new double[SP.Length];
+                for (int s = 0; s < NumSpecies; s++)
+                    result[s] = SP[s].IL1;
+                return result;
+            }
+        }
+        [Description("Potential C assimilation, corrected for extreme temperatures")]
+        [Units("kgC/ha")]
+        public double[] SpeciesPotCarbonAssimilation
+        {
+            get
+            {
+                double[] result = new double[SP.Length];
+                for (int s = 0; s < NumSpecies; s++)
+                    result[s] = SP[s].Pgross;
+                return result;
+            }
+        }
+        [Description("Loss of C via respiration")]
+        [Units("kgC/ha")]
+        public double[] SpeciesCarbonLossRespiration
+        {
+            get
+            {
+                double[] result = new double[SP.Length];
+                for (int s = 0; s < NumSpecies; s++)
+                    result[s] = (double)SP[s].Resp_m;
+                return result;
+            }
+        }
+
+        [Description("Gross primary productivity")]
+        [Units("kgDM/ha")]
+        public double GPP
+        {
+            get
+            {
+                double result = 0.0;
+                for (int s = 0; s < NumSpecies; s++)
+                    result = SP[s].Pgross * 2.5;   // assume 40% C in DM
+                return result;
+            }
+        }
+        [Description("Net primary productivity")]
+        [Units("kgDM/ha")]
+        public double NPP
+        {
+            get
+            {
+                double result = 0.0;
+                for (int s = 0; s < NumSpecies; s++)
+                    result = SP[s].Pgross * 0.75 + SP[s].Resp_m;
+                result *= 2.5;   // assume 40% C in DM
+                return result;
+            }
+        }
+        [Description("Net above-ground primary productivity")]
+        [Units("kgDM/ha")]
+        public double NAPP
+        {
+            get
+            {
+                double result = 0.0;
+                for (int s = 0; s < NumSpecies; s++)
+                    result = SP[s].Pgross * SP[s].fShoot * 0.75 + SP[s].Resp_m;
+                result /= 2.5;   // assume 40% C in DM
+                return result;
+            }
+        }
+
+        #endregion
+
+		#region Internal variables
+
+		/// <summary>
+		/// Species in the simulated sward
+		/// </summary>
+		private Species[] SP;
+		private Species[] pSP;
+
+		/// <summary>
+		/// Constant needed for vapour pressure
+		/// </summary>
+		private const double SVPfrac = 0.66;
+
+		private double _IntRadn;	// Intercepted Radn
+		private CanopyEnergyBalanceInterceptionlayerType[] _LightProfile;
+
+		private double[] myRootDepth;		  //int:current root depth (mm)
+		private double[] rootDist;		 //Broken stick parameter [0-1]
+
+		//	private double CO2ambient = 380; //ambient [CO2]
+		private double CO2ambient = 380; //expected to be updated from MET
+		private double co2 = 380; //expected to be updated from MAE and ClimateControl
+
+		private double day_length = 12;
+		private int day_of_month;
+		private int month;
+		private int year;
+
+        private int p_RootDistributionMethod = 0;
+        private double p_ExpoLinearDepthParam;
+        private double p_ExpoLinearCurveParam;
+
+		public bool HaveInitialised = false;
+
+		//** Aggregated pasture parameters of all species (wiht a prefix 'p_')
+		//p_d... variables are daily changes (delta)
+		private double p_dGrowthPot;	  //daily growth potential
+		private double p_dGrowthW;		//daily growth with water-deficit incoprporated
+		private double p_dGrowth;		 //daily growth
+		private double p_dHerbage;		//daily herbage (total standing DM) increae
+		private double p_dLitter;		 //daily litter formation
+		private double p_dRootSen;		//daily root senescence
+		private double p_dNLitter;		//daily litter formation
+		private double p_dNRootSen;	   //daily root senescence
+
+		//p_... variables are pasture states at a given time (day)
+		private double p_fShoot;		  //actual fraction of dGrowth to shoot
+		private double p_height;		  // Canopy height (mm)
+		private double p_greenLAI;
+		private double p_deadLAI;
+		private double p_totalLAI;
+		private double p_lightExtCoeff;
+		private double p_greenDM;		 //green is the live aboveground herbage mass, kgDM/ha
+		private double p_deadDM;
+		private double p_totalDM;
+
+		private double p_rootMass;		//total root mass
+		private double p_rootFrontier;	//depth of root frontier
+
+		//soil
+		private double p_bottomRootLayer;   //the soil layer just below root zone
+		private double p_soilNdemand;	   //plant N demand (shoot + root) for daily growth from soil (excludingfixation and remob)
+		// private double p_soilNdemandMax;	//plant N demand with luxury uptake
+		private double p_soilNavailable;	//Plant available N in soil kgN/ha, at the present day
+		private double p_soilNuptake;	   //Plant N uptake, daily
+		private double[] SNSupply;
+		private double[] SNUptake;
+		private double p_Nfix = 0;
+		private double p_gfn;			   // = effect of p_Nstress on growth
+
+		private double p_waterDemand;   // Daily Soil Water Demand (mm)
+		private double p_waterUptake;   // Daily Soil Water uptake (mm)
+		private double p_waterSupply;   // plant extractable soil moisture (mm)
+		private double[] SWSupply;
+		private double[] SWUptake;
+		private double p_gfwater;	   // = effects of water stress on growth
+		private double p_gftemp;
+
+		private double p_harvestDM;			  //daily harvested dm
+		private double p_harvestN;			   //daily harvested n
+		private double p_harvestDigest;
+		//private double p_herbageDigest;
+		private bool p_Live = true;			  //flag signialling crop is live (not killed)
+
+
+		//temporary testing, will be removed later when IL1 can be get from micromet
+		private int canopiesNum = 1;			//number of canpy including this one
+		private double[] canopiesRadn = null;   //Radn intercepted by canopies
+
+		#endregion
+
+		//----------------------------------------------------------------
+		/// <summary>
+		/// Initialise parameters
+		/// </summary>
+		private void InitParameters()
+		{
+
+            // check that initialisation fractions have been supplied accordingly
+            Array.Resize(ref initialDMFractions_grass, 11);
+            Array.Resize(ref initialDMFractions_legume, 11);
+
+            month = clock.Today.Month;
+            year = clock.Today.Year;
+            day_of_month = clock.Today.Day;
+            
+            //init
+			p_dGrowthPot = 0.0;
+			p_dGrowthW = 0.0;
+			p_dGrowth = 0.0;
+			p_dHerbage = 0.0;
+			p_height = 0.0;
+
+			p_dLitter = 0.0;		 //daily litter formation
+			p_dRootSen = 0.0;		//daily root senescence
+			p_dNLitter = 0.0;		//daily litter formation N
+			p_dNRootSen = 0.0;	   //daily root senescence N
+			p_bottomRootLayer = 0;
+
+			//Parameters for environmental factors
+			p_soilNdemand = 0;
+			p_soilNavailable = 0;
+			p_soilNuptake = 0;
+			p_gfn = 0;
+			p_Nfix = 0.0;
+			p_gftemp = 0.0;
+			p_gfwater = 0.0;
+			p_harvestN = 0.0;
+
+			p_waterSupply = 0;
+			p_waterDemand = 0;
+			p_waterUptake = 0;
+			p_gfwater = 0;
+			_IntRadn = 0.0;
+
+			SP = new Species[NumSpecies];
+			pSP = new Species[NumSpecies];
+			for (int s = 0; s < NumSpecies; s++)
+			{
+				InitSpeciesValues(s);
+			}
+
+			//Initialising the aggregated pasture parameters from initial valuses of each species
+			p_rootFrontier = 0.0;
+			p_rootMass = 0.0;
+			p_greenLAI = 0.0;
+			p_deadLAI = 0.0;
+			p_greenDM = 0.0;
+			p_deadDM = 0.0;
+			double sum_fShoot = 0.0;
+			double sum_lightExtCoeff = 0.0;
+
+			for (int s = 0; s < Nsp; s++)
+			{
+				//accumulate LAI of all species
+				p_greenLAI += SP[s].greenLAI;
+				p_deadLAI += SP[s].deadLAI;
+
+				p_greenDM += SP[s].dmgreen;
+				p_deadDM += SP[s].dmdead;
+
+				//accumulate the sum for weighted average
+				sum_fShoot += SP[s].fShoot * SP[s].dmshoot;
+				sum_lightExtCoeff += SP[s].lightExtCoeff * SP[s].totalLAI;
+
+				//Set the deepest root frontier
+				if (SP[s].rootDepth > p_rootFrontier)
+					p_rootFrontier = SP[s].rootDepth;
+
+				p_rootMass += SP[s].dmroot;
+
+			}
+			p_totalLAI = p_greenLAI + p_deadLAI;
+			p_totalDM = p_greenDM + p_deadDM;
+
+			if (p_totalDM == 0) { p_fShoot = 0; }
+			else { p_fShoot = sum_fShoot / p_totalDM; }
+
+			if (p_totalLAI == 0) { p_lightExtCoeff = 0.5; }
+			else { p_lightExtCoeff = sum_lightExtCoeff / p_totalLAI; }
+
+            //Rainss 20110711 - Introduced broken stick root distribution
+            // This hack uses rlvp as interface to pass distribution parameters and then recalc rlvp
+            // This is not what I would call good pratice due to the parameters technically changing meaning during
+            // initilisation, but it will do in the interim.
+            if (rlvp.Length == NumSpecies)
+            {
+                p_RootDistributionMethod = 2;
+                p_ExpoLinearDepthParam = rlvp[0];
+                // This has been maintained for backwards compatibility, use should be avoided
+            }
+
+            // rlvp is used as input only, in the calculations it has been usper-seeded by RootFraction (the proportion of roots mass in each layer)
+            // The RootFraction should add up to 1.0 over the soil profile
+            RootFraction = RootProfileDistribution();
+        }
+		//----------------------------------------------------------
+		/// <summary>
+		/// Set parameter valuse that each species need to know
+		/// - from pasture to species
+		/// </summary>
+		/// <param name="s"></param>
+		private void InitSpeciesValues(int s)
+		{
+			SP[s] = new Species(_thisSpeciesName[s]);
+			pSP[s] = new Species(_thisSpeciesName[s]);
+
+			SP[s].dmshootInit = iniDMshoot[s];
+			SP[s].dmrootInit = iniDMroot[s];
+			SP[s].dmGreenInit = iniDMgreen[s];
+			SP[s].rootDepthInit = iniRootDepth[s];
+
+			Species.CO2ambient = CO2ambient;
+			Species.thisCropName = thisCropName;
+
+			SP[s].InitValues();
+
+			SWSupply = new double[Soil.SoilWater.dlayer.Length];
+			SWUptake = new double[Soil.SoilWater.dlayer.Length];
+			SNSupply = new double[Soil.SoilWater.dlayer.Length];
+			SNUptake = new double[Soil.SoilWater.dlayer.Length];
+		}
+
+		//---------------------------------------------------------------------------
+		/// <summary>
+		/// Let species know weather conditions
+		/// </summary>
+		/// <returns></returns>
+		private bool SetSpeciesMetData()
+		{
+			//pass metData & day_length to species (same to all species)
+			Species.dayLength = day_length = MetData.DayLength;
+			Species.latitude = MetData.Latitude;
+			Species.MetData = MetData.MetData;
+			Species.day_of_month = day_of_month;
+			Species.month = month;
+			Species.year = year;
+			Species.CO2 = co2;
+			Species.PIntRadn = _IntRadn;
+			Species.PCoverGreen = Cover_green;
+			Species.PLightExtCoeff = p_lightExtCoeff;
+			Species.Pdmshoot = AboveGroundWt;   //dm_shoot;
+			Species.coverRF = coverRF();
+
+			//partition the MetData to species
+			double sumRadnIntercept = 0.0;   //Intercepted Fraction of the solar Radn available to a species
+			for (int s = 0; s < Nsp; s++)
+			{
+				sumRadnIntercept += SP[s].coverGreen;
+			}
+			//update available Radn for each species at current day
+			//IntRadn - the total intecepted radn by whole canopy of mixed species
+			for (int s = 0; s < Nsp; s++)
+			{
+				if (sumRadnIntercept == 0)
+				{
+					SP[s].intRadnFrac = 0;
+					SP[s].intRadn = 0;
+				}
+				else
+				{
+					SP[s].intRadnFrac = SP[s].coverGreen / sumRadnIntercept;
+					SP[s].intRadn = _IntRadn * SP[s].intRadnFrac;
+				}
+			}
+
+			//testing SNF decline by factor df
+			// double dFrac = 1.0;
+			if (co2 == 475)
+			{
+				for (int s = 0; s < Nsp; s++)
+				{
+					SP[s].MaxFix = 0.5;// dFrac;
+					SP[s].MinFix = 0.2;// dFrac;
+				}
+			}
+
+
+			return true;
+		}
+
+
+		//--------------------------------------------------------------------------
+		/// <summary>
+		/// Set drought stress factor to each species
+		/// Worth more efforts in this area
+		/// </summary>
+		private void SetSpeciesLimitingFactors()
+		{
+
+			if (p_waterDemand == 0)
+			{
+				p_gfwater = 1.0;
+				for (int s = 0; s < Nsp; s++)
+					SP[s].gfwater = p_gfwater;
+				return;								 //case (1) return
+			}
+			if (p_waterDemand > 0 && p_waterUptake == 0)
+			{
+				p_gfwater = 0.0;
+				for (int s = 0; s < Nsp; s++)
+					SP[s].gfwater = p_gfwater;
+				return;								 //case (2) return
+			}
+
+			p_gfwater = p_waterUptake / p_waterDemand;
+			double spDepth = 0;			  // soil profile depth
+			if (p_gfwater > 0.999)  //possible saturation
+			{
+				// calculate soil moisture content in root zone
+				double SW = 0;	  //soil water content
+				double Sat = 0;	 //water content at saturation
+				double FC = 0;	  //water contenct at field capacity
+
+				for (int layer = 0; layer < Soil.SoilWater.dlayer.Length; layer++)
+				{
+					spDepth += Soil.SoilWater.dlayer[layer];
+					if (spDepth <= p_rootFrontier)
+					{
+						SW += Soil.SoilWater.sw_dep[layer];
+						Sat += Soil.SoilWater.sat_dep[layer];
+						FC += Soil.SoilWater.dul_dep[layer];
+					}
+				}
+				if (SW > FC) //if saturated
+				{
+					//	double soilSatFactor = 0.2;		 //gfwater = 1-0.2 (when SW == Sat)
+					//	p_gfwater = 1 - soilSatFactor * (SW - FC) / (Sat - FC);
+					//	if (p_gfwater > 1.0) p_gfwater = 1.0;
+					//}
+					//	for (int s=0; s<Nsp; s++)
+					//		SP[s].gfwater = p_gfwater;
+
+					double accum_gfwater = 0;
+					p_greenLAI = 0;	 //update p_greenLAI before using it.
+					for (int s = 0; s < Nsp; s++)
+					{
+						SP[s].gfwater = 1 - SP[s].soilSatFactor * (SW - FC) / (Sat - FC);
+						accum_gfwater += SP[s].gfwater * SP[s].greenLAI;   //weighted by greenLAI
+						p_greenLAI += SP[s].greenLAI;					  //FLi 19 Sept 2011 for avoiding error of an unupdated
+					}													  //p_greenLAI when using SWIM for waterUptake
+					if (p_greenLAI > 0)
+						p_gfwater = accum_gfwater / p_greenLAI;
+					else
+						p_gfwater = 1.0;
+					return;						 //case (3) return
+				}
+				//Reaching here is possible (SW < FC) even with a p_gfwater ==1	 //FLi 20 Oct 2012
+				//not return, but go though to the case (4) below
+			}
+
+			//Original block Set specieS.gfwater = p_gfwater, to distinguish them later
+			for (int s = 0; s < Nsp; s++)
+			{
+				SP[s].gfwater = p_gfwater;
+			}
+			//Console.Out.WriteLine("gfwater4: " + p_gfwater);
+			return;									 //case (4) return
+
+
+			/*/////
+			  int  dep = SWUptake.Length;
+			  double[] transpLAI = new double[dep];	   //partitioning soil water in each layer according to species demand (LAI)
+														  //This process sounds more reasonable, but not giving better results, possible
+														  //due to that compensation of moisture among layers are important between species
+			  spDepth = 0;						 //Soil profile depth
+			  for (int layer = 0; layer < dep; layer++)
+			  {
+				  spDepth += dlayer[layer];
+				  for (int s = 0; s < Nsp; s++)
+				  {
+					  if (spDepth <= SP[s].rootDepth)
+						  transpLAI[layer] += SP[s].greenLAI;	 //totalLAI which has root ToString this layer
+				  }
+			  }
+
+			  //species soil water demand
+			  for (int s = 0; s < Nsp; s++)
+			  {
+				  SP[s].swuptake = 0; //init
+				  SP[s].swdemandFrac = 0;
+				  if (p_greenLAI > 0)
+					  SP[s].swdemandFrac =  SP[s].greenLAI / p_greenLAI;
+			  }
+
+			  //soil water uptake (assumed)
+			  spDepth = 0;
+			  for (int layer = 0; layer < dep; layer++)
+			  {
+				  spDepth += dlayer[layer];
+				  for (int s = 0; s < Nsp; s++)
+				  {
+					  if (SP[s].rootDepth >= spDepth && SP[s].greenLAI > 0 && transpLAI[layer] > 0)
+						  SP[s].swuptake += SWUptake[layer] * SP[s].greenLAI /transpLAI[layer];
+				  }
+			  }
+
+			  for (int s = 0; s < Nsp; s++)
+			  {
+				  if (SP[s].swdemandFrac > 0 && p_waterUptake > 0)
+					  SP[s].gfwater = SP[s].swuptake / (SP[s].swdemandFrac * p_waterUptake);
+
+				  if (SP[s].gfwater > 1.0)
+					  SP[s].gfwater = 1.0;
+			  }
+
+			  return;										 //case (4) return
+			 */
+
+		}
+
+
+		//--------------------------------------------------------------------------
+		/// <summary>
+		/// plant growth and partitioning and tissue turnover
+		/// </summary>
+		private void GrowthAndPartition()
+		{
+			p_greenLAI = 0;
+			p_deadLAI = 0;
+
+			p_greenDM = 0.0;
+			p_deadDM = 0.0;
+
+			p_dHerbage = 0.0;
+			p_rootMass = 0.0;
+
+			p_dLitter = 0;
+			p_dNLitter = 0;
+
+			p_dRootSen = 0;
+			p_dNRootSen = 0;
+
+			for (int s = 0; s < Nsp; s++)
+			{
+				SP[s].PartitionTurnover();
+
+				p_greenLAI += SP[s].greenLAI;
+				p_deadLAI += SP[s].deadLAI;
+
+				p_greenDM += SP[s].dmgreen;
+				p_deadDM += SP[s].dmdead;
+				p_rootMass += SP[s].dmroot;
+
+				p_dHerbage += (SP[s].dmtotal - SP[s].pS.dmtotal);
+				//p_dHerbage += SP[s].dGrowth - SP[s].dLitter;
+
+				p_dLitter += SP[s].dLitter;
+				p_dNLitter += SP[s].dNLitter;
+
+				p_dRootSen += SP[s].dRootSen;
+				p_dNRootSen += SP[s].dNrootSen;
+			}
+
+			p_totalLAI = p_greenLAI + p_deadLAI;
+			p_totalDM = p_greenDM + p_deadDM;
+
+
+
+			//litter return to surface OM completely (frac = 1.0)
+			DoSurfaceOMReturn(p_dLitter, p_dNLitter, 1.0);
+
+			//Root FOM return
+			DoIncorpFomEvent(p_dRootSen, p_dNRootSen);
+
+		}
+
+
+		//==============================
+
+		# region "EventSenders"
+
+		//--------------------------------------------------------------------------------------------
+		/// <summary>
+		/// Event publication - new crop
+		/// </summary>
+		private void DoNewCropEvent()
+		{
+			if (NewCrop != null)
+			{
+				// Send out New Crop Event to tell other modules who I am and what I am
+				PMF.NewCropType EventData = new PMF.NewCropType();
+				EventData.crop_type = SP[0].micrometType;  // need to separate crop type for micromet & canopy name !!
+				EventData.sender = Name;		//
+				NewCrop.Invoke(EventData);
+			}
+
+		}
+
+		//----------------------------------------------------------------
+		/// <summary>
+		/// Event publication - new canopy
+		/// </summary>
+
+		public NewCanopyType CanopyData { get { return LocalCanopyData; } }
+		NewCanopyType LocalCanopyData = new NewCanopyType();
+
+		private void DoNewCanopyEvent()
+		{
+			if (NewCanopy != null)
+			{
+				LocalCanopyData.sender = Name;
+				LocalCanopyData.lai = p_greenLAI;
+				LocalCanopyData.lai_tot = p_totalLAI;
+				p_height = HeightfromDM;
+				LocalCanopyData.height = (int)p_height;			 // height effect, mm
+				LocalCanopyData.depth = (int)p_height;			  // canopy depth
+				LocalCanopyData.cover = Cover_green;
+				LocalCanopyData.cover_tot = Cover_tot;
+				NewCanopy.Invoke(LocalCanopyData);
+			}
+		}
+
+		//----------------------------------------------------------------
+		/// <summary>
+		/// Send out plant growth limiting factor for other module calculating potential transp.
+		/// </summary>
+		public double FRGR
+		{
+			get
+			{
+				p_gftemp = 0;	 //weighted average
+
+				double Tday = 0.75 * MetData.MaxT + 0.25 * MetData.MinT; //Tday
+				for (int s = 0; s < Nsp; s++)
+				{
+					double prop = 1.0 / Nsp;
+					if (p_greenDM != 0.0)
+					{
+						prop = SP[s].dmgreen / AboveGroundLiveWt;   // dm_green;
+					}
+					p_gftemp += SP[s].GFTemperature(Tday) * prop;
+				}
+
+				double gft = 1;
+				if (Tday < 20) gft = Math.Sqrt(p_gftemp);
+				else gft = p_gftemp;
+				// Note: p_gftemp is for gross photosysthsis.
+				// This is different from that for net production as used in other APSIM crop models, and is
+				// assumesd in calculation of temperature effect on transpiration (in micromet).
+				// Here we passed it as sqrt - (Doing so by a comparison of p_gftemp and that
+				// used in wheat). Temperature effects on NET produciton of forage species in other models
+				// (e.g., grassgro) are not so significant for T = 10-20 degrees(C)
+
+				//Also, have tested the consequences of passing p_Ncfactor in (different concept for gfwater),
+				//coulnd't see any differnece for results
+				return Math.Min(FVPD, gft);
+				// RCichota, Jan/2014: removed AgPasture's Frgr from here, it is considered at the same level as nitrogen etc...
+			}
+		}
+
+		/// <summary>
+		/// MicroClimate supplies PotentialEP
+		/// </summary>
+		[XmlIgnore]
+		public double PotentialEP
+		{
+			get
+			{
+				return p_waterDemand;
+			}
+			set
+			{
+				p_waterDemand = value;
+			}
+		}
+
+		/// <summary>
+		/// MicroClimate supplies LightProfile
+		/// </summary>
+		[XmlIgnore]
+		public CanopyEnergyBalanceInterceptionlayerType[] LightProfile
+		{
+			get
+			{
+				return _LightProfile;
+			}
+			set
+			{
+				_LightProfile = value;
+				canopiesNum = _LightProfile.Length;
+				canopiesRadn = new double[1];
+
+				_IntRadn = 0;
+				for (int j = 0; j < canopiesNum; j++)
+				{
+					_IntRadn += _LightProfile[j].amount;
+				}
+				canopiesRadn[0] = _IntRadn;
+			}
+		}
+
+
+		public string CropType { get { return "AgPasture"; } }
+
+		#endregion //EventSender
+		//======================================================================
+
+		#region "EventHandlers"
+		/// <summary>
+		/// Eventhandeler - initialisation
+		/// </summary>
+		[EventSubscribe("Initialised")]
+		private void Initialise() //overrides Sub init2()
+		{
+			InitParameters();			// Init parameters after reading the data
+
+			if (MetData.StartDate != new DateTime(0))
+			  SetSpeciesMetData();		 // This is needed for the first day after knowing the number of species
+
+			DoNewCropEvent();			// Tell other modules that I exist
+			DoNewCanopyEvent();		  // Tell other modules about my canopy
+
+			alt_N_uptake = alt_N_uptake.ToLower();
+			if (alt_N_uptake == "yes")
+				if (Nsp > 1)
+					throw new Exception("When working with multiple species, 'ValsMode' must ALWAYS be 'none'");
+		}
+
+		public override void OnSimulationCommencing()
+		{
+			HaveInitialised = false;
+		}
+
+		//---------------------------------------------------------------------
+		/// <summary>
+		/// EventHandeler - preparation befor the main process
+		/// </summary>
+		[EventSubscribe("DoDailyInitialisation")]
+		private void OnDoDailyInitialisation(object sender, EventArgs e)
+		{
+			if (!HaveInitialised)
+			{
+				Initialise();
+				HaveInitialised = true;
+			}
+
+			//  p_harvestDM = 0.0;	  // impartant to have this reset because
+			//  p_harvestN = 0.0;	   // they are used to DM & N returns
+			//  p_harvestDigest = 0.0;
+
+			month = clock.Today.Month;
+			year = clock.Today.Year;
+			day_of_month = clock.Today.Day;
+
+			DoNewCanopyEvent();
+		}
+
+		/*		//---------------------------------------------------------------------
+				/// <summary>
+				/// Get new meteo- data
+				/// </summary>
+				/// <param name="NewMetData"></param>
+				[EventSubscribe("NewWeatherDataAvailable")]
+				private void OnNewWeatherDataAvailable(WeatherFile.NewMetType NewMetData)
+				{
+					MetData = NewMetData;
+				}
+		 */
+
+		//---------------------------------------------------------------------
+		[EventSubscribe("DoPlantGrowth")]
+		private void OnDoPlantGrowth(object sender, EventArgs e)
+		{
+			if (!p_Live)
+				return;
+
+			//**Remember last status, and update root depth frontier (root depth mainly for annuals)
+			for (int s = 0; s < Nsp; s++)
+			{
+				pSP[s] = SP[s];	   //Species state yesterday is rememberd
+				SP[s].SetPrevPools(); //pool values yesterday is also retained in current state
+				SP[s].DailyRefresh();
+
+				double spRootDepth = SP[s].rootGrowth();	//update root depth
+				if (p_rootFrontier < spRootDepth)
+					p_rootFrontier = spRootDepth;
+			}
+
+			//Console.WriteLine("Warning message");
+			//throw new Exception("throw ...");
+
+			//**To partition Radn to different species
+			SetSpeciesMetData();
+
+			//** advance phenology
+			int anyEmerged = 0;
+			for (int s = 0; s < Nsp; s++)
+			{
+				anyEmerged += SP[s].Phenology();
+			}
+
+			//**Potential growth
+			p_dGrowthPot = 0;
+			for (int s = 0; s < Nsp; s++)
+			{
+				//p_dGrowthPot += SP[s].DailyGrowthPot();   // alternative way for calclating potential growth
+				p_dGrowthPot += SP[s].DailyEMGrowthPot();   //pot here incorporated [N] effects
+			}
+
+
+			//**Calculate soil N available in root zone
+			p_soilNavailable = calcPlantAvailableN();
+			//p_soilNavailable = calcPlantExtractableN();   //need to do more validation/calibration for activating this
+			//**Water supply & uptake
+			if (WaterUptakeSource == "calc")
+			{
+				p_waterUptake = SWUptakeProcess();	  //actual uptake by all species
+			}
+			else
+			{
+				//Water uptake be calculated by other modules (e.g., SWIM) and got by [EventHandler]
+			}
+			SetSpeciesLimitingFactors();  // * root competition for water when SM is deficit: species-specific ?
+
+			//**add drought effects (before considering other nutrient limitation)
+			p_dGrowthW = 0;
+			for (int s = 0; s < Nsp; s++)
+			{
+				p_dGrowthW += SP[s].DailyGrowthW();
+			}
+			double nuptake = NBudgetAndUptake();
+
+			//**actual daily growth
+			p_dGrowth = 0;
+			for (int s = 0; s < Nsp; s++)
+			{
+				p_dGrowth += SP[s].DailyGrowthAct();
+			}
+
+			/*trick species for specified clover%
+			DateTime d97J1 = new DateTime(1997, 7, 1, 0, 0, 0);
+			DateTime d98J1 = new DateTime(1998, 7, 1, 0, 0, 0);
+			DateTime d99J1 = new DateTime(1999, 7, 1, 0, 0, 0);
+			DateTime d00J1 = new DateTime(2000, 7, 1, 0, 0, 0);
+			DateTime d01J1 = new DateTime(2001, 7, 1, 0, 0, 0);
+			DateTime d02J1 = new DateTime(2002, 7, 1, 0, 0, 0);
+			DateTime d03J1 = new DateTime(2003, 7, 1, 0, 0, 0);
+			DateTime d04J1 = new DateTime(2004, 7, 1, 0, 0, 0);
+			DateTime d05J1 = new DateTime(2005, 7, 1, 0, 0, 0);
+			DateTime d06J1 = new DateTime(2006, 7, 1, 0, 0, 0);
+			DateTime d07J1 = new DateTime(2007, 7, 1, 0, 0, 0);
+			DateTime d08J1 = new DateTime(2008, 7, 1, 0, 0, 0);
+			double legumeF = 0.10;																	  //ElevObs  //AmbObs
+			if (DateTime.Compare(Today, d97J1) >= 0 && DateTime.Compare(Today, d98J1) < 0) legumeF = 0.03;//0.05;//0.03;
+			else if (DateTime.Compare(Today, d98J1) >= 0 && DateTime.Compare(Today, d99J1) < 0) legumeF = 0.06;//0.19;//0.06;
+			else if (DateTime.Compare(Today, d99J1) >= 0 && DateTime.Compare(Today, d00J1) < 0) legumeF = 0.17;//0.31;//0.17;
+			else if (DateTime.Compare(Today, d00J1) >= 0 && DateTime.Compare(Today, d01J1) < 0) legumeF = 0.21;//0.34;//0.21;
+			else if (DateTime.Compare(Today, d01J1) >= 0 && DateTime.Compare(Today, d02J1) < 0) legumeF = 0.03;//0.04;//0.03;
+			else if (DateTime.Compare(Today, d02J1) >= 0 && DateTime.Compare(Today, d03J1) < 0) legumeF = 0.03;//0.07;//0.03;
+			else if (DateTime.Compare(Today, d03J1) >= 0 && DateTime.Compare(Today, d04J1) < 0) legumeF = 0.09;//0.06;//0.09;
+			else if (DateTime.Compare(Today, d04J1) >= 0 && DateTime.Compare(Today, d05J1) < 0) legumeF = 0.10;//0.22;//0.10;
+			else if (DateTime.Compare(Today, d05J1) >= 0 && DateTime.Compare(Today, d06J1) < 0) legumeF = 0.11;//0.07;//0.11;
+			else if (DateTime.Compare(Today, d06J1) >= 0 && DateTime.Compare(Today, d07J1) < 0) legumeF = 0.02;//0.05;//0.02;
+			else if (DateTime.Compare(Today, d07J1) >= 0 && DateTime.Compare(Today, d08J1) < 0) legumeF = 0.05;//0.06;//0.05;
+
+			SP[0].dGrowth = p_dGrowth * (1 - legumeF);
+			SP[1].dGrowth = p_dGrowth * legumeF;
+			Console.WriteLine(" legumeF = " + legumeF);
+			//end of trick#
+			*/
+
+
+			//**partitioning & turnover
+			GrowthAndPartition();	   // litter returns to surfaceOM; Root returns to soil FOM dead in this turnover routines
+
+			/* if (!p_HarvestDay)
+			 {
+				 p_harvestDM = 0.0;	  // impartant to have this reset because
+				 p_harvestN = 0.0;	   // they are used to DM & N returns
+				 p_harvestDigest = 0.0;
+			 }
+			 p_HarvestDay = false;	//reset the
+		  */
+		}
+
+
+		//----------------------------------------------------------------------
+		[EventSubscribe("RemoveCropBiomass")]
+		private void Onremove_crop_biomass(RemoveCropBiomassType rm)
+		{
+			//Note: It is resposibility of the calling module to check the
+			// amount of herbage in each pools of AbovegroundBiomassWt and set the
+			// the correct amount in 'rm'.
+			// No checking if the removing amount passed in are too much here
+
+			const double gm2ha = 10;   // constant for conversion of g/m^2 to kg/ha,
+			// rm.dm.dlt should be in g/m^2
+
+			double dm_leaf_green = LeafLiveWt;
+			double dm_stem_green = StemLiveWt;
+			double dm_leaf_dead = LeafDeadWt;
+			double dm_stem_dead = StemDeadWt;
+
+			for (int s = 0; s < Nsp; s++)	 // for accumulating the total DM & N removal of species from verious pools
+			{
+				SP[s].dmdefoliated = 0.0;
+				SP[s].Ndefoliated = 0.0;
+			}
+
+			for (int i = 0; i < rm.dm.Length; i++)			  //for each pool
+			{
+				for (int j = 0; j < rm.dm[i].dlt.Length; j++)   //for each part
+				{
+					if (rm.dm[i].pool == "green" && rm.dm[i].part[j] == "leaf")
+					{
+						for (int s = 0; s < Nsp; s++)		   //for each species
+						{
+							if (dm_leaf_green != 0)			 //resposibility of other modules to check the amount
+							{
+								double rm_leaf = gm2ha * rm.dm[i].dlt[j] * SP[s].dmleaf_green / dm_leaf_green;
+								double rm_leaf1 = rm_leaf * SP[s].dmleaf1 / SP[s].dmleaf_green;
+								double rm_leaf2 = rm_leaf * SP[s].dmleaf2 / SP[s].dmleaf_green;
+								double rm_leaf3 = rm_leaf * SP[s].dmleaf3 / SP[s].dmleaf_green;
+								SP[s].dmleaf1 -= rm_leaf1;
+								SP[s].dmleaf2 -= rm_leaf2;
+								SP[s].dmleaf3 -= rm_leaf3;
+								SP[s].dmdefoliated += rm_leaf1 + rm_leaf2 + rm_leaf3;
+
+								SP[s].Nleaf1 -= SP[s].Ncleaf1 * rm_leaf1;
+								SP[s].Nleaf2 -= SP[s].Ncleaf2 * rm_leaf2;
+								SP[s].Nleaf3 -= SP[s].Ncleaf3 * rm_leaf3;
+								SP[s].Ndefoliated += SP[s].Ncleaf1 * rm_leaf1 + SP[s].Ncleaf2 * rm_leaf2 + SP[s].Ncleaf3 * rm_leaf3;
+							}
+						}
+					}
+					else if (rm.dm[i].pool == "green" && rm.dm[i].part[j] == "stem")
+					{
+						for (int s = 0; s < Nsp; s++)
+						{
+							if (dm_stem_green != 0)  //resposibility of other modules to check the amount
+							{
+								double rm_stem = gm2ha * rm.dm[i].dlt[j] * SP[s].dmstem_green / dm_stem_green;
+								double rm_stem1 = rm_stem * SP[s].dmstem1 / SP[s].dmstem_green;
+								double rm_stem2 = rm_stem * SP[s].dmstem2 / SP[s].dmstem_green;
+								double rm_stem3 = rm_stem * SP[s].dmstem3 / SP[s].dmstem_green;
+								SP[s].dmstem1 -= rm_stem1;
+								SP[s].dmstem2 -= rm_stem2;
+								SP[s].dmstem3 -= rm_stem3;
+								SP[s].dmdefoliated += rm_stem1 + rm_stem2 + rm_stem3;
+
+								SP[s].Nstem1 -= SP[s].Ncstem1 * rm_stem1;
+								SP[s].Nstem2 -= SP[s].Ncstem2 * rm_stem2;
+								SP[s].Nstem3 -= SP[s].Ncstem3 * rm_stem3;
+								SP[s].Ndefoliated += SP[s].Ncstem1 * rm_stem1 + SP[s].Ncstem2 * rm_stem2 + SP[s].Ncstem3 * rm_stem3;
+							}
+						}
+					}
+					else if (rm.dm[i].pool == "dead" && rm.dm[i].part[j] == "leaf")
+					{
+						for (int s = 0; s < Nsp; s++)
+						{
+							if (dm_leaf_dead != 0)  //resposibility of other modules to check the amount
+							{
+								double rm_leaf4 = gm2ha * rm.dm[i].dlt[j] * SP[s].dmleaf4 / dm_leaf_dead;
+								SP[s].dmleaf4 -= rm_leaf4;
+								SP[s].dmdefoliated += rm_leaf4;
+
+								SP[s].Ndefoliated += SP[s].Ncleaf4 * rm_leaf4;
+								SP[s].Nleaf4 -= SP[s].Ncleaf4 * rm_leaf4;
+							}
+						}
+					}
+					else if (rm.dm[i].pool == "dead" && rm.dm[i].part[j] == "stem")
+					{
+						for (int s = 0; s < Nsp; s++)
+						{
+							if (dm_stem_dead != 0)  //resposibility of other modules to check the amount
+							{
+								double rm_stem4 = gm2ha * rm.dm[i].dlt[j] * SP[s].dmstem4 / dm_stem_dead;
+								SP[s].dmstem4 -= rm_stem4;
+								SP[s].dmdefoliated += rm_stem4;
+
+								SP[s].Nstem4 -= SP[s].Ncstem4 * rm_stem4;
+								SP[s].Ndefoliated += SP[s].Ncstem4 * rm_stem4;
+							}
+						}
+					}
+				}
+			}
+
+			p_harvestDM = 0;
+			p_harvestN = 0;
+			for (int s = 0; s < Nsp; s++)
+			{
+				p_harvestDM += SP[s].dmdefoliated;
+				p_harvestN += SP[s].Ndefoliated;
+				SP[s].updateAggregated();
+			}
+
+			//In this routine of no selection among species, the removed tissue from different species
+			//will be in proportion with exisisting mass of each species.
+			//The digetibility below is an approximation (= that of pasture swards).
+			//It is more reasonable to calculate it organ-by-organ for each species, then put them together.
+			p_harvestDigest = HerbageDigestibility;
+
+		}
+
+		//----------------------------------------------------------------------
+		public void Harvest(String type, double amount)  //Being called not by Event
+		{
+			GrazeType GZ = new GrazeType();
+			GZ.amount = amount;
+			GZ.type = type;
+			OnGraze(GZ);
+		}
+
+        		public void Graze(string type, double amount)
+        {
+            Console.WriteLine("Agpasture.ongraze");
+            if ((!p_Live) || p_totalDM == 0)
+                return;
+
+            // get the amount that can potentially be removed
+            double AmountRemovable = 0.0;
+            for (int s = 0; s < NumSpecies; s++)
+                AmountRemovable += Math.Max(0.0, SP[s].dmleaf_green + SP[s].dmstem_green - SP[s].dmgreenmin) + Math.Max(0.0, SP[s].dmdead - SP[s].dmdeadmin);
+            AmountRemovable = Math.Max(0.0, AmountRemovable);
+
+            // get the amount required to remove
+            double AmountRequired = 0.0;
+            if (type.ToLower() == "SetResidueAmount".ToLower())
+            {
+                // Remove all DM above given residual amount
+                AmountRequired = Math.Max(0.0, StandingPlantWt - amount);
+            }
+            else if (type.ToLower() == "SetRemoveAmount".ToLower())
+            {
+                // Attempt to remove a given amount
+                AmountRequired = Math.Max(0.0, amount);
+            }
+            else
+            {
+                Console.WriteLine("  AgPasture - Method to set amount to remove not recognized, command will be ignored");
+            }
+            // get the actual amount to remove
+            double AmountToRemove = Math.Min(AmountRequired, AmountRemovable);
+
+            p_harvestDM = AmountToRemove;
+            p_harvestN = 0.0;
+            p_harvestDigest = 0.0;
+
+            // get the amounts to remove by species:
+            double FractionNotRemoved = 0.0;
+            if (AmountRemovable > 0.0)
+                FractionNotRemoved = Math.Max(0.0, (AmountRemovable - AmountToRemove) / AmountRemovable);
+            double[] TempWeights = new double[NumSpecies];
+            double[] TempAmounts = new double[NumSpecies];
+            double TempTotal = 0.0;
+            if (AmountRequired > 0.0)
+            {
+                // get the weights for each species, consider preference and available DM
+                double TotalPreference = 0.0;
+                for (int s = 0; s < NumSpecies; s++)
+                    TotalPreference += PreferenceForGreenDM[s] + PreferenceForDeadDM[s];
+                for (int s = 0; s < NumSpecies; s++)
+                {
+                    TempWeights[s] = PreferenceForGreenDM[s] + PreferenceForDeadDM[s];
+                    TempWeights[s] += (TotalPreference - TempWeights[s]) * (1 - FractionNotRemoved);
+                    TempAmounts[s] = Math.Max(0.0, SP[s].dmleaf_green + SP[s].dmstem_green - SP[s].dmgreenmin) + Math.Max(0.0, SP[s].dmdead - SP[s].dmdeadmin);
+                    TempTotal += TempAmounts[s] * TempWeights[s];
+                }
+
+                // get the actual amounts to remove for each species
+                for (int s = 0; s < NumSpecies; s++)
+                {
+                    if (TempTotal > 0.0)
+                        FractionToHarvest[s] = Math.Max(0.0, Math.Min(1.0, TempWeights[s] * TempAmounts[s] / TempTotal));
+                    else
+                        FractionToHarvest[s] = 0.0;
+                    p_harvestN += SP[s].RemoveDM(AmountToRemove * FractionToHarvest[s], PreferenceForGreenDM[s], PreferenceForDeadDM[s]);
+
+                    // get digestibility of harvested material
+                    p_harvestDigest += SP[s].digestDefoliated * SP[s].dmdefoliated / AmountToRemove;
+                }
+            }
+        }
+
+		public void Graze_original(string type, double amount)
+		{
+			if ((!p_Live) || p_totalDM == 0)
+				return;
+
+			double herbage_mass = StemWt + LeafWt;  // dm_stem + dm_leaf;
+			double min_residue = 200;			   // kg/ha assumed
+			double residue_amt = min_residue;
+			double remove_amt = 0;
+
+			//case 1: remove untill the residue reaches the specified amount
+			if (type == "residue")
+			{
+				residue_amt = amount;
+				if (herbage_mass > residue_amt)
+				{
+					remove_amt = herbage_mass - residue_amt;
+				}
+				else
+				{
+					remove_amt = 0;
+				}
+			}
+			//case 2: remove the specified amount
+			else if (type == "removal")
+			{
+				remove_amt = amount;
+
+				if (herbage_mass > min_residue)
+				{
+					if (herbage_mass > (remove_amt + min_residue))
+					{
+						residue_amt = herbage_mass - remove_amt;
+					}
+					else
+					{
+						residue_amt = min_residue;
+						remove_amt = herbage_mass - min_residue;
+					}
+				}
+				else
+				{
+					remove_amt = 0;
+				}
+			}
+
+			p_harvestDM = remove_amt;
+
+			//remove DM & N species by species
+			p_harvestDigest = 0;
+			for (int s = 0; s < Nsp; s++)
+			{
+				double amt = 0;
+				if (herbage_mass != 0)
+				{
+					amt = remove_amt * (SP[s].dmstem + SP[s].dmleaf) / herbage_mass;
+				}
+				p_harvestN += SP[s].Remove_original(amt);
+
+				//calc digestibility
+				if (remove_amt > 0)
+					p_harvestDigest += SP[s].digestDefoliated * amt / remove_amt;
+			}
+		}
+
+
+		//----------------------------------------------------------------------
+		[EventSubscribe("Graze")]
+		private void OnGraze(GrazeType GZ)
+		{
+			Summary.WriteMessage(FullPath, "Agpasture.OnGraze");
+			//Console.WriteLine("");
+			Graze(GZ.type, GZ.amount);
+		}
+
+		//----------------------------------------------------------
+		[EventSubscribe("WaterUptakesCalculated")]
+		private void OnWaterUptakesCalculated(PMF.WaterUptakesCalculatedType SoilWater)
+		{
+			// Gets the water uptake for each layer as calculated by an external module (SWIM)
+			p_waterUptake = 0;
+			for (int i_Crop = 0; i_Crop != SoilWater.Uptakes.Length; i_Crop++)
+			{
+				string MyName = SoilWater.Uptakes[i_Crop].Name;
+				if (MyName == thisCropName)
+				{
+					int length = SoilWater.Uptakes[i_Crop].Amount.Length;
+					for (int layer = 0; layer < length; layer++)
+					{
+						SWUptake[layer] = SoilWater.Uptakes[i_Crop].Amount[layer];
+						p_waterUptake += SoilWater.Uptakes[i_Crop].Amount[layer];
+					}
+				}
+			}
+		}
+
+		//----------------------------------------------------------------------
+		[EventSubscribe("Sow")]
+		private void OnSow(SowType PSow)
+		{
+			/*SowType is our type and is defined like this:
+			<type name="Sow">
+			  <field name="Cultivar" kind="string" />
+			  <field name="Population" kind="double" />
+			  <field name="Depth" kind="double" />
+			  <field name="MaxCover" kind="double" />
+			  <field name="BudNumber" kind="double" />
+			</type>
+			*/
+
+			p_Live = true;
+			ResetZero();
+			for (int s = 0; s < Nsp; s++)
+				SP[s].SetInGermination();
+
+		}
+
+		//----------------------------------------------------------------------
+		[EventSubscribe("KillCrop")]
+		private void OnKillCrop(KillCropType PKill)
+		{
+			double frac = PKill.KillFraction;
+			//always complete kill for pasture, ignore fraction
+
+			//Above_ground part returns to surface OM comletey (frac = 1.0)
+			DoSurfaceOMReturn(p_totalDM, AboveGroundN, 1.0);	//n_shoot
+
+			//Incorporate root mass in soil fresh organic matter
+			DoIncorpFomEvent(p_rootMass, BelowGroundN);		 //n_root);
+
+			ResetZero();
+
+			p_Live = false;
+		}
+
+		//-----------------------------------------------------------------------
+		private void ResetZero()
+		{
+			//shoot
+			p_greenLAI = 0;
+			p_deadLAI = 0;
+			p_totalLAI = 0;
+			p_greenDM = 0;
+			p_deadDM = 0;
+			p_totalDM = 0;
+			p_height = 0;
+
+			//root
+			p_rootMass = 0;
+			p_rootFrontier = 0;
+
+			//daily changes
+			p_dGrowthPot = p_dGrowthW = p_dGrowth = p_dHerbage = 0;   //daily DM increase
+			p_dLitter = p_dNLitter = 0;
+			p_dRootSen = p_dNRootSen = 0;
+
+			p_waterDemand = p_waterUptake = 0;
+			p_soilNdemand = p_soilNuptake = 0;
+
+			//species (ignore fraction)
+			for (int s = 0; s < Nsp; s++)
+				SP[s].ResetZero();
+
+		}
+		//-----------------------------------------------------------------------
+		private double calcPlantAvailableN()
+		{
+			p_soilNavailable = 0;
+			double spDepth = 0;		 // depth before next soil layer
+			int layer = 0;
+			for (layer = 0; layer < Soil.SoilWater.dlayer.Length; layer++)
+			{
+				if (spDepth <= p_rootFrontier)
+				{
+					/* an approach for controlling N uptake
+					const double KNO3 = 0.1F;
+					const double KNH4 = 0.1F;
+					double swaf = 1.0;
+					swaf = (sw_dep[layer] - ll[layer]) / (DUL[layer] - ll[layer]);
+					swaf = Math.Max(0.0, Math.Min(swaf, 1.0));
+					p_soilNavailable += (no3[layer] * KNO3 + nh4[layer] * KNH4 ) * swaf;
+					SNSupply[layer] = (no3[layer] * KNO3 + nh4[layer] * KNH4 ) * (double)swaf;
+					*/
+					//original below
+					p_soilNavailable += (Soil.SoilNitrogen.no3[layer] + Soil.SoilNitrogen.nh4[layer]);
+					SNSupply[layer] = (Soil.SoilNitrogen.no3[layer] + Soil.SoilNitrogen.nh4[layer]);
+				}
+				else
+				{
+					p_bottomRootLayer = layer;
+					break;
+				}
+
+				spDepth += Soil.SoilWater.dlayer[layer];
+
+			}
+
+			if (p_bottomRootLayer == 0 && layer > 0)
+				p_bottomRootLayer = layer - 1;
+
+			return p_soilNavailable;
+		}
+
+		//-----------------------------------------------------------------------
+		private double calcPlantExtractableN()	// not all minN is extractable
+		{
+			p_soilNavailable = 0;
+			double spDepth = 0;		 // depth before next soil layer
+			int layer = 0;
+			for (layer = 0; layer < Soil.SoilWater.dlayer.Length; layer++)
+			{
+				if (spDepth <= p_rootFrontier)
+				{
+					//an approach for controlling N uptake
+					const double KNO3 = 0.1;
+					const double KNH4 = 0.1;
+					double swaf = 1.0;
+					swaf = (Soil.SoilWater.sw_dep[layer] - Soil.LL(Name)[layer]) / (Soil.SoilWater.dul[layer] - Soil.LL(Name)[layer]);
+					swaf = Math.Max(0.0, Math.Min(swaf, 1.0));
+					p_soilNavailable += (Soil.SoilNitrogen.no3[layer] * KNO3 + Soil.SoilNitrogen.nh4[layer] * KNH4) * Math.Pow(swaf, 0.25);
+					SNSupply[layer] = (Soil.SoilNitrogen.no3[layer] * KNO3 + Soil.SoilNitrogen.nh4[layer] * KNH4) * Math.Pow(swaf, 0.25);
+
+					//original below
+					//p_soilNavailable += (no3[layer] + nh4[layer]);
+					//SNSupply[layer] = (no3[layer] + nh4[layer]);
+				}
+				else
+				{
+					p_bottomRootLayer = layer;
+					break;
+				}
+
+				spDepth += Soil.SoilWater.dlayer[layer];
+
+			}
+
+			if (p_bottomRootLayer == 0 && layer > 0)
+				p_bottomRootLayer = layer - 1;
+
+			return p_soilNavailable;
+		}
+
+        // RCichota, Jun 2014: cleaned up and add consideration for remobilisation of luxury N
+        private double NBudgetAndUptake()
+        {
+            //1) Get the total N demand (species by species)
+            p_Nfix = 0.0;
+            double p_Ndemand = 0.0;
+            double p_NdemandOpt = 0.0;
+            for (int s = 0; s < NumSpecies; s++)
+            {
+                p_Nfix += SP[s].CalcNdemand();       //minimum N fixation
+                p_NdemandOpt += SP[s].NdemandOpt;    //demand for optimum [N]
+                p_Ndemand += SP[s].NdemandLux;       //demand for luxury [N]
+            }
+
+            //2) Update Nfix of legume species under N stress
+            double Nstress = 1.0;
+            if (p_Ndemand > 0.0 && (p_Ndemand > p_soilNavailable + p_Nfix))
+                Nstress = p_soilNavailable / (p_Ndemand - p_Nfix);
+
+            for (int s = 0; s < NumSpecies; s++)
+            {
+                if ((SP[s].isLegume) && (Nstress < 0.99))  //more fixation under Nstress
+                {
+                    double newNfix = (SP[s].MaxFix - (SP[s].MaxFix - SP[s].MinFix) * Nstress) * SP[s].NdemandLux;
+                    double moreNfix = Math.Max(0.0, (newNfix - SP[s].Nfix));
+                    SP[s].Nfix = newNfix;
+                    p_Nfix += moreNfix;
+                }
+            }
+
+            //3) Get N remobilised and calculate N demand from soil
+            p_soilNdemand = 0.0;
+            for (int s = 0; s < NumSpecies; s++)
+            {
+                if (SP[s].NdemandLux <= SP[s].Nremob + SP[s].Nfix)
+                {
+                    // Nremob and Nfix are able to supply all N - note: Nfix = 0 for non-legumes
+                    SP[s].remob2NewGrowth = Math.Max(0.0, SP[s].NdemandLux - SP[s].Nfix);
+                    SP[s].Nremob -= SP[s].remob2NewGrowth;
+                    SP[s].soilNdemand = 0.0;
+                }
+                else
+                {
+                    // not enough N within the plant, uptake is needed
+                    SP[s].remob2NewGrowth = SP[s].Nremob;
+                    SP[s].Nremob = 0.0;
+                    SP[s].soilNdemand = SP[s].NdemandLux - (SP[s].Nfix + SP[s].remob2NewGrowth);
+                }
+                SP[s].newGrowthN = SP[s].remob2NewGrowth + SP[s].Nfix;
+                p_soilNdemand += SP[s].soilNdemand;
+            }
+
+            //4) Compute soil N uptake, newGrowthN and N limitation factor
+            p_soilNuptake = 0.0;
+            p_gfn = 0.0;
+            for (int s = 0; s < NumSpecies; s++)
+            {
+                if (SP[s].soilNdemand == 0.0)
+                {
+                    SP[s].soilNuptake = 0.0;
+                    SP[s].NFastRemob3 = 0.0;
+                    SP[s].NFastRemob2 = 0.0;
+                    SP[s].gfn = 1.0;
+                }
+                else
+                {
+                    if (p_soilNavailable >= p_soilNdemand)
+                    {
+                        // soil can supply all remaining N needed
+                        SP[s].soilNuptake = SP[s].soilNdemand;
+                        SP[s].NFastRemob3 = 0.0;
+                        SP[s].NFastRemob2 = 0.0;
+                        SP[s].newGrowthN += SP[s].soilNuptake;
+                        SP[s].gfn = 1.0;
+                    }
+                    else
+                    {
+                        // soil cannot supply all N needed. Get the available N and partition between species
+                        SP[s].soilNuptake = p_soilNavailable * SP[s].soilNdemand / p_soilNdemand;
+                        SP[s].newGrowthN += SP[s].soilNuptake;
+
+                        // check whether demand for optimum growth is satisfied
+                        if (SP[s].NdemandOpt > SP[s].newGrowthN)
+                        {
+                            // plant still needs more N for optimum growth (luxury uptake is ignored), check whether luxury N in plants can be used
+                            double Nmissing = SP[s].NdemandOpt - SP[s].newGrowthN;
+                            if (Nmissing <= SP[s].NLuxury2 + SP[s].NLuxury3)
+                            {
+                                // There is luxury N that can be used for optimum growth, first from tissue 3
+                                if (Nmissing <= SP[s].NLuxury3)
+                                {
+                                    SP[s].NFastRemob3 = Nmissing;
+                                    SP[s].NFastRemob2 = 0.0;
+                                    Nmissing = 0.0;
+                                }
+                                else
+                                {
+                                    SP[s].NFastRemob3 = SP[s].NLuxury3;
+                                    Nmissing -= SP[s].NLuxury3;
+
+                                    // remaining from tissue 2
+                                    SP[s].NFastRemob2 = Nmissing;
+                                    Nmissing = 0.0;
+                                }
+                            }
+                            else
+                            {
+                                // N luxury is not enough for optimum growth, use up all there is
+                                if (SP[s].NLuxury2 + SP[s].NLuxury3 > 0)
+                                {
+                                    SP[s].NFastRemob3 = SP[s].NLuxury3;
+                                    SP[s].NFastRemob2 = SP[s].NLuxury2;
+                                    Nmissing -= (SP[s].NLuxury3 + SP[s].NLuxury2);
+                                }
+                            }
+                            SP[s].newGrowthN += SP[s].NFastRemob3 + SP[s].NFastRemob2;
+                        }
+                        else
+                        {
+                            // N supply is enough for optimum growth, although luxury uptake is not fully accomplished
+                            SP[s].NFastRemob3 = 0.0;
+                            SP[s].NFastRemob2 = 0.0;
+                        }
+                        SP[s].gfn = Math.Min(1.0, Math.Max(0.0, SP[s].newGrowthN / SP[s].NdemandOpt));
+                    }
+                }
+                p_soilNuptake += SP[s].soilNuptake;
+
+                //weighted average of species gfn
+                if (p_dGrowthW == 0)
+                {
+                    p_gfn = 1;
+                }
+                else
+                {
+                    p_gfn += SP[s].gfn * SP[s].dGrowthW / p_dGrowthW;
+                }
+            }
+
+            //5) Actual uptake, remove N from soil
+            double soilNremoved = 0;
+            if (NUptakeSource == "calc")
+            {
+                soilNremoved = SNUptakeProcess();               //N remove from soil
+            }
+            else
+            {
+                // N uptake calculated by other modules (e.g., SWIM)
+                string msg = "Only one option for N uptake is implemented in AgPasture. Please specify N uptake source as default \"calc\".";
+                throw new Exception(msg);
+            }
+
+            return soilNremoved;
+
+        }
+
+		//-------------------------------------------------------
+		private double NBudgetAndUptake_original()
+		{
+			//1)Calculate soil N demand (species by species)
+			p_Nfix = 0;
+			p_soilNdemand = 0;
+
+			double p_Ndemand = 0;
+			double p_NdemandOpt = 0;
+
+			for (int s = 0; s < Nsp; s++)
+			{
+				p_Nfix += SP[s].CalcNdemand();	  //Also, default SP[s].Nfix is set assuming soil N supply is sufficient
+				p_NdemandOpt += SP[s].NdemandOpt;   //demand to optimum [N]
+				p_Ndemand += SP[s].NdemandLux;		 //for luxury uptake
+			}
+
+			//2)Update Nfix of legume species under N stress
+			double Nstress = 1.0;
+			if (p_Ndemand > 0.0 && (p_Ndemand > p_soilNavailable + p_Nfix))
+				Nstress = p_soilNavailable / (p_Ndemand - p_Nfix);
+
+			for (int s = 0; s < Nsp; s++)		  //Pasture N demand
+			{
+				if (!SP[s].isLegume)
+				{
+					if (SP[s].NdemandLux <= SP[s].Nremob)
+					{
+						SP[s].soilNdemand = 0;
+						SP[s].remob2NewGrowth = SP[s].NdemandLux;
+						SP[s].Nremob -= SP[s].NdemandLux;
+					}
+					else
+					{
+						SP[s].soilNdemand = SP[s].NdemandLux - SP[s].Nremob;
+						SP[s].remob2NewGrowth = SP[s].Nremob;
+						SP[s].Nremob = 0;
+					}
+				}
+				else
+				{
+					if (Nstress < 0.99)  //more fixation under Nstress
+					{
+						double newNfix = (SP[s].MaxFix - (SP[s].MaxFix - SP[s].MinFix) * Nstress) * SP[s].NdemandLux;
+						double moreNfix = Math.Max(0.0, (newNfix - SP[s].Nfix));
+						SP[s].Nfix = newNfix;
+						p_Nfix += moreNfix;
+					}
+
+					if (SP[s].NdemandLux <= SP[s].Nremob + SP[s].Nfix)
+					{
+						SP[s].remob2NewGrowth = SP[s].NdemandLux - SP[s].Nfix;
+						SP[s].Nremob -= SP[s].remob2NewGrowth;
+						SP[s].soilNdemand = 0;
+					}
+					else
+					{
+						SP[s].remob2NewGrowth = SP[s].Nremob;
+						SP[s].soilNdemand = SP[s].NdemandLux - SP[s].Nfix - SP[s].Nremob;
+						SP[s].Nremob = 0;
+					}
+				}
+				p_soilNdemand += SP[s].soilNdemand;
+			}
+
+			//3) soil N uptake & N limiation factor
+			p_soilNuptake = 0;
+			p_gfn = 0;
+			for (int s = 0; s < Nsp; s++)		  //Pasture N demand and uptake
+			{
+				if (Nstress < 0.99)
+				{
+					//partitioning available N among species according to their N demand%
+					if (p_soilNdemand == 0)
+					{
+						SP[s].soilNuptake = 0;
+						SP[s].gfn = 1.0;
+						SP[s].newGrowthN = SP[s].remob2NewGrowth + SP[s].Nfix; //Nfix = 0 for non-legume
+					}
+					else
+					{
+						SP[s].soilNuptake = p_soilNavailable * SP[s].soilNdemand / p_soilNdemand;
+						if (SP[s].NdemandLux == 0)
+						{
+							SP[s].gfn = 1.0;
+							SP[s].newGrowthN = 0;
+						}
+						else
+						{
+							if (SP[s].isLegume)
+							{
+								SP[s].newGrowthN = SP[s].soilNuptake + SP[s].remob2NewGrowth + SP[s].Nfix;
+								SP[s].gfn = SP[s].newGrowthN / SP[s].NdemandOpt;
+							}
+							else
+							{
+								SP[s].newGrowthN = SP[s].soilNuptake + SP[s].remob2NewGrowth;
+								SP[s].gfn = SP[s].newGrowthN / SP[s].NdemandOpt;
+							}
+
+							if (SP[s].gfn > 1.0) SP[s].gfn = 1.0;
+							if (SP[s].gfn < 0.0) SP[s].gfn = 0.0;
+						}
+					}
+				}
+				else
+				{
+					SP[s].soilNuptake = SP[s].soilNdemand;
+					SP[s].gfn = 1.0;
+					SP[s].newGrowthN = SP[s].soilNuptake + SP[s].remob2NewGrowth + SP[s].Nfix; //Nfix = 0 for non-legume
+				}
+				p_soilNuptake += SP[s].soilNuptake;
+
+				if (p_dGrowthW == 0)
+				{ p_gfn = 1; }
+				else
+				{
+					p_gfn += SP[s].gfn * SP[s].dGrowthW / p_dGrowthW;   //weighted average of species gfn
+				}
+			}
+			//4) Go and uptake
+			double soilNremoved = 0;
+			if (NUptakeSource == "calc")
+			{
+				soilNremoved = SNUptakeProcess();			   //N remove from soil
+			}
+			else
+			{
+				// N uptake calculated by other modules (e.g., SWIM)
+				String msg = "\nInforamtion: AgPasture calculates N uptake. No other approach is available now.";
+				msg += "\n			 Please specify N uptake source as default \"calc\".";
+				Console.WriteLine(msg);
+
+			}
+
+			return soilNremoved;
+
+
+		}
+
+		#endregion //Eventhandlers
+		//--------------------------------------------------------------------------------------
+
+		//==================================================================
+		//=================================================================
+
+
+		//=================================================================
+		#region "Functions"
+
+		//===============================================
+		/// <summary>
+		/// water uptake processes ...
+		/// Rainss Notes 20010707
+		///  - Should this be done per species? Is using the root frontier an acceptable solution?
+		///  - Plant2 breaks this into two parts: WaterSupply and DoWaterUptake
+		///
+		/// </summary>
+		/// <returns></returns>
+		private double SWUptakeProcess()
+		{
+
+			//find out soil available water
+			p_waterSupply = 0;
+			for (int layer = 0; layer < Soil.SoilWater.dlayer.Length; layer++)
+			{
+				SWSupply[layer] = Math.Max(0.0, Soil.KL(Name)[layer] * (Soil.SoilWater.sw_dep[layer] - Soil.LL(Name)[layer] * (Soil.SoilWater.dlayer[layer])))
+                                *LayerFractionForRoots(layer, p_rootFrontier);
+				if (layer < p_bottomRootLayer)
+					p_waterSupply += SWSupply[layer];
+			}
+
+			//uptake in proportion
+			PMF.WaterChangedType WaterUptake = new PMF.WaterChangedType();
+			WaterUptake.DeltaWater = new double[Soil.SoilWater.dlayer.Length];
+			//double[] SWUptake = new double[dlayer.Length];
+			double Fraction = Math.Min(1.0, p_waterDemand / p_waterSupply);
+			double actualUptake = 0.0;
+			for (int layer = 0; layer < p_bottomRootLayer; layer++)
+			{   //water are taken up only in top layers that root can reach.
+				SWUptake[layer] = SWSupply[layer] * Fraction;
+				actualUptake += SWUptake[layer];
+				WaterUptake.DeltaWater[layer] = -SWUptake[layer];
+			}
+
+			if (WaterChanged != null)
+				WaterChanged.Invoke(WaterUptake);
+
+			return actualUptake;
+		}
+
+        /// <summary>
+        /// Compute the distribution of roots in the soil profile (sum is equal to one)
+        /// </summary>
+        /// <returns>The proportion of root mass in each soil layer</returns>
+        private double[] RootProfileDistribution()
+        {
+            int nLayers = Soil.Thickness.Length;
+            double[] result = new double[nLayers];
+            double sumProportion = 0;
+
+            switch (p_RootDistributionMethod)
+            {
+                case 0:
+                    {
+                        // homogenous distribution over soil profile (same root density throughout the profile)
+                        double DepthTop = 0;
+                        for (int layer = 0; layer < nLayers; layer++)
+                        {
+                            if (DepthTop >= p_rootFrontier)
+                                result[layer] = 0.0;
+                            else if (DepthTop + Soil.Thickness[layer] <= p_rootFrontier)
+                                result[layer] = 1.0;
+                            else
+                                result[layer] = (p_rootFrontier - DepthTop) / Soil.Thickness[layer];
+                            sumProportion += result[layer] * Soil.Thickness[layer];
+                            DepthTop += Soil.Thickness[layer];
+                        }
+                        break;
+                    }
+                case 1:
+                    {
+                        // distribution given by the user
+                        Array.Resize(ref rlvp, nLayers);	// This will remove values in excess (non-existing layers) or add zeroes if layers are missing
+                        for (int layer = 0; layer < nLayers; layer++)
+                        {
+                            result[layer] = rlvp[layer];
+                            sumProportion += result[layer];
+                        }
+                        break;
+                    }
+                case 2:
+                    {
+                        // distribution calculated using ExpoLinear method
+                        //  Considers homogeneous distribution from surface down to a fraction of root depth (p_ExpoLinearDepthParam)
+                        //   below this depth, the proportion of root decrease following a power function (exponent = p_ExpoLinearCurveParam)
+                        //   if exponent is one than the proportion decreases linearly.
+                        double DepthTop = 0;
+                        double DepthFirstStage = p_rootFrontier * p_ExpoLinearDepthParam;
+                        double DepthSecondStage = p_rootFrontier - DepthFirstStage;
+                        for (int layer = 0; layer < nLayers; layer++)
+                        {
+                            if (DepthTop >= p_rootFrontier)
+                                result[layer] = 0.0;
+                            else if (DepthTop + Soil.Thickness[layer] <= DepthFirstStage)
+                                result[layer] = 1.0;
+                            else
+                            {
+                                if (DepthTop < DepthFirstStage)
+                                    result[layer] = (DepthFirstStage - DepthTop) / Soil.Thickness[layer];
+                                if ((p_ExpoLinearDepthParam < 1.0) && (p_ExpoLinearCurveParam > 0.0))
+                                {
+                                    double thisDepth = Math.Max(0.0, DepthTop - DepthFirstStage);
+                                    double Ftop = (thisDepth - DepthSecondStage) * Math.Pow(1 - thisDepth / DepthSecondStage, p_ExpoLinearCurveParam) / (p_ExpoLinearCurveParam + 1);
+                                    thisDepth = Math.Min(DepthTop + Soil.Thickness[layer] - DepthFirstStage, DepthSecondStage);
+                                    double Fbottom = (thisDepth - DepthSecondStage) * Math.Pow(1 - thisDepth / DepthSecondStage, p_ExpoLinearCurveParam) / (p_ExpoLinearCurveParam + 1);
+                                    result[layer] += Math.Max(0.0, Fbottom - Ftop) / Soil.Thickness[layer];
+                                }
+                                else if (DepthTop + Soil.Thickness[layer] <= p_rootFrontier)
+                                    result[layer] += Math.Min(DepthTop + Soil.Thickness[layer], p_rootFrontier) - Math.Max(DepthTop, DepthFirstStage) / Soil.Thickness[layer];
+                            }
+                            sumProportion += result[layer];
+                            DepthTop += Soil.Thickness[layer];
+                        }
+                        break;
+                    }
+                default:
+                    {
+                        throw new Exception("No valid method for computing root distribution was selected");
+                    }
+            }
+            if (sumProportion > 0)
+                for (int layer = 0; layer < nLayers; layer++)
+                    result[layer] = result[layer] / sumProportion;
+            else
+                throw new Exception("Could not calculate root distribution");
+            return result;
+        }
+
+        /// <summary>
+        /// Compute how much of the layer is actually explored by roots
+        /// </summary>
+        /// <param name="layer"></param>
+        /// <param name="root_depth"></param>
+        /// <returns>Fraction of layer explored by roots</returns>
+        private double LayerFractionForRoots(int layer, double root_depth)
+        {
+            double depth_to_layer_top = 0;      // depth to top of layer (mm)
+            double depth_to_layer_bottom = 0;   // depth to bottom of layer (mm)
+            double fraction_in_layer = 0;
+            for (int i = 0; i <= layer; i++)
+                depth_to_layer_bottom += Soil.Thickness[i];
+            depth_to_layer_top = depth_to_layer_bottom - Soil.Thickness[layer];
+            fraction_in_layer = (root_depth - depth_to_layer_top) / (depth_to_layer_bottom - depth_to_layer_top);
+
+            return Math.Min(1.0, Math.Max(0.0, fraction_in_layer));
+        }
+
+		//================================================
+		/// <summary>
+		/// Nitrogen uptake process
+		/// </summary>
+		/// <returns></returns>
+		private double SNUptakeProcess()
+		{
+			//Uptake from the root_zone
+			Soils.NitrogenChangedType NUptake = new Soils.NitrogenChangedType();
+			NUptake.Sender = Name;
+			NUptake.SenderType = "Plant";
+			NUptake.DeltaNO3 = new double[Soil.SoilWater.dlayer.Length];
+			NUptake.DeltaNH4 = new double[Soil.SoilWater.dlayer.Length];
+
+			double Fraction = 0;
+			if (p_soilNavailable > 0)
+			{
+				Fraction = Math.Min(1.0, p_soilNuptake / p_soilNavailable);
+			}
+
+			double n_uptake = 0;
+
+			if (alt_N_uptake == "yes")
+			{
+				double
+					uptake_multiplier = double.MaxValue,
+					totSWUptake = SWUptake.Sum();
+
+				double[]
+					availableNH4_bylayer = new double[Soil.SoilWater.dlayer.Length],
+					availableNO3_bylayer = new double[Soil.SoilWater.dlayer.Length],
+					diffNH4_bylayer = new double[Soil.SoilWater.dlayer.Length],
+					diffNO3_bylayer = new double[Soil.SoilWater.dlayer.Length];
+
+				for (int layer = 0; layer < Soil.SoilWater.dlayer.Length; layer++)
+				{
+					double
+						totN = Soil.SoilNitrogen.nh4[layer] + Soil.SoilNitrogen.no3[layer],
+						fracH2O = SWUptake[layer] / totSWUptake;
+
+					if (totN > 0)
+					{
+						availableNH4_bylayer[layer] = fracH2O * Soil.SoilNitrogen.nh4[layer] / totN;
+						availableNO3_bylayer[layer] = fracH2O * Soil.SoilNitrogen.no3[layer] / totN;
+
+						//if we have no3 and nh4 in this layer then calculate our uptake multiplier, otherwise set it to 0
+						//the idea behind the multiplier is that it allows us to calculate the max amount of N we can extract
+						//without forcing any of the layers below 0 AND STILL MAINTAINING THE RATIO as calculated with fracH2O
+						//NOTE: it doesn't matter whether we use nh4 or no3 for this calculation, we will get the same answer regardless
+						uptake_multiplier = Soil.SoilNitrogen.nh4[layer] * Soil.SoilNitrogen.no3[layer] > 0 ? Math.Min(uptake_multiplier, Soil.SoilNitrogen.nh4[layer] / availableNH4_bylayer[layer]) : 0;
+					}
+					else
+					{
+						availableNH4_bylayer[layer] = 0;
+						availableNO3_bylayer[layer] = 0;
+					}
+				}
+
+				//adjust availability values with the multiplier we just calculated
+				availableNH4_bylayer = availableNH4_bylayer.Select(x => x * uptake_multiplier).ToArray();
+				availableNO3_bylayer = availableNO3_bylayer.Select(x => x * uptake_multiplier).ToArray();
+
+				//calculate how much no3/nh4 will be left in the soil layers (diff_nxx[layer] = nxx[layer] - availableNH4_bylayer[layer])
+				diffNH4_bylayer = Soil.SoilNitrogen.nh4.Select((x, layer) => Math.Max(0, x - availableNH4_bylayer[layer])).ToArray();
+				diffNO3_bylayer = Soil.SoilNitrogen.no3.Select((x, layer) => Math.Max(0, x - availableNO3_bylayer[layer])).ToArray();
+
+				//adjust this by the sum of all leftover so we get a ratio we can use later
+				double sum_diff = diffNH4_bylayer.Sum() + diffNO3_bylayer.Sum();
+				diffNH4_bylayer = diffNH4_bylayer.Select(x => x / sum_diff).ToArray();
+				diffNO3_bylayer = diffNO3_bylayer.Select(x => x / sum_diff).ToArray();
+
+				double
+					//available N from our 'withwater' calcs (still some left in the 'diff' arrays if this isn't enough)
+					avail_withwater = availableNH4_bylayer.Sum() + availableNO3_bylayer.Sum(),
+					//if not enough N was available via the 'withwater' calcs this will be positive and will require more from the 'diffs' we calculated
+					shortfall_withwater = p_soilNuptake - avail_withwater;
+
+				if (shortfall_withwater > 0)
+				{
+					//this cap should not be needed because shortfall is already capped via the math.min in the scaled_demand calcs (leave it here though)
+					double scaled_diff = Math.Min(shortfall_withwater / avail_withwater, 1);
+
+					availableNH4_bylayer = availableNH4_bylayer.Select((x, layer) => x + shortfall_withwater * diffNH4_bylayer[layer]).ToArray();
+					availableNO3_bylayer = availableNO3_bylayer.Select((x, layer) => x + shortfall_withwater * diffNO3_bylayer[layer]).ToArray();
+				}
+
+				NUptake.DeltaNH4 = availableNH4_bylayer.Select(x => x * -1).ToArray();
+				NUptake.DeltaNO3 = availableNO3_bylayer.Select(x => x * -1).ToArray();
+
+				for (int layer = 0; layer < p_bottomRootLayer; layer++)
+					n_uptake += SNUptake[layer] = (NUptake.DeltaNH4[layer] + NUptake.DeltaNO3[layer]) * -1;
+
+				double[] diffs = NUptake.DeltaNO3.Select((x, i) => Math.Max(Soil.SoilNitrogen.no3[i] + x + 0.00000001, 0)).ToArray();
+				if (diffs.Any(x => x == 0))
+					throw new Exception();
+
+			}
+
+			/*if (ValsMode == "withwater")
+			{
+				NUptake.DeltaNO3 = SP[0].availableNO3_bylayer.Select(x => x * -1).ToArray();
+				NUptake.DeltaNH4 = SP[0].availableNH4_bylayer.Select(x => x * -1).ToArray();
+
+				for (int layer = 0; layer < p_bottomRootLayer; layer++)
+					SNUptake[layer] = SP[0].availableNO3_bylayer[layer] + SP[0].availableNH4_bylayer[layer];
+				n_uptake = SNUptake.Sum();
+			}*/
+			else
+			{
+				for (int layer = 0; layer < p_bottomRootLayer; layer++)
+				{   //N are taken up only in top layers that root can reach (including buffer Zone).
+					n_uptake += (Soil.SoilNitrogen.no3[layer] + Soil.SoilNitrogen.nh4[layer]) * Fraction;
+					SNUptake[layer] = (Soil.SoilNitrogen.no3[layer] + Soil.SoilNitrogen.nh4[layer]) * Fraction;
+
+					NUptake.DeltaNO3[layer] = -Soil.SoilNitrogen.no3[layer] * Fraction;
+					NUptake.DeltaNH4[layer] = -Soil.SoilNitrogen.nh4[layer] * Fraction;
+				}
+			}
+
+			if (NitrogenChanged != null)
+				NitrogenChanged.Invoke(NUptake);
+			return n_uptake;
+		}
+
+
+		//-------------------------------------------------------
+		/// <summary>
+		/// return plant litter to surface organic matter poor
+		/// </summary>
+		/// <param name="amtDM"></param>
+		/// <param name="amtN"></param>
+		/// <param name="frac"></param>
+		private void DoSurfaceOMReturn(Double amtDM, Double amtN, Double frac)
+		{
+			if (BiomassRemoved != null)
+			{
+				Single dDM = (Single)amtDM;
+
+				PMF.BiomassRemovedType BR = new PMF.BiomassRemovedType();
+				String[] type = new String[1];
+				Single[] dltdm = new Single[1];
+				Single[] dltn = new Single[1];
+				Single[] dltp = new Single[1];
+				Single[] fraction = new Single[1];
+
+				type[0] = "grass";
+				dltdm[0] = dDM;				 // kg/ha
+				dltn[0] = (Single)amtN;		 // dDM * (Single)dead_nconc;
+				dltp[0] = dltn[0] * 0.3F;	   //just a stub here, no P budgeting process in this module
+				fraction[0] = (Single)frac;
+
+				BR.crop_type = "grass";
+				BR.dm_type = type;
+				BR.dlt_crop_dm = dltdm;
+				BR.dlt_dm_n = dltn;
+				BR.dlt_dm_p = dltp;
+				BR.fraction_to_residue = fraction;
+				BiomassRemoved.Invoke(BR);
+			}
+
+		}
+
+
+
+		//--------------------------------------------------------------------------------
+		/// <summary>
+		/// return scenescent roots into fresh organic matter pool in soil
+		/// </summary>
+		/// <param name="rootSen"></param>
+		/// <param name="NinRootSen"></param>
+		private void DoIncorpFomEvent(double rootSen, double NinRootSen)
+		{
+			Soils.FOMLayerLayerType[] fomLL = new Soils.FOMLayerLayerType[Soil.SoilWater.dlayer.Length];
+
+            // ****  RCichota, Jun, 2014 change how RootFraction (rlvp) is used in here ****************************************
+            // root senesced are returned to soil (as FOM) considering return is proportional to root mass
+
+            double dAmtLayer = 0.0; //amount of root litter in a layer
+            double dNLayer = 0.0;
+            for (int i = 0; i < Soil.Thickness.Length; i++)
+            {
+                dAmtLayer = rootSen * RootFraction[i];
+                dNLayer = NinRootSen * RootFraction[i];
+
+                float amt = (float)dAmtLayer;
+
+                Soils.FOMType fom = new Soils.FOMType();
+				fom.amount = amt;
+				fom.N = dNLayer;// 0.03F * amt;	// N in dead root
+				fom.C = 0.40F * amt;	//40% of OM is C. Actually, 'C' is not used, as shown in DataTypes.xml
+				fom.P = 0;			  //to consider later
+				fom.AshAlk = 0;		 //to consider later
+
+				Soils.FOMLayerLayerType Layer = new Soils.FOMLayerLayerType();
+				Layer.FOM = fom;
+				Layer.CNR = 0;	   //not used
+				Layer.LabileP = 0;   //not used
+
+				fomLL[i] = Layer;
+			}
+
+			if (IncorpFOM != null)
+			{
+				Soils.FOMLayerType FomLayer = new Soils.FOMLayerType();
+				FomLayer.Type = "agpasture";
+				FomLayer.Layer = fomLL;
+				IncorpFOM.Invoke(FomLayer);
+			}
+		}
+
+
+		[Units("0-1")]
+		public double outcoverRF
+		{
+			get { return coverRF(); }
+		}
+
+		/// <summary>
+		///  Temporary for estimating IL reduction factor when considering other possible canopies.
+		///  Only useful for species reporting to micromet as separate pasture canopies and having
+		///  similar growth forms (height).
+		///  Need to be cautious when using it, and this be removed we may get IL of a species
+		///  from multiple canopies (of separate species) in other module
+		/// </summary>
+		/// <returns></returns>
+		public double coverRF()
+		{
+			if (canopiesNum == 1)
+				return 1;
+
+			double totR = 0;
+			for (int i = 0; i < canopiesNum; i++)
+				totR += canopiesRadn[i];
+
+			double sumCov = 0;
+			double sumLAI = 0;
+			for (int i = 0; i < canopiesNum; i++)
+			{
+				double cover = Cover_green * canopiesRadn[i] / _IntRadn;
+				sumCov += cover;
+				sumLAI += -Math.Log(1 - cover) / p_lightExtCoeff;
+
+			}
+			double totCov = 1 - Math.Exp(-p_lightExtCoeff * sumLAI);
+			return totCov / sumCov;
+		}
+		#endregion //Funcitons
+
+
+		#region "Utilities"
+		//-----------------------------------------------------------------
+		/// <summary>
+		/// The following helper functions [VDP and svp] are for calculating Fvdp
+		/// </summary>
+		/// <returns></returns>
+		private double VPD()
+		{
+			double VPDmint = svp(MetData.MinT) - MetData.VP;
+			VPDmint = Math.Max(VPDmint, 0.0);
+
+			double VPDmaxt = svp(MetData.MaxT) - MetData.VP;
+			VPDmaxt = Math.Max(VPDmaxt, 0.0);
+
+			double vdp = SVPfrac * VPDmaxt + (1 - SVPfrac) * VPDmint;
+			return vdp;
+		}
+		private double svp(double temp)  // from Growth.for documented in MicroMet
+		{
+			return 6.1078 * Math.Exp(17.269 * temp / (237.3 + temp));
+		}
+
+		#endregion //Utility
+	}
+
+
+	//------------------------------------------------------------------------------
+
+	[Serializable]
+	public class LinearInterpolation
+	{
+		//public string[] XYs;
+
+		public double[] X;
+		public double[] Y;
+
+		/*
+		[EventSubscribe("Initialised")]
+		public void OnInitialised()
+		{
+
+			X = new double[XYs.Length];
+			Y = new double[XYs.Length];
+			for (int i = 0; i < XYs.Length; i++)
+			{
+				string[] XYBits = XYs[i].Split(",".ToCharArray(), StringSplitOptions.RemoveEmptyEntries);
+				if (XYBits.Length != 2)
+					throw new Exception("Invalid XY coordinate for function. Value: " + XYs[i]);
+				X[i] = Convert.ToDouble(XYBits[0]);
+				Y[i] = Convert.ToDouble(XYBits[1]);
+			}
+		} */
+		public double Value(double dX)
+		{
+			bool DidInterpolate = false;
+			return Utility.Math.LinearInterpReal(dX, X, Y, out DidInterpolate);
+		}
+	}
+
+	//================================================================================
+	// One species
+	//
+	//================================================================================
+	[Serializable]
+	public class Species
+	{
+		internal DMPools pS;				//for remember the status of previous day
+		//constants
+		const double CD2C = 12.0 / 44.0;	//convert CO2 into C
+		const double C2DM = 2.5;			//C to DM convertion
+		const double DM2C = 0.4;			//DM to C converion
+		const double N2Protein = 6.25;	  //this is for plants... (higher amino acids)
+		const double C2N_protein = 3.5;	 //C:N in remobilised material
+		//const double growthTref = 20.0;	  //reference temperature
+
+		//static variables for common parameters among species
+		internal static WeatherFile.NewMetType MetData = new WeatherFile.NewMetType();	//climate data applied to all species
+		internal static double latitude;
+		internal static double dayLength;						 //day length
+		internal static double CO2 = 380;						 //CO2 concentration
+		internal static double CO2ambient = 380;				  //ambient CO2 concentration
+		internal static int day_of_month;
+		internal static int month;
+		internal static int year;
+		internal static double PIntRadn;						  //total Radn intecepted by pasture
+		internal static double PCoverGreen;
+		internal static double PLightExtCoeff;					//k of mixed pasture
+		internal static String thisCropName;
+		internal static double Pdmshoot;
+
+		internal double intRadnFrac;	 //fraction of Radn intercepted by this species = intRadn/Radn
+		internal double intRadn;		 //Intercepted Radn by this species
+
+		public String speciesName;
+		public String micrometType;
+
+		public bool isAnnual;		//Species type (1=annual,0=perennial)
+		public bool isLegume;		//Legume (0=no,1=yes)
+		public int photoPath;	   //Phtosynthesis pathways: 3=C3, 4=C4; //no consideration for CAM(=3)
+
+		//annual species parameters
+		public int dayEmerg; 		//Earlist day of emergence (for annuals only)
+		public int monEmerg;		//Earlist month of emergence (for annuals only)
+		public int dayAnth;			//Earlist day of anthesis (for annuals only)
+		public int monAnth;			//Earlist month of anthesis (for annuals only)
+		public int daysToMature;	//Days from anthesis to maturity (for annuals only)
+		internal int daysEmgToAnth;   //Days from emergence to Anthesis (calculated, annual only)
+		internal int phenoStage = 1;  //pheno stages: 0 - pre_emergence, 1 - vegetative, 2 - reproductive
+		internal double phenoFactor = 1;
+		internal int daysfromEmergence = 0;   //days
+		internal int daysfromAnthesis = 0;	//days
+
+		internal bool bSown = false;
+		internal double DDSfromSowing = 0;
+		// For later use
+		//private double DDSfromEmergence = 0;
+		//private double DDSfromAnthesis = 0;
+
+		//**public double cropFactor;	//Crop Factor
+		//**public double maxResidCover;//Maximum Residue Cover (0-1) (added to ccov to define cover)
+		public int dRootDepth;		//Daily root growth (mm)
+		public int maxRootDepth;	//Maximum root depth (mm)
+		public double allocationSeasonF; //factor for different biomass allocation among seasons
+		public double NdilutCoeff;
+		public double rootDepth;	   //current root depth (mm)
+		//**public int rootFnType;		//Root function 0=default 1=Ritchie 2=power_law 3=proportional_depth
+
+		public double growthTmin;   //Minimum temperature (grtmin) - originally 0
+		public double growthTmax;   //Maximum temperature (grtmax) - originally 30
+		public double growthTopt;   //Optimum temperature (grtopt) - originally 20
+		public double growthTq;		//Temperature n (grtemn) --fyl: q curvature coefficient, 1.5 for c3 & 2 for c4 in IJ
+
+		public double heatOnsetT;			//onset tempeature for heat effects
+		public double heatFullT;			//full temperature for heat effects
+		public double heatSumT;			//temperature sum for recovery - sum of (25-mean)
+		public double coldOnsetT;		  //onset tempeature for cold effects
+		public double coldFullT;			//full tempeature for cold effects
+		public double coldSumT;			//temperature sum for recovery - sum of means
+		public double Pm;					//reference leaf co2 g/m^2/s maximum
+		public double maintRespiration;	//in %
+		public double growthEfficiency;
+
+
+		private double highTempEffect = 1;  //fraction of growth rate due to high temp. effect
+		private double lowTempEffect = 1;   //fraction of growth rate due to low temp. effect
+		private double accumT = 0;		  //accumulated temperature from previous heat strike = sum of '25-MeanT'(>0)
+		private double accumTLow = 0;	   //accumulated temperature from previous cold strike = sum of MeanT (>0)
+
+		public double massFluxTmin;			//grfxt1	Mass flux minimum temperature
+		public double massFluxTopt;			//grfxt2	Mass flux optimum temperature
+		public double massFluxW0;			//grfw1		Mass flux scale factor at GLFwater=0 (must be > 1)
+		public double massFluxWopt;		 //grfw2		Mass flux optimum temperature
+
+		//**public double satRadn;	 	//Saturated canopy radiation Pnet (MJ/m^2/day)
+        public double SLA;				//Specific leaf area (m2/kg dwt)
+        public double SRL;				//Specific root length
+        public double lightExtCoeff;	//Light extinction coefficient
+		private double lightExtCoeff_ref;
+		public double rue;			  //radiaiton use efficiency
+		public double maxAssimiRate;	//Maximum Assimulation rate at reference temp & daylength (20C & 12Hrs)
+		public double rateLive2Dead;	//Decay coefficient between live and dead
+		public double rateDead2Litter;	//Decay coefficient between dead and litter
+		public double rateRootSen;	  //Decay reference root senescence rate (%/day)
+		public double stockParameter;   //Stock influence parameter
+		public double maxSRratio;	   //Shoot-Root ratio maximum
+		public double leafRate;		 //reference leaf appearance rate without stress
+		public double fLeaf;			//Fixed growth partition to leaf (0-1)
+		public double fStolon;			//Fixed growth partition to stolon (0-1)
+
+		public double digestLive;   //Digestibility of live plant material (0-1)
+		public double digestDead;   //Digestibility of dead plant material (0-1)
+
+		internal double dmleaf1;	//leaf 1 (kg/ha)
+		internal double dmleaf2;	//leaf 2 (kg/ha)
+		internal double dmleaf3;	//leaf 3 (kg/ha)
+		internal double dmleaf4;	//leaf dead (kg/ha)
+		internal double dmstem1;	//sheath and stem 1 (kg/ha)
+		internal double dmstem2;	//sheath and stem 2 (kg/ha)
+		internal double dmstem3;	//sheath and stem 3 (kg/ha)
+		internal double dmstem4;	//sheath and stem dead (kg/ha)
+		internal double dmstol1;	//stolon 1 (kg/ha)
+		internal double dmstol2;	//stolon 2 (kg/ha)
+		internal double dmstol3;	//stolon 3 (kg/ha)
+		internal double dmroot;		//root (kg/ha)
+		internal double dmlitter;	//Litter pool (kg/ha)
+
+		public double dmshootInit;
+		public double dmrootInit;   // Intial value for dmroot
+		public double dmGreenInit;
+		public double dmlitterInit;
+		public double rootDepthInit;
+		public double dmtotalInit;
+		public double dmgreenmin;   // minimum grenn dm
+		public double Frgr;
+
+
+		//CO2
+		public double CO2PmaxScale;
+		public double CO2NScale;
+		public double CO2NMin;
+		public double CO2NCurvature;
+
+		//water
+		//private double swuptake;
+		//private double swdemandFrac;
+		public double waterStressFactor;
+		public double soilSatFactor;
+
+		//Nc - N concentration
+		public double NcstemFr;   //stem Nc as % of leaf Nc
+		public double NcstolFr;   //stolon Nc as % of leaf Nc
+		public double NcrootFr;   //root Nc as % of leaf Nc
+
+        public double NcRel2;     //N concentration in tissue 2 relative to tissue 1
+        public double NcRel3;     //N concentration in tissue 3 relative to tissue 1
+
+		//current
+		internal double Ncleaf1;	//leaf 1  (critical N %)
+		internal double Ncleaf2;	//leaf 2
+		internal double Ncleaf3;	//leaf 3
+		internal double Ncleaf4;	//leaf dead
+		internal double Ncstem1;	//sheath and stem 1
+		internal double Ncstem2;	//sheath and stem 2
+		internal double Ncstem3;	//sheath and stem 3
+		internal double Ncstem4;	//sheath and stem dead
+		internal double Ncstol1;	//stolon 1
+		internal double Ncstol2;	//stolon 2
+		internal double Ncstol3;	//stolon 3
+		internal double Ncroot;		//root
+		internal double Nclitter;	//Litter pool
+
+		//Max, Min & Opt = critical N
+		public double NcleafOpt;	//leaf   (critical N %)
+		internal double NcstemOpt;	//sheath and stem
+		internal double NcstolOpt;	//stolon
+		internal double NcrootOpt;	//root
+		public double NcleafMax;	//leaf  (critical N %)
+		internal double NcstemMax;	//sheath and stem
+		internal double NcstolMax;	//stolon
+		internal double NcrootMax;	//root
+		public double NcleafMin;
+		internal double NcstemMin;
+		internal double NcstolMin;
+		internal double NcrootMin;
+		public double MaxFix;   //N-fix fraction when no soil N available, read in later
+		public double MinFix;   //N-fix fraction when soil N sufficient
+
+		//N in each pool (calculated as dm * Nc)
+		internal double Nleaf1 = 0;	//leaf 1 (kg/ha)
+		internal double Nleaf2 = 0;	//leaf 2 (kg/ha)
+		internal double Nleaf3 = 0;	//leaf 3 (kg/ha)
+		internal double Nleaf4 = 0;	//leaf dead (kg/ha)
+		internal double Nstem1 = 0;	//sheath and stem 1 (kg/ha)
+		internal double Nstem2 = 0;	//sheath and stem 2 (kg/ha)
+		internal double Nstem3 = 0;	//sheath and stem 3 (kg/ha)
+		internal double Nstem4 = 0;	//sheath and stem dead (kg/ha)
+		internal double Nstol1 = 0;	//stolon 1 (kg/ha)
+		internal double Nstol2 = 0;	//stolon 2 (kg/ha)
+		internal double Nstol3 = 0;	//stolon 3 (kg/ha)
+		internal double Nroot = 0;	//root (kg/ha)
+		internal double Nlitter = 0;	//Litter pool (kg/ha)
+
+		//calculated
+		//DM
+		internal double dmtotal;	  //=dmgreen + dmdead
+		internal double dmgreen;
+		internal double dmdead;
+        internal double dmdeadmin;
+		internal double dmleaf;
+		internal double dmstem;
+		internal double dmleaf_green;
+		internal double dmstem_green;
+		internal double dmstol_green;
+		internal double dmstol;
+		internal double dmshoot;
+
+		internal double dmdefoliated;
+		internal double Ndefoliated;
+		internal double digestHerbage;
+		internal double digestDefoliated;
+		//LAI
+		internal double greenLAI; //sum of 3 pools
+		internal double deadLAI;  //pool dmleaf4
+		internal double totalLAI;
+		//N plant
+		internal double Nshoot;	//above-ground total N (kg/ha)
+		internal double Nleaf;	//leaf N
+		internal double Nstem;	//stem N
+		internal double Ngreen;	//live N
+		internal double Ndead;	//in standing dead (kg/ha)
+		internal double Nstolon;	//stolon
+
+		//internal double NremobMax;  //maximum N remob of the day
+		internal double Nremob = 0;	   //N remobiliesd N during senesing
+		internal double Cremob = 0;
+		internal double Nleaf3Remob = 0;
+		internal double Nstem3Remob = 0;
+		internal double Nstol3Remob = 0;
+		internal double NrootRemob = 0;
+		internal double remob2NewGrowth = 0;
+		internal double newGrowthN = 0;	//N plant-soil
+		internal double NdemandLux;	  //N demand for new growth
+		internal double NdemandOpt;
+		//internal double NdemandMax;   //luxury N demand for new growth
+		internal double Nfix;		 //N fixed by legumes
+
+        internal double Kappa2 = 0.0;
+        internal double Kappa3 = 0.0;
+        internal double Kappa4 = 0.0;
+        internal double NLuxury2;		       // luxury N (above Nopt) potentially remobilisable
+        internal double NLuxury3;		       // luxury N (above Nopt)potentially remobilisable
+        internal double NFastRemob2 = 0.0;   // amount of luxury N remobilised from tissue 2
+        internal double NFastRemob3 = 0.0;   // amount of luxury N remobilised from tissue 3
+
+		//internal double soilNAvail;   //N available to this species
+		internal double soilNdemand;  //N demand from soil (=Ndemand-Nremob-Nfixed)
+		//internal double soilNdemandMax;   //N demand for luxury uptake
+		internal double soilNuptake;  //N uptake of the day
+
+		//growth limiting factors
+		internal double gfwater;  //from water stress
+		internal double gftemp;   //from temperature
+		internal double gfn;	  //from N deficit
+		internal double Ncfactor;
+		//internal double fNavail2Max; //demand/Luxruy uptake
+
+		//calculated, species delta
+		internal double dGrowthPot;	//daily growth potential
+		internal double dGrowthW;	  //daily growth with water-deficit incorporated
+		internal double dGrowth;	   //daily growth
+		internal double dGrowthRoot;   //daily root growth
+        internal double dGrowthHerbage; //daily growth shoot
+
+		internal double dLitter;	   //daily litter production
+		internal double dNLitter;	  //N in dLitter
+		internal double dRootSen;	  //daily root sennesce
+		internal double dNrootSen;	 //N in dRootSen
+
+		internal double fShoot;		 //actual fraction of dGrowth to shoot
+		//internal int dayCounter;
+		//internal double sumGFW;
+
+        // transfer coefficients 
+        public double gama = 0.0;	// from tissue 1 to 2, then 3 then 4
+        public double gamas = 0.0;	// for stolons
+        public double gamad = 0.0;	// from dead to litter
+        public double gamar = 0.0;	// for roots (to dead/FOM)
+
+		internal double leafPref = 1;	//leaf preference
+		// internal double accumtotalnewG = 0;
+		// internal double accumtotalnewN = 0;
+		internal double IL1;
+		internal double Pgross;
+		internal double Resp_m;
+		//internal double Resp_root;
+		internal static double coverRF = 1;	//temp. for reduce IL considering other canopies
+
+		//public Species()
+		//{
+
+		//}
+
+		//Species ------------------------------------------------------------
+		public Species(string name)
+		{
+			speciesName = name;
+			micrometType = "grass";
+			isAnnual = false;
+			isLegume = false;
+			photoPath = 3;
+			dayEmerg = 0;
+			monEmerg = 0;
+			dayAnth = 0;
+			monAnth = 0;
+			daysToMature = 0;
+			dRootDepth = 50;
+			maxRootDepth = 900;
+			//rootDepth = 900;
+			growthTmin = 2;
+			growthTmax = 32;
+			growthTopt = 20;
+			growthTq = 2;
+			massFluxTmin = 2;
+			massFluxTopt = 20;
+			massFluxW0 = 2;
+			massFluxWopt = 0.5;
+			heatOnsetT = 60;
+			heatFullT = 70;
+			heatSumT = 50;
+			coldOnsetT = -20;
+			coldFullT = -30;
+			coldSumT = 20;
+			Pm = 1;
+			maintRespiration = 3;
+			growthEfficiency = 0.75;
+			SLA = 20;
+            SRL = 75;
+			lightExtCoeff = 0.5;
+			rue = 1.65;
+			maxAssimiRate = 330;
+			rateLive2Dead = 0.05;
+			rateDead2Litter = 0.11;
+			rateRootSen = 0.02;
+			stockParameter = 0.05;
+			maxSRratio = (1.0 - 0.25) / 0.25;
+			allocationSeasonF = 0.8;
+			leafRate = 3;
+			fLeaf = 0.7;
+			fStolon = 0.0;
+			digestLive = 0.6;
+			digestDead = 0.2;
+			//dmtotal = 1500;
+			//dmroot = 450;
+			//dmlitter = 200;
+			//dmgreenmin = 500;
+			CO2PmaxScale = 700;
+			CO2NScale = 600;
+			CO2NMin = 0.7;
+			CO2NCurvature = 2;
+			NcleafOpt = 4 * 0.01;
+			NcleafMax = 5 * 0.01;
+			NcleafMin = 1.2 * 0.01;
+			NcstemFr = 0.5;
+			NcstolFr = 0.5;
+			NcrootFr = 0.5;
+			MinFix = 0;
+			MaxFix = 0;
+            Kappa2 = 0;
+            Kappa3 = 0;
+            Kappa4 = 0;
+			NdilutCoeff = 0.5;
+			Frgr = 1;
+			waterStressFactor = 1;
+			soilSatFactor = 0.1;
+
+			//Initialise parameters (for those not set from parameter readings)
+			Nremob = 0.0;
+			Cremob = 0;
+			Nfix = 0.0;
+			NdemandLux = 0.0;
+			soilNdemand = 0.0;
+			soilNuptake = 0.0;
+			dmdefoliated = 0.0;
+			Ndefoliated = 0;
+			digestHerbage = 0;
+			digestDefoliated = 0;
+			CO2NCurvature = 0;
+
+		}
+
+		public void InitValues()
+		{
+			pS = new DMPools();
+			Nremob = 0.0;
+			Cremob = 0;
+			Nfix = 0.0;
+			Ncfactor = 0.0;
+			NdemandLux = 0.0;
+			soilNdemand = 0.0;
+			soilNuptake = 0.0;
+			dmdefoliated = 0.0;
+			Ndefoliated = 0;
+			digestHerbage = 0;
+			digestDefoliated = 0;
+			dLitter = 0.0;
+			dNLitter = 0.0;
+			dRootSen = 0.0;
+			dNrootSen = 0.0;
+			gfn = 0.0;
+			gftemp = 0.0;
+			gfwater = 0.0;
+			phenoFactor = 1.0;
+			intRadn = 0.0;
+			intRadnFrac = 0.0;
+			newGrowthN = 0.0;
+			Pgross = 0.0;
+			NdemandOpt = 0.0;
+			remob2NewGrowth = 0.0;
+			Resp_m = 0.0;
+			NrootRemob = 0.0;
+			IL1 = 0.0;
+
+			if (isAnnual) //calulate days from Emg to Antheis
+				CalcDaysEmgToAnth();
+
+			lightExtCoeff_ref = lightExtCoeff;
+
+			leafPref = 1;
+			if (isLegume) leafPref = 1.5;		//Init DM (is partitioned to different pools)
+
+			dmtotalInit = dmshootInit;
+			dmtotal = dmtotalInit;
+			dmshoot = dmshootInit;
+			dmroot = dmrootInit;
+			dmlitter = dmlitterInit;
+			rootDepth = rootDepthInit;
+
+			if (dmtotal == 0.0) phenoStage = 0;
+			else phenoStage = 1;
+
+			if (!isLegume)
+			{
+				dmleaf1 = 0.15 * dmtotal;
+				dmleaf2 = 0.25 * dmtotal;
+				dmleaf3 = 0.25 * dmtotal;
+				dmleaf4 = 0.05 * dmtotal;
+				dmstem1 = 0.05 * dmtotal;
+				dmstem2 = 0.10 * dmtotal;
+				dmstem3 = 0.10 * dmtotal;
+				dmstem4 = 0.05 * dmtotal;
+				dmstol1 = dmstol2 = dmstol3 = 0;
+			}
+			else //legume
+			{
+				dmleaf1 = 0.20 * dmtotal;
+				dmleaf2 = 0.25 * dmtotal;
+				dmleaf3 = 0.25 * dmtotal;
+				dmleaf4 = 0.00;
+				dmstem1 = 0.02 * dmtotal;  //added small % of stem for legume
+				dmstem2 = 0.04 * dmtotal;
+				dmstem3 = 0.04 * dmtotal;
+				dmstem4 = 0.00;
+				dmstol1 = 0.06 * dmtotal;
+				dmstol2 = 0.12 * dmtotal;
+				dmstol3 = 0.12 * dmtotal;
+			}
+			//dmroot = dmtotal / maxSRratio;
+
+			//init N
+			// double Fn = =SP[s].NCO2Effects() //Delay teh [co2] effect to calculating N demand.
+			//0.01 is for conversion of % to fraction [i.e., 4% ->0.04]
+			NcstemOpt = NcleafOpt * NcstemFr; 	//stem
+			NcstolOpt = NcleafOpt * NcstolFr; 	//stolon
+			NcrootOpt = NcleafOpt * NcrootFr; 	//root
+
+			NcstemMax = NcleafMax * NcstemFr; //sheath and stem
+			NcstolMax = NcleafMax * NcstolFr;	//stolon
+			NcrootMax = NcleafMax * NcrootFr;	//root
+
+			NcstemMin = NcleafMin * NcstemFr;
+			NcstolMin = NcleafMin * NcstolFr;
+			NcrootMin = NcleafMin * NcrootFr;
+
+			//init as optimum
+			Ncleaf1 = NcleafOpt;
+			Ncleaf2 = NcleafOpt; //optimum now is the optimum of green leaf [N]
+			Ncleaf3 = NcleafOpt;
+			Ncleaf4 = NcleafMin; //this could become much small depending on [N] in green tisssue
+
+			Ncstem1 = NcstemOpt; //stem [N] is 50% of the leaf [N]
+			Ncstem2 = NcstemOpt;
+			Ncstem3 = NcstemOpt;
+			Ncstem4 = NcstemMin;
+
+			Ncstol1 = NcstolOpt;
+			Ncstol2 = NcstolOpt;
+			Ncstol3 = NcstolOpt;
+
+			Ncroot = NcrootOpt;
+			Nclitter = NcleafMin;  //init as same [N]
+
+			//Init total N in each pool
+			Nleaf1 = dmleaf1 * Ncleaf1; //convert % to fraction [i.e., 4% ->0.02]
+			Nleaf2 = dmleaf2 * Ncleaf2;
+			Nleaf3 = dmleaf3 * Ncleaf3;
+			Nleaf4 = dmleaf4 * Ncleaf4;
+			Nstem1 = dmstem1 * Ncstem1;
+			Nstem2 = dmstem2 * Ncstem2;
+			Nstem3 = dmstem3 * Ncstem3;
+			Nstem4 = dmstem4 * Ncstem4;
+			Nstol1 = dmstol1 * Ncstol1;
+			Nstol2 = dmstol2 * Ncstol2;
+			Nstol3 = dmstol3 * Ncstol3;
+			Nroot = dmroot * Ncroot;
+			Nlitter = dmlitter * Nclitter;
+
+			//calculated, DM and LAI,  species-specific
+			updateAggregated();   // agregated properties, such as p_totalLAI
+
+			dGrowthPot = 0;	   // daily growth potential
+			dGrowthW = 0;		  // daily growth actual
+			dGrowth = 0;		  // daily growth actual
+			dGrowthRoot = 0;	  // daily root growth
+			fShoot = 1;			// actual fraction of dGrowth allocated to shoot
+
+		}
+
+		//Species -----------------------
+		public void DailyRefresh()
+		{
+			dmdefoliated = 0;
+			Ndefoliated = 0;
+			digestHerbage = 0;
+			digestDefoliated = 0;
+		}
+
+		//Species -----------------------------
+        public double RemoveDM(double AmountToRemove, double PrefGreen, double PrefDead)
+		{
+
+			// check existing amount and what is harvestable
+			double PreRemovalDM = dmshoot;
+			double PreRemovalN = Nshoot;
+			double AmountRemovable = Math.Max(0.0, dmleaf_green + dmstem_green - dmgreenmin) + Math.Max(0.0, dmleaf4 + dmstem4 - dmdeadmin);
+
+			// get the weights for each pool, consider preference and available DM
+			double FractionNotRemoved = 0.0;
+			if (AmountRemovable>0)
+				FractionNotRemoved = Math.Max(0.0, (AmountRemovable - AmountToRemove) / AmountRemovable);
+
+			double TempPrefGreen = PrefGreen + (PrefDead * (1 - FractionNotRemoved));
+			double TempPrefDead = PrefDead + (PrefGreen * (1 - FractionNotRemoved));
+			double TempRemovableGreen = Math.Max(0.0,dmleaf_green + dmstem_green - dmgreenmin);
+			double TempRemovableDead = Math.Max(0.0,dmleaf4 + dmstem4 - dmdeadmin);
+
+			// get partiton between dead and live materials
+			double TempTotal = TempRemovableGreen * TempPrefGreen + TempRemovableDead * TempPrefDead;
+			double FractionToHarvestGreen = 0.0;
+			double FractionToHarvestDead = 0.0;
+			if (TempTotal > 0.0)
+			{
+				FractionToHarvestGreen = TempRemovableGreen * TempPrefGreen / TempTotal;
+				FractionToHarvestDead = TempRemovableDead * TempPrefDead / TempTotal;
+			}
+
+			// get amounts removed
+			double RemovingGreenDM = AmountToRemove * FractionToHarvestGreen;
+			double RemovingDeadDM = AmountToRemove * FractionToHarvestDead;
+			// Fraction of DM remaining in the field
+			double FractionRemainingGreen = 1.0;
+			if (dmleaf_green + dmstem_green > 0.0)
+				FractionRemainingGreen -= RemovingGreenDM / (dmleaf_green + dmstem_green);
+			double FractionRemainingDead = 1.0;
+			if (dmleaf4 + dmstem4 > 0.0)
+				FractionRemainingDead -= RemovingDeadDM / (dmleaf4 + dmstem4);
+			FractionRemainingGreen = Math.Max(0.0, Math.Min(1.0, FractionRemainingGreen));
+			FractionRemainingDead = Math.Max(0.0, Math.Min(1.0, FractionRemainingDead));
+
+			// get digestibility of DM being harvested
+			digestDefoliated = calcDigestability();
+
+			// update the various pools
+			dmleaf1 = FractionRemainingGreen * dmleaf1;
+			dmleaf2 = FractionRemainingGreen * dmleaf2;
+			dmleaf3 = FractionRemainingGreen * dmleaf3;
+			dmleaf4 = FractionRemainingDead * dmleaf4;
+			dmstem1 = FractionRemainingGreen * dmstem1;
+			dmstem2 = FractionRemainingGreen * dmstem2;
+			dmstem3 = FractionRemainingGreen * dmstem3;
+			dmstem4 = FractionRemainingDead * dmstem4;
+			//No stolon remove
+
+			// N remove
+			Nleaf1 = FractionRemainingGreen * Nleaf1;
+			Nleaf2 = FractionRemainingGreen * Nleaf2;
+			Nleaf3 = FractionRemainingGreen * Nleaf3;
+			Nleaf4 = FractionRemainingDead * Nleaf4;
+			Nstem1 = FractionRemainingGreen * Nstem1;
+			Nstem2 = FractionRemainingGreen * Nstem2;
+			Nstem3 = FractionRemainingGreen * Nstem3;
+			Nstem4 = FractionRemainingDead * Nstem4;
+
+			//Nremob is also removed proportionally (not sensitive?)
+			double PreRemovalNRemob = Nremob;
+			Nremob = FractionRemainingGreen * Nremob;
+
+			// update Luxury N pools
+			NLuxury2 *= FractionRemainingGreen;
+			NLuxury3 *= FractionRemainingGreen;
+
+			// update variables
+			updateAggregated();
+
+			// check balance and set outputs
+			double NremobRemove = PreRemovalNRemob - Nremob;
+			dmdefoliated = PreRemovalDM - dmshoot;
+			pS.dmdefoliated = dmdefoliated;
+			Ndefoliated = PreRemovalN - Nshoot;
+			if (Math.Abs(dmdefoliated - AmountToRemove) > 0.00001)
+				throw new Exception("  AgPasture - removal of DM resulted in loss of mass balance");
+
+			return Ndefoliated;
+		}
+
+		public double Remove_original(double amt)
+		{
+			//double pRest = 1 - (amt/dmtotal);
+			double pRest = 1 - (amt / (dmstem + dmleaf));
+			if (pRest < 0)
+				return 0;
+
+			dmdefoliated = amt;
+
+			// Mar2011: If removing the specified 'amt' would result in a 'dmgreen' less than specified 'dmgreenmin',
+			// then less green tissue (pool1-3 of leaf+stem) and more standing dead (pool4), will be removed
+			// This is especially necessaery for semi-arid grassland
+			double pRest_green = pRest;
+			double pRest_dead = pRest;
+			if (pRest * (dmleaf_green + dmstem_green) + dmstol_green < dmgreenmin)
+			{
+				pRest_green = (dmgreenmin - dmstol_green) / (dmleaf_green + dmstem_green);
+				double amt_dead_remove = amt - (1 - pRest_green) * (dmleaf_green + dmstem_green);
+				pRest_dead = (dmstem4 + dmleaf4 - amt_dead_remove) / (dmstem4 + dmleaf4);
+				if (pRest_dead < 0.0) pRest_dead = 0.0;   //this is impossible
+			}
+
+			//double standingDead =dmleaf4 + dmstem4;
+			//double deadFrac = standingDead /(dmleaf+dmstem);
+			//digestDefoliated = (1-deadFrac) * digestLive + deadFrac * digestDead;
+			digestDefoliated = calcDigestability(); //because the defoliateion of different parts is in proportion to biomass
+
+			//Amount is removed from stem or leaf
+			/* 3) This part explicitly remove leaf/stem with consideration of preference
+			 * double pRemove = 0;
+			if (amt !=0 || dmleaf + dmstem > 0)
+				pRemove = amt / (dmleaf + dmstem);
+			else
+			{
+				updateAggregated();
+				Ndefoliated = 0;
+				dmdefoliated = 0;// amt;
+				return 0;
+			}
+
+			leafPref = 1.0;
+			if (isLegume)
+				leafPref = 1.5;
+			//DM remove
+			double rm_dmleaf1 = Math.Min(dmleaf1, pRemove * leafPref * dmleaf1);
+			double rm_dmleaf2 = Math.Min(dmleaf2, pRemove * leafPref * dmleaf2);
+			double rm_dmleaf3 = Math.Min(dmleaf3, pRemove * leafPref * dmleaf3);
+			double rm_dmleaf4 = Math.Min(dmleaf4, pRemove * leafPref * dmleaf4);
+			double rm_dmleaf  = rm_dmleaf1 + rm_dmleaf2 + rm_dmleaf3 + rm_dmleaf4;
+
+			double rm_dmstem  = Math.Max(0, amt - rm_dmleaf);
+			double rm_dmstem1 = Math.Min(dmstem1, rm_dmstem * dmstem1/dmstem);
+			double rm_dmstem2 = Math.Min(dmstem2, rm_dmstem * dmstem2/dmstem);
+			double rm_dmstem3 = Math.Min(dmstem3, rm_dmstem * dmstem3/dmstem);
+			double rm_dmstem4 = Math.Min(dmstem4, rm_dmstem * dmstem4/dmstem);
+			dmleaf1 -= rm_dmleaf1;
+			dmleaf2 -= rm_dmleaf2;
+			dmleaf3 -= rm_dmleaf3;
+			dmleaf4 -= rm_dmleaf4;
+			dmstem1 -= rm_dmstem1;
+			dmstem2 -= rm_dmstem2;
+			dmstem3 -= rm_dmstem3;
+			dmstem4 -= rm_dmstem4;
+
+			//remove N
+			double preNshoot = Nshoot;
+			Nleaf1 -= rm_dmleaf1 * Ncleaf1;
+			Nleaf2 -= rm_dmleaf2 * Ncleaf2;
+			Nleaf3 -= rm_dmleaf3 * Ncleaf3;
+			Nleaf4 -= rm_dmleaf4 * Ncleaf4;
+			Nstem1 -= rm_dmstem1 * Ncstem1;
+			Nstem2 -= rm_dmstem2 * Ncstem2;
+			Nstem3 -= rm_dmstem3 * Ncstem3;
+			Nstem4 -= rm_dmstem4 * Ncstem4;
+			*/
+
+			/*
+					//2) Remove more standing dead and scenescent dm
+					//   will result in a slight higher yield and less litter, but
+					//   affact little on the difference of litter formation between different rotational periods
+					double pRemove = 1 - pRest;
+					double dm1 = dmleaf1 + dmstem1;
+					double dm2 = dmleaf2 + dmstem2;
+					double dm3 = dmleaf3 + dmstem3;
+					double dm4 = dmleaf4 + dmstem4;
+
+					double dm1Remove = dm1 * pRemove;  //in proportion
+					double dm2Remove = dm2 * pRemove;
+					double dm3Remove = dm3 * pRemove;
+					double dm4Remove = dm4 * pRemove;
+
+					double dm4MoreR = 0.5 * (dm4 - dm4Remove);
+					double dm3MoreR = 0.25 * (dm3 - dm3Remove);
+					double dm2MoreR = 0;
+					double dm1MoreR = 0;
+					if (dm3MoreR + dm4MoreR  < dm1 - dm1Remove + dm2 - dm2Remove )
+					{
+						dm2MoreR = - (dm3MoreR+ dm4MoreR) * (dm2/(dm1+dm2));
+						dm1MoreR = - (dm3MoreR+ dm4MoreR) * (dm1/(dm1+dm2));
+
+						dm1Remove += dm1MoreR;  //in proportion
+						dm2Remove += dm2MoreR;
+						dm3Remove += dm3MoreR;
+						dm4Remove += dm4MoreR;
+					}
+
+					double pRest1 = 0;
+					double pRest2 = 0;
+					double pRest3 = 0;
+					double pRest4 = 0;
+					if (dm1 > 0) pRest1 = (dm1 - dm1Remove) / dm1;
+					if (dm2 > 0) pRest2 = (dm2 - dm2Remove) / dm2;
+					if (dm3 > 0) pRest3 = (dm3 - dm3Remove) / dm3;
+					if (dm4 > 0) pRest4 = (dm4 - dm4Remove) / dm4;
+
+					dmleaf1 = pRest1 * dmleaf1;
+					dmleaf2 = pRest2 * dmleaf2;
+					dmleaf3 = pRest3 * dmleaf3;
+					dmleaf4 = pRest4 * dmleaf4;
+					dmstem1 = pRest1 * dmstem1;
+					dmstem2 = pRest2 * dmstem2;
+					dmstem3 = pRest3 * dmstem3;
+					dmstem4 = pRest4 * dmstem4;
+
+					double preNshoot = Nshoot; //before remove
+					//N remove
+					Nleaf1 = pRest1 * Nleaf1;
+					Nleaf2 = pRest2 * Nleaf2;
+					Nleaf3 = pRest3 * Nleaf3;
+					Nleaf4 = pRest4 * Nleaf4;
+					Nstem1 = pRest1 * Nstem1;
+					Nstem2 = pRest2 * Nstem2;
+					Nstem3 = pRest3 * Nstem3;
+					Nstem4 = pRest4 * Nstem4;
+			*/
+
+			// 1)Removing without preference   Mar2011: using different pRest for maintain a 'dmgreenmin'
+			dmleaf1 = pRest_green * dmleaf1;
+			dmleaf2 = pRest_green * dmleaf2;
+			dmleaf3 = pRest_green * dmleaf3;
+			dmleaf4 = pRest_dead * dmleaf4;
+			dmstem1 = pRest_green * dmstem1;
+			dmstem2 = pRest_green * dmstem2;
+			dmstem3 = pRest_green * dmstem3;
+			dmstem4 = pRest_dead * dmstem4;
+			//No stolon remove
+
+			double preNshoot = Nshoot; //before remove
+			//N remove
+			Nleaf1 = pRest_green * Nleaf1;
+			Nleaf2 = pRest_green * Nleaf2;
+			Nleaf3 = pRest_green * Nleaf3;
+			Nleaf4 = pRest_dead * Nleaf4;
+			Nstem1 = pRest_green * Nstem1;
+			Nstem2 = pRest_green * Nstem2;
+			Nstem3 = pRest_green * Nstem3;
+			Nstem4 = pRest_dead * Nstem4;
+
+			//Nremob also been emoved proportionally (not sensiive?)
+			double preNremob = Nremob;
+			Nremob = pRest * Nremob;
+			double NremobRemove = preNremob - Nremob;
+
+			updateAggregated();
+
+			double removeN = preNshoot - Nshoot;
+			Ndefoliated = Math.Max(0.0, removeN);
+
+			return removeN;
+		}
+
+		//Species ------------------------------------------------------------
+		public double calcDigestability()
+		{
+			if ((dmleaf + dmstem) <= 0)
+			{
+				digestHerbage = 0;
+				return digestHerbage;
+			}
+
+			double fSugar = 0.5 * dGrowth / dmgreen;	//dmgreen: live shoots including leaves/stems/stolons
+			double CNp = 3.5;						   //CN ratio of protein
+			double CNw = 100;						   //CN ratio of cell wall
+
+			//Live
+			double digestabilityLive = 0;
+			if (dmgreen > 0 & Ngreen > 0)
+			{
+				double CNlive = 0.4 * dmgreen / Ngreen;								//CN ratio of live shoots
+				double fProteinLive = (CNw / CNlive - (1 - fSugar)) / (CNw / CNp - 1); //Fraction of protein in liveing shoots
+				double fWallLive = 1 - fSugar - fProteinLive;						  //Fraction of cell wall in living shoots
+				digestabilityLive = fSugar + fProteinLive + digestLive * fWallLive;
+			}
+
+			//Dead
+			double digestabilityDead = 0;
+			double standingDead = dmleaf4 + dmstem4;		//Not including stolons here for stolons are not grazed
+			if (standingDead > 0 && Ndead > 0)
+			{
+				double CNdead = 0.4 * dmdead / Ndead;					   //CN ratio of standing dead;
+				double fProteinDead = (CNw / CNdead - 1) / (CNw / CNp - 1); //Fraction of protein in standing dead
+				double fWallDead = 1 - fProteinDead;						//Fraction of cell wall in standing dead
+				digestabilityDead = fProteinDead + digestDead * fWallDead;
+			}
+
+			double deadFrac = standingDead / (dmleaf + dmstem);
+			digestHerbage = (1 - deadFrac) * digestabilityLive + deadFrac * digestabilityDead;
+
+			return digestHerbage;
+		}
+		//Species ------------------------------------------------------------
+		public double updateAggregated()   //update DM, N & LAI
+		{
+			//DM
+			dmleaf = dmleaf1 + dmleaf2 + dmleaf3 + dmleaf4;
+			dmstem = dmstem1 + dmstem2 + dmstem3 + dmstem4;
+			dmstol = dmstol1 + dmstol2 + dmstol3;
+			dmshoot = dmleaf + dmstem + dmstol;
+
+			dmleaf_green = dmleaf1 + dmleaf2 + dmleaf3;
+			dmstem_green = dmstem1 + dmstem2 + dmstem3;
+			dmstol_green = dmstol1 + dmstol2 + dmstol3;
+
+			dmgreen = dmleaf1 + dmleaf2 + dmleaf3
+					+ dmstem1 + dmstem2 + dmstem3
+					+ dmstol1 + dmstol2 + dmstol3;
+
+			dmdead = dmleaf4 + dmstem4;
+			dmtotal = dmgreen + dmdead;
+
+			//N
+			Nleaf = Nleaf1 + Nleaf2 + Nleaf3 + Nleaf4;
+			Nstem = Nstem1 + Nstem2 + Nstem3 + Nstem4;// +Nremob;  //separately handled, not reported in stem
+			Nstolon = Nstol1 + Nstol2 + Nstol3;
+
+			Nshoot = Nleaf + Nstem + Nstolon;   //shoot
+
+			Ngreen = Nleaf1 + Nleaf2 + Nleaf3
+					+ Nstem1 + Nstem2 + Nstem3
+					+ Nstol1 + Nstol2 + Nstol3;
+			Ndead = Nleaf4 + Nstem4;
+
+
+			//LAI								   //0.0001: kg/ha->kg/m2; SLA: m2/kg
+			greenLAI = 0.0001 * dmleaf_green * SLA + 0.0001 * dmstol * 0.3 * SLA;   //insensitive? assuming Mass2GLA = 0.3*SLA
+
+			// Resilence after unfovoured conditions
+			// Consider cover will be bigger for the same amount of DM when DM is low due to
+			// - light extinction coefficient will be bigger - plant leaves will be more plate than in dense high swards
+			// - more parts will turn green for photosysntheses?
+			// - quick response of plant shoots to fovoured conditions after release of stress
+			if (!isLegume && dmgreen < 1000)
+			{
+				greenLAI += 0.0001 * dmstem_green * SLA * Math.Sqrt((1000 - dmgreen) / 1000);
+			}
+
+			deadLAI = 0.0001 * dmleaf4 * SLA;
+			totalLAI = greenLAI + deadLAI;
+
+			return totalLAI;
+
+		}
+
+		//Species --------------------------------------------
+		public double rootGrowth()
+		{
+			if (isAnnual)
+			{
+				rootDepth = 50 + (maxRootDepth - 50) * daysfromEmergence / daysEmgToAnth;
+				//considering root distribution change, here?
+			}
+			return rootDepth;  // no root depth change for pereniel pasture
+		}
+
+		//Species -------------------------------------------------
+		public int CalcDaysEmgToAnth()
+		{
+			daysEmgToAnth = 0;
+			int numbMonths = monAnth - monEmerg;  //emergence & anthesis in the same calendar year: monEmerg < monAnth
+			if (monEmerg >= monAnth)			  //...across the calendar year
+				numbMonths += 12;
+
+			daysEmgToAnth = (int)(30.5 * numbMonths + (dayAnth - dayEmerg));
+
+			return daysEmgToAnth;
+		}
+
+		//Species -------------------------------------------------------------
+		public int Phenology()
+		{
+			const double DDSEmergence = 150;   // to be an input parameter
+			double meanT = 0.5 * (MetData.Maxt + MetData.Mint);
+
+			if (bSown && phenoStage == 0)			//  before emergence
+			{
+				DDSfromSowing += meanT;
+				if (DDSfromSowing > DDSEmergence)
+				{
+					phenoStage = 1;
+					DDSfromSowing = 0;
+					SetEmergentState();	  //Initial states at 50% emergence
+
+				}
+			}
+
+			/*TO DO later
+			 *	  else if (phenoStage == 1)	   //  Vege
+					{
+						DDSfromEmergence += meanT;
+						if (DDSfromEmergence > 1000)
+							phenoStage = 2;
+					}
+					else if (phenoStage == 2)	   //  Reprod
+					{
+						DDSfromAnthesis += meanT;
+						if (DDSfromEmergence > 1000)
+							phenoStage = 3;
+					}
+					else if (phenoStage == 4)	   //  Post_reprod
+					{
+						DDSfromAnthesis += meanT;
+						if (DDSfromEmergence > 1000)
+							phenoStage = 1;		 // return to vege
+					}
+			*/
+			return phenoStage;
+		}
+
+		//Species -------------------------------------------------------------
+		private double SetEmergentState()
+		{
+			dmleaf1 = 10;   //(kg/ha)
+			dmleaf2 = 20;
+			dmleaf3 = 20;
+			dmleaf4 = 0;
+			if (!isLegume)
+			{
+				dmstem1 = 5;
+				dmstem2 = 10;
+				dmstem3 = 0;
+				dmstem4 = 0;
+				dmroot = 50;
+			}
+			else
+			{
+				dmstol1 = 5;
+				dmstol2 = 10;
+				dmstol3 = 0;
+				dmroot = 25;
+			}
+			dmlitter = 0;
+
+			//Init total N in each pool
+			Nleaf1 = dmleaf1 * Ncleaf1;
+			Nleaf2 = dmleaf2 * Ncleaf2;
+			Nleaf3 = dmleaf3 * Ncleaf3;
+			Nleaf4 = dmleaf4 * Ncleaf4;
+			Nstem1 = dmstem1 * Ncstem1;
+			Nstem2 = dmstem2 * Ncstem2;
+			Nstem3 = dmstem3 * Ncstem3;
+			Nstem4 = dmstem4 * Ncstem4;
+			Nstol1 = dmstol1 * Ncstol1;
+			Nstol2 = dmstol2 * Ncstol2;
+			Nstol3 = dmstol3 * Ncstol3;
+			Nroot = dmroot * Ncroot;
+			Nlitter = dmlitter * Nclitter;
+
+			//calculated, DM and LAI,  species-specific
+			updateAggregated();   // agregated properties, such as p_totalLAI
+
+			dGrowthPot = 0;	   // daily growth potential
+			dGrowthW = 0;		 // daily growth considering only water deficit
+			dGrowth = 0;		  // daily growth actual
+			dGrowthRoot = 0;	  // daily root growth
+			fShoot = 1;			  // actual fraction of dGrowth allocated to shoot
+
+			return dmtotal;	   // total shoot mass
+
+		}
+
+		//Species -------------------------------------------------------------
+		//public double DailyGrowthPot()   //GrassGro routine. Not used since Aug 09. FYLi
+		//{
+		//	//*** This process is finally not used, so not updated. Need reexmie it if it is used! FLi Dec 2010)
+
+		//	//phebology
+		//	if (isAnnual)
+		//	{
+		//		if (month == monEmerg && day_of_month == dayEmerg)
+		//			phenoStage = 1;	 //vegetative stage
+		//		else if (month == monAnth && day_of_month == dayAnth)
+		//			phenoStage = 2;	 //reproductive
+
+		//		if (phenoStage == 0)	//before emergence
+		//		{
+		//			dGrowthPot = 0;
+		//			return dGrowthPot;  //no growth
+		//		}
+
+		//		if (phenoStage == 1)		//vege
+		//		{
+		//			daysfromEmergence++;
+		//		}
+		//		else if (phenoStage == 2)   //repro
+		//		{
+		//			daysfromAnthesis++;
+		//			if (daysfromAnthesis >= daysToMature)
+		//			{
+		//				phenoStage = 0;
+		//				daysfromEmergence = 0;
+		//				daysfromAnthesis = 0;
+		//				dGrowthPot = 0;
+		//				return dGrowthPot;	  // no growth after mature
+		//			}
+		//		}
+		//	}
+
+		//	//RUE //GrassGro routine
+		//	//	 radiation use efficiency can be either entered as:
+		//	//	 a) defined at a reference solar radiation intensity of 1.67 MJ m-2 h-1
+		//	//	 b) defined in terms of maximum assimilation
+		//	//
+		//	//	 Typically
+		//	//	 a) grxki3 units are 8.0 phalaris, 8.5 subterranean clover  (?refRUE)
+		//	//	 b) 280 kg/ha/day maximum assimilation at 20 MJ m-2 radiation and 12 hr daylength
+		//	//
+		//	//	 Therefore redefine radiation use efficiency when case (b) entered
+		//	//	 as defined by equation 27 to convert kg/ha/day to g/MJ.
+
+		//	//If the reference maximum assimilation is entered, convert it into rue (g/MJ)
+		//	//  has the input, using GrassGro approach for potential growth
+		//	//  that is, maxAssimiRate == 'maximum assimilation: kg/ha/day' is entered
+
+		//	double refRadn = 20;
+		//	double refDayL = 12;
+		//	double refRI = refRadn / refDayL;   // 1.67 = 20MJ/12hours: reference solar radition flux intensity (IFstd)
+		//	double riEffect = 0.6;			  // Effects of refRI on RUE,	phxki4 = 0.6;
+
+		//	//maxAssimiRate;					// kg/ha/day  phxki3 = 330.0; (SGS: 330 prereneial) or 240 annual)
+		//	double refRUE;
+		//	if (maxAssimiRate > 25.0)
+		//	{
+		//		refRUE = 0.1 * maxAssimiRate / refRadn;   //0.1 -- for converting to g/m^2 from kg/ha
+		//	}
+		//	else
+		//	{
+		//		refRUE = maxAssimiRate;
+		//	}
+
+		//	//To consider: should use MetData.radn or SP.intRadn - depending on the methods in seting up simulation
+		//	double RI = ((refRI + riEffect) / ((MetData.Radn / dayLength) + riEffect));
+		//	rue = refRUE * RI; // ((refRI + riEffect) / ((MetData.radn / dayLength) + riEffect));
+
+		//	//consider a growth efficiency coefficient (as grgeff or sgseff in GRAZPLAN)
+		//	// rue *= growthEfficiency; // Note: 'growthEfficiecy' was 1 in this routine
+		//	//		It is now used as '(Pgross - Prespi)/Pgross' in DailyEMGrowthPot()
+		//	//		FYL - Sep 09
+
+		//	//This assume no difference in terms of layer distribution
+		//	dGrowthPot = rue * intRadn;					 //intRadn is the Radn intecepted by this species
+
+		//	double tempStress = HeatEffect() * ColdEffect();			//only one of teh effect is < 1
+		//	dGrowthPot *= Math.Min(tempStress * GFTemperature(), Frgr);	//Temperature effects is considered in potential growth
+		//	//Frgr too, because it is considered for calculating PET
+		//	dGrowthPot *= 10;										   //=> kg/ha
+
+
+		//	dGrowthPot *= PCO2Effects();					//multiply the CO2 effects
+
+
+		//	/* //if RUE is not the net, but gross phs, then maizntenance (respiration) is calculated
+		//	bool bGrossPHS = false;
+		//	if (bGrossPHS)
+		//	{
+		//		//Calculate maintenance respiration (kg C m2/day)
+		//		double Mcoeff = 0.03;   //grcowm = maintenenance coefficient at 20C (default=0.03/day
+		//		double Nlive = 0.1;	 //fnlive = nitrogen content of the live shoot and root plant material
+		//		double Nref  = 0.1;	 //fnreff = reference palnt nitrogen content (0.1 Kg N/Kg C)
+		//		double rootF = 1.0;	 //xnetam = ????
+		//								//fmtm20 = temperature response for for maintenence respiration
+		//								//rm	 = grcowm*fmtm20*(fnlive/fnreff)*(sumshoot+(xnetam*dmsrot(ipastr)))
+
+		//		double Tresp = 0.5*(MetData.maxt+MetData.mint)/20;  //temperature response for maintenance with 20 C as reference
+		//		double Nresp = Nlive/Nref;						  //N response for maintenance with Nref as reference
+		//		double maint = Mcoeff * (dmgreen + rootF*dmroot)* Tresp * Nresp;
+
+		//		//Calculate scenescent carbonhydrates
+		//		double remob = 0.0;
+		//		//This should be remobilised reserve from root? If so,
+
+		//		double GLFcrit = 0.2;  // threthold growth-limiting factor for remobilisation for underground reserves
+		//		double rebRate = 0.02; // relative rateDead2Litter of remobilisation (per day)
+		//		if (GLFcrit < Math.Min(gfwater, gftemp))
+		//		{
+		//			remob = rebRate * dmroot;
+		//		}
+		//		//Calculate rate of synethesis of new structural material
+		//		dGrowthPot = dGrowthPot + remob - maint;
+		//	}
+		//	*/
+
+		//	// phenologically related reduction of annual species (from IJ)
+		//	if (isAnnual)
+		//	{
+		//		double rFactor = 1;  // reduction factor of annual species
+		//		if (phenoStage == 1 && daysfromEmergence < 60)  //decline at the begining due to seed bank effects ???
+		//		{
+		//			rFactor = 0.5 + 0.5 * daysfromEmergence / 60;
+		//		}
+		//		else if (phenoStage == 2)					   //decline of photosynthesis when approaching maturity
+		//		{
+		//			rFactor = 1.0 - (double)daysfromAnthesis / daysToMature;
+		//		}
+		//		dGrowthPot *= rFactor;
+		//	}
+
+		//	return dGrowthPot;
+		//}
+
+		//Species ----------------------------------------------------------
+
+		public double DailyEMGrowthPot()
+		{
+			//annual phebology
+			if (isAnnual)
+			{
+				bool moreGrowth = annualPhenology();
+				if (!moreGrowth)
+					return dGrowthPot = 0;
+			}
+
+			//
+			if (phenoStage == 0 || greenLAI == 0) //Before gemination
+				return dGrowthPot = 0;
+
+			const double alfa = 0.01;				 //P_al, leaf gross photosynthesis rate: mg co2/J
+			const double theta = 0.8;				 //P_th, curvature parameter: J /kg/s
+
+			//following parometers are from input (.xml)
+			double maint_coeff = 0.01 * maintRespiration;  //reference maintnance respiration as % of live weight
+			double Yg = growthEfficiency;				  //default =0.75; //Efficiency of plant photosynthesis growth)
+			//Pm is an input
+
+			//Add temp effects to Pm
+			double Tmean = (MetData.Maxt + MetData.Mint) / 2;
+			double Tday = Tmean + 0.5 * (MetData.Maxt - Tmean);
+
+			double Pm_mean = Pm * GFTemperature(Tmean) * PCO2Effects() * PmxNeffect();  //Dec10: added CO2 & [N]effects
+			double Pm_day = Pm * GFTemperature(Tday) * PCO2Effects() * PmxNeffect();	//Dec10: added CO2 & [N]effects
+
+			double tau = 3600 * dayLength;				//conversion of hour to seconds //  tau := 0.0036 * hours ;
+			//IL_1 := k_light * 1.33333 * 0.5 * light/tau;  // flat bit - goes with Pm_day
+			//FYL: k_light*light/tau = Irridance intercepted by 1 LAI on 1 m^2 ground: J/(m^2 ground)/s
+
+			//IL:  irridance on the top of canopy, with unit: J/(m^2 LAI)/(m^2 ground)/second.  PAR = 0.5*Radn; 1 MJ = 10^6 J
+
+			//IL1 = 1.33333 * 0.5 * PIntRadn / (PCoverGreen*coverRF) * PLightExtCoeff * 1000000 / tau;
+			IL1 = 1.33333 * 0.5 * PIntRadn * PLightExtCoeff * 1000000 / tau;					//ignore putting 2 species seperately for now
+			double IL2 = IL1 / 2;					  //IL for early & late period of a day
+
+			//Photosynthesis per LAI under full irridance at the top of the canopy
+			double Pl1 = (0.5 / theta) * (alfa * IL1 + Pm_day
+						 - Math.Sqrt((alfa * IL1 + Pm_day) * (alfa * IL1 + Pm_day) - 4 * theta * alfa * IL1 * Pm_day));
+			double Pl2 = (0.5 / theta) * (alfa * IL2 + Pm_mean
+						 - Math.Sqrt((alfa * IL2 + Pm_mean) * (alfa * IL2 + Pm_mean) - 4 * theta * alfa * IL2 * Pm_mean));
+
+			//Upscaling from 'per LAI' to 'per ground area'
+			double carbon_m2 = 0.000001 * CD2C * 0.5 * tau * (Pl1 + Pl2) * PCoverGreen * intRadnFrac / lightExtCoeff;
+			//tau: per second => per day; 0.000001: mg/m^2=> kg/m^2_ground/day;
+			//only 'intRadnFrac' portion for this species;
+			//using lightExeCoeff (species, result in a lower yield with ample W & N)
+
+			carbon_m2 *= 1;// coverRF;					   //coverRF == 1 when puting species together
+
+			Pgross = 10000 * carbon_m2;				 //10000: 'kg/m^2' =>'kg/ha'
+
+			//Add extreme temperature effects;
+			Pgross *= HeatEffect() * ColdEffect();	  // in practice only one temp stress factor is < 1
+
+			//Maintenance respiration
+			double Teffect = 0;						 //Add temperature effects on respi
+			if (Tmean > growthTmin)
+			{
+				if (Tmean < growthTopt)
+				{
+					Teffect = GFTemperature(Tmean);
+					//Teffect = Math.Pow(Teffect, 1.5);
+				}
+				else
+				{
+					//Teffect = 1;
+					Teffect = Tmean / growthTopt;		// Using growthTopt (e.g., 20 C) as reference, and set maximum
+					if (Teffect > 1.25) Teffect = 1.25;  // Resp_m
+				}   //The extreme high temperatue (heat) effect is added separately
+			}
+
+
+			double YgFactor = 1.0;
+			//Ignore [N] effects in potential growth here
+			Resp_m = maint_coeff * Teffect * PmxNeffect() * (dmgreen + dmroot) * DM2C;	   //converting DM to C	(kg/ha)
+			//Dec10: added [N] effects here
+
+			// ** C budget is not explicitly done here as in EM
+			Cremob = 0;					 // Nremob* C2N_protein;	// No carbon budget here
+			// Nu_remob[elC] := C2N_protein * Nu_remob[elN];
+			// need to substract CRemob from dm rutnover?
+			dGrowthPot = Yg * YgFactor * (Pgross + Cremob - Resp_m);	 //Net potential growth (C) of the day (excluding growth respiration)
+			dGrowthPot = Math.Max(0.0, dGrowthPot);
+			//double Resp_g = Pgross * (1 - Yg) / Yg;
+			//dGrowthPot *= PCO2Effects();					  //multiply the CO2 effects. Dec10: This ihas been now incoporated in Pm/leaf area above
+
+			//convert C to DM
+			dGrowthPot *= C2DM;
+
+			// phenologically related reduction of annual species (from IJ)
+			if (isAnnual)
+				dGrowthPot = annualSpeciesReduction();
+
+			return dGrowthPot;
+
+		}
+
+		//Species --------------------------------------------------------------
+		// phenology of anuual species
+		public bool annualPhenology()
+		{
+			if (month == monEmerg && day_of_month == dayEmerg)
+				phenoStage = 1;		 //vegetative stage
+			else if (month == monAnth && day_of_month == dayAnth)
+				phenoStage = 2;		 //reproductive
+
+			if (phenoStage == 0)		//before emergence
+			{
+				dGrowthPot = 0;
+				return false;		   //no growth
+			}
+
+			if (phenoStage == 1)		//vege
+			{
+				daysfromEmergence++;
+				return true;
+			}
+
+			if (phenoStage == 2)
+			{
+				daysfromAnthesis++;
+				if (daysfromAnthesis >= daysToMature)
+				{
+					phenoStage = 0;
+					daysfromEmergence = 0;
+					daysfromAnthesis = 0;
+					dGrowthPot = 0;
+					return false;	   // Flag no growth after mature
+				}
+				return true;
+			}
+			return true;
+		}
+
+
+		//Species --------------------------------------------------------------
+		// phenologically related reduction of annual species
+		public double annualSpeciesReduction()
+		{
+			double rFactor = 1;  // reduction factor of annual species
+			if (phenoStage == 1 && daysfromEmergence < 60)  //decline at the begining due to seed bank effects ???
+			{
+				rFactor = 0.5 + 0.5 * daysfromEmergence / 60;
+			}
+			else if (phenoStage == 2)					   //decline of photosynthesis when approaching maturity
+			{
+				rFactor = 1.0 - (double)daysfromAnthesis / daysToMature;
+			}
+			dGrowthPot *= rFactor;
+			return dGrowthPot;
+		}
+
+
+
+		//Species --------------------------------------------------------------
+		//Plant photosynthesis increase to eleveated [CO2]
+		public double PCO2Effects()
+		{
+			if (Math.Abs(CO2 - CO2ambient) < 0.5)
+				return 1.0;
+
+			double Kp = CO2PmaxScale; //700; for C3 plants & 150 for C4
+			if (photoPath == 4)	 //C4 plants
+				Kp = 150;
+
+			double Fp = (CO2 / (Kp + CO2)) * ((CO2ambient + Kp) / CO2ambient);
+			return Fp;
+		}
+
+		//Species --------------------------------------------------------------
+		// Plant nitrogen [N] decline to elevated [CO2]
+		public double NCO2Effects()
+		{
+			if (Math.Abs(CO2 - CO2ambient) < 0.5)
+				return 1.0;
+
+			double L = CO2NMin;		 // 0.7 - lamda: same for C3 & C4 plants
+			double Kn = CO2NScale;	  // 600 - ppm,   when CO2 = 600ppm, Fn = 0.5*(1+lamda);
+			double Qn = CO2NCurvature;  //2 - curveture factor
+
+			double interm = Math.Pow((Kn - CO2ambient), Qn);
+			double Fn = (L + (1 - L) * interm / (interm + Math.Pow((CO2 - CO2ambient), Qn)));
+			return Fn;
+		}
+
+		//Species --------------------------------------------------------------
+		//Canopy conductiance decline to elevated [CO2]
+		public double ConductanceCO2Effects()
+		{
+			if (Math.Abs(CO2 - CO2ambient) < 0.5)
+				return 1.0;
+			//Hard coded here, not used, should go to Micromet!
+			double Gmin = 0.2;	  //Fc = Gmin when CO2->unlimited
+			double Gmax = 1.25;	 //Fc = Gmax when CO2 = 0;
+			double beta = 2.5;	  //curvature factor,
+
+			double Fc = Gmin + (Gmax - Gmin) * (1 - Gmin) * Math.Pow(CO2ambient, beta) /
+							   ((Gmax - 1) * Math.Pow(CO2, beta) + (1 - Gmin) * Math.Pow(CO2ambient, beta));
+			return Fc;
+		}
+
+		//Species ---------------------------------------------------------------
+		//Calculate species N demand for potential growth (soilNdemand);
+		public double CalcNdemand()
+		{
+			fShoot = NewGrowthToShoot();
+			double fL = UpdatefLeaf(); //to consider more dm to leaf when DM is lower?
+
+			double toRoot = dGrowthW * (1.0 - fShoot);
+			double toStol = dGrowthW * fShoot * fStolon;
+			double toLeaf = dGrowthW * fShoot * (1.0 - fStolon) * fLeaf;
+			double toStem = dGrowthW * fShoot * (1.0 - fStolon) * (1.0 - fLeaf);
+
+			//N demand for new growth (kg/ha)
+			NdemandOpt = toRoot * NcrootOpt + toStol * NcstolOpt + toLeaf * NcleafOpt + toStem * NcstemOpt;
+			NdemandOpt *= NCO2Effects();	//reduce the demand under elevated [co2],
+			//this will reduce the N stress under N limitation for the same soilN
+
+			//N demand for new growth assuming luxury uptake to max [N]
+			NdemandLux = toRoot * NcrootMax + toStol * NcstolMax + toLeaf * NcleafMax + toStem * NcstemMax;
+			//Ndemand *= NCO2Effects();	   //luxary uptake not reduce
+
+			//even with sufficient soil N available
+			if (isLegume)
+				Nfix = MinFix * NdemandLux;
+            else
+                Nfix = 0.0;
+
+			return Nfix;
+		}
+
+
+		//------------------------------------------
+		public double UpdatefLeaf()
+		{
+			//temporary, need to do as interpolatiopon set
+			double fL = 1.0;   //fraction of shoot goes to leaf
+			if (isLegume)
+			{
+				if (dmgreen > 0 && (dmstol / dmgreen) > fStolon)
+					fL = 1.0;
+				else if (Pdmshoot < 2000)
+					fL = fLeaf + (1 - fLeaf) * Pdmshoot / 2000;
+				else
+					fL = fLeaf;
+			}
+			else //grasses
+			{
+				if (Pdmshoot < 2000)
+					fL = fLeaf + (1 - fLeaf) * Pdmshoot / 2000;
+				else
+					fL = fLeaf;
+			}
+			return fL;
+		}
+
+		//Species -------------------------------------------------------------
+		public double DailyGrowthW()
+		{
+			Ncfactor = PmxNeffect();
+
+			// NcFactor were addeded in Pm and Resp_m, Dec 10
+			//  dGrowthW = dGrowthPot * Math.Min(gfwater, Ncfactor);
+			dGrowthW = dGrowthPot * Math.Pow(gfwater, waterStressFactor);
+
+			/*if (dGrowthPot > 0)
+			{
+				Console.Out.WriteLine(" growthPot: " + dGrowthPot);
+				Console.Out.WriteLine(" gfwater: " + gfwater);
+				Console.Out.WriteLine(" WstressW: " + waterStressFactor);
+				Console.Out.WriteLine(" growthW: " + dGrowthW);
+
+			}*/
+			return dGrowthW;
+		}
+
+		//Species -------------------------------------------------------------
+		public double DailyGrowthAct()
+		{
+			double gfnit = 0.0;
+			if (isLegume)
+				gfnit = gfn;						   //legume no dilution, but reducing more DM (therefore LAI)
+			else
+				gfnit = Math.Pow(gfn, NdilutCoeff);	// more DM growth than N limited, due to dilution (typically NdilutCoeff = 0.5)
+
+			dGrowth = dGrowthW * Math.Min(gfnit, Frgr);
+			return dGrowth;
+
+			//RCichota, Jan/2014: updated the function, added account for Frgr
+		}
+
+		//Species -------------------------------------------------------------
+		public double PmxNeffect()
+		{
+			double Fn = NCO2Effects();
+
+			double Nleaf_green = 0;
+			double effect = 1.0;
+			if (!isAnnual)  //  &&and FVegPhase and ( VegDay < 10 ) ) then  // need this or it never gets going
+			{
+				Nleaf_green = Nleaf1 + Nleaf2 + Nleaf3;
+				if (dmleaf_green > 0)
+				{
+					double Ncleaf_green = Nleaf_green / dmleaf_green;
+					if (Ncleaf_green < NcleafOpt * Fn)	 //Fn
+					{
+						if (Ncleaf_green > NcleafMin)
+						{
+							//effect = Math.Min(1.0, Ncleaf_green / NcleafOpt*Fn);
+							effect = Math.Min(1.0, (Ncleaf_green - NcleafMin) / (NcleafOpt * Fn - NcleafMin));
+						}
+						else
+						{
+							effect = 0;
+						}
+					}
+				}
+			}
+			return effect;
+		}
+
+		//Species -------------------------------------------------------------
+		public double NFixCost()
+		{
+			double costF = 1.0;	//  redcuiton fraction of net prodcution as cost of N-fixining
+			if (!isLegume || Nfix == 0 || NdemandLux == 0)	  //  happens when plant has no growth
+			{ return costF; }
+
+			double actFix = Nfix / NdemandLux;
+			costF = 1 - 0.24 * (actFix - MinFix) / (MaxFix - MinFix);
+			if (costF < 0.76)
+				costF = 0.76;
+			return costF;
+		}
+
+
+
+		//Species -------------------------------------------------------------
+		public double PartitionTurnover()
+		{
+			double GFT = GFTemperature();	   // Temperature response
+
+			//Leaf appearance rate is modified by temp & water stress
+			double rateLeaf = leafRate * GFT * (Math.Pow(gfwater, 0.33333));  //why input is 3
+			if (rateLeaf < 0.0) rateLeaf = 0.0;
+			if (rateLeaf > 1.0) rateLeaf = 1.0;
+
+			if (dGrowth > 0.0)				  // if no net growth, then skip "partition" part
+			{
+				//Not re-calculate fShoot for avoiding N-inbalance
+
+				//New growth is allocated to the 1st pools
+				//fLeaf & fStolon: fixed partition to leaf & stolon.
+				//Fractions [eq.4.13]
+				double toRoot = 1.0 - fShoot;
+				double toStol = fShoot * fStolon;
+				double toLeaf = fShoot * (1.0 - fStolon) * fLeaf;
+				double toStem = fShoot * (1.0 - fStolon) * (1.0 - fLeaf);
+
+				//checking
+				double ToAll = toLeaf + toStem + toStol + toRoot;
+				if (Math.Abs(ToAll - 1.0) > 0.01)
+				{ /*Console.WriteLine("checking partitioning fractions");*/ }
+
+				//Assign the partitioned growth to the 1st tissue pools
+                dmleaf1 += toLeaf * dGrowth;
+                dmstem1 += toStem * dGrowth;
+                dmstol1 += toStol * dGrowth;
+                dmroot += toRoot * dGrowth;
+                dGrowthHerbage = (toLeaf + toStem + toStol) * dGrowth;
+
+                //partitioing N based on not only the DM, but also [N] in plant parts
+                double Nsum = toLeaf * NcleafMax + toStem * NcstemMax + toStol * NcstolMax + toRoot * NcrootMax;
+                double toLeafN = toLeaf * NcleafMax / Nsum;
+                double toStemN = toStem * NcstemMax / Nsum;
+                double toStolN = toStol * NcstolMax / Nsum;
+                double toRootN = toRoot * NcrootMax / Nsum;
+
+                Nleaf1 += toLeafN * newGrowthN;
+                Nstem1 += toStemN * newGrowthN;
+                Nstol1 += toStolN * newGrowthN;
+                Nroot += toRootN * newGrowthN;
+
+                double leftoverNremob = Nremob * Kappa4;  // fraction of Nremob not used, added to dead tissue
+                if (leftoverNremob > 0)
+                {
+                    double DMsum = dmleaf4 + dmstem;
+                    Nleaf4 += leftoverNremob * dmleaf4 / DMsum;
+                    Nstem4 += leftoverNremob * dmstem4 / DMsum;
+                }
+
+                // check whether luxury N was remobilised during N balance
+                if (NFastRemob2 + NFastRemob3 > 0.0)
+                {
+                    // partition any used N into plant parts (by N content)
+                    if (NFastRemob2 > 0.0)
+                    {
+                        Nsum = Nleaf2 + Nstem2 + Nstol2;
+                        Nleaf2 -= NFastRemob2 * Nleaf2 / Nsum;
+                        Nstem2 -= NFastRemob2 * Nstem2 / Nsum;
+                        Nstol2 -= NFastRemob2 * Nstol2 / Nsum;
+                    }
+                    if (NFastRemob3 > 0.0)
+                    {
+                        Nsum = Nleaf3 + Nstem3 + Nstol3;
+                        Nleaf3 -= NFastRemob3 * Nleaf3 / Nsum;
+                        Nstem3 -= NFastRemob3 * Nstem3 / Nsum;
+                        Nstol3 -= NFastRemob3 * Nstol3 / Nsum;
+                    }
+                }
+				// accumtotalnewN += newGrowthN;
+
+			}  //end of "partition" block
+
+			//**Tussue turnover among the 12 standing biomass pools
+			//The rates are affected by water and temperature factor
+			double gftt = GFTempTissue();
+			double gfwt = GFWaterTissue();
+
+			gama = gftt * gfwt * rateLive2Dead;
+			gamas = gama;									//for stolon of legumes
+			//double gamad = gftt * gfwt * rateDead2Litter;
+			double SR = 0;  //stocking rate affacting transfer of dead to little (default as 0 for now)
+			gamad = rateDead2Litter * Math.Pow(gfwater, 3) * digestDead / 0.4 + stockParameter * SR;
+
+			gamar = gftt * (2 - gfwater) * rateRootSen;  //gfwt * rateRootSen;
+
+
+			if (gama == 0.0) //if gama ==0 due to gftt or gfwt, then skip "turnover" part
+			{
+				//no new little or root senensing
+				dLitter = 0;
+				dNLitter = 0;
+				dRootSen = 0;
+				dNrootSen = 0;
+				//Nremob = Nremob; //no change
+				//Nroot = Nroot;
+			}
+			else
+			{
+				if (isAnnual)
+				{
+					if (phenoStage == 1)		//vege
+					{
+						double Kv = (double)daysfromEmergence / daysEmgToAnth;
+						gama *= Kv;
+						gamar *= Kv;
+					}
+					else if (phenoStage == 2)	//repro
+					{
+						double Kr = (double)daysfromAnthesis / daysToMature;
+						gama = 1 - (1 - gama) * (1 - Kr * Kr);
+					}
+				}
+
+				// get daily defoliation: Fd = fraction of defoliation
+				double Fd = 0;								  //TODO with animal module later
+				if (pS.dmdefoliated != 0 && pS.dmshoot != 0)
+					Fd = pS.dmdefoliated / (pS.dmdefoliated + pS.dmshoot);
+
+				//gamar = gamar + Fd * Fd * (1 - gamar);
+				//**Nov 09: Decided not to reduce root mass mmediately in a high proportion according to defoliation,
+				//**Gradual process is more reasonable, and this results in a very smmall difference in predicting prodution
+
+				if (isLegume) gamas = gama + Fd * (1 - gama);   //increase stolon senescence
+
+				//if today's turnover will result in a dmgreen < dmgreen_minimum, then adjust the rate,
+				//double dmgreenToBe = dmgreen + dGrowth - gamad * (pS.dmleaf4 + pS.dmstem4 + pS.dmstol3);
+				//Possibly to skip this for annuals to allow them to die - phenololgy-related?
+				double dmgreenToBe = dmgreen + dGrowth - gama * (pS.dmleaf3 + pS.dmstem3 + pS.dmstol3);
+				if (dmgreenToBe < dmgreenmin)
+				{
+					double preDMgreen = pS.dmgreen;
+					if (gama > 0.0)
+					{
+						if (dmgreen + dGrowth < dmgreenmin)
+						{
+							gama = 0;
+							gamas = 0;
+							//  gamad = 0;
+							gamar = 0;
+						}
+						else
+						{
+							double gama_adj = (dmgreen + dGrowth - dmgreenmin) / (pS.dmleaf3 + pS.dmstem3 + pS.dmstol3);
+							gamar = gamar * gama_adj / gama;
+							gamad = gamad * gama_adj / gama;
+							gama = gama_adj;
+						}
+					}
+				}
+				if (dmroot < 0.5 * dmgreenmin)		  //set a minimum root too
+					gamar = 0;
+
+				//Do actual DM turnover
+				dmleaf1 = dmleaf1 - 2 * gama * pS.dmleaf1;				//except dmleaf1, other pool dm* = pS.dm*
+				dmleaf2 = dmleaf2 - gama * pS.dmleaf2 + 2 * gama * pS.dmleaf1;
+				dmleaf3 = dmleaf3 - gama * pS.dmleaf3 + gama * pS.dmleaf2;
+				dmleaf4 = dmleaf4 - gamad * pS.dmleaf4 + gama * pS.dmleaf3;
+                dGrowthHerbage -= gamad * pS.dmleaf4;
+
+				dmstem1 = dmstem1 - 2 * gama * pS.dmstem1;
+				dmstem2 = dmstem2 - gama * pS.dmstem2 + 2 * gama * pS.dmstem1;
+				dmstem3 = dmstem3 - gama * pS.dmstem3 + gama * pS.dmstem2;
+				dmstem4 = dmstem4 - gamad * pS.dmstem4 + gama * pS.dmstem3;
+                dGrowthHerbage -= gamad * pS.dmstem4;
+
+				dmstol1 = dmstol1 - 2 * gamas * pS.dmstol1;
+				dmstol2 = dmstol2 - gamas * pS.dmstol2 + 2 * gamas * pS.dmstol1;
+				dmstol3 = dmstol3 - gamas * pS.dmstol3 + gamas * pS.dmstol2;
+                dGrowthHerbage -= gamas * pS.dmstol3;
+
+				dRootSen = gamar * pS.dmroot;
+				dmroot = dmroot - dRootSen;// -Resp_root;
+
+				//Previous: N (assuming that Ncdead = Ncleaf4, Ncstem4 or Nclitter):  Nc --[N]
+				double Nleaf1to2 = Ncleaf1 * 2 * gama * pS.dmleaf1;
+				double Nleaf2to3 = Ncleaf2 * gama * pS.dmleaf2;
+				double Nleaf3to4 = Ncleaf4 * gama * pS.dmleaf3;		 //Ncleaf = NcleafMin: [N] in naturally scenescend tissue
+				double Nleaf3Remob = (Ncleaf3 - Ncleaf4) * gama * pS.dmleaf3;
+				double Nleaf4toL = Ncleaf4 * gamad * pS.dmleaf4;		//to litter
+				Nleaf1 = Nleaf1 - Nleaf1to2;
+				Nleaf2 = Nleaf2 + Nleaf1to2 - Nleaf2to3;
+				Nleaf3 = Nleaf3 + Nleaf2to3 - Nleaf3to4 - Nleaf3Remob;
+				Nleaf4 = Nleaf4 + Nleaf3to4 - Nleaf4toL;
+
+				if (dmleaf1 != 0) { Ncleaf1 = Nleaf1 / dmleaf1; }
+				if (dmleaf2 != 0) { Ncleaf2 = Nleaf2 / dmleaf2; }
+				if (dmleaf3 != 0) { Ncleaf3 = Nleaf3 / dmleaf3; }
+				if (dmleaf4 != 0) { Ncleaf4 = Nleaf4 / dmleaf4; }
+
+				double Nstem1to2 = Ncstem1 * 2 * gama * pS.dmstem1;
+				double Nstem2to3 = Ncstem2 * gama * pS.dmstem2;
+				double Nstem3to4 = Ncstem4 * gama * pS.dmstem3;
+				double Nstem3Remob = (Ncstem3 - Ncstem4) * gama * pS.dmstem3;
+				double Nstem4toL = Ncstem4 * gamad * pS.dmstem4;   //to litter
+
+				Nstem1 = Nstem1 - Nstem1to2;
+				Nstem2 = Nstem2 + Nstem1to2 - Nstem2to3;
+				Nstem3 = Nstem3 + Nstem2to3 - Nstem3to4 - Nstem3Remob;
+				Nstem4 = Nstem4 + Nstem3to4 - Nstem4toL;
+
+				if (dmstem1 != 0) { Ncstem1 = Nstem1 / dmstem1; }
+				if (dmstem2 != 0) { Ncstem2 = Nstem2 / dmstem2; }
+				if (dmstem3 != 0) { Ncstem3 = Nstem3 / dmstem3; }
+				if (dmstem4 != 0) { Ncstem4 = Nstem4 / dmstem4; }
+
+				double Nstol1to2 = Ncstol1 * 2 * gamas * pS.dmstol1;
+				double Nstol2to3 = Ncstol2 * gamas * pS.dmstol2;
+				double Nstol3Remob = 0.5 * (Ncstol3 - NcstolMin) * gamas * pS.dmstol3;	   //gamas is acelerated by defoliation
+				double Nstol3toL = Ncstol3 * gamas * pS.dmstol3 - Nstol3Remob;
+
+				Nstol1 = Nstol1 - Nstol1to2;
+				Nstol2 = Nstol2 + Nstol1to2 - Nstol2to3;
+				Nstol3 = Nstol3 + Nstol2to3 - Nstol3toL - Nstol3Remob;
+
+				if (dmstol1 != 0) { Ncstol1 = Nstol1 / dmstol1; } //grass has no stolon
+				if (dmstol2 != 0) { Ncstol2 = Nstol2 / dmstol2; }
+				if (dmstol3 != 0) { Ncstol3 = Nstol3 / dmstol3; }
+
+				//rootN
+				NrootRemob = 0.5 * (Ncroot - NcrootMin) * dRootSen;	//acelerated by defoliation, the N remob smaller
+				dNrootSen = Ncroot * dRootSen - NrootRemob;
+				Nroot = Nroot - Ncroot * dRootSen;			  // (Ncroot goes to both Remob & FOM in soil)
+				if (dmroot != 0) Ncroot = Nroot / dmroot;	   // dmroot==0 this should not happen
+
+				dLitter = gamad * (pS.dmleaf4 + pS.dmstem4) + gamas * pS.dmstol3;
+
+				double leftoverNremob = Nremob;
+				dNLitter = Nleaf4toL + Nstem4toL + Nstol3toL + leftoverNremob;	//Nremob of previous day after newgrowth, go to litter
+
+                // remobilised and remobilisable N (these will be used tomorrow)
+                Nremob = Nleaf3Remob + Nstem3Remob + Nstol3Remob + NrootRemob;
+                NLuxury2 = Math.Max(0.0, Nleaf2 - dmleaf2 * NcleafOpt * NcRel2)
+                         + Math.Max(0.0, Nstem2 - dmstem2 * NcstemOpt * NcRel2)
+                         + Math.Max(0.0, Nstol2 - dmstol2 * NcstolOpt * NcRel2);
+                NLuxury3 = Math.Max(0.0, Nleaf3 - dmleaf3 * NcleafOpt * NcRel3)
+                         + Math.Max(0.0, Nstem3 - dmstem3 * NcstemOpt * NcRel3)
+                         + Math.Max(0.0, Nstol3 - dmstol3 * NcstolOpt * NcRel3);
+                // only a fraction of luxury N is available for remobilisation:
+                NLuxury2 *= Kappa2;
+                NLuxury3 *= Kappa3;
+
+				//Sugar remobilisation and C balance:
+				Cremob = 0;// not explicitely considered
+
+				/*Cremob = (Nremob - leftoverNremob) * C2N_protein;	//Cremob is calculated one day later so as to know if it is really
+																	 //remobilised with N
+				if (Cremob > 0)
+				{
+					if (dLitter > Cremob * C2DM)
+					{
+						dLitter -= Cremob * C2DM;  //remove from litter (most likely in this case)
+					}
+					else
+					{
+						Cremob = dLitter / C2DM;
+						dLitter = 0;
+					}
+				}
+				else
+				{
+					dLitter += Cremob * C2DM;
+					Cremob = 0;
+				}*/
+
+
+			}  //end of "turnover" block
+
+			updateAggregated();
+
+			calcDigestability();
+
+			return dGrowth;
+		}
+
+
+		//Species ------------------------------------------------------------------
+		private double NewGrowthToShoot()
+		{
+			//The input maxSRratio (maximum percentage allocated to roots = 20%) was converted into
+			//the real ratio (=4) at the beginning when setting specific values
+			double GFmin = Math.Min(gfwater, gfn);	  //To consider other nutrients later
+
+			//Variable maxSR - maximum shoot/root ratio accoding to phenoloty
+			double maxSR = maxSRratio;
+			// fac: Assuming the new growth partition is towards a shoot:root ratio of 'maxSR' during reproductive stage,
+			//	  then the partition will be towards a lower shoot:root ratio of (frac*maxSRratio) during vegetative stage
+
+			double minF = allocationSeasonF;	//default = 0.8;
+			double fac = 1.0;				   //day-to-day fraction of reduction
+			int doy = day_of_month + (int)((month - 1) * 30.5);
+
+			// double pd = 4*Math.PI* doy/365;
+			// double toRoot = 1/(1 + maxSRratio);
+			// toRoot = toRoot + 0.25*maxSRratio * Math.Sin(pd);
+
+			int doyC = 232;			 // Default as in South-hemisphere
+			if (latitude > 0)		   // If it is in North-hemisphere.
+				doyC = doyC - 181;
+
+			int doyF = doyC + 35;   //75
+			int doyD = doyC + 95;   // 110;
+			int doyE = doyC + 125;  // 140;
+			if (doyE > 365) doyE = doyE - 365;
+
+			if (doy > doyC)
+			{
+				if (doy <= doyF)
+					fac = minF + (1 - minF) * (doy - doyC) / (doyF - doyC);
+				else if (doy <= doyD)
+					fac = 1.0;
+				else if (doy <= doyE)
+					fac = 1 - (1 - minF) * (doy - doyD) / (doyE - doyD);
+			}
+			else
+			{
+				fac = minF;
+				if (doyE < doyC && doy <= doyE)	//only happens in south hemisphere
+					fac = 1 - (1 - minF) * (365 + doy - doyD) / (doyE - doyD);
+
+			}
+			maxSR = 1.25 * fac * maxSRratio;	//maxR is bigger in reproductive stage (i.e., less PHT going to root)
+			//fac = 0.8 ~ 1; i.e., maxSR = 1.0 ~ 1.25 of maxSRratio (i.e., SRratio may be 1.25 times of specified maxSRratio during reproductive stage)
+
+			phenoFactor = fac;
+			//calculate shoot:root partitioning: fShoot = fraction to shoot [eq.4.12c]
+			if (pS.dmroot > 0.00001)					//pS is the previous state (yesterday)
+			{
+				double SRratio = dmgreen / pS.dmroot;
+				if (SRratio > maxSR) SRratio = maxSR;
+
+				double param = GFmin * maxSR * maxSR / SRratio;
+				fShoot = param / (1.0 + param);
+			}
+			else
+			{
+				fShoot = 1.0;
+			}
+
+
+			/* resistance after drought
+			 *
+			 * if (gfwater > 0.5 && dayCounter >= 5 && sumGFW < 1)
+			{
+				fShoot = 1;
+				sumGFW = 0;
+			}
+			else
+			{
+				dayCounter++;
+				sumGFW +=gfwater;
+			}*/
+
+			if (fShoot / (1 - fShoot) < maxSR)  // Set daily minimum fraction to shoot (i.e., maximum to root)
+				fShoot = maxSR / (1 + maxSR);   // as the specified that the system maxSR towards to (useful under stress)
+
+			if (dmgreen < pS.dmroot)  //this may happen under stress. There may be CHTs move up too
+				fShoot = 1.0;
+
+			return fShoot;
+		}
+
+		//Species -------------------------------------------------------------------
+		public double coverGreen
+		{
+			get { return (1.0 - Math.Exp(-lightExtCoeff * greenLAI)); }
+		}
+		//Species -------------------------------------------------------------------
+		public double coverDead
+		{
+			get { return (1.0 - Math.Exp(-lightExtCoeff * deadLAI)); }
+		}
+		//Species -------------------------------------------------------------------
+		public double coverTot
+		{
+			get { return (1.0 - (Math.Exp(-lightExtCoeff * totalLAI))); }
+		}
+
+		//Species ---------------------------------------------------------------------
+		public double GFTemperature()
+		{
+			if (photoPath == 4) gftemp = GFTempC4();
+			else gftemp = GFTempC3();			   //CAM path ?
+			return gftemp;
+		}
+		public double GFTemperature(double T)	   //passing T
+		{
+			if (photoPath == 4) gftemp = GFTempC4(T);
+			else gftemp = GFTempC3(T);
+			return gftemp;
+		}
+		//Species -------------------------------------------------
+		// Photosynthesis temperature response curve for C3 plants
+		public double GFTempC3()
+		{
+			double gft3 = 0.0;
+			double T = (MetData.Maxt + MetData.Mint) / 2;
+			if (T > growthTmin && T < growthTmax)
+			{
+				double Tmax = growthTopt + (growthTopt - growthTmin) / growthTq;
+				double val1 = Math.Pow((T - growthTmin), growthTq) * (Tmax - T);
+				double val2 = Math.Pow((growthTopt - growthTmin), growthTq) * (Tmax - growthTopt);
+				gft3 = val1 / val2;
+
+				if (gft3 < 0.0) gft3 = 0.0;
+				if (gft3 > 1.0) gft3 = 1.0;
+			}
+			return gft3;
+		}
+		//Species -------------------------------------------------
+		// Photosynthesis temperature response curve for C3 plants, passing T
+		public double GFTempC3(double T)
+		{
+			double gft3 = 0.0;
+			if (T > growthTmin && T < growthTmax)
+			{
+				double Tmax = growthTopt + (growthTopt - growthTmin) / growthTq;
+				double val1 = Math.Pow((T - growthTmin), growthTq) * (Tmax - T);
+				double val2 = Math.Pow((growthTopt - growthTmin), growthTq) * (Tmax - growthTopt);
+				gft3 = val1 / val2;
+
+				if (gft3 < 0.0) gft3 = 0.0;
+				if (gft3 > 1.0) gft3 = 1.0;
+			}
+			return gft3;
+		}
+
+		//Species ---------------------------------------------
+		// Photosynthesis temperature response curve for C4 plants
+		public double GFTempC4()
+		{
+			double gft4 = 0.0;		  // Assign value 0 for the case of T < Tmin
+			double T = (MetData.Maxt + MetData.Mint) / 2;
+
+			if (T > growthTmin)		 // same as GFTempC3 for [Tmin,Topt], but T as Topt if T > Topt
+			{
+				if (T > growthTopt)
+					T = growthTopt;
+
+				double Tmax = growthTopt + (growthTopt - growthTmin) / growthTq;
+				double val1 = Math.Pow((T - growthTmin), growthTq) * (Tmax - T);
+				double val2 = Math.Pow((growthTopt - growthTmin), growthTq) * (Tmax - growthTopt);
+				gft4 = val1 / val2;
+
+				if (gft4 < 0.0) gft4 = 0.0;
+				if (gft4 > 1.0) gft4 = 1.0;
+			}
+			return gft4;
+		}
+
+		//Species ---------------------------------------------
+		// Photosynthesis temperature response curve for C4 plants, passing T
+		public double GFTempC4(double T)
+		{
+			double gft4 = 0.0;		  // Assign value 0 for the case of T < Tmin
+
+			if (T > growthTmin)		 // same as GFTempC3 for [Tmin,Topt], but T as Topt if T > Topt
+			{
+				if (T > growthTopt)
+					T = growthTopt;
+
+				double Tmax = growthTopt + (growthTopt - growthTmin) / growthTq;
+				double val1 = Math.Pow((T - growthTmin), growthTq) * (Tmax - T);
+				double val2 = Math.Pow((growthTopt - growthTmin), growthTq) * (Tmax - growthTopt);
+				gft4 = val1 / val2;
+
+				if (gft4 < 0.0) gft4 = 0.0;
+				if (gft4 > 1.0) gft4 = 1.0;
+			}
+			return gft4;
+		}
+
+		//Species ---------------------------------------------
+		// Heat effect: reduction = (MaxT-28)/35, recovery after accumulating 50C of (meanT-25)
+		private double HeatEffect()
+		{
+			//constants are now set from interface
+			//recover from the previous high temp. effect
+			double recoverF = 1.0;
+
+			if (highTempEffect < 1.0)
+			{
+				double meanT = 0.5 * (MetData.Maxt + MetData.Mint);
+				if (25 - meanT > 0)
+				{
+					accumT += (25 - meanT);
+				}
+
+				if (accumT < heatSumT)
+				{
+					recoverF = highTempEffect + (1 - highTempEffect) * accumT / heatSumT;
+				}
+			}
+
+			//possible new high temp. effect
+			double newHeatF = 1.0;
+			if (MetData.Maxt > heatFullT)
+			{
+				newHeatF = 0;
+			}
+			else if (MetData.Maxt > heatOnsetT)
+			{
+				newHeatF = (MetData.Maxt - heatOnsetT) / (heatFullT - heatOnsetT);
+			}
+
+			// If this new high temp. effect is compounded with the old one &
+			// re-start of the recovery from the new effect
+			if (newHeatF < 1.0)
+			{
+				highTempEffect = recoverF * newHeatF;
+				accumT = 0;
+				recoverF = highTempEffect;
+			}
+
+			return recoverF;
+		}
+
+		//Species ---------------------------------------------
+		// Cold effect: reduction, recovery after accumulating 20C of meanT
+		private double ColdEffect()
+		{
+			//recover from the previous high temp. effect
+			double recoverF = 1.0;
+			if (lowTempEffect < 1.0)
+			{
+				double meanT = 0.5 * (MetData.Maxt + MetData.Mint);
+				if (meanT > 0)
+				{
+					accumTLow += meanT;
+				}
+
+				if (accumTLow < coldSumT)
+				{
+					recoverF = lowTempEffect + (1 - lowTempEffect) * accumTLow / coldSumT;
+				}
+			}
+
+			//possible new low temp. effect
+			double newColdF = 1.0;
+			if (MetData.Mint < coldFullT)
+			{
+				newColdF = 0;
+			}
+			else if (MetData.Mint < coldOnsetT)
+			{
+				newColdF = (MetData.Mint - coldFullT) / (coldOnsetT - coldFullT);
+			}
+
+			// If this new cold temp. effect happens when serious cold effect is still on,
+			// compound & then re-start of the recovery from the new effect
+			if (newColdF < 1.0)
+			{
+				lowTempEffect = newColdF * recoverF;
+				accumTLow = 0;
+				recoverF = lowTempEffect;
+			}
+
+			return recoverF;
+		}
+
+		//Species ----------------------------------------------------------
+		// Tissue turnover rate's response to water stress (eq. 4.15h)
+		public double GFWaterTissue()
+		{
+			double gfwt = 1.0;
+
+			if (gfwater < massFluxWopt)
+				gfwt = 1 + (massFluxW0 - 1.0) * ((massFluxWopt - gfwater) / massFluxWopt);
+
+			if (gfwt < 1.0) gfwt = 1.0;
+			if (gfwt > massFluxW0) gfwt = massFluxW0;
+			return gfwt;
+		}
+
+		//Species ------------------------------------------------------
+		// Tissue turnover rate's response to temperature (eq 4.15f)
+		// Tissue turnover: Tmin=5, Topt=20 - same for C3 & C4 plants ?
+		public double GFTempTissue()
+		{
+			double T = (MetData.Maxt + MetData.Mint) / 2;
+
+			double gftt = 0.0;		//default as T < massFluxTmin
+			if (T > massFluxTmin && T <= massFluxTopt)
+			{
+				gftt = (T - massFluxTmin) / (massFluxTopt - massFluxTmin);
+			}
+			else if (T > massFluxTopt)
+			{
+				gftt = 1.0;
+			}
+			return gftt;
+		}
+		// Species ----------------------------------------------------------------------
+		public void ResetZero()  //kill this crop
+		{
+			//Reset dm pools
+			dmleaf1 = dmleaf2 = dmleaf3 = dmleaf4 = 0;	//(kg/ha)
+			dmstem1 = dmstem2 = dmstem3 = dmstem4 = 0;	//sheath and stem
+			dmstol1 = dmstol2 = dmstol3 = 0;
+			dmroot = 0;
+			dmlitter = 0;
+
+			dmdefoliated = 0;
+
+			//Reset N pools
+			Nleaf1 = Nleaf2 = Nleaf3 = Nleaf4 = 0;
+			Nstem1 = Nstem2 = Nstem3 = Nstem4 = 0;
+			Nstol1 = Nstol2 = Nstol3 = Nroot = Nlitter = 0;
+
+			phenoStage = 0;
+
+			if (updateAggregated() > 0.0)  //return totalLAI = 0
+			{
+				Console.WriteLine("Plant is not completely killed.");
+			}
+		}
+
+
+		//Species ---------------------------------------------------------
+		public void SetInGermination()
+		{
+			bSown = true;
+			phenoStage = 0; //before germination
+		}
+
+		//Species ---------------------------------------------------------
+		public bool SetPrevPools()
+		{
+			pS.dmleaf1 = dmleaf1;
+			pS.dmleaf2 = dmleaf2;
+			pS.dmleaf3 = dmleaf3;
+			pS.dmleaf4 = dmleaf4;
+			pS.dmstem1 = dmstem1;
+			pS.dmstem2 = dmstem2;
+			pS.dmstem3 = dmstem3;
+			pS.dmstem4 = dmstem4;
+			pS.dmstol1 = dmstol1;
+			pS.dmstol2 = dmstol2;
+			pS.dmstol3 = dmstol3;
+			pS.dmlitter = dmlitter;
+			pS.dmroot = dmroot;
+			pS.dmleaf_green = dmleaf_green;
+			pS.dmstem_green = dmstem_green;
+			pS.dmstol_green = dmstol_green;
+			pS.dmleaf = dmleaf;
+			pS.dmstem = dmstem;
+			pS.dmstol = dmstol;
+			pS.dmshoot = dmshoot;
+			pS.dmgreen = dmgreen;
+			pS.dmdead = dmdead;
+			pS.dmtotal = dmtotal;
+			pS.dmdefoliated = dmdefoliated;
+
+			pS.Nremob = Nremob;
+
+
+			return true;
+		}
+
+	} //class Species
+
+	//DMPools =================================================
+	//for remember the pool status of previous day
+	[Serializable]
+	public class DMPools
+	{
+		public double dmleaf1;
+		public double dmleaf2;
+		public double dmleaf3;
+		public double dmleaf4;
+		public double dmstem1;
+		public double dmstem2;
+		public double dmstem3;
+		public double dmstem4;
+		public double dmstol1;
+		public double dmstol2;
+		public double dmstol3;
+		public double dmlitter;
+		public double dmroot;
+
+		public double dmleaf;
+		public double dmstem;
+		public double dmleaf_green;
+		public double dmstem_green;
+		public double dmstol_green;
+		public double dmstol;
+		public double dmshoot;
+		public double dmgreen;
+		public double dmdead;
+		public double dmtotal;
+		public double dmdefoliated;
+		public double Nremob;
+
+		public DMPools() { }
+
+
+	} //class DMPools
+
+	//------ RemoveCropBiomassdm ------
+	[Serializable]
+	public class RemoveCropBiomassdmType
+	{
+		public string pool = "";
+		public string[] part;
+		public double[] dlt;
+	}
+
+	//------ RemoveCropBiomass ------
+	[Serializable]
+	public class RemoveCropBiomassType
+	{
+		public RemoveCropBiomassdmType[] dm;
+	}
+
+	//------ Sow ------
+	public class SowType
+	{
+		public string Cultivar = "";
+		public double plants;
+		public double sowing_depth;
+		public double row_spacing;
+		public double SkipRow;
+		public double SkipPlant;
+		public string Establishment = "";
+		public string crop_class = "";
+		public string tiller_no_fertile = "";
+		public string Skip = "";
+		public double plants_pm;
+		public int Ratoon;
+		public int sbdur;
+		public double nplh;
+		public double nh;
+		public double nplsb;
+		public double nplds;
+	}
+
+	//------ Graze ------
+	[Serializable]
+	public class GrazeType
+	{
+		public string sender = "";
+		public double amount;
+		public string type = "";
+	}
+
+	//------ KillCrop ------
+	[Serializable]
+	public class KillCropType
+	{
+		public double KillFraction;
+	}
+
 }