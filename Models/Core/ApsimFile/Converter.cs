﻿namespace Models.Core.ApsimFile
{
    using APSIM.Shared.Utilities;
    using Models.PMF;
    using Newtonsoft.Json.Linq;
    using System;
    using System.Collections.Generic;
    using System.Linq;
    using System.Reflection;
    using System.Xml;

    /// <summary>
    /// Converts the .apsim file from one version to the next
    /// </summary>
    public class Converter
    {
        /// <summary>Gets the latest .apsimx file format version.</summary>
        public static int LatestVersion { get { return 56; } }

        /// <summary>Converts a .apsimx string to the latest version.</summary>
        /// <param name="st">XML or JSON string to convert.</param>
        /// <param name="toVersion">The optional version to convert to.</param>
        /// <param name="fileName">The optional filename where the string came from.</param>
        /// <returns>Returns true if something was changed.</returns>
        public static ConverterReturnType DoConvert(string st, int toVersion = -1, string fileName = null)
        {
            ConverterReturnType returnData = new ConverterReturnType();

            if (toVersion == -1)
                toVersion = LatestVersion;

            int offset = st.TakeWhile(c => char.IsWhiteSpace(c)).Count();
            char firstNonBlankChar = st[offset];

            if (firstNonBlankChar == '<')
            {
                bool changed = XmlConverters.DoConvert(ref st, Math.Min(toVersion, XmlConverters.LastVersion), fileName);
                XmlDocument doc = new XmlDocument();
                doc.LoadXml(st);
                int fileVersion = Convert.ToInt32(XmlUtilities.Attribute(doc.DocumentElement, "Version"));
                if (fileVersion == toVersion)
                    return new ConverterReturnType()
                    { DidConvert = changed, RootXml = doc };

                st = ConvertToJSON(st, fileName);
                returnData.Root = JObject.Parse(st);
            }
            else if (firstNonBlankChar == '{')
            {
                // json
                returnData.Root = JObject.Parse(st);
            }
            else
            {
                throw new Exception("Unknown string encountered. Not JSON or XML. String: " + st);
            }

            if (returnData.Root.ContainsKey("Version"))
            {
                int fileVersion = (int)returnData.Root["Version"];

                if (fileVersion > LatestVersion)
                    throw new Exception(string.Format("Unable to open file '{0}'. File version is greater than the latest file version. Has this file been opened in a more recent version of Apsim?", fileName));

                // Run converters if not at the latest version.
                while (fileVersion < toVersion)
                {
                    returnData.DidConvert = true;

                    // Find the method to call to upgrade the file by one version.
                    int versionFunction = fileVersion + 1;
                    MethodInfo method = typeof(Converter).GetMethod("UpgradeToVersion" + versionFunction, BindingFlags.NonPublic | BindingFlags.Static);
                    if (method == null)
                        throw new Exception("Cannot find converter to go to version " + versionFunction);

                    // Found converter method so call it.
                    method.Invoke(null, new object[] { returnData.Root, fileName });

                    fileVersion++;
                }

                if (returnData.DidConvert)
                {
                    returnData.Root["Version"] = fileVersion;
                    st = returnData.Root.ToString();
                }
            }
            returnData.DidConvert = EnsureSoilHasInitWaterAndSample(returnData.Root) || returnData.DidConvert;

            return returnData;
        }

        /// <summary>
        /// If root is a soil then make sure it has a sample or init water.
        /// </summary>
        /// <param name="root">The root node of the JSON to look at.</param>
        /// <returns>True if model was changed.</returns>
        private static bool EnsureSoilHasInitWaterAndSample(JObject root)
        {
            string rootType = JsonUtilities.Type(root, true);

            if (rootType != null && rootType == "Models.Soils.Soil")
            {
                JArray soilChildren = root["Children"] as JArray;
                if (soilChildren != null && soilChildren.Count > 0)
                {
                    var initWater = soilChildren.FirstOrDefault(c => c["$type"].Value<string>().Contains(".InitWater"));
                    var sample = soilChildren.FirstOrDefault(c => c["$type"].Value<string>().Contains(".Sample"));

                    if (sample == null && initWater == null)
                    {
                        // Add in an initial water and initial conditions models.
                        initWater = new JObject();
                        initWater["$type"] = "Models.Soils.InitialWater, Models";
                        initWater["Name"] = "Initial water";
                        initWater["PercentMethod"] = "FilledFromTop";
                        initWater["FractionFull"] = 1;
                        initWater["DepthWetSoil"] = "NaN";
                        soilChildren.Add(initWater);

                        sample = new JObject();
                        sample["$type"] = "Models.Soils.Sample, Models";
                        sample["Name"] = "Initial conditions";
                        sample["Thickness"] = new JArray(new double[] { 1800 });
                        sample["NO3"] = new JArray(new double[] { 10 });
                        sample["NH4"] = new JArray(new double[] { 1 });
                        sample["NO3Units"] = "kgha";
                        sample["NH4Units"] = "kgha";
                        sample["SWUnits"] = "Volumetric";
                        soilChildren.Add(sample);
                        return true;
                    }
                }
            }

            return false;
        }

        /// <summary>Upgrades to version 47 - the first JSON version.</summary>
        private static string ConvertToJSON(string st, string fileName)
        {
            string json = XmlToJson.Convert(st);
            JObject j = JObject.Parse(json);
            j["Version"] = 47;
            return j.ToString();
        }

        private static void UpgradeToVersion47(JObject root, string fileName)
        {
            // Nothing to do as conversion to JSON has already happened.
        }

        /// <summary>
        /// Upgrades to version 48. Iterates through all manager scripts, and replaces
        /// all instances of the text "DisplayTypeEnum" with "DisplayType".
        /// </summary>
        /// <param name="root"></param>
        /// <param name="fileName"></param>
        private static void UpgradeToVersion48(JObject root, string fileName)
        {
            foreach (JObject manager in JsonUtilities.ChildrenRecursively(root, "Manager"))
                JsonUtilities.ReplaceManagerCode(manager, "DisplayTypeEnum", "DisplayType");
        }


        /// <summary>
        /// Upgrades to version 49. Renames Models.Morris+Parameter to Models.Sensitivity.Parameter.
        /// </summary>
        /// <param name="root"></param>
        /// <param name="fileName"></param>
        private static void UpgradeToVersion49(JObject root, string fileName)
        {
            foreach (JObject morris in JsonUtilities.ChildrenRecursively(root, "Models.Morris"))
                foreach (var parameter in morris["Parameters"])
                    parameter["$type"] = parameter["$type"].ToString().Replace("Models.Morris+Parameter", "Models.Sensitivity.Parameter");
        }

        ///<summary>
        /// Upgrades to version 50. Fixes the RelativeTo property of 
        /// InitialWater components of soils copied from Apsim Classic.
        /// </summary>
        /// <param name="root"></param>
        /// <param name="fileName"></param>
        /// <remarks>
        /// ll15 must be renamed to LL15.
        /// Wheat must be renamed to WheatSoil.
        /// Maize must be renamed to MaizeSoil.
        /// </remarks>
        private static void UpgradeToVersion50(JObject root, string fileName)
        {
            foreach (JObject initialWater in JsonUtilities.ChildrenRecursively(root, "InitialWater"))
            {
                if (initialWater["RelativeTo"] != null)
                {
                    if (initialWater["RelativeTo"].ToString().ToUpper().Contains("LL15"))
                        initialWater["RelativeTo"] = initialWater["RelativeTo"].ToString().Replace("ll15", "LL15");
                    else if (!string.IsNullOrEmpty(initialWater["RelativeTo"].ToString()) && !initialWater["RelativeTo"].ToString().EndsWith("Soil"))
                        initialWater["RelativeTo"] = initialWater["RelativeTo"].ToString() + "Soil";
                }
            }
        }
        /// <summary>
        /// Changes GsMax to Gsmax350 in all models that implement ICanopy.
        /// </summary>
        /// <param name="root">The root JSON token.</param>
        /// <param name="fileName">The name of the apsimx file.</param>
        private static void UpgradeToVersion51(JObject root, string fileName)
        {
            // Create a list of models that might have gsmax.
            // Might need to add in other models that implement ICanopy 
            // e.g. OilPalm, AgPastureSpecies, SimpleTree, Sugarcane

            var models = new List<JObject>();
            models.AddRange(JsonUtilities.ChildrenOfType(root, "Leaf"));
            models.AddRange(JsonUtilities.ChildrenOfType(root, "SimpleLeaf"));
            models.AddRange(JsonUtilities.ChildrenOfType(root, "PerennialLeaf"));
            models.AddRange(JsonUtilities.ChildrenOfType(root, "SorghumLeaf"));

            // Loop through all models and rename Gsmax to Gsmax350.
            foreach (var model in models)
            {
                JsonUtilities.RenameProperty(model, "Gsmax", "Gsmax350");
                JsonUtilities.AddConstantFunctionIfNotExists(model, "StomatalConductanceCO2Modifier", "1.0");
            }
        }

        /// <summary>
        /// </summary>
        /// <param name="root">The root JSON token.</param>
        /// <param name="fileName">The name of the apsimx file.</param>
        private static void UpgradeToVersion52(JObject root, string fileName)
        {
            foreach (var SOM in JsonUtilities.ChildrenOfType(root, "SoilOrganicMatter"))
            {
                double rootWt = Convert.ToDouble(SOM["RootWt"]);
                SOM.Remove("RootWt");
                double[] thickness = MathUtilities.StringsToDoubles(JsonUtilities.Values(SOM, "Thickness"));

                double profileDepth = MathUtilities.Sum(thickness);
                double cumDepth = 0;
                double[] rootWtFraction = new double[thickness.Length];

                for (int layer = 0; layer < thickness.Length; layer++)
                {
                    double fracLayer = Math.Min(1.0, MathUtilities.Divide(profileDepth - cumDepth, thickness[layer], 0.0));
                    cumDepth += thickness[layer];
                    rootWtFraction[layer] = fracLayer * Math.Exp(-3.0 * Math.Min(1.0, MathUtilities.Divide(cumDepth, profileDepth, 0.0)));
                }
                // get the actuall FOM distribution through layers (adds up to one)
                double totFOMfraction = MathUtilities.Sum(rootWtFraction);
                for (int layer = 0; layer < thickness.Length; layer++)
                    rootWtFraction[layer] /= totFOMfraction;
                double[] rootWtVector = MathUtilities.Multiply_Value(rootWtFraction, rootWt);

                JsonUtilities.SetValues(SOM, "RootWt", rootWtVector);
            }

        }

        /// <summary>
        /// Adds solutes under SoilNitrogen.
        /// </summary>
        /// <param name="root">The root JSON token.</param>
        /// <param name="fileName">The name of the apsimx file.</param>
        private static void UpgradeToVersion53(JObject root, string fileName)
        {
            foreach (var soilNitrogen in JsonUtilities.ChildrenOfType(root, "SoilNitrogen"))
            {
                JsonUtilities.CreateNewChildModel(soilNitrogen, "NO3", "Models.Soils.SoilNitrogenNO3");
                JsonUtilities.CreateNewChildModel(soilNitrogen, "NH4", "Models.Soils.SoilNitrogenNH4");
                JsonUtilities.CreateNewChildModel(soilNitrogen, "Urea", "Models.Soils.SoilNitrogenUrea");
                JsonUtilities.CreateNewChildModel(soilNitrogen, "PlantAvailableNO3", "Models.Soils.SoilNitrogenPlantAvailableNO3");
                JsonUtilities.CreateNewChildModel(soilNitrogen, "PlantAvailableNH4", "Models.Soils.SoilNitrogenPlantAvailableNH4");
            }

            foreach (var report in JsonUtilities.ChildrenOfType(root, "Report"))
            {
                JsonUtilities.SearchReplaceReportVariableNames(report, "SoilNitrogen.NO3", "SoilNitrogen.NO3.kgha");
                JsonUtilities.SearchReplaceReportVariableNames(report, "SoilNitrogen.NH4", "SoilNitrogen.NH4.kgha");
                JsonUtilities.SearchReplaceReportVariableNames(report, "SoilNitrogen.urea", "SoilNitrogen.Urea.kgha");
                JsonUtilities.SearchReplaceReportVariableNames(report, "SoilNitrogen.PlantAvailableNO3", "SoilNitrogen.PlantAvailableNO3.kgha");
                JsonUtilities.SearchReplaceReportVariableNames(report, "SoilNitrogen.PlantAvailableNH4", "SoilNitrogen.PlantAvailableNH4.kgha");
                JsonUtilities.SearchReplaceReportVariableNames(report, "[SoilNitrogen].no3", "[SoilNitrogen].NO3.kgha");
                JsonUtilities.SearchReplaceReportVariableNames(report, "[SoilNitrogen].nh4", "[SoilNitrogen].NH4.kgha");
                JsonUtilities.SearchReplaceReportVariableNames(report, "[SoilNitrogen].urea", "[SoilNitrogen].Urea.kgha");
            }
            foreach (var manager in JsonUtilities.ChildManagers(root))
            {
                var originalCode = manager.ToString();
                if (originalCode != null)
                {
                    if (originalCode.Contains("SoilNitrogen.NO3"))
                    {
                        manager.Replace("Soil.SoilNitrogen.NO3", "NO3.kgha");
                        manager.Replace("SoilNitrogen.NO3", "NO3.kgha");
                        manager.AddDeclaration("ISolute", "NO3", new string[] { "[ScopedLinkByName]" });
                    }
                    if (originalCode.Contains("SoilNitrogen.NH4"))
                    {
                        manager.Replace("Soil.SoilNitrogen.NH4", "NH4.kgha");
                        manager.Replace("SoilNitrogen.NH4", "NH4.kgha");
                        manager.AddDeclaration("ISolute", "NH4", new string[] { "[ScopedLinkByName]" });
                    }
                    if (originalCode.Contains("SoilNitrogen.urea"))
                    {
                        manager.Replace("Soil.SoilNitrogen.urea", "Urea.kgha");
                        manager.Replace("SoilNitrogen.urea", "Urea.kgha");
                        manager.AddDeclaration("ISolute", "Urea", new string[] { "[ScopedLinkByName]" });
                    }
                    if (originalCode.Contains("SoilNitrogen.PlantAvailableNO3"))
                    {
                        manager.Replace("Soil.SoilNitrogen.PlantAvailableNO3", "PlantAvailableNO3.kgha");
                        manager.Replace("SoilNitrogen.PlantAvailableNO3", "PlantAvailableNO3.kgha");
                        manager.AddDeclaration("ISolute", "PlantAvailableNO3", new string[] { "[ScopedLinkByName]" });
                    }
                    if (originalCode.Contains("SoilNitrogen.PlantAvailableNH4"))
                    {
                        manager.Replace("Soil.SoilNitrogen.PlantAvailableNH4", "PlantAvailableNH4.kgha");
                        manager.Replace("SoilNitrogen.PlantAvailableNH4", "PlantAvailableNH4.kgha");
                        manager.AddDeclaration("ISolute", "PlantAvailableNH4", new string[] { "[ScopedLinkByName]" });
                    }
                    if (originalCode != manager.ToString())
                    {
                        var usingLines = manager.GetUsingStatements().ToList();
                        usingLines.Add("Models.Interfaces");
                        manager.SetUsingStatements(usingLines);
                        manager.Save();
                    }
                }
            }

            foreach (var series in JsonUtilities.ChildrenOfType(root, "Series"))
            {
                if (series["XFieldName"] != null)
                {
                    series["XFieldName"] = series["XFieldName"].ToString().Replace("SoilNitrogen.NO3", "SoilNitrogen.NO3.kgha");
                    series["XFieldName"] = series["XFieldName"].ToString().Replace("SoilNitrogen.NH4", "SoilNitrogen.NH4.kgha");
                    series["XFieldName"] = series["XFieldName"].ToString().Replace("SoilNitrogen.urea", "SoilNitrogen.Urea.kgha");
                    series["XFieldName"] = series["XFieldName"].ToString().Replace("SoilNitrogen.PlantAvailableNO3", "SoilNitrogen.PlantAvailableNO3.kgha");
                    series["XFieldName"] = series["XFieldName"].ToString().Replace("SoilNitrogen.PlantAvailableNH4", "SoilNitrogen.PlantAvailableNH4.kgha");
                }
                if (series["YFieldName"] != null)
                {
                    series["YFieldName"] = series["YFieldName"].ToString().Replace("SoilNitrogen.NO3", "SoilNitrogen.NO3.kgha");
                    series["YFieldName"] = series["YFieldName"].ToString().Replace("SoilNitrogen.NH4", "SoilNitrogen.NH4.kgha");
                    series["YFieldName"] = series["YFieldName"].ToString().Replace("SoilNitrogen.urea", "SoilNitrogen.Urea.kgha");
                    series["YFieldName"] = series["YFieldName"].ToString().Replace("SoilNitrogen.PlantAvailableNO3", "SoilNitrogen.PlantAvailableNO3.kgha");
                    series["YFieldName"] = series["YFieldName"].ToString().Replace("SoilNitrogen.PlantAvailableNH4", "SoilNitrogen.PlantAvailableNH4.kgha");
                }
            }
        }

        /// <summary>
        /// Remove SoluteManager.
        /// </summary>
        /// <param name="root">The root JSON token.</param>
        /// <param name="fileName">The name of the apsimx file.</param>
        private static void UpgradeToVersion54(JObject root, string fileName)
        {
            foreach (var soluteManager in JsonUtilities.ChildrenOfType(root, "SoluteManager"))
                soluteManager.Remove();

            foreach (var report in JsonUtilities.ChildrenOfType(root, "Report"))
            {
                JsonUtilities.SearchReplaceReportVariableNames(report, "[Soil].NO3N", "[Soil].SoilNitrogen.NO3.kgha");
                JsonUtilities.SearchReplaceReportVariableNames(report, "[Soil].NH4N", "[Soil].SoilNitrogen.NH4.kgha");
                JsonUtilities.SearchReplaceReportVariableNames(report, "[Soil].UreaN", "[Soil].SoilNitrogen.Urea.kgha");
            }

            foreach (var manager in JsonUtilities.ChildManagers(root))
            {
                bool managerChanged = false;
                if (manager.Replace("mySoil.NO3N", "NO3.kgha"))
                {
                    manager.AddDeclaration("ISolute", "NO3", new string[] { "[ScopedLinkByName]" });
                    managerChanged = true;
                }
                if (manager.Replace("mySoil.NH4N", "NH4.kgha"))
                {
                    manager.AddDeclaration("ISolute", "NH4", new string[] { "[ScopedLinkByName]" });
                    managerChanged = true;
                }
                if (manager.Replace("mySoil.UreaN", "Urea.kgha"))
                {
                    manager.AddDeclaration("ISolute", "Urea", new string[] { "[ScopedLinkByName]" });
                    managerChanged = true;
                }
                if (manager.Replace("Soil.NO3N", "NO3.kgha"))
                {
                    manager.AddDeclaration("ISolute", "NO3", new string[] { "[ScopedLinkByName]" });
                    managerChanged = true;
                }
                if (manager.Replace("Soil.NH4N", "NH4.kgha"))
                {
                    manager.AddDeclaration("ISolute", "NH4", new string[] { "[ScopedLinkByName]" });
                    managerChanged = true;
                }
                if (manager.Replace("Soil.UreaN", "Urea.kgha"))
                {
                    manager.AddDeclaration("ISolute", "Urea", new string[] { "[ScopedLinkByName]" });
                    managerChanged = true;
                }
                if (manager.Replace("mySoil.SoilNitrogen.", "SoilNitrogen."))
                {
                    manager.AddDeclaration("SoilNitrogen", "SoilNitrogen", new string[] { "[ScopedLinkByName]" });
                    managerChanged = true;
                }
                if (manager.Replace("Soil.SoilNitrogen.", "SoilNitrogen."))
                {
                    manager.AddDeclaration("SoilNitrogen", "SoilNitrogen", new string[] { "[ScopedLinkByName]" });
                    managerChanged = true;
                }
                if (manager.Replace("soil.SoilNitrogen.", "SoilNitrogen."))
                {
                    manager.AddDeclaration("SoilNitrogen", "SoilNitrogen", new string[] { "[ScopedLinkByName]" });
                    managerChanged = true;
                }
                if (manager.Replace("soil1.SoilNitrogen.", "SoilNitrogen."))
                {
                    manager.AddDeclaration("SoilNitrogen", "SoilNitrogen", new string[] { "[ScopedLinkByName]" });
                    managerChanged = true;
                }
                var declarations = manager.GetDeclarations();
                if (declarations.RemoveAll(declaration => declaration.TypeName == "SoluteManager") > 0)
                {
                    manager.SetDeclarations(declarations);
                    managerChanged = true;
                }

                if (managerChanged)
                {
                    var usingLines = manager.GetUsingStatements().ToList();
                    usingLines.Add("Models.Interfaces");
                    manager.SetUsingStatements(usingLines);
                    manager.Save();
                }
            }
        }


        /// <summary>
<<<<<<< HEAD
        /// No description - blame Neil.
=======
        /// Changes initial Root Wt to an array.
>>>>>>> 259baee0
        /// </summary>
        /// <param name="root"></param>
        /// <param name="fileName"></param>
        private static void UpgradeToVersion55(JObject root, string fileName)
        {
            foreach (var SOM in JsonUtilities.ChildrenOfType(root, "SoilOrganicMatter"))
            {
                double soilcnr = Convert.ToDouble(SOM["SoilCN"]);
                SOM.Remove("SoilCN");
                double[] thickness = MathUtilities.StringsToDoubles(JsonUtilities.Values(SOM, "Thickness"));

                double[] SoilCNVector = new double[thickness.Length];

                for (int layer = 0; layer < thickness.Length; layer++)
                    SoilCNVector[layer] = soilcnr;

                JsonUtilities.SetValues(SOM, "SoilCN", SoilCNVector);
            }

        }

        /// <summary>
<<<<<<< HEAD
        /// Upgrades to version 56. Adds a RetranslocateNonStructural node to
        /// all GenericOrgans which do not have a child called
        /// RetranslocateNitrogen.
        /// </summary>
        /// <param name="root">The root JSON token.</param>
        /// <param name="fileName">The name of the apsimx file.</param>
        private static void UpgradeToVersion56(JObject root, string fileName)
        {
            foreach (JObject organ in JsonUtilities.ChildrenRecursively(root, "GenericOrgan"))
                if (JsonUtilities.ChildWithName(organ, "RetranslocateNitrogen") == null)
                    JsonUtilities.AddModel(organ, typeof(RetranslocateNonStructural), "RetranslocateNitrogen");
=======
        /// Change Factor.Specifications to Factor.Specification. Also FactorValue
        /// becomes CompositeFactor.
        /// </summary>
        /// <param name="root"></param>
        /// <param name="fileName"></param>
        private static void UpgradeToVersion56(JToken root, string fileName)
        {
            foreach (var factor in JsonUtilities.ChildrenRecursively(root as JObject, "Factor"))
            {
                var parent = JsonUtilities.Parent(factor);

                string parentModelType = JsonUtilities.Type(parent);
                if (parentModelType == "Factors")
                {
                    var specifications = factor["Specifications"] as JArray;
                    if (specifications != null)
                    {
                        if (specifications.Count > 1)
                        {
                            // must be a compound factor. 

                            // Change our Factor to a CompositeFactor
                            factor["$type"] = "Models.Factorial.CompositeFactor, Models";

                            // Remove the Factor from it's parent.
                            var parentChildren = parent["Children"] as JArray;
                            parentChildren.Remove(factor);

                            // Create a new site factor and add our CompositeFactor to the children list.
                            var siteFactor = JsonUtilities.ChildWithName(parent as JObject, "Site") as JObject;
                            if (siteFactor == null)
                            {
                                // Create a site factor 
                                siteFactor = new JObject();
                                siteFactor["$type"] = "Models.Factorial.Factor, Models";
                                siteFactor["Name"] = "Site";
                                JArray siteFactorChildren = new JArray();
                                siteFactor["Children"] = siteFactorChildren;

                                // Add our new site factor to our models parent.
                                parentChildren.Add(siteFactor);
                            }
                            (siteFactor["Children"] as JArray).Add(factor);

                        }
                        else
                        {
                            // Convert array to string.
                            if (specifications.Count > 0)
                                factor["Specification"] = specifications[0].ToString();
                        }
                    }
                }
                else if (parentModelType == "Factor")
                {
                    factor["$type"] = "Models.Factorial.CompositeFactor, Models";
                }
            }

            foreach (var series in JsonUtilities.ChildrenRecursively(root as JObject, "Series"))
            {
                var factorToVaryColours = series["FactorToVaryColours"];
                if (factorToVaryColours != null && factorToVaryColours.Value<string>() == "Simulation")
                    series["FactorToVaryColours"] = "SimulationName";
                var factorToVaryMarkers = series["FactorToVaryMarkers"];
                if (factorToVaryMarkers != null && factorToVaryMarkers.Value<string>() == "Simulation")
                    series["FactorToVaryMarkers"] = "SimulationName";
                var factorToVaryLines = series["FactorToVaryLines"];
                if (factorToVaryLines != null && factorToVaryLines.Value<string>() == "Simulation")
                    series["FactorToVaryLines"] = "SimulationName";
            }
>>>>>>> 259baee0
        }

        /// <summary>
        /// Changes initial Root Wt to an array.
        /// </summary>
        /// <param name="root">The root JSON token.</param>
        /// <param name="fileName">The name of the apsimx file.</param>
        private static void NeilsNewBeautConverterWhichProbablyWontGetMerged(JObject root, string fileName)
        {
            // Delete all alias children.
            foreach (var soilNitrogen in JsonUtilities.ChildrenOfType(root, "SoilNitrogen"))
            {
                var parent = JsonUtilities.Parent(soilNitrogen);
                var nutrient = JsonUtilities.CreateNewChildModel(parent, "Nutrient", "Models.Soils.Nutrients.Nutrient");
                nutrient["ResourceName"] = "Nutrient";
                soilNitrogen.Remove();
            }

            foreach (var manager in JsonUtilities.ChildManagers(root))
            {
                manager.Replace("using Models.Soils;", "using Models.Soils;\r\nusing Models.Soils.Nutrients;");

                manager.Replace("SoilNitrogen.FOMN", ".Nutrient.FOMN");
                manager.Replace("SoilNitrogen.FOMC", ".Nutrient.FOMC");

                if (manager.Replace("Soil.SoilNitrogen.HumicN", "Humic.N"))
                    manager.AddDeclaration("NutrientPool", "Humic", new string[] { "[ScopedLinkByName]" });
                if (manager.Replace("Soil.SoilNitrogen.HumicC", "Humic.C"))
                    manager.AddDeclaration("NutrientPool", "Humic", new string[] { "[ScopedLinkByName]" });

                if (manager.Replace("Soil.SoilNitrogen.MicrobialN", "Microbial.N"))
                    manager.AddDeclaration("NutrientPool", "Microbial", new string[] { "[ScopedLinkByName]" });
                if (manager.Replace("Soil.SoilNitrogen.MicrobialC", "Microbial.C"))
                    manager.AddDeclaration("NutrientPool", "Microbial", new string[] { "[ScopedLinkByName]" });

                if (manager.Replace("Soil.SoilNitrogen.dlt_n_min_res", "SurfaceResidueDecomposition.MineralisedN"))
                    manager.AddDeclaration("CarbonFlow", "SurfaceResidueDecomposition", new string[] { "[LinkByPath(Path=\"[Nutrient].SurfaceResidue.Decomposition\")]" });
                manager.Replace("SoilNitrogen.MineralisedN", "Nutrient.MineralisedN");

                manager.Replace("SoilNitrogen.TotalN", "Nutrient.TotalN");
                if (manager.Replace("SoilNitrogen.TotalN", "Nutrient.TotalN"))
                {
                    manager.RemoveDeclaration("SoilNitrogen");
                    manager.AddDeclaration("INutrient", "Nutrient", new string[] { "[ScopedLinkByName]" });
                }

                manager.Replace("SoilNitrogen.TotalC", "Nutrient.TotalC");
                if (manager.Replace("SoilNitrogen.TotalC", "Nutrient.TotalC"))
                {
                    manager.RemoveDeclaration("SoilNitrogen");
                    manager.AddDeclaration("INutrient", "Nutrient", new string[] { "[ScopedLinkByName]" });
                }

                manager.Replace("SoilNitrogen.mineral_n", "Nutrient.MineralN");
                manager.Replace("SoilNitrogen.Denitrification", "Nutrient.Natm");
                manager.Replace("SoilNitrogen.n2o_atm", "Nutrient.N2Oatm");
                manager.Save();
            }

            foreach (var report in JsonUtilities.ChildrenOfType(root, "Report"))
            {
                JsonUtilities.SearchReplaceReportVariableNames(report, "SoilNitrogen.NO3.kgha", "Nutrient.NO3.kgha");
                JsonUtilities.SearchReplaceReportVariableNames(report, "SoilNitrogen.NH4.kgha", "Nutrient.NH4.kgha");
                JsonUtilities.SearchReplaceReportVariableNames(report, "SoilNitrogen.Urea.kgha", "Nutrient.Urea.kgha");
                JsonUtilities.SearchReplaceReportVariableNames(report, "SoilNitrogen.PlantAvailableNO3.kgha", "Nutrient.PlantAvailableNO3.kgha");
                JsonUtilities.SearchReplaceReportVariableNames(report, "SoilNitrogen.PlantAvailableNH4.kgha", "Nutrient.PlantAvailableNH4.kgha");
                JsonUtilities.SearchReplaceReportVariableNames(report, "[SoilNitrogen].NO3.kgha", "[Nutrient].NO3.kgha");
                JsonUtilities.SearchReplaceReportVariableNames(report, "[SoilNitrogen].NH4.kgha", "[Nutrient].NH4.kgha");
                JsonUtilities.SearchReplaceReportVariableNames(report, "[SoilNitrogen].Urea.kgha", "[Nutrient].Urea.kgha");

                JsonUtilities.SearchReplaceReportVariableNames(report, ".SoilNitrogen.FOMN", ".Nutrient.FOMN");
                JsonUtilities.SearchReplaceReportVariableNames(report, ".SoilNitrogen.FOMC", ".Nutrient.FOMC");
                JsonUtilities.SearchReplaceReportVariableNames(report, ".SoilNitrogen.HumicN", ".Nutrient.Humic.N");
                JsonUtilities.SearchReplaceReportVariableNames(report, ".SoilNitrogen.HumicC", ".Nutrient.Humic.C");
                JsonUtilities.SearchReplaceReportVariableNames(report, ".SoilNitrogen.MicrobialN", ".Nutrient.Microbial.N");
                JsonUtilities.SearchReplaceReportVariableNames(report, ".SoilNitrogen.MicrobialC", ".Nutrient.Microbial.C");
                JsonUtilities.SearchReplaceReportVariableNames(report, ".SoilNitrogen.urea", ".Nutrient.Urea.kgha");
                JsonUtilities.SearchReplaceReportVariableNames(report, ".SoilNitrogen.dlt_n_min_res", ".Nutrient.SurfaceResidue.Decomposition.MineralisedN");
                JsonUtilities.SearchReplaceReportVariableNames(report, ".SoilNitrogen.MineralisedN", ".Nutrient.MineralisedN");
                JsonUtilities.SearchReplaceReportVariableNames(report, ".SoilNitrogen.Denitrification", ".Nutrient.Natm");
                JsonUtilities.SearchReplaceReportVariableNames(report, ".SoilNitrogen.n2o_atm", ".Nutrient.N2Oatm");
                JsonUtilities.SearchReplaceReportVariableNames(report, ".SoilNitrogen.TotalC", ".Nutrient.TotalC");
                JsonUtilities.SearchReplaceReportVariableNames(report, ".SoilNitrogen.TotalN", ".Nutrient.TotalN");
                JsonUtilities.SearchReplaceReportVariableNames(report, ".SoilNitrogen.mineral_n", ".Nutrient.MineralN");
                JsonUtilities.SearchReplaceReportVariableNames(report, ".SoilNitrogen.Nitrification", ".Nutrient.NH4.Nitrification");
            }

            foreach (var series in JsonUtilities.ChildrenOfType(root, "Series"))
            {
                if (series["XFieldName"] != null)
                {
                    series["XFieldName"] = series["XFieldName"].ToString().Replace("SoilNitrogen.NO3.kgha", "Nutrient.NO3.kgha");
                    series["XFieldName"] = series["XFieldName"].ToString().Replace("SoilNitrogen.NH4.kgha", "Nutrient.NH4.kgha");
                    series["XFieldName"] = series["XFieldName"].ToString().Replace("SoilNitrogen.Urea.kgha", "Nutrient.Urea.kgha");
                    series["XFieldName"] = series["XFieldName"].ToString().Replace("SoilNitrogen.PlantAvailableNO3.kgha", "Nutrient.PlantAvailableNO3.kgha");
                    series["XFieldName"] = series["XFieldName"].ToString().Replace("SoilNitrogen.PlantAvailableNH4.kgha", "Nutrient.PlantAvailableNH4.kgha");
                }
                if (series["YFieldName"] != null)
                {
                    series["YFieldName"] = series["YFieldName"].ToString().Replace("SoilNitrogen.NO3.kgha", "Nutrient.NO3.kgha");
                    series["YFieldName"] = series["YFieldName"].ToString().Replace("SoilNitrogen.NH4.kgha", "Nutrient.NH4.kgha");
                    series["YFieldName"] = series["YFieldName"].ToString().Replace("SoilNitrogen.Urea.kgha", "Nutrient.Urea.kgha");
                    series["YFieldName"] = series["YFieldName"].ToString().Replace("SoilNitrogen.PlantAvailableNO3.kgha", "Nutrient.PlantAvailableNO3.kgha");
                    series["YFieldName"] = series["YFieldName"].ToString().Replace("SoilNitrogen.PlantAvailableNH4.kgha", "Nutrient.PlantAvailableNH4.kgha");
                }
            }
        }
    }
}
<|MERGE_RESOLUTION|>--- conflicted
+++ resolved
@@ -439,11 +439,7 @@
 
 
         /// <summary>
-<<<<<<< HEAD
         /// No description - blame Neil.
-=======
-        /// Changes initial Root Wt to an array.
->>>>>>> 259baee0
         /// </summary>
         /// <param name="root"></param>
         /// <param name="fileName"></param>
@@ -466,7 +462,6 @@
         }
 
         /// <summary>
-<<<<<<< HEAD
         /// Upgrades to version 56. Adds a RetranslocateNonStructural node to
         /// all GenericOrgans which do not have a child called
         /// RetranslocateNitrogen.
@@ -478,13 +473,15 @@
             foreach (JObject organ in JsonUtilities.ChildrenRecursively(root, "GenericOrgan"))
                 if (JsonUtilities.ChildWithName(organ, "RetranslocateNitrogen") == null)
                     JsonUtilities.AddModel(organ, typeof(RetranslocateNonStructural), "RetranslocateNitrogen");
-=======
-        /// Change Factor.Specifications to Factor.Specification. Also FactorValue
-        /// becomes CompositeFactor.
-        /// </summary>
-        /// <param name="root"></param>
-        /// <param name="fileName"></param>
-        private static void UpgradeToVersion56(JToken root, string fileName)
+        }
+
+        /// <summary>
+        /// Upgrades to version 57. Change Factor.Specifications to 
+        /// Factor.Specification. Also FactorValue becomes CompositeFactor.
+        /// </summary>
+        /// <param name="root">The root JSON token.</param>
+        /// <param name="fileName">The name of the .apsimx file.</param>
+        private static void UpgradeToVersion57(JToken root, string fileName)
         {
             foreach (var factor in JsonUtilities.ChildrenRecursively(root as JObject, "Factor"))
             {
@@ -550,7 +547,6 @@
                 if (factorToVaryLines != null && factorToVaryLines.Value<string>() == "Simulation")
                     series["FactorToVaryLines"] = "SimulationName";
             }
->>>>>>> 259baee0
         }
 
         /// <summary>
