﻿using System;
using System.Collections.Generic;
using Models.Core;
using Models.Interfaces;
using APSIM.Shared.Utilities;
using System.Xml.Serialization;

namespace Models
{
    /// <summary>
    /// # [Name]
    /// The module MICROMET, described here, has been developed to allow the calculation of 
    /// potential transpiration for multiple competing canopies that can be either layered or intermingled.
    /// </summary>
    [Serializable]
    [ViewName("UserInterface.Views.GridView")]
    [PresenterName("UserInterface.Presenters.PropertyPresenter")]
    [ValidParent(ParentType = typeof(Simulation))]
    [ValidParent(ParentType = typeof(Zone))]
    public partial class MicroClimate : Model
    {

        #region Constants
        /// <summary>The SVP_ a Teten coefficient</summary>
        private const double svp_A = 6.106;
        /// <summary>The SVP_ b Teten coefficient</summary>
        private const double svp_B = 17.27;
        /// <summary>The SVP_ c Teten coefficient</summary> 
        private const double svp_C = 237.3;
        /// <summary>0 C in Kelvin (k)</summary>
        private const double abs_temp = 273.16;
        /// <summary>universal gas constant (J/mol/K)</summary>
        private const double r_gas = 8.3143;
        /// <summary>molecular weight water (kg/mol)</summary>
        private const double mwh2o = 0.018016;
        /// <summary>molecular weight air (kg/mol)</summary>
        private const double mwair = 0.02897;
        /// <summary>molecular fraction of water to air ()</summary>
        private const double molef = mwh2o / mwair;
        /// <summary>Specific heat of air at constant pressure (J/kg/K)</summary>
        private const double Cp = 1010.0;
        /// <summary>Stefan-Boltzman constant</summary>
        private const double stef_boltz = 5.67E-08;
        /// <summary>constant for cloud effect on longwave radiation</summary>
        private const double c_cloud = 0.1;
        /// <summary>convert degrees to radians</summary>
        private const double Deg2Rad = Math.PI / 180.0;
        /// <summary>Density of water (kg/m3)</summary>
        private const double RhoW = 998.0;
        /// <summary>weights vpd towards vpd at maximum temperature</summary>
        private const double svp_fract = 0.66;
        /// <summary>The sun set angle (degrees)</summary>
        private const double SunSetAngle = 0.0;
        /// <summary>The sun angle for net positive radiation (degrees)</summary>
        private const double SunAngleNetPositiveRadiation = 15;
        /// <summary>Convert hours to seconds</summary>
        private const double hr2s = 60.0 * 60.0;
        /// <summary>von Karman constant</summary>
        private const double vonKarman = 0.41;
        /// <summary>Canopy emissivity</summary>
        private const double CanopyEmissivity = 0.96;
        /// <summary>The soil_emissivity</summary>
        private const double SoilEmissivity = 0.96;

        #endregion


        /// <summary>The clock</summary>
        [Link]
        private Clock Clock = null;

        /// <summary>The weather</summary>
        [Link]
        private IWeather weather = null;

        /// <summary>List of uptakes</summary>
        private List<ZoneMicroClimate> zoneMicroClimates = new List<ZoneMicroClimate>();

        /// <summary>Constructor</summary>
        public MicroClimate()
        {
        }

        /// <summary>This is the length of time within the day during which evaporation will take place</summary>
        private double dayLengthEvap;
        /// <summary>This is the length of time within the day during which the sun is above the horizon</summary>
        private double dayLengthLight;

        /// <summary>Gets or sets the a_interception.</summary>
        [Description("Multiplier on rainfall to calculate interception losses")]
        [Bounds(Lower = 0.0, Upper = 10.0)]
        [Units("mm/mm")]
        public double a_interception { get; set; }

        /// <summary>Gets or sets the b_interception.</summary>
        [Description("Power on rainfall to calculate interception losses")]
        [Bounds(Lower = 0.0, Upper = 5.0)]
        [Units("-")]
        public double b_interception { get; set; }

        /// <summary>Gets or sets the c_interception.</summary>
        [Description("Multiplier on LAI to calculate interception losses")]
        [Bounds(Lower = 0.0, Upper = 10.0)]
        [Units("mm")]
        public double c_interception { get; set; }

        /// <summary>Gets or sets the d_interception.</summary>
        [Description("Constant value to add to calculate interception losses")]
        [Bounds(Lower = 0.0, Upper = 20.0)]
        [Units("mm")]
        public double d_interception { get; set; }

        /// <summary>Gets or sets the soil_albedo.</summary>
        [Description("Soil albedo")]
        [Bounds(Lower = 0.0, Upper = 1.0)]
        [Units("MJ/MJ")]
        public double soil_albedo { get; set; }

        /// <summary>Fraction of solar radiation reaching the soil surface that results in soil heating</summary>
        [Description("Fraction of solar radiation reaching the soil surface that results in soil heating")]
        [Bounds(Lower = 0.0, Upper = 1.0)]
        [Units("MJ/MJ")]
        public double SoilHeatFluxFraction { get; set; }

        /// <summary>The fraction of intercepted rainfall that evaporates at night</summary>
        [Description("The fraction of intercepted rainfall that evaporates at night")]
        [Bounds(Lower = 0.0, Upper = 1.0)]
        [Units("0-1")]
        public double NightInterceptionFraction { get; set; }

        /// <summary>Height of the weather instruments</summary>
        [Description("Height of the weather instruments")]
        [Bounds(Lower = 0.0, Upper = 10.0)]
        [Units("m")]
        public double ReferenceHeight { get; set; }

        /// <summary>Called when simulation commences.</summary>
        /// <param name="sender">The sender.</param>
        /// <param name="e">The <see cref="EventArgs"/> instance containing the event data.</param>
        [EventSubscribe("Commencing")]
        private void OnSimulationCommencing(object sender, EventArgs e)
        {
            foreach (Zone newZone in Apsim.ChildrenRecursively(this.Parent, typeof(Zone)))
                CreateZoneMicroClimate(newZone);
            if (zoneMicroClimates.Count == 0)
                CreateZoneMicroClimate(this.Parent as Zone);
        }

        /// <summary>
        /// Create a new MicroClimateZone for a given simulation zone
        /// </summary>
        /// <param name="newZone"></param>
        private void CreateZoneMicroClimate(Zone newZone)
        {
            ZoneMicroClimate myZoneMC = new ZoneMicroClimate();
            myZoneMC.zone = newZone;
            myZoneMC.Reset();
            foreach (ICanopy canopy in Apsim.ChildrenRecursively(newZone, typeof(ICanopy)))
                myZoneMC.Canopies.Add(new CanopyType(canopy));
            zoneMicroClimates.Add(myZoneMC);
        }

        /// <summary>Called when the canopy energy balance needs to be calculated.</summary>
        /// <param name="sender">The sender.</param>
        /// <param name="e">The <see cref="EventArgs"/> instance containing the event data.</param>
        [EventSubscribe("DoEnergyArbitration")]
        private void DoEnergyArbitration(object sender, EventArgs e)
        {
            dayLengthEvap = MathUtilities.DayLength(Clock.Today.DayOfYear, SunAngleNetPositiveRadiation, weather.Latitude);
            dayLengthLight = MathUtilities.DayLength(Clock.Today.DayOfYear, SunSetAngle, weather.Latitude);

            foreach (ZoneMicroClimate ZoneMC in zoneMicroClimates)
            {
                ZoneMC.DoCanopyCompartments();
                CalculateIncomingShortWaveRadiation(ZoneMC);
                CalculateLayeredShortWaveRadiation(ZoneMC);
                CalculateEnergyTerms(ZoneMC);
                CalculateLongWaveRadiation(ZoneMC);
                CalculateSoilHeatRadiation(ZoneMC);
                CalculateGc(ZoneMC);
                CalculateGa(ZoneMC);
                CalculateInterception(ZoneMC);
                CalculatePM(ZoneMC);
                CalculateOmega(ZoneMC);
                SetCanopyEnergyTerms(ZoneMC);
            }
        }

        /// <summary>Calculate the canopy conductance for system compartments</summary>
        private void CalculateGc(ZoneMicroClimate ZoneMC)
        {
            double Rin = weather.Radn;

            for (int i = ZoneMC.numLayers - 1; i >= 0; i += -1)
            {
                double Rflux = Rin * 1000000.0 / (dayLengthEvap * hr2s) * (1.0 - ZoneMC.Albedo);
                double Rint = 0.0;

                for (int j = 0; j <= ZoneMC.Canopies.Count - 1; j++)
                {
<<<<<<< HEAD
                    ZoneMC.Canopies[j].Gc[i] = CanopyConductance(ZoneMC.Canopies[j].Canopy.Gsmax, ZoneMC.Canopies[j].Canopy.R50, ZoneMC.Canopies[j].Canopy.FRGR, ZoneMC.Canopies[j].Fgreen[i], ZoneMC.layerKtot[i], ZoneMC.LAItotsum[i], Rflux);
=======
                    ZoneMC.Canopies[j].Gc[i] = CanopyConductance(ZoneMC.Canopies[j].Canopy.Gsmax, ZoneMC.Canopies[j].Canopy.R50, ZoneMC.Canopies[j].Fgreen[i], ZoneMC.layerKtot[i], ZoneMC.LAItotsum[i], Rflux);
>>>>>>> 9a0edf84
                    Rint += ZoneMC.Canopies[j].Rs[i];
                }
                // Calculate Rin for the next layer down
                Rin -= Rint;
            }
        }

        /// <summary>Calculate the aerodynamic conductance for system compartments</summary>
        private void CalculateGa(ZoneMicroClimate ZoneMC)
        {
            double sumDeltaZ = MathUtilities.Sum(ZoneMC.DeltaZ);
            double sumLAI = MathUtilities.Sum(ZoneMC.LAItotsum);
            double totalGa = AerodynamicConductanceFAO(weather.Wind, ReferenceHeight, sumDeltaZ, sumLAI);

            for (int i = 0; i <= ZoneMC.numLayers - 1; i++)
                for (int j = 0; j <= ZoneMC.Canopies.Count - 1; j++)
                    ZoneMC.Canopies[j].Ga[i] = totalGa * MathUtilities.Divide(ZoneMC.Canopies[j].Rs[i], ZoneMC.sumRs, 0.0);
        }

        /// <summary>Calculate the interception loss of water from the canopy</summary>
        private void CalculateInterception(ZoneMicroClimate ZoneMC)
        {
            double sumLAI = 0.0;
            double sumLAItot = 0.0;
            for (int i = 0; i <= ZoneMC.numLayers - 1; i++)
                for (int j = 0; j <= ZoneMC.Canopies.Count - 1; j++)
                {
                    sumLAI += ZoneMC.Canopies[j].LAI[i];
                    sumLAItot += ZoneMC.Canopies[j].LAItot[i];
                }

            double totalInterception = a_interception * Math.Pow(weather.Rain, b_interception) + c_interception * sumLAItot + d_interception;
            totalInterception = Math.Max(0.0, Math.Min(0.99 * weather.Rain, totalInterception));

            for (int i = 0; i <= ZoneMC.numLayers - 1; i++)
                for (int j = 0; j <= ZoneMC.Canopies.Count - 1; j++)
                    ZoneMC.Canopies[j].interception[i] = MathUtilities.Divide(ZoneMC.Canopies[j].LAI[i], sumLAI, 0.0) * totalInterception;
        }

        /// <summary>Calculate the Penman-Monteith water demand</summary>
        private void CalculatePM(ZoneMicroClimate ZoneMC)
        {
            // zero a few things, and sum a few others
            double sumRl = 0.0;
            double sumRsoil = 0.0;
            double sumInterception = 0.0;
            double freeEvapGa = 0.0;

            for (int j = 0; j <= ZoneMC.Canopies.Count - 1; j++)
            {
                sumRl += MathUtilities.Sum(ZoneMC.Canopies[j].Rl);
                sumRsoil += MathUtilities.Sum(ZoneMC.Canopies[j].Rsoil);
                sumInterception += MathUtilities.Sum(ZoneMC.Canopies[j].interception);
                freeEvapGa += MathUtilities.Sum(ZoneMC.Canopies[j].Ga);
            }

            double netRadiation = ((1.0 - ZoneMC.Albedo) * ZoneMC.sumRs + sumRl + sumRsoil) * 1000000.0;   // MJ/J
            netRadiation = Math.Max(0.0, netRadiation);

            double freeEvapGc = freeEvapGa * 1000000.0; // infinite surface conductance
            double freeEvap = CalcPenmanMonteith(netRadiation, weather.MinT, weather.MaxT, weather.VP, weather.AirPressure, dayLengthEvap, freeEvapGa, freeEvapGc);

            ZoneMC.dryleaffraction = 1.0 - MathUtilities.Divide(sumInterception * (1.0 - NightInterceptionFraction), freeEvap, 0.0);
            ZoneMC.dryleaffraction = Math.Max(0.0, ZoneMC.dryleaffraction);

            for (int i = 0; i <= ZoneMC.numLayers - 1; i++)
                for (int j = 0; j <= ZoneMC.Canopies.Count - 1; j++)
                {
                    netRadiation = 1000000.0 * ((1.0 - ZoneMC.Albedo) * ZoneMC.Canopies[j].Rs[i] + ZoneMC.Canopies[j].Rl[i] + ZoneMC.Canopies[j].Rsoil[i]);
                    netRadiation = Math.Max(0.0, netRadiation);

                    ZoneMC.Canopies[j].PETr[i] = CalcPETr(netRadiation * ZoneMC.dryleaffraction, weather.MinT, weather.MaxT, weather.AirPressure, ZoneMC.Canopies[j].Ga[i], ZoneMC.Canopies[j].Gc[i]);
                    ZoneMC.Canopies[j].PETa[i] = CalcPETa(weather.MinT, weather.MaxT, weather.VP, weather.AirPressure, dayLengthEvap * ZoneMC.dryleaffraction, ZoneMC.Canopies[j].Ga[i], ZoneMC.Canopies[j].Gc[i]);
                    ZoneMC.Canopies[j].PET[i] = ZoneMC.Canopies[j].PETr[i] + ZoneMC.Canopies[j].PETa[i];
                }
        }

        /// <summary>Gets the interception.</summary>
        [Description("Intercepted rainfall")]
        [Units("mm")]
        public double interception
        {
            get
            {
                double totalInterception = 0.0;
                for (int i = 0; i <= zoneMicroClimates[0].numLayers - 1; i++)
                    for (int j = 0; j <= zoneMicroClimates[0].Canopies.Count - 1; j++)
                        totalInterception += zoneMicroClimates[0].Canopies[j].interception[i];
                return totalInterception;
            }
        }

        /// <summary>Calculate the aerodynamic decoupling for system compartments</summary>
        private void CalculateOmega(ZoneMicroClimate MCZone)
        {
            for (int i = 0; i <= MCZone.numLayers - 1; i++)
                for (int j = 0; j <= MCZone.Canopies.Count - 1; j++)
                    MCZone.Canopies[j].Omega[i] = CalcOmega(weather.MinT, weather.MaxT, weather.AirPressure, MCZone.Canopies[j].Ga[i], MCZone.Canopies[j].Gc[i]);
        }

        /// <summary>Send an energy balance event</summary>
        private void SetCanopyEnergyTerms(ZoneMicroClimate ZoneMC)
        {
            for (int j = 0; j <= ZoneMC.Canopies.Count - 1; j++)
                if (ZoneMC.Canopies[j].Canopy != null)
                {
                    CanopyEnergyBalanceInterceptionlayerType[] lightProfile = new CanopyEnergyBalanceInterceptionlayerType[ZoneMC.numLayers];
                    double totalPotentialEp = 0;
                    double totalInterception = 0.0;
                    for (int i = 0; i <= ZoneMC.numLayers - 1; i++)
                    {
                        lightProfile[i] = new CanopyEnergyBalanceInterceptionlayerType();
                        lightProfile[i].thickness = ZoneMC.DeltaZ[i];
                        lightProfile[i].amount = ZoneMC.Canopies[j].Rs[i] * ZoneMC.RadnGreenFraction(j);
                        totalPotentialEp += ZoneMC.Canopies[j].PET[i];
                        totalInterception += ZoneMC.Canopies[j].interception[i];
                    }
                    ZoneMC.Canopies[j].Canopy.PotentialEP = totalPotentialEp;
                    ZoneMC.Canopies[j].Canopy.WaterDemand = totalPotentialEp;
                    ZoneMC.Canopies[j].Canopy.LightProfile = lightProfile;
                }
        }
    }
}<|MERGE_RESOLUTION|>--- conflicted
+++ resolved
@@ -198,11 +198,7 @@
 
                 for (int j = 0; j <= ZoneMC.Canopies.Count - 1; j++)
                 {
-<<<<<<< HEAD
-                    ZoneMC.Canopies[j].Gc[i] = CanopyConductance(ZoneMC.Canopies[j].Canopy.Gsmax, ZoneMC.Canopies[j].Canopy.R50, ZoneMC.Canopies[j].Canopy.FRGR, ZoneMC.Canopies[j].Fgreen[i], ZoneMC.layerKtot[i], ZoneMC.LAItotsum[i], Rflux);
-=======
                     ZoneMC.Canopies[j].Gc[i] = CanopyConductance(ZoneMC.Canopies[j].Canopy.Gsmax, ZoneMC.Canopies[j].Canopy.R50, ZoneMC.Canopies[j].Fgreen[i], ZoneMC.layerKtot[i], ZoneMC.LAItotsum[i], Rflux);
->>>>>>> 9a0edf84
                     Rint += ZoneMC.Canopies[j].Rs[i];
                 }
                 // Calculate Rin for the next layer down
