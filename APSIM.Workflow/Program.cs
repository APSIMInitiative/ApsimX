--- conflicted
+++ resolved
@@ -6,17 +6,14 @@
 using APSIM.Shared.Utilities;
 using System.IO.Compression;
 using System.Net;
-using System;
-using System.IO;
-using System.Linq;
-using System.Threading.Tasks;
-using System.Net.Http;
-using System.Collections.Generic;
-
-namespace APSIM.Workflow
+
+namespace APSIM.Workflow;
+
+/// <summary>
+/// Main program class for the APSIM.Workflow application.
+/// </summary>
+public class Program
 {
-<<<<<<< HEAD
-=======
     private static int exitCode = 0;
     public static List<string> apsimFilePaths = [];
 
@@ -43,44 +40,14 @@
         return exitCode;
     }
 
->>>>>>> 48f16858
-    /// <summary>
-    /// Main program class for the APSIM.Workflow application.
-    /// </summary>
-    public class Program
-    {
-        private static int exitCode = 0;
-        public static string apsimFileName = string.Empty;
-
-        public static int Main(string[] args)
-        {
-<<<<<<< HEAD
-            Parser.Default.ParseArguments<Options>(args).WithParsed(RunOptions).WithNotParsed(HandleParseError);
-            return exitCode;
-        }
-
-        /// <summary>
-        /// Runs the application with the specified options.
-        /// </summary>
-        /// <param name="options"></param>
-        private static void RunOptions(Options options)
-        {
-            try
-            {
-                if (options.SplitFiles != null)
-                {
-                    FileSplitter.Run(options.DirectoryPath, options.SplitFiles);
-                    return;
-                } 
-                else if (options.DirectoryPath != null)
-                {
-                    Console.WriteLine("Processing file: " + options.DirectoryPath);
-                    CopyWeatherFiles(options);
-
-                    WorkFloFileUtilities.CreateValidationWorkFloFile(options.DirectoryPath, apsimFileName);                
-                    if (!File.Exists(Path.Combine(options.DirectoryPath, "workflow.yml")))
-                        throw new Exception("Error: Failed to create validation workflow file.");
-=======
+    /// <summary>
+    /// Runs the application with the specified options.
+    /// </summary>
+    /// <param name="options"></param>
+    private static void RunOptions(Options options)
+    {
+        try
+        {
             if (options.ValidationLocations)
             {
                 if (options.Verbose)
@@ -100,28 +67,10 @@
                 WorkFloFileUtilities.CreateValidationWorkFloFile(options.DirectoryPath, Program.apsimFilePaths);                
                 if (!File.Exists(Path.Combine(options.DirectoryPath, "workflow.yml")))
                     throw new Exception("Error: Failed to create validation workflow file.");
->>>>>>> 48f16858
-
-                    if(options.Verbose)
-                        Console.WriteLine("Validation workflow file created.");
-
-<<<<<<< HEAD
-                    CreateZipFile(options.DirectoryPath);
-
-                    if(options.Verbose)
-                        Console.WriteLine("Zip file created.");
-                        
-                    SubmitWorkFloJob(options.DirectoryPath).Wait();
-
-                    if (options.Verbose)
-                        Console.WriteLine("Finshed with exit code " + exitCode);
-                }
-            }
-            catch (Exception ex)
-            {
-                Console.WriteLine("Error: " + ex.Message);
-                exitCode = 1;
-=======
+
+                if(options.Verbose)
+                    Console.WriteLine("Validation workflow file created.");
+
                 bool zipFileCreated = CreateZipFile(options.DirectoryPath);
 
                 if(options.Verbose && zipFileCreated)
@@ -138,13 +87,18 @@
 
                 if (options.Verbose)
                     Console.WriteLine("Finished with exit code " + exitCode);
->>>>>>> 48f16858
-            }
-        }
-
-<<<<<<< HEAD
-        private static async Task SubmitWorkFloJob(string directoryPath)
-=======
+            }
+        }
+        catch (Exception ex)
+        {
+            Console.WriteLine("Error: " + ex.Message);
+            exitCode = 1;
+        }
+    }
+
+    private static async Task SubmitWorkFloJob(string directoryPath)
+    {
+
         // Setup HTTP client with cookie container.
         CookieContainer cookieContainer = new();
         HttpClientHandler httpClientHandler = new()
@@ -163,66 +117,17 @@
         // Submit Azure job.
         HttpResponseMessage submitAzureRequest = await SendSubmitAzureJobRequest(directoryPath, httpClient, token);
         if (submitAzureRequest.IsSuccessStatusCode)
->>>>>>> 48f16858
-        {
-
-            // Setup HTTP client with cookie container.
-            CookieContainer cookieContainer = new();
-            HttpClientHandler httpClientHandler = new()
-            {
-                CookieContainer = cookieContainer,
-                UseCookies = true,
-            };
-
-            // Get Token for subsequent request.
-            using HttpClient httpClient = new(httpClientHandler);
-            Uri tokenUri = new("https://digitalag.csiro.au/workflo/antiforgery/token");
-            var response = await httpClient.GetAsync(tokenUri);
-            var token = await httpClient.GetStringAsync(tokenUri);
-            CookieCollection responseCookies = cookieContainer.GetCookies(tokenUri);
-            
-            // Submit Azure job.
-            HttpResponseMessage submitAzureRequest = await SendSubmitAzureJobRequest(directoryPath, httpClient, token);
-            if (submitAzureRequest.IsSuccessStatusCode)
-            {
-                Console.WriteLine("WorkFlo job submitted successfully.");
-            }
-            else
-            {
-                Console.WriteLine("Error: Failed to submit WorkFlo job. Reason: " + submitAzureRequest.ReasonPhrase);
-                exitCode = 1;
-            }
-        }
-
-        private static async Task<HttpResponseMessage> SendSubmitAzureJobRequest(string directoryPath, HttpClient httpClient, string token)
-        {
-<<<<<<< HEAD
-            Uri azureSubmitJobUri = new("https://digitalag.csiro.au/workflo/submit-azure");
-            var content = new MultipartFormDataContent
-            {
-                { new StreamContent(File.OpenRead(Path.Combine(directoryPath, "payload.zip")), 8192), "file", "payload.zip" }
-            };
-            content.Headers.Add("X-XSRF-TOKEN", token);
-            HttpRequestMessage request = new(HttpMethod.Post, azureSubmitJobUri) { Content = content };
-            HttpResponseMessage message = await httpClient.SendAsync(request);
-            return message;
-=======
+        {
+            Console.WriteLine("WorkFlo job submitted successfully.");
+        }
+        else
+        {
             var responseContentJson = submitAzureRequest.Content.ReadAsStringAsync().Result;
             Console.WriteLine("Error: Failed to submit WorkFlo job. Reason:\n" + responseContentJson);
             exitCode = 1;
->>>>>>> 48f16858
-        }
-
-<<<<<<< HEAD
-        /// <summary>
-        /// Creates a zip file from the specified directory.
-        /// </summary>
-        /// <param name="directoryPath">directory where payload files can be found.</param>
-        private static void CreateZipFile(string directoryPath)
-        {
-            if (directoryPath == null)
-                throw new Exception("Error: Directory path is null while trying to create zip file.");
-=======
+        }
+    }
+
     private static async Task<HttpResponseMessage> SendSubmitAzureJobRequest(string directoryPath, HttpClient httpClient, string token)
     {
         Uri azureSubmitJobUri = new(Program.WORKFLO_API_SUBMIT_AZURE_URL);
@@ -244,36 +149,27 @@
     {
         if (directoryPath == null)
             throw new Exception("Error: Directory path is null while trying to create zip file.");
->>>>>>> 48f16858
-
-            var parentDirectory = Directory.GetParent(directoryPath);
-            if (parentDirectory == null || parentDirectory.Parent == null)
-                throw new Exception("Error: Directory path is invalid while trying to create zip file.");
-            string directoryParentPath = parentDirectory.Parent.FullName;
-            string zipFilePath = Path.Combine(directoryParentPath, "payload.zip");
-
-            if (File.Exists(zipFilePath))
-                File.Delete(zipFilePath);
-
-<<<<<<< HEAD
-            ZipFile.CreateFromDirectory(directoryPath, zipFilePath, CompressionLevel.SmallestSize, false);
-=======
+
+        var parentDirectory = Directory.GetParent(directoryPath);
+        if (parentDirectory == null || parentDirectory.Parent == null)
+            throw new Exception("Error: Directory path is invalid while trying to create zip file.");
+        string directoryParentPath = parentDirectory.Parent.FullName;
+        string zipFilePath = Path.Combine(directoryParentPath, "payload.zip");
+
+        if (File.Exists(zipFilePath))
+            File.Delete(zipFilePath);
+
         RemoveDatabaseFiles(directoryPath);
 
         ZipFile.CreateFromDirectory(directoryPath, zipFilePath, CompressionLevel.SmallestSize, false);
->>>>>>> 48f16858
-
-            if (!File.Exists(zipFilePath))
-                throw new Exception("Error: Failed to create zip file.");
-
-            string finalZipFilePath = Path.Combine(directoryPath, "payload.zip");
-            if(File.Exists(finalZipFilePath))
-                File.Delete(finalZipFilePath);
-
-<<<<<<< HEAD
-            File.Move(zipFilePath, finalZipFilePath);
-        }
-=======
+
+        if (!File.Exists(zipFilePath))
+            throw new Exception("Error: Failed to create zip file.");
+
+        string finalZipFilePath = Path.Combine(directoryPath, "payload.zip");
+        if(File.Exists(finalZipFilePath))
+            File.Delete(finalZipFilePath);
+
         File.Move(zipFilePath, finalZipFilePath);
         return true;
     }
@@ -290,60 +186,29 @@
             File.Delete(dbFilePath);
         }
     }
->>>>>>> 48f16858
-
-        /// <summary>
-        /// Handles parser errors to ensure that a non-zero exit code
-        /// is returned when parse errors are encountered.
-        /// </summary>
-        /// <param name="errors">Parse errors.</param>
-        private static void HandleParseError(IEnumerable<Error> errors)
-        {
-            // To help with Jenkins only errors.
-            foreach (var error in errors)
-            {
-                //We need to exclude these as the nuget package has a bug that causes them to appear even if there is no error.
-                if (error as VersionRequestedError == null && error as HelpRequestedError == null && error as MissingRequiredOptionError == null)
-                {
-                    Console.WriteLine("Console error output: " + error.ToString());
-                    Trace.WriteLine("Trace error output: " + error.ToString());
-                }
-            }
-
-            if (!(errors.IsHelp() || errors.IsVersion() || errors.Any(e => e is MissingRequiredOptionError)))
-                exitCode = 1;
-        }
-
-<<<<<<< HEAD
-        /// <summary>
-        /// Copies the weather files from the specified directories in the apsimx file to the directory.
-        /// </summary>
-        /// <param name="zipFile"></param>
-        private static void CopyWeatherFiles(Options options)
-        {
-            try
-            {            
-                string[] apsimxFileInfoArray = GetApsimXFileTextFromDirectory(options.DirectoryPath);
-                if (apsimxFileInfoArray.Length != 2)
-                {
-                    throw new Exception("Error: Failed to get APSIMX file text and name from directory.");
-                }
-
-                apsimFileName = apsimxFileInfoArray[0];
-                string apsimxFileText = apsimxFileInfoArray[1];
-
-                if (apsimxFileText == null)
-                {
-                    throw new Exception("Error: APSIMX file not found.");
-                }
-
-                var simulations = FileFormat.ReadFromString<Simulations>(apsimxFileText, e => throw e, false).NewModel as Simulations;
-                
-                if (simulations == null)
-                {
-                    throw new Exception("Error: Failed to read simulations from APSIMX file.");
-                }
-=======
+
+    /// <summary>
+    /// Handles parser errors to ensure that a non-zero exit code
+    /// is returned when parse errors are encountered.
+    /// </summary>
+    /// <param name="errors">Parse errors.</param>
+    private static void HandleParseError(IEnumerable<Error> errors)
+    {
+        // To help with Jenkins only errors.
+        foreach (var error in errors)
+        {
+            //We need to exclude these as the nuget package has a bug that causes them to appear even if there is no error.
+            if (error as VersionRequestedError == null && error as HelpRequestedError == null && error as MissingRequiredOptionError == null)
+            {
+                Console.WriteLine("Console error output: " + error.ToString());
+                Trace.WriteLine("Trace error output: " + error.ToString());
+            }
+        }
+
+        if (!(errors.IsHelp() || errors.IsVersion() || errors.Any(e => e is MissingRequiredOptionError)))
+            exitCode = 1;
+    }
+
     /// <summary>
     /// Copies the weather files from the specified directories in the apsimx file to the directory.
     /// </summary>
@@ -367,7 +232,6 @@
                     throw new Exception("Error: Failed to read simulations from APSIMX file.");
                 }
 
->>>>>>> 48f16858
                 List<Weather> weatherModels = simulations.FindAllDescendants<Weather>().ToList();
 
                 if (weatherModels.Count != 0)
@@ -376,31 +240,16 @@
                     {
                         Console.WriteLine("Weather files found");
                     }
-<<<<<<< HEAD
-                }
-                else
-                {
-                    Console.WriteLine("No weather files found");
-                    return;
-                } 
-=======
                 }
                 else
                 {
                     Console.WriteLine("No weather files found");
                     return true;
                 }
->>>>>>> 48f16858
 
                 foreach (Weather weather in weatherModels)
                 {
                     string oldPath = weather.FileName;
-<<<<<<< HEAD
-                    string source = PathUtilities.GetAbsolutePath(weather.FileName,"").Replace("\\", "/").Replace("APSIM.Workflow/","");
-                    string destination = options.DirectoryPath + Path.GetFileName(source).Replace("\\", "/");
-                    string containerWorkingDirPath = "/wd";
-                    string newPath = Path.Combine(containerWorkingDirPath, Path.GetFileName(source)).Replace("\\", "/");
-=======
                     string source = PathUtilities.GetAbsolutePath(weather.FileName, "").Replace("\\", "/").Replace("APSIM.Workflow/", "");
                     string destination = Path.Combine(options.DirectoryPath, Path.GetFileName(source)).Replace("\\", "/");
                     string containerWorkingDirPath = "/wd";
@@ -417,69 +266,14 @@
                         throw new Exception($"Unable to copy weather file from {source} to {destination}. Exception:\n {ex}");
                     }
 
->>>>>>> 48f16858
                     if (options.Verbose)
                     {
                         Console.WriteLine($"Copied weather file: " + "'" + source + "'" + " to " + "'" + destination + "'");
                     }
-<<<<<<< HEAD
-                    File.Copy(source, destination, true);
-                    UpdateWeatherFileNamePathInApsimXFile(apsimxFileText, oldPath, newPath, options);
-                }
-
-            }
-            catch (Exception ex)
-            {
-                Console.WriteLine("Error: " + ex.Message);
-                exitCode = 1;
-=======
                     UpdateWeatherFileNamePathInApsimXFile(apsimxFileText, oldPath, newPath, options, apsimFilePath);
                 }
->>>>>>> 48f16858
-            }
-        }
-<<<<<<< HEAD
-
-        /// <summary>
-        /// Gets the path of the apsimx file from the directory.
-        /// </summary>
-        /// <param name="zipFile"></param>
-        /// <returns>An array with two strings: the apsim file name and the text from an apsimx file.</returns>
-        /// <exception cref="Exception"></exception>
-        public static string[] GetApsimXFileTextFromDirectory(string directoryPathString)
-        {
-            string apsimFileName = string.Empty;
-            string apsimxFileText = string.Empty;
-            try
-            {
-                if (directoryPathString.Last() != '/' && directoryPathString.Last() != '\\')
-                {
-                    directoryPathString += "/"; // Ensure the directory path ends with a forward slash.
-                }
-
-                var directoryPath = Path.GetDirectoryName(directoryPathString);
-
-                if (directoryPath == null)
-                {
-                    throw new Exception("Error: Directory path is invalid.");
-                }
-
-                string[] files = Directory.GetFiles(directoryPath, "*.apsimx", SearchOption.TopDirectoryOnly);
-
-                if (files.Length > 1)
-                {
-                    throw new Exception("Expected to find a single .apsimx file in the directory. More than one was found.");
-                }
-
-                apsimFileName = files[0];
-                
-                if (string.IsNullOrWhiteSpace(apsimFileName))
-                {
-                    throw new Exception("Error: APSIMX file not found while searching the directory.");
-                }
-
-                apsimxFileText = File.ReadAllText(apsimFileName);
-=======
+            }
+        }
         catch (Exception ex)
         {
             Console.WriteLine("Error: " + ex.Message);
@@ -522,32 +316,18 @@
             }
 
             apsimxFileText = File.ReadAllText(apsimFilePath);
->>>>>>> 48f16858
-
-                if (string.IsNullOrWhiteSpace(apsimxFileText))
-                {
-                    throw new Exception("Error: While getting apsimx file text, it was found to be null.");
-                }
-            }
-            catch (Exception ex)
-            {
-                Console.WriteLine("Error: " + ex.Message);
-                exitCode = 1;
-            }
-
-<<<<<<< HEAD
-            return new string[] { apsimFileName, apsimxFileText };
-        }
-
-            /// <summary>
-            /// Updates the weather file name path in the APSIMX file.
-            /// </summary>
-            /// <param name="apsimxFileText">The APSIMX file text.</param>
-            /// <param name="oldPath">The old path of the weather file.</param>
-            /// <param name="newPath">The new path of the weather file.</param>
-            /// <param name="directoryPath">The directory path.</param>
-            public static void UpdateWeatherFileNamePathInApsimXFile(string apsimxFileText, string oldPath, string newPath, Options options)
-=======
+
+            if (string.IsNullOrWhiteSpace(apsimxFileText))
+            {
+                throw new Exception("Error: While getting apsimx file text, it was found to be null.");
+            }
+        }
+        catch (Exception ex)
+        {
+            Console.WriteLine("Error: " + ex.Message);
+            exitCode = 1;
+        }
+
         return apsimxFileText;
     }
 
@@ -577,21 +357,11 @@
             }
 
             if(options.Verbose)
->>>>>>> 48f16858
-            {
-                string newApsimxFileText = apsimxFileText.Replace("\\\\", "\\").Replace(oldPath, newPath);
-                if (string.IsNullOrWhiteSpace(options.DirectoryPath))
-                {
-                    throw new Exception("Error: Directory path is null while trying to update weather file path in APSIMX file.");
-                }
-                string savePath = Path.Combine(options.DirectoryPath, Path.GetFileName(apsimFileName)).Replace("\\", "/");
-                File.WriteAllText(savePath, newApsimxFileText);
-                if(options.Verbose)
-                {
-                    Console.WriteLine("Successfully updated weather file path in " + savePath);
-                }
-            }
-
-    }
-
-}+            {
+                Console.WriteLine("Successfully updated weather file path in " + savePath);
+            }
+        }
+
+}
+
+
