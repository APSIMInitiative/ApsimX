--- conflicted
+++ resolved
@@ -259,11 +259,8 @@
             var swCumulativeThickness = APSIM.Shared.Utilities.SoilUtilities.ToCumThickness(swThickness);
             graph.Clear();
 
-<<<<<<< HEAD
-
-
-=======
->>>>>>> 9dcea142
+
+
             if (llsoil != null && llsoilsName != null)
             {       //draw the area relative to the water LL instead.
                 graph.DrawRegion($"PAW relative to {llsoilsName}", llsoil, swCumulativeThickness,
