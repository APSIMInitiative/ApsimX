--- conflicted
+++ resolved
@@ -17,16 +17,6 @@
             /// <summary>
             /// Gets or sets the input file to be processed.
             /// </summary>
-<<<<<<< HEAD
-            [Value(0, HelpText = "A directory string where the directory contains an apsimx file, excel input files (optional), and a WorkFlo yml file. Must be first argument.", MetaName = "directory string", Required = true)]
-            public required string DirectoryPath { get; set; }
-
-            /// <summary>
-            /// Testing file splitting
-            /// </summary>
-            [Option('s', "splitfiles", Required = false, HelpText = "In Development")]
-            public string? SplitFiles { get; set; }
-=======
             [Option('d', "directory", Required = false, HelpText = "A directory string where the directory contains an apsimx file, excel input files (optional), and a WorkFlo yml file. Must be first argument.")]
             public string DirectoryPath { get; set; } = "";
 
@@ -35,6 +25,11 @@
             /// </summary>
             [Option('l', "locations", Required = false, HelpText = "Print the absolute paths of valid validation directories.")]
             public bool ValidationLocations { get; set; }
->>>>>>> 48f16858
+
+            /// <summary>
+            /// Testing file splitting
+            /// </summary>
+            [Option('s', "splitfiles", Required = false, HelpText = "In Development")]
+            public string? SplitFiles { get; set; }
         }
     }