--- conflicted
+++ resolved
@@ -29,13 +29,8 @@
     [ValidParent(ParentType = typeof(TransmuteRuminant))]
     [Description("This group selects specific individuals from the ruminant herd using any number of filters and sorts.")]
     [Version(1, 0, 1, "Added ability to select random proportion of the group to use")]
-<<<<<<< HEAD
-    [HelpUri(@"Content/Features/Filters/RuminantFilterGroup.htm")]
+    [HelpUri(@"Content/Features/Filters/Groups/RuminantGroup.htm")]
     public class RuminantGroup : RuminantFilterGroup
-=======
-    [HelpUri(@"Content/Features/Filters/Groups/RuminantGroup.htm")]
-    public class RuminantGroup : CLEMModel, IFilterGroup
->>>>>>> d8a787eb
     {
         /// <summary>
         /// The reason for this filter group
