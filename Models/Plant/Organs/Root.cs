namespace Models.PMF.Organs
{
    using APSIM.Shared.Utilities;
    using Library;
    using Models.Core;
    using Models.Interfaces;
    using Models.PMF.Functions;
    using Models.PMF.Interfaces;
    using Models.Soils;
    using Models.Soils.Arbitrator;
    using System;
    using System.Collections.Generic;
    using System.Xml.Serialization;

    ///<summary>
    /// The generic root model calculates root growth in terms of rooting depth, biomass accumulation and subsequent root length density in each sol layer. 
    /// 
    /// **Root Growth**
    /// 
    /// Roots grow downwards through the soil profile, with initial depth determined by sowing depth and the growth rate determined by RootFrontVelocity. 
    /// The RootFrontVelocity is modified by multiplying it by the soil's XF value; which represents any resistance posed by the soil to root extension. 
    /// Root depth is also constrained by a maximum root depth.
    /// 
    /// Root length growth is calculated using the daily DM partitioned to roots and a specific root length.  Root proliferation in layers is calculated using an approach similar to the generalised equimarginal criterion used in economics.  The uptake of water and N per unit root length is used to partition new root material into layers of higher 'return on investment'.
    /// 
    /// **Dry Matter Demands**
    /// 
    /// A daily DM demand is provided to the organ abitrator and a DM supply returned. By default, 100% of the dry matter (DM) demanded from the root is structural.  
    /// The daily loss of roots is calculated using a SenescenceRate function.  All senesced material is automatically detached and added to the soil FOM.  
    /// 
    /// **Nitrogen Demands**
    /// 
    /// The daily structural N demand from root is the product of total DM demand and the minimum N concentration.  Any N above this is considered Storage 
    /// and can be used for retranslocation and/or reallocation is the respective factors are set to values other then zero.  
    /// 
    /// **Nitrogen Uptake**
    /// 
    /// Potential N uptake by the root system is calculated for each soil layer (i) that the roots have extended into.  
    /// In each layer potential uptake is calculated as the product of the mineral nitrogen in the layer, a factor controlling the rate of extraction
    /// (kNO3 or kNH4), the concentration of N form (ppm), and a soil moisture factor (NUptakeSWFactor) which typically decreases as the soil dries.  
    /// 
    ///     _NO3 uptake = NO3<sub>i</sub> x KNO3 x NO3<sub>ppm, i</sub> x NUptakeSWFactor_
    ///     
    ///     _NH4 uptake = NH4<sub>i</sub> x KNH4 x NH4<sub>ppm, i</sub> x NUptakeSWFactor_
    /// 
    /// Nitrogen uptake demand is limited to the maximum daily potential uptake (MaxDailyNUptake) and the plants N demand. 
    /// The demand for soil N is then passed to the soil arbitrator which determines how much of the N uptake demand
    /// each plant instance will be allowed to take up.
    /// 
    /// **Water Uptake**
    /// 
    /// Potential water uptake by the root system is calculated for each soil layer that the roots have extended into.  
    /// In each layer potential uptake is calculated as the product of the available water in the layer (water above LL limit) 
    /// and a factor controlling the rate of extraction (KL).  The values of both LL and KL are set in the soil interface and
    /// KL may be further modified by the crop via the KLModifier function.  
    /// 
    /// _SW uptake = (SW<sub>i</sub> - LL<sub>i</sub>) x KL<sub>i</sub> x KLModifier_
    /// 
    ///</summary>
    [Serializable]
    [Description("Root Class")]
    [ViewName("UserInterface.Views.GridView")]
    [PresenterName("UserInterface.Presenters.PropertyPresenter")]
    public class Root : Model, IWaterNitrogenUptake, IArbitration, IOrgan
    {
        /// <summary>The plant</summary>
        [Link]
        protected Plant Plant = null;

        /// <summary>The surface organic matter model</summary>
        [Link]
        public ISurfaceOrganicMatter SurfaceOrganicMatter = null;

        /// <summary>Link to biomass removal model</summary>
        [ChildLink]
        private BiomassRemoval biomassRemovalModel = null;
        
        /// <summary>The DM demand function</summary>
        [ChildLinkByName]
        [Units("g/m2/d")]
        private IFunction dmDemandFunction = null;

        /// <summary>Link to the KNO3 link</summary>
        [ChildLinkByName]
        private IFunction kno3 = null;

        /// <summary>Link to the KNH4 link</summary>
        [ChildLinkByName]
        private IFunction knh4 = null;

        /// <summary>Soil water factor for N Uptake</summary>
        [ChildLinkByName]
        private IFunction nUptakeSWFactor = null;

        /// <summary>Gets or sets the initial biomass dry matter weight</summary>
        [ChildLinkByName]
        [Units("g/plant")]
        private IFunction initialDM = null;

        /// <summary>Gets or sets the specific root length</summary>
        [ChildLinkByName]
        [Units("m/g")]
        private IFunction specificRootLength = null;

        /// <summary>The nitrogen demand switch</summary>
        [ChildLinkByName]
        private IFunction nitrogenDemandSwitch = null;

        /// <summary>The N retranslocation factor</summary>
        [ChildLinkByName(IsOptional = true)]
        [Units("/d")]
        private IFunction nRetranslocationFactor = null;

        /// <summary>The N reallocation factor</summary>
        [ChildLinkByName(IsOptional = true)]
        [Units("/d")]
        private IFunction nReallocationFactor = null;

        /// <summary>The DM retranslocation factor</summary>
        [ChildLinkByName(IsOptional = true)]
        [Units("/d")]
        private IFunction dmRetranslocationFactor = null;

        /// <summary>The DM reallocation factor</summary>
        [ChildLinkByName(IsOptional = true)]
        [Units("/d")]
        private IFunction dmReallocationFactor = null;

        /// <summary>The biomass senescence rate</summary>
        [ChildLinkByName]
        [Units("/d")]
        private IFunction senescenceRate = null;

        /// <summary>The root front velocity</summary>
        [ChildLinkByName]
        [Units("mm/d")]
        private IFunction rootFrontVelocity = null;

        /// <summary>The DM structural fraction</summary>
        [ChildLinkByName(IsOptional = true)]
        [Units("g/g")]
        private IFunction structuralFraction = null;

        /// <summary>The maximum N concentration</summary>
        [ChildLinkByName]
        [Units("g/g")]
        private IFunction maximumNConc = null;

        /// <summary>The minimum N concentration</summary>
        [ChildLinkByName]
        [Units("g/g")]
        private IFunction minimumNConc = null;

        /// <summary>The critical N concentration</summary>
        [ChildLinkByName(IsOptional = true)]
        [Units("g/g")]
        private IFunction criticalNConc = null;

        /// <summary>The maximum daily N uptake</summary>
        [ChildLinkByName]
        [Units("kg N/ha")]
        private IFunction maxDailyNUptake = null;

        /// <summary>The kl modifier</summary>
        [ChildLinkByName]
        [Units("0-1")]
        private IFunction klModifier = null;

        /// <summary>The Maximum Root Depth</summary>
        [ChildLinkByName]
        [Units("mm")]
        private IFunction maximumRootDepth = null;
        
        /// <summary>Dry matter efficiency function</summary>
<<<<<<< HEAD
        [Link]
        public IFunction DMConversionEfficiency = null;

        /// <summary>The cost for remobilisation</summary>
        [Link]
        public IFunction RemobilisationCost = null;

        /// <summary>Link to biomass removal model</summary>
        [ChildLink]
        public BiomassRemoval biomassRemovalModel = null;

        /// <summary>A list of other zone names to grow roots in</summary>
        public List<string> ZoneNamesToGrowRootsIn { get; set; }

        /// <summary>The root depths for each addition zone.</summary>
        public List<double> ZoneRootDepths { get; set; }
=======
        [ChildLinkByName]
        private IFunction dmConversionEfficiency = null;
        
        /// <summary>Carbon concentration</summary>
        [Units("-")]
        [ChildLinkByName]
        private IFunction carbonConcentration = null;
>>>>>>> 62c62534

        /// <summary>The cost for remobilisation</summary>
        [ChildLinkByName]
        private IFunction remobilisationCost = null;

        /// <summary>The proportion of biomass respired each day</summary> 
        [ChildLinkByName]
        [Units("/d")]
        private IFunction maintenanceRespirationFunction = null;

        /// <summary>Do we need to recalculate (expensive operation) live and dead</summary>
        private bool needToRecalculateLiveDead = true;

        /// <summary>Live biomass</summary>
        private Biomass liveBiomass = new Biomass();

        /// <summary>Dead biomass</summary>
        private Biomass deadBiomass = new Biomass();

        /// <summary>The dry matter supply</summary>
        private BiomassSupplyType dryMatterSupply = new BiomassSupplyType();

        /// <summary>The nitrogen supply</summary>
        private BiomassSupplyType nitrogenSupply = new BiomassSupplyType();

        /// <summary>The dry matter demand</summary>
        private BiomassPoolType dryMatterDemand = new BiomassPoolType();

        /// <summary>Structural nitrogen demand</summary>
        private BiomassPoolType nitrogenDemand = new BiomassPoolType();

        /// <summary>The DM supply for retranslocation</summary>
        private double dmRetranslocationSupply = 0.0;

        /// <summary>The DM supply for reallocation</summary>
        private double dmMReallocationSupply = 0.0;

        /// <summary>The N supply for retranslocation</summary>
        private double nRetranslocationSupply = 0.0;

        /// <summary>The N supply for reallocation</summary>
        private double nReallocationSupply = 0.0;

        /// <summary>The structural DM demand</summary>
        private double structuralDMDemand = 0.0;

        /// <summary>The non structural DM demand</summary>
        private double storageDMDemand = 0.0;

        /// <summary>The metabolic DM demand</summary>
        private double metabolicDMDemand = 0.0;

        /// <summary>The structural N demand</summary>
        private double structuralNDemand = 0.0;

        /// <summary>The non structural N demand</summary>
        private double storageNDemand = 0.0;

        /// <summary>The metabolic N demand</summary>
        private double metabolicNDemand = 0.0;

        /// <summary>Constructor</summary>
        public Root()
        {
            Zones = new List<ZoneState>();
            ZoneNamesToGrowRootsIn = new List<string>();
            ZoneRootDepths = new List<double>();
            ZoneInitialDM = new List<double>();
        }

        /// <summary>A list of other zone names to grow roots in</summary>
        [XmlIgnore]
        public List<string> ZoneNamesToGrowRootsIn { get; set; }

        /// <summary>The root depths for each addition zone.</summary>
        [XmlIgnore]
        public List<double> ZoneRootDepths { get; set; }

        /// <summary>The live weights for each addition zone.</summary>
        [XmlIgnore]
        public List<double> ZoneInitialDM { get; set; }

        /// <summary>A list of all zones to grow roots in</summary>
        [XmlIgnore]
        public List<ZoneState> Zones { get; set; }

        /// <summary>The zone where the plant is growing</summary>
        [XmlIgnore]
        public ZoneState PlantZone { get; set; }

        /// <summary>Gets the live biomass.</summary>
        [XmlIgnore]
        [Units("g/m^2")]
        public Biomass Live
        {
            get
            {
                RecalculateLiveDead();
                return liveBiomass;
            }
        }

        /// <summary>Gets the dead biomass.</summary>
        [XmlIgnore]
        [Units("g/m^2")]
        public Biomass Dead
        {
            get
            {
                RecalculateLiveDead();
                return deadBiomass;
            }
        }

        /// <summary>Gets the root length density.</summary>
        [Units("mm/mm3")]
        public double[] LengthDensity
        {
            get
            {
                if (PlantZone == null)    // Can be null in autodoc
                    return new double[0]; 
                double[] value;
                value = new double[PlantZone.soil.Thickness.Length];
                for (int i = 0; i < PlantZone.soil.Thickness.Length; i++)
                    value[i] = PlantZone.LayerLive[i].Wt * specificRootLength.Value() * 1000 / 1000000 / PlantZone.soil.Thickness[i];
                return value;
            }
        }

        ///<Summary>Total DM demanded by roots</Summary>
        [Units("g/m2")]
        [XmlIgnore]
        public double TotalDMDemand { get; set; }

        ///<Summary>The amount of N taken up after arbitration</Summary>
        [Units("g/m2")]
        [XmlIgnore]
        public double NTakenUp { get; set; }

        /// <summary>Root depth.</summary>
        [XmlIgnore]
        public double Depth { get { return PlantZone.Depth; } }

        /// <summary>Layer live</summary>
        [XmlIgnore]
        public Biomass[] LayerLive { get { return PlantZone.LayerLive; } }

        /// <summary>Layer dead.</summary>
        [XmlIgnore]
<<<<<<< HEAD
        public Biomass[] LayerDead { get { if (PlantZone != null) return PlantZone.LayerDead; else return new Biomass[0]; } }
=======
        public Biomass[] LayerDead { get { return PlantZone.LayerDead; } }
>>>>>>> 62c62534

        /// <summary>Gets or sets the water uptake.</summary>
        [Units("mm")]
        public double WaterUptake
        {
            get
            {
                double uptake = 0;
                foreach (ZoneState zone in Zones)
                    uptake = uptake + MathUtilities.Sum(zone.Uptake);
                return -uptake;
            }
        }

        /// <summary>Gets or sets the water uptake.</summary>
        [Units("kg/ha")]
        public double NUptake
        {
            get
            {
                double uptake = 0;
                foreach (ZoneState zone in Zones)
                    uptake = MathUtilities.Sum(zone.NitUptake);
                return uptake;
            }
        }

        /// <summary>Gets or sets the mid points of each layer</summary>
        [XmlIgnore]
        public double[] LayerMidPointDepth { get; private set; }

        /// <summary>Gets or sets root water content</summary>
        [XmlIgnore]
        public double[] RWC { get; private set; }

        /// <summary>Gets a factor to account for root zone Water tension weighted for root mass.</summary>
        [Units("0-1")]
        public double WaterTensionFactor
        {
            get
            {
                if (PlantZone == null)
                    return 0;

                double MeanWTF = 0;

                double liveWt = Live.Wt;
                if (liveWt > 0)
                    foreach (ZoneState Z in Zones)
                    {
                        double[] paw = Z.soil.PAW;
                        double[] pawc = Z.soil.PAWC;
                        Biomass[] layerLiveForZone = Z.LayerLive;
                        for (int i = 0; i < Z.LayerLive.Length; i++)
                            MeanWTF += layerLiveForZone[i].Wt / liveWt * MathUtilities.Bound(2 * paw[i] / pawc[i], 0, 1);
                    }

                return MeanWTF;
            }
        }

        /// <summary>Gets or sets the minimum nconc.</summary>
        public double MinNconc { get { return minimumNConc.Value(); } }

        /// <summary>Gets the total biomass</summary>
        public Biomass Total { get { return Live + Dead; } }

        /// <summary>Gets the total grain weight</summary>
        [Units("g/m2")]
        public double Wt { get { return Total.Wt; } }

        /// <summary>Gets the total grain N</summary>
        [Units("g/m2")]
        public double N { get { return Total.N; } }

        /// <summary>Gets or sets the n fixation cost.</summary>
        [XmlIgnore]
        public double NFixationCost { get { return 0; } }

        /// <summary>Growth Respiration</summary>
        /// [Units("CO_2")]
        public double GrowthRespiration { get; set; }

        /// <summary>The amount of mass lost each day from maintenance respiration</summary>
        public double MaintenanceRespiration { get; set; }

        /// <summary>Gets the biomass allocated (represented actual growth)</summary>
        [XmlIgnore]
        public Biomass Allocated { get; set; }

        /// <summary>Gets the biomass senesced (transferred from live to dead material)</summary>
        [XmlIgnore]
        public Biomass Senesced { get; set; }

        /// <summary>Gets the DM amount detached (sent to soil/surface organic matter) (g/m2)</summary>
        [XmlIgnore]
        public Biomass Detached { get; set; }

        /// <summary>Gets the DM amount removed from the system (harvested, grazed, etc) (g/m2)</summary>
        [XmlIgnore]
        public Biomass Removed { get; set; }

        /// <summary>Gets the dry matter supply.</summary>
        [XmlIgnore]
        public BiomassSupplyType DMSupply { get { return dryMatterSupply; } }
        
        /// <summary>Gets dry matter demand.</summary>
        [XmlIgnore]
        public BiomassPoolType DMDemand { get { return dryMatterDemand; } }

        /// <summary>Gets the nitrogen supply.</summary>
        [XmlIgnore]
        public BiomassSupplyType NSupply { get { return nitrogenSupply; } }
        
        /// <summary>Gets the nitrogen demand.</summary>
        [XmlIgnore]
        public BiomassPoolType NDemand { get { return nitrogenDemand; } }

        /// <summary>Does the water uptake.</summary>
        /// <param name="Amount">The amount.</param>
        /// <param name="zoneName">Zone name to do water uptake in</param>
        public void DoWaterUptake(double[] Amount, string zoneName)
        {
            ZoneState zone = Zones.Find(z => z.Name == zoneName);
            if (zone == null)
                throw new Exception("Cannot find a zone called " + zoneName);

            zone.Uptake = MathUtilities.Multiply_Value(Amount, -1.0);
            zone.soil.SoilWater.dlt_sw_dep = zone.Uptake;
        }

        /// <summary>Does the Nitrogen uptake.</summary>
        /// <param name="zonesFromSoilArbitrator">List of zones from soil arbitrator</param>
        public void DoNitrogenUptake(List<ZoneWaterAndN> zonesFromSoilArbitrator)
        {
            foreach (ZoneWaterAndN thisZone in zonesFromSoilArbitrator)
            {
                ZoneState zone = Zones.Find(z => z.Name == thisZone.Zone.Name);
                if (zone != null)
                {
                    zone.solutes.Subtract("NO3", SoluteManager.SoluteSetterType.Plant, thisZone.NO3N);
                    zone.solutes.Subtract("NH4", SoluteManager.SoluteSetterType.Plant, thisZone.NH4N);

                    zone.NitUptake = MathUtilities.Multiply_Value(MathUtilities.Add(thisZone.NO3N, thisZone.NH4N), -1);
                }
            }
        }

        /// <summary>Calculate and return the dry matter supply (g/m2)</summary>
        public BiomassSupplyType CalculateDryMatterSupply()
        {
            dryMatterSupply.Fixation = 0.0;
            dryMatterSupply.Retranslocation = dmRetranslocationSupply;
            dryMatterSupply.Reallocation = dmMReallocationSupply;
            return dryMatterSupply;
        }

        /// <summary>Calculate and return the nitrogen supply (g/m2)</summary>
        public BiomassSupplyType CalculateNitrogenSupply()
        {
            nitrogenSupply.Fixation = 0.0;
            nitrogenSupply.Uptake = 0.0;
            nitrogenSupply.Retranslocation = nRetranslocationSupply;
            nitrogenSupply.Reallocation = nReallocationSupply;

            return nitrogenSupply;
        }

        /// <summary>Calculate and return the dry matter demand (g/m2)</summary>
        public BiomassPoolType CalculateDryMatterDemand()
        {
            if (Plant.SowingData.Depth < PlantZone.Depth)
            {
                structuralDMDemand = DemandedDMStructural();
                storageDMDemand = DemandedDMStorage();
                TotalDMDemand = structuralDMDemand + storageDMDemand + metabolicDMDemand;
                ////This sum is currently not necessary as demand is not calculated on a layer basis.
                //// However it might be some day... and can consider non structural too
            }

            dryMatterDemand.Structural = structuralDMDemand;
            dryMatterDemand.Storage = storageDMDemand;

            return dryMatterDemand;
        }

        /// <summary>Calculate and return the nitrogen demand (g/m2)</summary>
        public BiomassPoolType CalculateNitrogenDemand()
        {
            // This is basically the old/original function with added metabolicN.
            // Calculate N demand based on amount of N needed to bring root N content in each layer up to maximum.

            double NitrogenSwitch = (nitrogenDemandSwitch == null) ? 1.0 : nitrogenDemandSwitch.Value();
            double criticalN = (criticalNConc == null) ? minimumNConc.Value() : criticalNConc.Value();

            structuralNDemand = 0.0;
            metabolicNDemand = 0.0;
            storageNDemand = 0.0;
            foreach (ZoneState Z in Zones)
            {
                Z.StructuralNDemand = new double[Z.soil.Thickness.Length];
                Z.StorageNDemand = new double[Z.soil.Thickness.Length];
                //Note: MetabolicN is assumed to be zero

                double NDeficit = 0.0;
                for (int i = 0; i < Z.LayerLive.Length; i++)
                {
                    Z.StructuralNDemand[i] = Z.LayerLive[i].PotentialDMAllocation * minimumNConc.Value() * NitrogenSwitch;
                    NDeficit = Math.Max(0.0, maximumNConc.Value() * (Z.LayerLive[i].Wt + Z.LayerLive[i].PotentialDMAllocation) - (Z.LayerLive[i].N + Z.StructuralNDemand[i]));
                    Z.StorageNDemand[i] = Math.Max(0, NDeficit - Z.StructuralNDemand[i]) * NitrogenSwitch;

                    structuralNDemand += Z.StructuralNDemand[i];
                    storageNDemand += Z.StorageNDemand[i];
                }
            }
<<<<<<< HEAD
        }

        /// <summary>Event from sequencer telling us to do our potential growth.</summary>
        /// <param name="sender">The sender.</param>
        /// <param name="e">The <see cref="EventArgs"/> instance containing the event data.</param>
        [EventSubscribe("DoPotentialPlantGrowth")]
        private void OnDoPotentialPlantGrowth(object sender, EventArgs e)
        {
            if (Plant.IsEmerged)
            {
                DoSupplyCalculations(); //TODO: This should be called from the Arbitrator, OnDoPotentialPlantPartioning
            }
        }

        /// <summary>Computes the DM and N amounts that are made available for new growth</summary>
        public void DoSupplyCalculations()
        {
            DMReallocationSupply = AvailableDMReallocation();
            DMRetranslocationSupply = AvailableDMRetranslocation();
            NReallocationSupply = AvailableNReallocation();
            NRetranslocationSupply = AvailableNRetranslocation();
        }

        /// <summary>Does the nutrient allocations.</summary>
        /// <param name="sender">The sender.</param>
        /// <param name="e">The <see cref="EventArgs"/> instance containing the event data.</param>
        [EventSubscribe("DoActualPlantGrowth")]
        private void OnDoActualPlantGrowth(object sender, EventArgs e)
        {
            if (Plant.IsAlive)
            {
                foreach (ZoneState Z in Zones)
                    Z.GrowRootDepth();
                // Do Root Senescence
                DoRemoveBiomass(null, new OrganBiomassRemovalType() { FractionLiveToResidue = SenescenceRate.Value() });
            }
            needToRecalculateLiveDead = false;
            // Do maintenance respiration
            MaintenanceRespiration = 0;
            MaintenanceRespiration += Live.MetabolicWt * MaintenanceRespirationFunction.Value();
            Live.MetabolicWt *= (1 - MaintenanceRespirationFunction.Value());
            MaintenanceRespiration += Live.StorageWt * MaintenanceRespirationFunction.Value();
            Live.StorageWt *= (1 - MaintenanceRespirationFunction.Value());
            needToRecalculateLiveDead = true;
        }

        /// <summary>Called when crop is ending</summary>
        /// <param name="sender">The sender.</param>
        /// <param name="e">The <see cref="EventArgs"/> instance containing the event data.</param>
        [EventSubscribe("PlantEnding")]
        private void OnPlantEnding(object sender, EventArgs e)
        {
            Biomass total = Live + Dead;

            if (total.Wt > 0.0)
            {
                Detached.Add(Live);
                Detached.Add(Dead);
                SurfaceOrganicMatter.Add(total.Wt * 10, total.N * 10, 0, Plant.CropType, Name);
            }
            Clear();
        }

        #endregion

        #region IArbitrator interface

        /// <summary>Calculate and return the dry matter supply (g/m2)</summary>
        public override BiomassSupplyType CalculateDryMatterSupply()
        {
            dryMatterSupply.Fixation = 0.0;
            dryMatterSupply.Retranslocation = DMRetranslocationSupply;
            dryMatterSupply.Reallocation = DMReallocationSupply;
            return dryMatterSupply;
        }

        /// <summary>Calculate and return the nitrogen supply (g/m2)</summary>
        public override BiomassSupplyType CalculateNitrogenSupply()
        {
            nitrogenSupply.Fixation = 0.0;
            nitrogenSupply.Uptake = 0.0;
            nitrogenSupply.Retranslocation = NRetranslocationSupply;
            nitrogenSupply.Reallocation = NReallocationSupply;

            return nitrogenSupply;
        }

        /// <summary>Calculate and return the dry matter demand (g/m2)</summary>
        public override BiomassPoolType CalculateDryMatterDemand()
        {
            if (Plant.SowingData.Depth < PlantZone.Depth)
            {
                StructuralDMDemand = DemandedDMStructural();
                StorageDMDemand = DemandedDMStorage();
                TotalDMDemand = StructuralDMDemand + StorageDMDemand + MetabolicDMDemand;
                ////This sum is currently not necessary as demand is not calculated on a layer basis.
                //// However it might be some day... and can consider non structural too
            }

            dryMatterDemand.Structural = StructuralDMDemand;
            dryMatterDemand.Storage = StorageDMDemand;

            return dryMatterDemand;
        }

        /// <summary>Calculate and return the nitrogen demand (g/m2)</summary>
        public override BiomassPoolType CalculateNitrogenDemand()
        {
            // This is basically the old/original function with added metabolicN.
            // Calculate N demand based on amount of N needed to bring root N content in each layer up to maximum.

            double NitrogenSwitch = (NitrogenDemandSwitch == null) ? 1.0 : NitrogenDemandSwitch.Value();
            double criticalN = (CriticalNConc == null) ? MinimumNConc.Value() : CriticalNConc.Value();

            StructuralNDemand = 0.0;
            MetabolicNDemand = 0.0;
            StorageNDemand = 0.0;
            foreach (ZoneState Z in Zones)
            {
                Z.StructuralNDemand = new double[Z.soil.Thickness.Length];
                Z.StorageNDemand = new double[Z.soil.Thickness.Length];
                //Note: MetabolicN is assumed to be zero

                double NDeficit = 0.0;
                for (int i = 0; i < Z.LayerLive.Length; i++)
                {
                    Z.StructuralNDemand[i] = Z.LayerLive[i].PotentialDMAllocation * MinimumNConc.Value() * NitrogenSwitch;
                    NDeficit = Math.Max(0.0, MaximumNConc.Value() * (Z.LayerLive[i].Wt + Z.LayerLive[i].PotentialDMAllocation) - (Z.LayerLive[i].N + Z.StructuralNDemand[i]));
                    Z.StorageNDemand[i] = Math.Max(0, NDeficit - Z.StructuralNDemand[i]) * NitrogenSwitch;

                    StructuralNDemand += Z.StructuralNDemand[i];
                    StorageNDemand += Z.StorageNDemand[i];
                }
            }
            nitrogenDemand.Structural = StructuralNDemand;
            nitrogenDemand.Storage = StorageNDemand;
            nitrogenDemand.Metabolic = MetabolicNDemand;
            return nitrogenDemand;
        }

        /// <summary>Computes the amount of structural DM demanded.</summary>
        public double DemandedDMStructural()
        {
            if (DMConversionEfficiency.Value() > 0.0)
            {
                double demandedDM = DMDemandFunction.Value();
                if (StructuralFraction != null)
                    demandedDM *= StructuralFraction.Value() / DMConversionEfficiency.Value();
                else
                    demandedDM /= DMConversionEfficiency.Value();

                return demandedDM;
            }
            // Conversion efficiency is zero!!!!
            return 0.0;
        }

        /// <summary>Computes the amount of non structural DM demanded.</summary>
        public double DemandedDMStorage()
        {
            if ((DMConversionEfficiency.Value() > 0.0) && (StructuralFraction != null))
            {
                double rootLiveStructuralWt = 0.0;
                double rootLiveStorageWt = 0.0;
                foreach (ZoneState Z in Zones)
                    for (int i = 0; i < Z.LayerLive.Length; i++)
                    {
                        rootLiveStructuralWt += Z.LayerLive[i].StructuralWt;
                        rootLiveStorageWt += Z.LayerLive[i].StorageWt;
                    }

                double theoreticalMaximumDM = (rootLiveStructuralWt + StructuralDMDemand) / StructuralFraction.Value();
                double baseAllocated = rootLiveStructuralWt + rootLiveStorageWt + StructuralDMDemand;
                double demandedDM = Math.Max(0.0, theoreticalMaximumDM - baseAllocated) / DMConversionEfficiency.Value();
                return demandedDM;
            }
            // Either there is no Storage fraction or conversion efficiency is zero!!!!
            return 0.0;
        }

        /// <summary>Computes the amount of DM available for retranslocation.</summary>
        public double AvailableDMRetranslocation()
        {
            if (DMRetranslocationFactor != null)
            {
                double rootLiveStorageWt = 0.0;
                foreach (ZoneState Z in Zones)
                    for (int i = 0; i < Z.LayerLive.Length; i++)
                        rootLiveStorageWt += Z.LayerLive[i].StorageWt;

                double availableDM = Math.Max(0.0, rootLiveStorageWt - DMReallocationSupply) * DMRetranslocationFactor.Value();
                if (availableDM < -BiomassToleranceValue)
                    throw new Exception("Negative DM retranslocation value computed for " + Name);

                return availableDM;
            }
            else
            { // By default retranslocation is turned off!!!!
                return 0.0;
            }
        }

        /// <summary>Computes the amount of DM available for reallocation.</summary>
        public double AvailableDMReallocation()
        {
            if (DMReallocationFactor != null)
            {
                double rootLiveStorageWt = 0.0;
                foreach (ZoneState Z in Zones)
                    for (int i = 0; i < Z.LayerLive.Length; i++)
                        rootLiveStorageWt += Z.LayerLive[i].StorageWt;

                double availableDM = rootLiveStorageWt * SenescenceRate.Value() * DMReallocationFactor.Value();
                if (availableDM < -BiomassToleranceValue)
                    throw new Exception("Negative DM reallocation value computed for " + Name);
                return availableDM;
            }
            // By default reallocation is turned off!!!!
            return 0.0;
=======
            nitrogenDemand.Structural = structuralNDemand;
            nitrogenDemand.Storage = storageNDemand;
            nitrogenDemand.Metabolic = metabolicNDemand;
            return nitrogenDemand;
>>>>>>> 62c62534
        }

        /// <summary>Sets the dry matter potential allocation.</summary>
        public void SetDryMatterPotentialAllocation(BiomassPoolType dryMatter)
        {
            if (PlantZone.Uptake == null)
                throw new Exception("No water and N uptakes supplied to root. Is Soil Arbitrator included in the simulation?");

            if (PlantZone.Depth <= 0)
                return; //cannot allocate growth where no length

            if (dryMatterDemand.Structural == 0 && dryMatter.Structural > 0.000000000001)
                throw new Exception("Invalid allocation of potential DM in" + Name);


            double TotalRAw = 0;
            foreach (ZoneState Z in Zones)
                TotalRAw += MathUtilities.Sum(Z.CalculateRootActivityValues());

            if (TotalRAw == 0 && dryMatter.Structural > 0)
                throw new Exception("Error trying to partition potential root biomass");

            if (TotalRAw > 0)
            {
                foreach (ZoneState Z in Zones)
                {
                    double[] RAw = Z.CalculateRootActivityValues();
                    for (int layer = 0; layer < Z.soil.Thickness.Length; layer++)
                        Z.LayerLive[layer].PotentialDMAllocation = dryMatter.Structural * RAw[layer] / TotalRAw;
                }
                needToRecalculateLiveDead = true;
            }
        }

        /// <summary>Sets the dry matter allocation.</summary>
        public void SetDryMatterAllocation(BiomassAllocationType dryMatter)
        {
            double TotalRAw = 0;
            foreach (ZoneState Z in Zones)
                TotalRAw += MathUtilities.Sum(Z.CalculateRootActivityValues());

<<<<<<< HEAD
            Allocated.StructuralWt = dryMatter.Structural * DMConversionEfficiency.Value();
            Allocated.StorageWt = dryMatter.Storage * DMConversionEfficiency.Value();
            Allocated.MetabolicWt = dryMatter.Metabolic * DMConversionEfficiency.Value();
            GrowthRespiration = (dryMatter.Structural + dryMatter.Storage + dryMatter.Metabolic) * (1 - DMConversionEfficiency.Value());
=======
            Allocated.StructuralWt = dryMatter.Structural * dmConversionEfficiency.Value();
            Allocated.StorageWt = dryMatter.Storage * dmConversionEfficiency.Value();
            Allocated.MetabolicWt = dryMatter.Metabolic * dmConversionEfficiency.Value();
            // GrowthRespiration with unit CO2 
            // GrowthRespiration is calculated as 
            // Allocated CH2O from photosynthesis "1 / DMConversionEfficiency.Value()", converted 
            // into carbon through (12 / 30), then minus the carbon in the biomass, finally converted into 
            // CO2 (44/12).
            double growthRespFactor = ((1.0 / dmConversionEfficiency.Value()) * (12.0 / 30.0) - 1.0 * carbonConcentration.Value()) * 44.0 / 12.0;
            GrowthRespiration = (Allocated.StructuralWt + Allocated.StorageWt + Allocated.MetabolicWt) * growthRespFactor;
>>>>>>> 62c62534
            if (TotalRAw == 0 && Allocated.Wt > 0)
                throw new Exception("Error trying to partition root biomass");

            foreach (ZoneState Z in Zones)
                Z.PartitionRootMass(TotalRAw, Allocated.Wt);
            needToRecalculateLiveDead = true;
        }

        /// <summary>Gets the nitrogen supply from the specified zone.</summary>
        /// <param name="zone">The zone.</param>
        /// <param name="NO3Supply">The returned NO3 supply</param>
        /// <param name="NH4Supply">The returned NH4 supply</param>
        public void CalculateNitrogenSupply(ZoneWaterAndN zone, ref double[] NO3Supply, ref double[] NH4Supply)
        {

            ZoneState myZone = Zones.Find(z => z.Name == zone.Zone.Name);
            if (myZone != null)
            {
                if (RWC == null || RWC.Length != myZone.soil.Thickness.Length)
                    RWC = new double[myZone.soil.Thickness.Length];
                double NO3Uptake = 0;
                double NH4Uptake = 0;

                double[] thickness = myZone.soil.Thickness;
                double[] water = myZone.soil.Water;
                double[] ll15mm = myZone.soil.LL15mm;
                double[] dulmm = myZone.soil.DULmm;
                double[] bd = myZone.soil.BD;

                double accuDepth = 0;
                
                for (int layer = 0; layer < thickness.Length; layer++)
                {
                    accuDepth += thickness[layer];
                    if (myZone.LayerLive[layer].Wt > 0)
                    {
                        double factorRootDepth = Math.Max(0, Math.Min(1, 1 - (accuDepth - Depth ) / thickness[layer]));
                        RWC[layer] = (water[layer] - ll15mm[layer]) / (dulmm[layer] - ll15mm[layer]);
                        RWC[layer] = Math.Max(0.0, Math.Min(RWC[layer], 1.0));
                        double SWAF = nUptakeSWFactor.Value(layer);

                        double kno3 = this.kno3.Value(layer);
                        double NO3ppm = zone.NO3N[layer] * (100.0 / (bd[layer] * thickness[layer]));
                        NO3Supply[layer] = Math.Min(zone.NO3N[layer] * kno3 * NO3ppm * SWAF * factorRootDepth, (maxDailyNUptake.Value() - NO3Uptake));
                        NO3Uptake += NO3Supply[layer];

                        double knh4 = this.knh4.Value(layer);
                        double NH4ppm = zone.NH4N[layer] * (100.0 / (bd[layer] * thickness[layer]));
                        NH4Supply[layer] = Math.Min(zone.NH4N[layer] * knh4 * NH4ppm * SWAF * factorRootDepth, (maxDailyNUptake.Value() - NH4Uptake));
                        NH4Uptake += NH4Supply[layer];
                    }
                }
            }
        }

        /// <summary>Sets the n allocation.</summary>
        public void SetNitrogenAllocation(BiomassAllocationType nitrogen)
        {
            double totalStructuralNDemand = 0;
            double totalNDemand = 0;

            foreach (ZoneState Z in Zones)
            {
                totalStructuralNDemand += MathUtilities.Sum(Z.StructuralNDemand);
                totalNDemand += MathUtilities.Sum(Z.StructuralNDemand) + MathUtilities.Sum(Z.StorageNDemand);
            }
            NTakenUp = nitrogen.Uptake;
            Allocated.StructuralN = nitrogen.Structural;
            Allocated.StorageN = nitrogen.Storage;
            Allocated.MetabolicN = nitrogen.Metabolic;

            double surplus = Allocated.N - totalNDemand;
            if (surplus > 0.000000001)
                throw new Exception("N Allocation to roots exceeds Demand");
            double NAllocated = 0;

            foreach (ZoneState Z in Zones)
            {
                for (int i = 0; i < Z.LayerLive.Length; i++)
                {
                    if (totalStructuralNDemand > 0)
                    {
                        double StructFrac = Z.StructuralNDemand[i] / totalStructuralNDemand;
                        Z.LayerLive[i].StructuralN += nitrogen.Structural * StructFrac;
                        NAllocated += nitrogen.Structural * StructFrac;
                    }
                    double totalStorageNDemand = MathUtilities.Sum(Z.StorageNDemand);
                    if (totalStorageNDemand > 0)
                    {
                        double NonStructFrac = Z.StorageNDemand[i] / totalStorageNDemand;
                        Z.LayerLive[i].StorageN += nitrogen.Storage * NonStructFrac;
                        NAllocated += nitrogen.Storage * NonStructFrac;
                    }
                }
            }
            needToRecalculateLiveDead = true;

            if (!MathUtilities.FloatsAreEqual(NAllocated - Allocated.N, 0.0))
                throw new Exception("Error in N Allocation: " + Name);
        }

        /// <summary>Gets or sets the water supply.</summary>
        /// <param name="zone">The zone.</param>
        public double[] CalculateWaterSupply(ZoneWaterAndN zone)
        {
            ZoneState myZone = Zones.Find(z => z.Name == zone.Zone.Name);
            if (myZone == null)
                return null;

            if (myZone.soil.Weirdo != null)
                return new double[myZone.soil.Thickness.Length]; //With Weirdo, water extraction is not done through the arbitrator because the time step is different.
            else
            {
                double[] kl = myZone.soil.KL(Plant.Name);
                double[] ll = myZone.soil.LL(Plant.Name);

                double[] supply = new double[myZone.soil.Thickness.Length];
                LayerMidPointDepth = Soil.ToMidPoints(myZone.soil.Thickness);
                for (int layer = 0; layer < myZone.soil.Thickness.Length; layer++)
                {
                    if (layer <= Soil.LayerIndexOfDepth(myZone.Depth, myZone.soil.Thickness))
                    {
                        supply[layer] = Math.Max(0.0, kl[layer] * klModifier.Value(layer) *
                            (zone.Water[layer] - ll[layer] * myZone.soil.Thickness[layer]) * Soil.ProportionThroughLayer(layer, myZone.Depth, myZone.soil.Thickness));
                    }
                }
                return supply;
            }            
        }

        /// <summary>Removes biomass from root layers when harvest, graze or cut events are called.</summary>
        /// <param name="biomassRemoveType">Name of event that triggered this biomass remove call.</param>
        /// <param name="removal">The fractions of biomass to remove</param>
        public void DoRemoveBiomass(string biomassRemoveType, OrganBiomassRemovalType removal)
        {
            biomassRemovalModel.RemoveBiomassToSoil(biomassRemoveType, removal, PlantZone.LayerLive, PlantZone.LayerDead, Removed, Detached);
        }

        /// <summary>Initialise all zones.</summary>
        private void InitialiseZones()
        {
            Zones.Clear();
            Zones.Add(PlantZone);
            if (ZoneRootDepths.Count != ZoneNamesToGrowRootsIn.Count ||
                ZoneRootDepths.Count != ZoneInitialDM.Count)
                throw new Exception("The root zone variables (ZoneRootDepths, ZoneNamesToGrowRootsIn, ZoneInitialDM) need to have the same number of values");

            for (int i = 0; i < ZoneNamesToGrowRootsIn.Count; i++)
            {
                Zone zone = Apsim.Find(this, ZoneNamesToGrowRootsIn[i]) as Zone;
                if (zone != null)
                {
                    Soil soil = Apsim.Find(zone, typeof(Soil)) as Soil;
                    if (soil == null)
                        throw new Exception("Cannot find soil in zone: " + zone.Name);
                    if (soil.Crop(Plant.Name) == null)
                        throw new Exception("Cannot find a soil crop parameterisation for " + Plant.Name);
                    ZoneState newZone = new ZoneState(Plant, this, soil, ZoneRootDepths[i], ZoneInitialDM[i], Plant.Population, maximumNConc.Value(),
                                                      rootFrontVelocity, maximumRootDepth, remobilisationCost);
                    Zones.Add(newZone);
                }
            }
            needToRecalculateLiveDead = true;
        }

        /// <summary>Clears this instance.</summary>
        private void Clear()
        {
            Live.Clear();
            Dead.Clear();
            PlantZone.Clear();
            Zones.Clear();
            needToRecalculateLiveDead = true;
        }

        /// <summary>Recalculate live and dead biomass if necessary</summary>
        private void RecalculateLiveDead()
        {
            if (needToRecalculateLiveDead)
            {
                needToRecalculateLiveDead = false;
                liveBiomass.Clear();
                deadBiomass.Clear();
                foreach (Biomass b in PlantZone.LayerLive)
                    liveBiomass.Add(b);
                foreach (Biomass b in PlantZone.LayerDead)
                    deadBiomass.Add(b);
            }
        }

        /// <summary>Computes the DM and N amounts that are made available for new growth</summary>
        private void DoSupplyCalculations()
        {
            dmMReallocationSupply = AvailableDMReallocation();
            dmRetranslocationSupply = AvailableDMRetranslocation();
            nReallocationSupply = AvailableNReallocation();
            nRetranslocationSupply = AvailableNRetranslocation();
        }

        /// <summary>Computes the amount of DM available for reallocation.</summary>
        private double AvailableDMReallocation()
        {
            if (dmReallocationFactor != null)
            {
                double rootLiveStorageWt = 0.0;
                foreach (ZoneState Z in Zones)
                    for (int i = 0; i < Z.LayerLive.Length; i++)
                        rootLiveStorageWt += Z.LayerLive[i].StorageWt;

                double availableDM = rootLiveStorageWt * senescenceRate.Value() * dmReallocationFactor.Value();
                if (availableDM < -Util.BiomassToleranceValue)
                    throw new Exception("Negative DM reallocation value computed for " + Name);
                return availableDM;
            }
            // By default reallocation is turned off!!!!
            return 0.0;
        }

        /// <summary>Computes the N amount available for retranslocation.</summary>
        /// <remarks>This is limited to ensure Nconc does not go below MinimumNConc</remarks>
        private double AvailableNRetranslocation()
        {
            if (nRetranslocationFactor != null)
            {
                double labileN = 0.0;
                foreach (ZoneState Z in Zones)
                    for (int i = 0; i < Z.LayerLive.Length; i++)
                        labileN += Math.Max(0.0, Z.LayerLive[i].StorageN - Z.LayerLive[i].StorageWt * minimumNConc.Value());

                double availableN = Math.Max(0.0, labileN - nReallocationSupply) * nRetranslocationFactor.Value();
                if (availableN < -Util.BiomassToleranceValue)
                    throw new Exception("Negative N retranslocation value computed for " + Name);

                return availableN;
            }
            else
            {  // By default retranslocation is turned off!!!!
                return 0.0;
            }
        }

        /// <summary>Computes the N amount available for reallocation.</summary>
        private double AvailableNReallocation()
        {
            if (nReallocationFactor != null)
            {
                double rootLiveStorageN = 0.0;
                foreach (ZoneState Z in Zones)
                    for (int i = 0; i < Z.LayerLive.Length; i++)
                        rootLiveStorageN += Z.LayerLive[i].StorageN;

                double availableN = rootLiveStorageN * senescenceRate.Value() * nReallocationFactor.Value();
                if (availableN < -Util.BiomassToleranceValue)
                    throw new Exception("Negative N reallocation value computed for " + Name);

                return availableN;
            }
            else
            {  // By default reallocation is turned off!!!!
                return 0.0;
            }
        }

        /// <summary>Computes the amount of structural DM demanded.</summary>
        private double DemandedDMStructural()
        {
            if (dmConversionEfficiency.Value() > 0.0)
            {
                double demandedDM = dmDemandFunction.Value();
                if (structuralFraction != null)
                    demandedDM *= structuralFraction.Value() / dmConversionEfficiency.Value();
                else
                    demandedDM /= dmConversionEfficiency.Value();

                return demandedDM;
            }
            // Conversion efficiency is zero!!!!
            return 0.0;
        }

        /// <summary>Computes the amount of non structural DM demanded.</summary>
        private double DemandedDMStorage()
        {
            if ((dmConversionEfficiency.Value() > 0.0) && (structuralFraction != null))
            {
                double rootLiveStructuralWt = 0.0;
                double rootLiveStorageWt = 0.0;
                foreach (ZoneState Z in Zones)
                    for (int i = 0; i < Z.LayerLive.Length; i++)
                    {
                        rootLiveStructuralWt += Z.LayerLive[i].StructuralWt;
                        rootLiveStorageWt += Z.LayerLive[i].StorageWt;
                    }

                double theoreticalMaximumDM = (rootLiveStructuralWt + structuralDMDemand) / structuralFraction.Value();
                double baseAllocated = rootLiveStructuralWt + rootLiveStorageWt + structuralDMDemand;
                double demandedDM = Math.Max(0.0, theoreticalMaximumDM - baseAllocated) / dmConversionEfficiency.Value();
                return demandedDM;
            }
            // Either there is no Storage fraction or conversion efficiency is zero!!!!
            return 0.0;
        }

        /// <summary>Computes the amount of DM available for retranslocation.</summary>
        private double AvailableDMRetranslocation()
        {
            if (dmRetranslocationFactor != null)
            {
                double rootLiveStorageWt = 0.0;
                foreach (ZoneState Z in Zones)
                    for (int i = 0; i < Z.LayerLive.Length; i++)
                        rootLiveStorageWt += Z.LayerLive[i].StorageWt;

                double availableDM = Math.Max(0.0, rootLiveStorageWt - dmMReallocationSupply) * dmRetranslocationFactor.Value();
                if (availableDM < -Util.BiomassToleranceValue)
                    throw new Exception("Negative DM retranslocation value computed for " + Name);

                return availableDM;
            }
            else
            { // By default retranslocation is turned off!!!!
                return 0.0;
            }
        }

        /// <summary>Called when crop is ending</summary>
        [EventSubscribe("PlantEnding")]
        private void DoPlantEnding(object sender, EventArgs e)
        {
            //Send all root biomass to soil FOM
            DoRemoveBiomass(null, new OrganBiomassRemovalType() { FractionLiveToResidue = 1.0 });
            Clear();
        }

        /// <summary>Called when [simulation commencing].</summary>
        /// <param name="sender">The sender.</param>
        /// <param name="e">The <see cref="EventArgs"/> instance containing the event data.</param>
        /// <exception cref="ApsimXException">Cannot find a soil crop parameterisation for  + Name</exception>
        [EventSubscribe("Commencing")]
        private void OnSimulationCommencing(object sender, EventArgs e)
        {
            Soil soil = Apsim.Find(this, typeof(Soil)) as Soil;
            if (soil == null)
                throw new Exception("Cannot find soil");
            if (soil.Crop(Plant.Name) == null && soil.Weirdo == null)
                throw new Exception("Cannot find a soil crop parameterisation for " + Plant.Name);

            PlantZone = new ZoneState(Plant, this, soil, 0, initialDM.Value(), Plant.Population, maximumNConc.Value(),
                                      rootFrontVelocity, maximumRootDepth, remobilisationCost);
            Zones = new List<ZoneState>();
            Allocated = new PMF.Biomass();
            Senesced = new Biomass();
            Detached = new Biomass();
            Removed = new Biomass();
        }

        /// <summary>Called when [do daily initialisation].</summary>
        /// <param name="sender">The sender.</param>
        /// <param name="e">The <see cref="EventArgs"/> instance containing the event data.</param>
        [EventSubscribe("DoDailyInitialisation")]
        private void OnDoDailyInitialisation(object sender, EventArgs e)
        {
            if (Plant.IsAlive)
            {
                Allocated = new PMF.Biomass();
                Senesced = new Biomass();
                Detached = new Biomass();
                Removed = new Biomass();
            }
        }

        /// <summary>Called when crop is sown</summary>
        /// <param name="sender">The sender.</param>
        /// <param name="data">The <see cref="EventArgs"/> instance containing the event data.</param>
        [EventSubscribe("PlantSowing")]
        private void OnPlantSowing(object sender, SowPlant2Type data)
        {
            if (data.Plant == Plant)
            {
                PlantZone.Initialise(Plant.SowingData.Depth, initialDM.Value(), Plant.Population, maximumNConc.Value());
                InitialiseZones();
                needToRecalculateLiveDead = true;
            }
        }

        /// <summary>Event from sequencer telling us to do our potential growth.</summary>
        /// <param name="sender">The sender.</param>
        /// <param name="e">The <see cref="EventArgs"/> instance containing the event data.</param>
        [EventSubscribe("DoPotentialPlantGrowth")]
        private void OnDoPotentialPlantGrowth(object sender, EventArgs e)
        {
            if (Plant.IsEmerged)
            {
                DoSupplyCalculations(); //TODO: This should be called from the Arbitrator, OnDoPotentialPlantPartioning
            }
        }

        /// <summary>Does the nutrient allocations.</summary>
        /// <param name="sender">The sender.</param>
        /// <param name="e">The <see cref="EventArgs"/> instance containing the event data.</param>
        [EventSubscribe("DoActualPlantGrowth")]
        private void OnDoActualPlantGrowth(object sender, EventArgs e)
        {
            if (Plant.IsAlive)
            {
                foreach (ZoneState Z in Zones)
                    Z.GrowRootDepth();
                // Do Root Senescence
                DoRemoveBiomass(null, new OrganBiomassRemovalType() { FractionLiveToResidue = senescenceRate.Value() });
            }
            needToRecalculateLiveDead = false;
            // Do maintenance respiration
            MaintenanceRespiration = 0;
            MaintenanceRespiration += Live.MetabolicWt * maintenanceRespirationFunction.Value();
            Live.MetabolicWt *= (1 - maintenanceRespirationFunction.Value());
            MaintenanceRespiration += Live.StorageWt * maintenanceRespirationFunction.Value();
            Live.StorageWt *= (1 - maintenanceRespirationFunction.Value());
            needToRecalculateLiveDead = true;
        }

        /// <summary>Called when crop is ending</summary>
        /// <param name="sender">The sender.</param>
        /// <param name="e">The <see cref="EventArgs"/> instance containing the event data.</param>
        [EventSubscribe("PlantEnding")]
        private void OnPlantEnding(object sender, EventArgs e)
        {
            Biomass total = Live + Dead;

            if (total.Wt > 0.0)
            {
                Detached.Add(Live);
                Detached.Add(Dead);
                SurfaceOrganicMatter.Add(total.Wt * 10, total.N * 10, 0, Plant.CropType, Name);
            }
            Clear();
        }

    }
}<|MERGE_RESOLUTION|>--- conflicted
+++ resolved
@@ -172,24 +172,6 @@
         private IFunction maximumRootDepth = null;
         
         /// <summary>Dry matter efficiency function</summary>
-<<<<<<< HEAD
-        [Link]
-        public IFunction DMConversionEfficiency = null;
-
-        /// <summary>The cost for remobilisation</summary>
-        [Link]
-        public IFunction RemobilisationCost = null;
-
-        /// <summary>Link to biomass removal model</summary>
-        [ChildLink]
-        public BiomassRemoval biomassRemovalModel = null;
-
-        /// <summary>A list of other zone names to grow roots in</summary>
-        public List<string> ZoneNamesToGrowRootsIn { get; set; }
-
-        /// <summary>The root depths for each addition zone.</summary>
-        public List<double> ZoneRootDepths { get; set; }
-=======
         [ChildLinkByName]
         private IFunction dmConversionEfficiency = null;
         
@@ -197,7 +179,6 @@
         [Units("-")]
         [ChildLinkByName]
         private IFunction carbonConcentration = null;
->>>>>>> 62c62534
 
         /// <summary>The cost for remobilisation</summary>
         [ChildLinkByName]
@@ -348,11 +329,7 @@
 
         /// <summary>Layer dead.</summary>
         [XmlIgnore]
-<<<<<<< HEAD
-        public Biomass[] LayerDead { get { if (PlantZone != null) return PlantZone.LayerDead; else return new Biomass[0]; } }
-=======
         public Biomass[] LayerDead { get { return PlantZone.LayerDead; } }
->>>>>>> 62c62534
 
         /// <summary>Gets or sets the water uptake.</summary>
         [Units("mm")]
@@ -568,232 +545,10 @@
                     storageNDemand += Z.StorageNDemand[i];
                 }
             }
-<<<<<<< HEAD
-        }
-
-        /// <summary>Event from sequencer telling us to do our potential growth.</summary>
-        /// <param name="sender">The sender.</param>
-        /// <param name="e">The <see cref="EventArgs"/> instance containing the event data.</param>
-        [EventSubscribe("DoPotentialPlantGrowth")]
-        private void OnDoPotentialPlantGrowth(object sender, EventArgs e)
-        {
-            if (Plant.IsEmerged)
-            {
-                DoSupplyCalculations(); //TODO: This should be called from the Arbitrator, OnDoPotentialPlantPartioning
-            }
-        }
-
-        /// <summary>Computes the DM and N amounts that are made available for new growth</summary>
-        public void DoSupplyCalculations()
-        {
-            DMReallocationSupply = AvailableDMReallocation();
-            DMRetranslocationSupply = AvailableDMRetranslocation();
-            NReallocationSupply = AvailableNReallocation();
-            NRetranslocationSupply = AvailableNRetranslocation();
-        }
-
-        /// <summary>Does the nutrient allocations.</summary>
-        /// <param name="sender">The sender.</param>
-        /// <param name="e">The <see cref="EventArgs"/> instance containing the event data.</param>
-        [EventSubscribe("DoActualPlantGrowth")]
-        private void OnDoActualPlantGrowth(object sender, EventArgs e)
-        {
-            if (Plant.IsAlive)
-            {
-                foreach (ZoneState Z in Zones)
-                    Z.GrowRootDepth();
-                // Do Root Senescence
-                DoRemoveBiomass(null, new OrganBiomassRemovalType() { FractionLiveToResidue = SenescenceRate.Value() });
-            }
-            needToRecalculateLiveDead = false;
-            // Do maintenance respiration
-            MaintenanceRespiration = 0;
-            MaintenanceRespiration += Live.MetabolicWt * MaintenanceRespirationFunction.Value();
-            Live.MetabolicWt *= (1 - MaintenanceRespirationFunction.Value());
-            MaintenanceRespiration += Live.StorageWt * MaintenanceRespirationFunction.Value();
-            Live.StorageWt *= (1 - MaintenanceRespirationFunction.Value());
-            needToRecalculateLiveDead = true;
-        }
-
-        /// <summary>Called when crop is ending</summary>
-        /// <param name="sender">The sender.</param>
-        /// <param name="e">The <see cref="EventArgs"/> instance containing the event data.</param>
-        [EventSubscribe("PlantEnding")]
-        private void OnPlantEnding(object sender, EventArgs e)
-        {
-            Biomass total = Live + Dead;
-
-            if (total.Wt > 0.0)
-            {
-                Detached.Add(Live);
-                Detached.Add(Dead);
-                SurfaceOrganicMatter.Add(total.Wt * 10, total.N * 10, 0, Plant.CropType, Name);
-            }
-            Clear();
-        }
-
-        #endregion
-
-        #region IArbitrator interface
-
-        /// <summary>Calculate and return the dry matter supply (g/m2)</summary>
-        public override BiomassSupplyType CalculateDryMatterSupply()
-        {
-            dryMatterSupply.Fixation = 0.0;
-            dryMatterSupply.Retranslocation = DMRetranslocationSupply;
-            dryMatterSupply.Reallocation = DMReallocationSupply;
-            return dryMatterSupply;
-        }
-
-        /// <summary>Calculate and return the nitrogen supply (g/m2)</summary>
-        public override BiomassSupplyType CalculateNitrogenSupply()
-        {
-            nitrogenSupply.Fixation = 0.0;
-            nitrogenSupply.Uptake = 0.0;
-            nitrogenSupply.Retranslocation = NRetranslocationSupply;
-            nitrogenSupply.Reallocation = NReallocationSupply;
-
-            return nitrogenSupply;
-        }
-
-        /// <summary>Calculate and return the dry matter demand (g/m2)</summary>
-        public override BiomassPoolType CalculateDryMatterDemand()
-        {
-            if (Plant.SowingData.Depth < PlantZone.Depth)
-            {
-                StructuralDMDemand = DemandedDMStructural();
-                StorageDMDemand = DemandedDMStorage();
-                TotalDMDemand = StructuralDMDemand + StorageDMDemand + MetabolicDMDemand;
-                ////This sum is currently not necessary as demand is not calculated on a layer basis.
-                //// However it might be some day... and can consider non structural too
-            }
-
-            dryMatterDemand.Structural = StructuralDMDemand;
-            dryMatterDemand.Storage = StorageDMDemand;
-
-            return dryMatterDemand;
-        }
-
-        /// <summary>Calculate and return the nitrogen demand (g/m2)</summary>
-        public override BiomassPoolType CalculateNitrogenDemand()
-        {
-            // This is basically the old/original function with added metabolicN.
-            // Calculate N demand based on amount of N needed to bring root N content in each layer up to maximum.
-
-            double NitrogenSwitch = (NitrogenDemandSwitch == null) ? 1.0 : NitrogenDemandSwitch.Value();
-            double criticalN = (CriticalNConc == null) ? MinimumNConc.Value() : CriticalNConc.Value();
-
-            StructuralNDemand = 0.0;
-            MetabolicNDemand = 0.0;
-            StorageNDemand = 0.0;
-            foreach (ZoneState Z in Zones)
-            {
-                Z.StructuralNDemand = new double[Z.soil.Thickness.Length];
-                Z.StorageNDemand = new double[Z.soil.Thickness.Length];
-                //Note: MetabolicN is assumed to be zero
-
-                double NDeficit = 0.0;
-                for (int i = 0; i < Z.LayerLive.Length; i++)
-                {
-                    Z.StructuralNDemand[i] = Z.LayerLive[i].PotentialDMAllocation * MinimumNConc.Value() * NitrogenSwitch;
-                    NDeficit = Math.Max(0.0, MaximumNConc.Value() * (Z.LayerLive[i].Wt + Z.LayerLive[i].PotentialDMAllocation) - (Z.LayerLive[i].N + Z.StructuralNDemand[i]));
-                    Z.StorageNDemand[i] = Math.Max(0, NDeficit - Z.StructuralNDemand[i]) * NitrogenSwitch;
-
-                    StructuralNDemand += Z.StructuralNDemand[i];
-                    StorageNDemand += Z.StorageNDemand[i];
-                }
-            }
-            nitrogenDemand.Structural = StructuralNDemand;
-            nitrogenDemand.Storage = StorageNDemand;
-            nitrogenDemand.Metabolic = MetabolicNDemand;
-            return nitrogenDemand;
-        }
-
-        /// <summary>Computes the amount of structural DM demanded.</summary>
-        public double DemandedDMStructural()
-        {
-            if (DMConversionEfficiency.Value() > 0.0)
-            {
-                double demandedDM = DMDemandFunction.Value();
-                if (StructuralFraction != null)
-                    demandedDM *= StructuralFraction.Value() / DMConversionEfficiency.Value();
-                else
-                    demandedDM /= DMConversionEfficiency.Value();
-
-                return demandedDM;
-            }
-            // Conversion efficiency is zero!!!!
-            return 0.0;
-        }
-
-        /// <summary>Computes the amount of non structural DM demanded.</summary>
-        public double DemandedDMStorage()
-        {
-            if ((DMConversionEfficiency.Value() > 0.0) && (StructuralFraction != null))
-            {
-                double rootLiveStructuralWt = 0.0;
-                double rootLiveStorageWt = 0.0;
-                foreach (ZoneState Z in Zones)
-                    for (int i = 0; i < Z.LayerLive.Length; i++)
-                    {
-                        rootLiveStructuralWt += Z.LayerLive[i].StructuralWt;
-                        rootLiveStorageWt += Z.LayerLive[i].StorageWt;
-                    }
-
-                double theoreticalMaximumDM = (rootLiveStructuralWt + StructuralDMDemand) / StructuralFraction.Value();
-                double baseAllocated = rootLiveStructuralWt + rootLiveStorageWt + StructuralDMDemand;
-                double demandedDM = Math.Max(0.0, theoreticalMaximumDM - baseAllocated) / DMConversionEfficiency.Value();
-                return demandedDM;
-            }
-            // Either there is no Storage fraction or conversion efficiency is zero!!!!
-            return 0.0;
-        }
-
-        /// <summary>Computes the amount of DM available for retranslocation.</summary>
-        public double AvailableDMRetranslocation()
-        {
-            if (DMRetranslocationFactor != null)
-            {
-                double rootLiveStorageWt = 0.0;
-                foreach (ZoneState Z in Zones)
-                    for (int i = 0; i < Z.LayerLive.Length; i++)
-                        rootLiveStorageWt += Z.LayerLive[i].StorageWt;
-
-                double availableDM = Math.Max(0.0, rootLiveStorageWt - DMReallocationSupply) * DMRetranslocationFactor.Value();
-                if (availableDM < -BiomassToleranceValue)
-                    throw new Exception("Negative DM retranslocation value computed for " + Name);
-
-                return availableDM;
-            }
-            else
-            { // By default retranslocation is turned off!!!!
-                return 0.0;
-            }
-        }
-
-        /// <summary>Computes the amount of DM available for reallocation.</summary>
-        public double AvailableDMReallocation()
-        {
-            if (DMReallocationFactor != null)
-            {
-                double rootLiveStorageWt = 0.0;
-                foreach (ZoneState Z in Zones)
-                    for (int i = 0; i < Z.LayerLive.Length; i++)
-                        rootLiveStorageWt += Z.LayerLive[i].StorageWt;
-
-                double availableDM = rootLiveStorageWt * SenescenceRate.Value() * DMReallocationFactor.Value();
-                if (availableDM < -BiomassToleranceValue)
-                    throw new Exception("Negative DM reallocation value computed for " + Name);
-                return availableDM;
-            }
-            // By default reallocation is turned off!!!!
-            return 0.0;
-=======
             nitrogenDemand.Structural = structuralNDemand;
             nitrogenDemand.Storage = storageNDemand;
             nitrogenDemand.Metabolic = metabolicNDemand;
             return nitrogenDemand;
->>>>>>> 62c62534
         }
 
         /// <summary>Sets the dry matter potential allocation.</summary>
@@ -835,12 +590,6 @@
             foreach (ZoneState Z in Zones)
                 TotalRAw += MathUtilities.Sum(Z.CalculateRootActivityValues());
 
-<<<<<<< HEAD
-            Allocated.StructuralWt = dryMatter.Structural * DMConversionEfficiency.Value();
-            Allocated.StorageWt = dryMatter.Storage * DMConversionEfficiency.Value();
-            Allocated.MetabolicWt = dryMatter.Metabolic * DMConversionEfficiency.Value();
-            GrowthRespiration = (dryMatter.Structural + dryMatter.Storage + dryMatter.Metabolic) * (1 - DMConversionEfficiency.Value());
-=======
             Allocated.StructuralWt = dryMatter.Structural * dmConversionEfficiency.Value();
             Allocated.StorageWt = dryMatter.Storage * dmConversionEfficiency.Value();
             Allocated.MetabolicWt = dryMatter.Metabolic * dmConversionEfficiency.Value();
@@ -851,7 +600,6 @@
             // CO2 (44/12).
             double growthRespFactor = ((1.0 / dmConversionEfficiency.Value()) * (12.0 / 30.0) - 1.0 * carbonConcentration.Value()) * 44.0 / 12.0;
             GrowthRespiration = (Allocated.StructuralWt + Allocated.StorageWt + Allocated.MetabolicWt) * growthRespFactor;
->>>>>>> 62c62534
             if (TotalRAw == 0 && Allocated.Wt > 0)
                 throw new Exception("Error trying to partition root biomass");
 
