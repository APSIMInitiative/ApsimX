﻿namespace Models.Soils.Nutrient
{
    using Interfaces;
    using Models.Core;
    using System;
    using APSIM.Shared.Utilities;
    using Models.SurfaceOM;
    using Models.Soils;
    using System.Collections.Generic;

    /// <summary>
    /// # [Name]
    /// The soil nutrient model includes functionality for simulating pools of organmic matter and mineral nitrogen.  The processes for each are described below.
    /// ## Structure of nutrient
    /// [DocumentView]
    /// ## Pools
    /// [DocumentType NutrientPool]
    /// ## Solutes:
    /// [DocumentType Solute]
    /// </summary>
    [Serializable]
    [ValidParent(ParentType = typeof(Soil))]
    public class Nutrient : Model, INutrient
    {

        /// <summary>
        /// Summary file Link
        /// </summary>
        [Link]
        Summary Summary = null;

        /// <summary>The surface organic matter</summary>
        [Link]
        private SurfaceOrganicMatter SurfaceOrganicMatter = null;

        [ChildLinkByName]
        NutrientPool FOMCellulose = null;
        [ChildLinkByName]
        NutrientPool FOMCarbohydrate = null;
        [ChildLinkByName]
        NutrientPool FOMLignin = null;
        [ChildLinkByName]
        NutrientPool SurfaceResidue = null;
        [Link]
        private SoluteManager solutes = null;

        // Carbon content of FOM
        private double CinFOM = 0.4;

        private SurfaceOrganicMatterDecompType PotentialSOMDecomp = null;

        /// <summary>
        /// Total C in each soil layer
        /// </summary>
        public double[] TotalC
        {
            get
            {
                double[] values = new double[FOMLignin.C.Length];
                List<IModel> Pools = Apsim.Children(this, typeof(NutrientPool));

                foreach (NutrientPool P in Pools)
                    for (int i = 0; i < P.C.Length; i++)
                        values[i] += P.C[i];
                return values;
            }
        }

        /// <summary>
        /// Total C in each soil layer
        /// </summary>
        public double[] TotalN
        {
            get
            {
                double[] values = new double[FOMLignin.N.Length];
                List<IModel> Pools = Apsim.Children(this, typeof(NutrientPool));

                foreach (NutrientPool P in Pools)
                    for (int i = 0; i < P.N.Length; i++)
                        values[i] += P.N[i];
                return values;
            }
        }
        /// <summary>
        /// 
        /// </summary>
        public double[] FOMCNR
        {
            get
            {
                double[] NH4 = solutes.GetSolute("NH4");
                double[] NO3 = solutes.GetSolute("NO3");

                double[] values = new double[FOMLignin.C.Length];
                for (int i = 0; i < FOMLignin.C.Length; i++)
                    values[i] = MathUtilities.Divide(FOMCarbohydrate.C[i] + FOMCellulose.C[i] + FOMLignin.C[i],
                               FOMCarbohydrate.N[i] + FOMCellulose.N[i] + FOMLignin.N[i] + NH4[i] + NO3[i], 0.0);

                return values;
            }
        }


        /// <summary>
        /// 
        /// </summary>
        public double[] FOMN
        {
            get
            {

                double[] values = new double[FOMLignin.C.Length];
                for (int i = 0; i < FOMLignin.C.Length; i++)
                    values[i] = FOMCarbohydrate.N[i] + FOMCellulose.N[i] + FOMLignin.N[i];

                return values;
            }
        }

        /// <summary>
        /// 
        /// </summary>
        public double[] FOMC
        {
            get
            {

                double[] values = new double[FOMLignin.C.Length];
                for (int i = 0; i < FOMLignin.C.Length; i++)
                    values[i] = FOMCarbohydrate.C[i] + FOMCellulose.C[i] + FOMLignin.C[i];

                return values;
            }
        }
        /// <summary>Partition the given FOM C and N into fractions in each layer (one FOM)</summary>
        /// <param name="FOMdata">The in fo mdata.</param>
        [EventSubscribe("IncorpFOM")]
        private void OnIncorpFOM(FOMLayerType FOMdata)
        {
            // +  Purpose:
            //      Partition the given FOM C and N into fractions in each layer.
            //      It will be assumed that the CN ratios of all fractions are equal

            bool nSpecified = false;
            for (int layer = 0; layer < FOMdata.Layer.Length; layer++)
            {
                // If the caller specified CNR values then use them to calculate N from Amount.
                if (FOMdata.Layer[layer].CNR > 0.0)
                    FOMdata.Layer[layer].FOM.N = (FOMdata.Layer[layer].FOM.amount * CinFOM) / FOMdata.Layer[layer].CNR;
                // Was any N specified?
                nSpecified |= FOMdata.Layer[layer].FOM.N != 0.0;
            }

            if (nSpecified)
            {

                // Now convert the IncorpFOM.DeltaWt and IncorpFOM.DeltaN arrays to include fraction information and add to pools.
                for (int layer = 0; layer < FOMdata.Layer.Length; layer++)
                {
                    if (layer < FOMCarbohydrate.C.Length)
                    {
                        FOMCarbohydrate.C[layer] += FOMdata.Layer[layer].FOM.amount * 0.2 * CinFOM;
                        FOMCellulose.C[layer] += FOMdata.Layer[layer].FOM.amount * 0.7 * CinFOM;
                        FOMLignin.C[layer] += FOMdata.Layer[layer].FOM.amount * 0.1 * CinFOM;

                        FOMCarbohydrate.N[layer] += FOMdata.Layer[layer].FOM.N * 0.2;
                        FOMCellulose.N[layer] += FOMdata.Layer[layer].FOM.N * 0.7;
                        FOMLignin.N[layer] += FOMdata.Layer[layer].FOM.N * 0.1;
                    }
                    else
                        Summary.WriteMessage(this, " Number of FOM values given is larger than the number of layers, extra values will be ignored");
                }
            }
        }
        /// <summary>Partition the given FOM C and N into fractions in each layer (FOM pools)</summary>
        /// <param name="FOMPoolData">The in fom pool data.</param>
        [EventSubscribe("IncorpFOMPool")]
        private void OnIncorpFOMPool(FOMPoolType FOMPoolData)
        {
            if (FOMPoolData.Layer.Length > FOMLignin.C.Length)
                throw new Exception("Incorrect number of soil layers of IncorporatedFOM");

            for (int layer = 0; layer < FOMPoolData.Layer.Length; layer++)
            {
                FOMCarbohydrate.C[layer] += FOMPoolData.Layer[layer].Pool[0].C;
                FOMCarbohydrate.N[layer] += FOMPoolData.Layer[layer].Pool[0].N;

                FOMCellulose.C[layer] += FOMPoolData.Layer[layer].Pool[1].C;
                FOMCellulose.N[layer] += FOMPoolData.Layer[layer].Pool[1].N;

                FOMLignin.C[layer] += FOMPoolData.Layer[layer].Pool[2].C;
                FOMLignin.N[layer] += FOMPoolData.Layer[layer].Pool[2].N;
            }
        }


        /// <summary>
        /// Calculate actual decomposition
        /// </summary>
        public SurfaceOrganicMatterDecompType CalculateActualSOMDecomp()
        {
            SurfaceOrganicMatterDecompType ActualSOMDecomp = new SurfaceOrganicMatterDecompType();
            ActualSOMDecomp = ReflectionUtilities.Clone(PotentialSOMDecomp) as SurfaceOrganicMatterDecompType;

            double InitialResidueC = 0;  // Potential residue decomposition provided by surfaceorganicmatter model
            double FinalResidueC = 0;    // How much is left after decomposition
            double FractionDecomposed;

            for (int i = 0; i < PotentialSOMDecomp.Pool.Length; i++)
                InitialResidueC += PotentialSOMDecomp.Pool[i].FOM.C;
            FinalResidueC = SurfaceResidue.C[0];
            FractionDecomposed = 1.0 - MathUtilities.Divide(FinalResidueC,InitialResidueC,0);
            if (FractionDecomposed <1)
            { }
            for (int i = 0; i < PotentialSOMDecomp.Pool.Length; i++)
            {
                ActualSOMDecomp.Pool[i].FOM.C = PotentialSOMDecomp.Pool[i].FOM.C * FractionDecomposed;
                ActualSOMDecomp.Pool[i].FOM.N = PotentialSOMDecomp.Pool[i].FOM.N * FractionDecomposed;
            }
            return ActualSOMDecomp;
        }

        /// <summary>
        /// Get the information on potential residue decomposition - perform daily calculations as part of this.
        /// </summary>
        /// <param name="sender">The sender.</param>
        /// <param name="e">The <see cref="EventArgs"/> instance containing the event data.</param>
        [EventSubscribe("DoSoilOrganicMatter")]
        private void OnDoSoilOrganicMatter(object sender, EventArgs e)
        {
            // Get potential residue decomposition from surfaceom.
            PotentialSOMDecomp = SurfaceOrganicMatter.PotentialDecomposition();

            SurfaceResidue.C[0] = 0;
            SurfaceResidue.N[0] = 0;
            for (int i = 0; i < PotentialSOMDecomp.Pool.Length; i++)
            {
                SurfaceResidue.C[0] += PotentialSOMDecomp.Pool[i].FOM.C;
                SurfaceResidue.N[0] += PotentialSOMDecomp.Pool[i].FOM.N;
            }

            
        }
<<<<<<< HEAD
=======

        /// <summary>Calculate / create a directed graph from model</summary>
        public void CalculateDirectedGraph()
        {
            if (_directedGraphInfo == null)
                _directedGraphInfo = new DirectedGraph();

            _directedGraphInfo.Begin();

            bool needAtmosphereNode = false;

            foreach (NutrientPool pool in Apsim.Children(this, typeof(NutrientPool)))
            {
                _directedGraphInfo.AddNode(pool.Name, Color.LightGreen, Color.Black);
                foreach (CarbonFlow cFlow in Apsim.Children(pool, typeof(CarbonFlow)))
                {
                    foreach (string destinationName in cFlow.destinationNames)
                    {
                        string destName = destinationName;
                        if (destName == null)
                        {
                            destName = "Atmosphere";
                            needAtmosphereNode = true;
                        }
                        _directedGraphInfo.AddArc(null, pool.Name, destName, Color.Black);

                    }
                }
            }

            foreach (Solute solute in Apsim.Children(this, typeof(Solute)))
            {
                _directedGraphInfo.AddNode(solute.Name, Color.LightCoral, Color.Black);
                foreach (NFlow nitrogenFlow in Apsim.Children(solute, typeof(NFlow)))
                {
                    string destName = nitrogenFlow.destinationName;
                    if (destName == null)
                    {
                        destName = "Atmosphere";
                        needAtmosphereNode = true;
                    }

                    _directedGraphInfo.AddArc(null, nitrogenFlow.sourceName, destName, Color.Black);
                }
            }

            if (needAtmosphereNode)
                _directedGraphInfo.AddNode("Atmosphere", Color.White, Color.White);

            _directedGraphInfo.End();
        }

>>>>>>> a6f38064
    }
}<|MERGE_RESOLUTION|>--- conflicted
+++ resolved
@@ -242,8 +242,6 @@
 
             
         }
-<<<<<<< HEAD
-=======
 
         /// <summary>Calculate / create a directed graph from model</summary>
         public void CalculateDirectedGraph()
@@ -296,6 +294,5 @@
             _directedGraphInfo.End();
         }
 
->>>>>>> a6f38064
     }
 }