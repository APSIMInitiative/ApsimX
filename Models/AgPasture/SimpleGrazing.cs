--- conflicted
+++ resolved
@@ -10,11 +10,7 @@
 using Newtonsoft.Json;
 using APSIM.Shared.Utilities;
 using APSIM.Numerics;
-<<<<<<< HEAD
-using BruTile.Wmts.Generated;
-=======
-using APSIM.Core;
->>>>>>> b32a62c5
+
 
 namespace Models.AgPasture
 {
@@ -34,11 +30,8 @@
         [Link] IClock clock = null;
         [Link] ISummary summary = null;
         [Link] Forages forages = null;
-<<<<<<< HEAD
         [Link] ScriptCompiler compiler = null;
         [Link(IsOptional = true)] SimpleCow simpleCow = null;
-=======
->>>>>>> b32a62c5
 
         /// <summary>Gets today's minimum rotation length (days)</summary>
         private double MinimumRotationLengthForToday =>
@@ -418,13 +411,8 @@
             if (parentZone == null)
                 summary.WriteMessage(this, "When SimpleGrazing is in the top level of the simulation (above the paddocks) it is assumed that the child paddocks are zones within a paddock.",
                                      MessageType.Information);
-<<<<<<< HEAD
-            if (UsePatching && Parent is Zone)
-                throw new Exception("To use patches for urine/dung return, SimpleGrazing needs to be at the top level of a simulation.");
-=======
             else if (UsePatching && !PseudoPatches)
                 throw new Exception("To use the explicit patching mechanism, SimpleGrazing must be at the top level of the simulation.");
->>>>>>> b32a62c5
 
             double areaOfAllZones = forages.ModelsWithDigestibleBiomass.Select(f => f.Zone)
                                                                        .Distinct()
