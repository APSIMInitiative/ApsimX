using Models.Core;
using Models.CLEM.Resources;
using System;
using System.Collections.Generic;
using System.ComponentModel.DataAnnotations;
using System.Linq;
using Models.Core.Attributes;
using System.Globalization;
using System.IO;
using Newtonsoft.Json;
using APSIM.Shared.Utilities;
using Models.CLEM.Interfaces;
using Models.CLEM.Reporting;
using Models.CLEM.Groupings;
using System.Xml;

namespace Models.CLEM.Activities
{
    /// <summary>Ruminant breeding activity</summary>
    /// <summary>This activity provides all functionality for ruminant breeding up until natural weaning</summary>
    /// <summary>It will be applied to the supplied herd if males and females are located together</summary>
    /// <version>1.0</version>
    /// <updates>1.0 First implementation of this activity using IAT/NABSA processes</updates>
    [Serializable]
    [ViewName("UserInterface.Views.PropertyView")]
    [PresenterName("UserInterface.Presenters.PropertyPresenter")]
    [ValidParent(ParentType = typeof(CLEMActivityBase))]
    [ValidParent(ParentType = typeof(ActivitiesHolder))]
    [ValidParent(ParentType = typeof(ActivityFolder))]
    [Description("Manages the breeding of ruminants based on the current herd filtering")]
    [Version(1, 0, 8, "Include passing inherited attributes from mating to newborn")]
    [Version(1, 0, 7, "Removed UseAI to a new ControlledMating add-on activity")]
    [Version(1, 0, 6, "Fixed period considered in infering pre simulation conceptions and spread of uncontrolled matings.")]
    [Version(1, 0, 5, "Fixed issue defining breeders who's weight fell below critical limit.\r\nThis change requires all simulations to be performed again.")]
    [Version(1, 0, 4, "Implemented conception status reporting.")]
    [Version(1, 0, 3, "Removed the inter-parturition calculation and influence on uncontrolled mating\r\nIt is assumed that the individual based model will track conception timing based on the individual's body condition.")]
    [Version(1, 0, 2, "Added calculation for proportion offspring male parameter")]
    [Version(1, 0, 1, "")]
    [HelpUri(@"Content/Features/Activities/Ruminant/RuminantBreed.htm")]
    public class RuminantActivityBreed : CLEMRuminantActivityBase
    {
        [Link]
        private IClock clock = null;

        /// <summary>
        /// Artificial insemination in use (defined by presence of add-on component)
        /// </summary>
        private bool useControlledMating { get { return (controlledMating != null); }  }

        private RuminantActivityControlledMating controlledMating = null;
        private ConceptionStatusChangedEventArgs conceptionArgs = new ConceptionStatusChangedEventArgs();

        /// <summary>
        /// Records the number of individuals that conceived in the BreedingEvent for sub-components to work with.
        /// </summary>
        public int NumberConceived { get; set; }

        /// <summary>
        /// Infer pregnancy status at startup
        /// </summary>
        [Description("Infer pregnancy status at startup")]
        [Required]
        public bool InferStartupPregnancy { get; set; }

        /// <summary>An event handler to allow us to initialise ourselves.</summary>
        /// <param name="sender">The sender.</param>
        /// <param name="e">The <see cref="EventArgs"/> instance containing the event data.</param>
        [EventSubscribe("CLEMInitialiseActivity")]
        private void OnCLEMInitialiseActivity(object sender, EventArgs e)
        {
            this.AllocationStyle = ResourceAllocationStyle.Manual;

            controlledMating = this.FindAllChildren<RuminantActivityControlledMating>().FirstOrDefault();

            // Assignment of mothers was moved to RuminantHerd resource to ensure this is done even if no breeding activity is included
            this.InitialiseHerd(false, true);

            // report what is happening with timing when uncontrolled mating
            if (!useControlledMating & this.TimingExists)
                Summary.WriteMessage(this, $"Uncontrolled/natural breeding should occur every month. The timer associated with [a={this.Name}] may restrict uncontrolled mating regardless of whether males and females of breeding condition are located together.\r\nYou can also seperate genders by moving to different paddocks to manage the timing of natural mating or add a [a=RuminantActivityControlledMating] component to define controlled mating", MessageType.Warning);

            // set up pre start conception status of breeders
            IEnumerable<Ruminant> herd = CurrentHerd(true);

            // report sucklings birth and conception for startup mothers.
            foreach (RuminantFemale female in herd.OfType<RuminantFemale>().Where(a => a.SucklingOffspringList.Any()))
            {
                // report conception status changed from those identified suckling at startup
                DateTime dte = clock.StartDate.AddMonths(Convert.ToInt32(female.AgeAtLastConception - female.Age));
                dte = new DateTime(dte.Year, dte.Month, DateTime.DaysInMonth(dte.Year, dte.Month));
                conceptionArgs.Update(ConceptionStatus.Conceived, female, dte, calculateFromAge:false);
                female.BreedParams.OnConceptionStatusChanged(conceptionArgs);
                //dte = clock.StartDate.AddDays(-1).AddMonths(Convert.ToInt32(female.AgeAtLastBirth - female.Age));
                //dte = new DateTime(dte.Year, dte.Month, DateTime.DaysInMonth(dte.Year, dte.Month));
                conceptionArgs.Update(ConceptionStatus.Birth, female, dte, calculateFromAge: false);
                female.BreedParams.OnConceptionStatusChanged(conceptionArgs);
            }

            // report previous pregnancies as conceptions
            foreach (RuminantFemale female in herd.OfType<RuminantFemale>().Where(a => a.IsPregnant))
            {
                // report conception status changed from those identified pregnant at startup
                // ToDo: spread over gestation period. Currently all in one month... doesn't really matter
                conceptionArgs.Update(ConceptionStatus.Conceived, female, clock.Today);
                female.BreedParams.OnConceptionStatusChanged(conceptionArgs);
            }

            // work out pregnancy status of initial herd
            if (InferStartupPregnancy)
            {
                // only initialise if herd present
                if (herd.Any())
                {
                    // go back (gestation - 1) months
                    // this won't include those individuals due to give birth on day 1.

                    int monthsAgoStart = 0 - (Convert.ToInt32(herd.FirstOrDefault().BreedParams.GestationLength, CultureInfo.InvariantCulture) - 1);
                    int monthsAgoStop = -1;

                    for (int i = monthsAgoStart; i <= monthsAgoStop; i++)
                    {
                        DateTime previousDate = clock.Today.AddMonths(i);
                        DateTime conceiveDate = clock.Today.AddMonths(i);
                        conceiveDate = new DateTime(conceiveDate.Year, conceiveDate.Month, DateTime.DaysInMonth(conceiveDate.Year, conceiveDate.Month));

                        // get list of all individuals of breeding age and condition
                        // grouped by location
                        var breeders = from ind in herd
                                       where
                                       (ind.Sex == Sex.Male && (previousDate - ind.DateOfBirth).TotalDays >= ind.BreedParams.MinimumAge1stMating.InDays) ||
                                       (ind.Sex == Sex.Female &&
                                       (previousDate - ind.DateOfBirth).TotalDays >= ind.BreedParams.MinimumAge1stMating.InDays &&
                                       !(ind as RuminantFemale).IsPregnant
                                       )
                                       group ind by ind.Location into grp
                                       select grp;
                        //var breeders = from ind in herd
                        //               where
                        //               (ind.Sex == Sex.Male && ind.Age + i >= ind.BreedParams.MinimumAge1stMating) ||
                        //               (ind.Sex == Sex.Female &&
                        //               ind.Age + i >= ind.BreedParams.MinimumAge1stMating &&
                        //               !(ind as RuminantFemale).IsPregnant
                        //               )
                        //               group ind by ind.Location into grp
                        //               select grp;


                        


                        // must be breeders to bother checking any further
                        // must be either uncontrolled mating or the timing of controlled mating
                        if (breeders.Count() > 0 & (!useControlledMating || controlledMating.TimingCheck(previousDate)))
                        {
                            int numberPossible = 0;
                            int numberServiced = 1;
                            double limiter = 1;
                            List<Ruminant> maleBreeders = new List<Ruminant>();

                            // for each location where parts of this herd are located
                            foreach (var location in breeders)
                            {
                                // uncontrolled conception
                                if (!useControlledMating)
                                {
                                    // check if males and females of breeding condition are together
                                    if (location.GroupBy(a => a.Sex).Count() == 2)
                                    {
                                        // servicing rate
                                        int maleCount = location.Where(a => a.Sex == Sex.Male).Count();
                                        // get a list of males to provide attributes when incontrolled mating.
                                        if (maleCount > 0 && location.FirstOrDefault().BreedParams.IncludedAttributeInheritanceWhenMating)
                                            maleBreeders = location.Where(a => a.Sex == Sex.Male).ToList();

                                        int femaleCount = location.OfType<RuminantFemale>().Count();
                                        double matingsPossible = maleCount * location.FirstOrDefault().BreedParams.MaximumMaleMatingsPerDay * 30;

                                        double maleLimiter = Math.Min(1, matingsPossible / femaleCount);

                                        // only get non-pregnant females of breeding age at the time before the simulation included
                                        var availableBreeders = location.OfType<RuminantFemale>().Where(b => !b.IsPregnant && (previousDate - b.DateOfBirth).TotalDays >= b.BreedParams.MinimumAge1stMating.InDays);

                                        // only get selection of these of breeders available to spread conceptions
                                        // only 15% of breeding herd of age can conceive in any month or male limited proportion whichever is smaller
                                        int count = Convert.ToInt32(Math.Ceiling(availableBreeders.Count() * Math.Min(0.15, maleLimiter)), CultureInfo.InvariantCulture);
                                        availableBreeders = availableBreeders.OrderBy(x => RandomNumberGenerator.Generator.NextDouble()).Take(count);

                                        foreach (RuminantFemale female in availableBreeders)
                                        {
                                            // calculate conception
                                            Reporting.ConceptionStatus status = Reporting.ConceptionStatus.NotMated;
                                            double conceptionRate = ConceptionRate(female, out status);
                                            if (MathUtilities.IsLessThanOrEqual(RandomNumberGenerator.Generator.NextDouble(), conceptionRate))
                                            {
                                                // ToDo: CLOCK Check when conception rate should be.
                                                female.UpdateConceptionDetails(female.CalulateNumberOfOffspringThisPregnancy(), conceptionRate, i, conceiveDate);
                                                female.LastMatingStyle = MatingStyle.PreSimulation;

                                                // if mandatory attributes are present in the herd, save male value with female details.
                                                if (female.BreedParams.IncludedAttributeInheritanceWhenMating)
                                                    // randomly select male as father
                                                    AddMalesAttributeDetails(female, maleBreeders[RandomNumberGenerator.Generator.Next(0, maleBreeders.Count() - 1)]);

                                                // report conception status changed
                                                conceptionArgs.Status = ConceptionStatus.Conceived;
                                                conceptionArgs.Female = female;

                                                conceptionArgs.Update(ConceptionStatus.Conceived, female, conceiveDate, null, false);
                                                female.BreedParams.OnConceptionStatusChanged(conceptionArgs);

                                                // check for perinatal mortality
                                                // Todo: match functionality of controlled below that was made to work with i and j to give month
                                                for (int j = i; j < monthsAgoStop; j++)
                                                {
                                                    DateTime lossDate = clock.Today.AddMonths(i);
                                                    lossDate = new DateTime(lossDate.Year, lossDate.Month, DateTime.DaysInMonth(lossDate.Year, lossDate.Month));

                                                    for (int k = 0; k < female.CarryingCount; k++)
                                                    {
                                                        if (MathUtilities.IsLessThan(RandomNumberGenerator.Generator.NextDouble(), female.BreedParams.PrenatalMortality / (female.BreedParams.GestationLength.InDays / 30.4 + 1)))
                                                        {
                                                            female.OneOffspringDies(lossDate);
                                                            if (female.NumberOfOffspring == 0)
                                                            {
                                                                // report conception status changed when last multiple birth dies.
                                                                conceptionArgs.Update(ConceptionStatus.Failed, female, lossDate, null, false);
                                                                female.BreedParams.OnConceptionStatusChanged(conceptionArgs);
                                                            }
                                                        }
                                                    }
                                                }
                                            }
                                            //else
                                            //{
                                            //    // report conception status changed when last multiple birth dies.
                                            //    // ToDo: not sure this is working.. Do we need an unsuccessful tag in history
                                            //    conceptionArgs.Update(ConceptionStatus.Unsuccessful, female, conceiveDate, null, false);
                                            //    female.BreedParams.OnConceptionStatusChanged(conceptionArgs);
                                            //    //female.BreedParams.OnConceptionStatusChanged(new Reporting.ConceptionStatusChangedEventArgs(Reporting.ConceptionStatus.Unsuccessful, female, conceiveDate));
                                            //}
                                        }
                                    }
                                }
                                // controlled conception
                                else
                                {
                                    numberPossible = Convert.ToInt32(limiter * location.OfType<RuminantFemale>().Count(), CultureInfo.InvariantCulture);
                                    foreach (RuminantFemale female in location.OfType<RuminantFemale>())
                                    {
                                        if (!female.IsPregnant && MathUtilities.IsGreaterThanOrEqual(female.TimeSince(RuminantTimeSpanTypes.GaveBirth).TotalDays, female.BreedParams.MinimumDaysBirthToConception))
                                        {
                                            // calculate conception
                                            ConceptionStatus status = ConceptionStatus.NotMated;
                                            double conceptionRate = ConceptionRate(female, out status);
                                            if (numberServiced <= numberPossible) // labour/finance limited number
                                            {
                                                if (MathUtilities.IsLessThanOrEqual(RandomNumberGenerator.Generator.NextDouble(), conceptionRate))
                                                {
                                                    female.UpdateConceptionDetails(female.CalulateNumberOfOffspringThisPregnancy(), conceptionRate, i, conceiveDate);
                                                    female.LastMatingStyle = MatingStyle.Controlled;

                                                    // if mandatory attributes are present in the herd, save male value with female details.
                                                    if (female.BreedParams.IncludedAttributeInheritanceWhenMating)
                                                        // save all male attributes
                                                        AddMalesAttributeDetails(female, controlledMating.SireAttributes);

                                                    // report conception status changed
                                                    conceptionArgs.Update(ConceptionStatus.Conceived, female, conceiveDate, null, false);
                                                    female.BreedParams.OnConceptionStatusChanged(conceptionArgs);

                                                    // check for perenatal mortality
                                                    for (int j = i+1; j < monthsAgoStop; j++)
                                                    {
                                                        DateTime lossDate = conceiveDate.AddMonths(j-i);
                                                        lossDate = new DateTime(lossDate.Year, lossDate.Month, DateTime.DaysInMonth(lossDate.Year, lossDate.Month));

                                                        for (int k = 0; k < female.CarryingCount; k++)
                                                        {
                                                            if (MathUtilities.IsLessThan(RandomNumberGenerator.Generator.NextDouble(), female.BreedParams.PrenatalMortality / (female.BreedParams.GestationLength.InDays / 30.4 + 1)))
                                                            {
                                                                female.OneOffspringDies(lossDate);
                                                                if (female.NumberOfOffspring == 0)
                                                                {
                                                                    // report conception status changed when last multiple birth dies.
                                                                    conceptionArgs.Update(ConceptionStatus.Failed, female, lossDate, null, false);
                                                                    female.BreedParams.OnConceptionStatusChanged(conceptionArgs);
                                                                }
                                                            }
                                                        }
                                                    }

                                                }
                                                numberServiced++;
                                            }
                                        }
                                    }
                                }
                            }
                        }
                    }
                }
            }

        }

        /// <summary>Function to determine naturally wean individuals at start of timestep</summary>
        /// <param name="sender">The sender.</param>
        /// <param name="e">The <see cref="EventArgs"/> instance containing the event data.</param>
        [EventSubscribe("CLEMStartOfTimeStep")]
        private void OnCLEMStartOfTimeStep(object sender, EventArgs e)
        {
            // Reset all activity determined conception rates
            if(useControlledMating)
                _ = GetIndividuals<RuminantFemale>(GetRuminantHerdSelectionStyle.AllOnFarm).Where(a => a.IsBreeder).Select(a => a.ActivityDeterminedConceptionRate == null);
        }

        /// <summary>An event handler to perform herd breeding </summary>
        /// <param name="sender">The sender.</param>
        /// <param name="e">The <see cref="EventArgs"/> instance containing the event data.</param>
        [EventSubscribe("CLEMAnimalBreeding")]
        private void OnCLEMAnimalBreeding(object sender, EventArgs e)
        {
            this.Status = ActivityStatus.NotNeeded;
            NumberConceived = 0;

            // get list of all pregnant females
            List<RuminantFemale> pregnantherd = CurrentHerd(true).OfType<RuminantFemale>().Where(a => a.IsPregnant).ToList();

            // determine all fetus and newborn mortality of all pregnant females.
            bool preglost = false;
            bool birthoccurred = false;
            foreach (RuminantFemale female in pregnantherd)
            {

                // calculate fetus and newborn mortality
                // total mortality / (gestation months + 1) to get monthly mortality
                // done here before births to account for post birth motality as well..
                // IsPregnant status does not change until births occur in next section so will include mortality in month of birth
                // needs to be calculated for each offspring carried.

                for (int i = 0; i < female.CarryingCount; i++)
                {
                    preglost=true;
                    var rnd = RandomNumberGenerator.Generator.NextDouble();
                    if (MathUtilities.IsLessThan(rnd, female.BreedParams.PrenatalMortality / (female.BreedParams.GestationLength.InDays + 1)))  // ToDo: CLOCK adjust prenatal mortality to per time step..... divide timestep by interval..
                    {
                        female.OneOffspringDies(clock.Today);
                        if (female.NumberOfOffspring == 0)
                        {
                            // report conception status changed when last multiple birth dies.
                            conceptionArgs.Update(ConceptionStatus.Failed, female, clock.Today);
                            female.BreedParams.OnConceptionStatusChanged(conceptionArgs);
                        }
                    }
                }

                if (female.BirthDue)
                {
                    birthoccurred=true;
                    int numberOfNewborn = female.CarryingCount;
                    for (int i = 0; i < numberOfNewborn; i++)
                    {
                        bool isMale = RandomNumberGenerator.Generator.NextDouble() <= female.BreedParams.ProportionOffspringMale;
                        Sex sex = isMale ? Sex.Male : Sex.Female;

                        double weight = female.BreedParams.BirthScalar * female.StandardReferenceWeight * (1 - 0.33 * (1 - female.Weight / female.StandardReferenceWeight));

                        Ruminant newSucklingRuminant = Ruminant.Create(sex, female.BreedParams, clock.Today, 0, weight);
                        newSucklingRuminant.HerdName = female.HerdName;
                        newSucklingRuminant.Breed = female.BreedParams.Breed;
                        newSucklingRuminant.ID = HerdResource.NextUniqueID;
                        newSucklingRuminant.Location = female.Location;
                        newSucklingRuminant.Mother = female;
                        newSucklingRuminant.Number = 1;
                        // suckling/calf weight from Freer
                        //newSucklingRuminant.PreviousWeight = newSucklingRuminant.Weight;
                        newSucklingRuminant.SaleFlag = HerdChangeReason.Born;

                        // add attributes inherited from mother
                        foreach (var attribute in female.Attributes.Items.Where(a => a.Value is not null))
                            newSucklingRuminant.AddInheritedAttribute(attribute); // .Attributes.Add(attribute.Key, attribute.Value.GetInheritedAttribute() as IIndividualAttribute);

                        HerdResource.AddRuminant(newSucklingRuminant, this);

                        // add to sucklings
                        female.SucklingOffspringList.Add(newSucklingRuminant);
                        // this now reports for each individual born not a birth event as individual wean events are reported

                        conceptionArgs.Update(ConceptionStatus.Birth, female, clock.Today);
                        female.BreedParams.OnConceptionStatusChanged(conceptionArgs);
                        //female.BreedParams.OnConceptionStatusChanged(new Reporting.ConceptionStatusChangedEventArgs(Reporting.ConceptionStatus.Birth, female, clock.Today));
                    }
                    female.UpdateBirthDetails(clock.Today);
                }
            }

            if (preglost)
            {
                AddStatusMessage("Lost pregnancy");
                this.Status = ActivityStatus.Success;
            }
            if (birthoccurred)
            {
                AddStatusMessage("Births occurred");
                this.Status = ActivityStatus.Success;
            }

            var filters = GetCompanionModelsByIdentifier<RuminantGroup>(false, true, "SelectBreedersAvailable");

            // Perform breeding
            IEnumerable<Ruminant> herd = null;
            if (useControlledMating && controlledMating.TimingOK)
                // determined by controlled mating and subsequent timer (e.g. smart milking)
                herd = controlledMating.BreedersToMate();
            else if (!useControlledMating && TimingOK)
                // whole herd for activity including males
                herd = CurrentHerd(true);

            if (herd != null && herd.Any())
            {
                // group by location
                var breeders = from ind in herd
                               where ind.IsAbleToBreed
                               group ind by ind.Location into grp
                               select grp;

                // identify not ready for reporting and tracking
                var notReadyBreeders = herd.Where(a => a.Sex == Sex.Female).Cast<RuminantFemale>().Where(a => a.IsBreeder && !a.IsAbleToBreed && !a.IsPregnant);
                foreach (RuminantFemale female in notReadyBreeders)
                {
                    conceptionArgs.Update(ConceptionStatus.NotReady, female, clock.Today);
                    female.BreedParams.OnConceptionStatusChanged(conceptionArgs);
                }

                int numberPossible = breeders.Sum(a => a.Count());
                int numberServiced = 1;
                List<Ruminant> maleBreeders = new List<Ruminant>();

                // for each location where parts of this herd are located
                bool breedoccurred = false;
                foreach (var location in breeders)
                {
                    numberPossible = -1;
                    if (useControlledMating)
                        numberPossible = Convert.ToInt32(location.OfType<RuminantFemale>().Count(), CultureInfo.InvariantCulture);
                    else
                    {
                        numberPossible = 0;
                        // uncontrolled conception
                        if (location.GroupBy(a => a.Sex).Count() == 2)
                        {
                            int maleCount = location.OfType<RuminantMale>().Count();
                            // get a list of males to provide attributes when in controlled mating.
                            if(maleCount > 0 && location.FirstOrDefault().BreedParams.IncludedAttributeInheritanceWhenMating)
                                maleBreeders = location.Where(a => a.Sex == Sex.Male).ToList();

                            int femaleCount = location.Where(a => a.Sex == Sex.Female).Count();
                            numberPossible = Convert.ToInt32(Math.Ceiling(maleCount * location.FirstOrDefault().BreedParams.MaximumMaleMatingsPerDay * 30), CultureInfo.InvariantCulture);
                        }
                    }

                    numberServiced = 0;
                    lastJoinIndex = -1;
                    int cnt = 0;
                    // shuffle the not pregnant females when obtained to avoid any inherant order by creation of individuals affecting which individuals are available first
                    var notPregnantFemales = location.OfType<RuminantFemale>().Where(a => !a.IsPregnant).OrderBy(a => RandomNumberGenerator.Generator.Next()).ToList();
                    int totalToBreed = notPregnantFemales.Count;
                    while(cnt < totalToBreed)
                    {
                        RuminantFemale female = notPregnantFemales.ElementAt(cnt);
                        ConceptionStatus status = ConceptionStatus.NotMated;
                        if (numberServiced < numberPossible)
                        {
                            double conceptionRate = 0;

                            if (female.ActivityDeterminedConceptionRate != null)
                                // If an activity controlled mating has previously determined conception rate and saved it (it will not be null if mated)
                                // This conception rate can be used instead of determining conception here.
                                conceptionRate = female.ActivityDeterminedConceptionRate ?? 0;
                            else
                                // calculate conception
                                conceptionRate = ConceptionRate(female, out status);

                            // if mandatory attributes are present in the herd, save male value with female details.
                            // update male for both successful and failed matings (next if statement
                            if (female.BreedParams.IncludedAttributeInheritanceWhenMating)
                            {
                                object male = null;
                                if (useControlledMating)
                                {
                                    bool newJoining = needsNewJoiningMale(controlledMating.JoiningsPerMale, numberServiced);
                                    // save all male attributes
                                    AddMalesAttributeDetails(female, controlledMating.SireAttributes, newJoining);
                                }
                                else
                                {
                                    male = maleBreeders[RandomNumberGenerator.Generator.Next(0, maleBreeders.Count() - 1)];
                                    female.LastMatingStyle = ((male as RuminantMale).IsWildBreeder ? MatingStyle.WildBreeder : MatingStyle.Natural);

                                    // randomly select male
                                    AddMalesAttributeDetails(female, male as Ruminant);
                                }
                            }

                            // conception rate will be -ve for unsuccessful matings from controlled mating. a value of 0 still represents not mated
                            if (Math.Abs(conceptionRate) > 0)
                            {
                                // if controlled mating (ActiDetConcepRate not null and rate > 0 then successful mating), otherwise compare with random and conception rate for natural mating.
                                //ActivitydeterminedConception rate > 0, otherwise rate calculated above versus the random number approach
                                if ((female.ActivityDeterminedConceptionRate != null)?conceptionRate > 0:RandomNumberGenerator.Generator.NextDouble() <= conceptionRate)
                                {
<<<<<<< HEAD
                                    female.UpdateConceptionDetails(female.CalulateNumberOfOffspringThisPregnancy(), conceptionRate, 0, clock.Today);
=======
                                    female.UpdateConceptionDetails(female.CalulateNumberOfOffspringThisPregnancy(), conceptionRate, 0);
                                    conceptionArgs.Update(ConceptionStatus.Conceived, female, clock.Today);
                                    female.BreedParams.OnConceptionStatusChanged(conceptionArgs);
>>>>>>> dce17a51

                                    if (useControlledMating)
                                        female.LastMatingStyle = MatingStyle.Controlled;

                                    status = ConceptionStatus.Conceived;
                                    NumberConceived++;
                                }
                                else
                                {
                                    status = ConceptionStatus.Unsuccessful;
                                }
                            }
                            numberServiced++;
                            breedoccurred = true;
                        }

                        // report change in breeding status
                        // do not report for -1 (controlled mating outside timing)
                        if (numberPossible >= 0 && status != ConceptionStatus.Conceived && status != ConceptionStatus.NotMated)
                        {
                            conceptionArgs.Update(status, female, clock.Today, null, false);
                            female.BreedParams.OnConceptionStatusChanged(conceptionArgs);
                            //female.BreedParams.OnConceptionStatusChanged(new Reporting.ConceptionStatusChangedEventArgs(status, female, clock.Today));
                        }
                        cnt++;
                    }

                    // report a natural mating locations for transparency via a message
                    if (numberServiced > 0 & !useControlledMating)
                    {
                        string warning = $"Natural (uncontrolled) mating ocurred in [r={(location.Key ?? "Not specified - general yards")}]";
                        Warnings.CheckAndWrite(warning, Summary, this, MessageType.Information);
                    }
                }
                if(breedoccurred)
                {
                    this.Status = ActivityStatus.Success;
                    AddStatusMessage("Breeding occurred");
                }
            }
            // report that this activity was performed as it does not use base GetResourcesRequired
            this.TriggerOnActivityPerformed();
        }

        private int lastJoinIndex = 0;
        private bool needsNewJoiningMale(int joiningsPerMale, int numberServiced)
        {
            var index = Convert.ToInt32(Math.Floor(numberServiced/((joiningsPerMale==0)?1: joiningsPerMale) * 1.0));
            if (index == lastJoinIndex)
                return false;
            else
            {
                lastJoinIndex = index;
                return true;
            }
        }

        /// <summary>
        /// A method to add the available male attributes to the female store at mating using attributes supplied by controlled mating
        /// </summary>
        /// <param name="female">The female breeder successfully mated</param>
        /// <param name="maleAttributes">a list of available male attributes setters</param>
        /// <param name="newMale">Create new instance (T) or use last created (F)</param>
        private void AddMalesAttributeDetails(RuminantFemale female, List<ISetAttribute> maleAttributes, bool newMale = true)
        {
            foreach (var attribute in female.Attributes.Items)
            {
                var maleAttribute = maleAttributes.FirstOrDefault(a => a.AttributeName == attribute.Key);
                SetFemaleMateAttributes(female, attribute, maleAttribute?.GetAttribute(newMale));
            }
        }

        /// <summary>
        /// A method to add the male attributes to the female attribute store at mating
        /// </summary>
        /// <param name="female">The female breeder successfully mated</param>
        /// <param name="male">The mated male</param>
        private void AddMalesAttributeDetails(RuminantFemale female, Ruminant male)
        {
            if (male is null) return;

            foreach (var attribute in female.Attributes.Items)
            {
                var maleAttribute = male.Attributes.GetValue(attribute.Key);
                SetFemaleMateAttributes(female, attribute, maleAttribute);
            }
        }

        private void SetFemaleMateAttributes(RuminantFemale female, KeyValuePair<string, IIndividualAttribute> femaleAttribute, IIndividualAttribute maleAttribute)
        {
            if (maleAttribute != null)
            {
                if (femaleAttribute.Value != null && femaleAttribute.Value.InheritanceStyle != maleAttribute.InheritanceStyle)
                {
                    string errorMsg;
                    if (useControlledMating)
                        errorMsg = $"provided from [a={controlledMating.NameWithParent}]";
                    else
                        errorMsg = $"from the herd in [a={NameWithParent}]";
                    throw new ApsimXException(this, $"The inheritance style for attribute [{femaleAttribute.Key}] differs between the breeder [{femaleAttribute.Value.InheritanceStyle}] and breeding male [{maleAttribute.InheritanceStyle}] {errorMsg}");
                }

                if (femaleAttribute.Value != null)
                    femaleAttribute.Value.StoredMateValue = maleAttribute.StoredValue;
            }
            else
            {
                if (femaleAttribute.Value != null)
                    femaleAttribute.Value.StoredMateValue = null;
                if (female.BreedParams.IsMandatoryAttribute(femaleAttribute.Key))
                {
                    string errorMsg;
                    if (useControlledMating)
                        errorMsg = $"Cannot locate the madatory attribute [{femaleAttribute.Key}] in [a={controlledMating.NameWithParent}]{Environment.NewLine}Add a [SetAttribute] component below the [a=RuminantnActivityControlledMating]";
                    else
                        errorMsg = $"Cannot locate the madatory attribute [{femaleAttribute.Key}] in from the breeding male selected from the herd in [a={NameWithParent}]{Environment.NewLine}Ensure all sires in initial herd or purchased provide the appropriate [SetAttribute] component";
                    throw new ApsimXException(this, errorMsg);
                }
            }
        }

        /// <summary>
        /// Calculate conception rate for a female
        /// </summary>
        /// <param name="female">Female to calculate conception rate for</param>
        /// <param name="status">Returns conception status</param>
        /// <returns></returns>
        private double ConceptionRate(RuminantFemale female, out Reporting.ConceptionStatus status)
        {
            bool isConceptionReady = false;
            status = Reporting.ConceptionStatus.NotAvailable;
            if (!female.IsPregnant)
            {
                status = Reporting.ConceptionStatus.NotReady;
                if (female.AgeInDays >= female.BreedParams.MinimumAge1stMating.InDays && female.NumberOfBirths == 0)
                    isConceptionReady = true;
                else
                {
                    // add one to age to ensure that conception is due this timestep
                    if (MathUtilities.IsGreaterThan(female.TimeSince(RuminantTimeSpanTypes.GaveBirth).TotalDays, female.BreedParams.MinimumDaysBirthToConception))
                    {
                        // only based upon period since birth
                        isConceptionReady = true;

                        // DEVELOPMENT NOTE:
                        // The following IPI calculation and check present in NABSA has been removed for testing
                        // It is assumed that the individual based model with weight influences will handle the old IPI calculation
                        // These parameters can now be removed form the RuminantType list
                        //double currentIPI = female.BreedParams.InterParturitionIntervalIntercept * Math.Pow(female.ProportionOfNormalisedWeight, female.BreedParams.InterParturitionIntervalCoefficient) * 30.4;
                        //double ageNextConception = female.AgeAtLastConception + (currentIPI / 30.4);
                        //isConceptionReady = (female.Age+1 >= ageNextConception);
                    }
                }
            }

            // if first mating and of age or sufficient time since last birth
            if(isConceptionReady)
            {
                status = Reporting.ConceptionStatus.Unsuccessful;

                // Get conception rate from conception model associated with the Ruminant Type parameters
                if (female.BreedParams.ConceptionModel == null)
                    throw new ApsimXException(this, String.Format("No conception details were found for [r={0}]\r\nPlease add a conception component below the [r=RuminantType]", female.BreedParams.Name));

                return female.BreedParams.ConceptionModel.ConceptionRate(female);
            }
            return 0;
        }


        /// <inheritdoc/>
        public override bool TimingOK
        {
            get
            {
                return (useControlledMating) ? controlledMating.TimingOK:  base.TimingOK;
            }
        }

        #region descriptive summary

        /// <inheritdoc/>
        public override string ModelSummary()
        {
            using (StringWriter htmlWriter = new StringWriter())
            {
                if (InferStartupPregnancy)
                {
                    htmlWriter.Write("\r\n<div class=\"activityentry\">");
                    htmlWriter.Write("Pregnancy status of breeders from matings prior to simulation start will be predicted");
                    htmlWriter.Write("</div>");
                }
                else
                {
                    htmlWriter.Write("\r\n<div class=\"activityentry\">");
                    htmlWriter.Write("No pregnancy of breeders from matings prior to simulation start is inferred");
                    htmlWriter.Write("</div>");
                }
                controlledMating = this.FindAllChildren<RuminantActivityControlledMating>().FirstOrDefault();
                if (controlledMating is null)
                {
                    htmlWriter.Write("\r\n<div class=\"activityentry\">");
                    htmlWriter.Write("This simulation uses natural (uncontrolled) mating that will occur when males and females of breeding condition are located together");
                    htmlWriter.Write("</div>");
                }
                return htmlWriter.ToString();
            }
        }
        #endregion
    }
}<|MERGE_RESOLUTION|>--- conflicted
+++ resolved
@@ -509,13 +509,9 @@
                                 //ActivitydeterminedConception rate > 0, otherwise rate calculated above versus the random number approach
                                 if ((female.ActivityDeterminedConceptionRate != null)?conceptionRate > 0:RandomNumberGenerator.Generator.NextDouble() <= conceptionRate)
                                 {
-<<<<<<< HEAD
                                     female.UpdateConceptionDetails(female.CalulateNumberOfOffspringThisPregnancy(), conceptionRate, 0, clock.Today);
-=======
-                                    female.UpdateConceptionDetails(female.CalulateNumberOfOffspringThisPregnancy(), conceptionRate, 0);
                                     conceptionArgs.Update(ConceptionStatus.Conceived, female, clock.Today);
                                     female.BreedParams.OnConceptionStatusChanged(conceptionArgs);
->>>>>>> dce17a51
 
                                     if (useControlledMating)
                                         female.LastMatingStyle = MatingStyle.Controlled;
