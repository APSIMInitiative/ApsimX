﻿using System;
using System.Collections.Generic;
using Models.Core;
using Models.PMF.Phen;
using System.Linq;
using APSIM.Shared.Utilities;
using Models.PMF;
using System.Data;


namespace Models.Functions
{
    /// <summary>Accumulates a child function between a start and end stage or start and end events.
    /// </summary>
    [Serializable]
    [Description("Adds the value of all children functions to the previous accumulation each time the Specified Accumulate Event occurs.  " +
        "Option for crop models is to specify start and end stages for accumulation.  " +
        "Option for all models is to specify start and end events for accumulation.  " +
        "Option for all models is to specify start and end dates for accumulation.  " +
        "If none are specified will accumulate every time the accumulate event occurs.  " +
        "Optional full or partial removal of accumulated values can occur on specified events, stages or dates")]
    [ViewName("UserInterface.Views.PropertyView")]
    [PresenterName("UserInterface.Presenters.PropertyPresenter")]
    public class AccumulateFunctionGeneral : Model, IFunction
    {
        ///Links
        /// -----------------------------------------------------------------------------------------------------------

        /// <summary>Link to an event service.</summary>
        [Link]
        private IEvent events = null;

        [Link]
        private Clock clock = null;

        
        /// Private class members
        /// -----------------------------------------------------------------------------------------------------------
     
        private double AccumulatedValue = 0;

        private bool AccumulateToday = false;

        private IEnumerable<IFunction> ChildFunctions;

        private Phenology parentPhenology = null;

        ///Public Properties
        /// -----------------------------------------------------------------------------------------------------------
        /// <summary>The event that accumulation happens on</summary>
<<<<<<< HEAD
        [Separator("Event to accumulate on.  (Typically [Phenology].PostPhenology for plants but could be any event)")]
=======
        [Separator("Event to accumulate on.  ([Clock].DoReportCalculations by default. Type valid event to overwrite default)")]
>>>>>>> 08ecc128
        [Description("Event to accumulate on")]
        public string AccumulateEventName { get; set; }

        /// <summary>Name of crop to remove biomass from.</summary>
        [Separator("Crop to Link to.  Optional parameter if crop stages are used to start, stop or reduce.  Not needed if this function is a child of plant model)")]
        [Description("Crop to link to.  (Not needed is function is child of plant model)")]
        [Display(Type = DisplayType.PlantName)]
        public string NameOfPlantToLink { get; set; }

        /// <summary>The start stage name</summary>
        [Separator("Optional, specify stages or events to accumulate between, accumulates for duration of simulation if all are blank")]
        [Description("(optional for plant models) Stage name to start accumulation")]
        [Display(Type = DisplayType.CropStageName)]
        public string StartStageName { get; set; }

        /// <summary>The end stage name</summary>
        [Description("(optional for plant models) Stage name to stop accumulation")]
        [Display(Type = DisplayType.CropStageName)]
        public string EndStageName { get; set; }

        /// <summary>The start event</summary>
        [Description("(optional for any model) Event name to start accumulation")]
        public string StartEventName { get; set; }

        /// <summary>The end event</summary>
        [Description("(optional for any model) Event name to stop accumulation")]
        public string EndEventName { get; set; }

        /// <summary>The start event</summary>
        [Description("(optional for any model) Date (d-mmm) to start accumulation")]
        public string StartDate { get; set; }

        /// <summary>The end event</summary>
        [Description("(optional for any model) Date (d-mmm) to stop accumulation")]
        public string EndDate { get; set; }

        /// <summary>The reset stage name</summary>
        [Separator("Optional, reduce accumulation at specific crop stage")]
        [Description("(optional for plant models) Stage name to reduce accumulation")]
        [Display(Type = DisplayType.CropStageName)]
        public string ReduceStageName { get; set; }

        /// <summary>Fraction to reduce accumalation to</summary>
        [Description("Fraction to remove on stage specified above")]
        [Units("0-1")]
        public double FractionRemovedOnStage { get; set; }

        /// <summary>The end event</summary>
        [Separator("Optional, reduce accumulation on specified event")]
        [Description("(optional for any model)  Event name to reduce accumulation.")]
        public string ReduceEventName { get; set; }

        /// <summary>Fraction to reduce accumalation to</summary>
        [Description("Fraction to remove on event specified above")]
        [Units("0-1")]
        public double FractionRemovedOnEvent { get; set; }

        /// <summary>The end event</summary>
        [Separator("Optional, reduce accumulation on specified date or dates")]
        [Description("List of dates for removal events (comma separated, dd/mm/yyyy or dd-mmm):")]
        public string[] ReduceDates { get; set; }

        /// <summary>Fraction to reduce accumalation to</summary>
        [Description("Fraction to remove on date specified above")]
        [Units("0-1")]
        public double FractionRemovedOnDate { get; set; }

        /// <summary>The fraction removed on Cut event</summary>
        [Separator("Optional, for plant models, fractions to remove on defoliation events")]
        [Description("(optional) Fraction to remove on Cut")]
        public double FractionRemovedOnCut { get; set; }

        /// <summary>The fraction removed on Harvest event</summary>
        [Description("(optional) Fraction to remove on Harvest")]
        public double FractionRemovedOnHarvest { get; set; }

        /// <summary>The fraction removed on Graze event</summary>
        [Description("(optional) Fraction to remove on Graze")]
        public double FractionRemovedOnGraze { get; set; }

        /// <summary>The fraction removed on Prune event</summary>
        [Description("(optional) Fraction to remove on Prune")]
        public double FractionRemovedOnPrune { get; set; }

        /// <summary>Called when [simulation commencing].</summary>
        /// <param name="sender">The sender.</param>
        /// <param name="e">The <see cref="EventArgs"/> instance containing the event data.</param>
        [EventSubscribe("Commencing")]
        private void OnSimulationCommencing(object sender, EventArgs e)
        {
            AccumulatedValue = 0;
            AccumulateToday = true;
<<<<<<< HEAD
            parentPhenology = FindAllAncestors<Plant>().FirstOrDefault().Phenology;

            if (!String.IsNullOrEmpty(StartEventName))
            {
                AccumulateToday = false;
=======
            if (!String.IsNullOrEmpty(NameOfPlantToLink))
            {
                parentPhenology = FindInScope<Plant>(NameOfPlantToLink).Phenology;
>>>>>>> 08ecc128
            }

            if(String.IsNullOrEmpty(AccumulateEventName))
            {
<<<<<<< HEAD
                throw new Exception("Need to specify an AccumulateEventName in " + this.Name);
            }

            if(Convert.ToInt32(!String.IsNullOrEmpty(StartEventName)) + Convert.ToInt32(!String.IsNullOrEmpty(StartStageName)) + Convert.ToInt32(!String.IsNullOrEmpty(StartDate)) > 1)
            {
                throw new Exception("Can only select one option for starting accumulation, Stage, Date or Event.  Currently more than one are specified for " + this.Name);
            }

            if (Convert.ToInt32(!String.IsNullOrEmpty(EndEventName)) + Convert.ToInt32(!String.IsNullOrEmpty(EndStageName)) + Convert.ToInt32(!String.IsNullOrEmpty(EndDate)) > 1)
            {
                throw new Exception("Can only select one option for stoping accumulation, Stage, Date or Event.  Currently more than one are specified for " + this.Name);
=======
                parentPhenology = FindAllAncestors<Plant>().FirstOrDefault()?.Phenology;
            }

            if (!String.IsNullOrEmpty(StartEventName))
            {
                AccumulateToday = false;
>>>>>>> 08ecc128
            }

            if(Convert.ToInt32(!String.IsNullOrEmpty(StartEventName)) + Convert.ToInt32(!String.IsNullOrEmpty(StartStageName)) + Convert.ToInt32(!String.IsNullOrEmpty(StartDate)) > 1)
            {
                throw new Exception("Can only select one option for starting accumulation, Stage, Date or Event.  Currently more than one are specified for " + this.Name);
            }

            if (Convert.ToInt32(!String.IsNullOrEmpty(EndEventName)) + Convert.ToInt32(!String.IsNullOrEmpty(EndStageName)) + Convert.ToInt32(!String.IsNullOrEmpty(EndDate)) > 1)
            {
                throw new Exception("Can only select one option for stoping accumulation, Stage, Date or Event.  Currently more than one are specified for " + this.Name);
            }
        }

        /// <summary>
        /// Connect event handlers.
        /// </summary>
        /// <param name="sender">Sender object..</param>
        /// <param name="args">Event data.</param>
        [EventSubscribe("SubscribeToEvents")]
        private void OnConnectToEvents(object sender, EventArgs args)
        {
            if (!String.IsNullOrEmpty(AccumulateEventName))
            {
                if (AccumulateEventName == "[Clock].EndOfDay")
                    throw new Exception(this.Name + " cannot use [Clock].EndOfDay for accumulate event as this is reserved for doing removals on the final event of the day to ensure it happens after accmulation.  Choose another option for Event to accumulate on");
                events.Subscribe(AccumulateEventName, OnAccumulateEvent);
            }
            else
            {
                events.Subscribe("[Clock].DoReportCalculations", OnAccumulateEvent);
            }

            if (!String.IsNullOrEmpty(StartEventName))
            { 
                events.Subscribe(StartEventName, OnStartEvent); 
            }
            if (!String.IsNullOrEmpty(EndEventName))
            { 
                events.Subscribe(EndEventName, OnEndEvent); 
            }

            if (!String.IsNullOrEmpty(ReduceEventName))
            {
                events.Subscribe(ReduceEventName, OnRemoveEvent);
            }
        }

        /// <summary>Called by Plant.cs when phenology routines are complete.</summary>
        /// <param name="sender">Plant.cs</param>
        /// <param name="e">Event arguments</param>
        private void OnAccumulateEvent(object sender, EventArgs e)
        {
<<<<<<< HEAD
            if (!String.IsNullOrEmpty(EndDate))
            {
                DateTime endDate = new DateTime();
                DateTime.TryParse(EndDate + "-" + clock.Today.Year.ToString(), out endDate);

                if (DateTime.Compare(clock.Today, endDate) >= 0) //If today is after end date
                {
                    AccumulateToday = false;
                }
                else
                {
                    AccumulateToday = true;
                }
            }

            if (!String.IsNullOrEmpty(StartDate))
            {
                DateTime startDate = new DateTime();
                DateTime.TryParse(StartDate + "-" + clock.Today.Year.ToString(), out startDate);
                if (DateTime.Compare(clock.Today, startDate) < 0) //If today is before start date
                {
                    AccumulateToday = false;
                }
                else
                {
                    AccumulateToday = true;
                }
                
            }

            if (!String.IsNullOrEmpty(EndStageName))
            {
                if (parentPhenology.Beyond(EndStageName))
                    AccumulateToday = false;
                else
=======

            if (!String.IsNullOrEmpty(StartDate))
            {
                DateTime startDate = DateUtilities.GetDate(StartDate, clock.Today.Year);
                AccumulateToday = (DateTime.Compare(clock.Today, startDate) > 0);
            }

            if (!String.IsNullOrEmpty(EndDate))
            {
                DateTime endDate = DateUtilities.GetDate(EndDate, clock.Today.Year);
                if (DateTime.Compare(clock.Today, endDate) > 0)
>>>>>>> 08ecc128
                {
                    AccumulateToday = false;
                }
            }

            if (!String.IsNullOrEmpty(StartStageName))
<<<<<<< HEAD
            {
                if (parentPhenology.Beyond(StartStageName))
                    AccumulateToday = true;
                else
=======
            {
                AccumulateToday = parentPhenology.Beyond(StartStageName);
            }

            if (!String.IsNullOrEmpty(EndStageName))
            {
                if (parentPhenology.Beyond(EndStageName))
>>>>>>> 08ecc128
                {
                    AccumulateToday = false;
                }
            }

            if (ChildFunctions == null)
                ChildFunctions = FindAllChildren<IFunction>().ToList();

            if (AccumulateToday)
            {
                double DailyIncrement = 0.0;
                foreach (IFunction function in ChildFunctions)
                {
                    DailyIncrement += function.Value();
                }
                AccumulatedValue += DailyIncrement;
            }

            if ((ReduceDates!=null)&&(!String.IsNullOrEmpty(ReduceDates[0])))
            {
                foreach (string date in ReduceDates)
                {
                    DateTime reduceDate = DateUtilities.GetDate(date, clock.Today.Year);
                    if (DateTime.Compare(clock.Today, reduceDate) == 0)
                    {
                        if (!Double.IsNaN(FractionRemovedOnDate))
                        {
                            reduceDateToday = true;
                        }
                    }
                }
            }

        }

        /// <summary>Called when [phase changed].</summary>
        /// <param name="phaseChange">The phase change.</param>
        /// <param name="sender">Sender plant.</param>
        [EventSubscribe("PhaseChanged")]
        private void OnPhaseChanged(object sender, PhaseChangedType phaseChange)
        {
            if (!String.IsNullOrEmpty(ReduceStageName))
            {
                if (phaseChange.StageName == ReduceStageName)
                    if (!Double.IsNaN(FractionRemovedOnStage))
                    {
                        reduceStageToday = true; 
                    }
            }
        }

        private void OnStartEvent(object sender, EventArgs args)
        {
            AccumulateToday = true;
        }

        private void OnEndEvent(object sender, EventArgs args)
        {
            AccumulateToday = false;
        }

        private void OnRemoveEvent(object sender, EventArgs args)
        {
            if (!Double.IsNaN(FractionRemovedOnEvent))
            {
                reduceEventToday = true;
            }
        }

        /// <summary>Gets the value.</summary>
        /// <value>The value.</value>
        public double Value(int arrayIndex = -1)
        {
            return AccumulatedValue;
        }

        /// <summary>Called when [cut].</summary>
        /// <param name="sender">The sender.</param>
        /// <param name="e">The <see cref="EventArgs"/> instance containing the event data.</param>
        [EventSubscribe("Cutting")]
        private void OnCut(object sender, EventArgs e)
        {
            if (!Double.IsNaN(FractionRemovedOnCut))
            {
                cutToday = true;
            }
        }

        /// <summary>Called when harvest.</summary>
        /// <param name="sender">The sender.</param>
        /// <param name="e">The <see cref="EventArgs"/> instance containing the event data.</param>
        [EventSubscribe("Harvesting")]
        private void OnHarvest(object sender, EventArgs e)
        {
            if (!Double.IsNaN(FractionRemovedOnHarvest))
            {
                harvestToday = true;
            }
        }
        /// <summary>Called when Graze.</summary>
        /// <param name="sender">The sender.</param>
        /// <param name="e">The <see cref="EventArgs"/> instance containing the event data.</param>
        [EventSubscribe("Grazing")]
        private void OnGraze(object sender, EventArgs e)
        {
            if (!Double.IsNaN(FractionRemovedOnGraze))
            {
                grazeToday = true;
            }
        }

        /// <summary>Called when winter pruning.</summary>
        /// <param name="sender">The sender.</param>
        /// <param name="e">The <see cref="EventArgs"/> instance containing the event data.</param>
        [EventSubscribe("Pruning")]
        private void OnPrune(object sender, EventArgs e)
        {
            if (!Double.IsNaN(FractionRemovedOnPrune))
            {
                pruneToday = true;                
            }
        }

        /// <summary>Called when [EndCrop].</summary>
        /// <param name="sender">The sender.</param>
        /// <param name="e">The <see cref="EventArgs"/> instance containing the event data.</param>
        [EventSubscribe("PlantEnding")]
        private void OnPlantEnding(object sender, EventArgs e)
        {
            if ((parentPhenology != null)&&String.IsNullOrEmpty(NameOfPlantToLink))
            {
                AccumulatedValue = 0;
            }
        }

        private bool harvestToday = false;
        private bool cutToday = false;
        private bool grazeToday = false;
        private bool pruneToday = false;
        private bool reduceDateToday = false;
        private bool reduceEventToday = false;
        private bool reduceStageToday = false;

        [EventSubscribe("EndOfDay")]
        private void OnEndOfDay(object sender, EventArgs e)
        {
            if (pruneToday)
            {
                AccumulatedValue -= FractionRemovedOnPrune * AccumulatedValue;
                pruneToday = false;
            }
            if (grazeToday)
            {
                AccumulatedValue -= FractionRemovedOnGraze * AccumulatedValue;
                grazeToday = false;
            }
            if (cutToday)
            {
                AccumulatedValue -= FractionRemovedOnCut * AccumulatedValue;
                cutToday = false;
            }
            if (harvestToday)
            {
                AccumulatedValue -= FractionRemovedOnHarvest * AccumulatedValue;
                harvestToday = false;
            }
            if (reduceDateToday)
            {
                AccumulatedValue -= FractionRemovedOnDate * AccumulatedValue;
                reduceDateToday = false;
            }
            if(reduceEventToday)
            {
                AccumulatedValue -= FractionRemovedOnEvent * AccumulatedValue;
                reduceEventToday = false;
            }
            if(reduceStageToday)
            {
                AccumulatedValue -= FractionRemovedOnStage * AccumulatedValue;
                reduceStageToday = false;
            }
        }
    }
}<|MERGE_RESOLUTION|>--- conflicted
+++ resolved
@@ -48,11 +48,7 @@
         ///Public Properties
         /// -----------------------------------------------------------------------------------------------------------
         /// <summary>The event that accumulation happens on</summary>
-<<<<<<< HEAD
-        [Separator("Event to accumulate on.  (Typically [Phenology].PostPhenology for plants but could be any event)")]
-=======
         [Separator("Event to accumulate on.  ([Clock].DoReportCalculations by default. Type valid event to overwrite default)")]
->>>>>>> 08ecc128
         [Description("Event to accumulate on")]
         public string AccumulateEventName { get; set; }
 
@@ -145,41 +141,18 @@
         {
             AccumulatedValue = 0;
             AccumulateToday = true;
-<<<<<<< HEAD
-            parentPhenology = FindAllAncestors<Plant>().FirstOrDefault().Phenology;
+            if (!String.IsNullOrEmpty(NameOfPlantToLink))
+            {
+                parentPhenology = FindInScope<Plant>(NameOfPlantToLink).Phenology;
+            }
+            else
+            {
+                parentPhenology = FindAllAncestors<Plant>().FirstOrDefault()?.Phenology;
+            }
 
             if (!String.IsNullOrEmpty(StartEventName))
             {
                 AccumulateToday = false;
-=======
-            if (!String.IsNullOrEmpty(NameOfPlantToLink))
-            {
-                parentPhenology = FindInScope<Plant>(NameOfPlantToLink).Phenology;
->>>>>>> 08ecc128
-            }
-
-            if(String.IsNullOrEmpty(AccumulateEventName))
-            {
-<<<<<<< HEAD
-                throw new Exception("Need to specify an AccumulateEventName in " + this.Name);
-            }
-
-            if(Convert.ToInt32(!String.IsNullOrEmpty(StartEventName)) + Convert.ToInt32(!String.IsNullOrEmpty(StartStageName)) + Convert.ToInt32(!String.IsNullOrEmpty(StartDate)) > 1)
-            {
-                throw new Exception("Can only select one option for starting accumulation, Stage, Date or Event.  Currently more than one are specified for " + this.Name);
-            }
-
-            if (Convert.ToInt32(!String.IsNullOrEmpty(EndEventName)) + Convert.ToInt32(!String.IsNullOrEmpty(EndStageName)) + Convert.ToInt32(!String.IsNullOrEmpty(EndDate)) > 1)
-            {
-                throw new Exception("Can only select one option for stoping accumulation, Stage, Date or Event.  Currently more than one are specified for " + this.Name);
-=======
-                parentPhenology = FindAllAncestors<Plant>().FirstOrDefault()?.Phenology;
-            }
-
-            if (!String.IsNullOrEmpty(StartEventName))
-            {
-                AccumulateToday = false;
->>>>>>> 08ecc128
             }
 
             if(Convert.ToInt32(!String.IsNullOrEmpty(StartEventName)) + Convert.ToInt32(!String.IsNullOrEmpty(StartStageName)) + Convert.ToInt32(!String.IsNullOrEmpty(StartDate)) > 1)
@@ -232,75 +205,30 @@
         /// <param name="e">Event arguments</param>
         private void OnAccumulateEvent(object sender, EventArgs e)
         {
-<<<<<<< HEAD
+
+            if (!String.IsNullOrEmpty(StartDate))
+            {
+                DateTime startDate = DateUtilities.GetDate(StartDate, clock.Today.Year);
+                AccumulateToday = (DateTime.Compare(clock.Today, startDate) > 0);
+            }
+
             if (!String.IsNullOrEmpty(EndDate))
             {
-                DateTime endDate = new DateTime();
-                DateTime.TryParse(EndDate + "-" + clock.Today.Year.ToString(), out endDate);
-
-                if (DateTime.Compare(clock.Today, endDate) >= 0) //If today is after end date
+                DateTime endDate = DateUtilities.GetDate(EndDate, clock.Today.Year);
+                if (DateTime.Compare(clock.Today, endDate) > 0)
                 {
                     AccumulateToday = false;
                 }
-                else
-                {
-                    AccumulateToday = true;
-                }
-            }
-
-            if (!String.IsNullOrEmpty(StartDate))
-            {
-                DateTime startDate = new DateTime();
-                DateTime.TryParse(StartDate + "-" + clock.Today.Year.ToString(), out startDate);
-                if (DateTime.Compare(clock.Today, startDate) < 0) //If today is before start date
-                {
-                    AccumulateToday = false;
-                }
-                else
-                {
-                    AccumulateToday = true;
-                }
-                
+            }
+
+            if (!String.IsNullOrEmpty(StartStageName))
+            {
+                AccumulateToday = parentPhenology.Beyond(StartStageName);
             }
 
             if (!String.IsNullOrEmpty(EndStageName))
             {
                 if (parentPhenology.Beyond(EndStageName))
-                    AccumulateToday = false;
-                else
-=======
-
-            if (!String.IsNullOrEmpty(StartDate))
-            {
-                DateTime startDate = DateUtilities.GetDate(StartDate, clock.Today.Year);
-                AccumulateToday = (DateTime.Compare(clock.Today, startDate) > 0);
-            }
-
-            if (!String.IsNullOrEmpty(EndDate))
-            {
-                DateTime endDate = DateUtilities.GetDate(EndDate, clock.Today.Year);
-                if (DateTime.Compare(clock.Today, endDate) > 0)
->>>>>>> 08ecc128
-                {
-                    AccumulateToday = false;
-                }
-            }
-
-            if (!String.IsNullOrEmpty(StartStageName))
-<<<<<<< HEAD
-            {
-                if (parentPhenology.Beyond(StartStageName))
-                    AccumulateToday = true;
-                else
-=======
-            {
-                AccumulateToday = parentPhenology.Beyond(StartStageName);
-            }
-
-            if (!String.IsNullOrEmpty(EndStageName))
-            {
-                if (parentPhenology.Beyond(EndStageName))
->>>>>>> 08ecc128
                 {
                     AccumulateToday = false;
                 }
