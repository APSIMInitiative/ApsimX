﻿using System;
using System.Data;
using System.Linq;
using System.Collections.Generic;
using Newtonsoft.Json;
using APSIM.Shared.Utilities;
using Models.Core;
using Models.PMF;
using Models.PMF.Interfaces;
using Models.PMF.Phen;

namespace Models.Management
{
    /// <summary>
    /// This is used to create biomass removal actions on a crop without requiring a manager script.
    /// It has a linked crop plant, a type of removal, a list of dates to do the action on, and a setting for changing the phenology.
    /// It has also a list of values for the removal fractions for each organ of the linked plant.
    /// The removal can be triggered 'manually' from a schedule or manager script by calling the Remove() method.
    /// </summary>
    [ValidParent(ParentType = typeof(Zone))]
    [ValidParent(ParentType = typeof(Folder))]
    [Serializable]
    [ViewName("UserInterface.Views.PropertyAndGridView")]
    [PresenterName("UserInterface.Presenters.PropertyAndGridPresenter")]
    public class BiomassRemovalEvents : Model
    {
        /// <summary>Name of crop to remove biomass from.</summary>
        [Description("Crop to remove biomass from:")]
        [Display(Type = DisplayType.PlantName)]
        public string PlantToRemoveBiomassFrom
        {
            get { return _PlantToRemoveBiomassFrom; }
            set { _PlantToRemoveBiomassFrom = value; CheckCropIsLinked(); }
        }

        private string _PlantToRemoveBiomassFrom {get;set;}

        /// <summary>Crop to remove biomass from.</summary>
        [JsonIgnore]
        public Plant PlantToRemoveFrom { get; private set; }

        /// <summary>The type of biomass removal event.</summary>
        [Description("Type of biomass removal (triggers events OnCutting, OnGrazing, etc.):")]
        public BiomassRemovalType RemovalType
        {
            get { return _removalType; }
            set { _removalType = value; CheckCropIsLinked(); }
        }

        /// <summary>Internal type of biomass removal event.</summary>
        private BiomassRemovalType _removalType { get; set; }

        /// <summary>The stage to set phenology to on removal event.</summary>
        [Description("Stage to set phenology to on removal (leave blank if not changing):")]
        [Display(Type = DisplayType.CropStageName)]
        public string StageToSet { get; set; }

        /// <summary>List of dates to trigger biomass removal events.</summary>
        [Description("List of dates for removal events (comma separated, dd/mm/yyyy or dd-mmm):")]
        public string[] RemovalDates { get; set; }

        /// <summary>List of all biomass removal fractions, per organ.</summary>
        [Display(Type = DisplayType.SubModel)]
        public List<BiomassRemovalOfPlantOrganType> BiomassRemovalFractions { get; set; }

        /// <summary>Cutting Event.</summary>
        public event EventHandler<EventArgs> Cutting;

        /// <summary>Grazing Event.</summary>
        public event EventHandler<EventArgs> Grazing;

        /// <summary>Pruning Event.</summary>
        public event EventHandler<EventArgs> Pruning;

        /// <summary>Harvesting Event.</summary>
        public event EventHandler<EventArgs> Harvesting;

        /// <summary>Harvesting Event.</summary>
        public event EventHandler<EventArgs> EndCrop;

        /// <summary>Link to the simulation clock.</summary>
        [Link]
        private Clock Clock = null;

        /// <summary>Renames column headers for display.</summary>
        public DataTable ConvertModelToDisplay(DataTable removalData)
        {
            removalData.Columns["PlantName"].ColumnName = "Plant";
            removalData.Columns["OrganName"].ColumnName = "Organ";
            removalData.Columns["TypeString"].ColumnName = "Type";
            removalData.Columns["LiveToRemove"].ColumnName = "Live To Remove";
            removalData.Columns["DeadToRemove"].ColumnName = "Dead To Remove";
            removalData.Columns["LiveToResidue"].ColumnName = "Live To Residue";
            removalData.Columns["DeadToResidue"].ColumnName = "Dead To Residue";
            return removalData;
        }

        /// <summary>Renames the columns back to model property names.</summary>
        public DataTable ConvertDisplayToModel(DataTable removalData)
        {
            removalData.Columns["Plant"].ColumnName = "PlantName";
            removalData.Columns["Organ"].ColumnName = "OrganName";
            removalData.Columns["Type"].ColumnName = "TypeString";
            removalData.Columns["Live To Remove"].ColumnName = "LiveToRemove";
            removalData.Columns["Dead To Remove"].ColumnName = "DeadToRemove";
            removalData.Columns["Live To Residue"].ColumnName = "LiveToResidue";
            removalData.Columns["Dead To Residue"].ColumnName = "DeadToResidue";
            return removalData;
        }

        /// <summary>Sets up a biomass removal from plant.</summary>
        public void Remove()
        {
            CheckCropIsLinked();
            if (RemovalType.ToString() == BiomassRemovalType.Cutting.ToString())
                Cutting?.Invoke(this, new EventArgs());
            if (RemovalType.ToString() == BiomassRemovalType.Grazing.ToString())
                Grazing?.Invoke(this, new EventArgs());
            if (RemovalType.ToString() == BiomassRemovalType.Pruning.ToString())
                Pruning?.Invoke(this, new EventArgs());
            if (RemovalType.ToString() == BiomassRemovalType.Harvesting.ToString())
                Harvesting?.Invoke(this, new EventArgs());
            if (RemovalType.ToString() == BiomassRemovalType.EndCrop.ToString())
                EndCrop?.Invoke(this, new EventArgs());

            foreach (BiomassRemovalOfPlantOrganType removalFraction in BiomassRemovalFractions)
            {
                checkRemoval(removalFraction);
                if (removalFraction.Type == RemovalType)
                {
                    IOrgan organ = PlantToRemoveFrom.FindDescendant<IOrgan>(removalFraction.OrganName);
                    (organ as IHasDamageableBiomass).RemoveBiomass(liveToRemove: removalFraction.LiveToRemove,
                                                                   deadToRemove: removalFraction.DeadToRemove,
                                                                   liveToResidue: removalFraction.LiveToResidue,
                                                                   deadToResidue: removalFraction.DeadToResidue);
                }
            }

<<<<<<< HEAD
            if (StageToSet != "")
=======
            if (!String.IsNullOrEmpty(StageToSet))
>>>>>>> 73269b41
            {
                Phenology phenology = PlantToRemoveFrom.FindChild<Phenology>();
                if (phenology != null)
                    phenology?.SetToStage(StageToSet);
                else
                    throw new Exception($"Plant {PlantToRemoveFrom.Name} does not have a Phenology that can be set");
            }
        }

        [EventSubscribe("DoManagement")]
        private void OnDoManagement(object sender, EventArgs e)
        {
            if ((RemovalDates != null) && (RemovalDates.Length > 0))
            { // some date were given, check whether removal can be triggered
                foreach (string date in RemovalDates)
                {
                    if (DateUtilities.CompareDates(date, Clock.Today) == 0)
                    { // date match, trigger a removal
                        Remove();
                    }
                }
            }
        }

        [EventSubscribe("PhenologyDefoliate")]
        private void OnPhenologyDefoliate(object sender, BiomassRemovalEventArgs e)
        {
            if (RemovalType == e.RemovalType)
                Remove();
        }

        [EventSubscribe("PhenologyPrune")]
        private void OnPhenologyPrune(object sender, EventArgs e)
        {
            if (RemovalType == BiomassRemovalType.Pruning)
                Remove();
        }

        [EventSubscribe("PhenologyHarvest")]
        private void OnPhenologyHarvest(object sender, EventArgs e)
        {
            if (RemovalType == BiomassRemovalType.Harvesting)
                Remove();
        }

        /// <summary>Checks whether the crop and its organs are linked, and link if not.</summary>
        private void CheckCropIsLinked()
        {
            if (this.Parent == null)
                return;

            //check if our plant is currently linked, link if not
            if (PlantToRemoveFrom == null)
                PlantToRemoveFrom = this.Parent.FindDescendant<Plant>(PlantToRemoveBiomassFrom);

            if (PlantToRemoveFrom != null)
                if (PlantToRemoveFrom.Parent == null)
                    PlantToRemoveFrom = this.Parent.FindDescendant<Plant>(PlantToRemoveBiomassFrom);

            if (PlantToRemoveFrom == null)
                throw new Exception("BiomassRemovalEvents could not find a crop in this simulation.");

            if (BiomassRemovalFractions == null)
                BiomassRemovalFractions = new List<BiomassRemovalOfPlantOrganType>();

            //check if it has organs, if not, check if it is in replacements
            List<IOrgan> organs = PlantToRemoveFrom.FindAllDescendants<IOrgan>().ToList();
            if (organs.Count == 0)
            {
                Folder replacements = Folder.FindReplacementsFolder(PlantToRemoveFrom);
                if (replacements != null)
                {
                    Plant plant = replacements.FindChild<Plant>(PlantToRemoveFrom.Name);
                    if (plant != null)
                        PlantToRemoveFrom = plant;
                }
            }

            //remove all non-matching plants
            for (int i = BiomassRemovalFractions.Count - 1; i >= 0; i--)
            {
                BiomassRemovalOfPlantOrganType rem = BiomassRemovalFractions[i];
                if (PlantToRemoveFrom.Name != rem.PlantName || RemovalType != rem.Type)
                    BiomassRemovalFractions.Remove(rem);
            }

            //remove duplicates
            List<BiomassRemovalOfPlantOrganType> removeList = new List<BiomassRemovalOfPlantOrganType>();
            for (int i = BiomassRemovalFractions.Count - 1; i >= 0; i--)
            {
                BiomassRemovalOfPlantOrganType rem = BiomassRemovalFractions[i];
                for (int j = BiomassRemovalFractions.Count - 1; j >= 0; j--)
                {
                    if (!removeList.Contains(rem))
                        if (i != j && rem.OrganName == BiomassRemovalFractions[j].OrganName)
                            removeList.Add(BiomassRemovalFractions[j]);
                }
            }

            for (int i = 0; i < removeList.Count; i++)
                BiomassRemovalFractions.Remove(removeList[i]);

            //add in organs that are missing
            foreach (IOrgan organ in organs)
            {
                bool isInList = false;
                for (int i = 0; i < BiomassRemovalFractions.Count && !isInList; i++)
                {
                    if (organ.Name == BiomassRemovalFractions[i].OrganName)
                        isInList = true;
                }

                if (!isInList)
                {
                    BiomassRemovalOfPlantOrganType rem = new BiomassRemovalOfPlantOrganType(PlantToRemoveFrom.Name, organ.Name, RemovalType.ToString(), 0, 0, 0, 0);
                    BiomassRemovalFractions.Add(rem);
                }
            }
        }

        /// <summary>Checks each biomass removal for invalid parameters.</summary>
        /// <param name="removalFractions">Fractions of biomass to remove (live and dead, to remove and to residue)</param>
        private void checkRemoval(BiomassRemovalOfPlantOrganType removalFractions)
        {
            List<double> removals = new List<double>{removalFractions.LiveToRemove,
                                                     removalFractions.DeadToRemove,
                                                     removalFractions.LiveToResidue,
                                                     removalFractions.DeadToResidue};

            foreach (double rem in removals)
            {
                if (double.IsNaN(rem))
                    throw new Exception("a removal fraction in " + Name + " is not a number. All values must be numbers between zero and one");
                if (rem < 0)
                    throw new Exception("a removal fraction in " + Name + " is negative. All values must be numbers between zero and one");
                if (rem > 1)
                    throw new Exception("a removal fraction in " + Name + " greater than one. All values must be numbers between zero and one");
            }
        }

    }
    /// <summary>Set of arguments passed to defoliate event when stage is reset.</summary>
    public class BiomassRemovalEventArgs : EventArgs
    {
        /// <summary>Type of biomass removal.</summary>
        public BiomassRemovalType RemovalType { get; set; }
    }
}<|MERGE_RESOLUTION|>--- conflicted
+++ resolved
@@ -136,11 +136,7 @@
                 }
             }
 
-<<<<<<< HEAD
-            if (StageToSet != "")
-=======
             if (!String.IsNullOrEmpty(StageToSet))
->>>>>>> 73269b41
             {
                 Phenology phenology = PlantToRemoveFrom.FindChild<Phenology>();
                 if (phenology != null)
