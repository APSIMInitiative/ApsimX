﻿using System;
using System.Collections.Generic;
using System.Linq;
using APSIM.Core;
using APSIM.Numerics;
using APSIM.Shared.Utilities;
using Models.Climate;
using Models.Core;
using Models.Interfaces;
using Models.Zones;

namespace Models
{

    /// <summary>
    /// The module MICROMET, described here, has been developed to allow the calculation of
    /// potential transpiration for multiple competing canopies that can be either layered or intermingled.
    /// </summary>
    [Serializable]
    [ViewName("UserInterface.Views.PropertyView")]
    [PresenterName("UserInterface.Presenters.PropertyPresenter")]
    [ValidParent(ParentType = typeof(Simulation))]
    [ValidParent(ParentType = typeof(Zone))]
    public class MicroClimate : Model, IScopeDependency
    {
        /// <summary>Scope supplied by APSIM.core.</summary>
        [field: NonSerialized]
        public IScope Scope { private get; set; }

        /// <summary>The clock</summary>
        [Link]
        private IClock clock = null;

        /// <summary>The weather</summary>
        [Link]
        private IWeather weather = null;

        /// <summary>The soil water model</summary>
        [Link]
        private ISoilWater soilWater = null;

        [Link]
        private ICalculateEo eoCalculator = null;

        /// <summary>The sun set angle (degrees)</summary>
        private const double sunSetAngle = 0.0;

        /// <summary>The sun angle for net positive radiation (degrees)</summary>
        private const double sunAngleNetPositiveRadiation = 15;

        /// <summary>List of uptakes</summary>
        private List<MicroClimateZone> microClimatesZones;

        /// <summary>This is the length of time within the day during which evaporation will take place</summary>
        private double dayLengthEvap;

        /// <summary>This is the length of time within the day during which the sun is above the horizon</summary>
        private double dayLengthLight;

        /// <summary>Gets or sets the a_interception.</summary>
        [Description("Multiplier on rainfall to calculate interception losses")]
        [Bounds(Lower = 0.0, Upper = 10.0)]
        [Units("mm/mm")]
        public double a_interception { get; set; }

        /// <summary>Gets or sets the b_interception.</summary>
        [Description("Power on rainfall to calculate interception losses")]
        [Bounds(Lower = 0.0, Upper = 5.0)]
        [Units("-")]
        public double b_interception { get; set; }

        /// <summary>Gets or sets the c_interception.</summary>
        [Description("Multiplier on LAI to calculate interception losses")]
        [Bounds(Lower = 0.0, Upper = 10.0)]
        [Units("mm")]
        public double c_interception { get; set; }

        /// <summary>Gets or sets the d_interception.</summary>
        [Description("Constant value to add to calculate interception losses")]
        [Bounds(Lower = 0.0, Upper = 20.0)]
        [Units("mm")]
        public double d_interception { get; set; }

        /// <summary>Fraction of solar radiation reaching the soil surface that results in soil heating</summary>
        [Description("Fraction of solar radiation reaching the soil surface that results in soil heating")]
        [Bounds(Lower = 0.0, Upper = 1.0)]
        [Units("MJ/MJ")]
        public double SoilHeatFluxFraction { get; set; }

        /// <summary>The minimum height difference between canopies for a new layer to be created (m).</summary>
        [Description("The minimum height difference between canopies for a new layer to be created (m)")]
        [Units("m")]
        public double MinimumHeightDiffForNewLayer { get; set; } = 0.0;

        /// <summary>Height of the tallest canopy.</summary>
        [Units("mm")]
        public double CanopyHeight => microClimatesZones.Max(m =>
                                      {
                                          if (m.Canopies.Count == 0 )
                                              return 0;
                                          else
                                              return m.Canopies.Max(c => c.Canopy.Height);
                                      });

        /// <summary>The fraction of intercepted rainfall that evaporates at night</summary>
        [Description("The fraction of intercepted rainfall that evaporates at night")]
        [Bounds(Lower = 0.0, Upper = 1.0)]
        [Units("0-1")]
        public double NightInterceptionFraction { get; set; }

        /// <summary>Height of the weather instruments</summary>
        [Description("Height of the weather instruments")]
        [Bounds(Lower = 0.0, Upper = 10.0)]
        [Units("m")]
        public double ReferenceHeight { get; set; }

        /// <summary>Shortwave radiation reaching the surface (ie above the residue layer) (MJ/m2)</summary>
        [Description("Shortwave radiation reaching the surface (ie above the residue layer) (MJ/m2)")]
        [Bounds(Lower = 0.0, Upper = 40.0)]
        [Units("MJ/m2")]
        public double[] SurfaceRS
        {
            get
            {
                double[] values = new double[microClimatesZones.Count];
                for (int i = 0; i < microClimatesZones.Count; i++)
                    values[i] = microClimatesZones[i].SurfaceRs;

                return values;
            }
        }

        /// <summary>Gets the amount of precipitation intercepted by the canopy (mm).</summary>
        [Description("Total intercepted precipitation")]
        [Units("mm")]
        public double PrecipitationInterception
        {
            get { return microClimatesZones[0].PrecipitationInterception; }
        }

        /// <summary>Gets the amount of radiation intercepted by the canopy (MJ/m2).</summary>
        [Description("Total intercepted radiation")]
        [Units("MJ/m^2")]
        public double RadiationInterception
        {
            get { return microClimatesZones == null ? 0 : microClimatesZones[0].RadiationInterception; }
        }

        /// <summary>Gets the amount of radiation intercepted by the green elements of canopy (MJ/m2).</summary>
        [Units("MJ/m^2")]
        public double RadiationInterceptionOnGreen
        {
            get { return microClimatesZones == null ? 0 : microClimatesZones[0].RadiationInterceptionOnGreen; }
        }

        /// <summary>Gets the total Penman-Monteith potential evapotranspiration (MJ/m2).</summary>
        [Description("Total Penman-Monteith potential evapotranspiration")]
        [Units("MJ/m^2")]
        public double PetTotal
        {
            get { return PetRadiationTerm + PetAerodynamicTerm; }
        }

        /// <summary>Gets the radiation term of for the Penman-Monteith PET (mm).</summary>
        [Description("Radiation term of for the Penman-Monteith PET")]
        [Units("mm")]
        public double PetRadiationTerm
        {
            get { return microClimatesZones[0].petr; }
        }

        /// <summary>Gets the aerodynamic term of for the Penman-Monteith PET (mm).</summary>
        [Description("Aerodynamic term of for the Penman-Monteith PET")]
        [Units("mm")]
        public double PetAerodynamicTerm
        {
            get { return microClimatesZones[0].peta; }
        }

        /// <summary>Gets the fraction of the daytime in which the leaves are dry (0-1).</summary>
        [Description("Fraction of the daytime in which the leaves are dry")]
        [Units("-")]
        public double DryLeafTimeFraction
        {
            get { return microClimatesZones[0].DryLeafFraction; }
        }

        /// <summary>Gets the total net radiation, long and short waves (MJ/m2).</summary>
        [Description("Net radiation, long and short waves")]
        [Units("MJ/m^2")]
        public double NetRadiation
        {
            get { return NetShortWaveRadiation + NetLongWaveRadiation; }
        }

        /// <summary>Gets the net short wave radiation (MJ/m2).</summary>
        [Description("Net short wave radiation")]
        [Units("MJ/m^2")]
        public double NetShortWaveRadiation
        {
            get { return weather.Radn * (1.0 - microClimatesZones[0].Albedo); }
        }

        /// <summary>Gets the net long wave radiation (MJ/m2).</summary>
        [Description("Net long wave radiation")]
        [Units("MJ/m^2")]
        public double NetLongWaveRadiation
        {
            get { return microClimatesZones[0].NetLongWaveRadiation; }
        }

        /// <summary>Gets the flux of heat into the soil (MJ/m2).</summary>
        [Description("Soil heat flux")]
        [Units("MJ/m^2")]
        public double SoilHeatFlux
        {
            get { return microClimatesZones[0].SoilHeatFlux; }
        }

        /// <summary>Gets the total plant cover (0-1).</summary>
        [Description("Total canopy cover")]
        [Units("-")]
        public double CanopyCover
        {
            get { return microClimatesZones[0].CanopyCover; }
        }

        /// <summary>The number of canopy layers.</summary>
        [Description("Number of canopy layers")]
        public int NumLayers
        {
            get { return microClimatesZones[0].DeltaZ.Length; }
        }

        /// <summary>Called when simulation starts.</summary>
        /// <param name="sender">The sender.</param>
        /// <param name="e">The event data.</param>
        [EventSubscribe("StartOfSimulation")]
        private void OnStartOfSimulation(object sender, EventArgs e)
        {
            if (ReferenceHeight < 1 || ReferenceHeight > 10)
                throw new Exception($"Error in microclimate: reference height must be between 1 and 10. Actual value is {ReferenceHeight}");
            microClimatesZones = new List<MicroClimateZone>();
            foreach (Zone newZone in this.Parent.FindAllDescendants<Zone>())
                microClimatesZones.Add(new MicroClimateZone(clock, newZone, Scope, MinimumHeightDiffForNewLayer));
            if (microClimatesZones.Count == 0)
                microClimatesZones.Add(new MicroClimateZone(clock, this.Parent as Zone, Scope, MinimumHeightDiffForNewLayer));
        }

        /// <summary>Called when the canopy energy balance needs to be calculated.</summary>
        /// <param name="sender">The sender.</param>
        /// <param name="e">The <see cref="EventArgs"/> instance containing the event data.</param>
        [EventSubscribe("DoEnergyArbitration")]
        private void DoEnergyArbitration(object sender, EventArgs e)
        {
            microClimatesZones.ForEach(zone => zone.DailyInitialise(weather));

            dayLengthLight = MathUtilities.DayLength(clock.Today.DayOfYear, sunSetAngle, weather.Latitude);
            dayLengthEvap = MathUtilities.DayLength(clock.Today.DayOfYear, sunAngleNetPositiveRadiation, weather.Latitude);
            // VOS - a temporary kludge to get this running for high latitudes. MicroMet is due for a clean up soon so reconsider then.
            dayLengthEvap = Math.Max(dayLengthEvap, (dayLengthLight * 2.0 / 3.0));

            string canopyType = "BroadAcre";
            foreach (MicroClimateZone ZoneMC in microClimatesZones)
            {
                ZoneMC.IncomingRs = weather.Radn;
                ZoneMC.DoCanopyCompartments();
                if ((ZoneMC.Zone.CanopyType != "BroadAcre")&&(ZoneMC.Zone.CanopyType != null))
                {
                    canopyType = ZoneMC.Zone.CanopyType;
                    ZoneMC.RadiationModel = canopyType;
                }
            }

            if (canopyType == "BroadAcre")
            {
                foreach (MicroClimateZone ZoneMC in microClimatesZones)
                {
                    CalculateLayeredShortWaveRadiation(ZoneMC, weather.Radn);
                }
            }
            else
            {
                MicroClimateZone tallest = new MicroClimateZone(new RectangularZone((microClimatesZones[0].Zone as RectangularZone).Length, 0));
                MicroClimateZone shortest = new MicroClimateZone(new RectangularZone((microClimatesZones[0].Zone as RectangularZone).Length, 0));
                if (microClimatesZones.Count == 1)
                {
                    tallest = microClimatesZones[0];
                }
                else
                {
                    if (microClimatesZones[0].DeltaZ.Sum() > microClimatesZones[1].DeltaZ.Sum())
                    {
                        tallest = microClimatesZones[0];
                        shortest = microClimatesZones[1];
                    }
                    else
                    {
                        tallest = microClimatesZones[1];
                        shortest = microClimatesZones[0];
                    }
                }

                if (canopyType == "TreeRow")
                    DoTreeRowCropShortWaveRadiation(ref tallest, ref shortest);
                if (canopyType == "CropRow")
                    DoStripCropShortWaveRadiation(ref tallest, ref shortest);
                if (canopyType == "VineRow")
                    DoVineStripShortWaveRadiation(ref tallest, ref shortest);
            }

            // Light distribution is now complete so calculate remaining micromet equations
            foreach (var zoneMC in microClimatesZones)
            {
                zoneMC.CalculateEnergyTerms(soilWater.Salb);
                zoneMC.CalculateLongWaveRadiation(dayLengthLight, dayLengthEvap);
                zoneMC.CalculateSoilHeatRadiation(SoilHeatFluxFraction);
                zoneMC.CalculateGc(dayLengthEvap);
                zoneMC.CalculateGa(ReferenceHeight);
                zoneMC.CalculateInterception(a_interception, b_interception, c_interception, d_interception);
                zoneMC.CalculatePM(dayLengthEvap, NightInterceptionFraction);
                zoneMC.CalculateOmega();
                zoneMC.SetCanopyEnergyTerms();
                zoneMC.SoilWater.Eo = eoCalculator.Calculate(zoneMC);
                //zoneMC.SoilWater.CoverTotal = 1-MathUtilities.Divide((zoneMC.SurfaceRs),zoneMC.IncomingRs,0);
            }
        }

        /// <summary>
        /// This model is for tree crops where there is no vertical overlap of the shortest and tallest canopy but the tallest canopy can overlap the shortest horzontally
        /// </summary>
        /// <param name="treeZone"></param>
        /// <param name="alleyZone"></param>
        private void DoTreeRowCropShortWaveRadiation(ref MicroClimateZone treeZone, ref MicroClimateZone alleyZone)
        {
            if (DateUtilities.DatesAreEqual("02/01/2008",clock.Today))
            {

            }

            double TreeCanopyHeight = treeZone.DeltaZ.Sum();
            double TreeZoneWidth = (treeZone.Zone as Zones.RectangularZone).Width;
            double AlleyZoneWidth = (alleyZone.Zone as Zones.RectangularZone).Width;
            double SimulationWidth = TreeZoneWidth + AlleyZoneWidth;
            double TreeZoneLength = (treeZone.Zone as Zones.RectangularZone).Length;
            double AlleyZoneLength = (alleyZone.Zone as Zones.RectangularZone).Length;

            if (TreeZoneLength != AlleyZoneLength)
                throw new Exception("tree zone radiation interception requires zone and alley lengths to be the same.");

            double TreeZoneArea = (treeZone.Zone as Zones.RectangularZone).Area * 10000;
            treeZone.AreaM2 = TreeZoneArea;
            double AlleyZoneArea = (alleyZone.Zone as Zones.RectangularZone).Area * 10000;
            alleyZone.AreaM2 = AlleyZoneArea;
            double SimulationArea = TreeZoneArea + AlleyZoneArea;

            treeZone.IncomingRs = TreeZoneArea * weather.Radn; //Overwrite base value with area adjusted value
            alleyZone.IncomingRs = AlleyZoneArea * weather.Radn; //Overwrite base value with area adjusted value

            if (treeZone.DeltaZ.Sum() > 0 || alleyZone.DeltaZ.Sum() > 0)               // Don't perform calculations if both layers are empty
            {


                double TreeCanopyDepth = 0;
                double TreeCanopyWidth = 0;
                foreach (MicroClimateCanopy c in treeZone.Canopies)
                    if (c.Canopy.Depth < c.Canopy.Height)
                    {
                        if (TreeCanopyDepth > 0.0)
                            throw new Exception("Can't have two tree canopies");
                        else
                        {
                            TreeCanopyDepth = c.Canopy.Depth / 1000;
                            TreeCanopyWidth = c.Canopy.Width / 1000;
                        }
                    }
                if (AlleyZoneArea > 0)
                    TreeCanopyWidth = Math.Min(TreeCanopyWidth, TreeZoneWidth + AlleyZoneWidth);
                double TreeCanopyArea = TreeCanopyWidth * Math.Min(TreeCanopyWidth, TreeZoneLength); //Cap width of the canopy in the length dirrection to the inter row spacing (which sets Tree zone length) so the canopy widght can't exceed the inter row spacing
                double TreeCanopyBaseHeight = TreeCanopyHeight - TreeCanopyDepth;
<<<<<<< HEAD
                treeZone.SimulationAreaM2 = SimulatoinArea;
                alleyZone.SimulationAreaM2 = SimulatoinArea;
=======
                treeZone.SimulationAreaM2 = SimulationArea;
                alleyZone.SimulationAreaM2 = SimulationArea;
>>>>>>> f6dfec16
                double AlleyCropCanopyHeight = alleyZone.DeltaZ.Sum();
                if ((AlleyCropCanopyHeight > TreeCanopyBaseHeight) & (treeZone.DeltaZ.Length > 1))
                    throw (new Exception("Height of the alley canopy must not exceed the base height of the tree canopy"));
                double TreeZoneCanopyOverlap = Math.Min(TreeCanopyWidth - TreeZoneWidth, AlleyZoneWidth);
                double TreeCanopyGap = AlleyZoneWidth - TreeZoneCanopyOverlap;
                double TreeCanopyLAI = treeZone.LAItotsum.Sum(); // LAI of trees in M2 of leaf area per m2 canopy area.  I.E. the area doesn't count the gaps between canopy rows
                double CropCanopyLAI = alleyZone.LAItotsum.Sum();
                double Kt = treeZone.layerKtot[treeZone.layerKtot.Length - 1];
                double Ka = 0;
                if (alleyZone.layerKtot.Length != 0)
                    Ka = alleyZone.layerKtot[0];                           // Extinction Coefficient of alley crop

                double FpassingTreeBB = 0;
                if (TreeCanopyGap > 0)
                    FpassingTreeBB = (Math.Sqrt(Math.Pow(TreeCanopyDepth, 2) + Math.Pow(TreeCanopyGap, 2)) - TreeCanopyDepth) / TreeCanopyGap;  //Fraction of radiation making it to the base of the tree canopy gap relative to the radiation incident to the area of the gap at the top of the tree canopy.  I.E the amount of radiation the side of the tree canopy intercepts .
                double FtransTree = Math.Exp(-Kt * TreeCanopyLAI);// Fraction of radiation transmitted through the tree canopy.  I.E the proportion of radiation not passing through the canopy.  Excludes the radiation passing through gaps
                double FpassingCropBB = (Math.Sqrt(Math.Pow(AlleyCropCanopyHeight, 2) + Math.Pow(TreeZoneWidth, 2)) - AlleyCropCanopyHeight) / TreeZoneWidth;  //Fraction of radiation making it to the base of the row relative to the amount incident to the area of the row at the top of the crop canopy.   I.E the amount of radiation the side of the crop canopy intercepts .
                double FTransCrop = Math.Exp(-Ka * CropCanopyLAI); // Fraction of radiation transmitted through the alley canopy
                double FradCrop = 1 - FTransCrop; //Fraction of radiation reaching the alley surface that is intercepted by the understory crop

                //First tree canopy intercepts radiation
                double IncidentRadn = Math.Max(SimulationArea, TreeCanopyArea) * weather.Radn;
                double TreeCanopyTopRadInt = IncidentRadn * Math.Min(1,TreeCanopyArea / SimulationArea) * (1 - FtransTree); //Radiation that strikes the top of the tree canpy and is intercepted
                double TreeCanopySideRadInt = IncidentRadn * TreeCanopyGap / SimulationWidth * (1-FpassingTreeBB) * (1 - FtransTree); //Radiation that is in the gap at the top of the canopy but is intercepted by the sides of the canopy in the gap.
                double TreeCanopyRadInt = TreeCanopyTopRadInt + TreeCanopySideRadInt; //Radiation (MJ) intercepted by the tree canopy
                for (int j = 0; j <= treeZone.Canopies.Count - 1; j++)
                {
<<<<<<< HEAD
                    treeZone.Canopies[j].Rs[1] = TreeCanopyRadInt/ SimulatoinArea * treeZone.Canopies[j].Ftot[1]; //Normalise back to m2 so it gells with the rest of micro climate
=======
                    treeZone.Canopies[j].Rs[1] = TreeCanopyRadInt/ SimulationArea * treeZone.Canopies[j].Ftot[1]; //Normalise back to m2 so it gells with the rest of micro climate
>>>>>>> f6dfec16
                }
                double RadnRemaining = IncidentRadn - TreeCanopyRadInt;

                //Then we partition transmitted radiation between the row and alley understory
                //Understory soil in row zone gets its share based on relative area
                double RowZoneUnderStorySoilRad = RadnRemaining * TreeZoneWidth/Math.Max(SimulationWidth,TreeCanopyWidth)*FpassingCropBB;
                treeZone.SurfaceRs = RowZoneUnderStorySoilRad/TreeZoneArea;
                RadnRemaining -= RowZoneUnderStorySoilRad;

                //Then do top down radiation partitioning in the alley with the remaining radiation
                CalculateLayeredShortWaveRadiation(alleyZone, RadnRemaining/AlleyZoneArea);

            }
            else
            {
                treeZone.SurfaceRs = weather.Radn;
                CalculateLayeredShortWaveRadiation(alleyZone, weather.Radn);
            }
        }

        /// <summary>
        /// This model is for strip crops where there is verticle overlap of the shortest and tallest crops canopy but no horizontal overlap
        /// </summary>
        /// <param name="tallest"></param>
        /// <param name="shortest"></param>
        private void DoStripCropShortWaveRadiation(ref MicroClimateZone tallest, ref MicroClimateZone shortest)
        {
            if (tallest.DeltaZ.Sum() > 0)  // Don't perform calculations if layers are empty
            {
                double Ht = tallest.DeltaZ.Sum();                // Height of tallest strip
                double Hs = shortest.DeltaZ.Sum();               // Height of shortest strip
                double Wt = (tallest.Zone as Zones.RectangularZone).Width;    // Width of tallest strip
                double Ws = (shortest.Zone as Zones.RectangularZone).Width;   // Width of shortest strip
                double Ft = Wt / (Wt + Ws);                                   // Fraction of space in tallest strip
                double Fs = Ws / (Wt + Ws);                                   // Fraction of space in the shortest strip
                double LAIt = tallest.LAItotsum.Sum();           // LAI of tallest strip
                double LAIs = shortest.LAItotsum.Sum();          // LAI of shortest strip
                if (LAIs > 0)
                { }
                double Kt = 0;                                                // Extinction Coefficient of the tallest strip
                if (tallest.Canopies.Count > 0)                                 // If it exists...
                    Kt = tallest.Canopies[0].Ktot;
                double Ks = 0;                                                // Extinction Coefficient of the shortest strip
                if (shortest.Canopies.Count > 0)                                // If it exists...
                    Ks = shortest.Canopies[0].Ktot;
                double Httop = Ht - Hs;                                       // Height of the top layer in tallest strip (ie distance from top of shortest to top of tallest)
                double LAIttop = Httop / Ht * LAIt;                           // LAI of the top layer of the tallest strip (ie LAI in tallest strip above height of shortest strip)
                double LAItbot = LAIt - LAIttop;                              // LAI of the bottom layer of the tallest strip (ie LAI in tallest strip below height of the shortest strip)
                double LAIttophomo = Ft * LAIttop;                            // LAI of top layer of tallest strip if spread homogeneously across all of the space
                double Ftblack = (Math.Sqrt(Math.Pow(Httop, 2) + Math.Pow(Wt, 2)) - Httop) / Wt;  // View factor for top layer of tallest strip
                double Fsblack = (Math.Sqrt(Math.Pow(Httop, 2) + Math.Pow(Ws, 2)) - Httop) / Ws;  // View factor for top layer of shortest strip
                double Tt = Ft * (Ftblack * Math.Exp(-Kt * LAIttop)
                          + Ft * (1 - Ftblack) * Math.Exp(-Kt * LAIttophomo))
                          + Fs * Ft * (1 - Fsblack) * Math.Exp(-Kt * LAIttophomo);  //  Transmission of light to bottom of top layer in tallest strip
                double Ts = Fs * (Fsblack + Fs * (1 - Fsblack) * Math.Exp(-Kt * LAIttophomo))
                          + Ft * Fs * ((1 - Ftblack) * Math.Exp(-Kt * LAIttophomo));           //  Transmission of light to bottom of top layer in shortest strip
                double Intttop = 1 - Tt - Ts;                                 // Interception by the top layer of the tallest strip (ie light intercepted in tallest strip above height of shortest strip)
                double Inttbot = (Tt * (1 - Math.Exp(-Kt * LAItbot)));        // Interception by the bottom layer of the tallest strip
                double Soilt = (Tt * (Math.Exp(-Kt * LAItbot)));              // Transmission to the soil below tallest strip
                double Ints = Ts * (1 - Math.Exp(-Ks * LAIs));                // Interception by the shortest strip
                double Soils = Ts * (Math.Exp(-Ks * LAIs));                   // Transmission to the soil below shortest strip
                double EnergyBalanceCheck = Intttop + Inttbot + Soilt + Ints + Soils;  // Sum of all light fractions (should equal 1)
                if (Math.Abs(1 - EnergyBalanceCheck) > 0.001)
                    throw (new Exception("Energy Balance not maintained in strip crop light interception model"));

                if (tallest.Canopies.Count > 0)
                    tallest.Canopies[0].Rs[0] = weather.Radn * (Intttop + Inttbot) / Ft;
                tallest.SurfaceRs = weather.Radn * Soilt / Ft;
                //CalculateLayeredShortWaveRadiation(tallest, weather.Radn * (Intttop + Inttbot) / Ft);

                if (shortest.Canopies.Count > 0 && shortest.Canopies[0].Rs != null)
                    if (shortest.Canopies[0].Rs.Length > 0)
                        shortest.Canopies[0].Rs[0] = weather.Radn * Ints / Fs;
                shortest.SurfaceRs = weather.Radn * Soils / Fs;
                //CalculateLayeredShortWaveRadiation(shortest, weather.Radn * Ints / Fs);
            }
            else
            {
                //tallest.Canopies[0].Rs[0] =0;
                tallest.SurfaceRs = weather.Radn;
                //shortest.Canopies[0].Rs[0] = 0;
                shortest.SurfaceRs = weather.Radn;
            }


        }

        /// <summary>
        /// This model is for strip crops where there is no verticle overlap of the shortest and tallest crops canopy but no horizontal overlap
        /// </summary>
        /// <param name="vine"></param>
        /// <param name="alley"></param>
        private void DoVineStripShortWaveRadiation(ref MicroClimateZone vine, ref MicroClimateZone alley)
        {
            if (vine.DeltaZ.Sum() > 0)  // Don't perform calculations if layers are empty
            {
                double Ht = vine.DeltaZ.Sum();                // Height of tree canopy

                double CDt = vine.Canopies[0].Canopy.Depth / 1000;         // Depth of tree canopy
                double CBHt = Ht - CDt;                                    // Base hight of the tree canopy
                double Ha = alley.DeltaZ.Sum();               // Height of alley canopy
                //if ((Ha > CBHt) & (vine.DeltaZ.Length > 1))
                //    throw (new Exception("Height of the alley canopy must not exceed the base height of the tree canopy"));

                double Wt = (vine.Zone as Zones.RectangularZone).Width;    // Width of tree zone
                double Wa = (alley.Zone as Zones.RectangularZone).Width;   // Width of alley zone
                double CWt = Math.Max(vine.Canopies[0].Canopy.Width,10) / 1000;         // Width of the tree canopy

                double WaOp = Wa + Wt - CWt;                               // Width of the open alley zone between tree canopies
                double Ft = CWt / (Wt + Wa);                              // Fraction of space in tree canopy
                double Fs = WaOp / (Wt + Wa);                             // Fraction of open space in the alley row


                double LAIt = vine.LAItotsum.Sum() * Wt / CWt;  // adjusting the LAI of tallest strip based on new width
                double LAIs = alley.LAItotsum.Sum() * Wa / WaOp; // adjusting the LAI of shortest strip based on new width

                double Kt = 0;                                               // Extinction Coefficient of the tallest strip
                if (vine.Canopies.Count > 0 & LAIt > 0)                                 // If it exists...
                    Kt = vine.Canopies[0].Ktot;
                double Ka = 0;                                                // Extinction Coefficient of the shortest strip
                if (alley.Canopies.Count > 0 & LAIs > 0)                                 // If it exists...
                    Ka = alley.Canopies[0].Ktot;

                double Httop = Ht - Ha;                                       // distance from top of shortest to top of tallest
                double LAIthomo = Ft * LAIt;                                // LAI of top layer of tallest strip if spread homogeneously across all of the space

                double fhomo = 1 - Math.Exp(-Kt * LAIthomo);
                double fcompr = (1 - Math.Exp(-Kt * LAIt)) * CWt / WaOp;

                double IPblackt = (Math.Sqrt(Math.Pow(CDt, 2) + Math.Pow(WaOp, 2)) - CDt) / WaOp;

                double IRblackt = (Math.Sqrt(Math.Pow(CDt, 2) + Math.Pow(CWt, 2)) - CDt) / CWt;  // View factor for top layer of tallest strip

                double SPt = IPblackt + (1 - IPblackt) * Math.Exp(-Kt * LAIthomo);
                double SRt = IRblackt * Math.Exp(-Kt * LAIt) +
                            (1 - IRblackt) * Math.Exp(-Kt * LAIthomo);   // Transmission of light to bottom of top layer in tallest strip
                double W = 0;
                if (vine.Canopies.Count > 0 & LAIt > 0 & Kt > 0)                                 // If it exists...
                    W = (SPt - SRt) / (1 - Math.Exp(-Kt * LAIt));

                double ftop = fhomo * (1 - W) + fcompr * W;              // light interception by the vine row

                //use different height and LAI distribution for calculating the light penetrate to the interrow
                //this is for accounting the effect of trunk, cordon, and post that shading on the interrow

                double IPblackb = (Math.Sqrt(Math.Pow(Httop, 2) + Math.Pow(WaOp, 2)) - Httop) / WaOp; //bottom part

                double IRblackb = (Math.Sqrt(Math.Pow(Httop, 2) + Math.Pow(CWt, 2)) - Httop) / CWt;  // View factor for top layer of tallest strip

                double SPb = IPblackb + (1 - IPblackb) * Math.Exp(-Kt * LAIthomo);
                double SRb = IRblackb * Math.Exp(-Kt * LAIt) +
                            (1 - IRblackb) * Math.Exp(-Kt * LAIthomo);  //  Transmission of light to bottom of top layer in tallest strip
                //double Wb = (SPt - SRt) / (1 - Math.Exp(-Kt * LAIt));

                //double fb = fhomo * (1 - W) + fcompr * W;  //light interception by the vine row

                double Soilt = SRb * Ft;                   // Transmission to the soil below tallest strip

                double Intttop = ftop;   // Interception by the top layer of the tallest strip (ie light intercepted in tallest strip above height of shortest strip)

                double Ints = SPb * (1 - Math.Exp(-Ka * LAIs)) * Fs;               // Interception by the shortest strip
                double Soils = SPb * (Math.Exp(-Ka * LAIs)) * Fs;                  // Transmission to the soil below shortest strip

                Ft = (Wt) / (Wt + Wa);  // Scaling back to zone ground area works
                Fs = (Wa) / (Wt + Wa);  // Scaling back to zone ground area works

                // Perform Top-Down Light Balance for tree zone
                // ==============================
                double Rint = 0;
                double Rin = weather.Radn * Intttop / Ft;
                for (int i = vine.numLayers - 1; i >= 0; i += -1)
                {
                    if (double.IsNaN(Rint))
                        throw new Exception("Bad Radiation Value in Light partitioning");
                    Rint = Rin;
                    for (int j = 0; j <= vine.Canopies.Count - 1; j++)
                        vine.Canopies[j].Rs[i] = Rint * MathUtilities.Divide(vine.Canopies[j].Ftot[i] * vine.Canopies[j].Ktot, vine.layerKtot[i], 0.0);
                    Rin -= Rint;
                }
                vine.SurfaceRs = weather.Radn * Soilt / Ft;

                // Perform Top-Down Light Balance for alley zone
                // ==============================
                Rint = 0;
                Rin = weather.Radn * Ints / Fs;
                for (int i = alley.numLayers - 1; i >= 0; i += -1)
                {
                    if (double.IsNaN(Rint))
                        throw new Exception("Bad Radiation Value in Light partitioning");
                    Rint = Rin;
                    for (int j = 0; j <= alley.Canopies.Count - 1; j++)
                        alley.Canopies[j].Rs[i] = Rint * MathUtilities.Divide(alley.Canopies[j].Ftot[i] * alley.Canopies[j].Ktot, alley.layerKtot[i], 0.0);
                    Rin -= Rint;
                }
                alley.SurfaceRs = weather.Radn * Soils / Fs;

            }
            else
            {
                //tallest.Canopies[0].Rs[0] =0;
                vine.SurfaceRs = weather.Radn;
                //shortest.Canopies[0].Rs[0] = 0;
                alley.SurfaceRs = weather.Radn;
            }

        }

        /// <summary>
        /// Calculates interception of short wave by canopy compartments
        /// </summary>
        private void CalculateLayeredShortWaveRadiation(MicroClimateZone ZoneMC, double Rin)
        {
            // Perform Top-Down Light Balance
            // ==============================
            double Rint = 0;
            for (int i = ZoneMC.numLayers - 1; i >= 0; i += -1)
            {
                if (double.IsNaN(Rint))
                    throw new Exception("Bad Radiation Value in Light partitioning");
                if (ZoneMC.LAItotsum[i] > 0)
                { }
                Rint = Rin * (1.0 - Math.Exp(-ZoneMC.layerKtot[i] * ZoneMC.LAItotsum[i]));
                for (int j = 0; j <= ZoneMC.Canopies.Count - 1; j++)
                    ZoneMC.Canopies[j].Rs[i] = Rint * MathUtilities.Divide(ZoneMC.Canopies[j].Ftot[i] * ZoneMC.Canopies[j].Ktot, ZoneMC.layerKtot[i], 0.0);
                Rin -= Rint;
            }
            ZoneMC.SurfaceRs = Rin;
        }
    }
}<|MERGE_RESOLUTION|>--- conflicted
+++ resolved
@@ -378,13 +378,8 @@
                     TreeCanopyWidth = Math.Min(TreeCanopyWidth, TreeZoneWidth + AlleyZoneWidth);
                 double TreeCanopyArea = TreeCanopyWidth * Math.Min(TreeCanopyWidth, TreeZoneLength); //Cap width of the canopy in the length dirrection to the inter row spacing (which sets Tree zone length) so the canopy widght can't exceed the inter row spacing
                 double TreeCanopyBaseHeight = TreeCanopyHeight - TreeCanopyDepth;
-<<<<<<< HEAD
-                treeZone.SimulationAreaM2 = SimulatoinArea;
-                alleyZone.SimulationAreaM2 = SimulatoinArea;
-=======
                 treeZone.SimulationAreaM2 = SimulationArea;
                 alleyZone.SimulationAreaM2 = SimulationArea;
->>>>>>> f6dfec16
                 double AlleyCropCanopyHeight = alleyZone.DeltaZ.Sum();
                 if ((AlleyCropCanopyHeight > TreeCanopyBaseHeight) & (treeZone.DeltaZ.Length > 1))
                     throw (new Exception("Height of the alley canopy must not exceed the base height of the tree canopy"));
@@ -412,11 +407,7 @@
                 double TreeCanopyRadInt = TreeCanopyTopRadInt + TreeCanopySideRadInt; //Radiation (MJ) intercepted by the tree canopy
                 for (int j = 0; j <= treeZone.Canopies.Count - 1; j++)
                 {
-<<<<<<< HEAD
-                    treeZone.Canopies[j].Rs[1] = TreeCanopyRadInt/ SimulatoinArea * treeZone.Canopies[j].Ftot[1]; //Normalise back to m2 so it gells with the rest of micro climate
-=======
                     treeZone.Canopies[j].Rs[1] = TreeCanopyRadInt/ SimulationArea * treeZone.Canopies[j].Ftot[1]; //Normalise back to m2 so it gells with the rest of micro climate
->>>>>>> f6dfec16
                 }
                 double RadnRemaining = IncidentRadn - TreeCanopyRadInt;
 
