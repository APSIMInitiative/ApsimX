--- conflicted
+++ resolved
@@ -1124,10 +1124,6 @@
   -->
   <Target Name="BeforeBuild">
 	<Exec Condition="'$(OS)' == 'Windows_NT'" command="copy ..\DeploymentSupport\Windows\Bin64\*.dll ..\Bin\* >nul" />
-<<<<<<< HEAD
-	<Exec Condition="'$(OS)' == 'Windows_NT'" command="xcopy /s /e /y ..\DeploymentSupport\Windows\lib ..\lib\ >nul" />
-=======
 	<Exec Condition="'$(OS)' == 'Windows_NT'" command="xcopy /y /s /e ..\DeploymentSupport\Windows\lib ..\lib\ >nul" />
->>>>>>> ccbd011c
   </Target>
 </Project>