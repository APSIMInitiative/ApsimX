﻿using System;
using System.Collections.Generic;
using System.Linq;
using APSIM.Shared.Utilities;
using Models.Core;
using Models.Interfaces;
using Models.PMF.Interfaces;
using Models.Soils.Arbitrator;
using Newtonsoft.Json;

namespace Models.PMF
{
    ///<summary>
    /// The Arbitrator class determines the allocation of dry matter (DM) and Nitrogen between each of the organs in the crop model. Each organ can have up to three different pools of biomass:
    /// 
    /// * **Structural biomass** which is essential for growth and remains within the organ once it is allocated there.
    /// * **Metabolic biomass** which generally remains within an organ but is able to be re-allocated when the organ senesces and may be retranslocated when demand is high relative to supply.
    /// * **Storage biomass** which is partitioned to organs when supply is high relative to demand and is available for retranslocation to other organs whenever supply from uptake, fixation, or re-allocation is lower than demand.
    /// 
    /// The process followed for biomass arbitration is shown in the figure below. Arbitration calculations are triggered by a series of events (shown below) that are raised every day.  For these calculations, at each step the Arbitrator exchange information with each organ, so the basic computations of demand and supply are done at the organ level, using their specific parameters. 
    /// 
    /// 1. **doPotentialPlantGrowth**.  When this event occurs, each organ class executes code to determine their potential growth, biomass supplies and demands.  In addition to demands for structural, non-structural and metabolic biomass (DM and N) each organ may have the following biomass supplies: 
    /// 	* **Fixation supply**.  From photosynthesis (DM) or symbiotic fixation (N)
    /// 	* **Uptake supply**.  Typically uptake of N from the soil by the roots but could also be uptake by other organs (eg foliage application of N).
    /// 	* **Retranslocation supply**.  Storage biomass that may be moved from organs to meet demands of other organs.
    /// 	* **Reallocation supply**. Biomass that can be moved from senescing organs to meet the demands of other organs.
    /// 2. **doPotentialPlantPartitioning.** On this event the Arbitrator first executes the DoDMSetup() method to gather the DM supplies and demands from each organ, these values are computed at the organ level.  It then executes the DoPotentialDMAllocation() method which works out how much biomass each organ would be allocated assuming N supply is not limiting and sends these allocations to the organs.  Each organ then uses their potential DM allocation to determine their N demand (how much N is needed to produce that much DM) and the arbitrator calls DoNSetup() to gather the N supplies and demands from each organ and begin N arbitration.  Firstly DoNReallocation() is called to redistribute N that the plant has available from senescing organs.  After this step any unmet N demand is considered as plant demand for N uptake from the soil (N Uptake Demand).
    /// 3. **doNutrientArbitration.** When this event occurs, the soil arbitrator gets the N uptake demands from each plant (where multiple plants are growing in competition) and their potential uptake from the soil and determines how much of their demand that the soil is able to provide.  This value is then passed back to each plant instance as their Nuptake and doNUptakeAllocation() is called to distribute this N between organs.  
    /// 4. **doActualPlantPartitioning.**  On this event the arbitrator call DoNRetranslocation() and DoNFixation() to satisfy any unmet N demands from these sources.  Finally, DoActualDMAllocation is called where DM allocations to each organ are reduced if the N allocation is insufficient to achieve the organs minimum N concentration and final allocations are sent to organs. 
    /// 
    /// ![Schematic showing the procedure for arbitration of biomass partitioning.  Pink boxes represent events that occur every day and their numbering shows the order of calculations. Blue boxes represent the methods that are called when these events occur.  Orange boxes contain properties that make up the organ/arbitrator interface.  Green boxes are organ specific properties.](ArbitratorSequenceDiagram.png)
    /// </summary>
    [Serializable]
    [ViewName("UserInterface.Views.PropertyView")]
    [PresenterName("UserInterface.Presenters.PropertyPresenter")]
    [ValidParent(ParentType = typeof(IPlant))]
<<<<<<< HEAD
    public class OrganArbitrator : Model, IUptake, IArbitrator, ITotalCFixationSupply
=======
    public class OrganArbitrator : Model, IUptake, IArbitrator
>>>>>>> 4a6d224e
    {
        ///1. Links
        ///------------------------------------------------------------------------------------------------

        /// <summary>The top level plant object in the Plant Modelling Framework</summary>
        [Link]
        private Plant plant = null;

        ///// <summary>The method used to arbitrate N allocations</summary>
        //[Link(Type = LinkType.Child, ByName = true)]
        //protected IArbitrationMethod nArbitrator = null;

        ///// <summary>The method used to arbitrate N allocations</summary>
        //[Link(Type = LinkType.Child, ByName = true)]
        //protected IArbitrationMethod dmArbitrator = null;

        /// <summary>The method used to call N arbitrations methods</summary>
        [Link(Type = LinkType.Child, ByName = true)]
        protected BiomassTypeArbitrator nArbitration = null;

        /// <summary>The method used to call DM arbitrations methods</summary>
        [Link(Type = LinkType.Child, ByName = true)]
        protected BiomassTypeArbitrator dmArbitration = null;

        /// <summary>The method used to call water uptakes</summary>
        [Link(Type = LinkType.Child, ByName = true)]
        protected IUptakeMethod waterUptakeMethod = null;

        /// <summary>The method used to call water uptakes</summary>
        [Link(Type = LinkType.Child, ByName = true)]
        protected IUptakeMethod nitrogenUptakeMethod = null;

        ///2. Private And Protected Fields
        /// -------------------------------------------------------------------------------------------------

        /// <summary>The kgha2gsm</summary>
        protected const double kgha2gsm = 0.1;

        /// <summary>The list of organs</summary>
        [Link]
        protected List<IArbitration> Organs = new List<IArbitration>();

        ///4. Public Events And Enums
        /// -------------------------------------------------------------------------------------------------

        /// <summary>Occurs when a plant is about to be sown.</summary>
        public event EventHandler SetDMSupply;
        /// <summary>Occurs when a plant is about to be sown.</summary>
        public event EventHandler SetNSupply;
        /// <summary>Occurs when a plant is about to be sown.</summary>
        public event EventHandler SetDMDemand;
        /// <summary>Occurs when a plant is about to be sown.</summary>
        public event EventHandler SetNDemand;


        ///5. Public Properties
        /// --------------------------------------------------------------------------------------------------
        /// <summary>The list of organ names to expose order without exposng the list itself</summary>
        [JsonIgnore]
        public List<string> OrganNames => Organs.Select(o => (o as IOrgan).Name).ToList();

        /// <summary>The variables for DM</summary>
        [JsonIgnore]
        public BiomassArbitrationType DM { get; private set; }

        /// <summary>The variables for N</summary>
        [JsonIgnore]
        public BiomassArbitrationType N { get; private set; }

        //// <summary>Gets the dry mass supply relative to dry mass demand.</summary>
        /// <value>The dry mass supply.</value>
        [JsonIgnore]
        public double FDM { get { return DM == null ? 0 : MathUtilities.Divide(DM.TotalPlantSupply, DM.TotalPlantDemand, 0); } }

        /// <summary>Gets the dry mass supply relative to dry structural demand plus metabolic demand.</summary>
        /// <value>The dry mass supply.</value>
        [JsonIgnore]
        public double StructuralCarbonSupplyDemand { get { return DM == null ? 0 : MathUtilities.Divide(DM.TotalPlantSupply, (DM.TotalStructuralDemand + DM.TotalMetabolicDemand), 0); } }

        /// <summary>Gets the delta wt.</summary>
        /// <value>The delta wt.</value>
        public double DeltaWt { get { return DM == null ? 0 : (DM.End - DM.Start); } }

        /// <summary>Gets the n supply relative to N demand.</summary>
        /// <value>The n supply.</value>
        [JsonIgnore]
        public double FN { get { return N == null ? 1 : MathUtilities.Divide(N.TotalPlantSupply, N.TotalPlantDemand, 1); } }


        /// <summary>Total DM supply from photosynthesis needed for partitioning fraction function</summary>
        [JsonIgnore]
        public double TotalCFixationSupply { get { return DM.TotalFixationSupply; } }
        ///6. Public methods
        /// -----------------------------------------------------------------------------------------------------------

        /// <summary>Things the plant model does when the simulation starts</summary>
        /// <param name="sender">The sender.</param>
        /// <param name="e">The <see cref="EventArgs"/> instance containing the event data.</param>
        [EventSubscribe("Commencing")]
        virtual protected void OnSimulationCommencing(object sender, EventArgs e) { Clear(); }

        /// <summary>Called when crop is sown</summary>
        /// <param name="sender">The sender.</param>
        /// <param name="data">The <see cref="EventArgs"/> instance containing the event data.</param>
        [EventSubscribe("PlantSowing")]
        virtual protected void OnPlantSowing(object sender, SowingParameters data)
        {
            DM = new BiomassArbitrationType("DM", Organs);
            N = new BiomassArbitrationType("N", Organs);
        }


        /// First get all demands and supplies, send potential DM allocations and do N reallocation so N uptake demand can be calculated

        /// <summary>Does the water limited dm allocations.  Water constaints to growth are accounted for in the calculation of DM supply
        /// and does initial N calculations to work out how much N uptake is required to pass to SoilArbitrator</summary>
        /// <param name="sender">The sender.</param>
        /// <param name="e">The <see cref="EventArgs"/> instance containing the event data.</param>
        [EventSubscribe("DoPotentialPlantPartioning")]
        virtual protected void OnDoPotentialPlantPartioning(object sender, EventArgs e)
        {
            if (plant.IsEmerged)
            {
                DM.Clear();
                N.Clear();

                DMSupplies();
                DMDemands();

                dmArbitration.DoPotentialPartitioning(Organs.ToArray(), DM);

                NSupplies();
                NDemands();

                nArbitration.DoPotentialPartitioning(Organs.ToArray(), N);
            }
        }

        /// <summary>
        /// Calculate the potential sw uptake for today
        /// </summary>
        public List<ZoneWaterAndN> GetWaterUptakeEstimates(SoilState soilstate)
        {
            if (plant.IsAlive)
            {
                return waterUptakeMethod.GetUptakeEstimates(soilstate, Organs.ToArray());
            }
            return null;
        }

        /// <summary>
        /// Set the sw uptake for today
        /// </summary>
        public virtual void SetActualWaterUptake(List<ZoneWaterAndN> zones)
        {
            waterUptakeMethod.SetActualUptakes(zones, Organs.ToArray());
            //WDemand = waterUptakeMethod.WDemand;
            //WAllocated = waterUptakeMethod.WAllocated;

            // Give the water uptake for each zone to Root so that it can perform the uptake
            // i.e. Root will do pass the uptake to the soil water balance.
            foreach (ZoneWaterAndN Z in zones)
                plant.Root.DoWaterUptake(Z.Water, Z.Zone.Name);

        }

        /// <summary>
        /// Calculate the potential N uptake for today. Should return null if crop is not in the ground.
        /// </summary>
        public virtual List<Soils.Arbitrator.ZoneWaterAndN> GetNitrogenUptakeEstimates(SoilState soilstate)
        {
            if (plant.IsEmerged)
            {
                return nitrogenUptakeMethod.GetUptakeEstimates(soilstate, Organs.ToArray());
            }
            return null;
        }

        /// <summary>
        /// Set the sw uptake for today
        /// </summary>
        public virtual void SetActualNitrogenUptakes(List<ZoneWaterAndN> zones)
        {
            if (plant.IsEmerged)
            {
                nitrogenUptakeMethod.SetActualUptakes(zones, Organs.ToArray());
                //Allocate N that the SoilArbitrator has allocated the plant to each organ
                nArbitration.DoUptakes(Organs.ToArray(), N);
                plant.Root.DoNitrogenUptake(zones);
            }
        }

        /// <summary>Does the nutrient allocations.</summary>
        /// <param name="sender">The sender.</param>
        /// <param name="e">The <see cref="EventArgs"/> instance containing the event data.</param>
        [EventSubscribe("DoActualPlantPartioning")]
        virtual protected void OnDoActualPlantPartioning(object sender, EventArgs e)
        {
            if (plant.IsEmerged)
            {
                //ordering within the arbitration items is important - uses the order in the tree
                //Do the rest of the N partitioning, revise DM allocations if N is limited and do DM and N allocations
                nArbitration.DoActualPartitioning(Organs.ToArray(), N);

                dmArbitration.DoAllocations(Organs.ToArray(), DM);
                nArbitration.DoAllocations(Organs.ToArray(), N);
            }
        }

        /// <summary>Called when crop is ending</summary>
        /// <param name="sender">The sender.</param>
        /// <param name="e">The <see cref="EventArgs"/> instance containing the event data.</param>
        [EventSubscribe("PlantEnding")]
        virtual protected void OnPlantEnding(object sender, EventArgs e)
        {
            Clear();
        }

        /// Local methods for setting up supplies and demands
        /// <summary>Accumulate all of the Organ DM Supplies </summary>
        public virtual void DMSupplies()
        {
            // Setup DM supplies from each organ
            SetDMSupply?.Invoke(this, new EventArgs());
            BiomassSupplyType[] supplies = Organs.Select(organ => organ.DMSupply).ToArray();

            double totalWt = Organs.Sum(o => o.Total.Wt);
            DM.GetSupplies(supplies, totalWt);

        }

        /// <summary>Calculate all of the Organ DM Demands </summary>
        public virtual void DMDemands()
        {
            // Setup DM demands for each organ  
            SetDMDemand?.Invoke(this, new EventArgs());
            BiomassPoolType[] demands = Organs.Select(organ => organ.DMDemand).ToArray();
            DM.GetDemands(demands);
        }

        /// <summary>Calculate all of the Organ N Supplies </summary>
        public virtual void NSupplies()
        {
            // Setup N supplies from each organ
            SetNSupply?.Invoke(this, new EventArgs());
            BiomassSupplyType[] supplies = Organs.Select(organ => organ.NSupply).ToArray();
            double totalN = Organs.Sum(o => o.Total.N);
            N.GetSupplies(supplies, totalN);

        }

        /// <summary>Calculate all of the Organ N Demands </summary>
        public virtual void NDemands()
        {
            // Setup N demands
            SetNDemand?.Invoke(this, new EventArgs());
            BiomassPoolType[] demands = Organs.Select(organ => organ.NDemand).ToArray();
            N.GetDemands(demands);

        }

        /// <summary>Clears this instance.</summary>
        virtual protected void Clear()
        {
            DM = new BiomassArbitrationType("DM", Organs);
            N = new BiomassArbitrationType("N", Organs);
        }
    }
}<|MERGE_RESOLUTION|>--- conflicted
+++ resolved
@@ -34,11 +34,7 @@
     [ViewName("UserInterface.Views.PropertyView")]
     [PresenterName("UserInterface.Presenters.PropertyPresenter")]
     [ValidParent(ParentType = typeof(IPlant))]
-<<<<<<< HEAD
-    public class OrganArbitrator : Model, IUptake, IArbitrator, ITotalCFixationSupply
-=======
     public class OrganArbitrator : Model, IUptake, IArbitrator
->>>>>>> 4a6d224e
     {
         ///1. Links
         ///------------------------------------------------------------------------------------------------
