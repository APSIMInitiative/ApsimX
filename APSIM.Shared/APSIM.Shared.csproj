<Project Sdk="Microsoft.NET.Sdk">

  <PropertyGroup>
    <TargetFrameworks>net8.0</TargetFrameworks>
    <BaseOutputPath>../bin</BaseOutputPath>
    <GenerateAssemblyInfo>false</GenerateAssemblyInfo>
    <GenerateTargetFrameworkAttribute>false</GenerateTargetFrameworkAttribute>
    <AllowUnsafeBlocks>true</AllowUnsafeBlocks>
    <GenerateDocumentationFile>true</GenerateDocumentationFile>
    <TreatWarningsAsErrors>true</TreatWarningsAsErrors>
    <SelfContained>false</SelfContained>
  </PropertyGroup>

  <PropertyGroup>
   <ErrorOnDuplicatePublishOutputFiles>false</ErrorOnDuplicatePublishOutputFiles>
  </PropertyGroup>

  <ItemGroup>
<<<<<<< HEAD
    <PackageReference Include="DocumentFormat.OpenXml" Version="3.3.0" />
    <PackageReference Include="ExcelDataReader.DataSet" Version="3.7.0" />
    <PackageReference Include="FirebirdSql.Data.FirebirdClient" Version="10.0.0" />
=======
    <PackageReference Include="DocumentFormat.OpenXml" Version="2.19.0" />
    <PackageReference Include="ExcelDataReader.DataSet" Version="3.6.0" />
>>>>>>> 2ff084e8
    <PackageReference Include="Mapsui" Version="4.1.7" />
    <PackageReference Include="Mapsui.Nts" Version="4.1.7" />
    <PackageReference Include="Mapsui.Rendering.Skia" Version="4.1.7" />
    <PackageReference Include="Mapsui.Tiling" Version="4.1.7" />
    <PackageReference Include="Newtonsoft.Json" Version="13.0.3" />
    <PackageReference Include="SkiaSharp" Version="2.88.8" />
    <PackageReference Include="SkiaSharp.NativeAssets.Linux" Version="2.88.8" />
    <PackageReference Include="System.Drawing.Common" Version="6.0.0" />
    <PackageReference Include="Docker.DotNet" Version="3.125.13" />
    <PackageReference Include="APSIM.Numerics" Version="8.2.0" />
  </ItemGroup>

  <ItemGroup>
    <ProjectReference Include="..\DeepCloner.Core\DeepCloner.Core.csproj" />
  </ItemGroup>

  <ItemGroup>
    <EmbeddedResource Include="./Resources/Images/*.png" />
  </ItemGroup>


</Project><|MERGE_RESOLUTION|>--- conflicted
+++ resolved
@@ -16,14 +16,8 @@
   </PropertyGroup>
 
   <ItemGroup>
-<<<<<<< HEAD
-    <PackageReference Include="DocumentFormat.OpenXml" Version="3.3.0" />
-    <PackageReference Include="ExcelDataReader.DataSet" Version="3.7.0" />
-    <PackageReference Include="FirebirdSql.Data.FirebirdClient" Version="10.0.0" />
-=======
     <PackageReference Include="DocumentFormat.OpenXml" Version="2.19.0" />
     <PackageReference Include="ExcelDataReader.DataSet" Version="3.6.0" />
->>>>>>> 2ff084e8
     <PackageReference Include="Mapsui" Version="4.1.7" />
     <PackageReference Include="Mapsui.Nts" Version="4.1.7" />
     <PackageReference Include="Mapsui.Rendering.Skia" Version="4.1.7" />
