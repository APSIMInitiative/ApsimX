--- conflicted
+++ resolved
@@ -25,11 +25,7 @@
     public class Converter
     {
         /// <summary>Gets the latest .apsimx file format version.</summary>
-<<<<<<< HEAD
-        public static int LatestVersion { get { return 184; } }
-=======
-        public static int LatestVersion { get { return 189; } }
->>>>>>> d18ef584
+        public static int LatestVersion { get { return 190; } }
 
         /// <summary>Converts a .apsimx string to the latest version.</summary>
         /// <param name="st">XML or JSON string to convert.</param>
@@ -5846,49 +5842,6 @@
         }
 
         /// <summary>
-<<<<<<< HEAD
-        /// Replace old CERES soil temperature model with new one.
-        /// </summary>
-        /// <param name="root"></param>
-        /// <param name="fileName"></param>
-        private static void UpgradeToVersion184(JObject root, string fileName)
-        {
-            foreach (JObject soil in JsonUtilities.ChildrenRecursively(root, "Soil"))
-            {
-                // Remove all ceres soil temperature models.
-                string name = null;
-                var soilChildren = soil["Children"] as JArray;
-                foreach (var ceresChild in JsonUtilities.ChildrenOfType(soil, "CERESSoilTemperature"))
-                {
-                    if (name == null)
-                        name = ceresChild["Name"].ToString();
-                    soilChildren.Remove(ceresChild);
-                }
-
-                // Add new soil temperature model if necessary
-                if (JsonUtilities.ChildrenOfType(soil, "SoilTemperature").Count == 0)
-                {
-                    // Need to make sure NutrientPatchManger is last child.
-                    // Try and get index of NutrientPatchManger
-                    int i;
-                    for (i = 0; i < soilChildren.Count; i++)
-                    {
-                        if (soilChildren[i]["$type"].ToString().Contains(".NutrientPatchManager"))
-                            break;
-                    }
-
-                    soilChildren.Insert(i, new JObject()
-                    {
-                        ["$type"] = "Models.Soils.SoilTemp.SoilTemperature, Models",
-                        ["Name"] = name ?? "Temperature"
-                    });
-                }
-            }
-        }
-    }
-
-}
-=======
         /// Add new parameters to tillering and area calculation classes.
         /// </summary>
         /// <param name="root">The root JSON token.</param>
@@ -6324,6 +6277,45 @@
                     manager.Save();
             }
         }
+
+        /// <summary>
+        /// Replace old CERES soil temperature model with new one.
+        /// </summary>
+        /// <param name="root"></param>
+        /// <param name="fileName"></param>
+        private static void UpgradeToVersion190(JObject root, string fileName)
+        {
+            foreach (JObject soil in JsonUtilities.ChildrenRecursively(root, "Soil"))
+            {
+                // Remove all ceres soil temperature models.
+                string name = null;
+                var soilChildren = soil["Children"] as JArray;
+                foreach (var ceresChild in JsonUtilities.ChildrenOfType(soil, "CERESSoilTemperature"))
+                {
+                    if (name == null)
+                        name = ceresChild["Name"].ToString();
+                    soilChildren.Remove(ceresChild);
+                }
+
+                // Add new soil temperature model if necessary
+                if (JsonUtilities.ChildrenOfType(soil, "SoilTemperature").Count == 0)
+                {
+                    // Need to make sure NutrientPatchManger is last child.
+                    // Try and get index of NutrientPatchManger
+                    int i;
+                    for (i = 0; i < soilChildren.Count; i++)
+                    {
+                        if (soilChildren[i]["$type"].ToString().Contains(".NutrientPatchManager"))
+                            break;
+                    }
+
+                    soilChildren.Insert(i, new JObject()
+                    {
+                        ["$type"] = "Models.Soils.SoilTemp.SoilTemperature, Models",
+                        ["Name"] = name ?? "Temperature"
+                    });
+                }
+            }
+        }
     }
-}
->>>>>>> d18ef584
+}