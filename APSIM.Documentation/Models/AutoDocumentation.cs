--- conflicted
+++ resolved
@@ -65,32 +65,14 @@
                 {typeof(Structure), typeof(DocStructure)},
                 {typeof(Folder),typeof(DocFolder)},
                 {typeof(LinearInterpolationFunction), typeof(DocLinearInterpolationFunction)},
-<<<<<<< HEAD
-                {typeof(SubDailyInterpolation), typeof(DocSubDailyInterpolation)},
-                {typeof(XYPairs), typeof(DocXYPairs)},
-                {typeof(StorageNDemandFunction), typeof(DocStorageNDemandFunction)},
-=======
-                {typeof(LiveOnEventFunction), typeof(DocGenericWithChildren)},
-                {typeof(OnEventFunction), typeof(DocGenericWithChildren)},
-                {typeof(LessThanFunction), typeof(DocFunction)},
-                {typeof(LinearAfterThresholdFunction), typeof(DocFunction)},
-                {typeof(MovingAverageFunction), typeof(DocFunction)},
-                {typeof(MovingSumFunction), typeof(DocFunction)},
                 {typeof(HeightFunction), typeof(DocFunction)},
                 {typeof(BudNumberFunction), typeof(DocFunction)},
                 {typeof(ZadokPMFWheat), typeof(DocZadokPMFWheat)},
                 {typeof(SubDailyInterpolation), typeof(DocSubDailyInterpolation)},
                 {typeof(XYPairs), typeof(DocXYPairs)},
-                {typeof(PhaseLookup), typeof(DocFunction)},
-                {typeof(PhaseLookupValue), typeof(DocFunction)},
-                {typeof(PhotoperiodFunction), typeof(DocFunction)},
-                {typeof(SigmoidFunction), typeof(DocFunction)},
-                {typeof(StringComparisonFunction), typeof(DocFunction)},
-                {typeof(VariableReference), typeof(DocFunction)},
-                {typeof(WangEngelTempFunction), typeof(DocFunction)},
-                {typeof(WeightedTemperatureFunction), typeof(DocFunction)},
                 {typeof(VernalisationPhase), typeof(DocVernalisationPhase)},
->>>>>>> 2ee0f306
+                {typeof(SubDailyInterpolation), typeof(DocSubDailyInterpolation)},
+                {typeof(StorageNDemandFunction), typeof(DocStorageNDemandFunction)},
             };
             return documentMap;
         }
