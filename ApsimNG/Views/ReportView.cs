--- conflicted
+++ resolved
@@ -81,11 +81,7 @@
             commonReportFrequencyVariableList.DoubleClicked += OnCommonReportFrequencyVariableListDoubleClicked;
             commonFrequencyBox.PackStart((commonReportFrequencyVariableList as ViewBase).MainWidget, true, true, 0);
 
-<<<<<<< HEAD
-            Rectangle bounds = GtkUtilities.GetBorderOfRightHandView(owner as ExplorerView);
-=======
             Rectangle bounds = GtkUtilities.GetBorderOfRightHandView(owner);
->>>>>>> dce17a51
             double? horizontalSplitter = Configuration.Settings.ReportSplitterPosition;
             int horizontalPos = (int)Math.Round(bounds.Width * 0.7);
             if (horizontalSplitter != null)
@@ -98,11 +94,7 @@
             int verticalPos = (int)Math.Round(bounds.Height * 0.7);
             if (verticalSplitter != null)
                 if (verticalSplitter > 0.1 && verticalSplitter < 0.9)
-<<<<<<< HEAD
-                    verticalPos = (int)(bounds.Width * verticalSplitter);
-=======
                     verticalPos = (int)(bounds.Height * verticalSplitter);
->>>>>>> dce17a51
             panel.Position = verticalPos;
 
             dataStoreView1 = new ViewBase(this, "ApsimNG.Resources.Glade.DataStoreView.glade");
@@ -141,11 +133,7 @@
             this.reportVariablesVPaned.Position = reportFrequencyVPaned.Position;
             if (args.Property == "position")
             {
-<<<<<<< HEAD
-                Rectangle bounds = GtkUtilities.GetBorderOfRightHandView(owner as ExplorerView);
-=======
                 Rectangle bounds = GtkUtilities.GetBorderOfRightHandView(owner);
->>>>>>> dce17a51
                 double percentage = (double)reportVariablesVPaned.Position / (double)bounds.Width;
                 Configuration.Settings.ReportSplitterPosition = percentage;
                 Configuration.Settings.Save();
@@ -161,11 +149,7 @@
             this.reportFrequencyVPaned.Position = reportVariablesVPaned.Position;
             if (args.Property == "position")
             {
-<<<<<<< HEAD
-                Rectangle bounds = GtkUtilities.GetBorderOfRightHandView(owner as ExplorerView);
-=======
                 Rectangle bounds = GtkUtilities.GetBorderOfRightHandView(owner);
->>>>>>> dce17a51
                 double percentage = (double)reportFrequencyVPaned.Position / (double)bounds.Width;
                 Configuration.Settings.ReportSplitterPosition = percentage;
                 Configuration.Settings.Save();
@@ -181,11 +165,7 @@
         {
             if (args.Property == "position")
             {
-<<<<<<< HEAD
-                Rectangle bounds = GtkUtilities.GetBorderOfRightHandView(owner as ExplorerView);
-=======
                 Rectangle bounds = GtkUtilities.GetBorderOfRightHandView(owner);
->>>>>>> dce17a51
                 double percentage = (double)panel.Position / (double)bounds.Height;
                 Configuration.Settings.ReportSplitterVerticalPosition = percentage;
                 Configuration.Settings.Save();
