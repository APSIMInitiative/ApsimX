﻿using System;
using System.Collections.Generic;
using System.Data;
using System.Globalization;
using System.Linq;
using APSIM.Shared.Documentation;
using Models.Core;
using Models.Functions;
using Models.PMF.Interfaces;
using Models.PMF.Struct;
using Newtonsoft.Json;

namespace Models.PMF.Phen
{
    /// <summary>
    /// The phenological development is simulated as the progression through a 
    /// series of developmental phases, each bound by distinct growth stage. 
    /// </summary>
    [Serializable]
    [ValidParent(ParentType = typeof(Plant))]
    public class Phenology : Model, IPhenology
    {

        ///1. Links
        ///------------------------------------------------------------------------------------------------

        [Link]
        private Plant plant = null;

        /// <summary>The thermal time</summary>
        [Link(Type = LinkType.Child, ByName = true)]
        public IFunction thermalTime = null;

        [Link(IsOptional = true)]
        private Structure structure = null;

        [Link(IsOptional = true)]
        private ZadokPMFWheat zadok = null; // This is here so that manager scripts can access it easily.

        ///2. Private And Protected Fields
        /// -------------------------------------------------------------------------------------------------

        /// <summary>The phases</summary>
        private List<IPhase> phases = new List<IPhase>();

        /// <summary>The current phase index</summary>
        private int currentPhaseIndex;

        /// <summary>This lists all the stages that are pased on this day</summary>
        private List<string> stagesPassedToday = new List<string>();


        ///4. Public Events And Enums
        /// -------------------------------------------------------------------------------------------------

        /// <summary>Occurs when [phase changed].</summary>
        public event EventHandler<PhaseChangedType> PhaseChanged;

        /// <summary>Occurs when phase is set externally.</summary>
        public event EventHandler StageWasReset;

        /// <summary>Occurs when emergence phase completed</summary>
        public event EventHandler PlantEmerged;

        /// <summary>Occurs when daily phenology timestep completed</summary>
        public event EventHandler PostPhenology;


        ///5. Public Properties
        /// --------------------------------------------------------------------------------------------------

        /// <summary>The Thermal time accumulated tt</summary>
        [JsonIgnore]
        public double AccumulatedTT { get; set; }

        /// <summary>The Thermal time accumulated tt following emergence</summary>
        [JsonIgnore]
        public double AccumulatedEmergedTT { get; set; }

        /// <summary>The emerged</summary>
        [JsonIgnore]
        public bool Emerged { get; set; } = false;

        /// <summary>A one based stage number.</summary>
        [JsonIgnore]
        public double Stage { get; set; }

        /// <summary>This property is used to retrieve or set the current phase name.</summary>
        [JsonIgnore]
        public string CurrentPhaseName
        {
            get
            {
                if (CurrentPhase == null)
                    return "";
                else
                    return CurrentPhase.Name;
            }
        }

        /// <summary>Return current stage name.</summary>
        [JsonIgnore]
        public string CurrentStageName
        {
            get
            {
                if (OnStartDayOf(CurrentPhase.Start))
                    return CurrentPhase.Start;
                else
                    return "";
            }
        }

        /// <summary>Gets the fraction in current phase.</summary>
        public double FractionInCurrentPhase
        {
            get
            {
                return CurrentPhase.FractionComplete;
            }
        }

        /// <summary>A utility property to return the current phase.</summary>
        [JsonIgnore]
        public IPhase CurrentPhase
        {
            get
            {
                if (phases == null || currentPhaseIndex >= phases.Count)
                    return null;
                else
                    return phases[currentPhaseIndex];
            }
        }

        /// <summary>Gets the current zadok stage number. Used in manager scripts.</summary>
        public double Zadok { get { return zadok?.Stage ?? 0; } }

        ///6. Public methods
        /// -----------------------------------------------------------------------------------------------------------

        /// <summary>Look for a particular phase and return it's index or -1 if not found.</summary>
        public int IndexFromPhaseName(string name)
        {
            for (int phaseIndex = 0; phaseIndex < phases.Count; phaseIndex++)
                if (String.Equals(phases[phaseIndex].Name, name, StringComparison.OrdinalIgnoreCase))
                    return phaseIndex;
            return -1;
        }

        /// <summary>Look for a particular stage and return it's index or -1 if not found.</summary>
        public int StartStagePhaseIndex(string stageName)
        {
            int startPhaseIndex = -1;
            int i = 0;
            while (startPhaseIndex == -1 && i < phases.Count())
            {
                if (phases[i].Start == stageName)
                    startPhaseIndex = i;
                i += 1;
            }
            if (startPhaseIndex == -1)
                throw new Exception("Cannot find phase beginning with: " + stageName);
            return startPhaseIndex;
        }

        /// <summary>Look for a particular stage and return it's index or -1 if not found.</summary>
        public int EndStagePhaseIndex(string stageName)
        {
            int endPhaseIndex = -1;
            int i = 0;
            while (endPhaseIndex == -1 && i < phases.Count())
            {
                if (phases[i].End == stageName)
                    endPhaseIndex = i;
                i += 1;
            }
            if (endPhaseIndex == -1)
                throw new Exception("Cannot find phase ending with: " + stageName);
            return endPhaseIndex;
        }

        /// <summary>Called to set the phenology to the last stage.</summary>
        public void SetToEndStage()
        {
            SetToStage((double)(phases.Count));
        }

        /// <summary>A function that resets phenology to a specified stage</summary>
        public void SetToStage(double newStage)
        {
            int oldPhaseIndex = IndexFromPhaseName(CurrentPhase.Name);
            stagesPassedToday.Clear();

            if (newStage <= 0)
                throw new Exception(this + "Must pass positive stage to set to");
            if (newStage > phases.Count() + 1)
                throw new Exception(this + " Trying to set to non-existant stage");

            currentPhaseIndex = Convert.ToInt32(Math.Floor(newStage), CultureInfo.InvariantCulture) - 1;

            if (newStage < Stage)
            {
                //Make a list of phases to rewind
                List<IPhase> phasesToRewind = new List<IPhase>();
                foreach (IPhase phase in phases)
                {
                    if ((IndexFromPhaseName(phase.Name) >= currentPhaseIndex) && (IndexFromPhaseName(phase.Name) <= oldPhaseIndex))
                        phasesToRewind.Add(phase);
                }

                foreach (IPhase phase in phasesToRewind)
                {
                    if (!(phase is IPhaseWithTarget) && !(phase is GotoPhase) && !(phase is EndPhase) && !(phase is PhotoperiodPhase) && !(phase is LeafDeathPhase) && !(phase is DAWSPhase) && !(phase is StartPhase) && !(phase is GrazeAndRewind))
                    { throw new Exception("Can not rewind over phase of type " + phase.GetType()); }
                    if (phase is IPhaseWithTarget)
                    {
                        IPhaseWithTarget rewindingPhase = phase as IPhaseWithTarget;
                        AccumulatedTT -= rewindingPhase.ProgressThroughPhase;
                        AccumulatedEmergedTT -= rewindingPhase.ProgressThroughPhase;
                        phase.ResetPhase();
                    }
                    else
                        phase.ResetPhase();
                }
                AccumulatedTT = Math.Max(0, AccumulatedTT);
                AccumulatedEmergedTT = Math.Max(0, AccumulatedEmergedTT);
            }
            else
            {
                //Make a list of phases to fast forward
                List<IPhase> phasesToFastForward = new List<IPhase>();
                foreach (IPhase phase in phases)
                {
<<<<<<< HEAD
                    if ((IndexFromPhaseName(phase.Name)>=oldPhaseIndex)&&(IndexFromPhaseName(phase.Name) < currentPhaseIndex))
=======
                    if (IndexFromPhaseName(phase.Name)>=oldPhaseIndex)
>>>>>>> a2e29d4c
                        phasesToFastForward.Add(phase);
                }
                foreach (IPhase phase in phasesToFastForward)
                {
                    if (phase is EndPhase)
                    {
                        stagesPassedToday.Add(phase.Start); //Fixme.  This is a pretty ordinary bit of programming to get around the fact we use a phenological stage to match observed values. We should change this so plant has a harvest tag to match on.
                    }
                    stagesPassedToday.Add(phase.End);
                    if (phase is IPhaseWithTarget)
                    {
                        IPhaseWithTarget PhaseSkipped = phase as IPhaseWithTarget;
                        AccumulatedTT += (PhaseSkipped.Target - PhaseSkipped.ProgressThroughPhase);
                        if ((phase is EmergingPhase) || (phase is StartPhase) || (phase.End == structure?.LeafInitialisationStage) || (phase is DAWSPhase))
                        {
                            Emerged = true;
                            PlantEmerged?.Invoke(this, new EventArgs());
                        }
                        else
                        {
                            AccumulatedEmergedTT += (PhaseSkipped.Target - PhaseSkipped.ProgressThroughPhase);
                        }
                    }
                    
                    PhaseChangedType PhaseChangedData = new PhaseChangedType();
                    PhaseChangedData.StageName = phase.End;
                    PhaseChanged?.Invoke(plant, PhaseChangedData);
                }
            }

            if (phases[currentPhaseIndex] is IPhaseWithTarget)
            {
                IPhaseWithTarget currentPhase = (phases[currentPhaseIndex] as IPhaseWithTarget);
                currentPhase.ProgressThroughPhase = currentPhase.Target * (newStage - currentPhaseIndex - 1);

                if (currentPhase.ProgressThroughPhase == 0)
                    stagesPassedToday.Add(currentPhase.Start);
            }
            if ((phases[currentPhaseIndex] is PhotoperiodPhase) || (phases[currentPhaseIndex] is LeafDeathPhase))
                stagesPassedToday.Add(phases[currentPhaseIndex].Start);

            StageWasReset?.Invoke(this, new EventArgs());
        }

        /// <summary> A utility function to return true if the simulation is on the first day of the specified stage. </summary>
        public bool OnStartDayOf(String stageName)
        {
            if (stagesPassedToday.Contains(stageName))
                return true;
            else
                return false;
        }

        /// <summary> A utility function to return true if the simulation is currently in the specified phase. </summary>
        public bool InPhase(String phaseName)
        {
            return String.Equals(CurrentPhase.Name, phaseName, StringComparison.OrdinalIgnoreCase);
        }

        /// <summary> A utility function to return true if the simulation is currently between the specified start and end stages. </summary>
        public bool Between(int startPhaseIndex, int endPhaseIndex)
        {
            if (phases == null)
                return false;

            if (startPhaseIndex > endPhaseIndex)
                throw new Exception("Start phase " + startPhaseIndex + " is after phase " + endPhaseIndex);

            return currentPhaseIndex >= startPhaseIndex && currentPhaseIndex <= endPhaseIndex;
        }

        /// <summary> A utility function to return true if the simulation is currently betweenthe specified start and end stages. </summary>
        public bool Between(String start, String end)
        {
            if (phases == null)
                return false;

            int startPhaseIndex = -1;
            int endPhaseIndex = -1;
            int i = 0;
            while (endPhaseIndex == -1 && i < phases.Count())
            {
                if (phases[i].Start == start)
                    startPhaseIndex = i;
                if (phases[i].End == end)
                    endPhaseIndex = i;
                i += 1;
            }

            if (startPhaseIndex == -1)
                throw new Exception("Cannot find phase: " + start);
            if (endPhaseIndex == -1)
                throw new Exception("Cannot find phase: " + end);
            if (startPhaseIndex > endPhaseIndex)
                throw new Exception("Start phase " + start + " is after phase " + end);

            return currentPhaseIndex >= startPhaseIndex && currentPhaseIndex <= endPhaseIndex;
        }

        /// <summary> A utility function to return true if the simulation is at or past the specified startstage.</summary>
        public bool Beyond(String start)
        {
            if (currentPhaseIndex >= phases.IndexOf(PhaseStartingWith(start)))
                return true;
            else
                return false;
        }
        /// <summary> A utility function to return true if the simulation is at or past the specified startstage.</summary>
        public bool BeyondPhase(int phaseIndex) => currentPhaseIndex > phaseIndex;

        /// <summary> A utility function to return true if the simulation is before the specified phaseIndex.</summary>
        public bool BeforePhase(int phaseIndex) => currentPhaseIndex < phaseIndex;

        /// <summary>A utility function to return the phenological phase that starts with the specified start stage name.</summary>
        public IPhase PhaseStartingWith(String start)
        {
            foreach (IPhase P in phases)
                if (P.Start == start)
                    return P;
            throw new Exception("Unable to find phase starting with " + start);
        }


        /// <summary>
        /// Resets the Vrn expression parameters for the CAMP model
        /// </summary>
        /// <param name="overRideFLNParams"></param>
        public void ResetCampVernParams(FinalLeafNumberSet overRideFLNParams)
        {
            CAMP camp = this.FindChild("CAMP") as CAMP;
            camp.ResetVernParams(overRideFLNParams);
        }

        // 7. Private methods
        // -----------------------------------------------------------------------------------------------------------
        //

        /// <summary>
        /// Refreshes the list of phases.
        /// </summary>
        private void RefreshPhases()
        {
            if (phases == null)
                phases = new List<IPhase>();
            else
                phases.Clear();

            foreach (IPhase phase in this.FindAllChildren<IPhase>())
                phases.Add(phase);
        }
        /// <summary>Called when model has been created.</summary>
        public override void OnCreated()
        {
            base.OnCreated();
            RefreshPhases();
        }

        /// <summary>
        /// Force emergence on the date called if emergence has not occurred already
        /// </summary>
        /// <param name="emergenceDate">Emergence date (dd-mmm)</param>
        public void SetEmergenceDate(string emergenceDate)
        {
            foreach (EmergingPhase ep in this.FindAllDescendants<EmergingPhase>())
                ep.EmergenceDate = emergenceDate;
            SetGerminationDate(plant.SowingDate.ToString("d-MMM", CultureInfo.InvariantCulture));
        }

        /// <summary>
        /// Force germination on the date called if germination has not occurred already
        /// </summary>
        /// <param name="germinationDate">Germination date (dd-mmm).</param>
        public void SetGerminationDate(string germinationDate)
        {
            foreach (GerminatingPhase gp in this.FindAllDescendants<GerminatingPhase>())
                gp.GerminationDate = germinationDate;
        }

        /// <summary>Called when [simulation commencing].</summary>
        [EventSubscribe("Commencing")]
        private void OnCommencing(object sender, EventArgs e)
        {
            RefreshPhases();
            Clear();
        }

        /// <summary>Called when crop is ending</summary>
        [EventSubscribe("PlantSowing")]
        private void OnPlantSowing(object sender, SowingParameters data)
        {
            Clear();
            stagesPassedToday.Add(phases[0].Start);
        }

        /// <summary>Called by sequencer to perform phenology.</summary>
        [EventSubscribe("DoPhenology")]
        private void OnDoPhenology(object sender, EventArgs e)
        {
            if (PlantIsAlive)
            {
                if (thermalTime.Value() < 0)
                    throw new Exception("Negative Thermal Time, check the set up of the ThermalTime Function in" + this);

                // Calculate progression through current phase
                double propOfDayToUse = 1;
                bool incrementPhase = CurrentPhase.DoTimeStep(ref propOfDayToUse);

                while (incrementPhase)
                {
                    if (!Emerged && (CurrentPhase.IsEmerged || CurrentPhase.End == structure?.LeafInitialisationStage))
                    {
                        Emerged = true;
                        PlantEmerged?.Invoke(this, new EventArgs());
                    }

                    stagesPassedToday.Add(CurrentPhase.End);
                    if (currentPhaseIndex + 1 >= phases.Count)
                        throw new Exception("Cannot transition to the next phase. No more phases exist");

                    currentPhaseIndex = currentPhaseIndex + 1;

                    PhaseChangedType PhaseChangedData = new PhaseChangedType();
                    PhaseChangedData.StageName = CurrentPhase.Start;
                    PhaseChanged?.Invoke(plant, PhaseChangedData);

                    incrementPhase = CurrentPhase.DoTimeStep(ref propOfDayToUse);
                }

                AccumulatedTT += thermalTime.Value();
                if (Emerged)
                    AccumulatedEmergedTT += thermalTime.Value();

                Stage = (currentPhaseIndex + 1) + CurrentPhase.FractionComplete;

                if (plant != null && plant.IsAlive && PostPhenology != null)
                    PostPhenology.Invoke(this, new EventArgs());
            }
        }

        /// <summary>Called when crop is being prunned.</summary>
        [EventSubscribe("Pruning")]
        private void OnPruning(object sender, EventArgs e)
        {
            Emerged = false;
        }

        /// <summary>Called when crop is ending</summary>
        [EventSubscribe("PlantEnding")]
        private void OnPlantEnding(object sender, EventArgs e)
        {
            Clear();
        }

        /// <summary>Called at the start of each day</summary>
        [EventSubscribe("StartOfDay")]
        private void OnStartOfDay(object sender, EventArgs e)
        {
            stagesPassedToday.Clear();
            //reset StagesPassedToday to zero to restart count for the new day
        }

        /// <summary> /// A helper property that checks the parent plant (old or new) to see if it is alive. /// </summary>
        private bool PlantIsAlive
        {
            get
            {
                if (plant != null && plant.IsAlive)
                    return true;
                return false;
            }
        }

        private void Clear()
        {
            Stage = 1;
            AccumulatedTT = 0;
            AccumulatedEmergedTT = 0;
            Emerged = false;
            stagesPassedToday.Clear();
            currentPhaseIndex = 0;
            foreach (IPhase phase in phases)
                phase.ResetPhase();
        }

        /// <summary>Writes documentation for this function by adding to the list of documentation tags.</summary>
        public override IEnumerable<ITag> Document()
        {
            // Write description of this class from summary and remarks XML documentation.
            foreach (var tag in GetModelDescription())
                yield return tag;

            // Write memos.
            foreach (var tag in DocumentChildren<Memo>())
                yield return tag;

            // Document thermal time function.
            yield return new Section("ThermalTime", thermalTime.Document());

            // Write a table containing phase numers and start/end stages.
            yield return new Paragraph("**List of stages and phases used in the simulation of crop phenological development**");

            DataTable phaseTable = new DataTable();
            phaseTable.Columns.Add("Phase Number", typeof(int));
            phaseTable.Columns.Add("Phase Name", typeof(string));
            phaseTable.Columns.Add("Initial Stage", typeof(string));
            phaseTable.Columns.Add("Final Stage", typeof(string));

            int n = 1;
            foreach (IPhase child in FindAllChildren<IPhase>())
            {
                DataRow row = phaseTable.NewRow();
                row[0] = n;
                row[1] = child.Name;
                row[2] = (child as IPhase).Start;
                row[3] = (child as IPhase).End;
                phaseTable.Rows.Add(row);
                n++;
            }
            yield return new Table(phaseTable);

            // Document Phases
            foreach (var phase in FindAllChildren<IPhase>())
                yield return new Section(phase.Name, phase.Document());

            // Document Constants
            var constantTags = new List<ITag>();
            foreach (var constant in FindAllChildren<Constant>())
                foreach (var tag in constant.Document())
                    constantTags.Add(tag);
            yield return new Section("Constants", constantTags);

            // Document everything else.
            foreach (var phase in Children.Where(child => !(child is IPhase) &&
                                                          !(child is Memo) &&
                                                          !(child is Constant) &&
                                                          child != thermalTime))
                yield return new Section(phase.Name, phase.Document());
        }
    }
}<|MERGE_RESOLUTION|>--- conflicted
+++ resolved
@@ -232,11 +232,7 @@
                 List<IPhase> phasesToFastForward = new List<IPhase>();
                 foreach (IPhase phase in phases)
                 {
-<<<<<<< HEAD
-                    if ((IndexFromPhaseName(phase.Name)>=oldPhaseIndex)&&(IndexFromPhaseName(phase.Name) < currentPhaseIndex))
-=======
                     if (IndexFromPhaseName(phase.Name)>=oldPhaseIndex)
->>>>>>> a2e29d4c
                         phasesToFastForward.Add(phase);
                 }
                 foreach (IPhase phase in phasesToFastForward)
