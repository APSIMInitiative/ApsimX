{
  "$type": "Models.Core.Simulations, Models",
  "ExplorerWidth": 0,
  "Version": 92,
  "Name": "Simulations",
  "Children": [
<<<<<<< HEAD
  {
  "$type": "Models.PMF.Plant, Models",
  "CropType": "Wheat",
  "IsAlive": false,
  "IsEnding": false,
  "DaysAfterEnding": 0,
  "ResourceName": null,
  "Name": "Wheat",
  "Children": [
    {
      "$type": "Models.Memo, Models",
      "Text": "\n# The APSIM Wheat Model\n\n_Brown, H.E., Huth, N.I. and Holzworth, D.P._\n\nThe APSIM wheat model has been developed using the Plant Modelling Framework (PMF) of [brown_plant_2014]. This new framework provides a library of plant organ and process submodels that can be coupled, at runtime, to construct a model in much the same way that models can be coupled to construct a simulation. This means that dynamic composition of lower level process and organ classes (e.g. photosynthesis, leaf) into larger constructions (e.g. maize, wheat, sorghum) can be achieved by the model developer without additional coding.\n\nThe model consists of:\n\n* a phenology model to simulate development between developmental phases  \n* a structure model to simulate plant morphology  \n* a collection of organs to simulate the various plant parts  \n* an arbitrator to allocate resources (N, biomass) to the various plant organs  \n",
      "Name": "TitlePage",
      "Children": [],
      "IncludeInDocumentation": true,
      "Enabled": true,
      "ReadOnly": false
    },
=======
>>>>>>> efbc24a5
    {
      "$type": "Models.PMF.Plant, Models",
      "CropType": "Wheat",
      "IsAlive": false,
      "IsEnding": false,
      "DaysAfterEnding": 0,
      "ResourceName": null,
      "Name": "Wheat",
      "Children": [
        {
          "$type": "Models.Memo, Models",
          "Text": "\n# The APSIM Wheat Model\n\n_Brown, H.E., Huth, N.I. and Holzworth, D.P._\n\nThe APSIM wheat model has been developed using the Plant Modelling Framework (PMF) of [brown_plant_2014]. This new framework provides a library of plant organ and process submodels that can be coupled, at runtime, to construct a model in much the same way that models can be coupled to construct a simulation. This means that dynamic composition of lower level process and organ classes (e.g. photosynthesis, leaf) into larger constructions (e.g. maize, wheat, sorghum) can be achieved by the model developer without additional coding.\n\nThe model consists of:\n\n* a phenology model to simulate development between developmental phases  \n* a structure model to simulate plant morphology  \n* a collection of organs to simulate the various plant parts  \n* an arbitrator to allocate resources (N, biomass) to the various plant organs  \n",
          "Name": "TitlePage",
          "Children": [],
          "IncludeInDocumentation": true,
          "Enabled": true,
          "ReadOnly": false
        },
        {
          "$type": "Models.PMF.OrganArbitrator, Models",
          "Name": "Arbitrator",
          "Children": [
            {
              "$type": "Models.PMF.BiomassTypeArbitrator, Models",
              "Name": "DMArbitration",
              "Children": [
                {
                  "$type": "Models.Core.Folder, Models",
                  "ShowPageOfGraphs": true,
                  "Name": "PotentialPartitioningMethods",
                  "Children": [
                    {
                      "$type": "Models.PMF.Arbitrator.ReallocationMethod, Models",
                      "Name": "ReallocationMethod",
                      "Children": [],
                      "IncludeInDocumentation": true,
                      "Enabled": true,
                      "ReadOnly": false
                    },
                    {
                      "$type": "Models.PMF.Arbitrator.AllocateFixationMethod, Models",
                      "Name": "AllocateFixationMethod",
                      "Children": [],
                      "IncludeInDocumentation": true,
                      "Enabled": true,
                      "ReadOnly": false
                    },
                    {
                      "$type": "Models.PMF.Arbitrator.RetranslocationMethod, Models",
                      "Name": "RetranslocationMethod",
                      "Children": [],
                      "IncludeInDocumentation": true,
                      "Enabled": true,
                      "ReadOnly": false
                    },
                    {
                      "$type": "Models.PMF.Arbitrator.SendPotentialDMAllocationsMethod, Models",
                      "Name": "SendPotentialDMAllocationsMethod",
                      "Children": [],
                      "IncludeInDocumentation": true,
                      "Enabled": true,
                      "ReadOnly": false
                    }
                  ],
                  "IncludeInDocumentation": true,
                  "Enabled": true,
                  "ReadOnly": false
                },
                {
                  "$type": "Models.Core.Folder, Models",
                  "ShowPageOfGraphs": true,
                  "Name": "AllocationMethods",
                  "Children": [
                    {
                      "$type": "Models.PMF.Arbitrator.NutrientConstrainedAllocationMethod, Models",
                      "Name": "NutrientConstrainedAllocationMethod",
                      "Children": [],
                      "IncludeInDocumentation": true,
                      "Enabled": true,
                      "ReadOnly": false
                    },
                    {
                      "$type": "Models.PMF.Arbitrator.DryMatterAllocationsMethod, Models",
                      "Name": "DryMatterAllocationsMethod",
                      "Children": [],
                      "IncludeInDocumentation": true,
                      "Enabled": true,
                      "ReadOnly": false
                    }
                  ],
                  "IncludeInDocumentation": true,
                  "Enabled": true,
                  "ReadOnly": false
                },
                {
                  "$type": "Models.PMF.RelativeAllocation, Models",
                  "Name": "ArbitrationMethod",
                  "Children": [],
                  "IncludeInDocumentation": true,
                  "Enabled": true,
                  "ReadOnly": false
                }
              ],
              "IncludeInDocumentation": true,
              "Enabled": true,
              "ReadOnly": false
            },
            {
              "$type": "Models.PMF.BiomassTypeArbitrator, Models",
              "Name": "NArbitration",
              "Children": [
                {
                  "$type": "Models.Core.Folder, Models",
                  "ShowPageOfGraphs": true,
                  "Name": "PotentialPartitioningMethods",
                  "Children": [
                    {
                      "$type": "Models.PMF.Arbitrator.ReallocationMethod, Models",
                      "Name": "ReallocationMethod",
                      "Children": [],
                      "IncludeInDocumentation": true,
                      "Enabled": true,
                      "ReadOnly": false
                    }
                  ],
                  "IncludeInDocumentation": true,
                  "Enabled": true,
                  "ReadOnly": false
                },
                {
                  "$type": "Models.Core.Folder, Models",
                  "ShowPageOfGraphs": true,
                  "Name": "ActualPartitioningMethods",
                  "Children": [
                    {
                      "$type": "Models.PMF.Arbitrator.AllocateFixationMethod, Models",
                      "Name": "AllocateFixationMethod",
                      "Children": [],
                      "IncludeInDocumentation": true,
                      "Enabled": true,
                      "ReadOnly": false
                    },
                    {
                      "$type": "Models.PMF.Arbitrator.RetranslocationMethod, Models",
                      "Name": "RetranslocationMethod",
                      "Children": [],
                      "IncludeInDocumentation": true,
                      "Enabled": true,
                      "ReadOnly": false
                    }
                  ],
                  "IncludeInDocumentation": true,
                  "Enabled": true,
                  "ReadOnly": false
                },
                {
                  "$type": "Models.Core.Folder, Models",
                  "ShowPageOfGraphs": true,
                  "Name": "AllocationMethods",
                  "Children": [
                    {
                      "$type": "Models.PMF.Arbitrator.NitrogenAllocationsMethod, Models",
                      "Name": "NitrogenAllocationsMethod",
                      "Children": [],
                      "IncludeInDocumentation": true,
                      "Enabled": true,
                      "ReadOnly": false
                    }
                  ],
                  "IncludeInDocumentation": true,
                  "Enabled": true,
                  "ReadOnly": false
                },
                {
                  "$type": "Models.PMF.RelativeAllocation, Models",
                  "Name": "ArbitrationMethod",
                  "Children": [],
                  "IncludeInDocumentation": true,
                  "Enabled": true,
                  "ReadOnly": false
                },
                {
                  "$type": "Models.PMF.Arbitrator.AllocateUptakesMethod, Models",
                  "Name": "AllocateUptakesMethod",
                  "Children": [],
                  "IncludeInDocumentation": true,
                  "Enabled": true,
                  "ReadOnly": false
                }
              ],
              "IncludeInDocumentation": true,
              "Enabled": true,
              "ReadOnly": false
            },
            {
              "$type": "Models.PMF.Arbitrator.WaterUptakeMethod, Models",
              "Name": "WaterUptakeMethod",
              "Children": [],
              "IncludeInDocumentation": true,
              "Enabled": true,
              "ReadOnly": false
            },
            {
              "$type": "Models.PMF.Arbitrator.NitrogenUptakeMethod, Models",
              "Name": "NitrogenUptakeMethod",
              "Children": [],
              "IncludeInDocumentation": true,
              "Enabled": true,
              "ReadOnly": false
            }
          ],
          "IncludeInDocumentation": true,
          "Enabled": true,
          "ReadOnly": false
        },
        {
          "$type": "Models.PMF.Phen.Phenology, Models",
          "Name": "Phenology",
          "Children": [
            {
              "$type": "Models.Memo, Models",
              "Text": "Wheat exhibits a range of developmental responses to environment and these are strongly influences by genotype characteristics.\nTemperature effects development increasing development rates and decreasing phase durations as temperatures increase.  Theset affects are captured by thermal time, .  However, wheat also exhibits vernalisation and photoperiod sensitivities in its Vegetative phase and further photoperiod sensitivity in the EarlyReproducivePhase.  Photoperiod responses are seen as a reduction in the length of a phase for a photoperiod sensitive genotype in response to a longer photoperiod.  Vernalisation responses are more complicated as they are driven by temperature but interact with photoperiod.  For vernalisation sensitive varieties (Winter types) exposure to cool temperatures or short photoperiods during the Vegetative phase will reduce the thermal time duration of the vegetative phase.  \n\nWe draw on the Kirby Framework to capture these vernalisation and photoperiod responses.  This framework assumes that the timing of anthesis is a result of the timing of flag leaf and an additional thermal time passage from there to anthesis.  It also assumes the timing of flag leaf is a result of the Final Leaf Number which sets a target, and leaf appearance rate, which sets the rate of progress toward this target.  Leaf appearance rate is a function of Thermal time and a genotype specific Phyllochron which changes with Haun stage as described by [Jamieson_LeafAppearance_1995].    \n\nFinal Leaf Number (FLN) is modeled as the sum of three numbers:\n\nFLN = MinLeafNumber + VernalLeaves + PhotoLeaves\n\nWhere MinLeafNumber is the number of leaves that a wheat crop will produce when vernalisation is satisified early in the crops duration (before 2nd true leaf) and it is grown in a long photoperiod..  VernalLeaves are the number of leaves that are added due to vernalisation effects.  For insensitive varieties this will always be zero but this is potentially a larger number for sensitivie varieties and the number progresively decreases as the crop encounters more vernalisation.  PhotoLeaves are the number of leaves that are added to the minimum leaf number as a result of short day exposure.  For insensitive varieties this will be zero but is potential larger for more sensitivie varieties and decreases as day length increases.  More detailed explinations of the components of phenology are provided below.",
              "Name": "Memo",
              "Children": [],
              "IncludeInDocumentation": true,
              "Enabled": true,
              "ReadOnly": false
            },
            {
<<<<<<< HEAD
              "$type": "Models.Functions.VariableReference, Models",
              "VariableName": "[Phenology].HaunStage.Delta",
              "Name": "DeltaHaunStage",
              "Children": [],
              "IncludeInDocumentation": true,
              "Enabled": true,
              "ReadOnly": false
            },
            {
=======
>>>>>>> efbc24a5
              "$type": "Models.Functions.AirTemperatureFunction, Models",
              "Name": "ThermalTime",
              "Children": [
                {
                  "$type": "Models.Functions.XYPairs, Models",
                  "X": [
                    0.0,
                    26.0,
                    37.0
                  ],
                  "Y": [
                    0.0,
                    26.0,
                    0.0
                  ],
                  "Name": "XYPairs",
                  "Children": [],
                  "IncludeInDocumentation": true,
                  "Enabled": true,
                  "ReadOnly": false
                },
                {
                  "$type": "Models.Memo, Models",
                  "Text": "Thermal time determines the rate of developmental progress through many of the crops phases and is used by organs to determing potential growth rates.",
                  "Name": "Memo",
                  "Children": [],
                  "IncludeInDocumentation": true,
                  "Enabled": true,
                  "ReadOnly": false
                }
              ],
              "IncludeInDocumentation": true,
              "Enabled": true,
              "ReadOnly": false
            },
            {
              "$type": "Models.Functions.MultiplyFunction, Models",
              "Name": "DailyVernalisation",
              "Children": [
                {
                  "$type": "Models.Memo, Models",
                  "Text": "Vernalisation responses are based on those described by [Brown_Anthesis_2013].   Vernalisation is assumed to be related to the expression of the Vrn1 Gene.  Its experssion is accumulated daily and daily upregulation as a function of development (DeltaHaunStage) and a TempResponseProfile that declines exponentially from a maximum at 1<sup>o</sup>C to zero at 0<sup>o</sup>C and at 18<sup>o</sup>C.",
                  "Name": "Memo",
                  "Children": [],
                  "IncludeInDocumentation": true,
                  "Enabled": true,
                  "ReadOnly": false
                },
                {
                  "$type": "Models.Functions.VariableReference, Models",
                  "VariableName": "[Structure].DeltaHaunStage",
                  "Name": "DeltaHaunStage",
                  "Children": [],
                  "IncludeInDocumentation": true,
                  "Enabled": true,
                  "ReadOnly": false
                },
                {
                  "$type": "Models.Functions.AirTemperatureFunction, Models",
                  "Name": "TempResponseProfile",
                  "Children": [
                    {
                      "$type": "Models.Functions.XYPairs, Models",
                      "X": [
                        0.0,
                        1.0,
                        2.0,
                        3.0,
                        4.0,
                        5.0,
                        6.0,
                        7.0,
                        8.0,
                        9.0,
                        10.0,
                        11.0,
                        12.0,
                        13.0,
                        14.0,
                        15.0,
                        16.0,
                        17.0,
                        18.0,
                        19.0,
                        20.0,
                        30.0,
                        32.0
                      ],
                      "Y": [
                        0.0,
                        1.205,
                        1.037,
                        0.893,
                        0.768,
                        0.661,
                        0.569,
                        0.49,
                        0.422,
                        0.363,
                        0.312,
                        0.269,
                        0.231,
                        0.199,
                        0.171,
                        0.148,
                        0.127,
                        0.109,
                        0.094,
                        0.081,
                        0.0,
                        0.0,
                        -0.5
                      ],
                      "Name": "XYPairs",
                      "Children": [],
                      "IncludeInDocumentation": true,
                      "Enabled": true,
                      "ReadOnly": false
                    }
                  ],
                  "IncludeInDocumentation": true,
                  "Enabled": true,
                  "ReadOnly": false
                }
              ],
              "IncludeInDocumentation": true,
              "Enabled": true,
              "ReadOnly": false
            },
            {
              "$type": "Models.Functions.PhotoperiodFunction, Models",
              "Twilight": -6.0,
              "DayLength": 0.0,
              "Name": "Photoperiod",
              "Children": [],
              "IncludeInDocumentation": true,
              "Enabled": true,
              "ReadOnly": false
            },
            {
              "$type": "Models.Functions.PhaseLookup, Models",
              "Name": "PerceivedPhotoPeriod",
              "Children": [
                {
                  "$type": "Models.Functions.PhaseLookupValue, Models",
                  "Start": "Germination",
                  "End": "Emergence",
                  "Name": "ApexBelowGround",
                  "Children": [
                    {
                      "$type": "Models.Functions.Constant, Models",
                      "FixedValue": 0.0,
                      "Units": "h",
                      "Name": "Photoperiod",
                      "Children": [],
                      "IncludeInDocumentation": true,
                      "Enabled": true,
                      "ReadOnly": false
                    }
                  ],
                  "IncludeInDocumentation": true,
                  "Enabled": true,
                  "ReadOnly": false
                },
                {
                  "$type": "Models.Functions.PhaseLookupValue, Models",
                  "Start": "Emergence",
                  "End": "HarvestRipe",
                  "Name": "ApexAboveGround",
                  "Children": [
                    {
                      "$type": "Models.Functions.VariableReference, Models",
                      "VariableName": "[Phenology].Photoperiod",
                      "Name": "Photoperiod",
                      "Children": [],
                      "IncludeInDocumentation": true,
                      "Enabled": true,
                      "ReadOnly": false
                    }
                  ],
                  "IncludeInDocumentation": true,
                  "Enabled": true,
                  "ReadOnly": false
                }
              ],
              "IncludeInDocumentation": true,
              "Enabled": true,
              "ReadOnly": false
            },
            {
              "$type": "Models.Functions.MinimumFunction, Models",
              "Name": "Vrn1",
              "Children": [
                {
                  "$type": "Models.Memo, Models",
                  "Text": "Vrn1 accumulation begins when Vrn4 experssion is down regulated to zero and stops, assuming vernalisation saturation, at a value of 1",
                  "Name": "Memo",
                  "Children": [],
                  "IncludeInDocumentation": true,
                  "Enabled": true,
                  "ReadOnly": false
<<<<<<< HEAD
                }
              ],
              "IncludeInDocumentation": true,
              "Enabled": true,
              "ReadOnly": false
            }
          ],
          "IncludeInDocumentation": true,
          "Enabled": true,
          "ReadOnly": false
        },
        {
          "$type": "Models.Functions.Constant, Models",
          "FixedValue": 7.0,
          "Units": "Leaves",
          "Name": "MinimumLeafNumber",
          "Children": [
            {
              "$type": "Models.Memo, Models",
              "Text": "Number of leaves the plant will produce when fully vernalised early and grown in long photoperiod\n",
              "Name": "Memo",
              "Children": [],
              "IncludeInDocumentation": true,
              "Enabled": true,
              "ReadOnly": false
            }
          ],
          "IncludeInDocumentation": true,
          "Enabled": true,
          "ReadOnly": false
        },
        {
          "$type": "Models.Functions.AccumulateFunction, Models",
          "StartStageName": "Emergence",
          "EndStageName": "FlagLeaf",
          "ResetStageName": null,
          "FractionRemovedOnCut": 0.0,
          "FractionRemovedOnHarvest": 0.0,
          "FractionRemovedOnGraze": 0.0,
          "FractionRemovedOnPrune": 0.0,
          "Name": "HaunStage",
          "Children": [
            {
              "$type": "Models.Functions.PhaseLookup, Models",
              "Name": "Delta",
              "Children": [
                {
                  "$type": "Models.Functions.PhaseLookupValue, Models",
                  "Start": "Germination",
                  "End": "HarvestRipe",
                  "Name": "Growing",
                  "Children": [
                    {
                      "$type": "Models.Functions.DivideFunction, Models",
                      "Name": "Value",
                      "Children": [
                        {
                          "$type": "Models.Functions.VariableReference, Models",
                          "VariableName": "[Phenology].ThermalTime",
                          "Name": "ThermalTime",
                          "Children": [],
                          "IncludeInDocumentation": false,
                          "Enabled": true,
                          "ReadOnly": false
                        },
                        {
                          "$type": "Models.Functions.VariableReference, Models",
                          "VariableName": "[Structure].Phyllochron",
                          "Name": "Phyllochron",
                          "Children": [],
                          "IncludeInDocumentation": false,
                          "Enabled": true,
                          "ReadOnly": false
                        }
                      ],
                      "IncludeInDocumentation": false,
                      "Enabled": true,
                      "ReadOnly": false
                    }
                  ],
                  "IncludeInDocumentation": true,
                  "Enabled": true,
                  "ReadOnly": false
                }
              ],
              "IncludeInDocumentation": true,
              "Enabled": true,
              "ReadOnly": false
            }
          ],
          "IncludeInDocumentation": false,
          "Enabled": true,
          "ReadOnly": false
        },
        {
          "$type": "Models.Functions.ExpressionFunction, Models",
          "Expression": "([Structure].FinalLeafNumber - 2.85)/1.1",
          "Name": "HaunStageTerminalSpikelet",
          "Children": [
            {
              "$type": "Models.Memo, Models",
              "Text": "The Haun stage at which Terminal Spikelet occurs is determined from final leaf number using the approach described in [Brown_Anthesis_2013].",
              "Name": "Memo",
              "Children": [],
              "IncludeInDocumentation": true,
              "Enabled": true,
              "ReadOnly": false
            }
          ],
          "IncludeInDocumentation": true,
          "Enabled": true,
          "ReadOnly": false
        },
        {
          "$type": "Models.Functions.HoldFunction, Models",
          "WhenToHold": "TerminalSpikelet",
          "Name": "FinalLeafNumber",
          "Children": [
            {
              "$type": "Models.Functions.AddFunction, Models",
              "Name": "FinalNodeNumber",
              "Children": [
                {
                  "$type": "Models.Functions.VariableReference, Models",
                  "VariableName": "[Phenology].MinimumLeafNumber",
                  "Name": "MinLeafNumber",
=======
                },
                {
                  "$type": "Models.Functions.Constant, Models",
                  "FixedValue": 1.0,
                  "Units": "Relative Experssion",
                  "Name": "Saturation",
>>>>>>> efbc24a5
                  "Children": [],
                  "IncludeInDocumentation": true,
                  "Enabled": true,
                  "ReadOnly": false
                },
                {
                  "$type": "Models.Functions.AccumulateFunction, Models",
                  "StartStageName": "Germination",
                  "EndStageName": "TerminalSpikelet",
                  "ResetStageName": null,
                  "FractionRemovedOnCut": 0.0,
                  "FractionRemovedOnHarvest": 0.0,
                  "FractionRemovedOnGraze": 0.0,
                  "FractionRemovedOnPrune": 0.0,
                  "Name": "CurrentExpression",
                  "Children": [
                    {
                      "$type": "Models.Functions.LessThanFunction, Models",
                      "Name": "Vernalisation",
                      "Children": [
                        {
                          "$type": "Models.Functions.VariableReference, Models",
                          "VariableName": "[Phenology].Vrn4",
                          "Name": "If_Vrn4",
                          "Children": [],
                          "IncludeInDocumentation": true,
                          "Enabled": true,
                          "ReadOnly": false
                        },
                        {
                          "$type": "Models.Functions.VariableReference, Models",
                          "VariableName": "[Phenology].VernLag",
                          "Name": "IsLessThanLag",
                          "Children": [],
                          "IncludeInDocumentation": true,
                          "Enabled": true,
                          "ReadOnly": false
                        },
                        {
                          "$type": "Models.Functions.Constant, Models",
                          "FixedValue": 0.0,
                          "Units": null,
                          "Name": "Return_Zero",
                          "Children": [],
                          "IncludeInDocumentation": true,
                          "Enabled": true,
                          "ReadOnly": false
                        },
                        {
                          "$type": "Models.Functions.VariableReference, Models",
                          "VariableName": "[Phenology].DailyVernalisation",
                          "Name": "elseReturn_Vernalisation",
                          "Children": [],
                          "IncludeInDocumentation": true,
                          "Enabled": true,
                          "ReadOnly": false
                        }
                      ],
                      "IncludeInDocumentation": true,
                      "Enabled": true,
                      "ReadOnly": false
                    }
                  ],
                  "IncludeInDocumentation": true,
                  "Enabled": true,
                  "ReadOnly": false
                }
              ],
              "IncludeInDocumentation": true,
              "Enabled": true,
              "ReadOnly": false
            },
            {
              "$type": "Models.Functions.MinimumFunction, Models",
              "Name": "Vrn4",
              "Children": [
                {
                  "$type": "Models.Functions.VariableReference, Models",
                  "VariableName": "[Phenology].VernLag",
                  "Name": "MaxExpression",
                  "Children": [],
                  "IncludeInDocumentation": true,
                  "Enabled": true,
                  "ReadOnly": false
                },
                {
                  "$type": "Models.Functions.AccumulateFunction, Models",
                  "StartStageName": "Germination",
                  "EndStageName": "TerminalSpikelet",
                  "ResetStageName": null,
                  "FractionRemovedOnCut": 0.0,
                  "FractionRemovedOnHarvest": 0.0,
                  "FractionRemovedOnGraze": 0.0,
                  "FractionRemovedOnPrune": 0.0,
                  "Name": "CurrentExpression",
                  "Children": [
                    {
                      "$type": "Models.Functions.VariableReference, Models",
                      "VariableName": "[Phenology].DailyVernalisation",
                      "Name": "VernalisationConditioning",
                      "Children": [],
                      "IncludeInDocumentation": true,
                      "Enabled": true,
                      "ReadOnly": false
                    }
                  ],
                  "IncludeInDocumentation": true,
                  "Enabled": true,
                  "ReadOnly": false
                }
              ],
              "IncludeInDocumentation": true,
              "Enabled": true,
              "ReadOnly": false
            },
            {
              "$type": "Models.Functions.Constant, Models",
              "FixedValue": 7.0,
              "Units": "Leaves",
              "Name": "MinimumLeafNumber",
              "Children": [
                {
                  "$type": "Models.Memo, Models",
                  "Text": "Number of leaves the plant will produce when fully vernalised early and grown in long photoperiod\n",
                  "Name": "Memo",
                  "Children": [],
                  "IncludeInDocumentation": true,
                  "Enabled": true,
                  "ReadOnly": false
                }
              ],
              "IncludeInDocumentation": true,
              "Enabled": true,
              "ReadOnly": false
            },
            {
              "$type": "Models.Functions.AccumulateFunction, Models",
              "StartStageName": "Emergence",
              "EndStageName": "FlagLeaf",
              "ResetStageName": null,
              "FractionRemovedOnCut": 0.0,
              "FractionRemovedOnHarvest": 0.0,
              "FractionRemovedOnGraze": 0.0,
              "FractionRemovedOnPrune": 0.0,
              "Name": "HaunStage",
              "Children": [
                {
                  "$type": "Models.Functions.DivideFunction, Models",
                  "Name": "DeltaLeaf",
                  "Children": [
                    {
                      "$type": "Models.Functions.VariableReference, Models",
                      "VariableName": "[Phenology].ThermalTime",
                      "Name": "ThermalTime",
                      "Children": [],
                      "IncludeInDocumentation": false,
                      "Enabled": true,
                      "ReadOnly": false
                    },
                    {
                      "$type": "Models.Functions.VariableReference, Models",
                      "VariableName": "[Structure].Phyllochron",
                      "Name": "Phyllochron",
                      "Children": [],
                      "IncludeInDocumentation": false,
                      "Enabled": true,
                      "ReadOnly": false
                    }
                  ],
                  "IncludeInDocumentation": false,
                  "Enabled": true,
                  "ReadOnly": false
                }
              ],
              "IncludeInDocumentation": false,
              "Enabled": true,
              "ReadOnly": false
            },
            {
              "$type": "Models.Functions.ExpressionFunction, Models",
              "Expression": "([Structure].FinalLeafNumber - 2.85)/1.1",
              "Name": "HaunStageTerminalSpikelet",
              "Children": [
                {
                  "$type": "Models.Memo, Models",
                  "Text": "The Haun stage at which Terminal Spikelet occurs is determined from final leaf number using the approach described in [Brown_Anthesis_2013].",
                  "Name": "Memo",
                  "Children": [],
                  "IncludeInDocumentation": true,
                  "Enabled": true,
                  "ReadOnly": false
                }
              ],
              "IncludeInDocumentation": true,
              "Enabled": true,
              "ReadOnly": false
            },
            {
              "$type": "Models.Functions.HoldFunction, Models",
              "WhenToHold": "TerminalSpikelet",
              "Name": "FinalLeafNumber",
              "Children": [
                {
                  "$type": "Models.Functions.AddFunction, Models",
                  "Name": "FinalNodeNumber",
                  "Children": [
                    {
                      "$type": "Models.Functions.VariableReference, Models",
                      "VariableName": "[Phenology].MinimumLeafNumber",
                      "Name": "MinLeafNumber",
                      "Children": [],
                      "IncludeInDocumentation": true,
                      "Enabled": true,
                      "ReadOnly": false
                    },
                    {
                      "$type": "Models.Functions.MultiplyFunction, Models",
                      "Name": "VernalLeaves",
                      "Children": [
                        {
                          "$type": "Models.Functions.VariableReference, Models",
                          "VariableName": "[Phenology].VrnSensitivity",
                          "Name": "UnVernalisedLeaves",
                          "Children": [],
                          "IncludeInDocumentation": true,
                          "Enabled": true,
                          "ReadOnly": false
                        },
                        {
                          "$type": "Models.Functions.SubtractFunction, Models",
                          "Name": "VernalisationReductionFactor",
                          "Children": [
                            {
                              "$type": "Models.Functions.Constant, Models",
                              "FixedValue": 1.0,
                              "Units": null,
                              "Name": "One",
                              "Children": [],
                              "IncludeInDocumentation": true,
                              "Enabled": true,
                              "ReadOnly": false
                            },
                            {
                              "$type": "Models.Functions.VariableReference, Models",
                              "VariableName": "[Phenology].Vrn1",
                              "Name": "RelativeVrn1Expression",
                              "Children": [],
                              "IncludeInDocumentation": true,
                              "Enabled": true,
                              "ReadOnly": false
                            }
                          ],
                          "IncludeInDocumentation": true,
                          "Enabled": true,
                          "ReadOnly": false
                        }
                      ],
                      "IncludeInDocumentation": true,
                      "Enabled": true,
                      "ReadOnly": false
                    },
                    {
                      "$type": "Models.Functions.MultiplyFunction, Models",
                      "Name": "PhotoPLeaves",
                      "Children": [
                        {
                          "$type": "Models.Functions.VariableReference, Models",
                          "VariableName": "[Phenology].PpSensitivity",
                          "Name": "ShortPpLeaves",
                          "Children": [],
                          "IncludeInDocumentation": true,
                          "Enabled": true,
                          "ReadOnly": false
                        },
                        {
                          "$type": "Models.Functions.LinearInterpolationFunction, Models",
                          "Name": "PhotoPeriodReductionFactor",
                          "Children": [
                            {
                              "$type": "Models.Functions.XYPairs, Models",
                              "X": [
                                10.0,
                                16.0
                              ],
                              "Y": [
                                1.0,
                                0.0
                              ],
                              "Name": "XYPairs",
                              "Children": [],
                              "IncludeInDocumentation": true,
                              "Enabled": true,
                              "ReadOnly": false
                            },
                            {
                              "$type": "Models.Functions.VariableReference, Models",
                              "VariableName": "[Phenology].Photoperiod",
                              "Name": "XValue",
                              "Children": [],
                              "IncludeInDocumentation": true,
                              "Enabled": true,
                              "ReadOnly": false
                            }
                          ],
                          "IncludeInDocumentation": true,
                          "Enabled": true,
                          "ReadOnly": false
                        }
                      ],
                      "IncludeInDocumentation": true,
                      "Enabled": true,
                      "ReadOnly": false
                    }
                  ],
                  "IncludeInDocumentation": true,
                  "Enabled": true,
                  "ReadOnly": false
                }
              ],
              "IncludeInDocumentation": true,
              "Enabled": true,
              "ReadOnly": false
            },
            {
              "$type": "Models.Functions.Constant, Models",
              "FixedValue": 0.0,
              "Units": "Leaves",
              "Name": "VrnSensitivity",
              "Children": [
                {
                  "$type": "Models.Memo, Models",
                  "Text": "The difference between Inherent earlyness leaf number and the number of leaves produced when the plant is unvernalised and grown in long photoperiod",
                  "Name": "Memo",
                  "Children": [],
                  "IncludeInDocumentation": true,
                  "Enabled": true,
                  "ReadOnly": false
                }
              ],
              "IncludeInDocumentation": true,
              "Enabled": true,
              "ReadOnly": false
            },
            {
              "$type": "Models.Functions.Constant, Models",
              "FixedValue": 1.0,
              "Units": "Unitless",
              "Name": "VernLag",
              "Children": [
                {
                  "$type": "Models.Memo, Models",
                  "Text": "The amount of vernalising temperature required before vernalisation response will be evident.  Value of relative to the amount offl vernalisation temperature required from the end of the lag until vernalisation saturation.  A value of 0 means there is no lag, a value of 1 means the lag is the same (in vernal time) as the vernalisation requirement and a value of 2 means the lag is twice as long as the vernalisation response phase",
                  "Name": "Memo",
                  "Children": [],
                  "IncludeInDocumentation": true,
                  "Enabled": true,
                  "ReadOnly": false
                }
              ],
              "IncludeInDocumentation": true,
              "Enabled": true,
              "ReadOnly": false
            },
            {
              "$type": "Models.Functions.Constant, Models",
              "FixedValue": 3.0,
              "Units": "Leaves",
              "Name": "PpSensitivity",
              "Children": [
                {
                  "$type": "Models.Memo, Models",
                  "Text": "The reduction in leaf number going from 8 to 16 h Pp",
                  "Name": "Memo",
                  "Children": [],
                  "IncludeInDocumentation": true,
                  "Enabled": true,
                  "ReadOnly": false
                }
              ],
              "IncludeInDocumentation": true,
              "Enabled": true,
              "ReadOnly": false
            },
            {
              "$type": "Models.Functions.Constant, Models",
              "FixedValue": 0.0,
              "Units": null,
              "Name": "HeadEmergencePpSensitivity",
              "Children": [
                {
                  "$type": "Models.Memo, Models",
                  "Text": "The phyllochrons duration for the plant to go from flag leaf ligual appearance at 16 h Pp compared to the phyllochron duration for the same phase at 8 h Pp.  ",
                  "Name": "Memo",
                  "Children": [],
                  "IncludeInDocumentation": true,
                  "Enabled": true,
                  "ReadOnly": false
                }
              ],
              "IncludeInDocumentation": true,
              "Enabled": true,
              "ReadOnly": false
            },
            {
              "$type": "Models.Functions.Constant, Models",
              "FixedValue": 2.5,
              "Units": null,
              "Name": "HeadEmergenceLongDayBase",
              "Children": [
                {
                  "$type": "Models.Memo, Models",
                  "Text": "The phyllochrons duration for the plant to go from flag leaf ligual appearance at 16 h Pp.",
                  "Name": "Memo",
                  "Children": [],
                  "IncludeInDocumentation": true,
                  "Enabled": true,
                  "ReadOnly": false
                }
              ],
              "IncludeInDocumentation": true,
              "Enabled": true,
              "ReadOnly": false
            },
            {
              "$type": "Models.PMF.Phen.GerminatingPhase, Models",
              "Start": "Sowing",
              "End": "Germination",
              "Name": "Germinating",
              "Children": [],
              "IncludeInDocumentation": true,
              "Enabled": true,
              "ReadOnly": false
            },
            {
              "$type": "Models.PMF.Phen.EmergingPhase, Models",
              "ShootLag": 40.0,
              "ShootRate": 1.5,
              "Start": "Germination",
              "End": "Emergence",
              "TTForTimeStep": 0.0,
              "Name": "Emerging",
              "Children": [
                {
                  "$type": "Models.Functions.VariableReference, Models",
                  "VariableName": "[Phenology].ThermalTime",
                  "Name": "ThermalTime",
                  "Children": [],
                  "IncludeInDocumentation": true,
                  "Enabled": true,
                  "ReadOnly": false
                }
              ],
              "IncludeInDocumentation": true,
              "Enabled": true,
              "ReadOnly": false
            },
            {
              "$type": "Models.PMF.Phen.NodeNumberPhase, Models",
              "Start": "Emergence",
              "End": "VernalSaturation",
              "Name": "Vernalising",
              "Children": [
                {
                  "$type": "Models.Functions.VariableReference, Models",
                  "VariableName": "[Phenology].ThermalTime",
                  "Name": "ThermalTime",
                  "Children": [],
                  "IncludeInDocumentation": true,
                  "Enabled": true,
                  "ReadOnly": false
                },
                {
                  "$type": "Models.Functions.VariableReference, Models",
                  "VariableName": "[Phenology].HaunStageTerminalSpikelet",
                  "Name": "CompletionNodeNumber",
                  "Children": [],
                  "IncludeInDocumentation": true,
                  "Enabled": true,
                  "ReadOnly": false
                }
              ],
              "IncludeInDocumentation": true,
              "Enabled": true,
              "ReadOnly": false
            },
            {
              "$type": "Models.PMF.Phen.GenericPhase, Models",
              "Start": "VernalSaturation",
              "End": "TerminalSpikelet",
              "Name": "SpikeletDifferentiation",
              "Children": [
                {
                  "$type": "Models.Functions.VariableReference, Models",
                  "VariableName": "[Phenology].ThermalTime",
                  "Name": "Progression",
                  "Children": [],
                  "IncludeInDocumentation": true,
                  "Enabled": true,
                  "ReadOnly": false
                },
                {
                  "$type": "Models.Functions.Constant, Models",
                  "FixedValue": 0.0,
                  "Units": null,
                  "Name": "Target",
                  "Children": [],
                  "IncludeInDocumentation": true,
                  "Enabled": true,
                  "ReadOnly": false
                }
              ],
              "IncludeInDocumentation": true,
              "Enabled": true,
              "ReadOnly": false
            },
            {
              "$type": "Models.PMF.Phen.LeafAppearancePhase, Models",
              "Start": "TerminalSpikelet",
              "End": "FlagLeaf",
              "Name": "StemElongation",
              "Children": [
                {
                  "$type": "Models.Memo, Models",
                  "Text": "The Final leaf number is fixed at Terminal Spikelet and leaves contune to appear at a rate set by thermal time and phyllochron until flag leaf liguale appears and this phase is completed.",
                  "Name": "Memo",
                  "Children": [],
                  "IncludeInDocumentation": true,
                  "Enabled": true,
                  "ReadOnly": false
                },
                {
                  "$type": "Models.Functions.VariableReference, Models",
                  "VariableName": "[Phenology].ThermalTime",
                  "Name": "ThermalTime",
                  "Children": [],
                  "IncludeInDocumentation": true,
                  "Enabled": true,
                  "ReadOnly": false
                }
              ],
              "IncludeInDocumentation": true,
              "Enabled": true,
              "ReadOnly": false
            },
            {
              "$type": "Models.PMF.Phen.GenericPhase, Models",
              "Start": "FlagLeaf",
              "End": "Heading",
              "Name": "HeadEmergence",
              "Children": [
                {
                  "$type": "Models.Functions.VariableReference, Models",
                  "VariableName": "[Phenology].ThermalTime",
                  "Name": "Progression",
                  "Children": [],
                  "IncludeInDocumentation": true,
                  "Enabled": true,
                  "ReadOnly": false
                },
                {
                  "$type": "Models.Functions.MultiplyFunction, Models",
                  "Name": "Target",
                  "Children": [
                    {
                      "$type": "Models.Functions.VariableReference, Models",
                      "VariableName": "[Structure].Phyllochron.BasePhyllochron",
                      "Name": "Phyllochron",
                      "Children": [],
                      "IncludeInDocumentation": true,
                      "Enabled": true,
                      "ReadOnly": false
                    },
                    {
                      "$type": "Models.Functions.AddFunction, Models",
                      "Name": "Phyllochrons",
                      "Children": [
                        {
                          "$type": "Models.Functions.VariableReference, Models",
                          "VariableName": "[Phenology].HeadEmergenceLongDayBase",
                          "Name": "LongDayBase",
                          "Children": [],
                          "IncludeInDocumentation": true,
                          "Enabled": true,
                          "ReadOnly": false
                        },
                        {
                          "$type": "Models.Functions.MultiplyFunction, Models",
                          "Name": "IncreaseDueToShortPhotoPeriod",
                          "Children": [
                            {
                              "$type": "Models.Functions.LinearInterpolationFunction, Models",
                              "Name": "PhotoPeriodResponse",
                              "Children": [
                                {
                                  "$type": "Models.Functions.XYPairs, Models",
                                  "X": [
                                    11.0,
                                    16.0
                                  ],
                                  "Y": [
                                    1.0,
                                    0.0
                                  ],
                                  "Name": "XYPairs",
                                  "Children": [],
                                  "IncludeInDocumentation": true,
                                  "Enabled": true,
                                  "ReadOnly": false
                                },
                                {
                                  "$type": "Models.Functions.VariableReference, Models",
                                  "VariableName": "[Phenology].Photoperiod",
                                  "Name": "XValue",
                                  "Children": [],
                                  "IncludeInDocumentation": true,
                                  "Enabled": true,
                                  "ReadOnly": false
                                }
                              ],
                              "IncludeInDocumentation": true,
                              "Enabled": true,
                              "ReadOnly": false
                            },
                            {
                              "$type": "Models.Functions.VariableReference, Models",
                              "VariableName": "[Phenology].HeadEmergencePpSensitivity",
                              "Name": "PpSensitivity",
                              "Children": [],
                              "IncludeInDocumentation": true,
                              "Enabled": true,
                              "ReadOnly": false
                            }
                          ],
                          "IncludeInDocumentation": true,
                          "Enabled": true,
                          "ReadOnly": false
                        }
                      ],
                      "IncludeInDocumentation": true,
                      "Enabled": true,
                      "ReadOnly": false
                    }
                  ],
                  "IncludeInDocumentation": true,
                  "Enabled": true,
                  "ReadOnly": false
                }
              ],
              "IncludeInDocumentation": true,
              "Enabled": true,
              "ReadOnly": false
            },
            {
              "$type": "Models.PMF.Phen.GenericPhase, Models",
              "Start": "Heading",
              "End": "Flowering",
              "Name": "EarlyFlowering",
              "Children": [
                {
                  "$type": "Models.Functions.VariableReference, Models",
                  "VariableName": "[Phenology].ThermalTime",
                  "Name": "Progression",
                  "Children": [],
                  "IncludeInDocumentation": true,
                  "Enabled": true,
                  "ReadOnly": false
                },
                {
                  "$type": "Models.Functions.Constant, Models",
                  "FixedValue": 0.0,
                  "Units": null,
                  "Name": "Target",
                  "Children": [],
                  "IncludeInDocumentation": true,
                  "Enabled": true,
                  "ReadOnly": false
                }
              ],
              "IncludeInDocumentation": true,
              "Enabled": true,
              "ReadOnly": false
            },
            {
              "$type": "Models.PMF.Phen.GenericPhase, Models",
              "Start": "Flowering",
              "End": "StartGrainFill",
              "Name": "GrainDevelopment",
              "Children": [
                {
                  "$type": "Models.Functions.Constant, Models",
                  "FixedValue": 120.0,
                  "Units": null,
                  "Name": "Target",
                  "Children": [],
                  "IncludeInDocumentation": true,
                  "Enabled": true,
                  "ReadOnly": false
                },
                {
                  "$type": "Models.Functions.VariableReference, Models",
                  "VariableName": "[Phenology].ThermalTime",
                  "Name": "Progression",
                  "Children": [],
                  "IncludeInDocumentation": true,
                  "Enabled": true,
                  "ReadOnly": false
                }
              ],
              "IncludeInDocumentation": true,
              "Enabled": true,
              "ReadOnly": false
            },
            {
              "$type": "Models.PMF.Phen.GenericPhase, Models",
              "Start": "StartGrainFill",
              "End": "EndGrainFill",
              "Name": "GrainFilling",
              "Children": [
                {
                  "$type": "Models.Functions.Constant, Models",
                  "FixedValue": 545.0,
                  "Units": null,
                  "Name": "Target",
                  "Children": [],
                  "IncludeInDocumentation": true,
                  "Enabled": true,
                  "ReadOnly": false
                },
                {
                  "$type": "Models.Functions.VariableReference, Models",
                  "VariableName": "[Phenology].ThermalTime",
                  "Name": "Progression",
                  "Children": [],
                  "IncludeInDocumentation": true,
                  "Enabled": true,
                  "ReadOnly": false
                }
              ],
              "IncludeInDocumentation": true,
              "Enabled": true,
              "ReadOnly": false
            },
            {
              "$type": "Models.PMF.Phen.GenericPhase, Models",
              "Start": "EndGrainFill",
              "End": "Maturity",
              "Name": "Maturing",
              "Children": [
                {
                  "$type": "Models.Functions.Constant, Models",
                  "FixedValue": 35.0,
                  "Units": null,
                  "Name": "Target",
                  "Children": [],
                  "IncludeInDocumentation": true,
                  "Enabled": true,
                  "ReadOnly": false
                },
                {
                  "$type": "Models.Functions.VariableReference, Models",
                  "VariableName": "[Phenology].ThermalTime",
                  "Name": "Progression",
                  "Children": [],
                  "IncludeInDocumentation": true,
                  "Enabled": true,
                  "ReadOnly": false
                }
              ],
              "IncludeInDocumentation": true,
              "Enabled": true,
              "ReadOnly": false
            },
            {
              "$type": "Models.PMF.Phen.GenericPhase, Models",
              "Start": "Maturity",
              "End": "HarvestRipe",
              "Name": "Ripening",
              "Children": [
                {
                  "$type": "Models.Functions.Constant, Models",
                  "FixedValue": 300.0,
                  "Units": null,
                  "Name": "Target",
                  "Children": [],
                  "IncludeInDocumentation": true,
                  "Enabled": true,
                  "ReadOnly": false
                },
                {
                  "$type": "Models.Functions.VariableReference, Models",
                  "VariableName": "[Phenology].ThermalTime",
                  "Name": "Progression",
                  "Children": [],
                  "IncludeInDocumentation": true,
                  "Enabled": true,
                  "ReadOnly": false
                }
              ],
              "IncludeInDocumentation": true,
              "Enabled": true,
              "ReadOnly": false
            },
            {
              "$type": "Models.PMF.Phen.EndPhase, Models",
              "Start": "HarvestRipe",
              "End": "Unused",
              "Name": "ReadyForHarvesting",
              "Children": [
                {
                  "$type": "Models.Functions.VariableReference, Models",
                  "VariableName": "[Phenology].ThermalTime",
                  "Name": "ThermalTime",
                  "Children": [],
                  "IncludeInDocumentation": true,
                  "Enabled": true,
                  "ReadOnly": false
                }
              ],
              "IncludeInDocumentation": true,
              "Enabled": true,
              "ReadOnly": false
            },
            {
              "$type": "Models.PMF.Phen.ZadokPMFWheat, Models",
              "Name": "Zadok",
              "Children": [],
              "IncludeInDocumentation": true,
              "Enabled": true,
              "ReadOnly": false
            },
            {
              "$type": "Models.Functions.OnEventFunction, Models",
              "SetEvent": "FlagLeaf",
              "ReSetEvent": "never",
              "Name": "FlagLeafDAS",
              "Children": [
                {
                  "$type": "Models.Memo, Models",
                  "Text": "\nA function is used to provide flowering date as days after sowing(DAS).\n",
                  "Name": "memo",
                  "Children": [],
                  "IncludeInDocumentation": true,
                  "Enabled": true,
                  "ReadOnly": false
                },
                {
                  "$type": "Models.Functions.Constant, Models",
                  "FixedValue": 0.0,
                  "Units": null,
                  "Name": "PreEventValue",
                  "Children": [],
                  "IncludeInDocumentation": true,
                  "Enabled": true,
                  "ReadOnly": false
                },
                {
                  "$type": "Models.Functions.VariableReference, Models",
                  "VariableName": "[Phenology].DaysAfterSowing",
                  "Name": "PostEventValue",
                  "Children": [],
                  "IncludeInDocumentation": true,
                  "Enabled": true,
                  "ReadOnly": false
                }
              ],
              "IncludeInDocumentation": true,
              "Enabled": true,
              "ReadOnly": false
            },
            {
              "$type": "Models.Functions.OnEventFunction, Models",
              "SetEvent": "Flowering",
              "ReSetEvent": "never",
              "Name": "FloweringDAS",
              "Children": [
                {
                  "$type": "Models.Memo, Models",
                  "Text": "\nA function is used to provide flowering date as days after sowing(DAS).\n",
                  "Name": "memo",
                  "Children": [],
                  "IncludeInDocumentation": true,
                  "Enabled": true,
                  "ReadOnly": false
                },
                {
                  "$type": "Models.Functions.Constant, Models",
                  "FixedValue": 0.0,
                  "Units": null,
                  "Name": "PreEventValue",
                  "Children": [],
                  "IncludeInDocumentation": true,
                  "Enabled": true,
                  "ReadOnly": false
                },
                {
                  "$type": "Models.Functions.VariableReference, Models",
                  "VariableName": "[Phenology].DaysAfterSowing",
                  "Name": "PostEventValue",
                  "Children": [],
                  "IncludeInDocumentation": true,
                  "Enabled": true,
                  "ReadOnly": false
                }
              ],
              "IncludeInDocumentation": true,
              "Enabled": true,
              "ReadOnly": false
            },
            {
              "$type": "Models.Functions.OnEventFunction, Models",
              "SetEvent": "Maturity",
              "ReSetEvent": "never",
              "Name": "MaturityDAS",
              "Children": [
                {
                  "$type": "Models.Memo, Models",
                  "Text": "\nA function is used to provide maturity date as days after sowing(DAS).",
                  "Name": "memo",
                  "Children": [],
                  "IncludeInDocumentation": true,
                  "Enabled": true,
                  "ReadOnly": false
                },
                {
                  "$type": "Models.Functions.Constant, Models",
                  "FixedValue": 0.0,
                  "Units": null,
                  "Name": "PreEventValue",
                  "Children": [],
                  "IncludeInDocumentation": true,
                  "Enabled": true,
                  "ReadOnly": false
                },
                {
                  "$type": "Models.Functions.VariableReference, Models",
                  "VariableName": "[Phenology].DaysAfterSowing",
                  "Name": "PostEventValue",
                  "Children": [],
                  "IncludeInDocumentation": true,
                  "Enabled": true,
                  "ReadOnly": false
                }
              ],
              "IncludeInDocumentation": true,
              "Enabled": true,
              "ReadOnly": false
            },
            {
              "$type": "Models.Functions.OnEventFunction, Models",
              "SetEvent": "Emergence",
              "ReSetEvent": "never",
              "Name": "EmergenceDAS",
              "Children": [
                {
                  "$type": "Models.Memo, Models",
                  "Text": "\nA function is used to provide flowering date as days after sowing(DAS).\n",
                  "Name": "memo",
                  "Children": [],
                  "IncludeInDocumentation": true,
                  "Enabled": true,
                  "ReadOnly": false
                },
                {
                  "$type": "Models.Functions.Constant, Models",
                  "FixedValue": 0.0,
                  "Units": null,
                  "Name": "PreEventValue",
                  "Children": [],
                  "IncludeInDocumentation": true,
                  "Enabled": true,
                  "ReadOnly": false
                },
                {
                  "$type": "Models.Functions.VariableReference, Models",
                  "VariableName": "[Phenology].DaysAfterSowing",
                  "Name": "PostEventValue",
                  "Children": [],
                  "IncludeInDocumentation": true,
                  "Enabled": true,
                  "ReadOnly": false
                }
              ],
              "IncludeInDocumentation": true,
              "Enabled": true,
              "ReadOnly": false
            }
          ],
          "IncludeInDocumentation": true,
          "Enabled": true,
          "ReadOnly": false
        },
        {
          "$type": "Models.PMF.Struct.Structure, Models",
          "CohortInitialisationStage": "Germination",
          "LeafInitialisationStage": "Emergence",
          "Name": "Structure",
          "Children": [
            {
              "$type": "Models.Functions.VariableReference, Models",
              "VariableName": "[Phenology].ThermalTime",
              "Name": "ThermalTime",
              "Children": [],
              "IncludeInDocumentation": true,
              "Enabled": true,
              "ReadOnly": false
            },
            {
              "$type": "Models.Functions.MultiplyFunction, Models",
              "Name": "Phyllochron",
              "Children": [
                {
                  "$type": "Models.Memo, Models",
                  "Text": "This is the thermal time between the emergence of leaf tips.  The model used here is based on [Jamieson_SIRIUS_1998] where leaf appearace could be described by a base phyllochron determined between leaves 2 and 7 and a phyllochron that was 70% of base phyllochron for leaves < 2 and 130% of base phyllochron for leaves > 7",
                  "Name": "Rational",
                  "Children": [],
                  "IncludeInDocumentation": true,
                  "Enabled": true,
                  "ReadOnly": false
                },
                {
                  "$type": "Models.Functions.LinearInterpolationFunction, Models",
                  "Name": "LeafStageFactor",
                  "Children": [
                    {
                      "$type": "Models.Functions.XYPairs, Models",
                      "X": [
                        0.0,
                        2.0,
                        3.0,
                        7.0,
                        8.0,
                        11.0,
                        12.0
                      ],
                      "Y": [
                        0.75,
                        0.75,
                        1.0,
                        1.0,
                        1.4,
                        1.4,
                        1.4
                      ],
                      "Name": "XYPairs",
                      "Children": [],
                      "IncludeInDocumentation": true,
                      "Enabled": true,
                      "ReadOnly": false
                    },
                    {
                      "$type": "Models.Functions.VariableReference, Models",
                      "VariableName": "[Leaf].AppearedCohortNo",
                      "Name": "XValue",
                      "Children": [],
                      "IncludeInDocumentation": true,
                      "Enabled": true,
                      "ReadOnly": false
                    }
                  ],
                  "IncludeInDocumentation": true,
                  "Enabled": true,
                  "ReadOnly": false
                },
                {
                  "$type": "Models.Functions.Constant, Models",
                  "FixedValue": 120.0,
                  "Units": "oC.d",
                  "Name": "BasePhyllochron",
                  "Children": [],
                  "IncludeInDocumentation": true,
                  "Enabled": true,
                  "ReadOnly": false
                },
                {
                  "$type": "Models.Functions.LinearInterpolationFunction, Models",
                  "Name": "PhotoPeriodEffect",
                  "Children": [
                    {
                      "$type": "Models.Functions.XYPairs, Models",
                      "X": [
                        8.0,
                        12.0,
                        14.0
                      ],
                      "Y": [
                        1.6,
                        1.0,
                        1.0
                      ],
                      "Name": "XYPairs",
                      "Children": [],
                      "IncludeInDocumentation": true,
                      "Enabled": true,
                      "ReadOnly": false
                    },
                    {
                      "$type": "Models.Functions.VariableReference, Models",
                      "VariableName": "[Phenology].Photoperiod",
                      "Name": "XValue",
                      "Children": [],
                      "IncludeInDocumentation": true,
                      "Enabled": true,
                      "ReadOnly": false
                    }
                  ],
                  "IncludeInDocumentation": true,
                  "Enabled": true,
                  "ReadOnly": false
                }
              ],
              "IncludeInDocumentation": true,
              "Enabled": true,
              "ReadOnly": false
            },
            {
              "$type": "Models.Functions.MultiplyFunction, Models",
              "Name": "BranchingRate",
              "Children": [
                {
                  "$type": "Models.Memo, Models",
                  "Text": "Potential branching rate is determined by the commonly observed pattern of tillering in wheat, in which each tiller emerges with the third leaf on its parent axis (e.g. first tiller emerges at the same time as the third leaf on the main stem, the first secondary tiller appears with the third leaf on tiller 1).  This is described as a simple function of main stem leaf number.",
                  "Name": "Memo",
                  "Children": [],
                  "IncludeInDocumentation": true,
                  "Enabled": true,
                  "ReadOnly": false
                },
                {
                  "$type": "Models.Functions.PhaseLookup, Models",
                  "Name": "PotentialBranchingRate",
                  "Children": [
                    {
                      "$type": "Models.Functions.PhaseLookupValue, Models",
                      "Start": "Emergence",
                      "End": "TerminalSpikelet",
                      "Name": "Vegetative",
                      "Children": [
                        {
                          "$type": "Models.Functions.LinearInterpolationFunction, Models",
                          "Name": "PotentialBranchingRate",
                          "Children": [
                            {
                              "$type": "Models.Functions.XYPairs, Models",
                              "X": [
                                1.0,
                                2.0,
                                3.0,
                                4.0,
                                5.0,
                                6.0,
                                7.0,
                                8.0
                              ],
                              "Y": [
                                0.0,
                                0.0,
                                1.0,
                                2.0,
                                4.0,
                                7.0,
                                12.0,
                                20.0
                              ],
                              "Name": "XYPairs",
                              "Children": [],
                              "IncludeInDocumentation": true,
                              "Enabled": true,
                              "ReadOnly": false
                            },
                            {
                              "$type": "Models.Functions.VariableReference, Models",
                              "VariableName": "[Structure].LeafTipsAppeared",
                              "Name": "XValue",
                              "Children": [],
                              "IncludeInDocumentation": true,
                              "Enabled": true,
                              "ReadOnly": false
                            }
                          ],
                          "IncludeInDocumentation": true,
                          "Enabled": true,
                          "ReadOnly": false
                        }
                      ],
                      "IncludeInDocumentation": true,
                      "Enabled": true,
                      "ReadOnly": false
                    },
                    {
                      "$type": "Models.Functions.PhaseLookupValue, Models",
                      "Start": "TerminalSpikelet",
                      "End": "HarvestRipe",
                      "Name": "Reproductive",
                      "Children": [
                        {
                          "$type": "Models.Functions.Constant, Models",
                          "FixedValue": 0.0,
                          "Units": null,
                          "Name": "Zero",
                          "Children": [],
                          "IncludeInDocumentation": true,
                          "Enabled": true,
                          "ReadOnly": false
                        }
                      ],
                      "IncludeInDocumentation": true,
                      "Enabled": true,
                      "ReadOnly": false
                    }
                  ],
                  "IncludeInDocumentation": true,
                  "Enabled": true,
                  "ReadOnly": false
                },
                {
                  "$type": "Models.Functions.MinimumFunction, Models",
                  "Name": "StressFactors",
                  "Children": [
                    {
                      "$type": "Models.Functions.LinearInterpolationFunction, Models",
                      "Name": "NitrogenEffect",
                      "Children": [
                        {
                          "$type": "Models.Memo, Models",
                          "Text": "Inadequate Nitrogen supply is assumed to affect tillering prior to any effect on photosynthesis or leaf size.",
                          "Name": "Memo",
                          "Children": [],
                          "IncludeInDocumentation": true,
                          "Enabled": true,
                          "ReadOnly": false
                        },
                        {
                          "$type": "Models.Functions.XYPairs, Models",
                          "X": [
                            0.5,
                            2.0,
                            3.0
                          ],
                          "Y": [
                            0.0,
                            1.0,
                            1.0
                          ],
                          "Name": "XYPairs",
                          "Children": [],
                          "IncludeInDocumentation": true,
                          "Enabled": true,
                          "ReadOnly": false
                        },
                        {
                          "$type": "Models.Functions.VariableReference, Models",
                          "VariableName": "[Arbitrator].FN",
                          "Name": "XValue",
                          "Children": [],
                          "IncludeInDocumentation": true,
                          "Enabled": true,
                          "ReadOnly": false
                        }
                      ],
                      "IncludeInDocumentation": true,
                      "Enabled": true,
                      "ReadOnly": false
                    },
                    {
                      "$type": "Models.Functions.LinearInterpolationFunction, Models",
                      "Name": "CoverEffect",
                      "Children": [
                        {
                          "$type": "Models.Memo, Models",
                          "Text": "Tillering is said to cease once a threshold fraction of incoming radiation has been achieved.  This captures shading effects on tillering described by [evers2006cessation].",
                          "Name": "Memo",
                          "Children": [],
                          "IncludeInDocumentation": true,
                          "Enabled": true,
                          "ReadOnly": false
                        },
                        {
                          "$type": "Models.Functions.XYPairs, Models",
                          "X": [
                            0.0,
                            0.1,
                            0.25
                          ],
                          "Y": [
                            1.0,
                            1.0,
                            0.0
                          ],
                          "Name": "XYPairs",
                          "Children": [],
                          "IncludeInDocumentation": true,
                          "Enabled": true,
                          "ReadOnly": false
                        },
                        {
                          "$type": "Models.Functions.VariableReference, Models",
                          "VariableName": "[Leaf].CoverTotal",
                          "Name": "XValue",
                          "Children": [],
                          "IncludeInDocumentation": true,
                          "Enabled": true,
                          "ReadOnly": false
                        }
                      ],
                      "IncludeInDocumentation": true,
                      "Enabled": true,
                      "ReadOnly": false
                    },
                    {
                      "$type": "Models.Functions.LinearInterpolationFunction, Models",
                      "Name": "WaterStressEffect",
                      "Children": [
                        {
                          "$type": "Models.Functions.XYPairs, Models",
                          "X": [
                            0.0,
                            1.0
                          ],
                          "Y": [
                            0.0,
                            1.0
                          ],
                          "Name": "XYPairs",
                          "Children": [],
                          "IncludeInDocumentation": true,
                          "Enabled": true,
                          "ReadOnly": false
                        },
                        {
                          "$type": "Models.Functions.VariableReference, Models",
                          "VariableName": "[Root].WaterTensionFactor",
                          "Name": "XValue",
                          "Children": [],
                          "IncludeInDocumentation": true,
                          "Enabled": true,
                          "ReadOnly": false
                        }
                      ],
                      "IncludeInDocumentation": true,
                      "Enabled": true,
                      "ReadOnly": false
                    }
                  ],
                  "IncludeInDocumentation": true,
                  "Enabled": true,
                  "ReadOnly": false
                }
              ],
              "IncludeInDocumentation": true,
              "Enabled": true,
              "ReadOnly": false
            },
            {
              "$type": "Models.Functions.PhaseLookup, Models",
              "Name": "BranchMortality",
              "Children": [
                {
                  "$type": "Models.Functions.PhaseLookupValue, Models",
                  "Start": "FlagLeaf",
                  "End": "Flowering",
                  "Name": "MortalityPhase",
                  "Children": [
                    {
                      "$type": "Models.Functions.MultiplyFunction, Models",
                      "Name": "Mortality",
                      "Children": [
                        {
                          "$type": "Models.Functions.LinearInterpolationFunction, Models",
                          "Name": "MortalityPerDegDay",
                          "Children": [
                            {
                              "$type": "Models.Functions.XYPairs, Models",
                              "X": [
                                0.0,
                                0.005
                              ],
                              "Y": [
                                0.002,
                                0.0
                              ],
                              "Name": "XYPairs",
                              "Children": [],
                              "IncludeInDocumentation": true,
                              "Enabled": true,
                              "ReadOnly": false
                            },
                            {
                              "$type": "Models.Functions.VariableReference, Models",
                              "VariableName": "[Structure].MeanTillerGrowthRate",
                              "Name": "XValue",
                              "Children": [],
                              "IncludeInDocumentation": true,
                              "Enabled": true,
                              "ReadOnly": false
                            }
                          ],
                          "IncludeInDocumentation": true,
                          "Enabled": true,
                          "ReadOnly": false
                        },
                        {
                          "$type": "Models.Functions.VariableReference, Models",
                          "VariableName": "[Phenology].ThermalTime",
                          "Name": "ThermalTime",
                          "Children": [],
                          "IncludeInDocumentation": true,
                          "Enabled": true,
                          "ReadOnly": false
                        }
                      ],
                      "IncludeInDocumentation": true,
                      "Enabled": true,
                      "ReadOnly": false
                    }
                  ],
                  "IncludeInDocumentation": true,
                  "Enabled": true,
                  "ReadOnly": false
                }
              ],
              "IncludeInDocumentation": true,
              "Enabled": true,
              "ReadOnly": false
            },
            {
              "$type": "Models.PMF.Struct.HeightFunction, Models",
              "Name": "HeightModel",
              "Children": [
                {
                  "$type": "Models.Functions.LinearInterpolationFunction, Models",
                  "Name": "PotentialHeight",
                  "Children": [
                    {
                      "$type": "Models.Functions.XYPairs, Models",
                      "X": [
                        3.0,
                        4.0,
                        5.0,
                        6.0,
                        7.0,
                        8.0,
                        9.0
                      ],
                      "Y": [
                        10.0,
                        200.0,
                        200.0,
                        1000.0,
                        1000.0,
                        1000.0,
                        1000.0
                      ],
                      "Name": "XYPairs",
                      "Children": [],
                      "IncludeInDocumentation": true,
                      "Enabled": true,
                      "ReadOnly": false
                    },
                    {
                      "$type": "Models.Functions.VariableReference, Models",
                      "VariableName": "[Phenology].Stage",
                      "Name": "XValue",
                      "Children": [],
                      "IncludeInDocumentation": true,
                      "Enabled": true,
                      "ReadOnly": false
                    }
                  ],
                  "IncludeInDocumentation": true,
                  "Enabled": true,
                  "ReadOnly": false
                },
                {
                  "$type": "Models.Functions.LinearInterpolationFunction, Models",
                  "Name": "WaterStress",
                  "Children": [
                    {
                      "$type": "Models.Functions.XYPairs, Models",
                      "X": [
                        0.3,
                        1.0
                      ],
                      "Y": [
                        0.0,
                        1.0
                      ],
                      "Name": "XYPairs",
                      "Children": [],
                      "IncludeInDocumentation": true,
                      "Enabled": true,
                      "ReadOnly": false
                    },
                    {
                      "$type": "Models.Functions.VariableReference, Models",
                      "VariableName": "[Leaf].Fw",
                      "Name": "XValue",
                      "Children": [],
                      "IncludeInDocumentation": true,
                      "Enabled": true,
                      "ReadOnly": false
                    }
                  ],
                  "IncludeInDocumentation": true,
                  "Enabled": true,
                  "ReadOnly": false
                }
              ],
              "IncludeInDocumentation": true,
              "Enabled": true,
              "ReadOnly": false
            },
            {
              "$type": "Models.Functions.MovingAverageFunction, Models",
              "NumberOfDays": 5,
              "StageToStartMovingAverage": "Emergence",
              "Name": "MeanTillerGrowthRate",
              "Children": [
                {
                  "$type": "Models.Memo, Models",
                  "Text": "This is calculated to represent the supply of asslimilate to individual tillers over the past 5 days to use as an index to determine tiller mortality.  When tiller numbers are high or total crop assimilate supply is small there will not be enough assimilate to maintain all of the tillers so the model will senesce some. ",
                  "Name": "Memo",
                  "Children": [],
                  "IncludeInDocumentation": true,
                  "Enabled": true,
                  "ReadOnly": false
                },
                {
                  "$type": "Models.Functions.DivideFunction, Models",
                  "Name": "TillerGrowthRate",
                  "Children": [
                    {
                      "$type": "Models.Functions.VariableReference, Models",
                      "VariableName": "[Arbitrator].DM.TotalFixationSupply",
                      "Name": "DailyGrowth",
                      "Children": [],
                      "IncludeInDocumentation": true,
                      "Enabled": true,
                      "ReadOnly": false
                    },
                    {
                      "$type": "Models.Functions.VariableReference, Models",
                      "VariableName": "[Phenology].ThermalTime",
                      "Name": "ThermalTime",
                      "Children": [],
                      "IncludeInDocumentation": true,
                      "Enabled": true,
                      "ReadOnly": false
                    },
                    {
                      "$type": "Models.Functions.VariableReference, Models",
                      "VariableName": "[Structure].TotalStemPopn",
                      "Name": "StemPopulation",
                      "Children": [],
                      "IncludeInDocumentation": true,
                      "Enabled": true,
                      "ReadOnly": false
                    }
                  ],
                  "IncludeInDocumentation": true,
                  "Enabled": true,
                  "ReadOnly": false
                }
              ],
              "IncludeInDocumentation": true,
              "Enabled": true,
              "ReadOnly": false
            },
            {
              "$type": "Models.Functions.MovingAverageFunction, Models",
              "NumberOfDays": 300,
              "StageToStartMovingAverage": "Emergence",
              "Name": "MeanPhyllochron",
              "Children": [
                {
                  "$type": "Models.Functions.VariableReference, Models",
                  "VariableName": "[Structure].Phyllochron",
                  "Name": "Phyllochron",
                  "Children": [],
                  "IncludeInDocumentation": true,
                  "Enabled": true,
                  "ReadOnly": false
                }
              ],
              "IncludeInDocumentation": true,
              "Enabled": true,
              "ReadOnly": false
            },
            {
              "$type": "Models.Functions.AddFunction, Models",
              "Name": "HaunStage",
              "Children": [
                {
                  "$type": "Models.Functions.VariableReference, Models",
                  "VariableName": "[Leaf].ExpandedCohortNo",
                  "Name": "AppearedLeaves",
                  "Children": [],
                  "IncludeInDocumentation": true,
                  "Enabled": true,
                  "ReadOnly": false
                },
                {
                  "$type": "Models.Functions.VariableReference, Models",
                  "VariableName": "[Leaf].NextExpandingLeafProportion",
                  "Name": "ProportionOfExpandingLeaf",
                  "Children": [],
                  "IncludeInDocumentation": true,
                  "Enabled": true,
                  "ReadOnly": false
                }
              ],
              "IncludeInDocumentation": true,
              "Enabled": true,
              "ReadOnly": false
            },
            {
              "$type": "Models.Functions.Constant, Models",
              "FixedValue": 0.0,
              "Units": null,
              "Name": "StemSenescenceAge",
              "Children": [],
              "IncludeInDocumentation": true,
              "Enabled": true,
              "ReadOnly": false
            },
            {
              "$type": "Models.Functions.DivideFunction, Models",
              "Name": "PTQ",
              "Children": [
                {
                  "$type": "Models.Functions.MultiplyFunction, Models",
                  "Name": "Radn_mol_per_m2",
                  "Children": [
                    {
                      "$type": "Models.Functions.VariableReference, Models",
                      "VariableName": "[IWeather].Radn",
                      "Name": "SolarRadiation",
                      "Children": [],
                      "IncludeInDocumentation": true,
                      "Enabled": true,
                      "ReadOnly": false
                    },
                    {
                      "$type": "Models.Functions.Constant, Models",
                      "FixedValue": 2.285,
                      "Units": null,
                      "Name": "Constant",
                      "Children": [],
                      "IncludeInDocumentation": true,
                      "Enabled": true,
                      "ReadOnly": false
                    },
                    {
                      "$type": "Models.Memo, Models",
                      "Text": "Multiply Radn (MJ/m2/d) by 4.57 to convert to mol/m2/day and divide by 2 to convert to mol PAR/m2/d",
                      "Name": "Memo",
                      "Children": [],
                      "IncludeInDocumentation": true,
                      "Enabled": true,
                      "ReadOnly": false
                    }
                  ],
                  "IncludeInDocumentation": true,
                  "Enabled": true,
                  "ReadOnly": false
                },
                {
                  "$type": "Models.Functions.VariableReference, Models",
                  "VariableName": "[Phenology].ThermalTime",
                  "Name": "ThermalTime",
                  "Children": [],
                  "IncludeInDocumentation": true,
                  "Enabled": true,
                  "ReadOnly": false
                }
              ],
              "IncludeInDocumentation": true,
              "Enabled": true,
              "ReadOnly": false
            },
            {
              "$type": "Models.Functions.Constant, Models",
              "FixedValue": 0.021,
              "Units": null,
              "Name": "MaxLAR",
              "Children": [],
              "IncludeInDocumentation": true,
              "Enabled": true,
              "ReadOnly": false
            },
            {
              "$type": "Models.Functions.VariableReference, Models",
              "VariableName": "[Phenology].FinalLeafNumber",
              "Name": "FinalLeafNumber",
              "Children": [],
              "IncludeInDocumentation": true,
              "Enabled": true,
              "ReadOnly": false
            }
          ],
          "IncludeInDocumentation": true,
          "Enabled": true,
          "ReadOnly": false
        },
        {
          "$type": "Models.PMF.Organs.ReproductiveOrgan, Models",
          "GrowthRespiration": 0.0,
          "MaintenanceRespiration": 0.0,
          "DMDemand": null,
          "NDemand": null,
          "DMSupply": null,
          "NSupply": null,
          "RipeStage": "Ripe",
          "potentialDMAllocation": null,
          "Live": {
            "$type": "Models.PMF.Biomass, Models",
            "DMDOfStructural": 0.6,
            "Name": "Biomass",
            "Children": [],
            "IncludeInDocumentation": true,
            "Enabled": true,
            "ReadOnly": false
          },
          "Dead": {
            "$type": "Models.PMF.Biomass, Models",
            "DMDOfStructural": 0.6,
            "Name": "Biomass",
            "Children": [],
            "IncludeInDocumentation": true,
            "Enabled": true,
            "ReadOnly": false
          },
          "Name": "Grain",
          "Children": [
            {
              "$type": "Models.Functions.HoldFunction, Models",
              "WhenToHold": "Flowering",
              "Name": "NumberFunction",
              "Children": [
                {
                  "$type": "Models.Functions.MultiplyFunction, Models",
                  "Name": "GrainNumber",
                  "Children": [
                    {
                      "$type": "Models.Functions.Constant, Models",
                      "FixedValue": 26.0,
                      "Units": "grains",
                      "Name": "GrainsPerGramOfStem",
                      "Children": [],
                      "IncludeInDocumentation": true,
                      "Enabled": true,
                      "ReadOnly": false
                    },
                    {
                      "$type": "Models.Functions.VariableReference, Models",
                      "VariableName": "[StemPlusSpike].Wt",
                      "Name": "StemMass",
                      "Children": [],
                      "IncludeInDocumentation": true,
                      "Enabled": true,
                      "ReadOnly": false
                    }
                  ],
                  "IncludeInDocumentation": true,
                  "Enabled": true,
                  "ReadOnly": false
                }
              ],
              "IncludeInDocumentation": true,
              "Enabled": true,
              "ReadOnly": false
            },
            {
              "$type": "Models.Functions.Constant, Models",
              "FixedValue": 1.0,
              "Units": null,
              "Name": "DMConversionEfficiency",
              "Children": [],
              "IncludeInDocumentation": true,
              "Enabled": true,
              "ReadOnly": false
            },
            {
              "$type": "Models.Functions.Constant, Models",
              "FixedValue": 0.0,
              "Units": null,
              "Name": "RemobilisationCost",
              "Children": [],
              "IncludeInDocumentation": true,
              "Enabled": true,
              "ReadOnly": false
            },
            {
              "$type": "Models.Functions.Constant, Models",
              "FixedValue": 0.05,
              "Units": null,
              "Name": "InitialGrainProportion",
              "Children": [],
              "IncludeInDocumentation": true,
              "Enabled": true,
              "ReadOnly": false
            },
            {
              "$type": "Models.Functions.Constant, Models",
              "FixedValue": 0.05,
              "Units": "g",
              "Name": "MaximumPotentialGrainSize",
              "Children": [],
              "IncludeInDocumentation": true,
              "Enabled": true,
              "ReadOnly": false
            },
            {
              "$type": "Models.Functions.PhaseLookup, Models",
              "Name": "DMDemandFunction",
              "Children": [
                {
                  "$type": "Models.Functions.PhaseLookupValue, Models",
                  "Start": "Flowering",
                  "End": "StartGrainFill",
                  "Name": "InitialPhase",
                  "Children": [
                    {
                      "$type": "Models.Functions.DemandFunctions.FillingRateFunction, Models",
                      "Name": "FillingRateFunction",
                      "Children": [
                        {
                          "$type": "Models.Functions.VariableReference, Models",
                          "VariableName": "[Grain].NumberFunction",
                          "Name": "NumberFunction",
                          "Children": [],
                          "IncludeInDocumentation": true,
                          "Enabled": true,
                          "ReadOnly": false
                        },
                        {
                          "$type": "Models.Functions.VariableReference, Models",
                          "VariableName": "[Phenology].GrainDevelopment.Target",
                          "Name": "FillingDuration",
                          "Children": [],
                          "IncludeInDocumentation": true,
                          "Enabled": true,
                          "ReadOnly": false
                        },
                        {
                          "$type": "Models.Functions.VariableReference, Models",
                          "VariableName": "[Phenology].ThermalTime",
                          "Name": "ThermalTime",
                          "Children": [],
                          "IncludeInDocumentation": true,
                          "Enabled": true,
                          "ReadOnly": false
                        },
                        {
                          "$type": "Models.Functions.MultiplyFunction, Models",
                          "Name": "PotentialSizeIncrement",
                          "Children": [
                            {
                              "$type": "Models.Functions.VariableReference, Models",
                              "VariableName": "[Grain].InitialGrainProportion",
                              "Name": "InitialProportion",
                              "Children": [],
                              "IncludeInDocumentation": true,
                              "Enabled": true,
                              "ReadOnly": false
                            },
                            {
                              "$type": "Models.Functions.VariableReference, Models",
                              "VariableName": "[Grain].MaximumPotentialGrainSize",
                              "Name": "MaximumSize",
                              "Children": [],
                              "IncludeInDocumentation": true,
                              "Enabled": true,
                              "ReadOnly": false
                            }
                          ],
                          "IncludeInDocumentation": true,
                          "Enabled": true,
                          "ReadOnly": false
                        }
                      ],
                      "IncludeInDocumentation": true,
                      "Enabled": true,
                      "ReadOnly": false
                    }
                  ],
                  "IncludeInDocumentation": true,
                  "Enabled": true,
                  "ReadOnly": false
                },
                {
                  "$type": "Models.Functions.PhaseLookupValue, Models",
                  "Start": "StartGrainFill",
                  "End": "EndGrainFill",
                  "Name": "LinearPhase",
                  "Children": [
                    {
                      "$type": "Models.Functions.DemandFunctions.FillingRateFunction, Models",
                      "Name": "FillingRateFunction",
                      "Children": [
                        {
                          "$type": "Models.Functions.VariableReference, Models",
                          "VariableName": "[Grain].NumberFunction",
                          "Name": "NumberFunction",
                          "Children": [],
                          "IncludeInDocumentation": true,
                          "Enabled": true,
                          "ReadOnly": false
                        },
                        {
                          "$type": "Models.Functions.VariableReference, Models",
                          "VariableName": "[Phenology].GrainFilling.Target",
                          "Name": "FillingDuration",
                          "Children": [],
                          "IncludeInDocumentation": true,
                          "Enabled": true,
                          "ReadOnly": false
                        },
                        {
                          "$type": "Models.Functions.VariableReference, Models",
                          "VariableName": "[Phenology].ThermalTime",
                          "Name": "ThermalTime",
                          "Children": [],
                          "IncludeInDocumentation": true,
                          "Enabled": true,
                          "ReadOnly": false
                        },
                        {
                          "$type": "Models.Functions.MultiplyFunction, Models",
                          "Name": "PotentialSizeIncrement",
                          "Children": [
                            {
                              "$type": "Models.Functions.SubtractFunction, Models",
                              "Name": "ProportionLinearPhase",
                              "Children": [
                                {
                                  "$type": "Models.Functions.Constant, Models",
                                  "FixedValue": 1.0,
                                  "Units": null,
                                  "Name": "One",
                                  "Children": [],
                                  "IncludeInDocumentation": true,
                                  "Enabled": true,
                                  "ReadOnly": false
                                },
                                {
                                  "$type": "Models.Functions.VariableReference, Models",
                                  "VariableName": "[Grain].InitialGrainProportion",
                                  "Name": "InitialProportion",
                                  "Children": [],
                                  "IncludeInDocumentation": true,
                                  "Enabled": true,
                                  "ReadOnly": false
                                }
                              ],
                              "IncludeInDocumentation": true,
                              "Enabled": true,
                              "ReadOnly": false
                            },
                            {
                              "$type": "Models.Functions.VariableReference, Models",
                              "VariableName": "[Grain].MaximumPotentialGrainSize",
                              "Name": "MaximumSize",
                              "Children": [],
                              "IncludeInDocumentation": true,
                              "Enabled": true,
                              "ReadOnly": false
                            }
                          ],
                          "IncludeInDocumentation": true,
                          "Enabled": true,
                          "ReadOnly": false
                        }
                      ],
                      "IncludeInDocumentation": true,
                      "Enabled": true,
                      "ReadOnly": false
                    }
                  ],
                  "IncludeInDocumentation": true,
                  "Enabled": true,
                  "ReadOnly": false
                }
              ],
              "IncludeInDocumentation": true,
              "Enabled": true,
              "ReadOnly": false
            },
            {
              "$type": "Models.Functions.Constant, Models",
              "FixedValue": 0.0123,
              "Units": null,
              "Name": "MinimumNConc",
              "Children": [],
              "IncludeInDocumentation": true,
              "Enabled": true,
              "ReadOnly": false
            },
            {
              "$type": "Models.Functions.Constant, Models",
              "FixedValue": 0.03,
              "Units": null,
              "Name": "MaxNConcDailyGrowth",
              "Children": [],
              "IncludeInDocumentation": true,
              "Enabled": true,
              "ReadOnly": false
            },
            {
              "$type": "Models.Functions.Constant, Models",
              "FixedValue": 0.03,
              "Units": null,
              "Name": "MaximumNConc",
              "Children": [],
              "IncludeInDocumentation": true,
              "Enabled": true,
              "ReadOnly": false
            },
            {
              "$type": "Models.Functions.PhaseLookup, Models",
              "Name": "NFillingRate",
              "Children": [
                {
                  "$type": "Models.Functions.PhaseLookupValue, Models",
                  "Start": "Flowering",
                  "End": "EndGrainFill",
                  "Name": "GrainFilling",
                  "Children": [
                    {
                      "$type": "Models.Functions.DemandFunctions.FillingRateFunction, Models",
                      "Name": "FillingRateFunction",
                      "Children": [
                        {
                          "$type": "Models.Functions.VariableReference, Models",
                          "VariableName": "[Grain].NumberFunction",
                          "Name": "NumberFunction",
                          "Children": [],
                          "IncludeInDocumentation": true,
                          "Enabled": true,
                          "ReadOnly": false
                        },
                        {
                          "$type": "Models.Functions.AddFunction, Models",
                          "Name": "FillingDuration",
                          "Children": [
                            {
                              "$type": "Models.Functions.VariableReference, Models",
                              "VariableName": "[Phenology].GrainDevelopment.Target",
                              "Name": "FloweringToGrainFilling",
                              "Children": [],
                              "IncludeInDocumentation": true,
                              "Enabled": true,
                              "ReadOnly": false
                            },
                            {
                              "$type": "Models.Functions.VariableReference, Models",
                              "VariableName": "[Phenology].GrainFilling.Target",
                              "Name": "GrainFilling",
                              "Children": [],
                              "IncludeInDocumentation": true,
                              "Enabled": true,
                              "ReadOnly": false
                            }
                          ],
                          "IncludeInDocumentation": true,
                          "Enabled": true,
                          "ReadOnly": false
                        },
                        {
                          "$type": "Models.Functions.VariableReference, Models",
                          "VariableName": "[Phenology].ThermalTime",
                          "Name": "ThermalTime",
                          "Children": [],
                          "IncludeInDocumentation": true,
                          "Enabled": true,
                          "ReadOnly": false
                        },
                        {
                          "$type": "Models.Functions.MultiplyFunction, Models",
                          "Name": "PotentialSizeIncrement",
                          "Children": [
                            {
                              "$type": "Models.Functions.VariableReference, Models",
                              "VariableName": "[Grain].MaximumPotentialGrainSize",
                              "Name": "MaximumSize",
                              "Children": [],
                              "IncludeInDocumentation": true,
                              "Enabled": true,
                              "ReadOnly": false
                            },
                            {
                              "$type": "Models.Functions.VariableReference, Models",
                              "VariableName": "[Grain].MaximumNConc",
                              "Name": "MaximumNConc",
                              "Children": [],
                              "IncludeInDocumentation": true,
                              "Enabled": true,
                              "ReadOnly": false
                            }
                          ],
                          "IncludeInDocumentation": true,
                          "Enabled": true,
                          "ReadOnly": false
                        }
                      ],
                      "IncludeInDocumentation": true,
                      "Enabled": true,
                      "ReadOnly": false
                    }
                  ],
                  "IncludeInDocumentation": true,
                  "Enabled": true,
                  "ReadOnly": false
                }
              ],
              "IncludeInDocumentation": true,
              "Enabled": true,
              "ReadOnly": false
            },
            {
              "$type": "Models.Functions.Constant, Models",
              "FixedValue": 0.12,
              "Units": null,
              "Name": "WaterContent",
              "Children": [],
              "IncludeInDocumentation": true,
              "Enabled": true,
              "ReadOnly": false
            },
            {
              "$type": "Models.Functions.AccumulateFunction, Models",
              "StartStageName": "Flowering",
              "EndStageName": "Maturity",
              "ResetStageName": null,
              "FractionRemovedOnCut": 0.0,
              "FractionRemovedOnHarvest": 0.0,
              "FractionRemovedOnGraze": 0.0,
              "FractionRemovedOnPrune": 0.0,
              "Name": "AccumThermalTime",
              "Children": [
                {
                  "$type": "Models.Functions.VariableReference, Models",
                  "VariableName": "[Phenology].ThermalTime",
                  "Name": "DailyThermalTimeValue",
                  "Children": [],
                  "IncludeInDocumentation": true,
                  "Enabled": true,
                  "ReadOnly": false
                }
              ],
              "IncludeInDocumentation": true,
              "Enabled": true,
              "ReadOnly": false
            },
            {
              "$type": "Models.Functions.ExpressionFunction, Models",
              "Expression": "([Grain].Live.N + [Grain].Dead.N)/([Grain].Live.Wt + [Grain].Dead.Wt) * 100 * 5.71",
              "Name": "Protein",
              "Children": [],
              "IncludeInDocumentation": true,
              "Enabled": true,
              "ReadOnly": false
            },
            {
              "$type": "Models.PMF.Library.BiomassRemoval, Models",
              "Name": "BiomassRemovalDefaults",
              "Children": [
                {
                  "$type": "Models.PMF.OrganBiomassRemovalType, Models",
                  "FractionLiveToRemove": 1.0,
                  "FractionDeadToRemove": 0.0,
                  "FractionLiveToResidue": 0.0,
                  "FractionDeadToResidue": 0.0,
                  "Name": "Harvest",
                  "Children": [],
                  "IncludeInDocumentation": true,
                  "Enabled": true,
                  "ReadOnly": false
                },
                {
                  "$type": "Models.PMF.OrganBiomassRemovalType, Models",
                  "FractionLiveToRemove": 1.0,
                  "FractionDeadToRemove": 0.0,
                  "FractionLiveToResidue": 0.0,
                  "FractionDeadToResidue": 0.0,
                  "Name": "Cut",
                  "Children": [],
                  "IncludeInDocumentation": true,
                  "Enabled": true,
                  "ReadOnly": false
                },
                {
                  "$type": "Models.PMF.OrganBiomassRemovalType, Models",
                  "FractionLiveToRemove": 0.0,
                  "FractionDeadToRemove": 0.0,
                  "FractionLiveToResidue": 0.8,
                  "FractionDeadToResidue": 0.0,
                  "Name": "Prune",
                  "Children": [],
                  "IncludeInDocumentation": true,
                  "Enabled": true,
                  "ReadOnly": false
                },
                {
                  "$type": "Models.PMF.OrganBiomassRemovalType, Models",
                  "FractionLiveToRemove": 0.6,
                  "FractionDeadToRemove": 0.0,
                  "FractionLiveToResidue": 0.2,
                  "FractionDeadToResidue": 0.0,
                  "Name": "Graze",
                  "Children": [],
                  "IncludeInDocumentation": true,
                  "Enabled": true,
                  "ReadOnly": false
                },
                {
                  "$type": "Models.PMF.OrganBiomassRemovalType, Models",
                  "FractionLiveToRemove": 0.0,
                  "FractionDeadToRemove": 0.0,
                  "FractionLiveToResidue": 0.05,
                  "FractionDeadToResidue": 0.0,
                  "Name": "Thin",
                  "Children": [],
                  "IncludeInDocumentation": true,
                  "Enabled": true,
                  "ReadOnly": false
                }
              ],
              "IncludeInDocumentation": true,
              "Enabled": true,
              "ReadOnly": false
            },
            {
              "$type": "Models.Functions.Constant, Models",
              "FixedValue": 0.4,
              "Units": null,
              "Name": "CarbonConcentration",
              "Children": [],
              "IncludeInDocumentation": true,
              "Enabled": true,
              "ReadOnly": false
            }
          ],
          "IncludeInDocumentation": true,
          "Enabled": true,
          "ReadOnly": false
        },
        {
          "$type": "Models.PMF.Organs.Root, Models",
          "DMSupply": null,
          "NSupply": null,
          "DMDemand": null,
          "NDemand": null,
          "potentialDMAllocation": null,
          "GrowthRespiration": 0.0,
          "MaintenanceRespiration": 0.0,
          "RootAngle": 45.0,
          "Name": "Root",
          "Children": [
            {
              "$type": "Models.Functions.Constant, Models",
              "FixedValue": 1.0,
              "Units": null,
              "Name": "DMConversionEfficiency",
              "Children": [],
              "IncludeInDocumentation": true,
              "Enabled": true,
              "ReadOnly": false
            },
            {
              "$type": "Models.Functions.Constant, Models",
              "FixedValue": 0.0,
              "Units": null,
              "Name": "RemobilisationCost",
              "Children": [],
              "IncludeInDocumentation": true,
              "Enabled": true,
              "ReadOnly": false
            },
            {
              "$type": "Models.Functions.Constant, Models",
              "FixedValue": 1.0,
              "Units": null,
              "Name": "KLModifier",
              "Children": [],
              "IncludeInDocumentation": true,
              "Enabled": true,
              "ReadOnly": false
            },
            {
              "$type": "Models.Functions.Constant, Models",
              "FixedValue": 1.0,
              "Units": null,
              "Name": "SoilWaterEffect",
              "Children": [],
              "IncludeInDocumentation": true,
              "Enabled": true,
              "ReadOnly": false
            },
            {
              "$type": "Models.Functions.Constant, Models",
              "FixedValue": 20.0,
              "Units": null,
              "Name": "MaxDailyNUptake",
              "Children": [],
              "IncludeInDocumentation": true,
              "Enabled": true,
              "ReadOnly": false
            },
            {
              "$type": "Models.Functions.Constant, Models",
              "FixedValue": 0.005,
              "Units": null,
              "Name": "SenescenceRate",
              "Children": [],
              "IncludeInDocumentation": true,
              "Enabled": true,
              "ReadOnly": false
            },
            {
              "$type": "Models.Functions.Constant, Models",
              "FixedValue": 1000000.0,
              "Units": null,
              "Name": "MaximumRootDepth",
              "Children": [],
              "IncludeInDocumentation": true,
              "Enabled": true,
              "ReadOnly": false
            },
            {
              "$type": "Models.Functions.Constant, Models",
              "FixedValue": 0.01,
              "Units": null,
              "Name": "MaximumNConc",
              "Children": [],
              "IncludeInDocumentation": true,
              "Enabled": true,
              "ReadOnly": false
            },
            {
              "$type": "Models.Functions.Constant, Models",
              "FixedValue": 0.01,
              "Units": null,
              "Name": "MinimumNConc",
              "Children": [],
              "IncludeInDocumentation": true,
              "Enabled": true,
              "ReadOnly": false
            },
            {
              "$type": "Models.Functions.PhaseBasedSwitch, Models",
              "Start": "Germination",
              "End": "Maturity",
              "Name": "NitrogenDemandSwitch",
              "Children": [],
              "IncludeInDocumentation": true,
              "Enabled": true,
              "ReadOnly": false
            },
            {
              "$type": "Models.PMF.Library.BiomassRemoval, Models",
              "Name": "BiomassRemovalDefaults",
              "Children": [
                {
                  "$type": "Models.PMF.OrganBiomassRemovalType, Models",
                  "FractionLiveToRemove": 0.0,
                  "FractionDeadToRemove": 0.0,
                  "FractionLiveToResidue": 0.2,
                  "FractionDeadToResidue": 0.0,
                  "Name": "Harvest",
                  "Children": [],
                  "IncludeInDocumentation": true,
                  "Enabled": true,
                  "ReadOnly": false
                },
                {
                  "$type": "Models.PMF.OrganBiomassRemovalType, Models",
                  "FractionLiveToRemove": 0.0,
                  "FractionDeadToRemove": 0.0,
                  "FractionLiveToResidue": 0.3,
                  "FractionDeadToResidue": 0.0,
                  "Name": "Cut",
                  "Children": [],
                  "IncludeInDocumentation": true,
                  "Enabled": true,
                  "ReadOnly": false
                },
                {
                  "$type": "Models.PMF.OrganBiomassRemovalType, Models",
                  "FractionLiveToRemove": 0.0,
                  "FractionDeadToRemove": 0.0,
                  "FractionLiveToResidue": 0.1,
                  "FractionDeadToResidue": 0.0,
                  "Name": "Prune",
                  "Children": [],
                  "IncludeInDocumentation": true,
                  "Enabled": true,
                  "ReadOnly": false
                },
                {
                  "$type": "Models.PMF.OrganBiomassRemovalType, Models",
                  "FractionLiveToRemove": 0.0,
                  "FractionDeadToRemove": 0.0,
                  "FractionLiveToResidue": 0.15,
                  "FractionDeadToResidue": 0.0,
                  "Name": "Graze",
                  "Children": [],
                  "IncludeInDocumentation": true,
                  "Enabled": true,
                  "ReadOnly": false
                },
                {
                  "$type": "Models.PMF.OrganBiomassRemovalType, Models",
                  "FractionLiveToRemove": 0.0,
                  "FractionDeadToRemove": 0.0,
                  "FractionLiveToResidue": 0.05,
                  "FractionDeadToResidue": 0.0,
                  "Name": "Thin",
                  "Children": [],
                  "IncludeInDocumentation": true,
                  "Enabled": true,
                  "ReadOnly": false
                }
              ],
              "IncludeInDocumentation": true,
              "Enabled": true,
              "ReadOnly": false
            },
            {
              "$type": "Models.Functions.Constant, Models",
              "FixedValue": 0.02,
              "Units": null,
              "Name": "KNO3",
              "Children": [],
              "IncludeInDocumentation": true,
              "Enabled": true,
              "ReadOnly": false
            },
            {
              "$type": "Models.Functions.Constant, Models",
              "FixedValue": 0.01,
              "Units": null,
              "Name": "KNH4",
              "Children": [],
              "IncludeInDocumentation": true,
              "Enabled": true,
              "ReadOnly": false
            },
            {
              "$type": "Models.Functions.Constant, Models",
              "FixedValue": 0.005,
              "Units": "g/plant",
              "Name": "InitialDM",
              "Children": [],
              "IncludeInDocumentation": true,
              "Enabled": true,
              "ReadOnly": false
            },
            {
              "$type": "Models.Functions.Constant, Models",
              "FixedValue": 105.0,
              "Units": "m/g",
              "Name": "SpecificRootLength",
              "Children": [],
              "IncludeInDocumentation": true,
              "Enabled": true,
              "ReadOnly": false
            },
            {
              "$type": "Models.Functions.MultiplyFunction, Models",
              "Name": "RootFrontVelocity",
              "Children": [
                {
                  "$type": "Models.Functions.PhaseLookup, Models",
                  "Name": "PotentialRootFrontVelocity",
                  "Children": [
                    {
                      "$type": "Models.Functions.PhaseLookupValue, Models",
                      "Start": "Germination",
                      "End": "Emergence",
                      "Name": "PreEmergence",
                      "Children": [
                        {
                          "$type": "Models.Functions.Constant, Models",
                          "FixedValue": 5.0,
                          "Units": "mm/d",
                          "Name": "Value",
                          "Children": [],
                          "IncludeInDocumentation": true,
                          "Enabled": true,
                          "ReadOnly": false
                        }
                      ],
                      "IncludeInDocumentation": true,
                      "Enabled": true,
                      "ReadOnly": false
                    },
                    {
                      "$type": "Models.Functions.PhaseLookupValue, Models",
                      "Start": "Emergence",
                      "End": "Maturity",
                      "Name": "PostEmergence",
                      "Children": [
                        {
                          "$type": "Models.Functions.Constant, Models",
                          "FixedValue": 20.0,
                          "Units": "mm/d",
                          "Name": "Value",
                          "Children": [],
                          "IncludeInDocumentation": true,
                          "Enabled": true,
                          "ReadOnly": false
                        }
                      ],
                      "IncludeInDocumentation": true,
                      "Enabled": true,
                      "ReadOnly": false
                    }
                  ],
                  "IncludeInDocumentation": true,
                  "Enabled": true,
                  "ReadOnly": false
                },
                {
                  "$type": "Models.Functions.WeightedTemperatureFunction, Models",
                  "MaximumTemperatureWeighting": 0.5,
                  "Name": "TemperatureFactor",
                  "Children": [
                    {
                      "$type": "Models.Functions.XYPairs, Models",
                      "X": [
                        0.0,
                        15.0,
                        25.0,
                        35.0
                      ],
                      "Y": [
                        0.0,
                        1.0,
                        1.0,
                        0.0
                      ],
                      "Name": "XYPairs",
                      "Children": [],
                      "IncludeInDocumentation": true,
                      "Enabled": true,
                      "ReadOnly": false
                    }
                  ],
                  "IncludeInDocumentation": true,
                  "Enabled": true,
                  "ReadOnly": false
                },
                {
                  "$type": "Models.Functions.LinearInterpolationFunction, Models",
                  "Name": "WaterFactor",
                  "Children": [
                    {
                      "$type": "Models.Functions.SoilWaterScale, Models",
                      "Name": "SoilWaterScale",
                      "Children": [],
                      "IncludeInDocumentation": true,
                      "Enabled": true,
                      "ReadOnly": false
                    },
                    {
                      "$type": "Models.Functions.XYPairs, Models",
                      "X": [
                        0.0,
                        0.25,
                        1.0
                      ],
                      "Y": [
                        0.0,
                        1.0,
                        1.0
                      ],
                      "Name": "XYPairs",
                      "Children": [],
                      "IncludeInDocumentation": true,
                      "Enabled": true,
                      "ReadOnly": false
                    },
                    {
                      "$type": "Models.Functions.VariableReference, Models",
                      "VariableName": "[SoilWaterScale]",
                      "Name": "XValue",
                      "Children": [],
                      "IncludeInDocumentation": true,
                      "Enabled": true,
                      "ReadOnly": false
                    }
                  ],
                  "IncludeInDocumentation": true,
                  "Enabled": true,
                  "ReadOnly": false
                }
              ],
              "IncludeInDocumentation": true,
              "Enabled": true,
              "ReadOnly": false
            },
            {
              "$type": "Models.Functions.LinearInterpolationFunction, Models",
              "Name": "NUptakeSWFactor",
              "Children": [
                {
                  "$type": "Models.Functions.SoilWaterScale, Models",
                  "Name": "SoilWaterScale",
                  "Children": [],
                  "IncludeInDocumentation": true,
                  "Enabled": true,
                  "ReadOnly": false
                },
                {
                  "$type": "Models.Functions.XYPairs, Models",
                  "X": [
                    0.0,
                    1.0
                  ],
                  "Y": [
                    0.0,
                    1.0
                  ],
                  "Name": "XYPairs",
                  "Children": [],
                  "IncludeInDocumentation": true,
                  "Enabled": true,
                  "ReadOnly": false
                },
                {
                  "$type": "Models.Memo, Models",
                  "Text": "This is modelled in the same way as the old wheat model where potential N uptake is decreased as the soil dries as described by NUptakeSWFactor",
                  "Name": "Memo",
                  "Children": [],
                  "IncludeInDocumentation": true,
                  "Enabled": true,
                  "ReadOnly": false
                },
                {
                  "$type": "Models.Functions.VariableReference, Models",
                  "VariableName": "[SoilWaterScale]",
                  "Name": "XValue",
                  "Children": [],
                  "IncludeInDocumentation": true,
                  "Enabled": true,
                  "ReadOnly": false
                }
              ],
              "IncludeInDocumentation": true,
              "Enabled": true,
              "ReadOnly": false
            },
            {
              "$type": "Models.Functions.Constant, Models",
              "FixedValue": 0.4,
              "Units": null,
              "Name": "CarbonConcentration",
              "Children": [],
              "IncludeInDocumentation": true,
              "Enabled": true,
              "ReadOnly": false
            },
            {
              "$type": "Models.Functions.Constant, Models",
              "FixedValue": 0.0,
              "Units": null,
              "Name": "MaintenanceRespirationFunction",
              "Children": [],
              "IncludeInDocumentation": true,
              "Enabled": true,
              "ReadOnly": false
            },
            {
              "$type": "Models.PMF.BiomassDemand, Models",
              "Name": "DMDemands",
              "Children": [
                {
                  "$type": "Models.Functions.MultiplyFunction, Models",
                  "Name": "Structural",
                  "Children": [
                    {
                      "$type": "Models.Functions.DemandFunctions.PartitionFractionDemandFunction, Models",
                      "Name": "DMDemandFunction",
                      "Children": [
                        {
                          "$type": "Models.Functions.PhaseLookup, Models",
                          "Name": "PartitionFraction",
                          "Children": [
                            {
                              "$type": "Models.Functions.PhaseLookupValue, Models",
                              "Start": "Germination",
                              "End": "Emergence",
                              "Name": "PreEmergence",
                              "Children": [
                                {
                                  "$type": "Models.Functions.Constant, Models",
                                  "FixedValue": 0.0,
                                  "Units": null,
                                  "Name": "Value",
                                  "Children": [],
                                  "IncludeInDocumentation": true,
                                  "Enabled": true,
                                  "ReadOnly": false
                                }
                              ],
                              "IncludeInDocumentation": true,
                              "Enabled": true,
                              "ReadOnly": false
                            },
                            {
                              "$type": "Models.Functions.PhaseLookupValue, Models",
                              "Start": "Emergence",
                              "End": "Flowering",
                              "Name": "PreFlowering",
                              "Children": [
                                {
                                  "$type": "Models.Functions.LinearInterpolationFunction, Models",
                                  "Name": "AgeFactor",
                                  "Children": [
                                    {
                                      "$type": "Models.Functions.XYPairs, Models",
                                      "X": [
                                        3.0,
                                        4.0,
                                        5.0
                                      ],
                                      "Y": [
                                        0.5,
                                        0.2,
                                        0.2
                                      ],
                                      "Name": "XYPairs",
                                      "Children": [],
                                      "IncludeInDocumentation": true,
                                      "Enabled": true,
                                      "ReadOnly": false
                                    },
                                    {
                                      "$type": "Models.Functions.VariableReference, Models",
                                      "VariableName": "[Phenology].Stage",
                                      "Name": "XValue",
                                      "Children": [],
                                      "IncludeInDocumentation": true,
                                      "Enabled": true,
                                      "ReadOnly": false
                                    }
                                  ],
                                  "IncludeInDocumentation": true,
                                  "Enabled": true,
                                  "ReadOnly": false
                                }
                              ],
                              "IncludeInDocumentation": true,
                              "Enabled": true,
                              "ReadOnly": false
                            },
                            {
                              "$type": "Models.Functions.PhaseLookupValue, Models",
                              "Start": "Flowering",
                              "End": "EndGrainFill",
                              "Name": "PostFlowering",
                              "Children": [
                                {
                                  "$type": "Models.Functions.Constant, Models",
                                  "FixedValue": 0.2,
                                  "Units": null,
                                  "Name": "Value",
                                  "Children": [],
                                  "IncludeInDocumentation": true,
                                  "Enabled": true,
                                  "ReadOnly": false
                                }
                              ],
                              "IncludeInDocumentation": true,
                              "Enabled": true,
                              "ReadOnly": false
                            }
                          ],
                          "IncludeInDocumentation": true,
                          "Enabled": true,
                          "ReadOnly": false
                        }
                      ],
                      "IncludeInDocumentation": true,
                      "Enabled": true,
                      "ReadOnly": false
                    },
                    {
                      "$type": "Models.Functions.Constant, Models",
                      "FixedValue": 1.0,
                      "Units": null,
                      "Name": "StructuralFraction",
                      "Children": [],
                      "IncludeInDocumentation": true,
                      "Enabled": true,
                      "ReadOnly": false
                    }
                  ],
                  "IncludeInDocumentation": true,
                  "Enabled": true,
                  "ReadOnly": false
                },
                {
                  "$type": "Models.Functions.Constant, Models",
                  "FixedValue": 0.0,
                  "Units": null,
                  "Name": "Metabolic",
                  "Children": [],
                  "IncludeInDocumentation": true,
                  "Enabled": true,
                  "ReadOnly": false
                },
                {
                  "$type": "Models.Functions.DemandFunctions.StorageDMDemandFunction, Models",
                  "Name": "Storage",
                  "Children": [
                    {
                      "$type": "Models.Functions.SubtractFunction, Models",
                      "Name": "StorageFraction",
                      "Children": [
                        {
                          "$type": "Models.Functions.Constant, Models",
                          "FixedValue": 1.0,
                          "Units": null,
                          "Name": "One",
                          "Children": [],
                          "IncludeInDocumentation": true,
                          "Enabled": true,
                          "ReadOnly": false
                        },
                        {
                          "$type": "Models.Functions.VariableReference, Models",
                          "VariableName": "[Root].DMDemands.Structural.StructuralFraction",
                          "Name": "StructuralFraction",
                          "Children": [],
                          "IncludeInDocumentation": true,
                          "Enabled": true,
                          "ReadOnly": false
                        }
                      ],
                      "IncludeInDocumentation": true,
                      "Enabled": true,
                      "ReadOnly": false
                    }
                  ],
                  "IncludeInDocumentation": true,
                  "Enabled": true,
                  "ReadOnly": false
                }
              ],
              "IncludeInDocumentation": true,
              "Enabled": true,
              "ReadOnly": false
            },
            {
              "$type": "Models.PMF.BiomassDemand, Models",
              "Name": "NDemands",
              "Children": [
                {
                  "$type": "Models.Functions.MultiplyFunction, Models",
                  "Name": "Structural",
                  "Children": [
                    {
                      "$type": "Models.Functions.VariableReference, Models",
                      "VariableName": "[Root].minimumNconc",
                      "Name": "MinNconc",
                      "Children": [],
                      "IncludeInDocumentation": true,
                      "Enabled": true,
                      "ReadOnly": false
                    },
                    {
                      "$type": "Models.Functions.VariableReference, Models",
                      "VariableName": "[Root].potentialDMAllocation.Structural",
                      "Name": "PotentialDMAllocation",
                      "Children": [],
                      "IncludeInDocumentation": true,
                      "Enabled": true,
                      "ReadOnly": false
                    }
                  ],
                  "IncludeInDocumentation": true,
                  "Enabled": true,
                  "ReadOnly": false
                },
                {
                  "$type": "Models.Functions.MultiplyFunction, Models",
                  "Name": "Metabolic",
                  "Children": [
                    {
                      "$type": "Models.Functions.SubtractFunction, Models",
                      "Name": "MetabolicNconc",
                      "Children": [
                        {
                          "$type": "Models.Functions.VariableReference, Models",
                          "VariableName": "[Root].criticalNConc",
                          "Name": "CritNconc",
                          "Children": [],
                          "IncludeInDocumentation": true,
                          "Enabled": true,
                          "ReadOnly": false
                        },
                        {
                          "$type": "Models.Functions.VariableReference, Models",
                          "VariableName": "[Root].minimumNconc",
                          "Name": "MinNconc",
                          "Children": [],
                          "IncludeInDocumentation": true,
                          "Enabled": true,
                          "ReadOnly": false
                        }
                      ],
                      "IncludeInDocumentation": true,
                      "Enabled": true,
                      "ReadOnly": false
                    },
                    {
                      "$type": "Models.Functions.VariableReference, Models",
                      "VariableName": "[Root].potentialDMAllocation.Structural",
                      "Name": "PotentialDMAllocation",
                      "Children": [],
                      "IncludeInDocumentation": true,
                      "Enabled": true,
                      "ReadOnly": false
                    }
                  ],
                  "IncludeInDocumentation": true,
                  "Enabled": true,
                  "ReadOnly": false
                },
                {
                  "$type": "Models.Functions.DemandFunctions.StorageNDemandFunction, Models",
                  "Name": "Storage",
                  "Children": [
                    {
                      "$type": "Models.Functions.VariableReference, Models",
                      "VariableName": "[Root].nitrogenDemandSwitch",
                      "Name": "NitrogenDemandSwitch",
                      "Children": [],
                      "IncludeInDocumentation": true,
                      "Enabled": true,
                      "ReadOnly": false
                    },
                    {
                      "$type": "Models.Functions.VariableReference, Models",
                      "VariableName": "[Root].maximumNconc",
                      "Name": "MaxNconc",
                      "Children": [],
                      "IncludeInDocumentation": true,
                      "Enabled": true,
                      "ReadOnly": false
                    }
                  ],
                  "IncludeInDocumentation": true,
                  "Enabled": true,
                  "ReadOnly": false
                }
              ],
              "IncludeInDocumentation": true,
              "Enabled": true,
              "ReadOnly": false
            },
            {
              "$type": "Models.Functions.VariableReference, Models",
              "VariableName": "[Root].MinimumNConc",
              "Name": "CriticalNConc",
              "Children": [],
              "IncludeInDocumentation": true,
              "Enabled": true,
              "ReadOnly": false
            }
          ],
          "IncludeInDocumentation": true,
          "Enabled": true,
          "ReadOnly": false
        },
        {
          "$type": "Models.PMF.Organs.Leaf, Models",
          "Leaves": [],
          "CurrentExpandingLeaf": 0.0,
          "StartFractionExpanded": 0.0,
          "FractionNextleafExpanded": 0.0,
          "DeadNodesYesterday": 0.0,
          "MaxCover": 1.0,
          "GrowthRespiration": 0.0,
          "DMSupply": null,
          "NSupply": null,
          "DMDemand": null,
          "NDemand": null,
          "potentialDMAllocation": null,
          "Albedo": 0.25,
          "Gsmax350": 0.011,
          "R50": 150.0,
          "LAI": 0.0,
          "FRGR": 0.0,
          "PotentialEP": 0.0,
          "WaterDemand": 0.0,
          "LightProfile": null,
          "KDead": 0.1,
          "MaximumMainStemLeafNumber": 30,
          "TipsAtEmergence": 0,
          "CohortsAtInitialisation": 0,
          "FractionDied": 0.0,
          "Name": "Leaf",
          "Children": [
            {
              "$type": "Models.Functions.ExpressionFunction, Models",
              "Expression": "(163 - [IWeather].MeanT)/(5 - 0.1*[IWeather].MeanT)",
              "Name": "CO2internal",
              "Children": [],
              "IncludeInDocumentation": true,
              "Enabled": true,
              "ReadOnly": false
            },
            {
              "$type": "Models.Functions.DivideFunction, Models",
              "Name": "StomatalConductanceCO2Modifier",
              "Children": [
                {
                  "$type": "Models.Functions.VariableReference, Models",
                  "VariableName": "[Leaf].Photosynthesis.FCO2",
                  "Name": "FCO2",
                  "Children": [],
                  "IncludeInDocumentation": true,
                  "Enabled": true,
                  "ReadOnly": false
                },
                {
                  "$type": "Models.Functions.ExpressionFunction, Models",
                  "Expression": "([IWeather].CO2 - [Leaf].CO2internal)/(350 - [Leaf].CO2internal)",
                  "Name": "RelativeCO2Gradient",
                  "Children": [],
                  "IncludeInDocumentation": true,
                  "Enabled": true,
                  "ReadOnly": false
                }
              ],
              "IncludeInDocumentation": true,
              "Enabled": true,
              "ReadOnly": false
            },
            {
              "$type": "Models.PMF.Organs.LeafCohort, Models",
              "ApexCohort": null,
              "LiveStart": null,
              "NReallocationFactor": 0.0,
              "DMReallocationFactor": 0.0,
              "NRetranslocationFactor": 0.0,
              "DMRetranslocationFactor": 0.0,
              "ShadeInducedSenRate": 0.0,
              "SenescedFrac": 0.0,
              "DeltaPotentialArea": 0.0,
              "DeltaStressConstrainedArea": 0.0,
              "DeltaCarbonConstrainedArea": 0.0,
              "PotentialStructuralDMAllocation": 0.0,
              "PotentialMetabolicDMAllocation": 0.0,
              "MetabolicNReallocated": 0.0,
              "MetabolicWtReallocated": 0.0,
              "StorageNReallocated": 0.0,
              "StorageWtReallocated": 0.0,
              "MetabolicNRetranslocated": 0.0,
              "StorageNRetrasnlocated": 0.0,
              "DMRetranslocated": 0.0,
              "MetabolicNAllocation": 0.0,
              "StructuralDMAllocation": 0.0,
              "MetabolicDMAllocation": 0.0,
              "Rank": 1,
              "Area": 200.0,
              "MaintenanceRespiration": 0.0,
              "Name": "InitialLeaves[1]",
              "Children": [],
              "IncludeInDocumentation": true,
              "Enabled": true,
              "ReadOnly": false
            },
            {
              "$type": "Models.PMF.Organs.LeafCohort, Models",
              "ApexCohort": null,
              "LiveStart": null,
              "NReallocationFactor": 0.0,
              "DMReallocationFactor": 0.0,
              "NRetranslocationFactor": 0.0,
              "DMRetranslocationFactor": 0.0,
              "ShadeInducedSenRate": 0.0,
              "SenescedFrac": 0.0,
              "DeltaPotentialArea": 0.0,
              "DeltaStressConstrainedArea": 0.0,
              "DeltaCarbonConstrainedArea": 0.0,
              "PotentialStructuralDMAllocation": 0.0,
              "PotentialMetabolicDMAllocation": 0.0,
              "MetabolicNReallocated": 0.0,
              "MetabolicWtReallocated": 0.0,
              "StorageNReallocated": 0.0,
              "StorageWtReallocated": 0.0,
              "MetabolicNRetranslocated": 0.0,
              "StorageNRetrasnlocated": 0.0,
              "DMRetranslocated": 0.0,
              "MetabolicNAllocation": 0.0,
              "StructuralDMAllocation": 0.0,
              "MetabolicDMAllocation": 0.0,
              "Rank": 2,
              "Area": 0.0,
              "MaintenanceRespiration": 0.0,
              "Name": "InitialLeaves[2]",
              "Children": [],
              "IncludeInDocumentation": true,
              "Enabled": true,
              "ReadOnly": false
            },
            {
              "$type": "Models.PMF.Organs.Leaf+LeafCohortParameters, Models",
              "ExpansionStressValue": 0.0,
              "Name": "CohortParameters",
              "Children": [
                {
                  "$type": "Models.Functions.Constant, Models",
                  "FixedValue": 1.0,
                  "Units": null,
                  "Name": "NReallocationFactor",
                  "Children": [],
                  "IncludeInDocumentation": true,
                  "Enabled": true,
                  "ReadOnly": false
                },
                {
                  "$type": "Models.Functions.Constant, Models",
                  "FixedValue": 0.0,
                  "Units": null,
                  "Name": "RemobilisationCost",
                  "Children": [],
                  "IncludeInDocumentation": true,
                  "Enabled": true,
                  "ReadOnly": false
                },
                {
                  "$type": "Models.Functions.Constant, Models",
                  "FixedValue": 0.0,
                  "Units": null,
                  "Name": "MaintenanceRespirationFunction",
                  "Children": [],
                  "IncludeInDocumentation": true,
                  "Enabled": true,
                  "ReadOnly": false
                },
                {
                  "$type": "Models.Functions.Constant, Models",
                  "FixedValue": 0.03,
                  "Units": null,
                  "Name": "NRetranslocationFactor",
                  "Children": [],
                  "IncludeInDocumentation": true,
                  "Enabled": true,
                  "ReadOnly": false
                },
                {
                  "$type": "Models.Functions.Constant, Models",
                  "FixedValue": 1.0,
                  "Units": null,
                  "Name": "DMReallocationFactor",
                  "Children": [],
                  "IncludeInDocumentation": true,
                  "Enabled": true,
                  "ReadOnly": false
                },
                {
                  "$type": "Models.Functions.Constant, Models",
                  "FixedValue": 1.0,
                  "Units": null,
                  "Name": "DMRetranslocationFactor",
                  "Children": [],
                  "IncludeInDocumentation": true,
                  "Enabled": true,
                  "ReadOnly": false
                },
                {
                  "$type": "Models.Functions.MinimumFunction, Models",
                  "Name": "CellDivisionStress",
                  "Children": [
                    {
                      "$type": "Models.Functions.LinearInterpolationFunction, Models",
                      "Name": "WaterStressEffect",
                      "Children": [
                        {
                          "$type": "Models.Functions.XYPairs, Models",
                          "X": [
                            0.5,
                            1.0
                          ],
                          "Y": [
                            0.1,
                            1.0
                          ],
                          "Name": "XYPairs",
                          "Children": [],
                          "IncludeInDocumentation": true,
                          "Enabled": true,
                          "ReadOnly": false
                        },
                        {
                          "$type": "Models.Functions.VariableReference, Models",
                          "VariableName": "[Leaf].Fw",
                          "Name": "XValue",
                          "Children": [],
                          "IncludeInDocumentation": true,
                          "Enabled": true,
                          "ReadOnly": false
                        }
                      ],
                      "IncludeInDocumentation": true,
                      "Enabled": true,
                      "ReadOnly": false
                    },
                    {
                      "$type": "Models.Functions.LinearInterpolationFunction, Models",
                      "Name": "NitrogenStressEffect",
                      "Children": [
                        {
                          "$type": "Models.Functions.XYPairs, Models",
                          "X": [
                            0.0,
                            0.5,
                            1.0
                          ],
                          "Y": [
                            0.1,
                            0.1,
                            1.0
                          ],
                          "Name": "XYPairs",
                          "Children": [],
                          "IncludeInDocumentation": true,
                          "Enabled": true,
                          "ReadOnly": false
                        },
                        {
                          "$type": "Models.Functions.VariableReference, Models",
                          "VariableName": "[Wheat].Leaf.Fn",
                          "Name": "XValue",
                          "Children": [],
                          "IncludeInDocumentation": true,
                          "Enabled": true,
                          "ReadOnly": false
                        }
                      ],
                      "IncludeInDocumentation": true,
                      "Enabled": true,
                      "ReadOnly": false
                    }
                  ],
                  "IncludeInDocumentation": true,
                  "Enabled": true,
                  "ReadOnly": false
                },
                {
                  "$type": "Models.Functions.MinimumFunction, Models",
                  "Name": "ExpansionStress",
                  "Children": [
                    {
                      "$type": "Models.Functions.LinearInterpolationFunction, Models",
                      "Name": "WaterStressEffect",
                      "Children": [
                        {
                          "$type": "Models.Functions.XYPairs, Models",
                          "X": [
                            0.1,
                            1.1,
                            1.3
                          ],
                          "Y": [
                            0.0,
                            1.0,
                            1.0
                          ],
                          "Name": "XYPairs",
                          "Children": [],
                          "IncludeInDocumentation": true,
                          "Enabled": true,
                          "ReadOnly": false
                        },
                        {
                          "$type": "Models.Functions.VariableReference, Models",
                          "VariableName": "[Root].WaterTensionFactor",
                          "Name": "XValue",
                          "Children": [],
                          "IncludeInDocumentation": true,
                          "Enabled": true,
                          "ReadOnly": false
                        }
                      ],
                      "IncludeInDocumentation": true,
                      "Enabled": true,
                      "ReadOnly": false
                    },
                    {
                      "$type": "Models.Functions.LinearInterpolationFunction, Models",
                      "Name": "TemperatureEffect",
                      "Children": [
                        {
                          "$type": "Models.Functions.XYPairs, Models",
                          "X": [
                            0.0,
                            12.0,
                            14.0
                          ],
                          "Y": [
                            0.0,
                            1.0,
                            1.0
                          ],
                          "Name": "XYPairs",
                          "Children": [],
                          "IncludeInDocumentation": true,
                          "Enabled": true,
                          "ReadOnly": false
                        },
                        {
                          "$type": "Models.Functions.VariableReference, Models",
                          "VariableName": "[IWeather].MeanT",
                          "Name": "XValue",
                          "Children": [],
                          "IncludeInDocumentation": true,
                          "Enabled": true,
                          "ReadOnly": false
                        }
                      ],
                      "IncludeInDocumentation": true,
                      "Enabled": true,
                      "ReadOnly": false
                    },
                    {
                      "$type": "Models.Functions.LinearInterpolationFunction, Models",
                      "Name": "NitrogenStressEffect",
                      "Children": [
                        {
                          "$type": "Models.Functions.XYPairs, Models",
                          "X": [
                            0.0,
                            0.5,
                            1.0
                          ],
                          "Y": [
                            0.1,
                            0.1,
                            1.0
                          ],
                          "Name": "XYPairs",
                          "Children": [],
                          "IncludeInDocumentation": true,
                          "Enabled": true,
                          "ReadOnly": false
                        },
                        {
                          "$type": "Models.Functions.VariableReference, Models",
                          "VariableName": "[Wheat].Leaf.Fn",
                          "Name": "XValue",
                          "Children": [],
                          "IncludeInDocumentation": true,
                          "Enabled": true,
                          "ReadOnly": false
                        }
                      ],
                      "IncludeInDocumentation": true,
                      "Enabled": true,
                      "ReadOnly": false
                    }
                  ],
                  "IncludeInDocumentation": true,
                  "Enabled": true,
                  "ReadOnly": false
                },
                {
                  "$type": "Models.Functions.MultiplyFunction, Models",
                  "Name": "MaxArea",
                  "Children": [
                    {
                      "$type": "Models.Functions.Constant, Models",
                      "FixedValue": 2600.0,
                      "Units": "mm^2",
                      "Name": "AreaLargestLeaves",
                      "Children": [],
                      "IncludeInDocumentation": true,
                      "Enabled": true,
                      "ReadOnly": false
                    },
                    {
                      "$type": "Models.Functions.LinearInterpolationFunction, Models",
                      "Name": "AgeFactor",
                      "Children": [
                        {
                          "$type": "Models.Functions.XYPairs, Models",
                          "X": [
                            3.0,
                            3.45,
                            4.0,
                            5.0
                          ],
                          "Y": [
                            0.1,
                            0.5,
                            1.0,
                            1.0
                          ],
                          "Name": "XYPairs",
                          "Children": [],
                          "IncludeInDocumentation": true,
                          "Enabled": true,
                          "ReadOnly": false
                        },
                        {
                          "$type": "Models.Functions.VariableReference, Models",
                          "VariableName": "[Phenology].Stage",
                          "Name": "XValue",
                          "Children": [],
                          "IncludeInDocumentation": true,
                          "Enabled": true,
                          "ReadOnly": false
                        }
                      ],
                      "IncludeInDocumentation": true,
                      "Enabled": true,
                      "ReadOnly": false
                    }
                  ],
                  "IncludeInDocumentation": true,
                  "Enabled": true,
                  "ReadOnly": false
                },
                {
                  "$type": "Models.Functions.MultiplyFunction, Models",
                  "Name": "GrowthDuration",
                  "Children": [
                    {
                      "$type": "Models.Functions.Constant, Models",
                      "FixedValue": 1.3,
                      "Units": null,
                      "Name": "Multiplier",
                      "Children": [],
                      "IncludeInDocumentation": true,
                      "Enabled": true,
                      "ReadOnly": false
                    },
                    {
                      "$type": "Models.Functions.VariableReference, Models",
                      "VariableName": "[Structure].Phyllochron",
                      "Name": "Phyllochron",
                      "Children": [],
                      "IncludeInDocumentation": true,
                      "Enabled": true,
                      "ReadOnly": false
                    }
                  ],
                  "IncludeInDocumentation": true,
                  "Enabled": true,
                  "ReadOnly": false
                },
                {
                  "$type": "Models.Functions.MultiplyFunction, Models",
                  "Name": "LagDuration",
                  "Children": [
                    {
                      "$type": "Models.Functions.LinearInterpolationFunction, Models",
                      "Name": "AgeFactor",
                      "Children": [
                        {
                          "$type": "Models.Functions.XYPairs, Models",
                          "X": [
                            3.0,
                            4.0,
                            5.0
                          ],
                          "Y": [
                            0.4,
                            1.0,
                            1.0
                          ],
                          "Name": "XYPairs",
                          "Children": [],
                          "IncludeInDocumentation": true,
                          "Enabled": true,
                          "ReadOnly": false
                        },
                        {
                          "$type": "Models.Functions.VariableReference, Models",
                          "VariableName": "[Phenology].Stage",
                          "Name": "XValue",
                          "Children": [],
                          "IncludeInDocumentation": true,
                          "Enabled": true,
                          "ReadOnly": false
                        }
                      ],
                      "IncludeInDocumentation": true,
                      "Enabled": true,
                      "ReadOnly": false
                    },
                    {
                      "$type": "Models.Functions.SubtractFunction, Models",
                      "Name": "LastLeafDuration",
                      "Children": [
                        {
                          "$type": "Models.Functions.AddFunction, Models",
                          "Name": "ThermalTimeToRipe",
                          "Children": [
                            {
                              "$type": "Models.Functions.VariableReference, Models",
                              "VariableName": "[Phenology].HeadEmergence.Target",
                              "Name": "HeadEmergence",
                              "Children": [],
                              "IncludeInDocumentation": true,
                              "Enabled": true,
                              "ReadOnly": false
                            },
                            {
                              "$type": "Models.Functions.VariableReference, Models",
                              "VariableName": "[Phenology].EarlyFlowering.Target",
                              "Name": "EarlyFlowering",
                              "Children": [],
                              "IncludeInDocumentation": true,
                              "Enabled": true,
                              "ReadOnly": false
                            },
                            {
                              "$type": "Models.Functions.VariableReference, Models",
                              "VariableName": "[Phenology].GrainDevelopment.Target",
                              "Name": "GrainDevelopment",
                              "Children": [],
                              "IncludeInDocumentation": true,
                              "Enabled": true,
                              "ReadOnly": false
                            },
                            {
                              "$type": "Models.Functions.VariableReference, Models",
                              "VariableName": "[Phenology].GrainFilling.Target",
                              "Name": "GrainFilling",
                              "Children": [],
                              "IncludeInDocumentation": true,
                              "Enabled": true,
                              "ReadOnly": false
                            },
                            {
                              "$type": "Models.Functions.VariableReference, Models",
                              "VariableName": "[Phenology].Maturing.Target",
                              "Name": "Maturing",
                              "Children": [],
                              "IncludeInDocumentation": true,
                              "Enabled": true,
                              "ReadOnly": false
                            },
                            {
                              "$type": "Models.Functions.VariableReference, Models",
                              "VariableName": "[Phenology].Ripening.Target",
                              "Name": "Ripening",
                              "Children": [],
                              "IncludeInDocumentation": true,
                              "Enabled": true,
                              "ReadOnly": false
                            }
                          ],
                          "IncludeInDocumentation": true,
                          "Enabled": true,
                          "ReadOnly": false
                        },
                        {
                          "$type": "Models.Functions.VariableReference, Models",
                          "VariableName": "[Leaf].CohortParameters.SenescenceDuration",
                          "Name": "SenescenceDuration",
                          "Children": [],
                          "IncludeInDocumentation": true,
                          "Enabled": true,
                          "ReadOnly": false
                        }
                      ],
                      "IncludeInDocumentation": true,
                      "Enabled": true,
                      "ReadOnly": false
                    }
                  ],
                  "IncludeInDocumentation": true,
                  "Enabled": true,
                  "ReadOnly": false
                },
                {
                  "$type": "Models.Functions.MultiplyFunction, Models",
                  "Name": "SenescenceDuration",
                  "Children": [
                    {
                      "$type": "Models.Functions.Constant, Models",
                      "FixedValue": 3.0,
                      "Units": null,
                      "Name": "Multiplier",
                      "Children": [],
                      "IncludeInDocumentation": true,
                      "Enabled": true,
                      "ReadOnly": false
                    },
                    {
                      "$type": "Models.Functions.VariableReference, Models",
                      "VariableName": "[Structure].Phyllochron",
                      "Name": "Phyllochron",
                      "Children": [],
                      "IncludeInDocumentation": true,
                      "Enabled": true,
                      "ReadOnly": false
                    }
                  ],
                  "IncludeInDocumentation": true,
                  "Enabled": true,
                  "ReadOnly": false
                },
                {
                  "$type": "Models.Functions.Constant, Models",
                  "FixedValue": 1000000.0,
                  "Units": null,
                  "Name": "DetachmentLagDuration",
                  "Children": [],
                  "IncludeInDocumentation": true,
                  "Enabled": true,
                  "ReadOnly": false
                },
                {
                  "$type": "Models.Functions.Constant, Models",
                  "FixedValue": 1000000.0,
                  "Units": null,
                  "Name": "DetachmentDuration",
                  "Children": [],
                  "IncludeInDocumentation": true,
                  "Enabled": true,
                  "ReadOnly": false
                },
                {
                  "$type": "Models.Functions.Constant, Models",
                  "FixedValue": 1.0,
                  "Units": null,
                  "Name": "RelativeBranchLeafSize",
                  "Children": [],
                  "IncludeInDocumentation": true,
                  "Enabled": true,
                  "ReadOnly": false
                },
                {
                  "$type": "Models.Functions.LinearInterpolationFunction, Models",
                  "Name": "MaximumNConc",
                  "Children": [
                    {
                      "$type": "Models.Functions.XYPairs, Models",
                      "X": [
                        3.0,
                        4.0,
                        5.0,
                        6.0,
                        7.0,
                        8.0
                      ],
                      "Y": [
                        0.05,
                        0.05,
                        0.05,
                        0.035,
                        0.02,
                        0.02
                      ],
                      "Name": "XYPairs",
                      "Children": [],
                      "IncludeInDocumentation": true,
                      "Enabled": true,
                      "ReadOnly": false
                    },
                    {
                      "$type": "Models.Functions.VariableReference, Models",
                      "VariableName": "[Phenology].Stage",
                      "Name": "XValue",
                      "Children": [],
                      "IncludeInDocumentation": true,
                      "Enabled": true,
                      "ReadOnly": false
                    }
                  ],
                  "IncludeInDocumentation": true,
                  "Enabled": true,
                  "ReadOnly": false
                },
                {
                  "$type": "Models.Functions.MultiplyFunction, Models",
                  "Name": "CriticalNConc",
                  "Children": [
                    {
                      "$type": "Models.Functions.LinearInterpolationFunction, Models",
                      "Name": "CriticalNConcAt350ppm",
                      "Children": [
                        {
                          "$type": "Models.Functions.XYPairs, Models",
                          "X": [
                            3.0,
                            4.0,
                            5.0,
                            6.0,
                            7.0,
                            8.0
                          ],
                          "Y": [
                            0.04,
                            0.04,
                            0.04,
                            0.0275,
                            0.015,
                            0.015
                          ],
                          "Name": "XYPairs",
                          "Children": [],
                          "IncludeInDocumentation": true,
                          "Enabled": true,
                          "ReadOnly": false
                        },
                        {
                          "$type": "Models.Functions.VariableReference, Models",
                          "VariableName": "[Phenology].Stage",
                          "Name": "XValue",
                          "Children": [],
                          "IncludeInDocumentation": true,
                          "Enabled": true,
                          "ReadOnly": false
                        }
                      ],
                      "IncludeInDocumentation": true,
                      "Enabled": true,
                      "ReadOnly": false
                    },
                    {
                      "$type": "Models.Functions.LinearInterpolationFunction, Models",
                      "Name": "CO2Factor",
                      "Children": [
                        {
                          "$type": "Models.Functions.XYPairs, Models",
                          "X": [
                            350.0,
                            700.0
                          ],
                          "Y": [
                            1.0,
                            0.93
                          ],
                          "Name": "XYPairs",
                          "Children": [],
                          "IncludeInDocumentation": true,
                          "Enabled": true,
                          "ReadOnly": false
                        },
                        {
                          "$type": "Models.Functions.VariableReference, Models",
                          "VariableName": "[IWeather].CO2",
                          "Name": "XValue",
                          "Children": [],
                          "IncludeInDocumentation": true,
                          "Enabled": true,
                          "ReadOnly": false
                        }
                      ],
                      "IncludeInDocumentation": true,
                      "Enabled": true,
                      "ReadOnly": false
                    }
                  ],
                  "IncludeInDocumentation": true,
                  "Enabled": true,
                  "ReadOnly": false
                },
                {
                  "$type": "Models.Functions.LinearInterpolationFunction, Models",
                  "Name": "MinimumNConc",
                  "Children": [
                    {
                      "$type": "Models.Functions.XYPairs, Models",
                      "X": [
                        3.0,
                        4.0,
                        5.0,
                        6.0,
                        7.0,
                        8.0
                      ],
                      "Y": [
                        0.01,
                        0.01,
                        0.01,
                        0.01,
                        0.01,
                        0.01
                      ],
                      "Name": "XYPairs",
                      "Children": [],
                      "IncludeInDocumentation": true,
                      "Enabled": true,
                      "ReadOnly": false
                    },
                    {
                      "$type": "Models.Functions.VariableReference, Models",
                      "VariableName": "[Phenology].Stage",
                      "Name": "XValue",
                      "Children": [],
                      "IncludeInDocumentation": true,
                      "Enabled": true,
                      "ReadOnly": false
                    }
                  ],
                  "IncludeInDocumentation": true,
                  "Enabled": true,
                  "ReadOnly": false
                },
                {
                  "$type": "Models.Functions.AddFunction, Models",
                  "Name": "DroughtInducedLagAcceleration",
                  "Children": [
                    {
                      "$type": "Models.Functions.Constant, Models",
                      "FixedValue": 1.0,
                      "Units": null,
                      "Name": "One",
                      "Children": [],
                      "IncludeInDocumentation": true,
                      "Enabled": true,
                      "ReadOnly": false
                    },
                    {
                      "$type": "Models.Functions.MultiplyFunction, Models",
                      "Name": "Stress",
                      "Children": [
                        {
                          "$type": "Models.Functions.Constant, Models",
                          "FixedValue": 1.0,
                          "Units": null,
                          "Name": "StressResponseCoefficient",
                          "Children": [],
                          "IncludeInDocumentation": true,
                          "Enabled": true,
                          "ReadOnly": false
                        },
                        {
                          "$type": "Models.Functions.LinearInterpolationFunction, Models",
                          "Name": "StressFactor",
                          "Children": [
                            {
                              "$type": "Models.Functions.XYPairs, Models",
                              "X": [
                                0.0,
                                1.0
                              ],
                              "Y": [
                                2.0,
                                0.0
                              ],
                              "Name": "XYPairs",
                              "Children": [],
                              "IncludeInDocumentation": true,
                              "Enabled": true,
                              "ReadOnly": false
                            },
                            {
                              "$type": "Models.Functions.VariableReference, Models",
                              "VariableName": "[Leaf].Fw",
                              "Name": "XValue",
                              "Children": [],
                              "IncludeInDocumentation": true,
                              "Enabled": true,
                              "ReadOnly": false
                            }
                          ],
                          "IncludeInDocumentation": true,
                          "Enabled": true,
                          "ReadOnly": false
                        }
                      ],
                      "IncludeInDocumentation": true,
                      "Enabled": true,
                      "ReadOnly": false
                    }
                  ],
                  "IncludeInDocumentation": true,
                  "Enabled": true,
                  "ReadOnly": false
                },
                {
                  "$type": "Models.Functions.AddFunction, Models",
                  "Name": "DroughtInducedSenAcceleration",
                  "Children": [
                    {
                      "$type": "Models.Functions.Constant, Models",
                      "FixedValue": 1.0,
                      "Units": null,
                      "Name": "One",
                      "Children": [],
                      "IncludeInDocumentation": true,
                      "Enabled": true,
                      "ReadOnly": false
                    },
                    {
                      "$type": "Models.Functions.MultiplyFunction, Models",
                      "Name": "Stress",
                      "Children": [
                        {
                          "$type": "Models.Functions.Constant, Models",
                          "FixedValue": 1.0,
                          "Units": null,
                          "Name": "StressResponseCoefficient",
                          "Children": [],
                          "IncludeInDocumentation": true,
                          "Enabled": true,
                          "ReadOnly": false
                        },
                        {
                          "$type": "Models.Functions.LinearInterpolationFunction, Models",
                          "Name": "StressFactor",
                          "Children": [
                            {
                              "$type": "Models.Functions.XYPairs, Models",
                              "X": [
                                0.0,
                                1.0
                              ],
                              "Y": [
                                2.0,
                                0.0
                              ],
                              "Name": "XYPairs",
                              "Children": [],
                              "IncludeInDocumentation": true,
                              "Enabled": true,
                              "ReadOnly": false
                            },
                            {
                              "$type": "Models.Functions.VariableReference, Models",
                              "VariableName": "[Leaf].Fw",
                              "Name": "XValue",
                              "Children": [],
                              "IncludeInDocumentation": true,
                              "Enabled": true,
                              "ReadOnly": false
                            }
                          ],
                          "IncludeInDocumentation": true,
                          "Enabled": true,
                          "ReadOnly": false
                        }
                      ],
                      "IncludeInDocumentation": true,
                      "Enabled": true,
                      "ReadOnly": false
                    }
                  ],
                  "IncludeInDocumentation": true,
                  "Enabled": true,
                  "ReadOnly": false
                },
                {
                  "$type": "Models.Functions.LinearInterpolationFunction, Models",
                  "Name": "SpecificLeafAreaMax",
                  "Children": [
                    {
                      "$type": "Models.Functions.XYPairs, Models",
                      "X": [
                        3.0,
                        4.0,
                        5.0,
                        6.0,
                        7.0,
                        8.0
                      ],
                      "Y": [
                        17000.0,
                        20000.0,
                        20000.0,
                        18500.0,
                        17000.0,
                        17000.0
                      ],
                      "Name": "XYPairs",
                      "Children": [],
                      "IncludeInDocumentation": true,
                      "Enabled": true,
                      "ReadOnly": false
                    },
                    {
                      "$type": "Models.Functions.VariableReference, Models",
                      "VariableName": "[Phenology].Stage",
                      "Name": "XValue",
                      "Children": [],
                      "IncludeInDocumentation": true,
                      "Enabled": true,
                      "ReadOnly": false
                    }
                  ],
                  "IncludeInDocumentation": true,
                  "Enabled": true,
                  "ReadOnly": false
                },
                {
                  "$type": "Models.Functions.LinearInterpolationFunction, Models",
                  "Name": "SpecificLeafAreaMin",
                  "Children": [
                    {
                      "$type": "Models.Functions.XYPairs, Models",
                      "X": [
                        0.4,
                        1.0
                      ],
                      "Y": [
                        14000.0,
                        14000.0
                      ],
                      "Name": "XYPairs",
                      "Children": [],
                      "IncludeInDocumentation": true,
                      "Enabled": true,
                      "ReadOnly": false
                    },
                    {
                      "$type": "Models.Functions.VariableReference, Models",
                      "VariableName": "[Leaf].Fn",
                      "Name": "XValue",
                      "Children": [],
                      "IncludeInDocumentation": true,
                      "Enabled": true,
                      "ReadOnly": false
                    }
                  ],
                  "IncludeInDocumentation": true,
                  "Enabled": true,
                  "ReadOnly": false
                },
                {
                  "$type": "Models.Functions.Constant, Models",
                  "FixedValue": 0.0,
                  "Units": null,
                  "Name": "InitialNConc",
                  "Children": [],
                  "IncludeInDocumentation": true,
                  "Enabled": true,
                  "ReadOnly": false
                },
                {
                  "$type": "Models.Functions.Constant, Models",
                  "FixedValue": 0.5,
                  "Units": null,
                  "Name": "StructuralFraction",
                  "Children": [],
                  "IncludeInDocumentation": true,
                  "Enabled": true,
                  "ReadOnly": false
                },
                {
                  "$type": "Models.Functions.Constant, Models",
                  "FixedValue": 0.3,
                  "Units": null,
                  "Name": "StorageFraction",
                  "Children": [],
                  "IncludeInDocumentation": true,
                  "Enabled": true,
                  "ReadOnly": false
                },
                {
                  "$type": "Models.Functions.Constant, Models",
                  "FixedValue": 0.3,
                  "Units": null,
                  "Name": "LeafSizeShapeParameter",
                  "Children": [],
                  "IncludeInDocumentation": true,
                  "Enabled": true,
                  "ReadOnly": false
                },
                {
                  "$type": "Models.Functions.Constant, Models",
                  "FixedValue": 1.0,
                  "Units": "0-1",
                  "Name": "SenessingLeafRelativeSize",
                  "Children": [],
                  "IncludeInDocumentation": true,
                  "Enabled": true,
                  "ReadOnly": false
                },
                {
                  "$type": "Models.Functions.Constant, Models",
                  "FixedValue": 0.0,
                  "Units": null,
                  "Name": "ShadeInducedSenescenceRate",
                  "Children": [],
                  "IncludeInDocumentation": true,
                  "Enabled": true,
                  "ReadOnly": false
                },
                {
                  "$type": "Models.Functions.ArrayFunction, Models",
                  "Values": "1 1 1",
                  "Units": null,
                  "Name": "LagDurationAgeMultiplier",
                  "Children": [],
                  "IncludeInDocumentation": true,
                  "Enabled": true,
                  "ReadOnly": false
                },
                {
                  "$type": "Models.Functions.ArrayFunction, Models",
                  "Values": "1 1 1",
                  "Units": null,
                  "Name": "SenescenceDurationAgeMultiplier",
                  "Children": [],
                  "IncludeInDocumentation": true,
                  "Enabled": true,
                  "ReadOnly": false
                },
                {
                  "$type": "Models.Functions.ArrayFunction, Models",
                  "Values": "1 1 1 1 1 1 1 1 1 1 1 1",
                  "Units": null,
                  "Name": "LeafSizeAgeMultiplier",
                  "Children": [],
                  "IncludeInDocumentation": true,
                  "Enabled": true,
                  "ReadOnly": false
                }
              ],
              "IncludeInDocumentation": true,
              "Enabled": true,
              "ReadOnly": false
            },
            {
              "$type": "Models.Functions.SupplyFunctions.RUEModel, Models",
              "Name": "Photosynthesis",
              "Children": [
                {
                  "$type": "Models.Functions.Constant, Models",
                  "FixedValue": 1.5,
                  "Units": null,
                  "Name": "RUE",
                  "Children": [],
                  "IncludeInDocumentation": true,
                  "Enabled": true,
                  "ReadOnly": false
                },
                {
                  "$type": "Models.Functions.WeightedTemperatureFunction, Models",
                  "MaximumTemperatureWeighting": 0.75,
                  "Name": "FT",
                  "Children": [
                    {
                      "$type": "Models.Functions.XYPairs, Models",
                      "X": [
                        0.0,
                        15.0,
                        25.0,
                        35.0
                      ],
                      "Y": [
                        0.0,
                        1.0,
                        1.0,
                        0.0
                      ],
                      "Name": "XYPairs",
                      "Children": [],
                      "IncludeInDocumentation": true,
                      "Enabled": true,
                      "ReadOnly": false
                    }
                  ],
                  "IncludeInDocumentation": true,
                  "Enabled": true,
                  "ReadOnly": false
                },
                {
                  "$type": "Models.Functions.LinearInterpolationFunction, Models",
                  "Name": "FN",
                  "Children": [
                    {
                      "$type": "Models.Functions.XYPairs, Models",
                      "X": [
                        0.0,
                        1.0,
                        1.5
                      ],
                      "Y": [
                        0.0,
                        1.0,
                        1.0
                      ],
                      "Name": "XYPairs",
                      "Children": [],
                      "IncludeInDocumentation": true,
                      "Enabled": true,
                      "ReadOnly": false
                    },
                    {
                      "$type": "Models.Functions.VariableReference, Models",
                      "VariableName": "[Leaf].Fn",
                      "Name": "XValue",
                      "Children": [],
                      "IncludeInDocumentation": true,
                      "Enabled": true,
                      "ReadOnly": false
                    }
                  ],
                  "IncludeInDocumentation": true,
                  "Enabled": true,
                  "ReadOnly": false
                },
                {
                  "$type": "Models.Functions.LinearInterpolationFunction, Models",
                  "Name": "FW",
                  "Children": [
                    {
                      "$type": "Models.Functions.XYPairs, Models",
                      "X": [
                        0.0,
                        1.0,
                        1.0
                      ],
                      "Y": [
                        0.0,
                        1.0,
                        1.0
                      ],
                      "Name": "XYPairs",
                      "Children": [],
                      "IncludeInDocumentation": true,
                      "Enabled": true,
                      "ReadOnly": false
                    },
                    {
                      "$type": "Models.Functions.VariableReference, Models",
                      "VariableName": "[Leaf].Fw",
                      "Name": "XValue",
                      "Children": [],
                      "IncludeInDocumentation": true,
                      "Enabled": true,
                      "ReadOnly": false
                    }
                  ],
                  "IncludeInDocumentation": true,
                  "Enabled": true,
                  "ReadOnly": false
                },
                {
                  "$type": "Models.Functions.LinearInterpolationFunction, Models",
                  "Name": "FVPD",
                  "Children": [
                    {
                      "$type": "Models.Functions.DailyMeanVPD, Models",
                      "MaximumVPDWeight": 0.66,
                      "Name": "DailyVPD",
                      "Children": [],
                      "IncludeInDocumentation": true,
                      "Enabled": true,
                      "ReadOnly": false
                    },
                    {
                      "$type": "Models.Functions.XYPairs, Models",
                      "X": [
                        0.0,
                        10.0,
                        40.0
                      ],
                      "Y": [
                        1.0,
                        1.0,
                        0.0
                      ],
                      "Name": "XYPairs",
                      "Children": [],
                      "IncludeInDocumentation": true,
                      "Enabled": true,
                      "ReadOnly": false
                    },
                    {
                      "$type": "Models.Functions.VariableReference, Models",
                      "VariableName": "[DailyVPD]",
                      "Name": "XValue",
                      "Children": [],
                      "IncludeInDocumentation": true,
                      "Enabled": true,
                      "ReadOnly": false
                    }
                  ],
                  "IncludeInDocumentation": true,
                  "Enabled": true,
                  "ReadOnly": false
                },
                {
                  "$type": "Models.Functions.SupplyFunctions.RUECO2Function, Models",
                  "PhotosyntheticPathway": "C3",
                  "Name": "FCO2",
                  "Children": [],
                  "IncludeInDocumentation": true,
                  "Enabled": true,
                  "ReadOnly": false
                },
                {
                  "$type": "Models.Functions.VariableReference, Models",
                  "VariableName": "[Leaf].RadIntTot",
                  "Name": "RadnInt",
                  "Children": [],
                  "IncludeInDocumentation": true,
                  "Enabled": true,
                  "ReadOnly": false
                }
              ],
              "IncludeInDocumentation": true,
              "Enabled": true,
              "ReadOnly": false
            },
            {
              "$type": "Models.Functions.Constant, Models",
              "FixedValue": 0.0,
              "Units": null,
              "Name": "FrostFraction",
              "Children": [],
              "IncludeInDocumentation": true,
              "Enabled": true,
              "ReadOnly": false
            },
            {
              "$type": "Models.Functions.Constant, Models",
              "FixedValue": 0.0,
              "Units": null,
              "Name": "RemobilisationCost",
              "Children": [],
              "IncludeInDocumentation": true,
              "Enabled": true,
              "ReadOnly": false
            },
            {
              "$type": "Models.Functions.VariableReference, Models",
              "VariableName": "[Phenology].ThermalTime",
              "Name": "ThermalTime",
              "Children": [],
              "IncludeInDocumentation": true,
              "Enabled": true,
              "ReadOnly": false
            },
            {
              "$type": "Models.Functions.MinimumFunction, Models",
              "Name": "FRGRFunction",
              "Children": [
                {
                  "$type": "Models.Functions.WeightedTemperatureFunction, Models",
                  "MaximumTemperatureWeighting": 0.75,
                  "Name": "FT",
                  "Children": [
                    {
                      "$type": "Models.Functions.XYPairs, Models",
                      "X": [
                        0.0,
                        15.0,
                        25.0,
                        35.0
                      ],
                      "Y": [
                        0.0,
                        1.0,
                        1.0,
                        0.0
                      ],
                      "Name": "XYPairs",
                      "Children": [],
                      "IncludeInDocumentation": true,
                      "Enabled": true,
                      "ReadOnly": false
                    }
                  ],
                  "IncludeInDocumentation": true,
                  "Enabled": true,
                  "ReadOnly": false
                },
                {
                  "$type": "Models.Functions.LinearInterpolationFunction, Models",
                  "Name": "FN",
                  "Children": [
                    {
                      "$type": "Models.Functions.XYPairs, Models",
                      "X": [
                        0.0,
                        1.0,
                        1.5
                      ],
                      "Y": [
                        0.0,
                        1.0,
                        1.0
                      ],
                      "Name": "XYPairs",
                      "Children": [],
                      "IncludeInDocumentation": true,
                      "Enabled": true,
                      "ReadOnly": false
                    },
                    {
                      "$type": "Models.Functions.VariableReference, Models",
                      "VariableName": "[Leaf].Fn",
                      "Name": "XValue",
                      "Children": [],
                      "IncludeInDocumentation": true,
                      "Enabled": true,
                      "ReadOnly": false
                    }
                  ],
                  "IncludeInDocumentation": true,
                  "Enabled": true,
                  "ReadOnly": false
                },
                {
                  "$type": "Models.Functions.LinearInterpolationFunction, Models",
                  "Name": "FVPD",
                  "Children": [
                    {
                      "$type": "Models.Functions.DailyMeanVPD, Models",
                      "MaximumVPDWeight": 0.66,
                      "Name": "DailyVPD",
                      "Children": [],
                      "IncludeInDocumentation": true,
                      "Enabled": true,
                      "ReadOnly": false
                    },
                    {
                      "$type": "Models.Functions.XYPairs, Models",
                      "X": [
                        0.0,
                        10.0,
                        40.0
                      ],
                      "Y": [
                        1.0,
                        1.0,
                        0.0
                      ],
                      "Name": "XYPairs",
                      "Children": [],
                      "IncludeInDocumentation": true,
                      "Enabled": true,
                      "ReadOnly": false
                    },
                    {
                      "$type": "Models.Functions.VariableReference, Models",
                      "VariableName": "[DailyVPD]",
                      "Name": "XValue",
                      "Children": [],
                      "IncludeInDocumentation": true,
                      "Enabled": true,
                      "ReadOnly": false
                    }
                  ],
                  "IncludeInDocumentation": true,
                  "Enabled": true,
                  "ReadOnly": false
                }
              ],
              "IncludeInDocumentation": true,
              "Enabled": true,
              "ReadOnly": false
            },
            {
              "$type": "Models.PMF.Library.BiomassRemoval, Models",
              "Name": "BiomassRemovalDefaults",
              "Children": [
                {
                  "$type": "Models.PMF.OrganBiomassRemovalType, Models",
                  "FractionLiveToRemove": 0.0,
                  "FractionDeadToRemove": 0.0,
                  "FractionLiveToResidue": 0.3,
                  "FractionDeadToResidue": 0.3,
                  "Name": "Harvest",
                  "Children": [],
                  "IncludeInDocumentation": true,
                  "Enabled": true,
                  "ReadOnly": false
                },
                {
                  "$type": "Models.PMF.OrganBiomassRemovalType, Models",
                  "FractionLiveToRemove": 0.8,
                  "FractionDeadToRemove": 0.8,
                  "FractionLiveToResidue": 0.0,
                  "FractionDeadToResidue": 0.0,
                  "Name": "Cut",
                  "Children": [],
                  "IncludeInDocumentation": true,
                  "Enabled": true,
                  "ReadOnly": false
                },
                {
                  "$type": "Models.PMF.OrganBiomassRemovalType, Models",
                  "FractionLiveToRemove": 0.0,
                  "FractionDeadToRemove": 0.0,
                  "FractionLiveToResidue": 0.6,
                  "FractionDeadToResidue": 0.6,
                  "Name": "Prune",
                  "Children": [],
                  "IncludeInDocumentation": true,
                  "Enabled": true,
                  "ReadOnly": false
                },
                {
                  "$type": "Models.PMF.OrganBiomassRemovalType, Models",
                  "FractionLiveToRemove": 0.6,
                  "FractionDeadToRemove": 0.6,
                  "FractionLiveToResidue": 0.1,
                  "FractionDeadToResidue": 0.1,
                  "Name": "Graze",
                  "Children": [],
                  "IncludeInDocumentation": true,
                  "Enabled": true,
                  "ReadOnly": false
                },
                {
                  "$type": "Models.PMF.OrganBiomassRemovalType, Models",
                  "FractionLiveToRemove": 0.0,
                  "FractionDeadToRemove": 0.0,
                  "FractionLiveToResidue": 0.05,
                  "FractionDeadToResidue": 0.05,
                  "Name": "Thin",
                  "Children": [],
                  "IncludeInDocumentation": true,
                  "Enabled": true,
                  "ReadOnly": false
                }
              ],
              "IncludeInDocumentation": true,
              "Enabled": true,
              "ReadOnly": false
            },
            {
              "$type": "Models.Functions.MultiplyFunction, Models",
              "Name": "ExtinctionCoeff",
              "Children": [
                {
                  "$type": "Models.Functions.Constant, Models",
                  "FixedValue": 0.5,
                  "Units": null,
                  "Name": "VegetativePhase",
                  "Children": [],
                  "IncludeInDocumentation": true,
                  "Enabled": true,
                  "ReadOnly": false
                },
                {
                  "$type": "Models.Functions.LinearInterpolationFunction, Models",
                  "Name": "DevelopmentFactor",
                  "Children": [
                    {
                      "$type": "Models.Functions.XYPairs, Models",
                      "X": [
                        3.0,
                        4.0,
                        5.0,
                        5.7,
                        6.0
                      ],
                      "Y": [
                        1.0,
                        1.0,
                        1.0,
                        1.0,
                        1.2
                      ],
                      "Name": "XYPairs",
                      "Children": [],
                      "IncludeInDocumentation": true,
                      "Enabled": true,
                      "ReadOnly": false
                    },
                    {
                      "$type": "Models.Memo, Models",
                      "Text": "Exntiction coefficient increases at stem extension as leaves become more prostrate",
                      "Name": "Memo",
                      "Children": [],
                      "IncludeInDocumentation": true,
                      "Enabled": true,
                      "ReadOnly": false
                    },
                    {
                      "$type": "Models.Functions.VariableReference, Models",
                      "VariableName": "[Phenology].Stage",
                      "Name": "XValue",
                      "Children": [],
                      "IncludeInDocumentation": true,
                      "Enabled": true,
                      "ReadOnly": false
                    }
                  ],
                  "IncludeInDocumentation": true,
                  "Enabled": true,
                  "ReadOnly": false
                }
              ],
              "IncludeInDocumentation": true,
              "Enabled": true,
              "ReadOnly": false
            },
            {
              "$type": "Models.Functions.Constant, Models",
              "FixedValue": 0.5,
              "Units": null,
              "Name": "StructuralFraction",
              "Children": [],
              "IncludeInDocumentation": true,
              "Enabled": true,
              "ReadOnly": false
            },
            {
              "$type": "Models.Functions.Constant, Models",
              "FixedValue": 1.0,
              "Units": null,
              "Name": "DMConversionEfficiency",
              "Children": [],
              "IncludeInDocumentation": true,
              "Enabled": true,
              "ReadOnly": false
            },
            {
              "$type": "Models.Functions.Constant, Models",
              "FixedValue": 0.4,
              "Units": null,
              "Name": "CarbonConcentration",
              "Children": [],
              "IncludeInDocumentation": true,
              "Enabled": true,
              "ReadOnly": false
            }
          ],
          "IncludeInDocumentation": true,
          "Enabled": true,
          "ReadOnly": false
        },
        {
          "$type": "Models.PMF.Organs.GenericOrgan, Models",
          "StartLive": null,
          "DMSupply": null,
          "NSupply": null,
          "DMDemand": null,
          "NDemand": null,
          "potentialDMAllocation": null,
          "IsAboveGround": true,
          "Name": "Spike",
          "Children": [
            {
              "$type": "Models.Functions.Constant, Models",
              "FixedValue": 0.0,
              "Units": null,
              "Name": "NReallocationFactor",
              "Children": [],
              "IncludeInDocumentation": true,
              "Enabled": true,
              "ReadOnly": false
            },
            {
              "$type": "Models.Functions.Constant, Models",
              "FixedValue": 0.0,
              "Units": null,
              "Name": "RemobilisationCost",
              "Children": [],
              "IncludeInDocumentation": true,
              "Enabled": true,
              "ReadOnly": false
            },
            {
              "$type": "Models.Functions.PhaseLookup, Models",
              "Name": "NRetranslocationFactor",
              "Children": [
                {
                  "$type": "Models.Functions.PhaseLookupValue, Models",
                  "Start": "Emergence",
                  "End": "StartGrainFill",
                  "Name": "EarlyGrowth",
                  "Children": [
                    {
                      "$type": "Models.Functions.Constant, Models",
                      "FixedValue": 0.0,
                      "Units": null,
                      "Name": "ValueDuringEarlyGrowth",
                      "Children": [],
                      "IncludeInDocumentation": true,
                      "Enabled": true,
                      "ReadOnly": false
                    }
                  ],
                  "IncludeInDocumentation": true,
                  "Enabled": true,
                  "ReadOnly": false
                },
                {
                  "$type": "Models.Functions.PhaseLookupValue, Models",
                  "Start": "StartGrainFill",
                  "End": "EndGrainFill",
                  "Name": "ReproductiveGrowth",
                  "Children": [
                    {
                      "$type": "Models.Functions.Constant, Models",
                      "FixedValue": 0.5,
                      "Units": null,
                      "Name": "ValueDuringGrainFill",
                      "Children": [],
                      "IncludeInDocumentation": true,
                      "Enabled": true,
                      "ReadOnly": false
                    }
                  ],
                  "IncludeInDocumentation": true,
                  "Enabled": true,
                  "ReadOnly": false
                }
              ],
              "IncludeInDocumentation": true,
              "Enabled": true,
              "ReadOnly": false
            },
            {
              "$type": "Models.Functions.LinearInterpolationFunction, Models",
              "Name": "MaximumNConc",
              "Children": [
                {
                  "$type": "Models.Functions.XYPairs, Models",
                  "X": [
                    3.0,
                    4.0,
                    5.0,
                    5.5,
                    6.5,
                    7.0,
                    8.0
                  ],
                  "Y": [
                    0.01,
                    0.01,
                    0.01,
                    0.01,
                    0.025,
                    0.025,
                    0.025
                  ],
                  "Name": "XYPairs",
                  "Children": [],
                  "IncludeInDocumentation": true,
                  "Enabled": true,
                  "ReadOnly": false
                },
                {
                  "$type": "Models.Functions.VariableReference, Models",
                  "VariableName": "[Phenology].Stage",
                  "Name": "XValue",
                  "Children": [],
                  "IncludeInDocumentation": true,
                  "Enabled": true,
                  "ReadOnly": false
                }
              ],
              "IncludeInDocumentation": true,
              "Enabled": true,
              "ReadOnly": false
            },
            {
              "$type": "Models.Functions.Constant, Models",
              "FixedValue": 0.004,
              "Units": null,
              "Name": "MinimumNConc",
              "Children": [],
              "IncludeInDocumentation": true,
              "Enabled": true,
              "ReadOnly": false
            },
            {
              "$type": "Models.PMF.Library.BiomassRemoval, Models",
              "Name": "BiomassRemovalDefaults",
              "Children": [
                {
                  "$type": "Models.PMF.OrganBiomassRemovalType, Models",
                  "FractionLiveToRemove": 0.5,
                  "FractionDeadToRemove": 0.0,
                  "FractionLiveToResidue": 0.1,
                  "FractionDeadToResidue": 0.0,
                  "Name": "Harvest",
                  "Children": [],
                  "IncludeInDocumentation": true,
                  "Enabled": true,
                  "ReadOnly": false
                },
                {
                  "$type": "Models.PMF.OrganBiomassRemovalType, Models",
                  "FractionLiveToRemove": 0.8,
                  "FractionDeadToRemove": 0.0,
                  "FractionLiveToResidue": 0.0,
                  "FractionDeadToResidue": 0.0,
                  "Name": "Cut",
                  "Children": [],
                  "IncludeInDocumentation": true,
                  "Enabled": true,
                  "ReadOnly": false
                },
                {
                  "$type": "Models.PMF.OrganBiomassRemovalType, Models",
                  "FractionLiveToRemove": 0.0,
                  "FractionDeadToRemove": 0.0,
                  "FractionLiveToResidue": 0.6,
                  "FractionDeadToResidue": 0.0,
                  "Name": "Prune",
                  "Children": [],
                  "IncludeInDocumentation": true,
                  "Enabled": true,
                  "ReadOnly": false
                },
                {
                  "$type": "Models.PMF.OrganBiomassRemovalType, Models",
                  "FractionLiveToRemove": 0.6,
                  "FractionDeadToRemove": 0.0,
                  "FractionLiveToResidue": 0.2,
                  "FractionDeadToResidue": 0.0,
                  "Name": "Graze",
                  "Children": [],
                  "IncludeInDocumentation": true,
                  "Enabled": true,
                  "ReadOnly": false
                },
                {
                  "$type": "Models.PMF.OrganBiomassRemovalType, Models",
                  "FractionLiveToRemove": 0.0,
                  "FractionDeadToRemove": 0.0,
                  "FractionLiveToResidue": 0.05,
                  "FractionDeadToResidue": 0.0,
                  "Name": "Thin",
                  "Children": [],
                  "IncludeInDocumentation": true,
                  "Enabled": true,
                  "ReadOnly": false
                }
              ],
              "IncludeInDocumentation": true,
              "Enabled": true,
              "ReadOnly": false
            },
            {
              "$type": "Models.Functions.PhaseBasedSwitch, Models",
              "Start": "Emergence",
              "End": "StartGrainFill",
              "Name": "NitrogenDemandSwitch",
              "Children": [],
              "IncludeInDocumentation": true,
              "Enabled": true,
              "ReadOnly": false
            },
            {
              "$type": "Models.Functions.PhaseLookup, Models",
              "Name": "DMRetranslocationFactor",
              "Children": [
                {
                  "$type": "Models.Functions.PhaseLookupValue, Models",
                  "Start": "Emergence",
                  "End": "StartGrainFill",
                  "Name": "VegetativeGrowth",
                  "Children": [
                    {
                      "$type": "Models.Functions.Constant, Models",
                      "FixedValue": 0.0,
                      "Units": null,
                      "Name": "DMRetranslocationFactor",
                      "Children": [],
                      "IncludeInDocumentation": true,
                      "Enabled": true,
                      "ReadOnly": false
                    }
                  ],
                  "IncludeInDocumentation": true,
                  "Enabled": true,
                  "ReadOnly": false
                },
                {
                  "$type": "Models.Functions.PhaseLookupValue, Models",
                  "Start": "StartGrainFill",
                  "End": "EndGrainFill",
                  "Name": "ReproductiveGrowth",
                  "Children": [
                    {
                      "$type": "Models.Functions.Constant, Models",
                      "FixedValue": 0.5,
                      "Units": null,
                      "Name": "DMRetranslocationFactor",
                      "Children": [],
                      "IncludeInDocumentation": true,
                      "Enabled": true,
                      "ReadOnly": false
                    }
                  ],
                  "IncludeInDocumentation": true,
                  "Enabled": true,
                  "ReadOnly": false
                }
              ],
              "IncludeInDocumentation": true,
              "Enabled": true,
              "ReadOnly": false
            },
            {
              "$type": "Models.Functions.Constant, Models",
              "FixedValue": 0.0,
              "Units": "g/m^2",
              "Name": "InitialWtFunction",
              "Children": [],
              "IncludeInDocumentation": true,
              "Enabled": true,
              "ReadOnly": false
            },
            {
              "$type": "Models.Functions.Constant, Models",
              "FixedValue": 0.0,
              "Units": "/d",
              "Name": "DetachmentRateFunction",
              "Children": [],
              "IncludeInDocumentation": true,
              "Enabled": true,
              "ReadOnly": false
            },
            {
              "$type": "Models.Functions.Constant, Models",
              "FixedValue": 0.0,
              "Units": "0-1",
              "Name": "MaintenanceRespirationFunction",
              "Children": [],
              "IncludeInDocumentation": true,
              "Enabled": true,
              "ReadOnly": false
            },
            {
              "$type": "Models.Functions.Constant, Models",
              "FixedValue": 1.0,
              "Units": "0-1",
              "Name": "DMConversionEfficiency",
              "Children": [],
              "IncludeInDocumentation": true,
              "Enabled": true,
              "ReadOnly": false
            },
            {
              "$type": "Models.Functions.VariableReference, Models",
              "VariableName": "[Structure].TotalStemPopn",
              "Name": "HeadNumber",
              "Children": [],
              "IncludeInDocumentation": true,
              "Enabled": true,
              "ReadOnly": false
            },
            {
              "$type": "Models.Functions.Constant, Models",
              "FixedValue": 0.0,
              "Units": null,
              "Name": "DMReallocationFactor",
              "Children": [],
              "IncludeInDocumentation": true,
              "Enabled": true,
              "ReadOnly": false
            },
            {
              "$type": "Models.Functions.AddFunction, Models",
              "Name": "CriticalNConc",
              "Children": [
                {
                  "$type": "Models.Functions.VariableReference, Models",
                  "VariableName": "[Spike].MinimumNConc",
                  "Name": "MinimumNConc",
                  "Children": [],
                  "IncludeInDocumentation": true,
                  "Enabled": true,
                  "ReadOnly": false
                },
                {
                  "$type": "Models.Functions.MultiplyFunction, Models",
                  "Name": "MetabolicNconc",
                  "Children": [
                    {
                      "$type": "Models.Functions.SubtractFunction, Models",
                      "Name": "NonStructuralN",
                      "Children": [
                        {
                          "$type": "Models.Functions.VariableReference, Models",
                          "VariableName": "[Spike].MaximumNConc",
                          "Name": "MaximumNConc",
                          "Children": [],
                          "IncludeInDocumentation": true,
                          "Enabled": true,
                          "ReadOnly": false
                        },
                        {
                          "$type": "Models.Functions.VariableReference, Models",
                          "VariableName": "[Spike].MinimumNConc",
                          "Name": "MinimumNConc",
                          "Children": [],
                          "IncludeInDocumentation": true,
                          "Enabled": true,
                          "ReadOnly": false
                        }
                      ],
                      "IncludeInDocumentation": true,
                      "Enabled": true,
                      "ReadOnly": false
                    },
                    {
                      "$type": "Models.Functions.Constant, Models",
                      "FixedValue": 0.8,
                      "Units": null,
                      "Name": "Proportion",
                      "Children": [],
                      "IncludeInDocumentation": true,
                      "Enabled": true,
                      "ReadOnly": false
                    }
                  ],
                  "IncludeInDocumentation": true,
                  "Enabled": true,
                  "ReadOnly": false
                }
              ],
              "IncludeInDocumentation": true,
              "Enabled": true,
              "ReadOnly": false
            },
            {
              "$type": "Models.Functions.LinearInterpolationFunction, Models",
              "Name": "SenescenceRate",
              "Children": [
                {
                  "$type": "Models.Functions.XYPairs, Models",
                  "X": [
                    3.0,
                    4.0,
                    5.0,
                    6.0,
                    7.0,
                    8.0
                  ],
                  "Y": [
                    0.07,
                    0.04,
                    0.04,
                    0.015,
                    0.012,
                    0.012
                  ],
                  "Name": "XYPairs",
                  "Children": [],
                  "IncludeInDocumentation": true,
                  "Enabled": true,
                  "ReadOnly": false
                },
                {
                  "$type": "Models.Functions.VariableReference, Models",
                  "VariableName": "[Phenology].Stage",
                  "Name": "XValue",
                  "Children": [],
                  "IncludeInDocumentation": true,
                  "Enabled": true,
                  "ReadOnly": false
                }
              ],
              "IncludeInDocumentation": true,
              "Enabled": true,
              "ReadOnly": false
            },
            {
              "$type": "Models.Functions.Constant, Models",
              "FixedValue": 0.4,
              "Units": null,
              "Name": "CarbonConcentration",
              "Children": [],
              "IncludeInDocumentation": true,
              "Enabled": true,
              "ReadOnly": false
            },
            {
              "$type": "Models.PMF.BiomassDemand, Models",
              "Name": "DMDemands",
              "Children": [
                {
                  "$type": "Models.Functions.MultiplyFunction, Models",
                  "Name": "Structural",
                  "Children": [
                    {
                      "$type": "Models.Functions.DemandFunctions.PartitionFractionDemandFunction, Models",
                      "Name": "DMDemandFunction",
                      "Children": [
                        {
                          "$type": "Models.Functions.LinearInterpolationFunction, Models",
                          "Name": "PartitionFraction",
                          "Children": [
                            {
                              "$type": "Models.Functions.XYPairs, Models",
                              "X": [
                                3.0,
                                4.0,
                                5.0,
                                5.7,
                                6.0,
                                7.0,
                                8.0,
                                9.0,
                                9.000001
                              ],
                              "Y": [
                                0.0,
                                0.0,
                                0.0,
                                0.01,
                                0.7,
                                0.7,
                                0.7,
                                0.7,
                                0.0
                              ],
                              "Name": "XYPairs",
                              "Children": [],
                              "IncludeInDocumentation": true,
                              "Enabled": true,
                              "ReadOnly": false
                            },
                            {
                              "$type": "Models.Functions.VariableReference, Models",
                              "VariableName": "[Phenology].Stage",
                              "Name": "XValue",
                              "Children": [],
                              "IncludeInDocumentation": true,
                              "Enabled": true,
                              "ReadOnly": false
                            }
                          ],
                          "IncludeInDocumentation": true,
                          "Enabled": true,
                          "ReadOnly": false
                        }
                      ],
                      "IncludeInDocumentation": true,
                      "Enabled": true,
                      "ReadOnly": false
                    },
                    {
                      "$type": "Models.Functions.PhaseLookup, Models",
                      "Name": "StructuralFraction",
                      "Children": [
                        {
                          "$type": "Models.Functions.PhaseLookupValue, Models",
                          "Start": "Emergence",
                          "End": "StartGrainFill",
                          "Name": "VegetativeGrowth",
                          "Children": [
                            {
                              "$type": "Models.Functions.Constant, Models",
                              "FixedValue": 0.3,
                              "Units": null,
                              "Name": "StructuralFractionEG",
                              "Children": [],
                              "IncludeInDocumentation": true,
                              "Enabled": true,
                              "ReadOnly": false
                            }
                          ],
                          "IncludeInDocumentation": true,
                          "Enabled": true,
                          "ReadOnly": false
                        },
                        {
                          "$type": "Models.Functions.PhaseLookupValue, Models",
                          "Start": "StartGrainFill",
                          "End": "EndGrainFill",
                          "Name": "ReproductiveGrowth",
                          "Children": [
                            {
                              "$type": "Models.Functions.Constant, Models",
                              "FixedValue": 0.0,
                              "Units": null,
                              "Name": "StructuralFractionGF",
                              "Children": [],
                              "IncludeInDocumentation": true,
                              "Enabled": true,
                              "ReadOnly": false
                            }
                          ],
                          "IncludeInDocumentation": true,
                          "Enabled": true,
                          "ReadOnly": false
                        }
                      ],
                      "IncludeInDocumentation": true,
                      "Enabled": true,
                      "ReadOnly": false
                    }
                  ],
                  "IncludeInDocumentation": true,
                  "Enabled": true,
                  "ReadOnly": false
                },
                {
                  "$type": "Models.Functions.Constant, Models",
                  "FixedValue": 0.0,
                  "Units": null,
                  "Name": "Metabolic",
                  "Children": [],
                  "IncludeInDocumentation": true,
                  "Enabled": true,
                  "ReadOnly": false
                },
                {
                  "$type": "Models.Functions.DemandFunctions.StorageDMDemandFunction, Models",
                  "Name": "Storage",
                  "Children": [
                    {
                      "$type": "Models.Functions.SubtractFunction, Models",
                      "Name": "StorageFraction",
                      "Children": [
                        {
                          "$type": "Models.Functions.Constant, Models",
                          "FixedValue": 1.0,
                          "Units": null,
                          "Name": "One",
                          "Children": [],
                          "IncludeInDocumentation": true,
                          "Enabled": true,
                          "ReadOnly": false
                        },
                        {
                          "$type": "Models.Functions.VariableReference, Models",
                          "VariableName": "[Spike].DMDemands.Structural.StructuralFraction",
                          "Name": "StructuralFraction",
                          "Children": [],
                          "IncludeInDocumentation": true,
                          "Enabled": true,
                          "ReadOnly": false
                        }
                      ],
                      "IncludeInDocumentation": true,
                      "Enabled": true,
                      "ReadOnly": false
                    }
                  ],
                  "IncludeInDocumentation": true,
                  "Enabled": true,
                  "ReadOnly": false
                }
              ],
              "IncludeInDocumentation": true,
              "Enabled": true,
              "ReadOnly": false
            },
            {
              "$type": "Models.PMF.BiomassDemand, Models",
              "Name": "NDemands",
              "Children": [
                {
                  "$type": "Models.Functions.MultiplyFunction, Models",
                  "Name": "Structural",
                  "Children": [
                    {
                      "$type": "Models.Functions.VariableReference, Models",
                      "VariableName": "[Spike].minimumNconc",
                      "Name": "MinNconc",
                      "Children": [],
                      "IncludeInDocumentation": true,
                      "Enabled": true,
                      "ReadOnly": false
                    },
                    {
                      "$type": "Models.Functions.VariableReference, Models",
                      "VariableName": "[Spike].potentialDMAllocation.Structural",
                      "Name": "PotentialDMAllocation",
                      "Children": [],
                      "IncludeInDocumentation": true,
                      "Enabled": true,
                      "ReadOnly": false
                    }
                  ],
                  "IncludeInDocumentation": true,
                  "Enabled": true,
                  "ReadOnly": false
                },
                {
                  "$type": "Models.Functions.MultiplyFunction, Models",
                  "Name": "Metabolic",
                  "Children": [
                    {
                      "$type": "Models.Functions.SubtractFunction, Models",
                      "Name": "MetabolicNconc",
                      "Children": [
                        {
                          "$type": "Models.Functions.VariableReference, Models",
                          "VariableName": "[Spike].criticalNConc",
                          "Name": "CritNconc",
                          "Children": [],
                          "IncludeInDocumentation": true,
                          "Enabled": true,
                          "ReadOnly": false
                        },
                        {
                          "$type": "Models.Functions.VariableReference, Models",
                          "VariableName": "[Spike].minimumNconc",
                          "Name": "MinNconc",
                          "Children": [],
                          "IncludeInDocumentation": true,
                          "Enabled": true,
                          "ReadOnly": false
                        }
                      ],
                      "IncludeInDocumentation": true,
                      "Enabled": true,
                      "ReadOnly": false
                    },
                    {
                      "$type": "Models.Functions.VariableReference, Models",
                      "VariableName": "[Spike].potentialDMAllocation.Structural",
                      "Name": "PotentialDMAllocation",
                      "Children": [],
                      "IncludeInDocumentation": true,
                      "Enabled": true,
                      "ReadOnly": false
                    }
                  ],
                  "IncludeInDocumentation": true,
                  "Enabled": true,
                  "ReadOnly": false
                },
                {
                  "$type": "Models.Functions.DemandFunctions.StorageNDemandFunction, Models",
                  "Name": "Storage",
                  "Children": [
                    {
                      "$type": "Models.Functions.VariableReference, Models",
                      "VariableName": "[Spike].nitrogenDemandSwitch",
                      "Name": "NitrogenDemandSwitch",
                      "Children": [],
                      "IncludeInDocumentation": true,
                      "Enabled": true,
                      "ReadOnly": false
                    },
                    {
                      "$type": "Models.Functions.VariableReference, Models",
                      "VariableName": "[Spike].maximumNconc",
                      "Name": "MaxNconc",
                      "Children": [],
                      "IncludeInDocumentation": true,
                      "Enabled": true,
                      "ReadOnly": false
                    }
                  ],
                  "IncludeInDocumentation": true,
                  "Enabled": true,
                  "ReadOnly": false
                }
              ],
              "IncludeInDocumentation": true,
              "Enabled": true,
              "ReadOnly": false
            },
            {
              "$type": "Models.PMF.RetranslocateNonStructural, Models",
              "Name": "RetranslocateNitrogen",
              "Children": [],
              "IncludeInDocumentation": true,
              "Enabled": true,
              "ReadOnly": false
            }
          ],
          "IncludeInDocumentation": true,
          "Enabled": true,
          "ReadOnly": false
        },
        {
          "$type": "Models.PMF.Organs.GenericOrgan, Models",
          "StartLive": null,
          "DMSupply": null,
          "NSupply": null,
          "DMDemand": null,
          "NDemand": null,
          "potentialDMAllocation": null,
          "IsAboveGround": true,
          "Name": "Stem",
          "Children": [
            {
              "$type": "Models.Functions.LinearInterpolationFunction, Models",
              "Name": "SenescenceRate",
              "Children": [
                {
                  "$type": "Models.Functions.XYPairs, Models",
                  "X": [
                    3.0,
                    4.0,
                    5.0,
                    6.0,
                    7.0,
                    8.0,
                    9.0,
                    10.0,
                    11.0
                  ],
                  "Y": [
                    0.0,
                    0.0,
                    0.0,
                    0.0,
                    0.0,
                    0.0,
                    0.0,
                    0.2,
                    0.5
                  ],
                  "Name": "XYPairs",
                  "Children": [],
                  "IncludeInDocumentation": true,
                  "Enabled": true,
                  "ReadOnly": false
                },
                {
                  "$type": "Models.Functions.VariableReference, Models",
                  "VariableName": "[Phenology].Stage",
                  "Name": "XValue",
                  "Children": [],
                  "IncludeInDocumentation": true,
                  "Enabled": true,
                  "ReadOnly": false
                }
              ],
              "IncludeInDocumentation": true,
              "Enabled": true,
              "ReadOnly": false
            },
            {
              "$type": "Models.Functions.Constant, Models",
              "FixedValue": 0.0,
              "Units": null,
              "Name": "RemobilisationCost",
              "Children": [],
              "IncludeInDocumentation": true,
              "Enabled": true,
              "ReadOnly": false
            },
            {
              "$type": "Models.Functions.LinearInterpolationFunction, Models",
              "Name": "MaximumNConc",
              "Children": [
                {
                  "$type": "Models.Functions.XYPairs, Models",
                  "X": [
                    3.0,
                    4.0,
                    5.0,
                    6.0,
                    7.0,
                    8.0
                  ],
                  "Y": [
                    0.07,
                    0.04,
                    0.04,
                    0.015,
                    0.012,
                    0.012
                  ],
                  "Name": "XYPairs",
                  "Children": [],
                  "IncludeInDocumentation": true,
                  "Enabled": true,
                  "ReadOnly": false
                },
                {
                  "$type": "Models.Functions.VariableReference, Models",
                  "VariableName": "[Phenology].Stage",
                  "Name": "XValue",
                  "Children": [],
                  "IncludeInDocumentation": true,
                  "Enabled": true,
                  "ReadOnly": false
                }
              ],
              "IncludeInDocumentation": true,
              "Enabled": true,
              "ReadOnly": false
            },
            {
              "$type": "Models.Functions.Constant, Models",
              "FixedValue": 0.0025,
              "Units": null,
              "Name": "MinimumNConc",
              "Children": [],
              "IncludeInDocumentation": true,
              "Enabled": true,
              "ReadOnly": false
            },
            {
              "$type": "Models.Functions.PhaseBasedSwitch, Models",
              "Start": "Emergence",
              "End": "StartGrainFill",
              "Name": "NitrogenDemandSwitch",
              "Children": [],
              "IncludeInDocumentation": true,
              "Enabled": true,
              "ReadOnly": false
            },
            {
              "$type": "Models.Functions.Constant, Models",
              "FixedValue": 0.0,
              "Units": null,
              "Name": "NReallocationFactor",
              "Children": [],
              "IncludeInDocumentation": true,
              "Enabled": true,
              "ReadOnly": false
            },
            {
              "$type": "Models.Functions.PhaseLookup, Models",
              "Name": "NRetranslocationFactor",
              "Children": [
                {
                  "$type": "Models.Functions.PhaseLookupValue, Models",
                  "Start": "Sowing",
                  "End": "Flowering",
                  "Name": "VegetativeGrowth",
                  "Children": [
                    {
                      "$type": "Models.Functions.Constant, Models",
                      "FixedValue": 0.0,
                      "Units": null,
                      "Name": "Fraction",
                      "Children": [],
                      "IncludeInDocumentation": true,
                      "Enabled": true,
                      "ReadOnly": false
                    }
                  ],
                  "IncludeInDocumentation": true,
                  "Enabled": true,
                  "ReadOnly": false
                },
                {
                  "$type": "Models.Functions.PhaseLookupValue, Models",
                  "Start": "Flowering",
                  "End": "HarvestRipe",
                  "Name": "ReproductiveGrowth",
                  "Children": [
                    {
                      "$type": "Models.Functions.Constant, Models",
                      "FixedValue": 0.5,
                      "Units": null,
                      "Name": "Fraction",
                      "Children": [],
                      "IncludeInDocumentation": true,
                      "Enabled": true,
                      "ReadOnly": false
                    }
                  ],
                  "IncludeInDocumentation": true,
                  "Enabled": true,
                  "ReadOnly": false
                }
              ],
              "IncludeInDocumentation": true,
              "Enabled": true,
              "ReadOnly": false
            },
            {
              "$type": "Models.Functions.PhaseLookup, Models",
              "Name": "DMRetranslocationFactor",
              "Children": [
                {
                  "$type": "Models.Functions.PhaseLookupValue, Models",
                  "Start": "Emergence",
                  "End": "StartGrainFill",
                  "Name": "VegetativeGrowth",
                  "Children": [
                    {
                      "$type": "Models.Functions.Constant, Models",
                      "FixedValue": 0.0,
                      "Units": null,
                      "Name": "DMRetranslocationFactor",
                      "Children": [],
                      "IncludeInDocumentation": true,
                      "Enabled": true,
                      "ReadOnly": false
                    }
                  ],
                  "IncludeInDocumentation": true,
                  "Enabled": true,
                  "ReadOnly": false
                },
                {
                  "$type": "Models.Functions.PhaseLookupValue, Models",
                  "Start": "StartGrainFill",
                  "End": "EndGrainFill",
                  "Name": "ReproductiveGrowth",
                  "Children": [
                    {
                      "$type": "Models.Functions.Constant, Models",
                      "FixedValue": 0.5,
                      "Units": null,
                      "Name": "DMRetranslocationFactor",
                      "Children": [],
                      "IncludeInDocumentation": true,
                      "Enabled": true,
                      "ReadOnly": false
                    }
                  ],
                  "IncludeInDocumentation": true,
                  "Enabled": true,
                  "ReadOnly": false
                }
              ],
              "IncludeInDocumentation": true,
              "Enabled": true,
              "ReadOnly": false
            },
            {
              "$type": "Models.PMF.Library.BiomassRemoval, Models",
              "Name": "BiomassRemovalDefaults",
              "Children": [
                {
                  "$type": "Models.PMF.OrganBiomassRemovalType, Models",
                  "FractionLiveToRemove": 0.5,
                  "FractionDeadToRemove": 0.0,
                  "FractionLiveToResidue": 0.1,
                  "FractionDeadToResidue": 0.0,
                  "Name": "Harvest",
                  "Children": [],
                  "IncludeInDocumentation": true,
                  "Enabled": true,
                  "ReadOnly": false
                },
                {
                  "$type": "Models.PMF.OrganBiomassRemovalType, Models",
                  "FractionLiveToRemove": 0.8,
                  "FractionDeadToRemove": 0.0,
                  "FractionLiveToResidue": 0.0,
                  "FractionDeadToResidue": 0.0,
                  "Name": "Cut",
                  "Children": [],
                  "IncludeInDocumentation": true,
                  "Enabled": true,
                  "ReadOnly": false
                },
                {
                  "$type": "Models.PMF.OrganBiomassRemovalType, Models",
                  "FractionLiveToRemove": 0.0,
                  "FractionDeadToRemove": 0.0,
                  "FractionLiveToResidue": 0.6,
                  "FractionDeadToResidue": 0.0,
                  "Name": "Prune",
                  "Children": [],
                  "IncludeInDocumentation": true,
                  "Enabled": true,
                  "ReadOnly": false
                },
                {
                  "$type": "Models.PMF.OrganBiomassRemovalType, Models",
                  "FractionLiveToRemove": 0.6,
                  "FractionDeadToRemove": 0.0,
                  "FractionLiveToResidue": 0.2,
                  "FractionDeadToResidue": 0.0,
                  "Name": "Graze",
                  "Children": [],
                  "IncludeInDocumentation": true,
                  "Enabled": true,
                  "ReadOnly": false
                },
                {
                  "$type": "Models.PMF.OrganBiomassRemovalType, Models",
                  "FractionLiveToRemove": 0.0,
                  "FractionDeadToRemove": 0.0,
                  "FractionLiveToResidue": 0.05,
                  "FractionDeadToResidue": 0.0,
                  "Name": "Thin",
                  "Children": [],
                  "IncludeInDocumentation": true,
                  "Enabled": true,
                  "ReadOnly": false
                }
              ],
              "IncludeInDocumentation": true,
              "Enabled": true,
              "ReadOnly": false
            },
            {
              "$type": "Models.Functions.DivideFunction, Models",
              "Name": "PercentWSC",
              "Children": [
                {
                  "$type": "Models.Functions.VariableReference, Models",
                  "VariableName": "[Stem].Live.StorageWt",
                  "Name": "WSC",
                  "Children": [],
                  "IncludeInDocumentation": true,
                  "Enabled": true,
                  "ReadOnly": false
                },
                {
                  "$type": "Models.Functions.VariableReference, Models",
                  "VariableName": "[Stem].Live.Wt",
                  "Name": "StemWt",
                  "Children": [],
                  "IncludeInDocumentation": true,
                  "Enabled": true,
                  "ReadOnly": false
                }
              ],
              "IncludeInDocumentation": true,
              "Enabled": true,
              "ReadOnly": false
            },
            {
              "$type": "Models.Functions.Constant, Models",
              "FixedValue": 0.0,
              "Units": "g/m^2",
              "Name": "InitialWtFunction",
              "Children": [],
              "IncludeInDocumentation": true,
              "Enabled": true,
              "ReadOnly": false
            },
            {
              "$type": "Models.Functions.Constant, Models",
              "FixedValue": 0.0,
              "Units": "/d",
              "Name": "DetachmentRateFunction",
              "Children": [],
              "IncludeInDocumentation": true,
              "Enabled": true,
              "ReadOnly": false
            },
            {
              "$type": "Models.Functions.Constant, Models",
              "FixedValue": 0.0,
              "Units": "0-1",
              "Name": "MaintenanceRespirationFunction",
              "Children": [],
              "IncludeInDocumentation": true,
              "Enabled": true,
              "ReadOnly": false
            },
            {
              "$type": "Models.Functions.Constant, Models",
              "FixedValue": 1.0,
              "Units": "0-1",
              "Name": "DMConversionEfficiency",
              "Children": [],
              "IncludeInDocumentation": true,
              "Enabled": true,
              "ReadOnly": false
            },
            {
              "$type": "Models.Functions.Constant, Models",
              "FixedValue": 0.0,
              "Units": null,
              "Name": "DMReallocationFactor",
              "Children": [],
              "IncludeInDocumentation": true,
              "Enabled": true,
              "ReadOnly": false
            },
            {
              "$type": "Models.Functions.AddFunction, Models",
              "Name": "CriticalNConc",
              "Children": [
                {
                  "$type": "Models.Functions.VariableReference, Models",
                  "VariableName": "[Stem].MinimumNConc",
                  "Name": "MinimumNConc",
                  "Children": [],
                  "IncludeInDocumentation": true,
                  "Enabled": true,
                  "ReadOnly": false
                },
                {
                  "$type": "Models.Functions.MultiplyFunction, Models",
                  "Name": "MetabolicNconc",
                  "Children": [
                    {
                      "$type": "Models.Functions.SubtractFunction, Models",
                      "Name": "NonStructuralN",
                      "Children": [
                        {
                          "$type": "Models.Functions.VariableReference, Models",
                          "VariableName": "[Stem].MaximumNConc",
                          "Name": "MaximumNConc",
                          "Children": [],
                          "IncludeInDocumentation": true,
                          "Enabled": true,
                          "ReadOnly": false
                        },
                        {
                          "$type": "Models.Functions.VariableReference, Models",
                          "VariableName": "[Stem].MinimumNConc",
                          "Name": "MinimumNConc",
                          "Children": [],
                          "IncludeInDocumentation": true,
                          "Enabled": true,
                          "ReadOnly": false
                        }
                      ],
                      "IncludeInDocumentation": true,
                      "Enabled": true,
                      "ReadOnly": false
                    },
                    {
                      "$type": "Models.Functions.Constant, Models",
                      "FixedValue": 0.5,
                      "Units": null,
                      "Name": "Proportion",
                      "Children": [],
                      "IncludeInDocumentation": true,
                      "Enabled": true,
                      "ReadOnly": false
                    }
                  ],
                  "IncludeInDocumentation": true,
                  "Enabled": true,
                  "ReadOnly": false
                }
              ],
              "IncludeInDocumentation": true,
              "Enabled": true,
              "ReadOnly": false
            },
            {
              "$type": "Models.Functions.Constant, Models",
              "FixedValue": 0.4,
              "Units": null,
              "Name": "CarbonConcentration",
              "Children": [],
              "IncludeInDocumentation": true,
              "Enabled": true,
              "ReadOnly": false
            },
            {
              "$type": "Models.PMF.BiomassDemand, Models",
              "Name": "DMDemands",
              "Children": [
                {
                  "$type": "Models.Functions.MultiplyFunction, Models",
                  "Name": "Structural",
                  "Children": [
                    {
                      "$type": "Models.Functions.DemandFunctions.PartitionFractionDemandFunction, Models",
                      "Name": "DMDemandFunction",
                      "Children": [
                        {
                          "$type": "Models.Functions.PhaseLookup, Models",
                          "Name": "PartitionFraction",
                          "Children": [
                            {
                              "$type": "Models.Memo, Models",
                              "Text": "",
                              "Name": "memo",
                              "Children": [],
                              "IncludeInDocumentation": true,
                              "Enabled": true,
                              "ReadOnly": false
                            },
                            {
                              "$type": "Models.Functions.PhaseLookupValue, Models",
                              "Start": "Emergence",
                              "End": "TerminalSpikelet",
                              "Name": "PreStemElongation",
                              "Children": [
                                {
                                  "$type": "Models.Functions.Constant, Models",
                                  "FixedValue": 0.2,
                                  "Units": null,
                                  "Name": "StemFraction",
                                  "Children": [],
                                  "IncludeInDocumentation": true,
                                  "Enabled": true,
                                  "ReadOnly": false
                                }
                              ],
                              "IncludeInDocumentation": true,
                              "Enabled": true,
                              "ReadOnly": false
                            },
                            {
                              "$type": "Models.Functions.PhaseLookupValue, Models",
                              "Start": "TerminalSpikelet",
                              "End": "StartGrainFill",
                              "Name": "StemElongation",
                              "Children": [
                                {
                                  "$type": "Models.Functions.Constant, Models",
                                  "FixedValue": 0.7,
                                  "Units": "0",
                                  "Name": "StemFraction",
                                  "Children": [],
                                  "IncludeInDocumentation": true,
                                  "Enabled": true,
                                  "ReadOnly": false
                                }
                              ],
                              "IncludeInDocumentation": true,
                              "Enabled": true,
                              "ReadOnly": false
                            },
                            {
                              "$type": "Models.Functions.PhaseLookupValue, Models",
                              "Start": "StartGrainFill",
                              "End": "HarvestRipe",
                              "Name": "EarEmergence",
                              "Children": [
                                {
                                  "$type": "Models.Functions.Constant, Models",
                                  "FixedValue": 0.0,
                                  "Units": null,
                                  "Name": "StemFraction",
                                  "Children": [],
                                  "IncludeInDocumentation": true,
                                  "Enabled": true,
                                  "ReadOnly": false
                                }
                              ],
                              "IncludeInDocumentation": true,
                              "Enabled": true,
                              "ReadOnly": false
                            }
                          ],
                          "IncludeInDocumentation": true,
                          "Enabled": true,
                          "ReadOnly": false
                        }
                      ],
                      "IncludeInDocumentation": true,
                      "Enabled": true,
                      "ReadOnly": false
                    },
                    {
                      "$type": "Models.Functions.PhaseLookup, Models",
                      "Name": "StructuralFraction",
                      "Children": [
                        {
                          "$type": "Models.Functions.PhaseLookupValue, Models",
                          "Start": "Sowing",
                          "End": "StartGrainFill",
                          "Name": "VegetativeGrowth",
                          "Children": [
                            {
                              "$type": "Models.Functions.Constant, Models",
                              "FixedValue": 0.3,
                              "Units": null,
                              "Name": "Fraction",
                              "Children": [],
                              "IncludeInDocumentation": true,
                              "Enabled": true,
                              "ReadOnly": false
                            }
                          ],
                          "IncludeInDocumentation": true,
                          "Enabled": true,
                          "ReadOnly": false
                        },
                        {
                          "$type": "Models.Functions.PhaseLookupValue, Models",
                          "Start": "StartGrainFill",
                          "End": "HarvestRipe",
                          "Name": "ReproductiveGrowth",
                          "Children": [
                            {
                              "$type": "Models.Functions.Constant, Models",
                              "FixedValue": 0.01,
                              "Units": null,
                              "Name": "Fraction",
                              "Children": [],
                              "IncludeInDocumentation": true,
                              "Enabled": true,
                              "ReadOnly": false
                            }
                          ],
                          "IncludeInDocumentation": true,
                          "Enabled": true,
                          "ReadOnly": false
                        }
                      ],
                      "IncludeInDocumentation": true,
                      "Enabled": true,
                      "ReadOnly": false
                    }
                  ],
                  "IncludeInDocumentation": true,
                  "Enabled": true,
                  "ReadOnly": false
                },
                {
                  "$type": "Models.Functions.Constant, Models",
                  "FixedValue": 0.0,
                  "Units": null,
                  "Name": "Metabolic",
                  "Children": [],
                  "IncludeInDocumentation": true,
                  "Enabled": true,
                  "ReadOnly": false
                },
                {
                  "$type": "Models.Functions.DemandFunctions.StorageDMDemandFunction, Models",
                  "Name": "Storage",
                  "Children": [
                    {
                      "$type": "Models.Functions.SubtractFunction, Models",
                      "Name": "StorageFraction",
                      "Children": [
                        {
                          "$type": "Models.Functions.Constant, Models",
                          "FixedValue": 1.0,
                          "Units": null,
                          "Name": "One",
                          "Children": [],
                          "IncludeInDocumentation": true,
                          "Enabled": true,
                          "ReadOnly": false
                        },
                        {
                          "$type": "Models.Functions.VariableReference, Models",
                          "VariableName": "[Stem].DMDemands.Structural.StructuralFraction",
                          "Name": "StructuralFraction",
                          "Children": [],
                          "IncludeInDocumentation": true,
                          "Enabled": true,
                          "ReadOnly": false
                        }
                      ],
                      "IncludeInDocumentation": true,
                      "Enabled": true,
                      "ReadOnly": false
                    }
                  ],
                  "IncludeInDocumentation": true,
                  "Enabled": true,
                  "ReadOnly": false
                }
              ],
              "IncludeInDocumentation": true,
              "Enabled": true,
              "ReadOnly": false
            },
            {
              "$type": "Models.PMF.BiomassDemand, Models",
              "Name": "NDemands",
              "Children": [
                {
                  "$type": "Models.Functions.MultiplyFunction, Models",
                  "Name": "Structural",
                  "Children": [
                    {
                      "$type": "Models.Functions.VariableReference, Models",
                      "VariableName": "[Stem].minimumNconc",
                      "Name": "MinNconc",
                      "Children": [],
                      "IncludeInDocumentation": true,
                      "Enabled": true,
                      "ReadOnly": false
                    },
                    {
                      "$type": "Models.Functions.VariableReference, Models",
                      "VariableName": "[Stem].potentialDMAllocation.Structural",
                      "Name": "PotentialDMAllocation",
                      "Children": [],
                      "IncludeInDocumentation": true,
                      "Enabled": true,
                      "ReadOnly": false
                    }
                  ],
                  "IncludeInDocumentation": true,
                  "Enabled": true,
                  "ReadOnly": false
                },
                {
                  "$type": "Models.Functions.MultiplyFunction, Models",
                  "Name": "Metabolic",
                  "Children": [
                    {
                      "$type": "Models.Functions.SubtractFunction, Models",
                      "Name": "MetabolicNconc",
                      "Children": [
                        {
                          "$type": "Models.Functions.VariableReference, Models",
                          "VariableName": "[Stem].criticalNConc",
                          "Name": "CritNconc",
                          "Children": [],
                          "IncludeInDocumentation": true,
                          "Enabled": true,
                          "ReadOnly": false
                        },
                        {
                          "$type": "Models.Functions.VariableReference, Models",
                          "VariableName": "[Stem].minimumNconc",
                          "Name": "MinNconc",
                          "Children": [],
                          "IncludeInDocumentation": true,
                          "Enabled": true,
                          "ReadOnly": false
                        }
                      ],
                      "IncludeInDocumentation": true,
                      "Enabled": true,
                      "ReadOnly": false
                    },
                    {
                      "$type": "Models.Functions.VariableReference, Models",
                      "VariableName": "[Stem].potentialDMAllocation.Structural",
                      "Name": "PotentialDMAllocation",
                      "Children": [],
                      "IncludeInDocumentation": true,
                      "Enabled": true,
                      "ReadOnly": false
                    }
                  ],
                  "IncludeInDocumentation": true,
                  "Enabled": true,
                  "ReadOnly": false
                },
                {
                  "$type": "Models.Functions.DemandFunctions.StorageNDemandFunction, Models",
                  "Name": "Storage",
                  "Children": [
                    {
                      "$type": "Models.Functions.VariableReference, Models",
                      "VariableName": "[Stem].nitrogenDemandSwitch",
                      "Name": "NitrogenDemandSwitch",
                      "Children": [],
                      "IncludeInDocumentation": true,
                      "Enabled": true,
                      "ReadOnly": false
                    },
                    {
                      "$type": "Models.Functions.VariableReference, Models",
                      "VariableName": "[Stem].maximumNconc",
                      "Name": "MaxNconc",
                      "Children": [],
                      "IncludeInDocumentation": true,
                      "Enabled": true,
                      "ReadOnly": false
                    }
                  ],
                  "IncludeInDocumentation": true,
                  "Enabled": true,
                  "ReadOnly": false
                }
              ],
              "IncludeInDocumentation": true,
              "Enabled": true,
              "ReadOnly": false
            },
            {
              "$type": "Models.PMF.RetranslocateNonStructural, Models",
              "Name": "RetranslocateNitrogen",
              "Children": [],
              "IncludeInDocumentation": true,
              "Enabled": true,
              "ReadOnly": false
            }
          ],
          "IncludeInDocumentation": true,
          "Enabled": true,
          "ReadOnly": false
        },
        {
          "$type": "Models.PMF.CompositeBiomass, Models",
          "Propertys": [
            "[Leaf].Live",
            "[Leaf].Dead",
            "[Stem].Live",
            "[Stem].Dead",
            "[Spike].Live",
            "[Spike].Dead",
            "[Grain].Live",
            "[Grain].Dead"
          ],
          "DMDOfStructural": 0.6,
          "Name": "AboveGround",
          "Children": [],
          "IncludeInDocumentation": true,
          "Enabled": true,
          "ReadOnly": false
        },
        {
          "$type": "Models.PMF.CompositeBiomass, Models",
          "Propertys": [
            "[Leaf].Live",
            "[Stem].Live",
            "[Spike].Live",
            "[Grain].Live"
          ],
          "DMDOfStructural": 0.6,
          "Name": "AboveGroundLive",
          "Children": [],
          "IncludeInDocumentation": true,
          "Enabled": true,
          "ReadOnly": false
        },
        {
          "$type": "Models.PMF.CompositeBiomass, Models",
          "Propertys": [
            "[Leaf].Dead",
            "[Stem].Dead",
            "[Spike].Dead",
            "[Grain].Dead"
          ],
          "DMDOfStructural": 0.6,
          "Name": "AboveGroundDead",
          "Children": [],
          "IncludeInDocumentation": true,
          "Enabled": true,
          "ReadOnly": false
        },
        {
          "$type": "Models.PMF.CompositeBiomass, Models",
          "Propertys": [
            "[Root].Live",
            "[Root].Dead"
          ],
          "DMDOfStructural": 0.6,
          "Name": "BelowGround",
          "Children": [],
          "IncludeInDocumentation": true,
          "Enabled": true,
          "ReadOnly": false
        },
        {
          "$type": "Models.PMF.CompositeBiomass, Models",
          "Propertys": [
            "[Leaf].Live",
            "[Leaf].Dead",
            "[Stem].Live",
            "[Stem].Dead",
            "[Root].Live",
            "[Root].Dead",
            "[Spike].Live",
            "[Spike].Dead",
            "[Grain].Live",
            "[Grain].Dead"
          ],
          "DMDOfStructural": 0.6,
          "Name": "Total",
          "Children": [],
          "IncludeInDocumentation": true,
          "Enabled": true,
          "ReadOnly": false
        },
        {
          "$type": "Models.PMF.CompositeBiomass, Models",
          "Propertys": [
            "[Leaf].Live",
            "[Stem].Live",
            "[Root].Live",
            "[Spike].Live",
            "[Grain].Live"
          ],
          "DMDOfStructural": 0.6,
          "Name": "TotalLive",
          "Children": [],
          "IncludeInDocumentation": true,
          "Enabled": true,
          "ReadOnly": false
        },
        {
          "$type": "Models.PMF.CompositeBiomass, Models",
          "Propertys": [
            "[Leaf].Dead",
            "[Stem].Dead",
            "[Root].Dead",
            "[Spike].Dead",
            "[Grain].Dead"
          ],
          "DMDOfStructural": 0.6,
          "Name": "TotalDead",
          "Children": [],
          "IncludeInDocumentation": true,
          "Enabled": true,
          "ReadOnly": false
        },
        {
          "$type": "Models.PMF.CompositeBiomass, Models",
          "Propertys": [
            "[Spike].Live",
            "[Grain].Live",
            "[Spike].Dead",
            "[Grain].Dead"
          ],
          "DMDOfStructural": 0.6,
          "Name": "Ear",
          "Children": [
            {
              "$type": "Models.Memo, Models",
              "Text": "\nThe Ear composite biomass object includes the Live and dead pools of all organs within the Ear to allow output for total dry matter and Nutrient contents, including total structural, non-structural and metabolic pools.\n",
              "Name": "memo",
              "Children": [],
              "IncludeInDocumentation": true,
              "Enabled": true,
              "ReadOnly": false
            }
          ],
          "IncludeInDocumentation": true,
          "Enabled": true,
          "ReadOnly": false
        },
        {
          "$type": "Models.PMF.CompositeBiomass, Models",
          "Propertys": [
            "[Stem].Live",
            "[Spike].Live",
            "[Stem].Dead",
            "[Spike].Dead"
          ],
          "DMDOfStructural": 0.6,
          "Name": "StemPlusSpike",
          "Children": [],
          "IncludeInDocumentation": true,
          "Enabled": true,
          "ReadOnly": false
        },
        {
          "$type": "Models.PMF.CultivarFolder, Models",
          "Name": "Cultivars",
          "Children": [
            {
              "$type": "Models.PMF.CultivarFolder, Models",
              "Name": "New Zealand",
              "Children": [
                {
                  "$type": "Models.PMF.Cultivar, Models",
                  "Command": [
                    "[Phenology].MinimumLeafNumber.FixedValue = 9",
                    "[Phenology].VrnSensitivity.FixedValue = 7",
                    "[Phenology].PpSensitivity.FixedValue = 3"
                  ],
                  "Name": "Alberic",
                  "Children": [],
                  "IncludeInDocumentation": true,
                  "Enabled": true,
                  "ReadOnly": false
                },
                {
                  "$type": "Models.PMF.Cultivar, Models",
                  "Command": [
                    "[Phenology].MinimumLeafNumber.FixedValue = 9",
                    "[Phenology].VrnSensitivity.FixedValue = 10",
                    "[Phenology].PpSensitivity.FixedValue = 6",
                    "[Phenology].HeadEmergencePpSensitivity.FixedValue = 5",
                    "[Structure].Phyllochron.BasePhyllochron.FixedValue = 80"
                  ],
                  "Name": "Amarok",
                  "Children": [],
                  "IncludeInDocumentation": true,
                  "Enabled": true,
                  "ReadOnly": false
                },
                {
                  "$type": "Models.PMF.Cultivar, Models",
                  "Command": [
                    "[Phenology].MinimumLeafNumber.FixedValue = 9",
                    "[Phenology].VrnSensitivity.FixedValue = 7",
                    "[Phenology].PpSensitivity.FixedValue = 3"
                  ],
                  "Name": "Aspiring",
                  "Children": [],
                  "IncludeInDocumentation": true,
                  "Enabled": true,
                  "ReadOnly": false
                },
                {
                  "$type": "Models.PMF.Cultivar, Models",
                  "Command": [
                    "[Phenology].MinimumLeafNumber.FixedValue = 8",
                    "[Phenology].VrnSensitivity.FixedValue = 8",
                    "[Phenology].PpSensitivity.FixedValue = 5",
                    "[Phenology].HeadEmergencePpSensitivity.FixedValue = 3",
                    "[Structure].Phyllochron.BasePhyllochron.FixedValue = 100",
                    "[Leaf].ExtinctionCoeff.VegetativePhase.FixedValue = 0.7",
                    "[Grain].NumberFunction.GrainNumber.GrainsPerGramOfStem.FixedValue = 22"
                  ],
                  "Name": "BattenWinter",
                  "Children": [],
                  "IncludeInDocumentation": true,
                  "Enabled": true,
                  "ReadOnly": false
                },
                {
                  "$type": "Models.PMF.Cultivar, Models",
                  "Command": [
                    "[Phenology].MinimumLeafNumber.FixedValue = 7",
                    "[Phenology].VrnSensitivity.FixedValue = 0",
                    "[Phenology].PpSensitivity.FixedValue = 5",
                    "[Phenology].HeadEmergencePpSensitivity.FixedValue = 3",
                    "[Structure].Phyllochron.BasePhyllochron.FixedValue = 100",
                    "[Leaf].ExtinctionCoeff.VegetativePhase.FixedValue = 0.7",
                    "[Grain].NumberFunction.GrainNumber.GrainsPerGramOfStem.FixedValue = 22"
                  ],
                  "Name": "BattenSpring",
                  "Children": [],
                  "IncludeInDocumentation": true,
                  "Enabled": true,
                  "ReadOnly": false
                },
                {
                  "$type": "Models.PMF.Cultivar, Models",
                  "Command": [
                    "[Phenology].MinimumLeafNumber.FixedValue = 9",
                    "[Phenology].VrnSensitivity.FixedValue = 7",
                    "[Phenology].PpSensitivity.FixedValue = 3"
                  ],
                  "Name": "Centaur",
                  "Children": [],
                  "IncludeInDocumentation": true,
                  "Enabled": true,
                  "ReadOnly": false
                },
                {
                  "$type": "Models.PMF.Cultivar, Models",
                  "Command": [
                    "[Phenology].MinimumLeafNumber.FixedValue = 8",
                    "[Phenology].VrnSensitivity.FixedValue = 8",
                    "[Phenology].PpSensitivity.FixedValue = 8",
                    "[Phenology].HeadEmergencePpSensitivity.FixedValue = 3",
                    "[Structure].Phyllochron.BasePhyllochron.FixedValue = 100"
                  ],
                  "Name": "Claire",
                  "Children": [],
                  "IncludeInDocumentation": true,
                  "Enabled": true,
                  "ReadOnly": false
                },
                {
                  "$type": "Models.PMF.Cultivar, Models",
                  "Command": [
                    "[Phenology].MinimumLeafNumber.FixedValue = 7",
                    "[Phenology].VrnSensitivity.FixedValue = 0",
                    "[Phenology].PpSensitivity.FixedValue = 3",
                    "[Structure].Phyllochron.BasePhyllochron.FixedValue = 100"
                  ],
                  "Name": "Conquest",
                  "Children": [],
                  "IncludeInDocumentation": true,
                  "Enabled": true,
                  "ReadOnly": false
                },
                {
                  "$type": "Models.PMF.Cultivar, Models",
                  "Command": [
                    "[Phenology].MinimumLeafNumber.FixedValue = 14",
                    "[Phenology].VrnSensitivity.FixedValue = 1",
                    "[Phenology].PpSensitivity.FixedValue = 2"
                  ],
                  "Name": "CRWT153",
                  "Children": [],
                  "IncludeInDocumentation": true,
                  "Enabled": true,
                  "ReadOnly": false
                },
                {
                  "$type": "Models.PMF.Cultivar, Models",
                  "Command": [
                    "[Phenology].MinimumLeafNumber.FixedValue = 8.5",
                    "[Phenology].VrnSensitivity.FixedValue = 0",
                    "[Phenology].PpSensitivity.FixedValue = 0",
                    "[Structure].Phyllochron.BasePhyllochron.FixedValue = 80",
                    "[Leaf].CohortParameters.MaxArea.AreaLargestLeaves.FixedValue = 1600",
                    "[Grain].MaximumPotentialGrainSize.FixedValue = 0.051",
                    "[Grain].NumberFunction.GrainNumber.GrainsPerGramOfStem.FixedValue = 35",
                    "[Leaf].ExtinctionCoeff.VegetativePhase.FixedValue = 0.5",
                    "[Structure].BranchingRate.PotentialBranchingRate.Vegetative.PotentialBranchingRate.XYPairs.Y = 0,0,0,0,4,7,12,20",
                    "[Grain].MaximumNConc.FixedValue = 0.025",
                    "[Grain].MaxNConcDailyGrowth.FixedValue = 0.025",
                    "[Leaf].ExtinctionCoeff.DevelopmentFactor.XYPairs.Y = 1,1,1,1,1.4",
                    "[Leaf].CohortParameters.MinimumNConc.XYPairs.Y = 0.01,0.008, 0.008,0.008, 0.008, 0.008",
                    "[Stem].MinimumNConc.FixedValue = 0.006",
                    "[Spike].DMRetranslocationFactor.ReproductiveGrowth.DMRetranslocationFactor.FixedValue = 0.05"
                  ],
                  "Name": "Discovery",
                  "Children": [
                    {
                      "$type": "Models.Memo, Models",
                      "Text": "This is a spring wheat with a high grain number and later tillering\n",
                      "Name": "Memo",
                      "Children": [],
                      "IncludeInDocumentation": true,
                      "Enabled": true,
                      "ReadOnly": false
                    }
                  ],
                  "IncludeInDocumentation": true,
                  "Enabled": true,
                  "ReadOnly": false
                },
                {
                  "$type": "Models.PMF.Cultivar, Models",
                  "Command": [
                    "[Phenology].MinimumLeafNumber.FixedValue = 9",
                    "[Phenology].VrnSensitivity.FixedValue = 7",
                    "[Phenology].PpSensitivity.FixedValue = 3"
                  ],
                  "Name": "Einstein",
                  "Children": [],
                  "IncludeInDocumentation": true,
                  "Enabled": true,
                  "ReadOnly": false
                },
                {
                  "$type": "Models.PMF.Cultivar, Models",
                  "Command": [
                    "[Phenology].MinimumLeafNumber.FixedValue = 9",
                    "[Phenology].VrnSensitivity.FixedValue = 7",
                    "[Phenology].PpSensitivity.FixedValue = 3"
                  ],
                  "Name": "Exceed",
                  "Children": [],
                  "IncludeInDocumentation": true,
                  "Enabled": true,
                  "ReadOnly": false
                },
                {
                  "$type": "Models.PMF.Cultivar, Models",
                  "Command": [
                    "[Phenology].MinimumLeafNumber.FixedValue = 9",
                    "[Phenology].VrnSensitivity.FixedValue = 7",
                    "[Phenology].PpSensitivity.FixedValue = 3"
                  ],
                  "Name": "Majestic",
                  "Children": [],
                  "IncludeInDocumentation": true,
                  "Enabled": true,
                  "ReadOnly": false
                },
                {
                  "$type": "Models.PMF.Cultivar, Models",
                  "Command": [
                    "[Phenology].MinimumLeafNumber.FixedValue = 9",
                    "[Phenology].VrnSensitivity.FixedValue = 7",
                    "[Phenology].PpSensitivity.FixedValue = 3"
                  ],
                  "Name": "Option",
                  "Children": [],
                  "IncludeInDocumentation": true,
                  "Enabled": true,
                  "ReadOnly": false
                },
                {
                  "$type": "Models.PMF.Cultivar, Models",
                  "Command": [
                    "[Phenology].MinimumLeafNumber.FixedValue = 6",
                    "[Phenology].VrnSensitivity.FixedValue = 0",
                    "[Phenology].PpSensitivity.FixedValue = 4",
                    "[Phenology].HeadEmergencePpSensitivity.FixedValue = 2",
                    "[Structure].Phyllochron.BasePhyllochron.FixedValue = 100"
                  ],
                  "Name": "Otane",
                  "Children": [],
                  "IncludeInDocumentation": true,
                  "Enabled": true,
                  "ReadOnly": false
                },
                {
                  "$type": "Models.PMF.Cultivar, Models",
                  "Command": [
                    "[Phenology].MinimumLeafNumber.FixedValue = 9",
                    "[Phenology].VrnSensitivity.FixedValue = 7",
                    "[Phenology].PpSensitivity.FixedValue = 3"
                  ],
                  "Name": "Pennant",
                  "Children": [],
                  "IncludeInDocumentation": true,
                  "Enabled": true,
                  "ReadOnly": false
                },
                {
                  "$type": "Models.PMF.Cultivar, Models",
                  "Command": [
                    "[Phenology].MinimumLeafNumber.FixedValue = 9",
                    "[Phenology].VrnSensitivity.FixedValue = 7",
                    "[Phenology].PpSensitivity.FixedValue = 3"
                  ],
                  "Name": "Regency",
                  "Children": [],
                  "IncludeInDocumentation": true,
                  "Enabled": true,
                  "ReadOnly": false
                },
                {
                  "$type": "Models.PMF.Cultivar, Models",
                  "Command": [
                    "[Phenology].MinimumLeafNumber.FixedValue = 9",
                    "[Phenology].VrnSensitivity.FixedValue = 7",
                    "[Phenology].PpSensitivity.FixedValue = 3"
                  ],
                  "Name": "Richmond",
                  "Children": [],
                  "IncludeInDocumentation": true,
                  "Enabled": true,
                  "ReadOnly": false
                },
                {
                  "$type": "Models.PMF.Cultivar, Models",
                  "Command": [
                    "[Phenology].MinimumLeafNumber.FixedValue = 9",
                    "[Phenology].VrnSensitivity.FixedValue = 7",
                    "[Phenology].PpSensitivity.FixedValue = 3"
                  ],
                  "Name": "Robigus",
                  "Children": [],
                  "IncludeInDocumentation": true,
                  "Enabled": true,
                  "ReadOnly": false
                },
                {
                  "$type": "Models.PMF.Cultivar, Models",
                  "Command": [
                    "[Phenology].MinimumLeafNumber.FixedValue = 7",
                    "[Phenology].VrnSensitivity.FixedValue = 0",
                    "[Phenology].PpSensitivity.FixedValue = 2",
                    "[Phenology].HeadEmergencePpSensitivity.FixedValue = 3",
                    "[Structure].Phyllochron.BasePhyllochron.FixedValue = 100"
                  ],
                  "Name": "Rongotea",
                  "Children": [],
                  "IncludeInDocumentation": true,
                  "Enabled": true,
                  "ReadOnly": false
                },
                {
                  "$type": "Models.PMF.Cultivar, Models",
                  "Command": [
                    "[Phenology].MinimumLeafNumber.FixedValue = 9",
                    "[Phenology].VrnSensitivity.FixedValue = 7",
                    "[Phenology].PpSensitivity.FixedValue = 3"
                  ],
                  "Name": "Rubric",
                  "Children": [],
                  "IncludeInDocumentation": true,
                  "Enabled": true,
                  "ReadOnly": false
                },
                {
                  "$type": "Models.PMF.Cultivar, Models",
                  "Command": [
                    "[Phenology].MinimumLeafNumber.FixedValue = 9",
                    "[Phenology].VrnSensitivity.FixedValue = 7",
                    "[Phenology].PpSensitivity.FixedValue = 3"
                  ],
                  "Name": "Sage",
                  "Children": [],
                  "IncludeInDocumentation": true,
                  "Enabled": true,
                  "ReadOnly": false
                },
                {
                  "$type": "Models.PMF.Cultivar, Models",
                  "Command": [
                    "[Phenology].MinimumLeafNumber.FixedValue = 9",
                    "[Phenology].VrnSensitivity.FixedValue = 7",
                    "[Phenology].PpSensitivity.FixedValue = 3"
                  ],
                  "Name": "Saracen",
                  "Children": [],
                  "IncludeInDocumentation": true,
                  "Enabled": true,
                  "ReadOnly": false
                },
                {
                  "$type": "Models.PMF.Cultivar, Models",
                  "Command": [
                    "[Phenology].MinimumLeafNumber.FixedValue = 9",
                    "[Phenology].VrnSensitivity.FixedValue = 7",
                    "[Phenology].PpSensitivity.FixedValue = 3"
                  ],
                  "Name": "Savannah",
                  "Children": [],
                  "IncludeInDocumentation": true,
                  "Enabled": true,
                  "ReadOnly": false
                },
                {
                  "$type": "Models.PMF.Cultivar, Models",
                  "Command": [
                    "[Phenology].MinimumLeafNumber.FixedValue = 9",
                    "[Phenology].VrnSensitivity.FixedValue = 7",
                    "[Phenology].PpSensitivity.FixedValue = 3"
                  ],
                  "Name": "Solstice",
                  "Children": [],
                  "IncludeInDocumentation": true,
                  "Enabled": true,
                  "ReadOnly": false
                },
                {
                  "$type": "Models.PMF.Cultivar, Models",
                  "Command": [
                    "[Phenology].MinimumLeafNumber.FixedValue = 9",
                    "[Phenology].VrnSensitivity.FixedValue = 7",
                    "[Phenology].PpSensitivity.FixedValue = 3"
                  ],
                  "Name": "Tanker",
                  "Children": [],
                  "IncludeInDocumentation": true,
                  "Enabled": true,
                  "ReadOnly": false
                },
                {
                  "$type": "Models.PMF.Cultivar, Models",
                  "Command": [
                    "[Phenology].MinimumLeafNumber.FixedValue = 9",
                    "[Phenology].VrnSensitivity.FixedValue = 7",
                    "[Phenology].PpSensitivity.FixedValue = 3"
                  ],
                  "Name": "Tribute",
                  "Children": [],
                  "IncludeInDocumentation": true,
                  "Enabled": true,
                  "ReadOnly": false
                },
                {
                  "$type": "Models.PMF.Cultivar, Models",
                  "Command": [
                    "[Phenology].MinimumLeafNumber.FixedValue = 8",
                    "[Phenology].VrnSensitivity.FixedValue = 10",
                    "[Phenology].PpSensitivity.FixedValue = 0",
                    "[Phenology].HeadEmergenceLongDayBase.FixedValue = 4",
                    "[Structure].Phyllochron.BasePhyllochron.FixedValue = 100",
                    "[Phenology].DailyVernalisation.TempResponseProfile.XYPairs.X = 0,1,8",
                    "[Phenology].DailyVernalisation.TempResponseProfile.XYPairs.Y = 0,1.204,0",
                    "[Leaf].ExtinctionCoeff.VegetativePhase.FixedValue = 0.7",
                    "[Grain].NumberFunction.GrainNumber.GrainsPerGramOfStem.FixedValue = 22",
                    "[Grain].MaximumPotentialGrainSize.FixedValue = 0.035",
                    "[Leaf].CohortParameters.MaxArea.AreaLargestLeaves.FixedValue = 3000"
                  ],
                  "Name": "Wakanui",
                  "Children": [],
                  "IncludeInDocumentation": true,
                  "Enabled": true,
                  "ReadOnly": false
                },
                {
                  "$type": "Models.PMF.Cultivar, Models",
                  "Command": [
                    "[Phenology].MinimumLeafNumber.FixedValue = 9",
                    "[Phenology].VrnSensitivity.FixedValue = 7",
                    "[Phenology].PpSensitivity.FixedValue = 3"
                  ],
                  "Name": "Weston",
                  "Children": [],
                  "IncludeInDocumentation": true,
                  "Enabled": true,
                  "ReadOnly": false
                }
              ],
              "IncludeInDocumentation": true,
              "Enabled": true,
              "ReadOnly": false
            },
            {
              "$type": "Models.PMF.CultivarFolder, Models",
              "Name": "Australia",
              "Children": [
                {
                  "$type": "Models.PMF.Cultivar, Models",
                  "Command": [
                    "[Phenology].MinimumLeafNumber.FixedValue = 5",
                    "[Phenology].VrnSensitivity.FixedValue = 0",
                    "[Phenology].PpSensitivity.FixedValue = 4",
                    "[Phenology].HeadEmergencePpSensitivity.FixedValue = 0",
                    "[Structure].Phyllochron.BasePhyllochron.FixedValue = 100"
                  ],
                  "Name": "Axe",
                  "Children": [],
                  "IncludeInDocumentation": true,
                  "Enabled": true,
                  "ReadOnly": false
                },
                {
                  "$type": "Models.PMF.Cultivar, Models",
                  "Command": [
                    "[Phenology].MinimumLeafNumber.FixedValue = 6",
                    "[Phenology].VrnSensitivity.FixedValue = 0",
                    "[Phenology].PpSensitivity.FixedValue = 4",
                    "[Structure].Phyllochron.BasePhyllochron.FixedValue = 100"
                  ],
                  "Name": "Bolac",
                  "Children": [],
                  "IncludeInDocumentation": true,
                  "Enabled": true,
                  "ReadOnly": false
                },
                {
                  "$type": "Models.PMF.Cultivar, Models",
                  "Command": [
                    "[Phenology].MinimumLeafNumber.FixedValue = 6",
                    "[Phenology].VrnSensitivity.FixedValue = 0",
                    "[Phenology].PpSensitivity.FixedValue = 4",
                    "[Structure].Phyllochron.BasePhyllochron.FixedValue = 100"
                  ],
                  "Name": "Cunningham",
                  "Children": [
                    {
                      "$type": "Models.Core.Alias, Models",
                      "Name": "Anlace",
                      "Children": [],
                      "IncludeInDocumentation": true,
                      "Enabled": true,
                      "ReadOnly": false
                    },
                    {
                      "$type": "Models.Core.Alias, Models",
                      "Name": "Arrivato",
                      "Children": [],
                      "IncludeInDocumentation": true,
                      "Enabled": true,
                      "ReadOnly": false
                    },
                    {
                      "$type": "Models.Core.Alias, Models",
                      "Name": "Babbler",
                      "Children": [],
                      "IncludeInDocumentation": true,
                      "Enabled": true,
                      "ReadOnly": false
                    },
                    {
                      "$type": "Models.Core.Alias, Models",
                      "Name": "Barham",
                      "Children": [],
                      "IncludeInDocumentation": true,
                      "Enabled": true,
                      "ReadOnly": false
                    },
                    {
                      "$type": "Models.Core.Alias, Models",
                      "Name": "Baxter",
                      "Children": [],
                      "IncludeInDocumentation": true,
                      "Enabled": true,
                      "ReadOnly": false
                    },
                    {
                      "$type": "Models.Core.Alias, Models",
                      "Name": "Bowie",
                      "Children": [],
                      "IncludeInDocumentation": true,
                      "Enabled": true,
                      "ReadOnly": false
                    },
                    {
                      "$type": "Models.Core.Alias, Models",
                      "Name": "Buckley",
                      "Children": [],
                      "IncludeInDocumentation": true,
                      "Enabled": true,
                      "ReadOnly": false
                    },
                    {
                      "$type": "Models.Core.Alias, Models",
                      "Name": "Burunga",
                      "Children": [],
                      "IncludeInDocumentation": true,
                      "Enabled": true,
                      "ReadOnly": false
                    },
                    {
                      "$type": "Models.Core.Alias, Models",
                      "Name": "Camm",
                      "Children": [],
                      "IncludeInDocumentation": true,
                      "Enabled": true,
                      "ReadOnly": false
                    },
                    {
                      "$type": "Models.Core.Alias, Models",
                      "Name": "Carinya",
                      "Children": [],
                      "IncludeInDocumentation": true,
                      "Enabled": true,
                      "ReadOnly": false
                    },
                    {
                      "$type": "Models.Core.Alias, Models",
                      "Name": "Chief",
                      "Children": [],
                      "IncludeInDocumentation": true,
                      "Enabled": true,
                      "ReadOnly": false
                    },
                    {
                      "$type": "Models.Core.Alias, Models",
                      "Name": "Dagger",
                      "Children": [],
                      "IncludeInDocumentation": true,
                      "Enabled": true,
                      "ReadOnly": false
                    },
                    {
                      "$type": "Models.Core.Alias, Models",
                      "Name": "Aurora",
                      "Children": [],
                      "IncludeInDocumentation": true,
                      "Enabled": true,
                      "ReadOnly": false
                    },
                    {
                      "$type": "Models.Core.Alias, Models",
                      "Name": "Elmore",
                      "Children": [],
                      "IncludeInDocumentation": true,
                      "Enabled": true,
                      "ReadOnly": false
                    },
                    {
                      "$type": "Models.Core.Alias, Models",
                      "Name": "Espada",
                      "Children": [],
                      "IncludeInDocumentation": true,
                      "Enabled": true,
                      "ReadOnly": false
                    },
                    {
                      "$type": "Models.Core.Alias, Models",
                      "Name": "Frame",
                      "Children": [],
                      "IncludeInDocumentation": true,
                      "Enabled": true,
                      "ReadOnly": false
                    },
                    {
                      "$type": "Models.Core.Alias, Models",
                      "Name": "Gazelle",
                      "Children": [],
                      "IncludeInDocumentation": true,
                      "Enabled": true,
                      "ReadOnly": false
                    },
                    {
                      "$type": "Models.Core.Alias, Models",
                      "Name": "Halberd",
                      "Children": [],
                      "IncludeInDocumentation": true,
                      "Enabled": true,
                      "ReadOnly": false
                    },
                    {
                      "$type": "Models.Core.Alias, Models",
                      "Name": "Meteor",
                      "Children": [],
                      "IncludeInDocumentation": true,
                      "Enabled": true,
                      "ReadOnly": false
                    },
                    {
                      "$type": "Models.Core.Alias, Models",
                      "Name": "Preston",
                      "Children": [],
                      "IncludeInDocumentation": true,
                      "Enabled": true,
                      "ReadOnly": false
                    },
                    {
                      "$type": "Models.Core.Alias, Models",
                      "Name": "Saphire",
                      "Children": [],
                      "IncludeInDocumentation": true,
                      "Enabled": true,
                      "ReadOnly": false
                    },
                    {
                      "$type": "Models.Core.Alias, Models",
                      "Name": "Scout",
                      "Children": [],
                      "IncludeInDocumentation": true,
                      "Enabled": true,
                      "ReadOnly": false
                    },
                    {
                      "$type": "Models.Core.Alias, Models",
                      "Name": "Stiletto",
                      "Children": [],
                      "IncludeInDocumentation": true,
                      "Enabled": true,
                      "ReadOnly": false
                    },
                    {
                      "$type": "Models.Core.Alias, Models",
                      "Name": "Wallup",
                      "Children": [],
                      "IncludeInDocumentation": true,
                      "Enabled": true,
                      "ReadOnly": false
                    }
                  ],
                  "IncludeInDocumentation": true,
                  "Enabled": true,
                  "ReadOnly": false
                },
                {
                  "$type": "Models.PMF.Cultivar, Models",
                  "Command": [
                    "[Phenology].MinimumLeafNumber.FixedValue = 6",
                    "[Phenology].VrnSensitivity.FixedValue = 0",
                    "[Phenology].PpSensitivity.FixedValue = 4",
                    "[Structure].Phyllochron.BasePhyllochron.FixedValue = 100"
                  ],
                  "Name": "Derrimut",
                  "Children": [],
                  "IncludeInDocumentation": true,
                  "Enabled": true,
                  "ReadOnly": false
                },
                {
                  "$type": "Models.PMF.Cultivar, Models",
                  "Command": [
                    "[Phenology].MinimumLeafNumber.FixedValue = 6",
                    "[Phenology].VrnSensitivity.FixedValue = 1",
                    "[Phenology].PpSensitivity.FixedValue = 4",
                    "[Structure].Phyllochron.BasePhyllochron.FixedValue = 100"
                  ],
                  "Name": "Gregory",
                  "Children": [
                    {
                      "$type": "Models.Core.Alias, Models",
                      "Name": "Lancer",
                      "Children": [],
                      "IncludeInDocumentation": true,
                      "Enabled": true,
                      "ReadOnly": false
                    }
                  ],
                  "IncludeInDocumentation": true,
                  "Enabled": true,
                  "ReadOnly": false
                },
                {
                  "$type": "Models.PMF.Cultivar, Models",
                  "Command": [
                    "[Phenology].MinimumLeafNumber.FixedValue = 8",
                    "[Phenology].VrnSensitivity.FixedValue = 0",
                    "[Phenology].PpSensitivity.FixedValue = 4"
                  ],
                  "Name": "GattonHartog",
                  "Children": [],
                  "IncludeInDocumentation": true,
                  "Enabled": true,
                  "ReadOnly": false
                },
                {
                  "$type": "Models.PMF.Cultivar, Models",
                  "Command": [
                    "[Phenology].MinimumLeafNumber.FixedValue = 5",
                    "[Phenology].VrnSensitivity.FixedValue = 0",
                    "[Phenology].PpSensitivity.FixedValue = 3.5",
                    "[Structure].Phyllochron.BasePhyllochron.FixedValue = 100",
                    "[Phenology].HeadEmergencePpSensitivity.FixedValue = 0",
                    "[Phenology].HeadEmergenceLongDayBase.FixedValue"
                  ],
                  "Name": "Gamenya",
                  "Children": [],
                  "IncludeInDocumentation": true,
                  "Enabled": true,
                  "ReadOnly": false
                },
                {
                  "$type": "Models.PMF.Cultivar, Models",
                  "Command": [
                    "[Phenology].MinimumLeafNumber.FixedValue = 5",
                    "[Phenology].VrnSensitivity.FixedValue = 0",
                    "[Phenology].PpSensitivity.FixedValue = 4",
                    "[Structure].Phyllochron.BasePhyllochron.FixedValue = 100"
                  ],
                  "Name": "Gauntlet",
                  "Children": [
                    {
                      "$type": "Models.Core.Alias, Models",
                      "Name": "Braewood",
                      "Children": [],
                      "IncludeInDocumentation": true,
                      "Enabled": true,
                      "ReadOnly": false
                    },
                    {
                      "$type": "Models.Core.Alias, Models",
                      "Name": "Chara",
                      "Children": [],
                      "IncludeInDocumentation": true,
                      "Enabled": true,
                      "ReadOnly": false
                    },
                    {
                      "$type": "Models.Core.Alias, Models",
                      "Name": "Drysdale",
                      "Children": [],
                      "IncludeInDocumentation": true,
                      "Enabled": true,
                      "ReadOnly": false
                    },
                    {
                      "$type": "Models.Core.Alias, Models",
                      "Name": "Envoy",
                      "Children": [],
                      "IncludeInDocumentation": true,
                      "Enabled": true,
                      "ReadOnly": false
                    },
                    {
                      "$type": "Models.Core.Alias, Models",
                      "Name": "Estoc",
                      "Children": [],
                      "IncludeInDocumentation": true,
                      "Enabled": true,
                      "ReadOnly": false
                    },
                    {
                      "$type": "Models.Core.Alias, Models",
                      "Name": "Giles",
                      "Children": [],
                      "IncludeInDocumentation": true,
                      "Enabled": true,
                      "ReadOnly": false
                    },
                    {
                      "$type": "Models.Core.Alias, Models",
                      "Name": "Harper",
                      "Children": [],
                      "IncludeInDocumentation": true,
                      "Enabled": true,
                      "ReadOnly": false
                    },
                    {
                      "$type": "Models.Core.Alias, Models",
                      "Name": "Krichauff",
                      "Children": [],
                      "IncludeInDocumentation": true,
                      "Enabled": true,
                      "ReadOnly": false
                    },
                    {
                      "$type": "Models.Core.Alias, Models",
                      "Name": "Magenta",
                      "Children": [],
                      "IncludeInDocumentation": true,
                      "Enabled": true,
                      "ReadOnly": false
                    },
                    {
                      "$type": "Models.Core.Alias, Models",
                      "Name": "Mitch",
                      "Children": [],
                      "IncludeInDocumentation": true,
                      "Enabled": true,
                      "ReadOnly": false
                    },
                    {
                      "$type": "Models.Core.Alias, Models",
                      "Name": "Phantom",
                      "Children": [],
                      "IncludeInDocumentation": true,
                      "Enabled": true,
                      "ReadOnly": false
                    },
                    {
                      "$type": "Models.Core.Alias, Models",
                      "Name": "Pugsley",
                      "Children": [],
                      "IncludeInDocumentation": true,
                      "Enabled": true,
                      "ReadOnly": false
                    },
                    {
                      "$type": "Models.Core.Alias, Models",
                      "Name": "Sentinel",
                      "Children": [],
                      "IncludeInDocumentation": true,
                      "Enabled": true,
                      "ReadOnly": false
                    },
                    {
                      "$type": "Models.Core.Alias, Models",
                      "Name": "Silverstar",
                      "Children": [],
                      "IncludeInDocumentation": true,
                      "Enabled": true,
                      "ReadOnly": false
                    },
                    {
                      "$type": "Models.Core.Alias, Models",
                      "Name": "Suneca",
                      "Children": [],
                      "IncludeInDocumentation": true,
                      "Enabled": true,
                      "ReadOnly": false
                    },
                    {
                      "$type": "Models.Core.Alias, Models",
                      "Name": "Sunlin",
                      "Children": [],
                      "IncludeInDocumentation": true,
                      "Enabled": true,
                      "ReadOnly": false
                    },
                    {
                      "$type": "Models.Core.Alias, Models",
                      "Name": "Sunvale",
                      "Children": [],
                      "IncludeInDocumentation": true,
                      "Enabled": true,
                      "ReadOnly": false
                    },
                    {
                      "$type": "Models.Core.Alias, Models",
                      "Name": "Trojan",
                      "Children": [],
                      "IncludeInDocumentation": true,
                      "Enabled": true,
                      "ReadOnly": false
                    },
                    {
                      "$type": "Models.Core.Alias, Models",
                      "Name": "Strzelecki",
                      "Children": [],
                      "IncludeInDocumentation": true,
                      "Enabled": true,
                      "ReadOnly": false
                    }
                  ],
                  "IncludeInDocumentation": true,
                  "Enabled": true,
                  "ReadOnly": false
                },
                {
                  "$type": "Models.PMF.Cultivar, Models",
                  "Command": [
                    "[Phenology].MinimumLeafNumber.FixedValue = 6",
                    "[Phenology].VrnSensitivity.FixedValue = 0",
                    "[Phenology].PpSensitivity.FixedValue = 5",
                    "[Structure].Phyllochron.BasePhyllochron.FixedValue = 100"
                  ],
                  "Name": "Gladius",
                  "Children": [],
                  "IncludeInDocumentation": true,
                  "Enabled": true,
                  "ReadOnly": false
                },
                {
                  "$type": "Models.PMF.Cultivar, Models",
                  "Command": [
                    "[Phenology].MinimumLeafNumber.FixedValue = 6",
                    "[Phenology].VrnSensitivity.FixedValue = 0",
                    "[Phenology].PpSensitivity.FixedValue = 5",
                    "[Structure].Phyllochron.BasePhyllochron.FixedValue = 100",
                    "[Grain].MaximumPotentialGrainSize.FixedValue = 0.041",
                    "[Grain].NumberFunction.GrainNumber.GrainsPerGramOfStem.FixedValue = 17"
                  ],
                  "Name": "Gutha",
                  "Children": [],
                  "IncludeInDocumentation": true,
                  "Enabled": true,
                  "ReadOnly": false
                },
                {
                  "$type": "Models.PMF.Cultivar, Models",
                  "Command": [
                    "[Phenology].MinimumLeafNumber.FixedValue = 6",
                    "[Phenology].VrnSensitivity.FixedValue = 0",
                    "[Phenology].PpSensitivity.FixedValue = 4",
                    "[Structure].Phyllochron.BasePhyllochron.FixedValue = 100",
                    "[Grain].NumberFunction.GrainNumber.GrainsPerGramOfStem.FixedValue = 20"
                  ],
                  "Name": "H45",
                  "Children": [
                    {
                      "$type": "Models.Core.Alias, Models",
                      "Name": "Saintly",
                      "Children": [],
                      "IncludeInDocumentation": true,
                      "Enabled": true,
                      "ReadOnly": false
                    },
                    {
                      "$type": "Models.Core.Alias, Models",
                      "Name": "Tamarinrock",
                      "Children": [],
                      "IncludeInDocumentation": true,
                      "Enabled": true,
                      "ReadOnly": false
                    },
                    {
                      "$type": "Models.Core.Alias, Models",
                      "Name": "Waagin",
                      "Children": [],
                      "IncludeInDocumentation": true,
                      "Enabled": true,
                      "ReadOnly": false
                    },
                    {
                      "$type": "Models.Core.Alias, Models",
                      "Name": "Wollaroi",
                      "Children": [],
                      "IncludeInDocumentation": true,
                      "Enabled": true,
                      "ReadOnly": false
                    },
                    {
                      "$type": "Models.Core.Alias, Models",
                      "Name": "Zippy",
                      "Children": [],
                      "IncludeInDocumentation": true,
                      "Enabled": true,
                      "ReadOnly": false
                    }
                  ],
                  "IncludeInDocumentation": true,
                  "Enabled": true,
                  "ReadOnly": false
                },
                {
                  "$type": "Models.PMF.Cultivar, Models",
                  "Command": [
                    "[Phenology].MinimumLeafNumber.FixedValue = 8",
                    "[Phenology].VrnSensitivity.FixedValue = 0",
                    "[Phenology].PpSensitivity.FixedValue = 4",
                    "[Structure].Phyllochron.BasePhyllochron.FixedValue = 100"
                  ],
                  "Name": "H46",
                  "Children": [],
                  "IncludeInDocumentation": true,
                  "Enabled": true,
                  "ReadOnly": false
                },
                {
                  "$type": "Models.PMF.Cultivar, Models",
                  "Command": [
                    "[Phenology].MinimumLeafNumber.FixedValue = 6",
                    "[Phenology].VrnSensitivity.FixedValue = 0",
                    "[Phenology].PpSensitivity.FixedValue = 5",
                    "[Structure].Phyllochron.BasePhyllochron.FixedValue = 100",
                    "[Grain].MaximumPotentialGrainSize.FixedValue = 0.041"
                  ],
                  "Name": "Hartog",
                  "Children": [
                    {
                      "$type": "Models.Core.Alias, Models",
                      "Name": "Annuello",
                      "Children": [],
                      "IncludeInDocumentation": true,
                      "Enabled": true,
                      "ReadOnly": false
                    },
                    {
                      "$type": "Models.Core.Alias, Models",
                      "Name": "Carnamah",
                      "Children": [],
                      "IncludeInDocumentation": true,
                      "Enabled": true,
                      "ReadOnly": false
                    },
                    {
                      "$type": "Models.Core.Alias, Models",
                      "Name": "Catalina",
                      "Children": [],
                      "IncludeInDocumentation": true,
                      "Enabled": true,
                      "ReadOnly": false
                    },
                    {
                      "$type": "Models.Core.Alias, Models",
                      "Name": "Cobra",
                      "Children": [],
                      "IncludeInDocumentation": true,
                      "Enabled": true,
                      "ReadOnly": false
                    },
                    {
                      "$type": "Models.Core.Alias, Models",
                      "Name": "Corack",
                      "Children": [],
                      "IncludeInDocumentation": true,
                      "Enabled": true,
                      "ReadOnly": false
                    },
                    {
                      "$type": "Models.Core.Alias, Models",
                      "Name": "Correll",
                      "Children": [],
                      "IncludeInDocumentation": true,
                      "Enabled": true,
                      "ReadOnly": false
                    },
                    {
                      "$type": "Models.Core.Alias, Models",
                      "Name": "Diamondbird",
                      "Children": [],
                      "IncludeInDocumentation": true,
                      "Enabled": true,
                      "ReadOnly": false
                    },
                    {
                      "$type": "Models.Core.Alias, Models",
                      "Name": "Goroke",
                      "Children": [],
                      "IncludeInDocumentation": true,
                      "Enabled": true,
                      "ReadOnly": false
                    },
                    {
                      "$type": "Models.Core.Alias, Models",
                      "Name": "Grenade",
                      "Children": [],
                      "IncludeInDocumentation": true,
                      "Enabled": true,
                      "ReadOnly": false
                    },
                    {
                      "$type": "Models.Core.Alias, Models",
                      "Name": "Guardian",
                      "Children": [],
                      "IncludeInDocumentation": true,
                      "Enabled": true,
                      "ReadOnly": false
                    },
                    {
                      "$type": "Models.Core.Alias, Models",
                      "Name": "Impala",
                      "Children": [],
                      "IncludeInDocumentation": true,
                      "Enabled": true,
                      "ReadOnly": false
                    },
                    {
                      "$type": "Models.Core.Alias, Models",
                      "Name": "Justica",
                      "Children": [],
                      "IncludeInDocumentation": true,
                      "Enabled": true,
                      "ReadOnly": false
                    },
                    {
                      "$type": "Models.Core.Alias, Models",
                      "Name": "Kord",
                      "Children": [],
                      "IncludeInDocumentation": true,
                      "Enabled": true,
                      "ReadOnly": false
                    },
                    {
                      "$type": "Models.Core.Alias, Models",
                      "Name": "Merlin",
                      "Children": [],
                      "IncludeInDocumentation": true,
                      "Enabled": true,
                      "ReadOnly": false
                    },
                    {
                      "$type": "Models.Core.Alias, Models",
                      "Name": "Mitre",
                      "Children": [],
                      "IncludeInDocumentation": true,
                      "Enabled": true,
                      "ReadOnly": false
                    },
                    {
                      "$type": "Models.Core.Alias, Models",
                      "Name": "Peake",
                      "Children": [],
                      "IncludeInDocumentation": true,
                      "Enabled": true,
                      "ReadOnly": false
                    },
                    {
                      "$type": "Models.Core.Alias, Models",
                      "Name": "Shield",
                      "Children": [],
                      "IncludeInDocumentation": true,
                      "Enabled": true,
                      "ReadOnly": false
                    },
                    {
                      "$type": "Models.Core.Alias, Models",
                      "Name": "Spitfire",
                      "Children": [],
                      "IncludeInDocumentation": true,
                      "Enabled": true,
                      "ReadOnly": false
                    },
                    {
                      "$type": "Models.Core.Alias, Models",
                      "Name": "Sunguard",
                      "Children": [],
                      "IncludeInDocumentation": true,
                      "Enabled": true,
                      "ReadOnly": false
                    },
                    {
                      "$type": "Models.Core.Alias, Models",
                      "Name": "Sunstate",
                      "Children": [],
                      "IncludeInDocumentation": true,
                      "Enabled": true,
                      "ReadOnly": false
                    },
                    {
                      "$type": "Models.Core.Alias, Models",
                      "Name": "Yallaroi",
                      "Children": [],
                      "IncludeInDocumentation": true,
                      "Enabled": true,
                      "ReadOnly": false
                    },
                    {
                      "$type": "Models.Core.Alias, Models",
                      "Name": "Yawa",
                      "Children": [],
                      "IncludeInDocumentation": true,
                      "Enabled": true,
                      "ReadOnly": false
                    }
                  ],
                  "IncludeInDocumentation": true,
                  "Enabled": true,
                  "ReadOnly": false
                },
                {
                  "$type": "Models.PMF.Cultivar, Models",
                  "Command": [
                    "[Phenology].MinimumLeafNumber.FixedValue = 7",
                    "[Phenology].VrnSensitivity.FixedValue = 0",
                    "[Phenology].PpSensitivity.FixedValue = 4",
                    "[Phenology].HeadEmergenceLongDayBase.FixedValue = 3.5",
                    "[Structure].Phyllochron.BasePhyllochron.FixedValue = 80"
                  ],
                  "Name": "Mercury",
                  "Children": [
                    {
                      "$type": "Models.Core.Alias, Models",
                      "Name": "Scythe",
                      "Children": [],
                      "IncludeInDocumentation": true,
                      "Enabled": true,
                      "ReadOnly": false
                    },
                    {
                      "$type": "Models.Core.Alias, Models",
                      "Name": "Arrino",
                      "Children": [],
                      "IncludeInDocumentation": true,
                      "Enabled": true,
                      "ReadOnly": false
                    },
                    {
                      "$type": "Models.Core.Alias, Models",
                      "Name": "BonnieRock",
                      "Children": [],
                      "IncludeInDocumentation": true,
                      "Enabled": true,
                      "ReadOnly": false
                    },
                    {
                      "$type": "Models.Core.Alias, Models",
                      "Name": "Bowerbird",
                      "Children": [],
                      "IncludeInDocumentation": true,
                      "Enabled": true,
                      "ReadOnly": false
                    },
                    {
                      "$type": "Models.Core.Alias, Models",
                      "Name": "Condo",
                      "Children": [],
                      "IncludeInDocumentation": true,
                      "Enabled": true,
                      "ReadOnly": false
                    },
                    {
                      "$type": "Models.Core.Alias, Models",
                      "Name": "Dart",
                      "Children": [],
                      "IncludeInDocumentation": true,
                      "Enabled": true,
                      "ReadOnly": false
                    },
                    {
                      "$type": "Models.Core.Alias, Models",
                      "Name": "Dollarbird",
                      "Children": [],
                      "IncludeInDocumentation": true,
                      "Enabled": true,
                      "ReadOnly": false
                    },
                    {
                      "$type": "Models.Core.Alias, Models",
                      "Name": "EmuRock",
                      "Children": [],
                      "IncludeInDocumentation": true,
                      "Enabled": true,
                      "ReadOnly": false
                    },
                    {
                      "$type": "Models.Core.Alias, Models",
                      "Name": "Hyperno",
                      "Children": [],
                      "IncludeInDocumentation": true,
                      "Enabled": true,
                      "ReadOnly": false
                    },
                    {
                      "$type": "Models.Core.Alias, Models",
                      "Name": "Impose",
                      "Children": [],
                      "IncludeInDocumentation": true,
                      "Enabled": true,
                      "ReadOnly": false
                    },
                    {
                      "$type": "Models.Core.Alias, Models",
                      "Name": "Kalka",
                      "Children": [],
                      "IncludeInDocumentation": true,
                      "Enabled": true,
                      "ReadOnly": false
                    },
                    {
                      "$type": "Models.Core.Alias, Models",
                      "Name": "Kukri",
                      "Children": [],
                      "IncludeInDocumentation": true,
                      "Enabled": true,
                      "ReadOnly": false
                    },
                    {
                      "$type": "Models.Core.Alias, Models",
                      "Name": "Hunter",
                      "Children": [],
                      "IncludeInDocumentation": true,
                      "Enabled": true,
                      "ReadOnly": false
                    },
                    {
                      "$type": "Models.Core.Alias, Models",
                      "Name": "Arrow",
                      "Children": [],
                      "IncludeInDocumentation": true,
                      "Enabled": true,
                      "ReadOnly": false
                    },
                    {
                      "$type": "Models.Core.Alias, Models",
                      "Name": "Ouyen",
                      "Children": [],
                      "IncludeInDocumentation": true,
                      "Enabled": true,
                      "ReadOnly": false
                    },
                    {
                      "$type": "Models.Core.Alias, Models",
                      "Name": "Tamaroi",
                      "Children": [],
                      "IncludeInDocumentation": true,
                      "Enabled": true,
                      "ReadOnly": false
                    },
                    {
                      "$type": "Models.Core.Alias, Models",
                      "Name": "Katana",
                      "Children": [],
                      "IncludeInDocumentation": true,
                      "Enabled": true,
                      "ReadOnly": false
                    },
                    {
                      "$type": "Models.Core.Alias, Models",
                      "Name": "Hume",
                      "Children": [],
                      "IncludeInDocumentation": true,
                      "Enabled": true,
                      "ReadOnly": false
                    },
                    {
                      "$type": "Models.Core.Alias, Models",
                      "Name": "Merinda",
                      "Children": [],
                      "IncludeInDocumentation": true,
                      "Enabled": true,
                      "ReadOnly": false
                    },
                    {
                      "$type": "Models.Core.Alias, Models",
                      "Name": "Wills",
                      "Children": [],
                      "IncludeInDocumentation": true,
                      "Enabled": true,
                      "ReadOnly": false
                    }
                  ],
                  "IncludeInDocumentation": true,
                  "Enabled": true,
                  "ReadOnly": false
                },
                {
                  "$type": "Models.PMF.Cultivar, Models",
                  "Command": [
                    "[Phenology].MinimumLeafNumber.FixedValue = 6",
                    "[Phenology].VrnSensitivity.FixedValue = 1",
                    "[Phenology].PpSensitivity.FixedValue = 4",
                    "[Structure].Phyllochron.BasePhyllochron.FixedValue = 100"
                  ],
                  "Name": "Janz",
                  "Children": [],
                  "IncludeInDocumentation": true,
                  "Enabled": true,
                  "ReadOnly": false
                },
                {
                  "$type": "Models.PMF.Cultivar, Models",
                  "Command": [
                    "[Phenology].MinimumLeafNumber.FixedValue = 8",
                    "[Phenology].VrnSensitivity.FixedValue = 0",
                    "[Phenology].PpSensitivity.FixedValue = 4",
                    "[Structure].Phyllochron.BasePhyllochron.FixedValue = 100"
                  ],
                  "Name": "Kellalac",
                  "Children": [
                    {
                      "$type": "Models.Core.Alias, Models",
                      "Name": "Beaufort",
                      "Children": [],
                      "IncludeInDocumentation": true,
                      "Enabled": true,
                      "ReadOnly": false
                    },
                    {
                      "$type": "Models.Core.Alias, Models",
                      "Name": "Calingiri",
                      "Children": [],
                      "IncludeInDocumentation": true,
                      "Enabled": true,
                      "ReadOnly": false
                    },
                    {
                      "$type": "Models.Core.Alias, Models",
                      "Name": "Endure",
                      "Children": [],
                      "IncludeInDocumentation": true,
                      "Enabled": true,
                      "ReadOnly": false
                    },
                    {
                      "$type": "Models.Core.Alias, Models",
                      "Name": "Forrest",
                      "Children": [],
                      "IncludeInDocumentation": true,
                      "Enabled": true,
                      "ReadOnly": false
                    },
                    {
                      "$type": "Models.Core.Alias, Models",
                      "Name": "Scenario",
                      "Children": [],
                      "IncludeInDocumentation": true,
                      "Enabled": true,
                      "ReadOnly": false
                    },
                    {
                      "$type": "Models.Core.Alias, Models",
                      "Name": "Zen",
                      "Children": [],
                      "IncludeInDocumentation": true,
                      "Enabled": true,
                      "ReadOnly": false
                    }
                  ],
                  "IncludeInDocumentation": true,
                  "Enabled": true,
                  "ReadOnly": false
                },
                {
                  "$type": "Models.PMF.Cultivar, Models",
                  "Command": [
                    "[Phenology].MinimumLeafNumber.FixedValue = 8",
                    "[Phenology].VrnSensitivity.FixedValue = 0",
                    "[Phenology].PpSensitivity.FixedValue = 4",
                    "[Structure].Phyllochron.BasePhyllochron.FixedValue = 100"
                  ],
                  "Name": "Kennedy",
                  "Children": [],
                  "IncludeInDocumentation": true,
                  "Enabled": true,
                  "ReadOnly": false
                },
                {
                  "$type": "Models.PMF.Cultivar, Models",
                  "Command": [
                    "[Phenology].MinimumLeafNumber.FixedValue = 6",
                    "[Phenology].VrnSensitivity.FixedValue = 0",
                    "[Phenology].PpSensitivity.FixedValue = 5",
                    "[Structure].Phyllochron.BasePhyllochron.FixedValue = 100"
                  ],
                  "Name": "Lang",
                  "Children": [],
                  "IncludeInDocumentation": true,
                  "Enabled": true,
                  "ReadOnly": false
                },
                {
                  "$type": "Models.PMF.Cultivar, Models",
                  "Command": [
                    "[Phenology].MinimumLeafNumber.FixedValue = 5",
                    "[Phenology].VrnSensitivity.FixedValue = 0",
                    "[Phenology].PpSensitivity.FixedValue = 4",
                    "[Structure].Phyllochron.BasePhyllochron.FixedValue = 100"
                  ],
                  "Name": "Livingston",
                  "Children": [],
                  "IncludeInDocumentation": true,
                  "Enabled": true,
                  "ReadOnly": false
                },
                {
                  "$type": "Models.PMF.Cultivar, Models",
                  "Command": [
                    "[Phenology].MinimumLeafNumber.FixedValue = 6",
                    "[Phenology].VrnSensitivity.FixedValue = 0",
                    "[Phenology].PpSensitivity.FixedValue = 4",
                    "[Structure].Phyllochron.BasePhyllochron.FixedValue = 100"
                  ],
                  "Name": "Lincoln",
                  "Children": [
                    {
                      "$type": "Models.Core.Alias, Models",
                      "Name": "Crusader",
                      "Children": [],
                      "IncludeInDocumentation": true,
                      "Enabled": true,
                      "ReadOnly": false
                    }
                  ],
                  "IncludeInDocumentation": true,
                  "Enabled": true,
                  "ReadOnly": false
                },
                {
                  "$type": "Models.PMF.Cultivar, Models",
                  "Command": [
                    "[Phenology].MinimumLeafNumber.FixedValue = 6",
                    "[Phenology].VrnSensitivity.FixedValue = 0",
                    "[Phenology].PpSensitivity.FixedValue = 4",
                    "[Structure].Phyllochron.BasePhyllochron.FixedValue = 100"
                  ],
                  "Name": "Mace",
                  "Children": [],
                  "IncludeInDocumentation": true,
                  "Enabled": true,
                  "ReadOnly": false
                },
                {
                  "$type": "Models.PMF.Cultivar, Models",
                  "Command": [
                    "[Phenology].MinimumLeafNumber.FixedValue = 7",
                    "[Phenology].VrnSensitivity.FixedValue = 5",
                    "[Phenology].PpSensitivity.FixedValue = 5",
                    "[Phenology].HeadEmergenceLongDayBase.FixedValue = 3.5 ",
                    "[Structure].Phyllochron.BasePhyllochron.FixedValue = 100"
                  ],
                  "Name": "MacKellar",
                  "Children": [
                    {
                      "$type": "Models.Core.Alias, Models",
                      "Name": "Adagio",
                      "Children": [],
                      "IncludeInDocumentation": true,
                      "Enabled": true,
                      "ReadOnly": false
                    },
                    {
                      "$type": "Models.Core.Alias, Models",
                      "Name": "Brennan",
                      "Children": [],
                      "IncludeInDocumentation": true,
                      "Enabled": true,
                      "ReadOnly": false
                    },
                    {
                      "$type": "Models.Core.Alias, Models",
                      "Name": "Declic",
                      "Children": [],
                      "IncludeInDocumentation": true,
                      "Enabled": true,
                      "ReadOnly": false
                    },
                    {
                      "$type": "Models.Core.Alias, Models",
                      "Name": "Revenue",
                      "Children": [],
                      "IncludeInDocumentation": true,
                      "Enabled": true,
                      "ReadOnly": false
                    }
                  ],
                  "IncludeInDocumentation": true,
                  "Enabled": true,
                  "ReadOnly": false
                },
                {
                  "$type": "Models.PMF.Cultivar, Models",
                  "Command": [
                    "[Phenology].MinimumLeafNumber.FixedValue = 7",
                    "[Phenology].VrnSensitivity.FixedValue = 1",
                    "[Phenology].PpSensitivity.FixedValue = 4",
                    "[Structure].Phyllochron.BasePhyllochron.FixedValue = 100",
                    "[Grain].NumberFunction.GrainNumber.GrainsPerGramOfStem.FixedValue = 22"
                  ],
                  "Name": "Matong",
                  "Children": [],
                  "IncludeInDocumentation": true,
                  "Enabled": true,
                  "ReadOnly": false
                },
                {
                  "$type": "Models.PMF.Cultivar, Models",
                  "Command": [
                    "[Phenology].MinimumLeafNumber.FixedValue = 8",
                    "[Phenology].VrnSensitivity.FixedValue = 0",
                    "[Phenology].PpSensitivity.FixedValue = 5",
                    "[Structure].Phyllochron.BasePhyllochron.FixedValue = 90"
                  ],
                  "Name": "McCubbin",
                  "Children": [],
                  "IncludeInDocumentation": true,
                  "Enabled": true,
                  "ReadOnly": false
                },
                {
                  "$type": "Models.PMF.Cultivar, Models",
                  "Command": [
                    "[Phenology].MinimumLeafNumber.FixedValue = 8",
                    "[Phenology].VrnSensitivity.FixedValue = 0",
                    "[Phenology].PpSensitivity.FixedValue = 4",
                    "[Structure].Phyllochron.BasePhyllochron.FixedValue = 100"
                  ],
                  "Name": "Ruby",
                  "Children": [],
                  "IncludeInDocumentation": true,
                  "Enabled": true,
                  "ReadOnly": false
                },
                {
                  "$type": "Models.PMF.Cultivar, Models",
                  "Command": [
                    "[Phenology].MinimumLeafNumber.FixedValue = 7",
                    "[Phenology].VrnSensitivity.FixedValue = 0",
                    "[Phenology].PpSensitivity.FixedValue = 4",
                    "[Structure].Phyllochron.BasePhyllochron.FixedValue = 100",
                    "[Grain].MaximumPotentialGrainSize.FixedValue = 0.045"
                  ],
                  "Name": "Spear",
                  "Children": [],
                  "IncludeInDocumentation": true,
                  "Enabled": true,
                  "ReadOnly": false
                },
                {
                  "$type": "Models.PMF.Cultivar, Models",
                  "Command": [
                    "[Phenology].MinimumLeafNumber.FixedValue = 7",
                    "[Phenology].VrnSensitivity.FixedValue = 0",
                    "[Phenology].PpSensitivity.FixedValue = 5",
                    "[Structure].Phyllochron.BasePhyllochron.FixedValue = 100"
                  ],
                  "Name": "Sunbri",
                  "Children": [],
                  "IncludeInDocumentation": true,
                  "Enabled": true,
                  "ReadOnly": false
                },
                {
                  "$type": "Models.PMF.Cultivar, Models",
                  "Command": [
                    "[Phenology].MinimumLeafNumber.FixedValue = 6.5",
                    "[Phenology].VrnSensitivity.FixedValue = 0",
                    "[Phenology].PpSensitivity.FixedValue = 3.5",
                    "[Phenology].HeadEmergencePpSensitivity.FixedValue = 4",
                    "[Structure].Phyllochron.BasePhyllochron.FixedValue = 100"
                  ],
                  "Name": "Sunco",
                  "Children": [
                    {
                      "$type": "Models.Core.Alias, Models",
                      "Name": "Advantage",
                      "Children": [],
                      "IncludeInDocumentation": true,
                      "Enabled": true,
                      "ReadOnly": false
                    },
                    {
                      "$type": "Models.Core.Alias, Models",
                      "Name": "Bellaroi",
                      "Children": [],
                      "IncludeInDocumentation": true,
                      "Enabled": true,
                      "ReadOnly": false
                    },
                    {
                      "$type": "Models.Core.Alias, Models",
                      "Name": "Caparoi",
                      "Children": [],
                      "IncludeInDocumentation": true,
                      "Enabled": true,
                      "ReadOnly": false
                    },
                    {
                      "$type": "Models.Core.Alias, Models",
                      "Name": "Ellison",
                      "Children": [],
                      "IncludeInDocumentation": true,
                      "Enabled": true,
                      "ReadOnly": false
                    },
                    {
                      "$type": "Models.Core.Alias, Models",
                      "Name": "Suntop",
                      "Children": [],
                      "IncludeInDocumentation": true,
                      "Enabled": true,
                      "ReadOnly": false
                    }
                  ],
                  "IncludeInDocumentation": true,
                  "Enabled": true,
                  "ReadOnly": false
                },
                {
                  "$type": "Models.PMF.Cultivar, Models",
                  "Command": [
                    "[Phenology].MinimumLeafNumber.FixedValue = 8",
                    "[Phenology].VrnSensitivity.FixedValue = 0",
                    "[Phenology].PpSensitivity.FixedValue = 4",
                    "[Structure].Phyllochron.BasePhyllochron.FixedValue = 100"
                  ],
                  "Name": "Ventura",
                  "Children": [],
                  "IncludeInDocumentation": true,
                  "Enabled": true,
                  "ReadOnly": false
                },
                {
                  "$type": "Models.PMF.Cultivar, Models",
                  "Command": [
                    "[Phenology].MinimumLeafNumber.FixedValue = 8",
                    "[Phenology].VrnSensitivity.FixedValue = 0",
                    "[Phenology].PpSensitivity.FixedValue = 4",
                    "[Structure].Phyllochron.BasePhyllochron.FixedValue = 100"
                  ],
                  "Name": "Wedgetail",
                  "Children": [
                    {
                      "$type": "Models.Core.Alias, Models",
                      "Name": "Lorikeet",
                      "Children": [],
                      "IncludeInDocumentation": true,
                      "Enabled": true,
                      "ReadOnly": false
                    },
                    {
                      "$type": "Models.Core.Alias, Models",
                      "Name": "Rosella",
                      "Children": [],
                      "IncludeInDocumentation": true,
                      "Enabled": true,
                      "ReadOnly": false
                    },
                    {
                      "$type": "Models.Core.Alias, Models",
                      "Name": "Whistler",
                      "Children": [],
                      "IncludeInDocumentation": true,
                      "Enabled": true,
                      "ReadOnly": false
                    },
                    {
                      "$type": "Models.Core.Alias, Models",
                      "Name": "Wylah",
                      "Children": [],
                      "IncludeInDocumentation": true,
                      "Enabled": true,
                      "ReadOnly": false
                    },
                    {
                      "$type": "Models.Core.Alias, Models",
                      "Name": "Eaglehawk",
                      "Children": [],
                      "IncludeInDocumentation": true,
                      "Enabled": true,
                      "ReadOnly": false
                    }
                  ],
                  "IncludeInDocumentation": true,
                  "Enabled": true,
                  "ReadOnly": false
                },
                {
                  "$type": "Models.PMF.Cultivar, Models",
                  "Command": [
                    "[Phenology].MinimumLeafNumber.FixedValue = 5",
                    "[Phenology].VrnSensitivity.FixedValue = 0",
                    "[Phenology].PpSensitivity.FixedValue = 4",
                    "[Structure].Phyllochron.BasePhyllochron.FixedValue = 100"
                  ],
                  "Name": "Westonia",
                  "Children": [],
                  "IncludeInDocumentation": true,
                  "Enabled": true,
                  "ReadOnly": false
                },
                {
                  "$type": "Models.PMF.Cultivar, Models",
                  "Command": [
                    "[Phenology].MinimumLeafNumber.FixedValue = 6",
                    "[Phenology].VrnSensitivity.FixedValue = 0",
                    "[Phenology].PpSensitivity.FixedValue = 4",
                    "[Structure].Phyllochron.BasePhyllochron.FixedValue = 100",
                    "[Grain].NumberFunction.GrainNumber.GrainsPerGramOfStem.FixedValue = 20",
                    "[Grain].MaximumPotentialGrainSize.FixedValue = 0.045"
                  ],
                  "Name": "Wilgoyne",
                  "Children": [],
                  "IncludeInDocumentation": true,
                  "Enabled": true,
                  "ReadOnly": false
                },
                {
                  "$type": "Models.PMF.Cultivar, Models",
                  "Command": [
                    "[Phenology].MinimumLeafNumber.FixedValue = 8",
                    "[Phenology].VrnSensitivity.FixedValue = 0",
                    "[Phenology].PpSensitivity.FixedValue = 4",
                    "[Structure].Phyllochron.BasePhyllochron.FixedValue = 100"
                  ],
                  "Name": "Wyalkatchem",
                  "Children": [],
                  "IncludeInDocumentation": true,
                  "Enabled": true,
                  "ReadOnly": false
                },
                {
                  "$type": "Models.PMF.Cultivar, Models",
                  "Command": [
                    "[Phenology].MinimumLeafNumber.FixedValue = 8",
                    "[Phenology].VrnSensitivity.FixedValue = 0",
                    "[Phenology].PpSensitivity.FixedValue = 5",
                    "[Phenology].HeadEmergenceLongDayBase.FixedValue = 2.5",
                    "[Phenology].HeadEmergencePpSensitivity.FixedValue = 5",
                    "[Structure].Phyllochron.BasePhyllochron.FixedValue = 80"
                  ],
                  "Name": "Yitpi",
                  "Children": [],
                  "IncludeInDocumentation": true,
                  "Enabled": true,
                  "ReadOnly": false
                },
                {
                  "$type": "Models.PMF.Cultivar, Models",
                  "Command": [
                    "[Phenology].MinimumLeafNumber.FixedValue = 8",
                    "[Phenology].VrnSensitivity.FixedValue = 0",
                    "[Phenology].PpSensitivity.FixedValue = 4",
                    "[Structure].Phyllochron.BasePhyllochron.FixedValue = 100"
                  ],
                  "Name": "Young",
                  "Children": [],
                  "IncludeInDocumentation": true,
                  "Enabled": true,
                  "ReadOnly": false
                },
                {
                  "$type": "Models.PMF.Cultivar, Models",
                  "Command": [
                    "[Phenology].MinimumLeafNumber.FixedValue = 6.3",
                    "[Phenology].PpSensitivity.FixedValue = 1.7",
                    "[Phenology].VrnSensitivity.FixedValue = 5.0"
                  ],
                  "Name": "Scepter",
                  "Children": [],
                  "IncludeInDocumentation": true,
                  "Enabled": true,
                  "ReadOnly": false
                },
                {
                  "$type": "Models.PMF.Cultivar, Models",
                  "Command": [
                    "[Phenology].MinimumLeafNumber.FixedValue = 5.7",
                    "[Phenology].PpSensitivity.FixedValue = 5.3",
                    "[Phenology].VrnSensitivity.FixedValue = 2.3"
                  ],
                  "Name": "Cutlass",
                  "Children": [],
                  "IncludeInDocumentation": true,
                  "Enabled": true,
                  "ReadOnly": false
                },
                {
                  "$type": "Models.PMF.Cultivar, Models",
                  "Command": [
                    "[Phenology].MinimumLeafNumber.FixedValue = 8.0",
                    "[Phenology].PpSensitivity.FixedValue = 1.7",
                    "[Phenology].VrnSensitivity.FixedValue = 8.0"
                  ],
                  "Name": "Longsword",
                  "Children": [],
                  "IncludeInDocumentation": true,
                  "Enabled": true,
                  "ReadOnly": false
                },
                {
                  "$type": "Models.PMF.Cultivar, Models",
                  "Command": [
                    "[Phenology].MinimumLeafNumber.FixedValue = 7.3",
                    "[Phenology].PpSensitivity.FixedValue = 0.0",
                    "[Phenology].VrnSensitivity.FixedValue = 6.3"
                  ],
                  "Name": "CSIROW007",
                  "Children": [],
                  "IncludeInDocumentation": true,
                  "Enabled": true,
                  "ReadOnly": false
                },
                {
                  "$type": "Models.PMF.Cultivar, Models",
                  "Command": [
                    "[Phenology].MinimumLeafNumber.FixedValue = 7.0",
                    "[Phenology].PpSensitivity.FixedValue = 1.7",
                    "[Phenology].VrnSensitivity.FixedValue = 5.3"
                  ],
                  "Name": "CSIROW023",
                  "Children": [],
                  "IncludeInDocumentation": true,
                  "Enabled": true,
                  "ReadOnly": false
                },
                {
                  "$type": "Models.PMF.Cultivar, Models",
                  "Command": [
                    "[Phenology].MinimumLeafNumber.FixedValue = 7.7",
                    "[Phenology].PpSensitivity.FixedValue = 1.3",
                    "[Phenology].VrnSensitivity.FixedValue = 6.3"
                  ],
                  "Name": "CSIROW073",
                  "Children": [],
                  "IncludeInDocumentation": true,
                  "Enabled": true,
                  "ReadOnly": false
                }
              ],
              "IncludeInDocumentation": true,
              "Enabled": true,
              "ReadOnly": false
            },
            {
              "$type": "Models.PMF.CultivarFolder, Models",
              "Name": "Turkey",
              "Children": [
                {
                  "$type": "Models.PMF.Cultivar, Models",
                  "Command": [
                    "[Phenology].MinimumLeafNumber.FixedValue = 7",
                    "[Phenology].VrnSensitivity.FixedValue = 4",
                    "[Phenology].PpSensitivity.FixedValue = 4",
                    "[Structure].Phyllochron.BasePhyllochron.FixedValue = 100",
                    "[Grain].NumberFunction.GrainNumber.GrainsPerGramOfStem.FixedValue = 16",
                    "[Grain].MaximumPotentialGrainSize.FixedValue = 0.050",
                    "[Grain].MaximumNConc.FixedValue = 0.026",
                    "[Phenology].GrainFilling.Target.FixedValue = 450",
                    "[Stem].DMRetranslocationFactor.ReproductiveGrowth.DMRetranslocationFactor.FixedValue = 0.2",
                    "[Stem].DMDemands.Structural.StructuralFraction.VegetativeGrowth.Fraction.FixedValue = 0.6",
                    "[Leaf].ExtinctionCoeff.VegetativePhase.FixedValue = 0.8"
                  ],
                  "Name": "Konya",
                  "Children": [],
                  "IncludeInDocumentation": true,
                  "Enabled": true,
                  "ReadOnly": false
                }
              ],
              "IncludeInDocumentation": true,
              "Enabled": true,
              "ReadOnly": false
            },
            {
              "$type": "Models.PMF.CultivarFolder, Models",
              "Name": "China",
              "Children": [
                {
                  "$type": "Models.PMF.Cultivar, Models",
                  "Command": [
                    "[Phenology].MinimumLeafNumber.FixedValue = 7",
                    "[Phenology].VrnSensitivity.FixedValue = 5",
                    "[Phenology].PpSensitivity.FixedValue = 3",
                    "[Structure].Phyllochron.BasePhyllochron.FixedValue = 100"
                  ],
                  "Name": "Keyu13",
                  "Children": [],
                  "IncludeInDocumentation": true,
                  "Enabled": true,
                  "ReadOnly": false
                }
              ],
              "IncludeInDocumentation": true,
              "Enabled": true,
              "ReadOnly": false
            },
            {
              "$type": "Models.PMF.CultivarFolder, Models",
              "Name": "USA",
              "Children": [
                {
                  "$type": "Models.PMF.Cultivar, Models",
                  "Command": [
                    "[Phenology].MinimumLeafNumber.FixedValue = 6",
                    "[Phenology].VrnSensitivity.FixedValue = 0",
                    "[Phenology].PpSensitivity.FixedValue = 4",
                    "[Structure].Phyllochron.BasePhyllochron.FixedValue = 90",
                    "[Leaf].CohortParameters.MaxArea.AreaLargestLeaves.FixedValue = 4000"
                  ],
                  "Name": "Yecora",
                  "Children": [],
                  "IncludeInDocumentation": true,
                  "Enabled": true,
                  "ReadOnly": false
                },
                {
                  "$type": "Models.PMF.Cultivar, Models",
                  "Command": [
                    "[Phenology].MinimumLeafNumber.FixedValue = 7",
                    "[Phenology].VrnSensitivity.FixedValue = 6",
                    "[Phenology].PpSensitivity.FixedValue = 4",
                    "[Grain].NumberFunction.GrainNumber.GrainsPerGramOfStem.FixedValue = 18",
                    "[Grain].MaximumNConc.FixedValue = 0.02"
                  ],
                  "Name": "Rex",
                  "Children": [],
                  "IncludeInDocumentation": true,
                  "Enabled": true,
                  "ReadOnly": false
                },
                {
                  "$type": "Models.PMF.Cultivar, Models",
                  "Command": [
                    "[Phenology].MinimumLeafNumber.FixedValue = 7",
                    "[Phenology].VrnSensitivity.FixedValue = 6",
                    "[Phenology].PpSensitivity.FixedValue = 4",
                    "[Grain].NumberFunction.GrainNumber.GrainsPerGramOfStem.FixedValue = 20",
                    "[Grain].MaximumNConc.FixedValue = 0.02"
                  ],
                  "Name": "Nugaines",
                  "Children": [],
                  "IncludeInDocumentation": true,
                  "Enabled": true,
                  "ReadOnly": false
                },
                {
                  "$type": "Models.PMF.Cultivar, Models",
                  "Command": [
                    "[Phenology].MinimumLeafNumber.FixedValue = 7",
                    "[Phenology].VrnSensitivity.FixedValue = 6",
                    "[Phenology].PpSensitivity.FixedValue = 4",
                    "[Grain].NumberFunction.GrainNumber.GrainsPerGramOfStem.FixedValue = 22",
                    "[Grain].MaximumNConc.FixedValue = 0.02"
                  ],
                  "Name": "Hyslop",
                  "Children": [],
                  "IncludeInDocumentation": true,
                  "Enabled": true,
                  "ReadOnly": false
                },
                {
                  "$type": "Models.PMF.Cultivar, Models",
                  "Command": [
                    "[Phenology].MinimumLeafNumber.FixedValue = 7",
                    "[Phenology].VrnSensitivity.FixedValue = 6",
                    "[Phenology].PpSensitivity.FixedValue = 4",
                    "[Grain].NumberFunction.GrainNumber.GrainsPerGramOfStem.FixedValue = 25",
                    "[Grain].MaximumNConc.FixedValue = 0.02"
                  ],
                  "Name": "Stephens",
                  "Children": [],
                  "IncludeInDocumentation": true,
                  "Enabled": true,
                  "ReadOnly": false
                }
              ],
              "IncludeInDocumentation": true,
              "Enabled": true,
              "ReadOnly": false
            },
            {
              "$type": "Models.PMF.CultivarFolder, Models",
              "Name": "Europe",
              "Children": [
                {
                  "$type": "Models.PMF.Cultivar, Models",
                  "Command": [
                    "[Phenology].MinimumLeafNumber.FixedValue = 9",
                    "[Phenology].VrnSensitivity.FixedValue = 7",
                    "[Phenology].PpSensitivity.FixedValue = 3",
                    "[Phenology].HeadEmergencePpSensitivity.FixedValue = 3",
                    "[Structure].Phyllochron.BasePhyllochron.FixedValue = 100",
                    "[Leaf].ExtinctionCoeff.VegetativePhase.FixedValue = 0.8"
                  ],
                  "Name": "Dekan",
                  "Children": [],
                  "IncludeInDocumentation": true,
                  "Enabled": true,
                  "ReadOnly": false
                },
                {
                  "$type": "Models.PMF.Cultivar, Models",
                  "Command": [
                    "[Phenology].MinimumLeafNumber.FixedValue = 9",
                    "[Phenology].VrnSensitivity.FixedValue = 7",
                    "[Phenology].PpSensitivity.FixedValue = 3",
                    "[Phenology].HeadEmergencePpSensitivity.FixedValue = 3",
                    "[Structure].Phyllochron.BasePhyllochron.FixedValue = 100",
                    "[Leaf].ExtinctionCoeff.VegetativePhase.FixedValue = 0.8"
                  ],
                  "Name": "Rosario",
                  "Children": [],
                  "IncludeInDocumentation": true,
                  "Enabled": true,
                  "ReadOnly": false
                },
                {
                  "$type": "Models.PMF.Cultivar, Models",
                  "Command": [
                    "[Phenology].MinimumLeafNumber.FixedValue = 9",
                    "[Phenology].VrnSensitivity.FixedValue = 7",
                    "[Phenology].PpSensitivity.FixedValue = 3",
                    "[Phenology].HeadEmergencePpSensitivity.FixedValue = 3",
                    "[Structure].Phyllochron.BasePhyllochron.FixedValue = 100",
                    "[Leaf].ExtinctionCoeff.VegetativePhase.FixedValue = 0.8"
                  ],
                  "Name": "Ararat",
                  "Children": [],
                  "IncludeInDocumentation": true,
                  "Enabled": true,
                  "ReadOnly": false
                },
                {
                  "$type": "Models.PMF.Cultivar, Models",
                  "Command": [
                    "[Phenology].MinimumLeafNumber.FixedValue = 9",
                    "[Phenology].VrnSensitivity.FixedValue = 0",
                    "[Phenology].PpSensitivity.FixedValue = 0",
                    "[Structure].Phyllochron.BasePhyllochron.FixedValue = 90"
                  ],
                  "Name": "Tybalt",
                  "Children": [],
                  "IncludeInDocumentation": true,
                  "Enabled": true,
                  "ReadOnly": false
                }
              ],
              "IncludeInDocumentation": true,
              "Enabled": true,
              "ReadOnly": false
            },
            {
              "$type": "Models.PMF.CultivarFolder, Models",
              "Name": "Africa",
              "Children": [
                {
                  "$type": "Models.PMF.Cultivar, Models",
                  "Command": [
                    "[Phenology].MinimumLeafNumber.FixedValue = 7",
                    "[Phenology].VrnSensitivity.FixedValue = 0",
                    "[Phenology].PpSensitivity.FixedValue = 3",
                    "[Structure].Phyllochron.BasePhyllochron.FixedValue = 100",
                    "[Grain].NumberFunction.GrainNumber.GrainsPerGramOfStem.FixedValue = 17",
                    "[Phenology].GrainFilling.Target.FixedValue = 350"
                  ],
                  "Name": "HAR1685",
                  "Children": [],
                  "IncludeInDocumentation": true,
                  "Enabled": true,
                  "ReadOnly": false
                }
              ],
              "IncludeInDocumentation": true,
              "Enabled": true,
              "ReadOnly": false
            },
            {
              "$type": "Models.PMF.CultivarFolder, Models",
              "Name": "Iran",
              "Children": [
                {
                  "$type": "Models.PMF.Cultivar, Models",
                  "Command": [
                    "[Phenology].MinimumLeafNumber.FixedValue = 7",
                    "[Phenology].VrnSensitivity.FixedValue = 0",
                    "[Phenology].PpSensitivity.FixedValue = 4",
                    "[Structure].Phyllochron.BasePhyllochron.FixedValue = 100"
                  ],
                  "Name": "Gorgan",
                  "Children": [],
                  "IncludeInDocumentation": true,
                  "Enabled": true,
                  "ReadOnly": false
                }
              ],
              "IncludeInDocumentation": true,
              "Enabled": true,
              "ReadOnly": false
            }
          ],
          "IncludeInDocumentation": true,
          "Enabled": true,
          "ReadOnly": false
        }
      ],
      "IncludeInDocumentation": true,
      "Enabled": true,
      "ReadOnly": false
    }
  ],
  "IncludeInDocumentation": true,
  "Enabled": true,
  "ReadOnly": false
<<<<<<< HEAD
}

  ],
  "IncludeInDocumentation": true,
  "Enabled": true,
  "ReadOnly": false
=======
>>>>>>> efbc24a5
}<|MERGE_RESOLUTION|>--- conflicted
+++ resolved
@@ -4,27 +4,6 @@
   "Version": 92,
   "Name": "Simulations",
   "Children": [
-<<<<<<< HEAD
-  {
-  "$type": "Models.PMF.Plant, Models",
-  "CropType": "Wheat",
-  "IsAlive": false,
-  "IsEnding": false,
-  "DaysAfterEnding": 0,
-  "ResourceName": null,
-  "Name": "Wheat",
-  "Children": [
-    {
-      "$type": "Models.Memo, Models",
-      "Text": "\n# The APSIM Wheat Model\n\n_Brown, H.E., Huth, N.I. and Holzworth, D.P._\n\nThe APSIM wheat model has been developed using the Plant Modelling Framework (PMF) of [brown_plant_2014]. This new framework provides a library of plant organ and process submodels that can be coupled, at runtime, to construct a model in much the same way that models can be coupled to construct a simulation. This means that dynamic composition of lower level process and organ classes (e.g. photosynthesis, leaf) into larger constructions (e.g. maize, wheat, sorghum) can be achieved by the model developer without additional coding.\n\nThe model consists of:\n\n* a phenology model to simulate development between developmental phases  \n* a structure model to simulate plant morphology  \n* a collection of organs to simulate the various plant parts  \n* an arbitrator to allocate resources (N, biomass) to the various plant organs  \n",
-      "Name": "TitlePage",
-      "Children": [],
-      "IncludeInDocumentation": true,
-      "Enabled": true,
-      "ReadOnly": false
-    },
-=======
->>>>>>> efbc24a5
     {
       "$type": "Models.PMF.Plant, Models",
       "CropType": "Wheat",
@@ -254,18 +233,6 @@
               "ReadOnly": false
             },
             {
-<<<<<<< HEAD
-              "$type": "Models.Functions.VariableReference, Models",
-              "VariableName": "[Phenology].HaunStage.Delta",
-              "Name": "DeltaHaunStage",
-              "Children": [],
-              "IncludeInDocumentation": true,
-              "Enabled": true,
-              "ReadOnly": false
-            },
-            {
-=======
->>>>>>> efbc24a5
               "$type": "Models.Functions.AirTemperatureFunction, Models",
               "Name": "ThermalTime",
               "Children": [
@@ -467,141 +434,12 @@
                   "IncludeInDocumentation": true,
                   "Enabled": true,
                   "ReadOnly": false
-<<<<<<< HEAD
-                }
-              ],
-              "IncludeInDocumentation": true,
-              "Enabled": true,
-              "ReadOnly": false
-            }
-          ],
-          "IncludeInDocumentation": true,
-          "Enabled": true,
-          "ReadOnly": false
-        },
-        {
-          "$type": "Models.Functions.Constant, Models",
-          "FixedValue": 7.0,
-          "Units": "Leaves",
-          "Name": "MinimumLeafNumber",
-          "Children": [
-            {
-              "$type": "Models.Memo, Models",
-              "Text": "Number of leaves the plant will produce when fully vernalised early and grown in long photoperiod\n",
-              "Name": "Memo",
-              "Children": [],
-              "IncludeInDocumentation": true,
-              "Enabled": true,
-              "ReadOnly": false
-            }
-          ],
-          "IncludeInDocumentation": true,
-          "Enabled": true,
-          "ReadOnly": false
-        },
-        {
-          "$type": "Models.Functions.AccumulateFunction, Models",
-          "StartStageName": "Emergence",
-          "EndStageName": "FlagLeaf",
-          "ResetStageName": null,
-          "FractionRemovedOnCut": 0.0,
-          "FractionRemovedOnHarvest": 0.0,
-          "FractionRemovedOnGraze": 0.0,
-          "FractionRemovedOnPrune": 0.0,
-          "Name": "HaunStage",
-          "Children": [
-            {
-              "$type": "Models.Functions.PhaseLookup, Models",
-              "Name": "Delta",
-              "Children": [
-                {
-                  "$type": "Models.Functions.PhaseLookupValue, Models",
-                  "Start": "Germination",
-                  "End": "HarvestRipe",
-                  "Name": "Growing",
-                  "Children": [
-                    {
-                      "$type": "Models.Functions.DivideFunction, Models",
-                      "Name": "Value",
-                      "Children": [
-                        {
-                          "$type": "Models.Functions.VariableReference, Models",
-                          "VariableName": "[Phenology].ThermalTime",
-                          "Name": "ThermalTime",
-                          "Children": [],
-                          "IncludeInDocumentation": false,
-                          "Enabled": true,
-                          "ReadOnly": false
-                        },
-                        {
-                          "$type": "Models.Functions.VariableReference, Models",
-                          "VariableName": "[Structure].Phyllochron",
-                          "Name": "Phyllochron",
-                          "Children": [],
-                          "IncludeInDocumentation": false,
-                          "Enabled": true,
-                          "ReadOnly": false
-                        }
-                      ],
-                      "IncludeInDocumentation": false,
-                      "Enabled": true,
-                      "ReadOnly": false
-                    }
-                  ],
-                  "IncludeInDocumentation": true,
-                  "Enabled": true,
-                  "ReadOnly": false
-                }
-              ],
-              "IncludeInDocumentation": true,
-              "Enabled": true,
-              "ReadOnly": false
-            }
-          ],
-          "IncludeInDocumentation": false,
-          "Enabled": true,
-          "ReadOnly": false
-        },
-        {
-          "$type": "Models.Functions.ExpressionFunction, Models",
-          "Expression": "([Structure].FinalLeafNumber - 2.85)/1.1",
-          "Name": "HaunStageTerminalSpikelet",
-          "Children": [
-            {
-              "$type": "Models.Memo, Models",
-              "Text": "The Haun stage at which Terminal Spikelet occurs is determined from final leaf number using the approach described in [Brown_Anthesis_2013].",
-              "Name": "Memo",
-              "Children": [],
-              "IncludeInDocumentation": true,
-              "Enabled": true,
-              "ReadOnly": false
-            }
-          ],
-          "IncludeInDocumentation": true,
-          "Enabled": true,
-          "ReadOnly": false
-        },
-        {
-          "$type": "Models.Functions.HoldFunction, Models",
-          "WhenToHold": "TerminalSpikelet",
-          "Name": "FinalLeafNumber",
-          "Children": [
-            {
-              "$type": "Models.Functions.AddFunction, Models",
-              "Name": "FinalNodeNumber",
-              "Children": [
-                {
-                  "$type": "Models.Functions.VariableReference, Models",
-                  "VariableName": "[Phenology].MinimumLeafNumber",
-                  "Name": "MinLeafNumber",
-=======
                 },
                 {
                   "$type": "Models.Functions.Constant, Models",
                   "FixedValue": 1.0,
                   "Units": "Relative Experssion",
                   "Name": "Saturation",
->>>>>>> efbc24a5
                   "Children": [],
                   "IncludeInDocumentation": true,
                   "Enabled": true,
@@ -9116,13 +8954,4 @@
   "IncludeInDocumentation": true,
   "Enabled": true,
   "ReadOnly": false
-<<<<<<< HEAD
-}
-
-  ],
-  "IncludeInDocumentation": true,
-  "Enabled": true,
-  "ReadOnly": false
-=======
->>>>>>> efbc24a5
 }