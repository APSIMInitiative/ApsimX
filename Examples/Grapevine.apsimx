{
  "$type": "Models.Core.Simulations, Models",
<<<<<<< HEAD
  "ExplorerWidth": 300,
=======
  "ExplorerWidth": 285,
>>>>>>> 068e421e
  "Version": 159,
  "Name": "Simulations",
  "ResourceName": null,
  "Children": [
    {
      "$type": "Models.Memo, Models",
      "Text": "\n## Cautions for running the model \n- Vineyard conditions differ from one to the other due to differences in local climatic conditions, soil, rootstock, varieity, irrigtation, fertilization and canopy management practice. The current grapevine model rather provide a modelling framework to simulate phenology, canopy development, radiation interception, dry matter production and allocation, non-structural carbohydrate dynamics, yield components, soil water and nitrogen uptake in vineyard, than a universal model that can be applied anywhere without adjustments. \n- The current grapevine model was developed based on a rich phenology and yield dataset of Sauvignon blanc in New Zealand in five regions, mainly in the Marlborough region. The dataset were collected in irrigated and fertilized vineyards where water and nutrient stress were minimized. This was reflected in the simulation through irrigation and fertilization management script as well. For conditions with water and nutrient stress, further calibration based on local dataset would be needed. \n- Parameters for potential bunch number, berry number and berry mass determination were derived based on the long-term Sauvignon blanc trial in Marlborough. The general framework would hold for other varieties as well, but actual parameters needed to be refitted based on robust dataset for other varieties. \n- The current model can allocate vine roots to the alley and allocate the root of the alley crop to the vine row. However, the water and nitrogen competition between the vine and alley crop is based on the value of KL of each species, not based on the amount of root and root density presented in the soil zone. One option is change the KL as a function of root density or directly use root density in the source code. A good dataset of root distribution in different layor would be required. Further calibration of soil water, nitrogen and organic matter dynamics are needed.\n- Currently alley crop was represented by a generic plant model ‘Slurp’. The ‘Slurp’ model can take up water and nitrogen, but does not predict crop growth or yields. We forced its leaf area index to follow a reasonable growth pattern under the vineyard management in Marlborough New Zealand with periodic mowing events. Four different types were provided for the Slurp model: static crop, static tree, pasture, lurcern. see details in the Slurp node by right click and expanding the model structure. \n- The row crop light interception method assume the canopy shape is like a cube. So it is more suitable to use for verticle shoot prunned canopy. \n- Water stress was turned on for leaf expansion and photosynthesis, but nitrogen stress was turned off in the current model. However, nitrogen uptake and availability will still affect the organ development as the arbitrator is conducting biomass and nitrogen allocation automatically in the background.\n",
      "Name": "Cautions for new users",
      "ResourceName": null,
      "Children": [],
      "Enabled": true,
      "ReadOnly": false
    },
    {
      "$type": "Models.Core.Folder, Models",
      "ShowInDocs": false,
      "GraphsPerPage": 6,
      "Name": "Replacements",
      "ResourceName": null,
      "Children": [
        {
          "$type": "Models.Report, Models",
          "VariableNames": [
            "[Clock].Today",
            "[Clock].Today.Year",
            "[Clock].Today.DayOfYear",
            "[Weather].DaysSinceWinterSolstice   as DAWS",
            "[PlantVariables].Script.Height \t\tas height",
            "[PlantVariables].Script.LAI         as LAIStrip",
            "[PlantVariables].Script.FRadInt     as f.rad.int",
            "[PlantVariables].Script.ET          as transpiration",
            "[PlantVariables].Script.ES          as Es",
            "[PlantVariables].Script.PET         as PET",
            "[PlantVariables].Script.RootDepth   as rootDepth",
            "",
            "[Soil].OutputLayers.SW",
            "sum([Soil].OutputLayers.SWmm)       as psw",
            "[Weather].Rain",
            "[Irrigation].IrrigationApplied",
            "[Soil].SoilWater.Drainage",
            "",
            "[Grapevine].Phenology.CurrentSeason as CurrentSeason",
            "[Grapevine].Phenology.Stage",
            "[Grapevine].Phenology.AccumulatedEmergedTT",
            "[Grapevine].Phenology.BudBurstDOY      as BudBurstDAWS",
            "[Grapevine].Phenology.FloweringDOY     as FloweringDAWS",
            "[Grapevine].Phenology.VeraisonDOY      as VeraisonDAWS",
            "[Grapevine].Phenology.CurrentStageName as CurrentStageName",
            "[Grapevine].Phenology.AccumulatedChillingUnitBeforeWinterPruning",
            "",
            "[Grapevine].Structure.PrimaryBudNo",
            "[Grapevine].Structure.MainStemPopn",
            "[Grapevine].Structure.LeafTipsAppeared",
            "",
            "[Grapevine].Structure.TotalLeavesPerShoot as leaf.no.shoot",
            "[Grapevine].Leaf.InitialisedCohortNo",
            "[Grapevine].Leaf.DeadCohortNo",
            "[Grapevine].Leaf.AppearedCohortNo as leaf.no.shoot.main",
            "[Grapevine].Leaf.CohortSize",
            "[Grapevine].Leaf.Live.NConc",
            "[Grapevine].Leaf.Transpiration",
            "",
            "[Grapevine].Leaf.LAI/[Grapevine].Population             as leaf.area.vine",
            "[Grapevine].Leaf.LAI/[Grapevine].Structure.MainStemPopn as leaf.area.shoot",
            "[Grapevine].Leaf.LAIMainStem/[Grapevine].Structure.MainStemPopn as leaf.area.shoot.main",
            "[Grapevine].Leaf.LAIBranch/[Grapevine].Structure.MainStemPopn as leaf.area.shoot.lateral",
            "",
            "",
            "[Grapevine].Leaf.Fn",
            "[Grapevine].Leaf.Fw",
            "[Grapevine].Leaf.Live.Wt",
            "[Grapevine].Leaf.Live.Wt/[Grapevine].Population as leaf.dw.vine",
            "[Grapevine].Leaf.Live.Wt/[Grapevine].Structure.MainStemPopn as leaf.dw.shoot",
            "",
            "[Grapevine].Shoot.Live.Wt",
            "[Grapevine].Shoot.Live.Wt/[Grapevine].Structure.MainStemPopn as shoot.dw.mean",
            "[Grapevine].Shoot.Live.StructuralWt",
            "[Grapevine].Shoot.Live.StorageWt",
            "",
            "[Grapevine].Cane.Live.Wt",
            "[Grapevine].Cane.Live.StructuralWt",
            "[Grapevine].Cane.Live.StorageWt",
            "[Grapevine].Trunk.Live.Wt",
            "[Grapevine].Trunk.Live.StructuralWt",
            "[Grapevine].Trunk.Live.StorageWt",
            "[Grapevine].Trunk.Live.StorageWt/[Grapevine].Trunk.Live.Wt as total.NSC.concentration.trunk",
            "[Grapevine].Root.Live.Wt",
            "[Grapevine].StructuralRoot.Live.Wt",
            "[Grapevine].StructuralRoot.Live.StructuralWt",
            "[Grapevine].StructuralRoot.Live.StorageWt",
            "[Grapevine].StructuralRoot.Live.StorageWt/[Grapevine].StructuralRoot.Live.Wt as total.NSC.concentration.root",
            "[Grapevine].Root.NTakenUp",
            "[Grapevine].StructuralRoot.N",
            "[Grapevine].Arbitrator.FDM",
            "[Grapevine].Arbitrator.DM.TotalFixationSupply",
            "",
            "[Grapevine].Berry.Live.Wt",
            "[Grapevine].Berry.Live.Wt/[Grapevine].Population as TotalBerryDW",
            "[Grapevine].Berry.SingleBerryDW",
            "[Grapevine].Berry.SingleBerryFW     as berry.fw.mean",
            "[Grapevine].Berry.TotalBerryFW/[Grapevine].Population as TotalBerryFW",
            "[Grapevine].Berry.NumberFunction",
            "[Grapevine].Berry.ThermalTimeAfterFlowering",
            "[Grapevine].Berry.WaterContent",
            "[Grapevine].Berry.N",
            "[Grapevine].Berry.NFillingRate",
            "[Grapevine].Berry.Brix \t\t\t\tas brix",
            "[Grapevine].Berry.TitratableAcid \tas ta",
            "",
            "[Grapevine].Berry.MetFactors.BUN_TmaxIni_Record    as BUN_TmaxIni",
            "[Grapevine].Berry.MetFactors.BUN_RadIni_Record     as BUN_RadIni",
            "[Grapevine].Berry.MetFactors.BEN_RainTotFlow as BEN_RainTotFlow",
            "[Grapevine].Berry.MetFactors.BEN_TmaxIni_Record    as BEN_TmaxIni_Record",
            "[Grapevine].Berry.MetFactors.BEN_TmaxFlow   as BEN_TmaxFlow",
            "[Grapevine].Berry.MetFactors.BEN_TminFlow   as BEN_TminFlow",
            "[Grapevine].Berry.MetFactors.BM_RadFlow      as BM_RadFlow",
            "[Grapevine].Berry.MetFactors.BM_RainTotFlow  as BM_RainTotFlow",
            "[Grapevine].Berry.MetFactors.BM_RainTotVer   as BM_RainTotVer",
            "[Grapevine].Berry.MetFactors.BM_TmaxFlow    as BM_TmaxFlow",
            "",
            "[Grapevine].Berry.YieldComponent.BunchesPerShoot as bunch.no.shoot",
            "[Grapevine].Berry.YieldComponent.BunchesPerVine  as bunch.no.vine",
            "[Grapevine].Berry.YieldComponent.BerryNum    as BerryNum",
            "[Grapevine].Berry.YieldComponent.BerryMass   as berry.fw.est",
            "[Grapevine].Berry.YieldPerVine               as yield.per.vine",
            "",
            "",
            "",
            "// Note: for converting into field scale, need the strip area, this could be done by multiplying all by Ai/At = Ai/(A1+A2)",
            "[Row].Area",
            "[Alley].Area",
            "[Row].Area/([Alley].Area+[Row].Area) as Row.FractionArea",
            "[Alley].Area/([Alley].Area+[Row].Area) as Alley.FractionArea",
            "",
            "[Weather].Radn as TotalRadiation",
            "[Row].Grapevine.Leaf.RadiationIntercepted",
            "[Alley].Slurp.Leaf.RadiationIntercepted",
            "",
            "// Carbon balance (basic)",
            "[Row].Grapevine.AboveGround.Wt",
            "[Row].Grapevine.BelowGround.Wt",
            "([Row].Grapevine.Leaf.Removed.Wt+[Row].Grapevine.Shoot.Removed.Wt+[Row].Grapevine.Cane.Removed.Wt+[Row].Grapevine.Trunk.Removed.Wt+[Row].Grapevine.Berry.Removed.Wt+[Row].Grapevine.StructuralRoot.Removed.Wt+[Row].Grapevine.Root.Removed.Wt) as Row.Grapevine.Removed.Wt",
            "([Row].Grapevine.Leaf.Detached.Wt+[Row].Grapevine.Shoot.Detached.Wt+[Row].Grapevine.Cane.Detached.Wt+[Row].Grapevine.Trunk.Detached.Wt+[Row].Grapevine.Berry.Detached.Wt+[Row].Grapevine.StructuralRoot.Detached.Wt+[Row].Grapevine.Root.Detached.Wt) as Row.Grapevine.Detached.Wt",
            "[Row].SurfaceOrganicMatter.C as Row.SurfaceOM.C",
            "sum([Row].Soil.SoilNitrogen.FOM.C) as Row.SoilFOM.C",
            "sum([Row].Soil.SoilNitrogen.Microbial.C)+sum([Row].Soil.SoilNitrogen.Humic.C) as Row.SoilOM.C",
            "",
            "// Water balance (basic)",
            "[Weather].Rain as Rainfall",
            "[Row].Irrigation.IrrigationApplied as Row.Irrigation",
            "[Row].Soil.SoilWater.Runoff as Row.Runoff",
            "[Row].Soil.SoilWater.Es as Row.Evaporation",
            "[Row].Grapevine.Leaf.Transpiration as Row.Transpiration",
            "[Row].Soil.SoilWater.Drainage as Row.Drainage",
            "sum([Row].Soil.SoilWater.SWmm) as Row.TotalSWC",
            "[Alley].Irrigation.IrrigationApplied as Alley.Irrigation",
            "[Alley].Soil.SoilWater.Runoff as Alley.Runoff",
            "[Alley].Soil.SoilWater.Es as Alley.Evaporation",
            "[Alley].Slurp.Leaf.Transpiration as Alley.Transpiration",
            "[Alley].Soil.SoilWater.Drainage as Alley.Drainage",
            "sum([Alley].Soil.SoilWater.SWmm) as Alley.TotalSWC",
            "sum([Row].Soil.Physical.SATmm) as TotalSAT",
            "sum([Row].Soil.Physical.DULmm) as TotalDUL",
            "sum([Row].Soil.Physical.LL15mm) as TotalLL15",
            "",
            "// Nitrogen balance (basic)",
            "[Row].SurfaceOrganicMatter.N as Row.SurfaceOM.N",
            "sum([Row].Soil.SoilNitrogen.FOMN) as Row.SoilFOM.N",
            "sum([Row].Soil.SoilNitrogen.Microbial.N)+sum([Row].Soil.SoilNitrogen.Humic.C) as Row.SoilOM.N",
            "[Row].Fertiliser.NitrogenApplied as Row.FertiliserN",
            "sum([Row].Soil.SoilWater.LeachUrea)+sum([Row].Soil.SoilWater.LeachNO3) as Row.LeachedN",
            "sum([Row].Soil.SoilNitrogen.Denitrification) as Row.DenitrifiedN",
            "[Row].Grapevine.Root.NTakenUp*10.0 as Row.UptakeN",
            "sum([Row].Soil.SoilNitrogen.mineral_n) as Row.Mineral_N",
            "",
            "",
            "sum([Alley].Soil.SoilNitrogen.mineral_n) as Alley.Mineral_N",
            "[Alley].SurfaceOrganicMatter.N as Alley.SurfaceOM.N",
            "sum([Alley].Soil.SoilNitrogen.FOMN) as Alley.SoilFOM.N",
            "sum([Alley].Soil.SoilNitrogen.Microbial.N)+sum([Alley].Soil.SoilNitrogen.Humic.C) as Alley.SoilOM.N",
            "[Alley].Fertiliser.NitrogenApplied as Alley.FertiliserN",
            "sum([Alley].Soil.SoilWater.LeachUrea)+sum([Alley].Soil.SoilWater.LeachNO3) as Alley.LeachedN",
            "sum([Alley].Soil.SoilNitrogen.Denitrification) as Alley.DenitrifiedN",
            "[Alley].Slurp.Root.NTakenUp*10.0 as Alley.UptakeN",
            "sum([Alley].Slurp.Arbitrator.N.Fixation)*10.0 as Alley.FixedN"
          ],
          "EventNames": [
            "[Clock].DoReport"
          ],
          "GroupByVariableName": null,
          "Name": "Report",
          "ResourceName": null,
          "Children": [],
          "Enabled": true,
          "ReadOnly": false
        },
        {
          "$type": "Models.Report, Models",
          "VariableNames": [
            "[Clock].Today",
            "[Clock].Today.Year",
            "[Clock].Today.DayOfYear",
            "[Weather].DaysSinceWinterSolstice   as DAWS",
            "[PlantVariables].Script.Height \t\tas height",
            "[PlantVariables].Script.LAI         as LAIStrip",
            "[PlantVariables].Script.FRadInt     as f.rad.int",
            "[PlantVariables].Script.ET          as transpiration",
            "[PlantVariables].Script.ES          as Es",
            "[PlantVariables].Script.PET         as PET",
            "[PlantVariables].Script.RootDepth   as rootDepth",
            "",
            "[Soil].OutputLayers.SW",
            "sum([Soil].OutputLayers.SWmm)       as psw",
            "[Weather].Rain",
            "[Irrigation].IrrigationApplied",
            "[Soil].SoilWater.Drainage",
            "[Alley].Slurp.Leaf.Live.N",
            "[Alley].Slurp.Root.NUptake",
            "[Alley].Slurp.Root.NTakenUp"
          ],
          "EventNames": [
            "[Clock].DoReport"
          ],
          "GroupByVariableName": null,
          "Name": "ReportAlley",
          "ResourceName": null,
          "Children": [],
          "Enabled": true,
          "ReadOnly": false
        },
        {
          "$type": "Models.Manager, Models",
          "Code": "using Models.Climate;\r\nusing System;\r\nusing Models.Core;\r\nusing Models.PMF;\r\nusing System.Collections.Generic;\r\nusing Models.Soils;\r\nusing APSIM.Shared.Utilities;\r\nusing Models.Zones;\r\nusing Models.PMF.Organs;\r\n\r\nnamespace Models\r\n{\r\n    [Serializable]\r\n    public class Script : Model\r\n    {\r\n        [Link] private Weather weather;\r\n        private RectangularZone AlleyZone {get; set; }\r\n        private RectangularZone RowZone {get; set;}\r\n        private RectangularZone ThisZone {get; set;}\r\n        private double AreaWidth {get; set;}\r\n\r\n        public double FRadInt {get; set;}\r\n        public double ET {get; set;}\r\n        public double ES {get; set;}\r\n        public double PET {get; set;}\r\n        public double LAI {get; set;}\r\n        public double Height {get; set;}\r\n        public double RootDepth {get; set;}\r\n        public double PlantWidth {get; set;}\r\n\r\n        [EventSubscribe(\"StartOfSimulation\")]\r\n        private void DoStartOfSimulation(object sender, EventArgs e)\r\n        {\r\n               \r\n               ThisZone = this.Parent.Parent as RectangularZone;\r\n               RowZone = this.Parent.Parent.Parent.FindInScope(\"Row\") as RectangularZone;\r\n               AlleyZone = (RectangularZone)this.Parent.Parent.Parent.FindInScope(\"Alley\") as RectangularZone;\r\n               AreaWidth = AlleyZone.Width + RowZone.Width;\r\n               PlantWidth = 0;\r\n        }\r\n        \r\n        [EventSubscribe(\"DoReportCalculations\")]\r\n        private void OnDoReportCalculations(object sender, EventArgs e)\r\n        {\r\n            if (ThisZone.Name == \"Row\")\r\n                {\r\n                FRadInt = ((double)RowZone.Get(\"Grapevine.Leaf.RadiationIntercepted\") * RowZone.Width)/(weather.Radn * AreaWidth);\r\n                ET = (double)RowZone.Get(\"Grapevine.Leaf.Transpiration\") * RowZone.Width/AreaWidth;\r\n                LAI = (double)RowZone.Get(\"Grapevine.Leaf.LAI\");\r\n                //LAIPerVine =  LAI*RowZone.Width*1.8;\r\n                //TreeInitialisation.Script.VineDistance;\r\n                //(double)RowZone.Get(\"Grapevine.Leaf.LAI\");\r\n                Height = (double)RowZone.Get(\"Grapevine.Leaf.Height\");\r\n                RootDepth = (double)RowZone.Get(\"Grapevine.Root.Depth\");\r\n                PlantWidth = (double)RowZone.Get(\"Grapevine.Leaf.Width\");\r\n                }\r\n            else\r\n                {\r\n                FRadInt = ((double)AlleyZone.Get(\"Slurp.Leaf.RadiationIntercepted\") * ThisZone.Width)/ (weather.Radn * AreaWidth);\r\n                ET = (double)AlleyZone.Get(\"Slurp.Leaf.Transpiration\") * ThisZone.Width/AreaWidth;\r\n                LAI = (double)AlleyZone.Get(\"Slurp.Leaf.LAI\");\r\n                Height = (double)AlleyZone.Get(\"Slurp.Leaf.Height\");\r\n                RootDepth = (double)AlleyZone.Get(\"Slurp.Root.Depth\");\r\n                }\r\n\r\n            ES = (double)ThisZone.Get(\"Soil.SoilWater.Es\") * ThisZone.Width/AreaWidth;\r\n            double PETWidth = Math.Min(Math.Max(PlantWidth,ThisZone.Width),AreaWidth);\r\n            PET = (double)ThisZone.Get(\"Soil.SoilWater.Eo\") * PETWidth/AreaWidth;\r\n        }\r\n    }\r\n}\r\n",
          "Parameters": [
            {
              "Key": "FRadInt",
              "Value": "0"
            },
            {
              "Key": "ET",
              "Value": "0"
            },
            {
              "Key": "ES",
              "Value": "0"
            },
            {
              "Key": "PET",
              "Value": "0"
            },
            {
              "Key": "LAI",
              "Value": "0"
            },
            {
              "Key": "Height",
              "Value": "0"
            },
            {
              "Key": "RootDepth",
              "Value": "0"
            },
            {
              "Key": "PlantWidth",
              "Value": "0"
            }
          ],
          "Name": "PlantVariables",
          "ResourceName": null,
          "Children": [],
          "Enabled": true,
          "ReadOnly": false
        },
        {
          "$type": "Models.Manager, Models",
          "Code": "using Models.Interfaces;\r\nusing System;\r\nusing Models.Core;\r\nusing System.Collections.Generic;\r\nusing System.Text;\r\nusing Models.Soils;\r\nusing Models.PMF;\r\nusing Models;\r\nusing System.Xml.Serialization;\r\nusing APSIM.Shared.Utilities;\r\n\r\nnamespace Models\r\n{\r\n    [Serializable] \r\n    public class Script : Model\r\n    {\r\n        [Link] private Zone zone;\r\n        [Link] private Irrigation irrigation;\r\n        [Link] private Soil soil;\r\n        [Link] private Clock clock;\r\n        [Link]\r\n        private IPhysical soilPhysical;\r\n        [Link]\r\n        private ISoilWater waterBalance;\r\n        public double FASW { get; set; }\r\n        public double WaterDeficit  { get; set; } \r\n        \r\n        [Description(\"Irrigation start window (d-mmm)\")]\r\n        public string StartDate { get; set; }\r\n        [Description(\"Irrigation end window (d-mmm)\")]\r\n        public string EndDate { get; set; }\r\n\r\n        [Description(\"Threshold fraction available water (0-1)\")]\r\n        public double FASWThreshold { get; set; }\r\n\r\n        [Description(\"Soil depth (mm) to which fraction available water is calculated\")]\r\n        public double FASWDepth { get; set; }\r\n\r\n        [Description(\"Amount of water (mm) applied each irrigation\")]\r\n        public double Amount { get; set; }\r\n\r\n        [EventSubscribe(\"DoManagement\")]\r\n        private void OnDoManagement(object sender, EventArgs e)\r\n        {\r\n            CalculateFASW();\r\n            if (DateUtilities.WithinDates(StartDate, clock.Today, EndDate))\r\n            {\r\n                if (FASW < FASWThreshold)\r\n                {\r\n                    irrigation.Apply(Amount, depth: 0);\r\n                }\r\n            }\r\n        }\r\n        \r\n        private void CalculateFASW()\r\n        {\r\n            double[] LL15 = MathUtilities.Multiply(soilPhysical.LL15, soilPhysical.Thickness);\r\n            double[] DUL = MathUtilities.Multiply(soilPhysical.DUL, soilPhysical.Thickness);\r\n        \r\n            int nlayr = GetLayerIndex();\r\n            double cumdep = MathUtilities.Sum(soilPhysical.Thickness, 0, nlayr, 0.0);\r\n\r\n            double excess_fr = MathUtilities.Divide((cumdep - FASWDepth), soilPhysical.Thickness[nlayr], 0.0);\r\n\r\n            // note that results may be strange if swdep < ll15\r\n            double avail_sw = (MathUtilities.Sum(waterBalance.SWmm, 0, nlayr, 0.0)\r\n                              - excess_fr * waterBalance.SWmm[nlayr])\r\n                              - (MathUtilities.Sum(LL15, 0, nlayr, 0.0)\r\n                              - excess_fr * LL15[nlayr]);\r\n\r\n\r\n            double pot_avail_sw = (MathUtilities.Sum(DUL, 0, nlayr, 0.0)\r\n                                  - excess_fr * DUL[nlayr])\r\n                                  - (MathUtilities.Sum(LL15, 0, nlayr, 0.0)\r\n                                  - excess_fr * LL15[nlayr]);\r\n\r\n            FASW = MathUtilities.Divide(avail_sw, pot_avail_sw, 0.0);\r\n            WaterDeficit = MathUtilities.Constrain(pot_avail_sw - avail_sw, 0.0, 100000);\r\n        }\r\n\r\n        private int GetLayerIndex()\r\n        {\r\n            double[] cumThickness = soilPhysical.ThicknessCumulative;\r\n            for (int i = 1; i < cumThickness.Length; i++)\r\n            {\r\n                if (FASWDepth < cumThickness[i])\r\n                    return i - 1;\r\n            }\r\n            \r\n            return cumThickness.Length - 1;\r\n        }\r\n\r\n    }\r\n}\r\n       \r\n",
          "Parameters": [
            {
              "Key": "FASW",
              "Value": "0"
            },
            {
              "Key": "WaterDeficit",
              "Value": "0"
            },
            {
              "Key": "StartDate",
              "Value": "1-nov"
            },
            {
              "Key": "EndDate",
              "Value": "1-mar"
            },
            {
              "Key": "FASWThreshold",
              "Value": "0.8"
            },
            {
              "Key": "FASWDepth",
              "Value": "2000"
            },
            {
              "Key": "Amount",
              "Value": "20"
            }
          ],
          "Name": "AutoIrrigationBasedOnWaterDeficit",
          "ResourceName": null,
          "Children": [],
          "Enabled": true,
          "ReadOnly": false
        },
        {
          "$type": "Models.Manager, Models",
<<<<<<< HEAD
          "Code": "using Models.Soils;\r\nusing System.Linq;\r\nusing System;\r\nusing Models.Core;\r\nusing Models.PMF;\r\nusing APSIM.Shared.Utilities;\r\nnamespace Models\r\n{\r\n    [Serializable]\r\n    public class Script : Model\r\n    {\r\n        [Link] Clock Clock;\r\n        [Link] Fertiliser Fertiliser;\r\n        \r\n        [Separator(\"A component to apply fertiliser on one or more dates on every year of the simulation\")]\r\n\r\n        [Description(\"Type of fertiliser to apply? \")] \r\n        public Fertiliser.Types FertiliserType { get; set; }\r\n\r\n        [Description(\"Enter the fertilisation dates as dd-mmm with comma separation (any year information entered will be ignored): \")] \r\n        public string[] FertiliserDates { get; set; } \r\n\r\n        [Description(\"Amount of fertiliser to be applied (kg /ha)\")] \r\n        public double Amount { get; set; }\r\n\r\n        [Description(\"Is the above amount to be applied each time? (yes/ticked)? Or is it the total annual amount across all dates (no/unticked)\")] \r\n        public bool AmountType { get; set; }\r\n        \r\n        [EventSubscribe(\"DoManagement\")]\r\n        private void OnDoManagement(object sender, EventArgs e)\r\n        {\r\n            foreach (string ddMMM in FertiliserDates)\r\n            {\r\n                if (DateUtilities.DatesEqual(ddMMM, Clock.Today))\r\n                {\r\n                    if (AmountType)\r\n                        Fertiliser.Apply(Amount: Amount, Type: FertiliserType);\r\n                    else\r\n                        Fertiliser.Apply(Amount: Amount / FertiliserDates.Length, Type: FertiliserType);\r\n                }\r\n            }\r\n        }\r\n    }\r\n}\r\n",
=======
          "Code": "using Models.Soils;\r\nusing System;\r\nusing Models.Core;\r\nusing Models.PMF;\r\nusing APSIM.Shared.Utilities;\r\nnamespace Models\r\n{\r\n    [Serializable]\r\n    public class Script : Model\r\n    {\r\n        [Link] Clock Clock;\r\n        [Link] Fertiliser Fertiliser;\r\n        \r\n        [Separator(\"A component to apply fertiliser on one or more dates on every year of the simulation\")]\r\n\r\n        [Description(\"Type of fertiliser to apply? \")] \r\n        public Fertiliser.Types FertiliserType { get; set; }\r\n\r\n        [Description(\"Enter the fertilisation dates as dd-mmm with comma separation (any year information entered will be ignored): \")] \r\n        public string[] FertiliserDates { get; set; } \r\n\r\n        [Description(\"Amount of fertiliser to be applied (kg /ha)\")] \r\n        public double Amount { get; set; }\r\n\r\n        [Description(\"Is the above amount to be applied each time? (yes/ticked)? Or is it the total annual amount across all dates (no/unticked)\")] \r\n        public bool AmountType { get; set; }\r\n        \r\n        [EventSubscribe(\"DoManagement\")]\r\n        private void OnDoManagement(object sender, EventArgs e)\r\n        {\r\n            foreach (string ddMMM in FertiliserDates)\r\n            {\r\n                if (DateUtilities.DatesEqual(ddMMM, Clock.Today))\r\n                {\r\n                    if (AmountType)\r\n                        Fertiliser.Apply(Amount: Amount, Type: FertiliserType);\r\n                    else\r\n                        Fertiliser.Apply(Amount: Amount / FertiliserDates.Length, Type: FertiliserType);\r\n                }\r\n            }\r\n        }\r\n    }\r\n}\r\n",
>>>>>>> 068e421e
          "Parameters": [
            {
              "Key": "FertiliserType",
              "Value": "NH4NO3N"
            },
            {
              "Key": "FertiliserDates",
              "Value": "10-Nov, 10-Jan"
            },
            {
              "Key": "Amount",
              "Value": "30"
            },
            {
              "Key": "AmountType",
              "Value": "True"
            }
          ],
          "Name": "Fertilise on fixed dates",
          "ResourceName": null,
          "Children": [],
          "Enabled": true,
          "ReadOnly": false
        },
        {
          "$type": "Models.Surface.SurfaceOrganicMatter, Models",
          "SurfOM": [],
          "Canopies": [],
          "InitialResidueName": "wheat_stubble",
          "InitialResidueType": "wheat",
          "InitialResidueMass": 0.0,
          "InitialStandingFraction": 0.0,
          "InitialCPR": 0.0,
          "InitialCNR": 100.0,
          "Name": "SurfaceOrganicMatter",
          "ResourceName": "SurfaceOrganicMatter",
          "Children": [
            {
              "$type": "Models.Surface.ResidueTypes, Models",
              "ResidueType": [
                {
                  "$type": "Models.Surface.ResidueType, Models",
                  "fom_type": "base_type",
                  "derived_from": null,
                  "fraction_C": 0.4,
                  "po4ppm": 0.0,
                  "nh4ppm": 0.0,
                  "no3ppm": 0.0,
                  "specific_area": 0.0005,
                  "cf_contrib": 1,
                  "pot_decomp_rate": 0.1,
                  "fr_c": [
                    0.2,
                    0.7,
                    0.1
                  ],
                  "fr_n": [
                    0.2,
                    0.7,
                    0.1
                  ],
                  "fr_p": [
                    0.2,
                    0.7,
                    0.1
                  ]
                },
                {
                  "$type": "Models.Surface.ResidueType, Models",
                  "fom_type": "inert",
                  "derived_from": "base_type",
                  "fraction_C": 0.0,
                  "po4ppm": 0.0,
                  "nh4ppm": 0.0,
                  "no3ppm": 0.0,
                  "specific_area": 0.0,
                  "cf_contrib": 0,
                  "pot_decomp_rate": 0.0,
                  "fr_c": null,
                  "fr_n": null,
                  "fr_p": null
                },
                {
                  "$type": "Models.Surface.ResidueType, Models",
                  "fom_type": "manure",
                  "derived_from": "base_type",
                  "fraction_C": 0.08,
                  "po4ppm": 10.0,
                  "nh4ppm": 10.0,
                  "no3ppm": 10.0,
                  "specific_area": 0.0001,
                  "cf_contrib": 1,
                  "pot_decomp_rate": 0.1,
                  "fr_c": [
                    0.3,
                    0.3,
                    0.4
                  ],
                  "fr_n": [
                    0.3,
                    0.3,
                    0.4
                  ],
                  "fr_p": [
                    0.3,
                    0.3,
                    0.4
                  ]
                },
                {
                  "$type": "Models.Surface.ResidueType, Models",
                  "fom_type": "RuminantDung_PastureFed",
                  "derived_from": "base_type",
                  "fraction_C": 0.4,
                  "po4ppm": 5.0,
                  "nh4ppm": 1250.0,
                  "no3ppm": 0.0,
                  "specific_area": 0.0001,
                  "cf_contrib": 1,
                  "pot_decomp_rate": 0.1,
                  "fr_c": [
                    0.3,
                    0.5,
                    0.2
                  ],
                  "fr_n": [
                    0.3,
                    0.5,
                    0.2
                  ],
                  "fr_p": [
                    0.3,
                    0.5,
                    0.2
                  ]
                },
                {
                  "$type": "Models.Surface.ResidueType, Models",
                  "fom_type": "algae",
                  "derived_from": "base_type",
                  "fraction_C": 0.4,
                  "po4ppm": 0.0,
                  "nh4ppm": 0.0,
                  "no3ppm": 0.0,
                  "specific_area": 0.0005,
                  "cf_contrib": 1,
                  "pot_decomp_rate": 0.1,
                  "fr_c": null,
                  "fr_n": null,
                  "fr_p": null
                },
                {
                  "$type": "Models.Surface.ResidueType, Models",
                  "fom_type": "fym",
                  "derived_from": "base_type",
                  "fraction_C": 0.08,
                  "po4ppm": 40.0,
                  "nh4ppm": 10.0,
                  "no3ppm": 10.0,
                  "specific_area": 0.0001,
                  "cf_contrib": 1,
                  "pot_decomp_rate": 0.1,
                  "fr_c": [
                    0.3,
                    0.3,
                    0.4
                  ],
                  "fr_n": [
                    0.3,
                    0.3,
                    0.4
                  ],
                  "fr_p": [
                    0.3,
                    0.3,
                    0.4
                  ]
                },
                {
                  "$type": "Models.Surface.ResidueType, Models",
                  "fom_type": "goatmanure",
                  "derived_from": "base_type",
                  "fraction_C": 0.08,
                  "po4ppm": 5.0,
                  "nh4ppm": 1307.0,
                  "no3ppm": 481.0,
                  "specific_area": 0.0001,
                  "cf_contrib": 1,
                  "pot_decomp_rate": 0.1,
                  "fr_c": [
                    0.3,
                    0.6,
                    0.3
                  ],
                  "fr_n": [
                    0.3,
                    0.6,
                    0.3
                  ],
                  "fr_p": [
                    0.3,
                    0.6,
                    0.34
                  ]
                },
                {
                  "$type": "Models.Surface.ResidueType, Models",
                  "fom_type": "chickenmanure_base",
                  "derived_from": "base_type",
                  "fraction_C": 0.374,
                  "po4ppm": 5.0,
                  "nh4ppm": 1307.0,
                  "no3ppm": 481.0,
                  "specific_area": 0.0001,
                  "cf_contrib": 1,
                  "pot_decomp_rate": 0.1,
                  "fr_c": [
                    0.0,
                    0.5,
                    0.5
                  ],
                  "fr_n": [
                    0.0,
                    0.5,
                    0.5
                  ],
                  "fr_p": [
                    0.0,
                    0.5,
                    0.5
                  ]
                },
                {
                  "$type": "Models.Surface.ResidueType, Models",
                  "fom_type": "cm",
                  "derived_from": "chickenmanure_base",
                  "fraction_C": 0.277,
                  "po4ppm": 0.0,
                  "nh4ppm": 2558.0,
                  "no3ppm": 873.0,
                  "specific_area": 0.0,
                  "cf_contrib": 0,
                  "pot_decomp_rate": 0.0,
                  "fr_c": null,
                  "fr_n": null,
                  "fr_p": null
                },
                {
                  "$type": "Models.Surface.ResidueType, Models",
                  "fom_type": "cmA",
                  "derived_from": "chickenmanure_base",
                  "fraction_C": 0.374,
                  "po4ppm": 0.0,
                  "nh4ppm": 1307.0,
                  "no3ppm": 481.0,
                  "specific_area": 0.0,
                  "cf_contrib": 0,
                  "pot_decomp_rate": 0.0,
                  "fr_c": null,
                  "fr_n": null,
                  "fr_p": null
                },
                {
                  "$type": "Models.Surface.ResidueType, Models",
                  "fom_type": "cmB",
                  "derived_from": "chickenmanure_base",
                  "fraction_C": 0.24,
                  "po4ppm": 0.0,
                  "nh4ppm": 3009.0,
                  "no3ppm": 36.0,
                  "specific_area": 0.0,
                  "cf_contrib": 0,
                  "pot_decomp_rate": 0.0,
                  "fr_c": null,
                  "fr_n": null,
                  "fr_p": null
                },
                {
                  "$type": "Models.Surface.ResidueType, Models",
                  "fom_type": "manB",
                  "derived_from": "base_type",
                  "fraction_C": 0.08,
                  "po4ppm": 5.0,
                  "nh4ppm": 1307.0,
                  "no3ppm": 481.0,
                  "specific_area": 0.0001,
                  "cf_contrib": 1,
                  "pot_decomp_rate": 0.1,
                  "fr_c": [
                    0.1,
                    0.01,
                    0.89
                  ],
                  "fr_n": [
                    0.1,
                    0.01,
                    0.89
                  ],
                  "fr_p": [
                    0.1,
                    0.01,
                    0.89
                  ]
                },
                {
                  "$type": "Models.Surface.ResidueType, Models",
                  "fom_type": "tithonia",
                  "derived_from": "base_type",
                  "fraction_C": 0.0,
                  "po4ppm": 0.0,
                  "nh4ppm": 0.0,
                  "no3ppm": 0.0,
                  "specific_area": 0.0005,
                  "cf_contrib": 0,
                  "pot_decomp_rate": 0.0,
                  "fr_c": null,
                  "fr_n": null,
                  "fr_p": null
                },
                {
                  "$type": "Models.Surface.ResidueType, Models",
                  "fom_type": "TropicalPasture",
                  "derived_from": "base_type",
                  "fraction_C": 0.0,
                  "po4ppm": 0.0,
                  "nh4ppm": 0.0,
                  "no3ppm": 0.0,
                  "specific_area": 0.0005,
                  "cf_contrib": 0,
                  "pot_decomp_rate": 0.0,
                  "fr_c": null,
                  "fr_n": null,
                  "fr_p": null
                },
                {
                  "$type": "Models.Surface.ResidueType, Models",
                  "fom_type": "Bambatsi",
                  "derived_from": "base_type",
                  "fraction_C": 0.0,
                  "po4ppm": 0.0,
                  "nh4ppm": 0.0,
                  "no3ppm": 0.0,
                  "specific_area": 0.0005,
                  "cf_contrib": 0,
                  "pot_decomp_rate": 0.0,
                  "fr_c": null,
                  "fr_n": null,
                  "fr_p": null
                },
                {
                  "$type": "Models.Surface.ResidueType, Models",
                  "fom_type": "barley",
                  "derived_from": "base_type",
                  "fraction_C": 0.0,
                  "po4ppm": 0.0,
                  "nh4ppm": 0.0,
                  "no3ppm": 0.0,
                  "specific_area": 0.0005,
                  "cf_contrib": 0,
                  "pot_decomp_rate": 0.0,
                  "fr_c": null,
                  "fr_n": null,
                  "fr_p": null
                },
                {
                  "$type": "Models.Surface.ResidueType, Models",
                  "fom_type": "broccoli",
                  "derived_from": "base_type",
                  "fraction_C": 0.0,
                  "po4ppm": 0.0,
                  "nh4ppm": 0.0,
                  "no3ppm": 0.0,
                  "specific_area": 0.0004,
                  "cf_contrib": 0,
                  "pot_decomp_rate": 0.0,
                  "fr_c": null,
                  "fr_n": null,
                  "fr_p": null
                },
                {
                  "$type": "Models.Surface.ResidueType, Models",
                  "fom_type": "butterflypea",
                  "derived_from": "base_type",
                  "fraction_C": 0.0,
                  "po4ppm": 0.0,
                  "nh4ppm": 0.0,
                  "no3ppm": 0.0,
                  "specific_area": 0.0004,
                  "cf_contrib": 0,
                  "pot_decomp_rate": 0.0,
                  "fr_c": null,
                  "fr_n": null,
                  "fr_p": null
                },
                {
                  "$type": "Models.Surface.ResidueType, Models",
                  "fom_type": "camaldulensis",
                  "derived_from": "base_type",
                  "fraction_C": 0.0,
                  "po4ppm": 0.0,
                  "nh4ppm": 0.0,
                  "no3ppm": 0.0,
                  "specific_area": 0.0002,
                  "cf_contrib": 0,
                  "pot_decomp_rate": 0.0,
                  "fr_c": null,
                  "fr_n": null,
                  "fr_p": null
                },
                {
                  "$type": "Models.Surface.ResidueType, Models",
                  "fom_type": "canola",
                  "derived_from": "base_type",
                  "fraction_C": 0.0,
                  "po4ppm": 0.0,
                  "nh4ppm": 0.0,
                  "no3ppm": 0.0,
                  "specific_area": 0.0002,
                  "cf_contrib": 0,
                  "pot_decomp_rate": 0.0,
                  "fr_c": null,
                  "fr_n": null,
                  "fr_p": null
                },
                {
                  "$type": "Models.Surface.ResidueType, Models",
                  "fom_type": "centro",
                  "derived_from": "base_type",
                  "fraction_C": 0.0,
                  "po4ppm": 0.0,
                  "nh4ppm": 0.0,
                  "no3ppm": 0.0,
                  "specific_area": 0.0004,
                  "cf_contrib": 0,
                  "pot_decomp_rate": 0.0,
                  "fr_c": null,
                  "fr_n": null,
                  "fr_p": null
                },
                {
                  "$type": "Models.Surface.ResidueType, Models",
                  "fom_type": "chickpea",
                  "derived_from": "base_type",
                  "fraction_C": 0.0,
                  "po4ppm": 0.0,
                  "nh4ppm": 0.0,
                  "no3ppm": 0.0,
                  "specific_area": 0.0002,
                  "cf_contrib": 0,
                  "pot_decomp_rate": 0.0,
                  "fr_c": null,
                  "fr_n": null,
                  "fr_p": null
                },
                {
                  "$type": "Models.Surface.ResidueType, Models",
                  "fom_type": "chicory",
                  "derived_from": "base_type",
                  "fraction_C": 0.0,
                  "po4ppm": 0.0,
                  "nh4ppm": 0.0,
                  "no3ppm": 0.0,
                  "specific_area": 0.0003,
                  "cf_contrib": 0,
                  "pot_decomp_rate": 0.0,
                  "fr_c": null,
                  "fr_n": null,
                  "fr_p": null
                },
                {
                  "$type": "Models.Surface.ResidueType, Models",
                  "fom_type": "plantainForage",
                  "derived_from": "base_type",
                  "fraction_C": 0.0,
                  "po4ppm": 0.0,
                  "nh4ppm": 0.0,
                  "no3ppm": 0.0,
                  "specific_area": 0.0003,
                  "cf_contrib": 0,
                  "pot_decomp_rate": 0.0,
                  "fr_c": null,
                  "fr_n": null,
                  "fr_p": null
                },
                {
                  "$type": "Models.Surface.ResidueType, Models",
                  "fom_type": "whiteclover",
                  "derived_from": "base_type",
                  "fraction_C": 0.0,
                  "po4ppm": 0.0,
                  "nh4ppm": 0.0,
                  "no3ppm": 0.0,
                  "specific_area": 0.0003,
                  "cf_contrib": 0,
                  "pot_decomp_rate": 0.0,
                  "fr_c": null,
                  "fr_n": null,
                  "fr_p": null
                },
                {
                  "$type": "Models.Surface.ResidueType, Models",
                  "fom_type": "redclover",
                  "derived_from": "base_type",
                  "fraction_C": 0.0,
                  "po4ppm": 0.0,
                  "nh4ppm": 0.0,
                  "no3ppm": 0.0,
                  "specific_area": 0.0003,
                  "cf_contrib": 0,
                  "pot_decomp_rate": 0.0,
                  "fr_c": null,
                  "fr_n": null,
                  "fr_p": null
                },
                {
                  "$type": "Models.Surface.ResidueType, Models",
                  "fom_type": "cowpea",
                  "derived_from": "base_type",
                  "fraction_C": 0.0,
                  "po4ppm": 0.0,
                  "nh4ppm": 0.0,
                  "no3ppm": 0.0,
                  "specific_area": 0.0002,
                  "cf_contrib": 0,
                  "pot_decomp_rate": 0.0,
                  "fr_c": null,
                  "fr_n": null,
                  "fr_p": null
                },
                {
                  "$type": "Models.Surface.ResidueType, Models",
                  "fom_type": "danthonia",
                  "derived_from": "base_type",
                  "fraction_C": 0.0,
                  "po4ppm": 0.0,
                  "nh4ppm": 0.0,
                  "no3ppm": 0.0,
                  "specific_area": 0.0005,
                  "cf_contrib": 0,
                  "pot_decomp_rate": 0.0,
                  "fr_c": null,
                  "fr_n": null,
                  "fr_p": null
                },
                {
                  "$type": "Models.Surface.ResidueType, Models",
                  "fom_type": "nativepasture",
                  "derived_from": "base_type",
                  "fraction_C": 0.0,
                  "po4ppm": 0.0,
                  "nh4ppm": 0.0,
                  "no3ppm": 0.0,
                  "specific_area": 0.0005,
                  "cf_contrib": 0,
                  "pot_decomp_rate": 0.0,
                  "fr_c": null,
                  "fr_n": null,
                  "fr_p": null
                },
                {
                  "$type": "Models.Surface.ResidueType, Models",
                  "fom_type": "pasture",
                  "derived_from": "base_type",
                  "fraction_C": 0.0,
                  "po4ppm": 0.0,
                  "nh4ppm": 0.0,
                  "no3ppm": 0.0,
                  "specific_area": 0.0005,
                  "cf_contrib": 0,
                  "pot_decomp_rate": 0.0,
                  "fr_c": null,
                  "fr_n": null,
                  "fr_p": null
                },
                {
                  "$type": "Models.Surface.ResidueType, Models",
                  "fom_type": "gliricidia",
                  "derived_from": "base_type",
                  "fraction_C": 0.0,
                  "po4ppm": 0.0,
                  "nh4ppm": 0.0,
                  "no3ppm": 0.0,
                  "specific_area": 0.0002,
                  "cf_contrib": 0,
                  "pot_decomp_rate": 0.0,
                  "fr_c": null,
                  "fr_n": null,
                  "fr_p": null
                },
                {
                  "$type": "Models.Surface.ResidueType, Models",
                  "fom_type": "globulus",
                  "derived_from": "base_type",
                  "fraction_C": 0.0,
                  "po4ppm": 0.0,
                  "nh4ppm": 0.0,
                  "no3ppm": 0.0,
                  "specific_area": 0.0002,
                  "cf_contrib": 0,
                  "pot_decomp_rate": 0.0,
                  "fr_c": null,
                  "fr_n": null,
                  "fr_p": null
                },
                {
                  "$type": "Models.Surface.ResidueType, Models",
                  "fom_type": "Eucalyptus",
                  "derived_from": "base_type",
                  "fraction_C": 0.0,
                  "po4ppm": 0.0,
                  "nh4ppm": 0.0,
                  "no3ppm": 0.0,
                  "specific_area": 0.0002,
                  "cf_contrib": 0,
                  "pot_decomp_rate": 0.0,
                  "fr_c": null,
                  "fr_n": null,
                  "fr_p": null
                },
                {
                  "$type": "Models.Surface.ResidueType, Models",
                  "fom_type": "fababean",
                  "derived_from": "base_type",
                  "fraction_C": 0.0,
                  "po4ppm": 0.0,
                  "nh4ppm": 0.0,
                  "no3ppm": 0.0,
                  "specific_area": 0.0002,
                  "cf_contrib": 0,
                  "pot_decomp_rate": 0.0,
                  "fr_c": null,
                  "fr_n": null,
                  "fr_p": null
                },
                {
                  "$type": "Models.Surface.ResidueType, Models",
                  "fom_type": "fieldpea",
                  "derived_from": "base_type",
                  "fraction_C": 0.0,
                  "po4ppm": 0.0,
                  "nh4ppm": 0.0,
                  "no3ppm": 0.0,
                  "specific_area": 0.0002,
                  "cf_contrib": 0,
                  "pot_decomp_rate": 0.0,
                  "fr_c": null,
                  "fr_n": null,
                  "fr_p": null
                },
                {
                  "$type": "Models.Surface.ResidueType, Models",
                  "fom_type": "soybean",
                  "derived_from": "base_type",
                  "fraction_C": 0.0,
                  "po4ppm": 0.0,
                  "nh4ppm": 0.0,
                  "no3ppm": 0.0,
                  "specific_area": 0.0002,
                  "cf_contrib": 0,
                  "pot_decomp_rate": 0.0,
                  "fr_c": null,
                  "fr_n": null,
                  "fr_p": null
                },
                {
                  "$type": "Models.Surface.ResidueType, Models",
                  "fom_type": "grass",
                  "derived_from": "base_type",
                  "fraction_C": 0.0,
                  "po4ppm": 0.0,
                  "nh4ppm": 0.0,
                  "no3ppm": 0.0,
                  "specific_area": 0.0004,
                  "cf_contrib": 0,
                  "pot_decomp_rate": 0.0,
                  "fr_c": null,
                  "fr_n": null,
                  "fr_p": null
                },
                {
                  "$type": "Models.Surface.ResidueType, Models",
                  "fom_type": "lablab",
                  "derived_from": "base_type",
                  "fraction_C": 0.0,
                  "po4ppm": 0.0,
                  "nh4ppm": 0.0,
                  "no3ppm": 0.0,
                  "specific_area": 0.0002,
                  "cf_contrib": 0,
                  "pot_decomp_rate": 0.0,
                  "fr_c": null,
                  "fr_n": null,
                  "fr_p": null
                },
                {
                  "$type": "Models.Surface.ResidueType, Models",
                  "fom_type": "lentil",
                  "derived_from": "chickpea",
                  "fraction_C": 0.0,
                  "po4ppm": 0.0,
                  "nh4ppm": 0.0,
                  "no3ppm": 0.0,
                  "specific_area": 0.0,
                  "cf_contrib": 0,
                  "pot_decomp_rate": 0.0,
                  "fr_c": null,
                  "fr_n": null,
                  "fr_p": null
                },
                {
                  "$type": "Models.Surface.ResidueType, Models",
                  "fom_type": "lucerne",
                  "derived_from": "base_type",
                  "fraction_C": 0.0,
                  "po4ppm": 0.0,
                  "nh4ppm": 0.0,
                  "no3ppm": 0.0,
                  "specific_area": 0.0002,
                  "cf_contrib": 0,
                  "pot_decomp_rate": 0.0,
                  "fr_c": null,
                  "fr_n": null,
                  "fr_p": null
                },
                {
                  "$type": "Models.Surface.ResidueType, Models",
                  "fom_type": "lucerne2",
                  "derived_from": "lucerne",
                  "fraction_C": 0.0,
                  "po4ppm": 0.0,
                  "nh4ppm": 0.0,
                  "no3ppm": 0.0,
                  "specific_area": 0.0,
                  "cf_contrib": 0,
                  "pot_decomp_rate": 0.0,
                  "fr_c": null,
                  "fr_n": null,
                  "fr_p": null
                },
                {
                  "$type": "Models.Surface.ResidueType, Models",
                  "fom_type": "lupin",
                  "derived_from": "base_type",
                  "fraction_C": 0.0,
                  "po4ppm": 0.0,
                  "nh4ppm": 0.0,
                  "no3ppm": 0.0,
                  "specific_area": 0.0002,
                  "cf_contrib": 0,
                  "pot_decomp_rate": 0.0,
                  "fr_c": null,
                  "fr_n": null,
                  "fr_p": null
                },
                {
                  "$type": "Models.Surface.ResidueType, Models",
                  "fom_type": "maize",
                  "derived_from": "base_type",
                  "fraction_C": 0.0,
                  "po4ppm": 0.0,
                  "nh4ppm": 0.0,
                  "no3ppm": 0.0,
                  "specific_area": 0.0004,
                  "cf_contrib": 0,
                  "pot_decomp_rate": 0.0,
                  "fr_c": null,
                  "fr_n": null,
                  "fr_p": null
                },
                {
                  "$type": "Models.Surface.ResidueType, Models",
                  "fom_type": "medic",
                  "derived_from": "lucerne",
                  "fraction_C": 0.0,
                  "po4ppm": 0.0,
                  "nh4ppm": 0.0,
                  "no3ppm": 0.0,
                  "specific_area": 0.0,
                  "cf_contrib": 0,
                  "pot_decomp_rate": 0.0,
                  "fr_c": null,
                  "fr_n": null,
                  "fr_p": null
                },
                {
                  "$type": "Models.Surface.ResidueType, Models",
                  "fom_type": "millet",
                  "derived_from": "base_type",
                  "fraction_C": 0.0,
                  "po4ppm": 0.0,
                  "nh4ppm": 0.0,
                  "no3ppm": 0.0,
                  "specific_area": 0.0004,
                  "cf_contrib": 0,
                  "pot_decomp_rate": 0.0,
                  "fr_c": null,
                  "fr_n": null,
                  "fr_p": null
                },
                {
                  "$type": "Models.Surface.ResidueType, Models",
                  "fom_type": "mucuna",
                  "derived_from": "base_type",
                  "fraction_C": 0.0,
                  "po4ppm": 0.0,
                  "nh4ppm": 0.0,
                  "no3ppm": 0.0,
                  "specific_area": 0.0002,
                  "cf_contrib": 0,
                  "pot_decomp_rate": 0.0,
                  "fr_c": null,
                  "fr_n": null,
                  "fr_p": null
                },
                {
                  "$type": "Models.Surface.ResidueType, Models",
                  "fom_type": "mungbean",
                  "derived_from": "base_type",
                  "fraction_C": 0.0,
                  "po4ppm": 0.0,
                  "nh4ppm": 0.0,
                  "no3ppm": 0.0,
                  "specific_area": 0.0002,
                  "cf_contrib": 0,
                  "pot_decomp_rate": 0.0,
                  "fr_c": null,
                  "fr_n": null,
                  "fr_p": null
                },
                {
                  "$type": "Models.Surface.ResidueType, Models",
                  "fom_type": "horsegram",
                  "derived_from": "base_type",
                  "fraction_C": 0.0,
                  "po4ppm": 0.0,
                  "nh4ppm": 0.0,
                  "no3ppm": 0.0,
                  "specific_area": 0.0002,
                  "cf_contrib": 0,
                  "pot_decomp_rate": 0.0,
                  "fr_c": null,
                  "fr_n": null,
                  "fr_p": null
                },
                {
                  "$type": "Models.Surface.ResidueType, Models",
                  "fom_type": "navybean",
                  "derived_from": "base_type",
                  "fraction_C": 0.0,
                  "po4ppm": 0.0,
                  "nh4ppm": 0.0,
                  "no3ppm": 0.0,
                  "specific_area": 0.0002,
                  "cf_contrib": 0,
                  "pot_decomp_rate": 0.0,
                  "fr_c": null,
                  "fr_n": null,
                  "fr_p": null
                },
                {
                  "$type": "Models.Surface.ResidueType, Models",
                  "fom_type": "cotton",
                  "derived_from": "base_type",
                  "fraction_C": 0.0,
                  "po4ppm": 0.0,
                  "nh4ppm": 0.0,
                  "no3ppm": 0.0,
                  "specific_area": 0.0002,
                  "cf_contrib": 0,
                  "pot_decomp_rate": 0.0,
                  "fr_c": null,
                  "fr_n": null,
                  "fr_p": null
                },
                {
                  "$type": "Models.Surface.ResidueType, Models",
                  "fom_type": "oats",
                  "derived_from": "base_type",
                  "fraction_C": 0.0,
                  "po4ppm": 0.0,
                  "nh4ppm": 0.0,
                  "no3ppm": 0.0,
                  "specific_area": 0.0005,
                  "cf_contrib": 0,
                  "pot_decomp_rate": 0.0,
                  "fr_c": null,
                  "fr_n": null,
                  "fr_p": null
                },
                {
                  "$type": "Models.Surface.ResidueType, Models",
                  "fom_type": "orobanche",
                  "derived_from": "base_type",
                  "fraction_C": 0.0,
                  "po4ppm": 0.0,
                  "nh4ppm": 0.0,
                  "no3ppm": 0.0,
                  "specific_area": 0.0002,
                  "cf_contrib": 0,
                  "pot_decomp_rate": 0.0,
                  "fr_c": null,
                  "fr_n": null,
                  "fr_p": null
                },
                {
                  "$type": "Models.Surface.ResidueType, Models",
                  "fom_type": "peanut",
                  "derived_from": "base_type",
                  "fraction_C": 0.0,
                  "po4ppm": 0.0,
                  "nh4ppm": 0.0,
                  "no3ppm": 0.0,
                  "specific_area": 0.0002,
                  "cf_contrib": 0,
                  "pot_decomp_rate": 0.0,
                  "fr_c": null,
                  "fr_n": null,
                  "fr_p": null
                },
                {
                  "$type": "Models.Surface.ResidueType, Models",
                  "fom_type": "pigeonpea",
                  "derived_from": "base_type",
                  "fraction_C": 0.0,
                  "po4ppm": 0.0,
                  "nh4ppm": 0.0,
                  "no3ppm": 0.0,
                  "specific_area": 0.0002,
                  "cf_contrib": 0,
                  "pot_decomp_rate": 0.0,
                  "fr_c": null,
                  "fr_n": null,
                  "fr_p": null
                },
                {
                  "$type": "Models.Surface.ResidueType, Models",
                  "fom_type": "poppies",
                  "derived_from": "base_type",
                  "fraction_C": 0.0,
                  "po4ppm": 0.0,
                  "nh4ppm": 0.0,
                  "no3ppm": 0.0,
                  "specific_area": 0.0005,
                  "cf_contrib": 0,
                  "pot_decomp_rate": 0.0,
                  "fr_c": null,
                  "fr_n": null,
                  "fr_p": null
                },
                {
                  "$type": "Models.Surface.ResidueType, Models",
                  "fom_type": "potato",
                  "derived_from": "base_type",
                  "fraction_C": 0.0,
                  "po4ppm": 0.0,
                  "nh4ppm": 0.0,
                  "no3ppm": 0.0,
                  "specific_area": 0.0005,
                  "cf_contrib": 0,
                  "pot_decomp_rate": 0.0,
                  "fr_c": null,
                  "fr_n": null,
                  "fr_p": null
                },
                {
                  "$type": "Models.Surface.ResidueType, Models",
                  "fom_type": "fodderbeet",
                  "derived_from": "base_type",
                  "fraction_C": 0.0,
                  "po4ppm": 0.0,
                  "nh4ppm": 0.0,
                  "no3ppm": 0.0,
                  "specific_area": 0.0005,
                  "cf_contrib": 0,
                  "pot_decomp_rate": 0.0,
                  "fr_c": null,
                  "fr_n": null,
                  "fr_p": null
                },
                {
                  "$type": "Models.Surface.ResidueType, Models",
                  "fom_type": "kale",
                  "derived_from": "base_type",
                  "fraction_C": 0.0,
                  "po4ppm": 0.0,
                  "nh4ppm": 0.0,
                  "no3ppm": 0.0,
                  "specific_area": 0.0005,
                  "cf_contrib": 0,
                  "pot_decomp_rate": 0.0,
                  "fr_c": null,
                  "fr_n": null,
                  "fr_p": null
                },
                {
                  "$type": "Models.Surface.ResidueType, Models",
                  "fom_type": "rice",
                  "derived_from": "base_type",
                  "fraction_C": 0.0,
                  "po4ppm": 0.0,
                  "nh4ppm": 0.0,
                  "no3ppm": 0.0,
                  "specific_area": 0.0005,
                  "cf_contrib": 0,
                  "pot_decomp_rate": 0.0,
                  "fr_c": null,
                  "fr_n": null,
                  "fr_p": null
                },
                {
                  "$type": "Models.Surface.ResidueType, Models",
                  "fom_type": "soybean",
                  "derived_from": "base_type",
                  "fraction_C": 0.0,
                  "po4ppm": 0.0,
                  "nh4ppm": 0.0,
                  "no3ppm": 0.0,
                  "specific_area": 0.0002,
                  "cf_contrib": 0,
                  "pot_decomp_rate": 0.0,
                  "fr_c": null,
                  "fr_n": null,
                  "fr_p": null
                },
                {
                  "$type": "Models.Surface.ResidueType, Models",
                  "fom_type": "sorghum",
                  "derived_from": "base_type",
                  "fraction_C": 0.0,
                  "po4ppm": 0.0,
                  "nh4ppm": 0.0,
                  "no3ppm": 0.0,
                  "specific_area": 0.0004,
                  "cf_contrib": 0,
                  "pot_decomp_rate": 0.0,
                  "fr_c": null,
                  "fr_n": null,
                  "fr_p": null
                },
                {
                  "$type": "Models.Surface.ResidueType, Models",
                  "fom_type": "stylo",
                  "derived_from": "base_type",
                  "fraction_C": 0.0,
                  "po4ppm": 0.0,
                  "nh4ppm": 0.0,
                  "no3ppm": 0.0,
                  "specific_area": 0.0002,
                  "cf_contrib": 0,
                  "pot_decomp_rate": 0.0,
                  "fr_c": null,
                  "fr_n": null,
                  "fr_p": null
                },
                {
                  "$type": "Models.Surface.ResidueType, Models",
                  "fom_type": "sugarcane",
                  "derived_from": "base_type",
                  "fraction_C": 0.0,
                  "po4ppm": 0.0,
                  "nh4ppm": 0.0,
                  "no3ppm": 0.0,
                  "specific_area": 0.0007,
                  "cf_contrib": 0,
                  "pot_decomp_rate": 0.0,
                  "fr_c": null,
                  "fr_n": null,
                  "fr_p": null
                },
                {
                  "$type": "Models.Surface.ResidueType, Models",
                  "fom_type": "sunflower",
                  "derived_from": "base_type",
                  "fraction_C": 0.0,
                  "po4ppm": 0.0,
                  "nh4ppm": 0.0,
                  "no3ppm": 0.0,
                  "specific_area": 0.0002,
                  "cf_contrib": 0,
                  "pot_decomp_rate": 0.0,
                  "fr_c": null,
                  "fr_n": null,
                  "fr_p": null
                },
                {
                  "$type": "Models.Surface.ResidueType, Models",
                  "fom_type": "sweetcorn",
                  "derived_from": "base_type",
                  "fraction_C": 0.0,
                  "po4ppm": 0.0,
                  "nh4ppm": 0.0,
                  "no3ppm": 0.0,
                  "specific_area": 0.0004,
                  "cf_contrib": 0,
                  "pot_decomp_rate": 0.0,
                  "fr_c": null,
                  "fr_n": null,
                  "fr_p": null
                },
                {
                  "$type": "Models.Surface.ResidueType, Models",
                  "fom_type": "sweetsorghum",
                  "derived_from": "base_type",
                  "fraction_C": 0.0,
                  "po4ppm": 0.0,
                  "nh4ppm": 0.0,
                  "no3ppm": 0.0,
                  "specific_area": 0.0004,
                  "cf_contrib": 0,
                  "pot_decomp_rate": 0.0,
                  "fr_c": null,
                  "fr_n": null,
                  "fr_p": null
                },
                {
                  "$type": "Models.Surface.ResidueType, Models",
                  "fom_type": "vetch",
                  "derived_from": "fieldpea",
                  "fraction_C": 0.0,
                  "po4ppm": 0.0,
                  "nh4ppm": 0.0,
                  "no3ppm": 0.0,
                  "specific_area": 0.0,
                  "cf_contrib": 0,
                  "pot_decomp_rate": 0.0,
                  "fr_c": null,
                  "fr_n": null,
                  "fr_p": null
                },
                {
                  "$type": "Models.Surface.ResidueType, Models",
                  "fom_type": "weed",
                  "derived_from": "base_type",
                  "fraction_C": 0.0,
                  "po4ppm": 0.0,
                  "nh4ppm": 0.0,
                  "no3ppm": 0.0,
                  "specific_area": 0.0004,
                  "cf_contrib": 0,
                  "pot_decomp_rate": 0.0,
                  "fr_c": null,
                  "fr_n": null,
                  "fr_p": null
                },
                {
                  "$type": "Models.Surface.ResidueType, Models",
                  "fom_type": "WF_Millet",
                  "derived_from": "base_type",
                  "fraction_C": 0.0,
                  "po4ppm": 0.0,
                  "nh4ppm": 0.0,
                  "no3ppm": 0.0,
                  "specific_area": 0.0004,
                  "cf_contrib": 0,
                  "pot_decomp_rate": 0.0,
                  "fr_c": null,
                  "fr_n": null,
                  "fr_p": null
                },
                {
                  "$type": "Models.Surface.ResidueType, Models",
                  "fom_type": "wheat",
                  "derived_from": "base_type",
                  "fraction_C": 0.0,
                  "po4ppm": 0.0,
                  "nh4ppm": 0.0,
                  "no3ppm": 0.0,
                  "specific_area": 0.0005,
                  "cf_contrib": 0,
                  "pot_decomp_rate": 0.0,
                  "fr_c": null,
                  "fr_n": null,
                  "fr_p": null
                },
                {
                  "$type": "Models.Surface.ResidueType, Models",
                  "fom_type": "wheatsprayed",
                  "derived_from": "base_type",
                  "fraction_C": 0.0,
                  "po4ppm": 0.0,
                  "nh4ppm": 0.0,
                  "no3ppm": 0.0,
                  "specific_area": 0.0003,
                  "cf_contrib": 0,
                  "pot_decomp_rate": 0.0,
                  "fr_c": null,
                  "fr_n": null,
                  "fr_p": null
                },
                {
                  "$type": "Models.Surface.ResidueType, Models",
                  "fom_type": "Grapevine",
                  "derived_from": "base_type",
                  "fraction_C": 0.0,
                  "po4ppm": 0.0,
                  "nh4ppm": 0.0,
                  "no3ppm": 0.0,
                  "specific_area": 0.0005,
                  "cf_contrib": 0,
                  "pot_decomp_rate": 0.0,
                  "fr_c": null,
                  "fr_n": null,
                  "fr_p": null
                },
                {
                  "$type": "Models.Surface.ResidueType, Models",
                  "fom_type": "teff",
                  "derived_from": "base_type",
                  "fraction_C": 0.0,
                  "po4ppm": 0.0,
                  "nh4ppm": 0.0,
                  "no3ppm": 0.0,
                  "specific_area": 0.0005,
                  "cf_contrib": 0,
                  "pot_decomp_rate": 0.0,
                  "fr_c": null,
                  "fr_n": null,
                  "fr_p": null
                },
                {
                  "$type": "Models.Surface.ResidueType, Models",
                  "fom_type": "oilmallee",
                  "derived_from": "base_type",
                  "fraction_C": 0.0,
                  "po4ppm": 0.0,
                  "nh4ppm": 0.0,
                  "no3ppm": 0.0,
                  "specific_area": 0.0002,
                  "cf_contrib": 0,
                  "pot_decomp_rate": 0.0,
                  "fr_c": null,
                  "fr_n": null,
                  "fr_p": null
                },
                {
                  "$type": "Models.Surface.ResidueType, Models",
                  "fom_type": "lolium_rigidum",
                  "derived_from": "base_type",
                  "fraction_C": 0.0,
                  "po4ppm": 0.0,
                  "nh4ppm": 0.0,
                  "no3ppm": 0.0,
                  "specific_area": 0.0002,
                  "cf_contrib": 0,
                  "pot_decomp_rate": 0.0,
                  "fr_c": null,
                  "fr_n": null,
                  "fr_p": null
                },
                {
                  "$type": "Models.Surface.ResidueType, Models",
                  "fom_type": "frenchbean",
                  "derived_from": "base_type",
                  "fraction_C": 0.0,
                  "po4ppm": 0.0,
                  "nh4ppm": 0.0,
                  "no3ppm": 0.0,
                  "specific_area": 0.0002,
                  "cf_contrib": 0,
                  "pot_decomp_rate": 0.0,
                  "fr_c": null,
                  "fr_n": null,
                  "fr_p": null
                },
                {
                  "$type": "Models.Surface.ResidueType, Models",
                  "fom_type": "oilpalmunderstory",
                  "derived_from": "base_type",
                  "fraction_C": 0.0,
                  "po4ppm": 0.0,
                  "nh4ppm": 0.0,
                  "no3ppm": 0.0,
                  "specific_area": 0.0002,
                  "cf_contrib": 0,
                  "pot_decomp_rate": 0.0,
                  "fr_c": null,
                  "fr_n": null,
                  "fr_p": null
                },
                {
                  "$type": "Models.Surface.ResidueType, Models",
                  "fom_type": "raphanus_raphanistrum",
                  "derived_from": "base_type",
                  "fraction_C": 0.0,
                  "po4ppm": 0.0,
                  "nh4ppm": 0.0,
                  "no3ppm": 0.0,
                  "specific_area": 0.0002,
                  "cf_contrib": 0,
                  "pot_decomp_rate": 0.0,
                  "fr_c": null,
                  "fr_n": null,
                  "fr_p": null
                },
                {
                  "$type": "Models.Surface.ResidueType, Models",
                  "fom_type": "scrum",
                  "derived_from": "base_type",
                  "fraction_C": 0.0,
                  "po4ppm": 0.0,
                  "nh4ppm": 0.0,
                  "no3ppm": 0.0,
                  "specific_area": 0.0005,
                  "cf_contrib": 0,
                  "pot_decomp_rate": 0.0,
                  "fr_c": null,
                  "fr_n": null,
                  "fr_p": null
                },
                {
                  "$type": "Models.Surface.ResidueType, Models",
                  "fom_type": "slurp",
                  "derived_from": "base_type",
                  "fraction_C": 0.0,
                  "po4ppm": 0.0,
                  "nh4ppm": 0.0,
                  "no3ppm": 0.0,
                  "specific_area": 0.0005,
                  "cf_contrib": 0,
                  "pot_decomp_rate": 0.0,
                  "fr_c": null,
                  "fr_n": null,
                  "fr_p": null
                },
                {
                  "$type": "Models.Surface.ResidueType, Models",
                  "fom_type": "SimpleFruitTree",
                  "derived_from": "base_type",
                  "fraction_C": 0.0,
                  "po4ppm": 0.0,
                  "nh4ppm": 0.0,
                  "no3ppm": 0.0,
                  "specific_area": 0.0005,
                  "cf_contrib": 0,
                  "pot_decomp_rate": 0.0,
                  "fr_c": null,
                  "fr_n": null,
                  "fr_p": null
                },
                {
                  "$type": "Models.Surface.ResidueType, Models",
                  "fom_type": "oilpalm",
                  "derived_from": "base_type",
                  "fraction_C": 0.44,
                  "po4ppm": 0.0,
                  "nh4ppm": 0.0,
                  "no3ppm": 0.0,
                  "specific_area": 0.0002,
                  "cf_contrib": 0,
                  "pot_decomp_rate": 0.05,
                  "fr_c": null,
                  "fr_n": null,
                  "fr_p": null
                },
                {
                  "$type": "Models.Surface.ResidueType, Models",
                  "fom_type": "oilpalmstem",
                  "derived_from": "base_type",
                  "fraction_C": 0.44,
                  "po4ppm": 0.0,
                  "nh4ppm": 0.0,
                  "no3ppm": 0.0,
                  "specific_area": 5E-06,
                  "cf_contrib": 0,
                  "pot_decomp_rate": 0.0,
                  "fr_c": null,
                  "fr_n": null,
                  "fr_p": null
                },
                {
                  "$type": "Models.Surface.ResidueType, Models",
                  "fom_type": "all_carb",
                  "derived_from": "base_type",
                  "fraction_C": 1.0,
                  "po4ppm": 0.0,
                  "nh4ppm": 0.0,
                  "no3ppm": 0.0,
                  "specific_area": 0.0,
                  "cf_contrib": 0,
                  "pot_decomp_rate": 0.0,
                  "fr_c": [
                    1.0,
                    0.0,
                    0.0
                  ],
                  "fr_n": [
                    1.0,
                    0.0,
                    0.0
                  ],
                  "fr_p": null
                },
                {
                  "$type": "Models.Surface.ResidueType, Models",
                  "fom_type": "all_cell",
                  "derived_from": "base_type",
                  "fraction_C": 1.0,
                  "po4ppm": 0.0,
                  "nh4ppm": 0.0,
                  "no3ppm": 0.0,
                  "specific_area": 0.0,
                  "cf_contrib": 0,
                  "pot_decomp_rate": 0.0,
                  "fr_c": [
                    0.0,
                    1.0,
                    0.0
                  ],
                  "fr_n": [
                    0.0,
                    1.0,
                    0.0
                  ],
                  "fr_p": null
                },
                {
                  "$type": "Models.Surface.ResidueType, Models",
                  "fom_type": "all_lign",
                  "derived_from": "base_type",
                  "fraction_C": 1.0,
                  "po4ppm": 0.0,
                  "nh4ppm": 0.0,
                  "no3ppm": 0.0,
                  "specific_area": 0.0,
                  "cf_contrib": 0,
                  "pot_decomp_rate": 0.0,
                  "fr_c": [
                    0.0,
                    0.0,
                    1.0
                  ],
                  "fr_n": [
                    0.0,
                    0.0,
                    1.0
                  ],
                  "fr_p": null
                },
                {
                  "$type": "Models.Surface.ResidueType, Models",
                  "fom_type": "fyn",
                  "derived_from": "base_type",
                  "fraction_C": 0.08,
                  "po4ppm": 40.0,
                  "nh4ppm": 0.0,
                  "no3ppm": 0.0,
                  "specific_area": 0.0001,
                  "cf_contrib": 1,
                  "pot_decomp_rate": 0.1,
                  "fr_c": [
                    0.3,
                    0.3,
                    0.4
                  ],
                  "fr_n": [
                    0.3,
                    0.3,
                    0.4
                  ],
                  "fr_p": [
                    0.3,
                    0.3,
                    0.4
                  ]
                }
              ],
              "Name": "ResidueTypes",
              "ResourceName": null,
              "Children": [],
              "Enabled": true,
              "ReadOnly": false
            }
          ],
          "Enabled": true,
          "ReadOnly": false
        },
        {
          "$type": "Models.Manager, Models",
<<<<<<< HEAD
          "Code": "using APSIM.Shared.Utilities;\r\nusing Models.Surface;\r\nusing Models.Utilities;\r\nusing Models.Soils.Nutrients;\r\nusing Models.Soils;\r\nusing Models.PMF;\r\nusing Models.Core;\r\nusing System;\r\nusing System.Linq;\r\nusing Models.Interfaces;\r\n\r\nnamespace Models\r\n{\r\n    [Serializable]\r\n    public class Script : Model\r\n    {\r\n        [Link] private Clock Clock;\r\n        [Link] private Plant Wheat;\r\n        [Link] private ISoilWater SoilWater;\r\n        [Link] private SoilNitrogen nitrogen;\r\n        [Link] private SurfaceOrganicMatter SOM;\r\n        [Link] private Summary Summary;\r\n\r\n        [Description(\"Date to reset on:\")]\r\n        public string ResetDate {get;set;}\r\n\r\n        [Description(\"Reset Water? (Yes or No)\")]\r\n        public string ResetWater {get;set;}\r\n\r\n        [Description(\"Reset Soil Nutrients ? (Yes or No)\")]\r\n        public string ResetNutrients {get;set;}\r\n\r\n        [Description(\"Reset Surface Organic Matter? (Yes or No)\")]\r\n        public string ResetSOM {get;set;}\r\n\r\n        [EventSubscribe(\"DoManagement\")]\r\n        private void OnDoManagement(object sender, EventArgs e)\r\n        {\r\n            if (DateUtilities.WithinDates(ResetDate, Clock.Today, ResetDate))\r\n            {\r\n                if (ResetWater == \"Yes\")\r\n                {\r\n                    Summary.WriteMessage(this, \"Reset Water\", MessageType.Diagnostic);\r\n                    SoilWater.Reset();\r\n                }\r\n               \r\n                 if (ResetNutrients == \"Yes\")\r\n                {\r\n                    Summary.WriteMessage(this, \"Reset Nitrogen\", MessageType.Diagnostic);\r\n                    nitrogen.Reset();\r\n                }\r\n\r\n                if (ResetSOM == \"Yes\")\r\n                {\r\n                    Summary.WriteMessage(this, \"Reset Surface OM\", MessageType.Diagnostic);\r\n                    SOM.Reset();\r\n                }\r\n            }\r\n        }\r\n    }\r\n}\r\n",
=======
          "Code": "using APSIM.Shared.Utilities;\r\nusing Models.Surface;\r\nusing Models.Utilities;\r\nusing Models.Soils.Nutrients;\r\nusing Models.Soils;\r\nusing Models.PMF;\r\nusing Models.Core;\r\nusing System;\r\nusing Models.Interfaces;\r\n\r\nnamespace Models\r\n{\r\n    [Serializable]\r\n    public class Script : Model\r\n    {\r\n        [Link] private Clock Clock;\r\n        [Link] private Plant Wheat;\r\n        [Link] private ISoilWater SoilWater;\r\n        [Link] private SoilNitrogen nitrogen;\r\n        [Link] private SurfaceOrganicMatter SOM;\r\n        [Link] private Summary Summary;\r\n\r\n        [Description(\"Date to reset on:\")]\r\n        public string ResetDate {get;set;}\r\n\r\n        [Description(\"Reset Water? (Yes or No)\")]\r\n        public string ResetWater {get;set;}\r\n\r\n        [Description(\"Reset Soil Nutrients ? (Yes or No)\")]\r\n        public string ResetNutrients {get;set;}\r\n\r\n        [Description(\"Reset Surface Organic Matter? (Yes or No)\")]\r\n        public string ResetSOM {get;set;}\r\n\r\n        [EventSubscribe(\"DoManagement\")]\r\n        private void OnDoManagement(object sender, EventArgs e)\r\n        {\r\n            if (DateUtilities.WithinDates(ResetDate, Clock.Today, ResetDate))\r\n            {\r\n                if (ResetWater == \"Yes\")\r\n                {\r\n                    Summary.WriteMessage(this, \"Reset Water\", MessageType.Diagnostic);\r\n                    SoilWater.Reset();\r\n                }\r\n               \r\n                 if (ResetNutrients == \"Yes\")\r\n                {\r\n                    Summary.WriteMessage(this, \"Reset Nitrogen\", MessageType.Diagnostic);\r\n                    nitrogen.Reset();\r\n                }\r\n\r\n                if (ResetSOM == \"Yes\")\r\n                {\r\n                    Summary.WriteMessage(this, \"Reset Surface OM\", MessageType.Diagnostic);\r\n                    SOM.Reset();\r\n                }\r\n            }\r\n        }\r\n    }\r\n}\r\n",
>>>>>>> 068e421e
          "Parameters": [
            {
              "Key": "ResetDate",
              "Value": "10-Jul"
            },
            {
              "Key": "ResetWater",
              "Value": "Yes"
            },
            {
              "Key": "ResetNutrients",
              "Value": "Yes"
            },
            {
              "Key": "ResetSOM",
              "Value": "Yes"
            }
          ],
          "Name": "Reset on date",
          "ResourceName": null,
          "Children": [],
          "Enabled": true,
          "ReadOnly": false
        },
        {
          "$type": "Models.Manager, Models",
          "Code": "using Models.Soils;\r\nusing System;\r\nusing Models.Core;\r\nusing Models.PMF;\r\nusing Models.Soils.Nutrients;\r\nusing APSIM.Shared.Utilities;\r\nnamespace Models\r\n{\r\n    [Serializable]\r\n    public class Script : Model\r\n    {\r\n        [Link] Clock Clock;\r\n        [Link] Fertiliser Fertiliser;\r\n        [Link] private SoilNitrogenNO3 SoilNitrogenNO3;\r\n\r\n        [Description(\"Type of fertiliser to apply? \")] \r\n        public Fertiliser.Types FertiliserType { get; set; }\r\n    \r\n        [Description(\"Threshold amount of NO3 to topup to (kg/ha)\")]\r\n        public double Threshold { get; set;}\r\n        \r\n        [EventSubscribe(\"DoManagement\")]\r\n        private void OnDoManagement(object sender, EventArgs e)\r\n        {\r\n            double Amount = Threshold - MathUtilities.Sum(SoilNitrogenNO3.kgha);\r\n            Fertiliser.Apply(Amount: Amount, Type: FertiliserType);\r\n        }\r\n    }\r\n}\r\n",
          "Parameters": [
            {
              "Key": "FertiliserType",
              "Value": "NH4NO3N"
            },
            {
              "Key": "Threshold",
              "Value": "50"
            }
          ],
          "Name": "Fertilise topup",
          "ResourceName": null,
          "Children": [],
          "Enabled": true,
          "ReadOnly": false
        }
      ],
      "Enabled": true,
      "ReadOnly": false
    },
    {
      "$type": "Models.Storage.DataStore, Models",
      "useFirebird": false,
      "CustomFileName": null,
      "Name": "DataStore",
      "ResourceName": null,
      "Children": [],
      "Enabled": true,
      "ReadOnly": false
    },
    {
      "$type": "Models.Core.Simulation, Models",
      "Descriptors": null,
      "Name": "Vineyard",
      "ResourceName": null,
      "Children": [
        {
          "$type": "Models.Climate.Weather, Models",
          "ConstantsFile": null,
          "FileName": "WeatherFiles\\Site1003_SEA.met",
          "ExcelWorkSheetName": "",
          "Name": "Weather",
          "ResourceName": null,
          "Children": [],
          "Enabled": true,
          "ReadOnly": false
        },
        {
          "$type": "Models.Clock, Models",
          "Start": "2005-02-25T00:00:00",
          "End": "2020-05-01T00:00:00",
          "Name": "Clock",
          "ResourceName": null,
          "Children": [],
          "Enabled": true,
          "ReadOnly": false
        },
        {
          "$type": "Models.Summary, Models",
          "Verbosity": 100,
          "Name": "Summary",
          "ResourceName": null,
          "Children": [],
          "Enabled": true,
          "ReadOnly": false
        },
        {
          "$type": "Models.Soils.Arbitrator.SoilArbitrator, Models",
          "Name": "Soil Arbitrator",
          "ResourceName": null,
          "Children": [],
          "Enabled": true,
          "ReadOnly": false
        },
        {
          "$type": "Models.MicroClimate, Models",
          "a_interception": 0.0,
          "b_interception": 1.0,
          "c_interception": 0.0,
          "d_interception": 0.0,
          "SoilHeatFluxFraction": 0.4,
          "MinimumHeightDiffForNewLayer": 0.0,
          "NightInterceptionFraction": 0.5,
          "ReferenceHeight": 2.0,
          "Name": "MicroClimate",
          "ResourceName": null,
          "Children": [],
          "Enabled": true,
          "ReadOnly": false
        },
        {
          "$type": "Models.Zones.RectangularZone, Models",
          "Length": 100.0,
          "Width": 0.9,
          "Slope": 0.0,
          "AspectAngle": 0.0,
          "Altitude": 50.0,
          "Name": "Row",
          "ResourceName": null,
          "Children": [
            {
              "$type": "Models.Memo, Models",
              "Text": "Double Guyôt-trained vines, pruned each year to retain 24 nodes were monitored. Vines were trained using vertical shoot positioning (VSP), with an exposed leaf area height of 1.2 m, and trimmed to maintain a compact canopy. Vines were planted 1.8 m apart within the row, and 2.4 m apart between rows. Average flowering date was determined by monitoring all the inflorescences on one cane on a vine in each plot on a regular basis throughout flowering. Likewise, regular berry samples (at least weekly) were taken from before the date of véraison until harvest at a soluble solids concentration value of 21.5 oBrix. ",
              "Name": "Memo",
              "ResourceName": null,
              "Children": [],
              "Enabled": true,
              "ReadOnly": false
            },
            {
              "$type": "Models.PMF.Plant, Models",
              "Name": "Grapevine",
              "ResourceName": "Grapevine",
              "Children": [],
              "Enabled": true,
              "ReadOnly": false
            },
            {
              "$type": "Models.Fertiliser, Models",
              "Name": "Fertiliser",
              "ResourceName": "Fertiliser",
              "Children": [],
              "Enabled": true,
              "ReadOnly": false
            },
            {
              "$type": "Models.Surface.SurfaceOrganicMatter, Models",
              "SurfOM": [],
              "Canopies": [],
              "InitialResidueName": "wheat_stubble",
              "InitialResidueType": "wheat",
              "InitialResidueMass": 10.0,
              "InitialStandingFraction": 0.0,
              "InitialCPR": 0.0,
              "InitialCNR": 30.0,
              "Name": "SurfaceOrganicMatter",
              "ResourceName": "SurfaceOrganicMatter",
              "Children": [],
              "Enabled": true,
              "ReadOnly": false
            },
            {
              "$type": "Models.Irrigation, Models",
              "Name": "Irrigation",
              "ResourceName": null,
              "Children": [],
              "Enabled": true,
              "ReadOnly": false
            },
            {
              "$type": "Models.Soils.Soil, Models",
              "RecordNumber": 0,
              "ASCOrder": null,
              "ASCSubOrder": null,
              "SoilType": null,
              "LocalName": null,
              "Site": null,
              "NearestTown": null,
              "Region": null,
              "State": null,
              "Country": null,
              "NaturalVegetation": null,
              "ApsoilNumber": null,
              "Latitude": 0.0,
              "Longitude": 0.0,
              "LocationAccuracy": null,
              "YearOfSampling": null,
              "DataSource": null,
              "Comments": null,
              "Name": "Soil",
              "ResourceName": null,
              "Children": [
                {
                  "$type": "Models.Soils.LayerStructure, Models",
                  "Thickness": [
                    200.0,
                    200.0,
                    200.0,
                    200.0,
                    200.0,
                    200.0,
                    400.0,
                    400.0,
                    400.0,
                    600.0
                  ],
                  "Name": "LayerStructure",
                  "ResourceName": null,
                  "Children": [],
                  "Enabled": true,
                  "ReadOnly": false
                },
                {
                  "$type": "Models.Soils.Physical, Models",
                  "Thickness": [
                    200.0,
                    250.0,
                    300.0,
                    150.0,
                    150.0,
                    1950.0
                  ],
                  "ParticleSizeClay": null,
                  "ParticleSizeSand": null,
                  "ParticleSizeSilt": null,
                  "Rocks": null,
                  "Texture": null,
                  "BD": [
                    1.35,
                    1.35,
                    1.4,
                    1.4,
                    1.4,
                    1.59
                  ],
                  "AirDry": [
                    0.1,
                    0.1,
                    0.15,
                    0.13,
                    0.1,
                    0.06
                  ],
                  "LL15": [
                    0.2,
                    0.2,
                    0.15,
                    0.13,
                    0.1,
                    0.06
                  ],
                  "DUL": [
                    0.35,
                    0.35,
                    0.35,
                    0.33,
                    0.28,
                    0.1
                  ],
                  "SAT": [
                    0.45,
                    0.45,
                    0.4,
                    0.35,
                    0.35,
                    0.3
                  ],
                  "KS": null,
                  "BDMetadata": null,
                  "AirDryMetadata": null,
                  "LL15Metadata": null,
                  "DULMetadata": null,
                  "SATMetadata": null,
                  "KSMetadata": null,
                  "RocksMetadata": null,
                  "TextureMetadata": null,
                  "ParticleSizeSandMetadata": null,
                  "ParticleSizeSiltMetadata": null,
                  "ParticleSizeClayMetadata": null,
                  "Name": "Physical",
                  "ResourceName": null,
                  "Children": [
                    {
                      "$type": "Models.Soils.SoilCrop, Models",
                      "LL": [
                        0.2,
                        0.2,
                        0.15,
                        0.13,
                        0.1,
                        0.06
                      ],
                      "KL": [
                        0.25,
                        0.1,
                        0.08,
                        0.05,
                        0.05,
                        0.01
                      ],
                      "XF": [
                        1.0,
                        1.0,
                        1.0,
                        1.0,
                        1.0,
                        1.0
                      ],
                      "LLMetadata": null,
                      "KLMetadata": null,
                      "XFMetadata": null,
                      "Name": "GrapevineSoil",
                      "ResourceName": null,
                      "Children": [],
                      "Enabled": true,
                      "ReadOnly": false
                    },
                    {
                      "$type": "Models.Soils.SoilCrop, Models",
                      "LL": [
                        0.2,
                        0.2,
                        0.15,
                        0.13,
                        0.1,
                        0.06
                      ],
                      "KL": [
                        0.11,
                        0.11,
                        0.02,
                        0.0,
                        0.0,
                        0.0
                      ],
                      "XF": [
                        1.0,
                        1.0,
                        1.0,
                        1.0,
                        1.0,
                        1.0
                      ],
                      "LLMetadata": null,
                      "KLMetadata": null,
                      "XFMetadata": null,
                      "Name": "SlurpSoil",
                      "ResourceName": null,
                      "Children": [],
                      "Enabled": true,
                      "ReadOnly": false
                    }
                  ],
                  "Enabled": true,
                  "ReadOnly": false
                },
                {
                  "$type": "Models.WaterModel.WaterBalance, Models",
                  "SummerDate": "1-Nov",
                  "SummerU": 4.0,
                  "SummerCona": 1.0,
                  "WinterDate": "1-Apr",
                  "WinterU": 4.0,
                  "WinterCona": 1.0,
                  "DiffusConst": 88.0,
                  "DiffusSlope": 35.4,
                  "Salb": 0.18,
                  "CN2Bare": 68.0,
                  "CNRed": 20.0,
                  "CNCov": 0.8,
                  "DischargeWidth": 0.0,
                  "CatchmentArea": 0.0,
                  "PSIDul": -100.0,
                  "Thickness": [
                    150.0,
                    150.0,
                    100.0,
                    200.0,
                    200.0,
                    200.0,
                    200.0,
                    200.0,
                    200.0,
                    200.0,
                    200.0,
                    200.0,
                    400.0,
                    400.0
                  ],
                  "SWCON": [
                    0.55,
                    0.55,
                    0.55,
                    0.55,
                    0.55,
                    0.55,
                    0.55,
                    0.55,
                    0.55,
                    0.55,
                    0.55,
                    0.55,
                    0.55,
                    0.55
                  ],
                  "KLAT": [
                    0.0,
                    0.0,
                    0.0,
                    0.0,
                    0.0,
                    0.0,
                    0.0,
                    0.0,
                    0.0,
                    0.0,
                    0.0,
                    0.0,
                    0.0,
                    0.0
                  ],
                  "Name": "SoilWater",
                  "ResourceName": "WaterBalance",
                  "Children": [],
<<<<<<< HEAD
                  "Enabled": true,
                  "ReadOnly": false
                },
                {
                  "$type": "Models.Soils.Nutrients.Nutrient, Models",
                  "Name": "Nutrient",
                  "ResourceName": "Nutrient",
                  "Children": [],
=======
>>>>>>> 068e421e
                  "Enabled": true,
                  "ReadOnly": false
                },
                {
                  "$type": "Models.Soils.Organic, Models",
                  "FOMCNRatio": 30.0,
                  "Thickness": [
                    100.0,
                    200.0,
                    300.0,
                    300.0,
                    300.0,
                    300.0
                  ],
                  "Carbon": [
                    1.82,
                    1.47,
                    1.2,
                    1.03,
                    0.47,
                    0.47
                  ],
                  "CarbonUnits": 0,
                  "SoilCNRatio": [
                    11.5,
                    11.5,
                    11.5,
                    11.5,
                    11.5,
                    11.5
                  ],
                  "FBiom": [
                    0.025,
                    0.025,
                    0.015,
                    0.01,
                    0.01,
                    0.01
                  ],
                  "FInert": [
                    0.3,
                    0.4,
                    0.75,
                    0.9,
                    0.96,
                    0.96
                  ],
                  "FOM": [
                    1243.9310541346904,
                    833.8319214727269,
                    457.61666105087295,
                    251.1453484552152,
                    137.83148958311097,
                    75.64352530338392
                  ],
                  "CarbonMetadata": null,
                  "FOMMetadata": null,
                  "Name": "Organic",
                  "ResourceName": null,
                  "Children": [],
                  "Enabled": true,
                  "ReadOnly": false
                },
                {
                  "$type": "Models.Soils.Chemical, Models",
                  "Thickness": [
                    100.0,
                    200.0,
                    300.0,
                    300.0,
                    300.0,
                    300.0
                  ],
                  "PH": [
                    6.6,
                    6.2,
                    5.7,
                    5.5,
                    5.5,
                    5.5
                  ],
                  "PHUnits": 0,
                  "EC": null,
                  "ESP": null,
                  "ECMetadata": null,
                  "CLMetadata": null,
                  "ESPMetadata": null,
                  "PHMetadata": null,
                  "Name": "Chemical",
                  "ResourceName": null,
                  "Children": [],
                  "Enabled": true,
                  "ReadOnly": false
                },
                {
                  "$type": "Models.Soils.CERESSoilTemperature, Models",
                  "Name": "Temperature",
                  "ResourceName": null,
                  "Children": [],
                  "Enabled": true,
                  "ReadOnly": false
                },
                {
                  "$type": "Models.Soils.Water, Models",
                  "Thickness": [
                    200.0,
                    250.0,
                    300.0,
                    150.0,
                    150.0,
                    1950.0
                  ],
                  "InitialValues": [
                    0.35,
                    0.35,
                    0.35,
                    0.33,
                    0.28,
                    0.1
                  ],
<<<<<<< HEAD
=======
                  "InitialPAWmm": 262.5,
>>>>>>> 068e421e
                  "RelativeTo": "LL15",
                  "FilledFromTop": true,
                  "Name": "Water",
                  "ResourceName": null,
                  "Children": [],
                  "Enabled": true,
                  "ReadOnly": false
                },
                {
                  "$type": "Models.Soils.OutputLayers, Models",
                  "Thickness": [
                    150.0,
                    150.0,
                    150.0,
                    150.0,
                    150.0,
                    150.0,
                    150.0
                  ],
                  "Name": "OutputLayers",
                  "ResourceName": null,
                  "Children": [],
<<<<<<< HEAD
                  "Enabled": true,
                  "ReadOnly": false
                },
                {
                  "$type": "Models.Soils.Solute, Models",
                  "Thickness": [
                    100.0,
                    200.0,
                    300.0,
                    300.0,
                    300.0,
                    300.0
                  ],
                  "InitialValues": [
                    3.0,
                    2.0,
                    1.0,
                    1.0,
                    0.0,
                    0.0
                  ],
                  "InitialValuesUnits": 0,
                  "WaterTableConcentration": 0.0,
                  "D0": 0.0,
                  "Exco": null,
                  "FIP": null,
                  "DepthConstant": 0.0,
                  "MaxDepthSoluteAccessible": 0.0,
                  "RunoffEffectivenessAtMovingSolute": 0.0,
                  "MaxEffectiveRunoff": 0.0,
                  "Name": "NO3",
                  "ResourceName": null,
                  "Children": [],
=======
>>>>>>> 068e421e
                  "Enabled": true,
                  "ReadOnly": false
                },
                {
                  "$type": "Models.Soils.Solute, Models",
                  "Thickness": [
                    100.0,
                    200.0,
                    300.0,
                    300.0,
                    300.0,
                    300.0
                  ],
                  "InitialValues": [
                    3.0,
                    1.5,
                    1.2,
                    1.1,
                    0.0,
                    0.0
                  ],
                  "InitialValuesUnits": 0,
                  "WaterTableConcentration": 0.0,
                  "D0": 0.0,
                  "Exco": null,
                  "FIP": null,
                  "DepthConstant": 0.0,
                  "MaxDepthSoluteAccessible": 0.0,
                  "RunoffEffectivenessAtMovingSolute": 0.0,
                  "MaxEffectiveRunoff": 0.0,
                  "Name": "NH4",
                  "ResourceName": null,
                  "Children": [],
                  "Enabled": true,
                  "ReadOnly": false
                },
                {
                  "$type": "Models.Soils.Solute, Models",
                  "Thickness": [
                    100.0,
                    200.0,
                    300.0,
                    300.0,
                    300.0,
                    300.0
                  ],
<<<<<<< HEAD
                  "InitialValues": [
                    0.0,
                    0.0,
                    0.0,
                    0.0,
                    0.0,
                    0.0
                  ],
=======
                  "NPartitionApproach": 0,
                  "Name": "SoilNitrogen",
                  "ResourceName": null,
                  "Children": [],
                  "Enabled": true,
                  "ReadOnly": false
                },
                {
                  "$type": "Models.Soils.SoilNitrogenNO3, Models",
                  "Thickness": [
                    100.0,
                    200.0,
                    300.0,
                    300.0,
                    300.0,
                    300.0
                  ],
                  "InitialValues": [
                    3.0,
                    2.0,
                    1.0,
                    1.0,
                    0.0,
                    0.0
                  ],
>>>>>>> 068e421e
                  "InitialValuesUnits": 0,
                  "WaterTableConcentration": 0.0,
                  "D0": 0.0,
                  "Exco": null,
                  "FIP": null,
                  "DepthConstant": 0.0,
                  "MaxDepthSoluteAccessible": 0.0,
                  "RunoffEffectivenessAtMovingSolute": 0.0,
                  "MaxEffectiveRunoff": 0.0,
<<<<<<< HEAD
=======
                  "Name": "NO3",
                  "ResourceName": null,
                  "Children": [],
                  "Enabled": true,
                  "ReadOnly": false
                },
                {
                  "$type": "Models.Soils.SoilNitrogenNH4, Models",
                  "Thickness": [
                    100.0,
                    200.0,
                    300.0,
                    300.0,
                    300.0,
                    300.0
                  ],
                  "InitialValues": [
                    3.0,
                    1.5,
                    1.2,
                    1.1,
                    0.0,
                    0.0
                  ],
                  "InitialValuesUnits": 0,
                  "WaterTableConcentration": 0.0,
                  "D0": 0.0,
                  "Exco": null,
                  "FIP": null,
                  "DepthConstant": 0.0,
                  "MaxDepthSoluteAccessible": 0.0,
                  "RunoffEffectivenessAtMovingSolute": 0.0,
                  "MaxEffectiveRunoff": 0.0,
                  "Name": "NH4",
                  "ResourceName": null,
                  "Children": [],
                  "Enabled": true,
                  "ReadOnly": false
                },
                {
                  "$type": "Models.Soils.SoilNitrogenUrea, Models",
                  "Thickness": [
                    100.0,
                    200.0,
                    300.0,
                    300.0,
                    300.0,
                    300.0
                  ],
                  "InitialValues": [
                    0.0,
                    0.0,
                    0.0,
                    0.0,
                    0.0,
                    0.0
                  ],
                  "InitialValuesUnits": 1,
                  "WaterTableConcentration": 0.0,
                  "D0": 0.0,
                  "Exco": null,
                  "FIP": null,
                  "DepthConstant": 0.0,
                  "MaxDepthSoluteAccessible": 0.0,
                  "RunoffEffectivenessAtMovingSolute": 0.0,
                  "MaxEffectiveRunoff": 0.0,
>>>>>>> 068e421e
                  "Name": "Urea",
                  "ResourceName": null,
                  "Children": [],
                  "Enabled": true,
                  "ReadOnly": false
                }
              ],
              "Enabled": true,
              "ReadOnly": false
            },
            {
              "$type": "Models.Manager, Models",
<<<<<<< HEAD
              "Code": "using Models.Soils;\r\nusing Models.Functions;\r\nusing APSIM.Shared.Utilities;\r\nusing System.Xml.Serialization;\r\nusing Models;\r\nusing Models.PMF;\r\nusing System.Text;\r\nusing System.Collections.Generic;\r\nusing Models.Core;\r\nusing System.Linq;\r\nusing System;\r\nusing Models.PMF.Organs;\r\n\r\nnamespace Models\r\n{\r\n    [Serializable] \r\n    public class Script : Model\r\n    {\r\n        [Link] private Plant Grapevine;\r\n        [Link] private Clock Clock;\r\n        [Link] private Zone zone;\r\n        [Link(Type = LinkType.Path, Path = \"[Grapevine].Root\")]\r\n        private Root root;\r\n\r\n        [Description(\"Use extra root zone\")]\r\n        public bool UseExtraZone { get; set; }\r\n\r\n        \r\n        [EventSubscribe(\"StartOfSimulation\")]\r\n        private void OnSimulationCommencing(object sender, EventArgs e)\r\n        {\r\n            if (UseExtraZone)\r\n            {\r\n            root.ZoneNamesToGrowRootsIn.Add(\"Alley\");\r\n            root.ZoneRootDepths.Add(2600);\r\n            NutrientPoolFunctions InitialDM = new NutrientPoolFunctions();\r\n            Constant InitStruct = new Constant();\r\n            InitStruct.FixedValue = 10;\r\n            InitialDM.Structural = InitStruct;\r\n            Constant InitMetab = new Constant();\r\n            InitMetab.FixedValue = 0;\r\n            InitialDM.Metabolic = InitMetab;\r\n            Constant InitStor = new Constant();\r\n            InitStor.FixedValue = 0;\r\n            InitialDM.Storage = InitStor;\r\n            root.ZoneInitialDM.Add(InitialDM);\r\n\r\n            }\r\n        }\r\n    }\r\n}\r\n       \r\n\r\n",
=======
              "Code": "using Models.Soils;\r\nusing Models.Functions;\r\nusing APSIM.Shared.Utilities;\r\nusing System.Xml.Serialization;\r\nusing Models;\r\nusing Models.PMF;\r\nusing System.Text;\r\nusing System.Collections.Generic;\r\nusing Models.Core;\r\nusing System;\r\nusing Models.PMF.Organs;\r\n\r\nnamespace Models\r\n{\r\n    [Serializable] \r\n    public class Script : Model\r\n    {\r\n        [Link] private Plant Grapevine;\r\n        [Link] private Clock Clock;\r\n        [Link] private Zone zone;\r\n        [Link(Type = LinkType.Path, Path = \"[Grapevine].Root\")]\r\n        private Root root;\r\n\r\n        [Description(\"Use extra root zone\")]\r\n        public bool UseExtraZone { get; set; }\r\n\r\n        \r\n        [EventSubscribe(\"StartOfSimulation\")]\r\n        private void OnSimulationCommencing(object sender, EventArgs e)\r\n        {\r\n            if (UseExtraZone)\r\n            {\r\n            root.ZoneNamesToGrowRootsIn.Add(\"Alley\");\r\n            root.ZoneRootDepths.Add(2600);\r\n            NutrientPoolFunctions InitialDM = new NutrientPoolFunctions();\r\n            Constant InitStruct = new Constant();\r\n            InitStruct.FixedValue = 10;\r\n            InitialDM.Structural = InitStruct;\r\n            Constant InitMetab = new Constant();\r\n            InitMetab.FixedValue = 0;\r\n            InitialDM.Metabolic = InitMetab;\r\n            Constant InitStor = new Constant();\r\n            InitStor.FixedValue = 0;\r\n            InitialDM.Storage = InitStor;\r\n            root.ZoneInitialDM.Add(InitialDM);\r\n\r\n            }\r\n        }\r\n    }\r\n}\r\n       \r\n\r\n",
>>>>>>> 068e421e
              "Parameters": [
                {
                  "Key": "UseExtraZone",
                  "Value": "True"
                }
              ],
              "Name": "SetupTreeRootZones",
              "ResourceName": null,
              "Children": [],
              "Enabled": true,
              "ReadOnly": false
            },
            {
              "$type": "Models.Manager, Models",
              "Code": "using Models.Climate;\r\nusing System;\r\nusing Models.Core;\r\nusing Models.PMF;\r\nusing System.Collections.Generic;\r\nusing Models.Soils;\r\nusing APSIM.Shared.Utilities;\r\nusing Models.Zones;\r\nusing Models.PMF.Organs;\r\n\r\nnamespace Models\r\n{\r\n    [Serializable]\r\n    public class Script : Model\r\n    {\r\n        [Link] private Weather weather;\r\n        [Link(Type = LinkType.Path, Path = \"[Grapevine].Root\")]\r\n        private Root root;\r\n        private RectangularZone AlleyZone {get; set; }\r\n        private RectangularZone RowZone {get; set;}\r\n        private RectangularZone ThisZone {get; set;}\r\n        private double AreaWidth {get; set;}\r\n\r\n        public double FRadInt {get; set;}\r\n        public double ET {get; set;}\r\n        public double ES {get; set;}\r\n        public double PET {get; set;}\r\n        public double LAI {get; set;}\r\n        public double Height {get; set;}\r\n        public double RootDepth {get; set;}\r\n        public double PlantWidth {get; set;}\r\n\r\n        [EventSubscribe(\"StartOfSimulation\")]\r\n        private void DoStartOfSimulation(object sender, EventArgs e)\r\n        {\r\n               \r\n               ThisZone = this.Parent.Parent as RectangularZone;\r\n               RowZone = this.Parent.Parent.Parent.FindInScope(\"Row\") as RectangularZone;\r\n               AlleyZone = (RectangularZone)this.Parent.Parent.Parent.FindInScope(\"Alley\") as RectangularZone;\r\n               AreaWidth = AlleyZone.Width + RowZone.Width;\r\n               PlantWidth = 0;\r\n        }\r\n        \r\n        [EventSubscribe(\"DoReportCalculations\")]\r\n        private void OnDoReportCalculations(object sender, EventArgs e)\r\n        {\r\n            if (ThisZone.Name == \"Row\")\r\n                {\r\n                FRadInt = ((double)RowZone.Get(\"Grapevine.Leaf.RadiationIntercepted\") * RowZone.Width)/(weather.Radn * AreaWidth);\r\n                ET = (double)RowZone.Get(\"Grapevine.Leaf.Transpiration\") * RowZone.Width/AreaWidth;\r\n                LAI = (double)RowZone.Get(\"Grapevine.Leaf.LAI\");\r\n                //LAIPerVine =  LAI*RowZone.Width*1.8;\r\n                //TreeInitialisation.Script.VineDistance;\r\n                //(double)RowZone.Get(\"Grapevine.Leaf.LAI\");\r\n                Height = (double)RowZone.Get(\"Grapevine.Leaf.Height\");\r\n                RootDepth = (double)RowZone.Get(\"Grapevine.Root.Depth\");\r\n                PlantWidth = (double)RowZone.Get(\"Grapevine.Leaf.Width\");\r\n                }\r\n            else\r\n                {\r\n                FRadInt = ((double)AlleyZone.Get(\"Slurp.Leaf.RadiationIntercepted\") * ThisZone.Width)/ (weather.Radn * AreaWidth);\r\n                ET = (double)AlleyZone.Get(\"Slurp.Leaf.Transpiration\") * ThisZone.Width/AreaWidth;\r\n                LAI = (double)AlleyZone.Get(\"Slurp.Leaf.LAI\");\r\n                Height = (double)AlleyZone.Get(\"Slurp.Leaf.Height\");\r\n                RootDepth = (double)AlleyZone.Get(\"Slurp.Root.Depth\");\r\n                }\r\n\r\n            ES = (double)ThisZone.Get(\"Soil.SoilWater.Es\") * ThisZone.Width/AreaWidth;\r\n            double PETWidth = Math.Min(Math.Max(PlantWidth,ThisZone.Width),AreaWidth);\r\n            PET = (double)ThisZone.Get(\"Soil.SoilWater.Eo\") * PETWidth/AreaWidth;\r\n        }\r\n    }\r\n}\r\n",
              "Parameters": [],
              "Name": "PlantVariables",
              "ResourceName": null,
              "Children": [],
              "Enabled": true,
              "ReadOnly": false
            },
            {
              "$type": "Models.Manager, Models",
              "Code": "using Models.Climate;\r\nusing System;\r\nusing Models.Core;\r\nusing System.Collections.Generic;\r\nusing System.Text;\r\nusing Models.Soils;\r\nusing Models.PMF;\r\nusing Models;\r\nusing System.Xml.Serialization;\r\nusing APSIM.Shared.Utilities;\r\n\r\nnamespace Models\r\n{\r\n    [Serializable] \r\n    public class Script : Model\r\n    {\r\n       [Link] Irrigation irrigation;\r\n       [Link] Clock Clock;\r\n       [Link] Fertiliser Fertiliser;\r\n       [Link] Summary Summary;\r\n       [Link] Weather weather;\r\n\r\n        [Description(\"Fertilize_DAWS\")]\r\n         public int FertilizeDAWS { get; set; }\r\n        [Description(\"Amount of fertiliser to be applied\")]\r\n        public double Amount { get; set; }\r\n\r\n       [EventSubscribe(\"DoManagement\")]\r\n        private void OnDoManagement(object sender, EventArgs e)\r\n        {\r\n          if (weather.DaysSinceWinterSolstice == FertilizeDAWS)\r\n           Fertiliser.Apply(Amount: Amount, Type: Fertiliser.Types.NO3N);\r\n        }\r\n\r\n\r\n       public void applyDripIrri(double amount)\r\n        {\r\n            double layerAmount = amount/4;\r\n            irrigation.Apply(layerAmount, 0);\r\n            irrigation.Apply(layerAmount*2, 220);\r\n            irrigation.Apply(layerAmount, 420);\r\n\r\n        }\r\n        public double totalIrrigation {get; set;}\r\n        [EventSubscribe(\"Irrigated\")]\r\n        private void OnIrrigated(object sender, \r\n        IrrigationApplicationType irrigData)\r\n        {\r\n            totalIrrigation += irrigData.Amount;\r\n         }\r\n    }\r\n}\r\n       \r\n",
              "Parameters": [
                {
                  "Key": "FertilizeDAWS",
                  "Value": "100"
                },
                {
                  "Key": "Amount",
                  "Value": "30"
                }
              ],
              "Name": "DripIrrigator",
              "ResourceName": null,
              "Children": [],
              "Enabled": true,
              "ReadOnly": false
            },
            {
              "$type": "Models.Manager, Models",
<<<<<<< HEAD
              "Code": "using Models.Soils;\r\nusing Models.PMF.Phen;\r\nusing Models.PMF.Organs;\r\nusing System.Xml.Serialization;\r\nusing Models.PMF.Interfaces;\r\nusing Models.PMF;\r\nusing Models.Core;\r\nusing System.Collections.Generic;\r\nusing System.Linq;\r\nusing System;\r\nusing Models.Climate;\r\nusing Models.PMF.Struct;\r\nusing Newtonsoft.Json;\r\n\r\nnamespace Models\r\n{\r\n    [Serializable] \r\n    [System.Xml.Serialization.XmlInclude(typeof(Model))]\r\n    public class Script : Model\r\n    {\r\n        [Link] private Plant Grapevine;\r\n        [Link] private Clock Clock;\r\n        [Link] private Zone zone;\r\n        [Link] private Weather weather;\r\n        [Link]\r\n        private Root root;\r\n        [Link(Type = LinkType.Path, Path = \"[Grapevine].Structure\")]\r\n        private Structure structure;\r\n        [Link(Type = LinkType.Path, Path = \"[Grapevine].Phenology\")]\r\n        private Phenology phenology;\r\n       \r\n        [Description(\"SummerPruning_DAWS\")]         \r\n        public int LeafPluckingDAWS { get; set; }  //day\r\n\r\n        [Description(\"Harvest_DAWS\")]\r\n        public int HarvestDAWS { get; set; }\r\n\r\n        [Description(\"Pruning_DAWS\")]         \r\n        public int PruningDAWS { get; set; }  //day\r\n\r\n        [Description(\"Frost Date 1\")]\r\n        public DateTime FrostDate1 { get; set; }\r\n        [Description(\"Frost Date 2\")]\r\n        public DateTime FrostDate2 { get; set; }\r\n\r\n\r\n        [JsonIgnore] private RemovalFractions Remove_1 { get; set; }\r\n        [JsonIgnore] private RemovalFractions Remove_2 { get; set; }\r\n        [JsonIgnore] private RemovalFractions Remove_3 { get; set; }\r\n        [JsonIgnore] private RemovalFractions Remove_4 { get; set; }\r\n        [JsonIgnore] private RemovalFractions Remove_5 { get; set; }\r\n        [EventSubscribe(\"StartOfSimulation\")]\r\n        private void OnSimulationCommencing(object sender, EventArgs e)\r\n        {\r\n            Remove_1 = new RemovalFractions();\r\n            Remove_2 = new RemovalFractions();\r\n            Remove_3 = new RemovalFractions();\r\n            Remove_4 = new RemovalFractions();\r\n            Remove_5 = new RemovalFractions();\r\n        }\r\n        \r\n        [EventSubscribe(\"DoManagement\")]\r\n        private void OnDoManagement(object sender, EventArgs e)\r\n        {\r\n             //Set up  array of remove fractions to send with Cut method.  Each member in the array corresponds to an organ in the same order they are set up in.\r\n             //PruneDate = DateTime.Parse(PruneDateString);\r\n             if (weather.DaysSinceWinterSolstice == LeafPluckingDAWS && phenology.Stage >= 3)\r\n             {\r\n                    \r\n                //int LeafTipsAppeared = (int)structure.LeafTipsAppeared;\r\n                //int NodesToRemove = (int)Math.Max(LeafTipsAppeared - TargetLeafRank, 1); \r\n                double FractionToRemove = 0.3; //1- TargetLeafRank/LeafTipsAppeared;\r\n            \r\n                Remove_1.SetFractionToRemove(\"Leaf\", 0, \"live\");\r\n                Remove_1.SetFractionToRemove(\"Shoot\", 0);\r\n                Remove_1.SetFractionToRemove(\"Cane\", 0);\r\n                Remove_1.SetFractionToRemove(\"Trunk\", 0);\r\n                Remove_1.SetFractionToRemove(\"Root\", 0);\r\n                Remove_1.SetFractionToRemove(\"StructuralRoot\", 0);\r\n                Remove_1.SetFractionToRemove(\"Berry\", 0);\r\n            \r\n                Remove_1.SetFractionToResidue(\"Leaf\", FractionToRemove, \"live\");\r\n                Remove_1.SetFractionToResidue(\"Shoot\", FractionToRemove);\r\n                Remove_1.SetFractionToResidue(\"Cane\", 0);\r\n                Remove_1.SetFractionToResidue(\"Trunk\", 0);\r\n                Remove_1.SetFractionToResidue(\"Root\", 0);\r\n                Remove_1.SetFractionToRemove(\"StructuralRoot\", 0);\r\n                Remove_1.SetFractionToResidue(\"Berry\", 0);\r\n            \r\n               // Remove_1.NodesToRemove = NodesToRemove;\r\n                Grapevine.RemoveBiomass(\"LeafPluck\", Remove_1);\r\n        \r\n             }\r\n\r\n           if (weather.DaysSinceWinterSolstice == HarvestDAWS && phenology.Stage >= 3)\r\n           {\r\n               \r\n               Remove_2.SetFractionToRemove(\"Leaf\", 0, \"live\");\r\n               Remove_2.SetFractionToRemove(\"Shoot\",  0);\r\n               Remove_2.SetFractionToRemove(\"Cane\", 0);\r\n               Remove_2.SetFractionToRemove(\"Trunk\",  0);\r\n               Remove_2.SetFractionToRemove(\"Root\",   0);\r\n               Remove_2.SetFractionToRemove(\"StructuralRoot\", 0);\r\n               Remove_2.SetFractionToRemove(\"Berry\",  1);\r\n         \r\n               Remove_2.SetFractionToResidue(\"Leaf\",   0.2, \"live\");\r\n               Remove_2.SetFractionToResidue(\"Shoot\",  0);\r\n               Remove_2.SetFractionToResidue(\"Cane\", 0);\r\n               Remove_2.SetFractionToResidue(\"Trunk\",  0);\r\n               Remove_2.SetFractionToResidue(\"Root\",   0);\r\n               Remove_2.SetFractionToRemove(\"StructuralRoot\", 0);\r\n               Remove_2.SetFractionToResidue(\"Berry\",  0);\r\n         \r\n               Grapevine.RemoveBiomass(\"LeafPluck\", Remove_2);\r\n           }\r\n                                   \r\n            if (weather.DaysSinceWinterSolstice == PruningDAWS&& phenology.Stage >= 3)\r\n            {\r\n                Remove_3.SetPhenologyStage = 1;\r\n\r\n                Remove_3.SetFractionToRemove(\"Leaf\",   0, \"live\");\r\n                Remove_3.SetFractionToRemove(\"Shoot\",  0);\r\n                Remove_3.SetFractionToRemove(\"Cane\", 0);\r\n                Remove_3.SetFractionToRemove(\"Trunk\",  0);\r\n                Remove_3.SetFractionToRemove(\"Root\",   0);\r\n                Remove_3.SetFractionToRemove(\"Berry\",  0);\r\n\r\n                Remove_3.SetFractionToResidue(\"Leaf\",   1, \"live\");\r\n                Remove_3.SetFractionToResidue(\"Shoot\",  1);\r\n                Remove_3.SetFractionToResidue(\"Cane\", 1);\r\n                Remove_3.SetFractionToResidue(\"Trunk\",  0);\r\n                Remove_3.SetFractionToResidue(\"Root\",   0);\r\n                Remove_3.SetFractionToRemove(\"StructuralRoot\", 0);\r\n                Remove_3.SetFractionToResidue(\"Berry\",  1);\r\n\r\n                Grapevine.RemoveBiomass(\"Prune\", Remove_3);\r\n\r\n                double caneBiomass = 96.9; //g/m2 reset the cane biomass to the original value \r\n                double caneNSC = caneBiomass * 0.18;\r\n\r\n                zone.Set(\"[Grapevine].Cane.Live.StorageWt\", caneNSC);                \r\n                zone.Set(\"[Grapevine].Cane.Live.StructuralWt\", caneBiomass - caneNSC); \r\n\r\n                //zone.Set(\"[Grapevine].Trunk.Live.StructuralWt\", 280);     \r\n               // zone.Set(\"[Grapevine].Trunk.Live.StorageWt\", 70);     \r\n\r\n               // zone.Set(\"[Grapevine].Root.Live.StructuralWt\", 1531);     \r\n               // zone.Set(\"[Grapevine].Root.Live.StorageWt\",  349);     \r\n\r\n            }\r\n           if (Clock.Today.Date == FrostDate1)      \r\n           {\r\n              Remove_4.SetFractionToRemove(\"Leaf\", 0, \"live\");\r\n              Remove_4.SetFractionToRemove(\"Shoot\",  0);\r\n              Remove_4.SetFractionToRemove(\"Cane\", 0);\r\n              Remove_4.SetFractionToRemove(\"Trunk\",  0);\r\n              Remove_4.SetFractionToRemove(\"Root\",   0);\r\n              Remove_4.SetFractionToRemove(\"StructuralRoot\", 0);\r\n              Remove_4.SetFractionToRemove(\"Berry\",  0);\r\n           //\r\n              Remove_4.SetFractionToResidue(\"Leaf\",   0.2, \"live\");\r\n              Remove_4.SetFractionToResidue(\"Shoot\",  0);\r\n              Remove_4.SetFractionToResidue(\"Cane\", 0);\r\n              Remove_4.SetFractionToResidue(\"Trunk\",  0);\r\n              Remove_4.SetFractionToResidue(\"Root\",   0);\r\n              Remove_4.SetFractionToRemove(\"StructuralRoot\", 0);\r\n              Remove_4.SetFractionToResidue(\"Berry\",  0);\r\n           //\r\n              Grapevine.RemoveBiomass(\"LeafPluck\", Remove_4);\r\n              zone.Set(\"[Grapevine].Structure.FinalLeafNumber.FixedValue\", 28); \r\n           //\r\n           }  \r\n\r\n           if (Clock.Today.Date == FrostDate2)      \r\n           {\r\n              Remove_5.SetFractionToRemove(\"Leaf\", 0, \"live\");\r\n              Remove_5.SetFractionToRemove(\"Shoot\",  0);\r\n              Remove_5.SetFractionToRemove(\"Cane\", 0);\r\n              Remove_5.SetFractionToRemove(\"Trunk\",  0);\r\n              Remove_5.SetFractionToRemove(\"Root\",   0);\r\n              Remove_5.SetFractionToRemove(\"StructuralRoot\", 0);\r\n              Remove_5.SetFractionToRemove(\"Berry\",  0);\r\n           //\r\n              Remove_5.SetFractionToResidue(\"Leaf\",   0.2, \"live\");\r\n              Remove_5.SetFractionToResidue(\"Shoot\",  0);\r\n              Remove_5.SetFractionToResidue(\"Cane\", 0);\r\n              Remove_5.SetFractionToResidue(\"Trunk\",  0);\r\n              Remove_5.SetFractionToResidue(\"Root\",   0);\r\n              Remove_5.SetFractionToRemove(\"StructuralRoot\", 0);\r\n              Remove_5.SetFractionToResidue(\"Berry\",  0);\r\n           //\r\n              Grapevine.RemoveBiomass(\"LeafPluck\", Remove_5);\r\n           //\r\n           }  \r\n\r\n        }\r\n    }\r\n}\r\n            \r\n                \r\n",
=======
              "Code": "using Models.Soils;\r\nusing Models.PMF.Phen;\r\nusing Models.PMF.Organs;\r\nusing System.Xml.Serialization;\r\nusing Models.PMF.Interfaces;\r\nusing Models.PMF;\r\nusing Models.Core;\r\nusing System.Collections.Generic;\r\nusing System;\r\nusing Models.Climate;\r\nusing Models.PMF.Struct;\r\nusing Newtonsoft.Json;\r\n\r\nnamespace Models\r\n{\r\n    [Serializable] \r\n    [System.Xml.Serialization.XmlInclude(typeof(Model))]\r\n    public class Script : Model\r\n    {\r\n        [Link] private Plant Grapevine;\r\n        [Link] private Clock Clock;\r\n        [Link] private Zone zone;\r\n        [Link] private Weather weather;\r\n        [Link]\r\n        private Root root;\r\n        [Link(Type = LinkType.Path, Path = \"[Grapevine].Structure\")]\r\n        private Structure structure;\r\n        [Link(Type = LinkType.Path, Path = \"[Grapevine].Phenology\")]\r\n        private Phenology phenology;\r\n       \r\n        [Description(\"SummerPruning_DAWS\")]         \r\n        public int LeafPluckingDAWS { get; set; }  //day\r\n\r\n        [Description(\"Harvest_DAWS\")]\r\n        public int HarvestDAWS { get; set; }\r\n\r\n        [Description(\"Pruning_DAWS\")]         \r\n        public int PruningDAWS { get; set; }  //day\r\n\r\n        [Description(\"Frost Date 1\")]\r\n        public DateTime FrostDate1 { get; set; }\r\n        [Description(\"Frost Date 2\")]\r\n        public DateTime FrostDate2 { get; set; }\r\n\r\n\r\n        [JsonIgnore] private RemovalFractions Remove_1 { get; set; }\r\n        [JsonIgnore] private RemovalFractions Remove_2 { get; set; }\r\n        [JsonIgnore] private RemovalFractions Remove_3 { get; set; }\r\n        [JsonIgnore] private RemovalFractions Remove_4 { get; set; }\r\n        [JsonIgnore] private RemovalFractions Remove_5 { get; set; }\r\n        [EventSubscribe(\"StartOfSimulation\")]\r\n        private void OnSimulationCommencing(object sender, EventArgs e)\r\n        {\r\n            Remove_1 = new RemovalFractions();\r\n            Remove_2 = new RemovalFractions();\r\n            Remove_3 = new RemovalFractions();\r\n            Remove_4 = new RemovalFractions();\r\n            Remove_5 = new RemovalFractions();\r\n        }\r\n        \r\n        [EventSubscribe(\"DoManagement\")]\r\n        private void OnDoManagement(object sender, EventArgs e)\r\n        {\r\n             //Set up  array of remove fractions to send with Cut method.  Each member in the array corresponds to an organ in the same order they are set up in.\r\n             //PruneDate = DateTime.Parse(PruneDateString);\r\n             if (weather.DaysSinceWinterSolstice == LeafPluckingDAWS && phenology.Stage >= 3)\r\n             {\r\n                    \r\n                //int LeafTipsAppeared = (int)structure.LeafTipsAppeared;\r\n                //int NodesToRemove = (int)Math.Max(LeafTipsAppeared - TargetLeafRank, 1); \r\n                double FractionToRemove = 0.3; //1- TargetLeafRank/LeafTipsAppeared;\r\n            \r\n                Remove_1.SetFractionToRemove(\"Leaf\", 0, \"live\");\r\n                Remove_1.SetFractionToRemove(\"Shoot\", 0);\r\n                Remove_1.SetFractionToRemove(\"Cane\", 0);\r\n                Remove_1.SetFractionToRemove(\"Trunk\", 0);\r\n                Remove_1.SetFractionToRemove(\"Root\", 0);\r\n                Remove_1.SetFractionToRemove(\"StructuralRoot\", 0);\r\n                Remove_1.SetFractionToRemove(\"Berry\", 0);\r\n            \r\n                Remove_1.SetFractionToResidue(\"Leaf\", FractionToRemove, \"live\");\r\n                Remove_1.SetFractionToResidue(\"Shoot\", FractionToRemove);\r\n                Remove_1.SetFractionToResidue(\"Cane\", 0);\r\n                Remove_1.SetFractionToResidue(\"Trunk\", 0);\r\n                Remove_1.SetFractionToResidue(\"Root\", 0);\r\n                Remove_1.SetFractionToRemove(\"StructuralRoot\", 0);\r\n                Remove_1.SetFractionToResidue(\"Berry\", 0);\r\n            \r\n               // Remove_1.NodesToRemove = NodesToRemove;\r\n                Grapevine.RemoveBiomass(\"LeafPluck\", Remove_1);\r\n        \r\n             }\r\n\r\n           if (weather.DaysSinceWinterSolstice == HarvestDAWS && phenology.Stage >= 3)\r\n           {\r\n               \r\n               Remove_2.SetFractionToRemove(\"Leaf\", 0, \"live\");\r\n               Remove_2.SetFractionToRemove(\"Shoot\",  0);\r\n               Remove_2.SetFractionToRemove(\"Cane\", 0);\r\n               Remove_2.SetFractionToRemove(\"Trunk\",  0);\r\n               Remove_2.SetFractionToRemove(\"Root\",   0);\r\n               Remove_2.SetFractionToRemove(\"StructuralRoot\", 0);\r\n               Remove_2.SetFractionToRemove(\"Berry\",  1);\r\n         \r\n               Remove_2.SetFractionToResidue(\"Leaf\",   0.2, \"live\");\r\n               Remove_2.SetFractionToResidue(\"Shoot\",  0);\r\n               Remove_2.SetFractionToResidue(\"Cane\", 0);\r\n               Remove_2.SetFractionToResidue(\"Trunk\",  0);\r\n               Remove_2.SetFractionToResidue(\"Root\",   0);\r\n               Remove_2.SetFractionToRemove(\"StructuralRoot\", 0);\r\n               Remove_2.SetFractionToResidue(\"Berry\",  0);\r\n         \r\n               Grapevine.RemoveBiomass(\"LeafPluck\", Remove_2);\r\n           }\r\n                                   \r\n            if (weather.DaysSinceWinterSolstice == PruningDAWS&& phenology.Stage >= 3)\r\n            {\r\n                Remove_3.SetPhenologyStage = 1;\r\n\r\n                Remove_3.SetFractionToRemove(\"Leaf\",   0, \"live\");\r\n                Remove_3.SetFractionToRemove(\"Shoot\",  0);\r\n                Remove_3.SetFractionToRemove(\"Cane\", 0);\r\n                Remove_3.SetFractionToRemove(\"Trunk\",  0);\r\n                Remove_3.SetFractionToRemove(\"Root\",   0);\r\n                Remove_3.SetFractionToRemove(\"Berry\",  0);\r\n\r\n                Remove_3.SetFractionToResidue(\"Leaf\",   1, \"live\");\r\n                Remove_3.SetFractionToResidue(\"Shoot\",  1);\r\n                Remove_3.SetFractionToResidue(\"Cane\", 1);\r\n                Remove_3.SetFractionToResidue(\"Trunk\",  0);\r\n                Remove_3.SetFractionToResidue(\"Root\",   0);\r\n                Remove_3.SetFractionToRemove(\"StructuralRoot\", 0);\r\n                Remove_3.SetFractionToResidue(\"Berry\",  1);\r\n\r\n                Grapevine.RemoveBiomass(\"Prune\", Remove_3);\r\n\r\n                double caneBiomass = 96.9; //g/m2 reset the cane biomass to the original value \r\n                double caneNSC = caneBiomass * 0.18;\r\n\r\n                zone.Set(\"[Grapevine].Cane.Live.StorageWt\", caneNSC);                \r\n                zone.Set(\"[Grapevine].Cane.Live.StructuralWt\", caneBiomass - caneNSC); \r\n\r\n                //zone.Set(\"[Grapevine].Trunk.Live.StructuralWt\", 280);     \r\n               // zone.Set(\"[Grapevine].Trunk.Live.StorageWt\", 70);     \r\n\r\n               // zone.Set(\"[Grapevine].Root.Live.StructuralWt\", 1531);     \r\n               // zone.Set(\"[Grapevine].Root.Live.StorageWt\",  349);     \r\n\r\n            }\r\n           if (Clock.Today.Date == FrostDate1)      \r\n           {\r\n              Remove_4.SetFractionToRemove(\"Leaf\", 0, \"live\");\r\n              Remove_4.SetFractionToRemove(\"Shoot\",  0);\r\n              Remove_4.SetFractionToRemove(\"Cane\", 0);\r\n              Remove_4.SetFractionToRemove(\"Trunk\",  0);\r\n              Remove_4.SetFractionToRemove(\"Root\",   0);\r\n              Remove_4.SetFractionToRemove(\"StructuralRoot\", 0);\r\n              Remove_4.SetFractionToRemove(\"Berry\",  0);\r\n           //\r\n              Remove_4.SetFractionToResidue(\"Leaf\",   0.2, \"live\");\r\n              Remove_4.SetFractionToResidue(\"Shoot\",  0);\r\n              Remove_4.SetFractionToResidue(\"Cane\", 0);\r\n              Remove_4.SetFractionToResidue(\"Trunk\",  0);\r\n              Remove_4.SetFractionToResidue(\"Root\",   0);\r\n              Remove_4.SetFractionToRemove(\"StructuralRoot\", 0);\r\n              Remove_4.SetFractionToResidue(\"Berry\",  0);\r\n           //\r\n              Grapevine.RemoveBiomass(\"LeafPluck\", Remove_4);\r\n              zone.Set(\"[Grapevine].Structure.FinalLeafNumber.FixedValue\", 28); \r\n           //\r\n           }  \r\n\r\n           if (Clock.Today.Date == FrostDate2)      \r\n           {\r\n              Remove_5.SetFractionToRemove(\"Leaf\", 0, \"live\");\r\n              Remove_5.SetFractionToRemove(\"Shoot\",  0);\r\n              Remove_5.SetFractionToRemove(\"Cane\", 0);\r\n              Remove_5.SetFractionToRemove(\"Trunk\",  0);\r\n              Remove_5.SetFractionToRemove(\"Root\",   0);\r\n              Remove_5.SetFractionToRemove(\"StructuralRoot\", 0);\r\n              Remove_5.SetFractionToRemove(\"Berry\",  0);\r\n           //\r\n              Remove_5.SetFractionToResidue(\"Leaf\",   0.2, \"live\");\r\n              Remove_5.SetFractionToResidue(\"Shoot\",  0);\r\n              Remove_5.SetFractionToResidue(\"Cane\", 0);\r\n              Remove_5.SetFractionToResidue(\"Trunk\",  0);\r\n              Remove_5.SetFractionToResidue(\"Root\",   0);\r\n              Remove_5.SetFractionToRemove(\"StructuralRoot\", 0);\r\n              Remove_5.SetFractionToResidue(\"Berry\",  0);\r\n           //\r\n              Grapevine.RemoveBiomass(\"LeafPluck\", Remove_5);\r\n           //\r\n           }  \r\n\r\n        }\r\n    }\r\n}\r\n            \r\n                \r\n",
>>>>>>> 068e421e
              "Parameters": [
                {
                  "Key": "LeafPluckingDAWS",
                  "Value": "205"
                },
                {
                  "Key": "HarvestDAWS",
                  "Value": "290"
                },
                {
                  "Key": "PruningDAWS",
                  "Value": "314"
                },
                {
                  "Key": "FrostDate1",
                  "Value": "10/03/2002 00:00:00"
                },
                {
                  "Key": "FrostDate2",
                  "Value": "11/18/2002 00:00:00"
                }
              ],
              "Name": "HarvestNPruning",
              "ResourceName": null,
              "Children": [],
              "Enabled": true,
              "ReadOnly": false
            },
            {
              "$type": "Models.Manager, Models",
              "Code": "using Models.Interfaces;\r\nusing System;\r\nusing Models.Core;\r\nusing System.Collections.Generic;\r\nusing System.Text;\r\nusing Models.Soils;\r\nusing Models.PMF;\r\nusing Models;\r\nusing System.Xml.Serialization;\r\nusing APSIM.Shared.Utilities;\r\n\r\nnamespace Models\r\n{\r\n    [Serializable] \r\n    public class Script : Model\r\n    {\r\n        [Link] private Zone zone;\r\n        [Link] private Irrigation irrigation;\r\n        [Link] private Soil soil;\r\n        [Link] private Clock clock;\r\n        [Link]\r\n        private IPhysical soilPhysical;\r\n        [Link]\r\n        private ISoilWater waterBalance;\r\n        public double FASW { get; set; }\r\n        public double WaterDeficit  { get; set; } \r\n        \r\n        [Description(\"Irrigation start window (d-mmm)\")]\r\n        public string StartDate { get; set; }\r\n        [Description(\"Irrigation end window (d-mmm)\")]\r\n        public string EndDate { get; set; }\r\n\r\n        [Description(\"Threshold fraction available water (0-1)\")]\r\n        public double FASWThreshold { get; set; }\r\n\r\n        [Description(\"Soil depth (mm) to which fraction available water is calculated\")]\r\n        public double FASWDepth { get; set; }\r\n\r\n        [Description(\"Amount of water (mm) applied each irrigation\")]\r\n        public double Amount { get; set; }\r\n\r\n        [EventSubscribe(\"DoManagement\")]\r\n        private void OnDoManagement(object sender, EventArgs e)\r\n        {\r\n            CalculateFASW();\r\n            if (DateUtilities.WithinDates(StartDate, clock.Today, EndDate))\r\n            {\r\n                if (FASW < FASWThreshold)\r\n                {\r\n                    irrigation.Apply(Amount, depth: 0);\r\n                }\r\n            }\r\n        }\r\n        \r\n        private void CalculateFASW()\r\n        {\r\n            double[] LL15 = MathUtilities.Multiply(soilPhysical.LL15, soilPhysical.Thickness);\r\n            double[] DUL = MathUtilities.Multiply(soilPhysical.DUL, soilPhysical.Thickness);\r\n        \r\n            int nlayr = GetLayerIndex();\r\n            double cumdep = MathUtilities.Sum(soilPhysical.Thickness, 0, nlayr, 0.0);\r\n\r\n            double excess_fr = MathUtilities.Divide((cumdep - FASWDepth), soilPhysical.Thickness[nlayr], 0.0);\r\n\r\n            // note that results may be strange if swdep < ll15\r\n            double avail_sw = (MathUtilities.Sum(waterBalance.SWmm, 0, nlayr, 0.0)\r\n                              - excess_fr * waterBalance.SWmm[nlayr])\r\n                              - (MathUtilities.Sum(LL15, 0, nlayr, 0.0)\r\n                              - excess_fr * LL15[nlayr]);\r\n\r\n\r\n            double pot_avail_sw = (MathUtilities.Sum(DUL, 0, nlayr, 0.0)\r\n                                  - excess_fr * DUL[nlayr])\r\n                                  - (MathUtilities.Sum(LL15, 0, nlayr, 0.0)\r\n                                  - excess_fr * LL15[nlayr]);\r\n\r\n            FASW = MathUtilities.Divide(avail_sw, pot_avail_sw, 0.0);\r\n            WaterDeficit = MathUtilities.Constrain(pot_avail_sw - avail_sw, 0.0, 100000);\r\n        }\r\n\r\n        private int GetLayerIndex()\r\n        {\r\n            double[] cumThickness = soilPhysical.ThicknessCumulative;\r\n            for (int i = 1; i < cumThickness.Length; i++)\r\n            {\r\n                if (FASWDepth < cumThickness[i])\r\n                    return i - 1;\r\n            }\r\n            \r\n            return cumThickness.Length - 1;\r\n        }\r\n\r\n    }\r\n}\r\n       \r\n",
              "Parameters": [
                {
                  "Key": "StartDate",
                  "Value": "1-nov"
                },
                {
                  "Key": "EndDate",
                  "Value": "1-mar"
                },
                {
                  "Key": "FASWThreshold",
                  "Value": "0.6"
                },
                {
                  "Key": "FASWDepth",
                  "Value": "1500"
                },
                {
                  "Key": "Amount",
                  "Value": "20"
                }
              ],
              "Name": "AutoIrrigationBasedOnWaterDeficit",
              "ResourceName": null,
              "Children": [],
              "Enabled": true,
              "ReadOnly": false
            },
            {
              "$type": "Models.Manager, Models",
<<<<<<< HEAD
              "Code": "using Models.Soils;\r\nusing System.Linq;\r\nusing System;\r\nusing Models.Core;\r\nusing Models.PMF;\r\nusing APSIM.Shared.Utilities;\r\nnamespace Models\r\n{\r\n    [Serializable]\r\n    public class Script : Model\r\n    {\r\n        [Link] Clock Clock;\r\n        [Link] Fertiliser Fertiliser;\r\n        \r\n        [Separator(\"A component to apply fertiliser on one or more dates on every year of the simulation\")]\r\n\r\n        [Description(\"Type of fertiliser to apply? \")] \r\n        public Fertiliser.Types FertiliserType { get; set; }\r\n\r\n        [Description(\"Enter the fertilisation dates as dd-mmm with comma separation (any year information entered will be ignored): \")] \r\n        public string[] FertiliserDates { get; set; } \r\n\r\n        [Description(\"Amount of fertiliser to be applied (kg /ha)\")] \r\n        public double Amount { get; set; }\r\n\r\n        [Description(\"Is the above amount to be applied each time? (yes/ticked)? Or is it the total annual amount across all dates (no/unticked)\")] \r\n        public bool AmountType { get; set; }\r\n        \r\n        [EventSubscribe(\"DoManagement\")]\r\n        private void OnDoManagement(object sender, EventArgs e)\r\n        {\r\n            foreach (string ddMMM in FertiliserDates)\r\n            {\r\n                if (DateUtilities.DatesEqual(ddMMM, Clock.Today))\r\n                {\r\n                    if (AmountType)\r\n                        Fertiliser.Apply(Amount: Amount, Type: FertiliserType);\r\n                    else\r\n                        Fertiliser.Apply(Amount: Amount / FertiliserDates.Length, Type: FertiliserType);\r\n                }\r\n            }\r\n        }\r\n    }\r\n}\r\n",
=======
              "Code": "using Models.Soils;\r\nusing System;\r\nusing Models.Core;\r\nusing Models.PMF;\r\nusing APSIM.Shared.Utilities;\r\nnamespace Models\r\n{\r\n    [Serializable]\r\n    public class Script : Model\r\n    {\r\n        [Link] Clock Clock;\r\n        [Link] Fertiliser Fertiliser;\r\n        \r\n        [Separator(\"A component to apply fertiliser on one or more dates on every year of the simulation\")]\r\n\r\n        [Description(\"Type of fertiliser to apply? \")] \r\n        public Fertiliser.Types FertiliserType { get; set; }\r\n\r\n        [Description(\"Enter the fertilisation dates as dd-mmm with comma separation (any year information entered will be ignored): \")] \r\n        public string[] FertiliserDates { get; set; } \r\n\r\n        [Description(\"Amount of fertiliser to be applied (kg /ha)\")] \r\n        public double Amount { get; set; }\r\n\r\n        [Description(\"Is the above amount to be applied each time? (yes/ticked)? Or is it the total annual amount across all dates (no/unticked)\")] \r\n        public bool AmountType { get; set; }\r\n        \r\n        [EventSubscribe(\"DoManagement\")]\r\n        private void OnDoManagement(object sender, EventArgs e)\r\n        {\r\n            foreach (string ddMMM in FertiliserDates)\r\n            {\r\n                if (DateUtilities.DatesEqual(ddMMM, Clock.Today))\r\n                {\r\n                    if (AmountType)\r\n                        Fertiliser.Apply(Amount: Amount, Type: FertiliserType);\r\n                    else\r\n                        Fertiliser.Apply(Amount: Amount / FertiliserDates.Length, Type: FertiliserType);\r\n                }\r\n            }\r\n        }\r\n    }\r\n}\r\n",
>>>>>>> 068e421e
              "Parameters": [
                {
                  "Key": "FertiliserType",
                  "Value": "NH4NO3N"
                },
                {
                  "Key": "FertiliserDates",
                  "Value": "1-Nov, 1-Feb"
                },
                {
                  "Key": "Amount",
                  "Value": "15"
                },
                {
                  "Key": "AmountType",
                  "Value": "True"
                }
              ],
              "Name": "Fertilise on fixed dates",
              "ResourceName": null,
              "Children": [],
              "Enabled": true,
              "ReadOnly": false
            },
            {
              "$type": "Models.Manager, Models",
<<<<<<< HEAD
              "Code": "using APSIM.Shared.Utilities;\r\nusing Models.Surface;\r\nusing Models.Utilities;\r\nusing Models.Soils.Nutrients;\r\nusing Models.Soils;\r\nusing Models.PMF;\r\nusing Models.Core;\r\nusing System;\r\nusing System.Linq;\r\nusing Models.Interfaces;\r\n\r\nnamespace Models\r\n{\r\n    [Serializable]\r\n    public class Script : Model\r\n    {\r\n        [Link] private Clock Clock;\r\n        [Link] private Plant Wheat;\r\n        [Link] private ISoilWater SoilWater;\r\n        [Link] private SoilNitrogen nitrogen;\r\n        [Link] private SurfaceOrganicMatter SOM;\r\n        [Link] private Summary Summary;\r\n\r\n        [Description(\"Date to reset on:\")]\r\n        public string ResetDate {get;set;}\r\n\r\n        [Description(\"Reset Water? (Yes or No)\")]\r\n        public string ResetWater {get;set;}\r\n\r\n        [Description(\"Reset Soil Nutrients ? (Yes or No)\")]\r\n        public string ResetNutrients {get;set;}\r\n\r\n        [Description(\"Reset Surface Organic Matter? (Yes or No)\")]\r\n        public string ResetSOM {get;set;}\r\n\r\n        [EventSubscribe(\"DoManagement\")]\r\n        private void OnDoManagement(object sender, EventArgs e)\r\n        {\r\n            if (DateUtilities.WithinDates(ResetDate, Clock.Today, ResetDate))\r\n            {\r\n                if (ResetWater == \"Yes\")\r\n                {\r\n                    Summary.WriteMessage(this, \"Reset Water\", MessageType.Diagnostic);\r\n                    SoilWater.Reset();\r\n                }\r\n               \r\n                 if (ResetNutrients == \"Yes\")\r\n                {\r\n                    Summary.WriteMessage(this, \"Reset Nitrogen\", MessageType.Diagnostic);\r\n                    nitrogen.Reset();\r\n                }\r\n\r\n                if (ResetSOM == \"Yes\")\r\n                {\r\n                    Summary.WriteMessage(this, \"Reset Surface OM\", MessageType.Diagnostic);\r\n                    SOM.Reset();\r\n                }\r\n            }\r\n        }\r\n    }\r\n}\r\n",
=======
              "Code": "using APSIM.Shared.Utilities;\r\nusing Models.Surface;\r\nusing Models.Utilities;\r\nusing Models.Soils.Nutrients;\r\nusing Models.Soils;\r\nusing Models.PMF;\r\nusing Models.Core;\r\nusing System;\r\nusing Models.Interfaces;\nusing System.Diagnostics;\r\n\r\nnamespace Models\r\n{\r\n    [Serializable]\r\n    public class Script : Model\r\n    {\r\n        [Link] private Clock Clock;\r\n        [Link] private Plant Wheat;\r\n        [Link] private ISoilWater SoilWater;\r\n        [Link] private SoilNitrogen nitrogen;\r\n        [Link] private SurfaceOrganicMatter SOM;\r\n        [Link] private Summary Summary;\r\n\r\n        [Description(\"Date to reset on:\")]\r\n        public string ResetDate {get;set;}\r\n\r\n        [Description(\"Reset Water? (Yes or No)\")]\r\n        public string ResetWater {get;set;}\r\n\r\n        [Description(\"Reset Soil Nutrients ? (Yes or No)\")]\r\n        public string ResetNutrients {get;set;}\r\n\r\n        [Description(\"Reset Surface Organic Matter? (Yes or No)\")]\r\n        public string ResetSOM {get;set;}\r\n\r\n        [EventSubscribe(\"DoManagement\")]\r\n        private void OnDoManagement(object sender, EventArgs e)\r\n        {\n        \tDebugger.Break();\r\n            if (DateUtilities.WithinDates(ResetDate, Clock.Today, ResetDate))\r\n            {\r\n                if (ResetWater == \"Yes\")\r\n                {\r\n                    Summary.WriteMessage(this, \"Reset Water\", MessageType.Diagnostic);\r\n                    SoilWater.Reset();\r\n                }\r\n               \r\n                 if (ResetNutrients == \"Yes\")\r\n                {\r\n                    Summary.WriteMessage(this, \"Reset Nitrogen\", MessageType.Diagnostic);\r\n                    nitrogen.Reset();\r\n                }\r\n\r\n                if (ResetSOM == \"Yes\")\r\n                {\r\n                    Summary.WriteMessage(this, \"Reset Surface OM\", MessageType.Diagnostic);\r\n                    SOM.Reset();\r\n                }\r\n            }\r\n        }\r\n    }\r\n}\r\n",
>>>>>>> 068e421e
              "Parameters": [
                {
                  "Key": "ResetDate",
                  "Value": "10-Jul"
                },
                {
                  "Key": "ResetWater",
                  "Value": "Yes"
                },
                {
                  "Key": "ResetNutrients",
                  "Value": "Yes"
                },
                {
                  "Key": "ResetSOM",
                  "Value": "Yes"
                }
              ],
              "Name": "Reset on date",
              "ResourceName": null,
              "Children": [],
              "Enabled": true,
              "ReadOnly": false
            },
            {
              "$type": "Models.Report, Models",
              "VariableNames": [
                "[Clock].Today",
                "[Clock].Today.Year",
                "[Clock].Today.DayOfYear",
                "[Weather].DaysSinceWinterSolstice   as DAWS",
                "[PlantVariables].Script.Height \t\tas height",
                "[PlantVariables].Script.LAI         as lai",
                "[PlantVariables].Script.FRadInt     as f.rad.int",
                "[PlantVariables].Script.ET          as transpiration",
                "[PlantVariables].Script.ES          as Es",
                "[PlantVariables].Script.PET         as PET",
                "[PlantVariables].Script.RootDepth   as rootDepth",
                "",
                "[Soil].OutputLayers.SW",
                "sum([Soil].OutputLayers.SWmm)       as psw",
                "[Weather].Rain",
                "[Irrigation].IrrigationApplied",
                "[Soil].SoilWater.Drainage",
                "",
                "[Grapevine].Phenology.CurrentSeason as CurrentSeason",
                "[Grapevine].Phenology.Stage",
                "[Grapevine].Phenology.AccumulatedEmergedTT",
                "[Grapevine].Phenology.BudBurstDOY      as BudBurstDAWS",
                "[Grapevine].Phenology.FloweringDOY     as FloweringDAWS",
                "[Grapevine].Phenology.VeraisonDOY      as VeraisonDAWS",
                "[Grapevine].Phenology.CurrentStageName as CurrentStageName",
                "[Grapevine].Phenology.AccumulatedChillingUnitBeforeWinterPruning",
                "",
                "[Grapevine].Structure.PrimaryBudNo",
                "[Grapevine].Structure.MainStemPopn",
                "[Grapevine].Structure.LeafTipsAppeared",
                "",
                "[Grapevine].Structure.TotalLeavesPerShoot as leaf.no.shoot",
                "[Grapevine].Leaf.InitialisedCohortNo",
                "[Grapevine].Leaf.DeadCohortNo",
                "[Grapevine].Leaf.AppearedCohortNo",
                "[Grapevine].Leaf.CohortSize",
                "",
                "[Grapevine].Leaf.LAI as LAI",
                "[Grapevine].Leaf.LAI/[Grapevine].Population             as leaf.area.vine",
                "[Grapevine].Leaf.LAI/[Grapevine].Structure.MainStemPopn as leaf.area.shoot",
                "[Grapevine].Leaf.LAIMainStem/[Grapevine].Structure.MainStemPopn as leaf.area.shoot.main",
                "[Grapevine].Leaf.LAIBranch/[Grapevine].Structure.MainStemPopn as leaf.area.shoot.lateral",
                "",
                "",
                "[Grapevine].Leaf.Fn",
                "[Grapevine].Leaf.Fw",
                "[Grapevine].Leaf.Live.Wt",
                "[Grapevine].Leaf.Live.Wt/[Grapevine].Structure.MainStemPopn as leaf.dw.shoot",
                "",
                "[Grapevine].Shoot.Live.Wt",
                "[Grapevine].Shoot.Live.Wt/[Grapevine].Structure.MainStemPopn as shoot.dw",
                "[Grapevine].Shoot.Live.StructuralWt",
                "[Grapevine].Shoot.Live.StorageWt",
                "",
                "[Grapevine].Cane.Live.Wt",
                "[Grapevine].Cane.Live.StructuralWt",
                "[Grapevine].Cane.Live.StorageWt",
                "[Grapevine].Trunk.Live.Wt",
                "[Grapevine].Trunk.Live.StructuralWt",
                "[Grapevine].Trunk.Live.StorageWt",
                "[Grapevine].Trunk.Live.StorageWt/[Grapevine].Trunk.Live.Wt as total.NSC.concentration.trunk",
                "[Grapevine].Root.Live.Wt",
                "[Grapevine].StructuralRoot.Live.Wt",
                "[Grapevine].StructuralRoot.Live.StructuralWt",
                "[Grapevine].StructuralRoot.Live.StorageWt",
                "[Grapevine].StructuralRoot.Live.StorageWt/[Grapevine].StructuralRoot.Live.Wt as total.NSC.concentration.root",
                " ",
                "",
                "[Grapevine].Arbitrator.FDM",
                "[Grapevine].Arbitrator.DM.TotalFixationSupply",
                "",
                "[Grapevine].Berry.Live.Wt",
                "[Grapevine].Berry.SingleBerryDW",
                "[Grapevine].Berry.SingleBerryFW     as berry.fw.mean",
                "[Grapevine].Berry.TotalBerryFW  ",
                "[Grapevine].Berry.NumberFunction",
                "[Grapevine].Berry.ThermalTimeAfterFlowering",
                "[Grapevine].Berry.WaterContent",
                "[Grapevine].Berry.Brix \t\t\t\tas brix",
                "[Grapevine].Berry.TitratableAcid \tas ta",
                "",
                "[Grapevine].Berry.MetFactors.BUN_TmaxIni_Record    as BUN_TmaxIni",
                "[Grapevine].Berry.MetFactors.BUN_RadIni_Record     as BUN_RadIni",
                "[Grapevine].Berry.MetFactors.BEN_RainTotFlow as BEN_RainTotFlow",
                "[Grapevine].Berry.MetFactors.BEN_TmaxIni_Record    as BEN_TmaxIni_Record",
                "[Grapevine].Berry.MetFactors.BEN_TmeanFlow   as BEN_TmeanFlow",
                "[Grapevine].Berry.MetFactors.BM_RadFlow      as BM_RadFlow",
                "[Grapevine].Berry.MetFactors.BM_RainTotFlow  as BM_RainTotFlow",
                "[Grapevine].Berry.MetFactors.BM_RainTotVer   as BM_RainTotVer",
                "[Grapevine].Berry.MetFactors.BM_TmeanFlow    as BM_TmeanFlow",
                "",
                "[Grapevine].Berry.YieldComponent.BunchesPerShoot as bunch.no.shoot",
                "[Grapevine].Berry.YieldComponent.BunchesPerVine  as bunch.no.vine",
                "[Grapevine].Berry.YieldComponent.BerryNum    as BerryNum",
                "[Grapevine].Berry.YieldComponent.BerryMass   as berry.fw.est",
                "[Grapevine].Berry.YieldPerVine               as yield.per.vine"
              ],
              "EventNames": [
                "[Clock].DoReport"
              ],
              "GroupByVariableName": null,
              "Name": "Report",
              "ResourceName": null,
              "Children": [],
              "Enabled": true,
              "ReadOnly": false
            },
            {
              "$type": "Models.Manager, Models",
              "Code": "using Models.PMF.Phen;\r\nusing Models.Zones;\r\nusing Models.Soils;\r\nusing APSIM.Shared.Utilities;\r\nusing Models.PMF;\r\nusing Models.Core;\r\nusing System;\r\nusing Models.PMF.Struct;\r\n        \r\nnamespace Models\r\n{\r\n    [Serializable] \r\n    [System.Xml.Serialization.XmlInclude(typeof(Model))]\r\n    public class Script : Model\r\n    {\r\n        [Link] private Plant Grapevine;\r\n        [Link] private Clock Clock;\r\n        [Link] private Soil Soil;\r\n        [Link] private Zone zone;\r\n        [Link]\r\n        private Structure structure;\r\n        [Link]\r\n        private Phenology phenology;\r\n\r\n        [Display(Type = DisplayType.CultivarName)]\r\n        [Description(\"Plant Type\")]\r\n        public string CultivarName { get; set; }\r\n\r\n        [Description(\"Initialisation Date\")]\r\n        public DateTime SowingDate { get; set; }\r\n\r\n        [Description(\"Vine distance(m)\")]\r\n        public double VineDistance { get; set; }\r\n        //number of buds lay down in cane and spur. there is a function inside to calculate the number of buds per vine based on bud burst and from cane head\r\n        [Description(\"Bud number(#)\")]\r\n        public double BudNumber { get; set; }\r\n        //cane or spur biomass\r\n        [Description(\"Cane number(#)\")]\r\n        public double CaneNumber { get; set; }\r\n      \r\n        [Description(\"Cane diameter(mm)\")]\r\n        public double CaneDiameter { get; set; }\r\n\r\n        [Description(\"Cane length(m)\")]\r\n        public double CaneLength { get; set; }\r\n        //trunk information\r\n        [Description(\"Trunk diameter(mm)\")]\r\n        public double TrunkDiameter { get; set; }\r\n\r\n        [Description(\"Trunk length(m)\")]\r\n        public double TrunkLength { get; set; }\r\n        //root dry matter\r\n        [Description(\"Fibrous root trunk ratio\")]\r\n        public double RootTrunkRatio { get; set; }\r\n             \r\n        //total nonstructural fraction in dry matter \r\n        [Description(\"Fibrous root nonstructural carbon fraction\")]\r\n        public double RootNSC { get; set; }\r\n\r\n        [Description(\"Trunk nonstructural carbon fraction\")]\r\n        public double TrunkNSC { get; set; }\r\n\r\n        [Description(\"Cane nonstructural carbon fraction\")]\r\n        public double CaneNSC { get; set; }\r\n\r\n        [Description(\"Age of trees (in Years) at start of simulation)\")]\r\n        public int StartAge {get;set;}\r\n\r\n        private RectangularZone RowZone {get; set;}\r\n\r\n        [EventSubscribe(\"DoManagement\")]\r\n        private void OnDoManagement(object sender, EventArgs e)\r\n        {\r\n            if (Clock.Today.Date == SowingDate)\r\n            {\r\n                RowZone = this.Parent.Parent.Parent.FindInScope(\"Row\") as RectangularZone;\r\n                double pop = 1/RowZone.Width/VineDistance;  \r\n                //sowing method\r\n                Grapevine.Sow(cultivar: CultivarName,population: pop, \r\n                depth: 2000, rowSpacing: RowZone.Width, budNumber:BudNumber);\r\n                double budsPerMeterRow = BudNumber/VineDistance; \r\n                zone.Set(\"[Grapevine].Structure.BudsPerMeterRow.FixedValue\", budsPerMeterRow); \r\n                //cane biomass\r\n                //calculate the biomass by length 1 meter time number of canes time wood density (0.5 g/mm2/m) * pop to covert the biomass into g/m2\r\n                double woodDensity = 0.4; //g/mm2/m\r\n                double CaneNumber = BudNumber/12; //recalculating cane number as we \r\n                double caneBiomass = 3.1415926*(CaneDiameter/2)*(CaneDiameter/2)*CaneLength*CaneNumber *woodDensity * pop; \r\n                double caneNSC = caneBiomass * CaneNSC;\r\n                zone.Set(\"[Grapevine].Cane.CaneDiameter.FixedValue\", CaneDiameter);\r\n                zone.Set(\"[Grapevine].Cane.CaneLength.FixedValue\", CaneLength);\r\n                zone.Set(\"[Grapevine].Cane.CaneNumber.FixedValue\", CaneNumber);\r\n\r\n                zone.Set(\"[Grapevine].Cane.Live.StorageWt\", caneNSC);                \r\n                zone.Set(\"[Grapevine].Cane.Live.StructuralWt\", caneBiomass - caneNSC);                \r\n\r\n                //trunk biomass\r\n                double trunkDensity = 0.5; //g/mm2/m\r\n                double trunkBiomass = 3.1415926*(TrunkDiameter/2)*(TrunkDiameter/2)*TrunkLength *trunkDensity * pop; \r\n                double trunkNSC = trunkBiomass * TrunkNSC;\r\n\r\n                zone.Set(\"[Grapevine].Trunk.TrunkDiameter.FixedValue\", TrunkDiameter);\r\n                zone.Set(\"[Grapevine].Trunk.TrunkLength.FixedValue\", TrunkLength);\r\n\r\n                zone.Set(\"[Grapevine].Trunk.Live.StorageWt\", trunkNSC); \r\n                zone.Set(\"[Grapevine].Trunk.Live.StructuralWt\", trunkBiomass - trunkNSC);              \r\n                \r\n\r\n                //Fibrous Root biomass is  per plant\r\n                double rootBiomass = RootTrunkRatio * trunkBiomass; \r\n                double rootNSC = rootBiomass * RootNSC; \r\n                // zone.Set(\"[Grapevine].StructuralRoot.DMDemands.Structural.RootTrunkRatio\",  RootTrunkRatio); \r\n                \r\n                 zone.Set(\"[Grapevine].StructuralRoot.Live.StorageWt\",    rootNSC ); //rootNSC*pop\r\n                 zone.Set(\"[Grapevine].StructuralRoot.Live.StructuralWt\", rootBiomass - rootNSC); \r\n\r\n                object StartAgeValue = StartAge;\r\n                zone.Set(\"[Grapevine].Phenology.Age.Years\",StartAgeValue);\r\n\r\n\r\n            }\r\n        }\r\n    }\r\n}            \r\n",
              "Parameters": [
                {
                  "Key": "CultivarName",
                  "Value": "SauvignonBlanc"
                },
                {
                  "Key": "SowingDate",
                  "Value": "02/25/2005 00:00:00"
                },
                {
                  "Key": "VineDistance",
                  "Value": "1.8"
                },
                {
                  "Key": "BudNumber",
                  "Value": "48"
                },
                {
                  "Key": "CaneNumber",
                  "Value": "4"
                },
                {
                  "Key": "CaneDiameter",
                  "Value": "10"
                },
                {
                  "Key": "CaneLength",
                  "Value": "0.9"
                },
                {
                  "Key": "TrunkDiameter",
                  "Value": "40"
                },
                {
                  "Key": "TrunkLength",
                  "Value": "0.8"
                },
                {
                  "Key": "RootTrunkRatio",
                  "Value": "1"
                },
                {
                  "Key": "RootNSC",
                  "Value": "0.2"
                },
                {
                  "Key": "TrunkNSC",
                  "Value": "0.2"
                },
                {
                  "Key": "CaneNSC",
                  "Value": "0.2"
                },
                {
                  "Key": "StartAge",
                  "Value": "3"
                }
              ],
              "Name": "TreeInitialisation",
              "ResourceName": null,
              "Children": [],
              "Enabled": true,
              "ReadOnly": false
            }
          ],
          "Enabled": true,
          "ReadOnly": false
        },
        {
          "$type": "Models.Zones.RectangularZone, Models",
          "Length": 100.0,
          "Width": 1.5,
          "Slope": 0.0,
          "AspectAngle": 0.0,
          "Altitude": 50.0,
          "Name": "Alley",
          "ResourceName": null,
          "Children": [
            {
              "$type": "Models.Report, Models",
              "VariableNames": [
                "[Clock].Today",
                "[Clock].Today.Year",
                "[Clock].Today.DayOfYear",
                "[Weather].DaysSinceWinterSolstice   as DAWS",
                "[PlantVariables].Script.Height \t\tas height",
                "[PlantVariables].Script.LAI         as lai",
                "[PlantVariables].Script.FRadInt     as f.rad.int",
                "[PlantVariables].Script.ET          as transpiration",
                "[PlantVariables].Script.ES          as Es",
                "[PlantVariables].Script.PET         as PET",
                "[PlantVariables].Script.RootDepth   as rootDepth",
                "",
                "[Soil].OutputLayers.SW",
                "sum([Soil].OutputLayers.SWmm)       as psw",
                "[Weather].Rain",
                "[Irrigation].IrrigationApplied",
                "[Soil].SoilWater.Drainage"
              ],
              "EventNames": [
                "[Clock].DoReport"
              ],
              "GroupByVariableName": null,
              "Name": "ReportAlley",
              "ResourceName": null,
              "Children": [],
              "Enabled": true,
              "ReadOnly": false
            },
            {
              "$type": "Models.Surface.SurfaceOrganicMatter, Models",
              "SurfOM": [],
              "Canopies": [],
              "InitialResidueName": "wheat_stubble",
              "InitialResidueType": "wheat",
              "InitialResidueMass": 10.0,
              "InitialStandingFraction": 0.0,
              "InitialCPR": 0.0,
              "InitialCNR": 30.0,
              "Name": "SurfaceOrganicMatter",
              "ResourceName": "SurfaceOrganicMatter",
              "Children": [],
              "Enabled": true,
              "ReadOnly": false
            },
            {
              "$type": "Models.PMF.Plant, Models",
              "Name": "Slurp",
              "ResourceName": "Slurp",
              "Children": [],
              "Enabled": true,
              "ReadOnly": false
            },
            {
              "$type": "Models.Fertiliser, Models",
              "Name": "Fertiliser",
              "ResourceName": "Fertiliser",
              "Children": [],
              "Enabled": true,
              "ReadOnly": false
            },
            {
              "$type": "Models.Irrigation, Models",
              "Name": "Irrigation",
              "ResourceName": null,
              "Children": [],
              "Enabled": true,
              "ReadOnly": false
            },
            {
              "$type": "Models.Manager, Models",
              "Code": "\r\nusing Models.Interfaces;\r\nusing Models.PMF.Organs;\r\nusing System;\r\nusing Models.Core;\r\nusing Models.PMF;\r\nusing APSIM.Shared.Utilities;\r\nusing Models.Soils;\r\n        \r\nnamespace Models\r\n{\r\n    [Serializable] \r\n    [System.Xml.Serialization.XmlInclude(typeof(Model))]\r\n    public class Script : Model\r\n    {\r\n        [Link] private Plant Slurp;\r\n        [Link] private Clock Clock;\r\n        [Link] private Soil Soil;\r\n        [Link] private Zone zone;\r\n        [Link(Type = LinkType.Path, Path = \"[Slurp].Root\")]\r\n        private Root root;\r\n        [Link]\r\n        private IPhysical soilPhysical;\r\n\r\n        [Display(Type = DisplayType.CultivarName)]\r\n        [Description(\"Plant Type\")]\r\n        public string CultivarName { get; set; }\r\n        [Description(\"Initial Root Depth\")]\r\n        public double InitialRootDepth { get; set; }\r\n        [Description(\"Initialisation Date\")]\r\n        public DateTime SowingDate { get; set; }\r\n        [Description(\"Maximum Root Depth\")]\r\n        public double RootDepth { get; set; }\r\n        [Description(\"Roof Front Velocity\")]\r\n        public double RFV { get; set; }\r\n        [Description(\"Factor to change Kl modifier with Depth\")]\r\n        public double KLReductionFactor { get; set; }\r\n        [Description(\"Depth that KL starts to decline\")]\r\n        public double KLReductionDepth { get; set; }\r\n        \r\n        public double[] YKLModifiers { get; set; }\r\n        public double[] XDepth { get; set; }\r\n        private double Depth { get; set; }\r\n        \r\n        [Description(\"Maximum Stomatal Conductance\")]\r\n        public double MaxG { get; set; }\r\n        [Description(\"Stomatal Radn response\")]\r\n        public double R50 { get; set; }\r\n        \r\n        [EventSubscribe(\"DoManagement\")]\r\n        private void OnDoManagement(object sender, EventArgs e)\r\n        {\r\n            if (Clock.Today.Date == SowingDate)\r\n            {\r\n                Slurp.Sow(cultivar: CultivarName, population: 1, depth: InitialRootDepth, rowSpacing: 150);\r\n                \r\n                YKLModifiers = new double[soilPhysical.Thickness.Length];\r\n                XDepth = new double[soilPhysical.Thickness.Length];\r\n                Depth = 0;\r\n                for (int layer = 0; layer < soilPhysical.Thickness.Length; layer++)\r\n                {\r\n                    Depth += soilPhysical.Thickness[layer] / 2;  //Add half of the thickness of the current layer so depth is the mid depth of that layer\r\n                    if (Depth <= KLReductionDepth)\r\n                    {\r\n                        YKLModifiers[layer] = 1;\r\n                        XDepth[layer] = Depth;\r\n                    }\r\n                    else\r\n                    {\r\n                        double KLMod = 1 * Math.Exp(-KLReductionFactor * (Depth - KLReductionDepth));\r\n                        YKLModifiers[layer] = KLMod;\r\n                        XDepth[layer] = Depth;\r\n                    }\r\n                    Depth += soilPhysical.Thickness[layer] / 2;  //Add the other half of the current layer so depth is the top of the next layer\r\n                }\r\n                object KLMods = YKLModifiers;\r\n                zone.Set(\"Slurp.Root.KLModifier.XYPairs.Y\", KLMods);\r\n                object Depths = XDepth;\r\n                zone.Set(\"Slurp.Root.KLModifier.XYPairs.X\", Depths);\r\n                object RD = RootDepth;\r\n                zone.Set(\"Slurp.Root.MaximumRootDepth.FixedValue\", RD);\r\n                object RV = RFV;\r\n                zone.Set(\"Slurp.Root.RootFrontVelocity.Potential.FixedValue\", RV);\r\n                object GMaxValue = MaxG;\r\n                zone.Set(\"Slurp.Leaf.Gsmax350\", GMaxValue); \r\n                object R50Value = R50; \r\n                zone.Set(\"Slurp.Leaf.R50\", R50Value); \r\n                \r\n            }\r\n        }\r\n    }\r\n}\r\n                \r\n",
              "Parameters": [
                {
                  "Key": "CultivarName",
                  "Value": "StaticCrop"
                },
                {
                  "Key": "InitialRootDepth",
                  "Value": "2000"
                },
                {
                  "Key": "SowingDate",
                  "Value": "02/25/2005 00:00:00"
                },
                {
                  "Key": "RootDepth",
                  "Value": "2000"
                },
                {
                  "Key": "RFV",
                  "Value": "10"
                },
                {
                  "Key": "KLReductionFactor",
                  "Value": "-0.001"
                },
                {
                  "Key": "KLReductionDepth",
                  "Value": "150"
                },
                {
                  "Key": "MaxG",
                  "Value": "0.004"
                },
                {
                  "Key": "R50",
                  "Value": "150"
                }
              ],
              "Name": "PastureInitialisation",
              "ResourceName": null,
              "Children": [],
              "Enabled": true,
              "ReadOnly": false
            },
            {
              "$type": "Models.Manager, Models",
<<<<<<< HEAD
              "Code": "using Models.Soils;\r\nusing System.Data;\r\nusing APSIM.Shared.Utilities;\r\nusing System.Xml.Serialization;\r\nusing Models;\r\nusing Models.PMF;\r\nusing System.Text;\r\nusing System.Collections.Generic;\r\nusing Models.Core;\r\nusing System.Linq;\r\nusing System;\r\nusing Models.Climate;\r\n\r\nnamespace Models\r\n{\r\n    [Serializable] \r\n    //[System.Xml.Serialization.XmlInclude(typeof(Model))]\r\n    public class Script : Model\r\n    {\r\n        [Link] Plant Slurp;\r\n        [Link] Clock Clock;\r\n        [Link] Zone zone;\r\n        [Link] Weather weather;\r\n\r\n        \r\n        [Description(\"Extinction coefficient\")]\r\n        public  double Ext_coef { get; set; }\r\n        [Description(\"Maximum height of leaves\")]\r\n        public double MaximumHeight { get; set; }\r\n        [Description(\"Minimum height of leaves\")]\r\n        public double MinimumHeight { get; set; }\r\n        \r\n        public double Cover {get; private set;}\r\n        public double LAI { get; private set; }\r\n                \r\n        [EventSubscribe(\"StartOfSimulation\")]\r\n        private void OnStartOfSimulation(object sender, EventArgs e)\r\n        {\r\n            Cover = 0.5;\r\n        }\r\n        \r\n        [EventSubscribe(\"StartOfDay\")]\r\n        private void OnStartOfDay(object sender, EventArgs e)\r\n        {\r\n            Cover += weather.MeanT * 0.001;\r\n\r\n            if (Cover >= 1.0)\r\n            {\r\n                Cover = 0.5;        \r\n            }\r\n\r\n              LAI = Math.Log(1 - Cover) / -Ext_coef;\r\n\r\n            object LAIResetValue = LAI;\r\n            zone.Set(\"Slurp.Leaf.Area.FixedValue\", LAIResetValue);  \r\n            object HeightResetValue = MinimumHeight + Cover * (MaximumHeight-MinimumHeight);\r\n            zone.Set(\"Slurp.Leaf.Tallness.FixedValue\", HeightResetValue);  \r\n        }\r\n    }\r\n}\r\n                \r\n",
=======
              "Code": "using Models.Soils;\r\nusing System.Data;\r\nusing APSIM.Shared.Utilities;\r\nusing System.Xml.Serialization;\r\nusing Models;\r\nusing Models.PMF;\r\nusing System.Text;\r\nusing System.Collections.Generic;\r\nusing Models.Core;\r\nusing System;\r\nusing Models.Climate;\r\n\r\nnamespace Models\r\n{\r\n    [Serializable] \r\n    //[System.Xml.Serialization.XmlInclude(typeof(Model))]\r\n    public class Script : Model\r\n    {\r\n        [Link] Plant Slurp;\r\n        [Link] Clock Clock;\r\n        [Link] Zone zone;\r\n        [Link] Weather weather;\r\n\r\n        \r\n        [Description(\"Extinction coefficient\")]\r\n        public  double Ext_coef { get; set; }\r\n        [Description(\"Maximum height of leaves\")]\r\n        public double MaximumHeight { get; set; }\r\n        [Description(\"Minimum height of leaves\")]\r\n        public double MinimumHeight { get; set; }\r\n        \r\n        public double Cover {get; private set;}\r\n        public double LAI { get; private set; }\r\n                \r\n        [EventSubscribe(\"StartOfSimulation\")]\r\n        private void OnStartOfSimulation(object sender, EventArgs e)\r\n        {\r\n            Cover = 0.5;\r\n        }\r\n        \r\n        [EventSubscribe(\"StartOfDay\")]\r\n        private void OnStartOfDay(object sender, EventArgs e)\r\n        {\r\n            Cover += weather.MeanT * 0.001;\r\n\r\n            if (Cover >= 1.0)\r\n            {\r\n                Cover = 0.5;        \r\n            }\r\n\r\n              LAI = Math.Log(1 - Cover) / -Ext_coef;\r\n\r\n            object LAIResetValue = LAI;\r\n            zone.Set(\"Slurp.Leaf.Area.FixedValue\", LAIResetValue);  \r\n            object HeightResetValue = MinimumHeight + Cover * (MaximumHeight-MinimumHeight);\r\n            zone.Set(\"Slurp.Leaf.Tallness.FixedValue\", HeightResetValue);  \r\n        }\r\n    }\r\n}\r\n                \r\n",
>>>>>>> 068e421e
              "Parameters": [
                {
                  "Key": "Ext_coef",
                  "Value": "0.6"
                },
                {
                  "Key": "MaximumHeight",
                  "Value": "300"
                },
                {
                  "Key": "MinimumHeight",
                  "Value": "100"
                }
              ],
              "Name": "SetPastureVariables",
              "ResourceName": null,
              "Children": [],
              "Enabled": true,
              "ReadOnly": false
            },
            {
              "$type": "Models.Manager, Models",
<<<<<<< HEAD
              "Code": "using Models.Soils;\r\nusing Models.Functions;\r\nusing APSIM.Shared.Utilities;\r\nusing System.Xml.Serialization;\r\nusing Models;\r\nusing Models.PMF;\r\nusing System.Text;\r\nusing System.Collections.Generic;\r\nusing Models.Core;\r\nusing System.Linq;\r\nusing System;\r\nusing Models.PMF.Organs;\r\n\r\nnamespace Models\r\n{\r\n    [Serializable] \r\n    public class Script : Model\r\n    {\r\n        [Link] private Plant Slurp;\r\n        [Link] private Clock Clock;\r\n        [Link] private Zone zone;\r\n        [Link(Type = LinkType.Path, Path = \"[Slurp].Root\")]\r\n        private Root root;\r\n\r\n        [Description(\"Use extra root zone\")]\r\n        public bool UseExtraZone { get; set; }\r\n\r\n        \r\n        [EventSubscribe(\"StartOfSimulation\")]\r\n        private void OnSimulationCommencing(object sender, EventArgs e)\r\n        {\r\n            if (UseExtraZone)\r\n            {\r\n            root.ZoneNamesToGrowRootsIn.Add(\"Row\");\r\n            root.ZoneRootDepths.Add(600);\r\nNutrientPoolFunctions InitialDM = new NutrientPoolFunctions();\r\nConstant InitStruct = new Constant();\r\nInitStruct.FixedValue = 10;\r\nInitialDM.Structural = InitStruct;\r\nConstant InitMetab = new Constant();\r\nInitMetab.FixedValue = 0;\r\nInitialDM.Metabolic = InitMetab;\r\nConstant InitStor = new Constant();\r\nInitStor.FixedValue = 0;\r\nInitialDM.Storage = InitStor;\r\n            root.ZoneInitialDM.Add(InitialDM);\r\n\r\n            }\r\n        }\r\n    }\r\n}\r\n       \r\n\r\n",
=======
              "Code": "using Models.Soils;\r\nusing Models.Functions;\r\nusing APSIM.Shared.Utilities;\r\nusing System.Xml.Serialization;\r\nusing Models;\r\nusing Models.PMF;\r\nusing System.Text;\r\nusing System.Collections.Generic;\r\nusing Models.Core;\r\nusing System;\r\nusing Models.PMF.Organs;\r\n\r\nnamespace Models\r\n{\r\n    [Serializable] \r\n    public class Script : Model\r\n    {\r\n        [Link] private Plant Slurp;\r\n        [Link] private Clock Clock;\r\n        [Link] private Zone zone;\r\n        [Link(Type = LinkType.Path, Path = \"[Slurp].Root\")]\r\n        private Root root;\r\n\r\n        [Description(\"Use extra root zone\")]\r\n        public bool UseExtraZone { get; set; }\r\n\r\n        \r\n        [EventSubscribe(\"StartOfSimulation\")]\r\n        private void OnSimulationCommencing(object sender, EventArgs e)\r\n        {\r\n            if (UseExtraZone)\r\n            {\r\n            root.ZoneNamesToGrowRootsIn.Add(\"Row\");\r\n            root.ZoneRootDepths.Add(600);\r\nNutrientPoolFunctions InitialDM = new NutrientPoolFunctions();\r\nConstant InitStruct = new Constant();\r\nInitStruct.FixedValue = 10;\r\nInitialDM.Structural = InitStruct;\r\nConstant InitMetab = new Constant();\r\nInitMetab.FixedValue = 0;\r\nInitialDM.Metabolic = InitMetab;\r\nConstant InitStor = new Constant();\r\nInitStor.FixedValue = 0;\r\nInitialDM.Storage = InitStor;\r\n            root.ZoneInitialDM.Add(InitialDM);\r\n\r\n            }\r\n        }\r\n    }\r\n}\r\n       \r\n\r\n",
>>>>>>> 068e421e
              "Parameters": [
                {
                  "Key": "UseExtraZone",
                  "Value": "True"
                }
              ],
              "Name": "SetupPastureRootZones",
              "ResourceName": null,
              "Children": [],
              "Enabled": true,
              "ReadOnly": false
            },
            {
              "$type": "Models.Operations, Models",
              "Operation": [
                {
                  "$type": "Models.Operation, Models",
                  "Date": "2002-05-28",
                  "Action": "[Irrigation].Apply(200);",
                  "Enabled": true
                }
              ],
              "Name": "WinterRainfall",
              "ResourceName": null,
              "Children": [],
              "Enabled": true,
              "ReadOnly": false
            },
            {
              "$type": "Models.Manager, Models",
<<<<<<< HEAD
              "Code": "using Models.Soils;\r\nusing System.Linq;\r\nusing System;\r\nusing Models.Core;\r\n\r\nnamespace Models\r\n{\r\n    [Serializable]\r\n    public class Script : Model\r\n    {\r\n        \r\n    }\r\n}\r\n",
=======
              "Code": "using Models.Soils;\r\nusing System;\r\nusing Models.Core;\r\n\r\nnamespace Models\r\n{\r\n    [Serializable]\r\n    public class Script : Model\r\n    {\r\n        \r\n    }\r\n}\r\n",
>>>>>>> 068e421e
              "Parameters": [],
              "Name": "PlantVariables",
              "ResourceName": null,
              "Children": [],
              "Enabled": true,
              "ReadOnly": false
            },
            {
              "$type": "Models.Manager, Models",
<<<<<<< HEAD
              "Code": "using APSIM.Shared.Utilities;\r\nusing Models.Surface;\r\nusing Models.Utilities;\r\nusing Models.Soils.Nutrients;\r\nusing Models.Soils;\r\nusing Models.PMF;\r\nusing Models.Core;\r\nusing System;\r\nusing System.Linq;\r\nusing Models.Interfaces;\r\n\r\nnamespace Models\r\n{\r\n    [Serializable]\r\n    public class Script : Model\r\n    {\r\n        [Link] private Clock Clock;\r\n        [Link] private Plant Wheat;\r\n        [Link] private ISoilWater SoilWater;\r\n        [Link] private SoilNitrogen nitrogen;\r\n        [Link] private SurfaceOrganicMatter SOM;\r\n        [Link] private Summary Summary;\r\n\r\n        [Description(\"Date to reset on:\")]\r\n        public string ResetDate {get;set;}\r\n\r\n        [Description(\"Reset Water? (Yes or No)\")]\r\n        public string ResetWater {get;set;}\r\n\r\n        [Description(\"Reset Soil Nutrients ? (Yes or No)\")]\r\n        public string ResetNutrients {get;set;}\r\n\r\n        [Description(\"Reset Surface Organic Matter? (Yes or No)\")]\r\n        public string ResetSOM {get;set;}\r\n\r\n        [EventSubscribe(\"DoManagement\")]\r\n        private void OnDoManagement(object sender, EventArgs e)\r\n        {\r\n            if (DateUtilities.WithinDates(ResetDate, Clock.Today, ResetDate))\r\n            {\r\n                if (ResetWater == \"Yes\")\r\n                {\r\n                    Summary.WriteMessage(this, \"Reset Water\", MessageType.Diagnostic);\r\n                    SoilWater.Reset();\r\n                }\r\n               \r\n                 if (ResetNutrients == \"Yes\")\r\n                {\r\n                    Summary.WriteMessage(this, \"Reset Nitrogen\", MessageType.Diagnostic);\r\n                    nitrogen.Reset();\r\n                }\r\n\r\n                if (ResetSOM == \"Yes\")\r\n                {\r\n                    Summary.WriteMessage(this, \"Reset Surface OM\", MessageType.Diagnostic);\r\n                    SOM.Reset();\r\n                }\r\n            }\r\n        }\r\n    }\r\n}\r\n",
=======
              "Code": "using APSIM.Shared.Utilities;\r\nusing Models.Surface;\r\nusing Models.Utilities;\r\nusing Models.Soils.Nutrients;\r\nusing Models.Soils;\r\nusing Models.PMF;\r\nusing Models.Core;\r\nusing System;\r\nusing Models.Interfaces;\r\n\r\nnamespace Models\r\n{\r\n    [Serializable]\r\n    public class Script : Model\r\n    {\r\n        [Link] private Clock Clock;\r\n        [Link] private Plant Wheat;\r\n        [Link] private ISoilWater SoilWater;\r\n        [Link] private SoilNitrogen nitrogen;\r\n        [Link] private SurfaceOrganicMatter SOM;\r\n        [Link] private Summary Summary;\r\n\r\n        [Description(\"Date to reset on:\")]\r\n        public string ResetDate {get;set;}\r\n\r\n        [Description(\"Reset Water? (Yes or No)\")]\r\n        public string ResetWater {get;set;}\r\n\r\n        [Description(\"Reset Soil Nutrients ? (Yes or No)\")]\r\n        public string ResetNutrients {get;set;}\r\n\r\n        [Description(\"Reset Surface Organic Matter? (Yes or No)\")]\r\n        public string ResetSOM {get;set;}\r\n\r\n        [EventSubscribe(\"DoManagement\")]\r\n        private void OnDoManagement(object sender, EventArgs e)\r\n        {\r\n            if (DateUtilities.WithinDates(ResetDate, Clock.Today, ResetDate))\r\n            {\r\n                if (ResetWater == \"Yes\")\r\n                {\r\n                    Summary.WriteMessage(this, \"Reset Water\", MessageType.Diagnostic);\r\n                    SoilWater.Reset();\r\n                }\r\n               \r\n                 if (ResetNutrients == \"Yes\")\r\n                {\r\n                    Summary.WriteMessage(this, \"Reset Nitrogen\", MessageType.Diagnostic);\r\n                    nitrogen.Reset();\r\n                }\r\n\r\n                if (ResetSOM == \"Yes\")\r\n                {\r\n                    Summary.WriteMessage(this, \"Reset Surface OM\", MessageType.Diagnostic);\r\n                    SOM.Reset();\r\n                }\r\n            }\r\n        }\r\n    }\r\n}\r\n",
>>>>>>> 068e421e
              "Parameters": [
                {
                  "Key": "ResetDate",
                  "Value": "10-Jul"
                },
                {
                  "Key": "ResetWater",
                  "Value": "Yes"
                },
                {
                  "Key": "ResetNutrients",
                  "Value": "Yes"
                },
                {
                  "Key": "ResetSOM",
                  "Value": "Yes"
                }
              ],
              "Name": "Reset on date",
              "ResourceName": null,
              "Children": [],
              "Enabled": true,
              "ReadOnly": false
            },
            {
              "$type": "Models.Soils.Soil, Models",
              "RecordNumber": 0,
              "ASCOrder": null,
              "ASCSubOrder": null,
              "SoilType": null,
              "LocalName": null,
              "Site": null,
              "NearestTown": null,
              "Region": null,
              "State": null,
              "Country": null,
              "NaturalVegetation": null,
              "ApsoilNumber": null,
              "Latitude": 0.0,
              "Longitude": 0.0,
              "LocationAccuracy": null,
              "YearOfSampling": null,
              "DataSource": null,
              "Comments": null,
              "Name": "Soil",
              "ResourceName": null,
              "Children": [
                {
                  "$type": "Models.Soils.LayerStructure, Models",
                  "Thickness": [
                    200.0,
                    200.0,
                    200.0,
                    200.0,
                    200.0,
                    200.0,
                    400.0,
                    400.0,
                    400.0,
                    600.0
                  ],
                  "Name": "LayerStructure",
                  "ResourceName": null,
                  "Children": [],
                  "Enabled": true,
                  "ReadOnly": false
                },
                {
                  "$type": "Models.Soils.Physical, Models",
                  "Thickness": [
                    200.0,
                    250.0,
                    300.0,
                    150.0,
                    150.0,
                    1950.0
                  ],
                  "ParticleSizeClay": null,
                  "ParticleSizeSand": null,
                  "ParticleSizeSilt": null,
                  "Rocks": null,
                  "Texture": null,
                  "BD": [
                    1.35,
                    1.35,
                    1.4,
                    1.4,
                    1.4,
                    1.59
                  ],
                  "AirDry": [
                    0.1,
                    0.1,
                    0.15,
                    0.13,
                    0.1,
                    0.06
                  ],
                  "LL15": [
                    0.2,
                    0.2,
                    0.15,
                    0.13,
                    0.1,
                    0.06
                  ],
                  "DUL": [
                    0.35,
                    0.35,
                    0.35,
                    0.33,
                    0.28,
                    0.1
                  ],
                  "SAT": [
                    0.45,
                    0.45,
                    0.4,
                    0.35,
                    0.35,
                    0.3
                  ],
                  "KS": null,
                  "BDMetadata": null,
                  "AirDryMetadata": null,
                  "LL15Metadata": null,
                  "DULMetadata": null,
                  "SATMetadata": null,
                  "KSMetadata": null,
                  "RocksMetadata": null,
                  "TextureMetadata": null,
                  "ParticleSizeSandMetadata": null,
                  "ParticleSizeSiltMetadata": null,
                  "ParticleSizeClayMetadata": null,
                  "Name": "Physical",
                  "ResourceName": null,
                  "Children": [
                    {
                      "$type": "Models.Soils.SoilCrop, Models",
                      "LL": [
                        0.2,
                        0.2,
                        0.15,
                        0.13,
                        0.1,
                        0.06
                      ],
                      "KL": [
                        0.25,
                        0.1,
                        0.08,
                        0.05,
                        0.05,
                        0.01
                      ],
                      "XF": [
                        1.0,
                        1.0,
                        1.0,
                        1.0,
                        1.0,
                        1.0
                      ],
                      "LLMetadata": null,
                      "KLMetadata": null,
                      "XFMetadata": null,
                      "Name": "GrapevineSoil",
                      "ResourceName": null,
                      "Children": [],
                      "Enabled": true,
                      "ReadOnly": false
                    },
                    {
                      "$type": "Models.Soils.SoilCrop, Models",
                      "LL": [
                        0.2,
                        0.2,
                        0.15,
                        0.13,
                        0.1,
                        0.06
                      ],
                      "KL": [
                        0.11,
                        0.11,
                        0.02,
                        0.0,
                        0.0,
                        0.0
                      ],
                      "XF": [
                        1.0,
                        1.0,
                        1.0,
                        1.0,
                        1.0,
                        1.0
                      ],
                      "LLMetadata": null,
                      "KLMetadata": null,
                      "XFMetadata": null,
                      "Name": "SlurpSoil",
                      "ResourceName": null,
                      "Children": [],
                      "Enabled": true,
                      "ReadOnly": false
                    }
                  ],
                  "Enabled": true,
                  "ReadOnly": false
                },
                {
                  "$type": "Models.WaterModel.WaterBalance, Models",
                  "SummerDate": "1-Nov",
                  "SummerU": 4.0,
                  "SummerCona": 1.0,
                  "WinterDate": "1-Apr",
                  "WinterU": 4.0,
                  "WinterCona": 1.0,
                  "DiffusConst": 88.0,
                  "DiffusSlope": 35.4,
                  "Salb": 0.18,
                  "CN2Bare": 68.0,
                  "CNRed": 20.0,
                  "CNCov": 0.8,
                  "DischargeWidth": 0.0,
                  "CatchmentArea": 0.0,
                  "PSIDul": -100.0,
                  "Thickness": [
                    150.0,
                    150.0,
                    100.0,
                    200.0,
                    200.0,
                    200.0,
                    200.0,
                    200.0,
                    200.0,
                    200.0,
                    200.0,
                    200.0,
                    400.0,
                    400.0
                  ],
                  "SWCON": [
                    0.55,
                    0.55,
                    0.55,
                    0.55,
                    0.55,
                    0.55,
                    0.55,
                    0.55,
                    0.55,
                    0.55,
                    0.55,
                    0.55,
                    0.55,
                    0.55
                  ],
                  "KLAT": [
                    0.0,
                    0.0,
                    0.0,
                    0.0,
                    0.0,
                    0.0,
                    0.0,
                    0.0,
                    0.0,
                    0.0,
                    0.0,
                    0.0,
                    0.0,
                    0.0
                  ],
                  "Name": "SoilWater",
                  "ResourceName": "WaterBalance",
                  "Children": [],
<<<<<<< HEAD
                  "Enabled": true,
                  "ReadOnly": false
                },
                {
                  "$type": "Models.Soils.Nutrients.Nutrient, Models",
                  "Name": "Nutrient",
                  "ResourceName": "Nutrient",
                  "Children": [],
=======
>>>>>>> 068e421e
                  "Enabled": true,
                  "ReadOnly": false
                },
                {
                  "$type": "Models.Soils.Organic, Models",
                  "FOMCNRatio": 30.0,
                  "Thickness": [
                    100.0,
                    200.0,
                    300.0,
                    300.0,
                    300.0,
                    300.0
                  ],
                  "Carbon": [
                    1.82,
                    1.47,
                    1.2,
                    1.03,
                    0.47,
                    0.47
                  ],
                  "CarbonUnits": 0,
                  "SoilCNRatio": [
                    11.5,
                    11.5,
                    11.5,
                    11.5,
                    11.5,
                    11.5
                  ],
                  "FBiom": [
                    0.025,
                    0.025,
                    0.015,
                    0.01,
                    0.01,
                    0.01
                  ],
                  "FInert": [
                    0.3,
                    0.4,
                    0.75,
                    0.9,
                    0.96,
                    0.96
                  ],
                  "FOM": [
                    1243.9310541346904,
                    833.8319214727269,
                    457.61666105087295,
                    251.1453484552152,
                    137.83148958311097,
                    75.64352530338392
                  ],
                  "CarbonMetadata": null,
                  "FOMMetadata": null,
                  "Name": "Organic",
                  "ResourceName": null,
                  "Children": [],
                  "Enabled": true,
                  "ReadOnly": false
                },
                {
                  "$type": "Models.Soils.Chemical, Models",
                  "Thickness": [
                    100.0,
                    200.0,
                    300.0,
                    300.0,
                    300.0,
                    300.0
                  ],
                  "PH": [
                    6.6,
                    6.2,
                    5.7,
                    5.5,
                    5.5,
                    5.5
                  ],
                  "PHUnits": 0,
                  "EC": null,
                  "ESP": null,
                  "ECMetadata": null,
                  "CLMetadata": null,
                  "ESPMetadata": null,
                  "PHMetadata": null,
                  "Name": "Chemical",
                  "ResourceName": null,
                  "Children": [],
                  "Enabled": true,
                  "ReadOnly": false
                },
                {
                  "$type": "Models.Soils.CERESSoilTemperature, Models",
                  "Name": "Temperature",
                  "ResourceName": null,
                  "Children": [],
                  "Enabled": true,
                  "ReadOnly": false
                },
                {
                  "$type": "Models.Soils.Water, Models",
                  "Thickness": [
                    200.0,
                    250.0,
                    300.0,
                    150.0,
                    150.0,
                    1950.0
                  ],
                  "InitialValues": [
                    0.35,
                    0.35,
                    0.35,
                    0.33,
                    0.28,
                    0.1
                  ],
<<<<<<< HEAD
=======
                  "InitialPAWmm": 262.5,
>>>>>>> 068e421e
                  "RelativeTo": "LL15",
                  "FilledFromTop": true,
                  "Name": "Water",
                  "ResourceName": null,
                  "Children": [],
                  "Enabled": true,
                  "ReadOnly": false
                },
                {
                  "$type": "Models.Soils.OutputLayers, Models",
                  "Thickness": [
                    150.0,
                    150.0,
                    150.0,
                    150.0,
                    150.0,
                    150.0,
                    150.0
                  ],
                  "Name": "OutputLayers",
                  "ResourceName": null,
                  "Children": [],
<<<<<<< HEAD
                  "Enabled": true,
                  "ReadOnly": false
                },
                {
                  "$type": "Models.Soils.Solute, Models",
                  "Thickness": [
                    100.0,
                    200.0,
                    300.0,
                    300.0,
                    300.0,
                    300.0
                  ],
                  "InitialValues": [
                    3.0,
                    2.0,
                    1.0,
                    1.0,
                    0.0,
                    0.0
                  ],
                  "InitialValuesUnits": 0,
                  "WaterTableConcentration": 0.0,
                  "D0": 0.0,
                  "Exco": null,
                  "FIP": null,
                  "DepthConstant": 0.0,
                  "MaxDepthSoluteAccessible": 0.0,
                  "RunoffEffectivenessAtMovingSolute": 0.0,
                  "MaxEffectiveRunoff": 0.0,
                  "Name": "NO3",
                  "ResourceName": null,
                  "Children": [],
=======
>>>>>>> 068e421e
                  "Enabled": true,
                  "ReadOnly": false
                },
                {
                  "$type": "Models.Soils.Solute, Models",
                  "Thickness": [
                    100.0,
                    200.0,
                    300.0,
                    300.0,
                    300.0,
                    300.0
                  ],
                  "InitialValues": [
                    3.0,
                    1.5,
                    1.2,
                    1.1,
                    0.0,
                    0.0
                  ],
                  "InitialValuesUnits": 0,
                  "WaterTableConcentration": 0.0,
                  "D0": 0.0,
                  "Exco": null,
                  "FIP": null,
                  "DepthConstant": 0.0,
                  "MaxDepthSoluteAccessible": 0.0,
                  "RunoffEffectivenessAtMovingSolute": 0.0,
                  "MaxEffectiveRunoff": 0.0,
                  "Name": "NH4",
                  "ResourceName": null,
                  "Children": [],
                  "Enabled": true,
                  "ReadOnly": false
                },
                {
                  "$type": "Models.Soils.Solute, Models",
                  "Thickness": [
                    100.0,
                    200.0,
                    300.0,
                    300.0,
                    300.0,
                    300.0
                  ],
<<<<<<< HEAD
                  "InitialValues": [
                    0.0,
                    0.0,
                    0.0,
                    0.0,
                    0.0,
                    0.0
                  ],
=======
                  "NPartitionApproach": 0,
                  "Name": "SoilNitrogen",
                  "ResourceName": null,
                  "Children": [],
                  "Enabled": true,
                  "ReadOnly": false
                },
                {
                  "$type": "Models.Soils.SoilNitrogenNO3, Models",
                  "Thickness": [
                    100.0,
                    200.0,
                    300.0,
                    300.0,
                    300.0,
                    300.0
                  ],
                  "InitialValues": [
                    3.0,
                    2.0,
                    1.0,
                    1.0,
                    0.0,
                    0.0
                  ],
                  "InitialValuesUnits": 0,
                  "WaterTableConcentration": 0.0,
                  "D0": 0.0,
                  "Exco": null,
                  "FIP": null,
                  "DepthConstant": 0.0,
                  "MaxDepthSoluteAccessible": 0.0,
                  "RunoffEffectivenessAtMovingSolute": 0.0,
                  "MaxEffectiveRunoff": 0.0,
                  "Name": "NO3",
                  "ResourceName": null,
                  "Children": [],
                  "Enabled": true,
                  "ReadOnly": false
                },
                {
                  "$type": "Models.Soils.SoilNitrogenNH4, Models",
                  "Thickness": [
                    100.0,
                    200.0,
                    300.0,
                    300.0,
                    300.0,
                    300.0
                  ],
                  "InitialValues": [
                    3.0,
                    1.5,
                    1.2,
                    1.1,
                    0.0,
                    0.0
                  ],
                  "InitialValuesUnits": 0,
                  "WaterTableConcentration": 0.0,
                  "D0": 0.0,
                  "Exco": null,
                  "FIP": null,
                  "DepthConstant": 0.0,
                  "MaxDepthSoluteAccessible": 0.0,
                  "RunoffEffectivenessAtMovingSolute": 0.0,
                  "MaxEffectiveRunoff": 0.0,
                  "Name": "NH4",
                  "ResourceName": null,
                  "Children": [],
                  "Enabled": true,
                  "ReadOnly": false
                },
                {
                  "$type": "Models.Soils.SoilNitrogenUrea, Models",
                  "Thickness": [
                    100.0,
                    200.0,
                    300.0,
                    300.0,
                    300.0,
                    300.0
                  ],
                  "InitialValues": [
                    0.0,
                    0.0,
                    0.0,
                    0.0,
                    0.0,
                    0.0
                  ],
>>>>>>> 068e421e
                  "InitialValuesUnits": 1,
                  "WaterTableConcentration": 0.0,
                  "D0": 0.0,
                  "Exco": null,
                  "FIP": null,
                  "DepthConstant": 0.0,
                  "MaxDepthSoluteAccessible": 0.0,
                  "RunoffEffectivenessAtMovingSolute": 0.0,
                  "MaxEffectiveRunoff": 0.0,
                  "Name": "Urea",
                  "ResourceName": null,
                  "Children": [],
                  "Enabled": true,
                  "ReadOnly": false
                }
              ],
              "Enabled": true,
              "ReadOnly": false
            }
          ],
          "Enabled": true,
          "ReadOnly": false
        }
      ],
      "Enabled": true,
      "ReadOnly": false
    }
  ],
  "Enabled": true,
  "ReadOnly": false
}<|MERGE_RESOLUTION|>--- conflicted
+++ resolved
@@ -1,10 +1,6 @@
 {
   "$type": "Models.Core.Simulations, Models",
-<<<<<<< HEAD
-  "ExplorerWidth": 300,
-=======
   "ExplorerWidth": 285,
->>>>>>> 068e421e
   "Version": 159,
   "Name": "Simulations",
   "ResourceName": null,
@@ -319,11 +315,7 @@
         },
         {
           "$type": "Models.Manager, Models",
-<<<<<<< HEAD
-          "Code": "using Models.Soils;\r\nusing System.Linq;\r\nusing System;\r\nusing Models.Core;\r\nusing Models.PMF;\r\nusing APSIM.Shared.Utilities;\r\nnamespace Models\r\n{\r\n    [Serializable]\r\n    public class Script : Model\r\n    {\r\n        [Link] Clock Clock;\r\n        [Link] Fertiliser Fertiliser;\r\n        \r\n        [Separator(\"A component to apply fertiliser on one or more dates on every year of the simulation\")]\r\n\r\n        [Description(\"Type of fertiliser to apply? \")] \r\n        public Fertiliser.Types FertiliserType { get; set; }\r\n\r\n        [Description(\"Enter the fertilisation dates as dd-mmm with comma separation (any year information entered will be ignored): \")] \r\n        public string[] FertiliserDates { get; set; } \r\n\r\n        [Description(\"Amount of fertiliser to be applied (kg /ha)\")] \r\n        public double Amount { get; set; }\r\n\r\n        [Description(\"Is the above amount to be applied each time? (yes/ticked)? Or is it the total annual amount across all dates (no/unticked)\")] \r\n        public bool AmountType { get; set; }\r\n        \r\n        [EventSubscribe(\"DoManagement\")]\r\n        private void OnDoManagement(object sender, EventArgs e)\r\n        {\r\n            foreach (string ddMMM in FertiliserDates)\r\n            {\r\n                if (DateUtilities.DatesEqual(ddMMM, Clock.Today))\r\n                {\r\n                    if (AmountType)\r\n                        Fertiliser.Apply(Amount: Amount, Type: FertiliserType);\r\n                    else\r\n                        Fertiliser.Apply(Amount: Amount / FertiliserDates.Length, Type: FertiliserType);\r\n                }\r\n            }\r\n        }\r\n    }\r\n}\r\n",
-=======
           "Code": "using Models.Soils;\r\nusing System;\r\nusing Models.Core;\r\nusing Models.PMF;\r\nusing APSIM.Shared.Utilities;\r\nnamespace Models\r\n{\r\n    [Serializable]\r\n    public class Script : Model\r\n    {\r\n        [Link] Clock Clock;\r\n        [Link] Fertiliser Fertiliser;\r\n        \r\n        [Separator(\"A component to apply fertiliser on one or more dates on every year of the simulation\")]\r\n\r\n        [Description(\"Type of fertiliser to apply? \")] \r\n        public Fertiliser.Types FertiliserType { get; set; }\r\n\r\n        [Description(\"Enter the fertilisation dates as dd-mmm with comma separation (any year information entered will be ignored): \")] \r\n        public string[] FertiliserDates { get; set; } \r\n\r\n        [Description(\"Amount of fertiliser to be applied (kg /ha)\")] \r\n        public double Amount { get; set; }\r\n\r\n        [Description(\"Is the above amount to be applied each time? (yes/ticked)? Or is it the total annual amount across all dates (no/unticked)\")] \r\n        public bool AmountType { get; set; }\r\n        \r\n        [EventSubscribe(\"DoManagement\")]\r\n        private void OnDoManagement(object sender, EventArgs e)\r\n        {\r\n            foreach (string ddMMM in FertiliserDates)\r\n            {\r\n                if (DateUtilities.DatesEqual(ddMMM, Clock.Today))\r\n                {\r\n                    if (AmountType)\r\n                        Fertiliser.Apply(Amount: Amount, Type: FertiliserType);\r\n                    else\r\n                        Fertiliser.Apply(Amount: Amount / FertiliserDates.Length, Type: FertiliserType);\r\n                }\r\n            }\r\n        }\r\n    }\r\n}\r\n",
->>>>>>> 068e421e
           "Parameters": [
             {
               "Key": "FertiliserType",
@@ -1802,11 +1794,7 @@
         },
         {
           "$type": "Models.Manager, Models",
-<<<<<<< HEAD
-          "Code": "using APSIM.Shared.Utilities;\r\nusing Models.Surface;\r\nusing Models.Utilities;\r\nusing Models.Soils.Nutrients;\r\nusing Models.Soils;\r\nusing Models.PMF;\r\nusing Models.Core;\r\nusing System;\r\nusing System.Linq;\r\nusing Models.Interfaces;\r\n\r\nnamespace Models\r\n{\r\n    [Serializable]\r\n    public class Script : Model\r\n    {\r\n        [Link] private Clock Clock;\r\n        [Link] private Plant Wheat;\r\n        [Link] private ISoilWater SoilWater;\r\n        [Link] private SoilNitrogen nitrogen;\r\n        [Link] private SurfaceOrganicMatter SOM;\r\n        [Link] private Summary Summary;\r\n\r\n        [Description(\"Date to reset on:\")]\r\n        public string ResetDate {get;set;}\r\n\r\n        [Description(\"Reset Water? (Yes or No)\")]\r\n        public string ResetWater {get;set;}\r\n\r\n        [Description(\"Reset Soil Nutrients ? (Yes or No)\")]\r\n        public string ResetNutrients {get;set;}\r\n\r\n        [Description(\"Reset Surface Organic Matter? (Yes or No)\")]\r\n        public string ResetSOM {get;set;}\r\n\r\n        [EventSubscribe(\"DoManagement\")]\r\n        private void OnDoManagement(object sender, EventArgs e)\r\n        {\r\n            if (DateUtilities.WithinDates(ResetDate, Clock.Today, ResetDate))\r\n            {\r\n                if (ResetWater == \"Yes\")\r\n                {\r\n                    Summary.WriteMessage(this, \"Reset Water\", MessageType.Diagnostic);\r\n                    SoilWater.Reset();\r\n                }\r\n               \r\n                 if (ResetNutrients == \"Yes\")\r\n                {\r\n                    Summary.WriteMessage(this, \"Reset Nitrogen\", MessageType.Diagnostic);\r\n                    nitrogen.Reset();\r\n                }\r\n\r\n                if (ResetSOM == \"Yes\")\r\n                {\r\n                    Summary.WriteMessage(this, \"Reset Surface OM\", MessageType.Diagnostic);\r\n                    SOM.Reset();\r\n                }\r\n            }\r\n        }\r\n    }\r\n}\r\n",
-=======
           "Code": "using APSIM.Shared.Utilities;\r\nusing Models.Surface;\r\nusing Models.Utilities;\r\nusing Models.Soils.Nutrients;\r\nusing Models.Soils;\r\nusing Models.PMF;\r\nusing Models.Core;\r\nusing System;\r\nusing Models.Interfaces;\r\n\r\nnamespace Models\r\n{\r\n    [Serializable]\r\n    public class Script : Model\r\n    {\r\n        [Link] private Clock Clock;\r\n        [Link] private Plant Wheat;\r\n        [Link] private ISoilWater SoilWater;\r\n        [Link] private SoilNitrogen nitrogen;\r\n        [Link] private SurfaceOrganicMatter SOM;\r\n        [Link] private Summary Summary;\r\n\r\n        [Description(\"Date to reset on:\")]\r\n        public string ResetDate {get;set;}\r\n\r\n        [Description(\"Reset Water? (Yes or No)\")]\r\n        public string ResetWater {get;set;}\r\n\r\n        [Description(\"Reset Soil Nutrients ? (Yes or No)\")]\r\n        public string ResetNutrients {get;set;}\r\n\r\n        [Description(\"Reset Surface Organic Matter? (Yes or No)\")]\r\n        public string ResetSOM {get;set;}\r\n\r\n        [EventSubscribe(\"DoManagement\")]\r\n        private void OnDoManagement(object sender, EventArgs e)\r\n        {\r\n            if (DateUtilities.WithinDates(ResetDate, Clock.Today, ResetDate))\r\n            {\r\n                if (ResetWater == \"Yes\")\r\n                {\r\n                    Summary.WriteMessage(this, \"Reset Water\", MessageType.Diagnostic);\r\n                    SoilWater.Reset();\r\n                }\r\n               \r\n                 if (ResetNutrients == \"Yes\")\r\n                {\r\n                    Summary.WriteMessage(this, \"Reset Nitrogen\", MessageType.Diagnostic);\r\n                    nitrogen.Reset();\r\n                }\r\n\r\n                if (ResetSOM == \"Yes\")\r\n                {\r\n                    Summary.WriteMessage(this, \"Reset Surface OM\", MessageType.Diagnostic);\r\n                    SOM.Reset();\r\n                }\r\n            }\r\n        }\r\n    }\r\n}\r\n",
->>>>>>> 068e421e
           "Parameters": [
             {
               "Key": "ResetDate",
@@ -2238,17 +2226,6 @@
                   "Name": "SoilWater",
                   "ResourceName": "WaterBalance",
                   "Children": [],
-<<<<<<< HEAD
-                  "Enabled": true,
-                  "ReadOnly": false
-                },
-                {
-                  "$type": "Models.Soils.Nutrients.Nutrient, Models",
-                  "Name": "Nutrient",
-                  "ResourceName": "Nutrient",
-                  "Children": [],
-=======
->>>>>>> 068e421e
                   "Enabled": true,
                   "ReadOnly": false
                 },
@@ -2369,10 +2346,7 @@
                     0.28,
                     0.1
                   ],
-<<<<<<< HEAD
-=======
                   "InitialPAWmm": 262.5,
->>>>>>> 068e421e
                   "RelativeTo": "LL15",
                   "FilledFromTop": true,
                   "Name": "Water",
@@ -2395,12 +2369,52 @@
                   "Name": "OutputLayers",
                   "ResourceName": null,
                   "Children": [],
-<<<<<<< HEAD
                   "Enabled": true,
                   "ReadOnly": false
                 },
                 {
-                  "$type": "Models.Soils.Solute, Models",
+                  "$type": "Models.Soils.SoilNitrogen, Models",
+                  "fom_types": [
+                    "default",
+                    "manure",
+                    "mucuna",
+                    "lablab",
+                    "shemp",
+                    "stable"
+                  ],
+                  "fract_carb": [
+                    0.2,
+                    0.3,
+                    0.54,
+                    0.57,
+                    0.45,
+                    0.0
+                  ],
+                  "fract_cell": [
+                    0.7,
+                    0.3,
+                    0.37,
+                    0.37,
+                    0.47,
+                    0.1
+                  ],
+                  "fract_lign": [
+                    0.1,
+                    0.4,
+                    0.09,
+                    0.06,
+                    0.08,
+                    0.9
+                  ],
+                  "NPartitionApproach": 0,
+                  "Name": "SoilNitrogen",
+                  "ResourceName": null,
+                  "Children": [],
+                  "Enabled": true,
+                  "ReadOnly": false
+                },
+                {
+                  "$type": "Models.Soils.SoilNitrogenNO3, Models",
                   "Thickness": [
                     100.0,
                     200.0,
@@ -2429,13 +2443,11 @@
                   "Name": "NO3",
                   "ResourceName": null,
                   "Children": [],
-=======
->>>>>>> 068e421e
                   "Enabled": true,
                   "ReadOnly": false
                 },
                 {
-                  "$type": "Models.Soils.Solute, Models",
+                  "$type": "Models.Soils.SoilNitrogenNH4, Models",
                   "Thickness": [
                     100.0,
                     200.0,
@@ -2468,102 +2480,6 @@
                   "ReadOnly": false
                 },
                 {
-                  "$type": "Models.Soils.Solute, Models",
-                  "Thickness": [
-                    100.0,
-                    200.0,
-                    300.0,
-                    300.0,
-                    300.0,
-                    300.0
-                  ],
-<<<<<<< HEAD
-                  "InitialValues": [
-                    0.0,
-                    0.0,
-                    0.0,
-                    0.0,
-                    0.0,
-                    0.0
-                  ],
-=======
-                  "NPartitionApproach": 0,
-                  "Name": "SoilNitrogen",
-                  "ResourceName": null,
-                  "Children": [],
-                  "Enabled": true,
-                  "ReadOnly": false
-                },
-                {
-                  "$type": "Models.Soils.SoilNitrogenNO3, Models",
-                  "Thickness": [
-                    100.0,
-                    200.0,
-                    300.0,
-                    300.0,
-                    300.0,
-                    300.0
-                  ],
-                  "InitialValues": [
-                    3.0,
-                    2.0,
-                    1.0,
-                    1.0,
-                    0.0,
-                    0.0
-                  ],
->>>>>>> 068e421e
-                  "InitialValuesUnits": 0,
-                  "WaterTableConcentration": 0.0,
-                  "D0": 0.0,
-                  "Exco": null,
-                  "FIP": null,
-                  "DepthConstant": 0.0,
-                  "MaxDepthSoluteAccessible": 0.0,
-                  "RunoffEffectivenessAtMovingSolute": 0.0,
-                  "MaxEffectiveRunoff": 0.0,
-<<<<<<< HEAD
-=======
-                  "Name": "NO3",
-                  "ResourceName": null,
-                  "Children": [],
-                  "Enabled": true,
-                  "ReadOnly": false
-                },
-                {
-                  "$type": "Models.Soils.SoilNitrogenNH4, Models",
-                  "Thickness": [
-                    100.0,
-                    200.0,
-                    300.0,
-                    300.0,
-                    300.0,
-                    300.0
-                  ],
-                  "InitialValues": [
-                    3.0,
-                    1.5,
-                    1.2,
-                    1.1,
-                    0.0,
-                    0.0
-                  ],
-                  "InitialValuesUnits": 0,
-                  "WaterTableConcentration": 0.0,
-                  "D0": 0.0,
-                  "Exco": null,
-                  "FIP": null,
-                  "DepthConstant": 0.0,
-                  "MaxDepthSoluteAccessible": 0.0,
-                  "RunoffEffectivenessAtMovingSolute": 0.0,
-                  "MaxEffectiveRunoff": 0.0,
-                  "Name": "NH4",
-                  "ResourceName": null,
-                  "Children": [],
-                  "Enabled": true,
-                  "ReadOnly": false
-                },
-                {
                   "$type": "Models.Soils.SoilNitrogenUrea, Models",
                   "Thickness": [
                     100.0,
@@ -2590,7 +2506,6 @@
                   "MaxDepthSoluteAccessible": 0.0,
                   "RunoffEffectivenessAtMovingSolute": 0.0,
                   "MaxEffectiveRunoff": 0.0,
->>>>>>> 068e421e
                   "Name": "Urea",
                   "ResourceName": null,
                   "Children": [],
@@ -2603,11 +2518,7 @@
             },
             {
               "$type": "Models.Manager, Models",
-<<<<<<< HEAD
-              "Code": "using Models.Soils;\r\nusing Models.Functions;\r\nusing APSIM.Shared.Utilities;\r\nusing System.Xml.Serialization;\r\nusing Models;\r\nusing Models.PMF;\r\nusing System.Text;\r\nusing System.Collections.Generic;\r\nusing Models.Core;\r\nusing System.Linq;\r\nusing System;\r\nusing Models.PMF.Organs;\r\n\r\nnamespace Models\r\n{\r\n    [Serializable] \r\n    public class Script : Model\r\n    {\r\n        [Link] private Plant Grapevine;\r\n        [Link] private Clock Clock;\r\n        [Link] private Zone zone;\r\n        [Link(Type = LinkType.Path, Path = \"[Grapevine].Root\")]\r\n        private Root root;\r\n\r\n        [Description(\"Use extra root zone\")]\r\n        public bool UseExtraZone { get; set; }\r\n\r\n        \r\n        [EventSubscribe(\"StartOfSimulation\")]\r\n        private void OnSimulationCommencing(object sender, EventArgs e)\r\n        {\r\n            if (UseExtraZone)\r\n            {\r\n            root.ZoneNamesToGrowRootsIn.Add(\"Alley\");\r\n            root.ZoneRootDepths.Add(2600);\r\n            NutrientPoolFunctions InitialDM = new NutrientPoolFunctions();\r\n            Constant InitStruct = new Constant();\r\n            InitStruct.FixedValue = 10;\r\n            InitialDM.Structural = InitStruct;\r\n            Constant InitMetab = new Constant();\r\n            InitMetab.FixedValue = 0;\r\n            InitialDM.Metabolic = InitMetab;\r\n            Constant InitStor = new Constant();\r\n            InitStor.FixedValue = 0;\r\n            InitialDM.Storage = InitStor;\r\n            root.ZoneInitialDM.Add(InitialDM);\r\n\r\n            }\r\n        }\r\n    }\r\n}\r\n       \r\n\r\n",
-=======
               "Code": "using Models.Soils;\r\nusing Models.Functions;\r\nusing APSIM.Shared.Utilities;\r\nusing System.Xml.Serialization;\r\nusing Models;\r\nusing Models.PMF;\r\nusing System.Text;\r\nusing System.Collections.Generic;\r\nusing Models.Core;\r\nusing System;\r\nusing Models.PMF.Organs;\r\n\r\nnamespace Models\r\n{\r\n    [Serializable] \r\n    public class Script : Model\r\n    {\r\n        [Link] private Plant Grapevine;\r\n        [Link] private Clock Clock;\r\n        [Link] private Zone zone;\r\n        [Link(Type = LinkType.Path, Path = \"[Grapevine].Root\")]\r\n        private Root root;\r\n\r\n        [Description(\"Use extra root zone\")]\r\n        public bool UseExtraZone { get; set; }\r\n\r\n        \r\n        [EventSubscribe(\"StartOfSimulation\")]\r\n        private void OnSimulationCommencing(object sender, EventArgs e)\r\n        {\r\n            if (UseExtraZone)\r\n            {\r\n            root.ZoneNamesToGrowRootsIn.Add(\"Alley\");\r\n            root.ZoneRootDepths.Add(2600);\r\n            NutrientPoolFunctions InitialDM = new NutrientPoolFunctions();\r\n            Constant InitStruct = new Constant();\r\n            InitStruct.FixedValue = 10;\r\n            InitialDM.Structural = InitStruct;\r\n            Constant InitMetab = new Constant();\r\n            InitMetab.FixedValue = 0;\r\n            InitialDM.Metabolic = InitMetab;\r\n            Constant InitStor = new Constant();\r\n            InitStor.FixedValue = 0;\r\n            InitialDM.Storage = InitStor;\r\n            root.ZoneInitialDM.Add(InitialDM);\r\n\r\n            }\r\n        }\r\n    }\r\n}\r\n       \r\n\r\n",
->>>>>>> 068e421e
               "Parameters": [
                 {
                   "Key": "UseExtraZone",
@@ -2651,11 +2562,7 @@
             },
             {
               "$type": "Models.Manager, Models",
-<<<<<<< HEAD
-              "Code": "using Models.Soils;\r\nusing Models.PMF.Phen;\r\nusing Models.PMF.Organs;\r\nusing System.Xml.Serialization;\r\nusing Models.PMF.Interfaces;\r\nusing Models.PMF;\r\nusing Models.Core;\r\nusing System.Collections.Generic;\r\nusing System.Linq;\r\nusing System;\r\nusing Models.Climate;\r\nusing Models.PMF.Struct;\r\nusing Newtonsoft.Json;\r\n\r\nnamespace Models\r\n{\r\n    [Serializable] \r\n    [System.Xml.Serialization.XmlInclude(typeof(Model))]\r\n    public class Script : Model\r\n    {\r\n        [Link] private Plant Grapevine;\r\n        [Link] private Clock Clock;\r\n        [Link] private Zone zone;\r\n        [Link] private Weather weather;\r\n        [Link]\r\n        private Root root;\r\n        [Link(Type = LinkType.Path, Path = \"[Grapevine].Structure\")]\r\n        private Structure structure;\r\n        [Link(Type = LinkType.Path, Path = \"[Grapevine].Phenology\")]\r\n        private Phenology phenology;\r\n       \r\n        [Description(\"SummerPruning_DAWS\")]         \r\n        public int LeafPluckingDAWS { get; set; }  //day\r\n\r\n        [Description(\"Harvest_DAWS\")]\r\n        public int HarvestDAWS { get; set; }\r\n\r\n        [Description(\"Pruning_DAWS\")]         \r\n        public int PruningDAWS { get; set; }  //day\r\n\r\n        [Description(\"Frost Date 1\")]\r\n        public DateTime FrostDate1 { get; set; }\r\n        [Description(\"Frost Date 2\")]\r\n        public DateTime FrostDate2 { get; set; }\r\n\r\n\r\n        [JsonIgnore] private RemovalFractions Remove_1 { get; set; }\r\n        [JsonIgnore] private RemovalFractions Remove_2 { get; set; }\r\n        [JsonIgnore] private RemovalFractions Remove_3 { get; set; }\r\n        [JsonIgnore] private RemovalFractions Remove_4 { get; set; }\r\n        [JsonIgnore] private RemovalFractions Remove_5 { get; set; }\r\n        [EventSubscribe(\"StartOfSimulation\")]\r\n        private void OnSimulationCommencing(object sender, EventArgs e)\r\n        {\r\n            Remove_1 = new RemovalFractions();\r\n            Remove_2 = new RemovalFractions();\r\n            Remove_3 = new RemovalFractions();\r\n            Remove_4 = new RemovalFractions();\r\n            Remove_5 = new RemovalFractions();\r\n        }\r\n        \r\n        [EventSubscribe(\"DoManagement\")]\r\n        private void OnDoManagement(object sender, EventArgs e)\r\n        {\r\n             //Set up  array of remove fractions to send with Cut method.  Each member in the array corresponds to an organ in the same order they are set up in.\r\n             //PruneDate = DateTime.Parse(PruneDateString);\r\n             if (weather.DaysSinceWinterSolstice == LeafPluckingDAWS && phenology.Stage >= 3)\r\n             {\r\n                    \r\n                //int LeafTipsAppeared = (int)structure.LeafTipsAppeared;\r\n                //int NodesToRemove = (int)Math.Max(LeafTipsAppeared - TargetLeafRank, 1); \r\n                double FractionToRemove = 0.3; //1- TargetLeafRank/LeafTipsAppeared;\r\n            \r\n                Remove_1.SetFractionToRemove(\"Leaf\", 0, \"live\");\r\n                Remove_1.SetFractionToRemove(\"Shoot\", 0);\r\n                Remove_1.SetFractionToRemove(\"Cane\", 0);\r\n                Remove_1.SetFractionToRemove(\"Trunk\", 0);\r\n                Remove_1.SetFractionToRemove(\"Root\", 0);\r\n                Remove_1.SetFractionToRemove(\"StructuralRoot\", 0);\r\n                Remove_1.SetFractionToRemove(\"Berry\", 0);\r\n            \r\n                Remove_1.SetFractionToResidue(\"Leaf\", FractionToRemove, \"live\");\r\n                Remove_1.SetFractionToResidue(\"Shoot\", FractionToRemove);\r\n                Remove_1.SetFractionToResidue(\"Cane\", 0);\r\n                Remove_1.SetFractionToResidue(\"Trunk\", 0);\r\n                Remove_1.SetFractionToResidue(\"Root\", 0);\r\n                Remove_1.SetFractionToRemove(\"StructuralRoot\", 0);\r\n                Remove_1.SetFractionToResidue(\"Berry\", 0);\r\n            \r\n               // Remove_1.NodesToRemove = NodesToRemove;\r\n                Grapevine.RemoveBiomass(\"LeafPluck\", Remove_1);\r\n        \r\n             }\r\n\r\n           if (weather.DaysSinceWinterSolstice == HarvestDAWS && phenology.Stage >= 3)\r\n           {\r\n               \r\n               Remove_2.SetFractionToRemove(\"Leaf\", 0, \"live\");\r\n               Remove_2.SetFractionToRemove(\"Shoot\",  0);\r\n               Remove_2.SetFractionToRemove(\"Cane\", 0);\r\n               Remove_2.SetFractionToRemove(\"Trunk\",  0);\r\n               Remove_2.SetFractionToRemove(\"Root\",   0);\r\n               Remove_2.SetFractionToRemove(\"StructuralRoot\", 0);\r\n               Remove_2.SetFractionToRemove(\"Berry\",  1);\r\n         \r\n               Remove_2.SetFractionToResidue(\"Leaf\",   0.2, \"live\");\r\n               Remove_2.SetFractionToResidue(\"Shoot\",  0);\r\n               Remove_2.SetFractionToResidue(\"Cane\", 0);\r\n               Remove_2.SetFractionToResidue(\"Trunk\",  0);\r\n               Remove_2.SetFractionToResidue(\"Root\",   0);\r\n               Remove_2.SetFractionToRemove(\"StructuralRoot\", 0);\r\n               Remove_2.SetFractionToResidue(\"Berry\",  0);\r\n         \r\n               Grapevine.RemoveBiomass(\"LeafPluck\", Remove_2);\r\n           }\r\n                                   \r\n            if (weather.DaysSinceWinterSolstice == PruningDAWS&& phenology.Stage >= 3)\r\n            {\r\n                Remove_3.SetPhenologyStage = 1;\r\n\r\n                Remove_3.SetFractionToRemove(\"Leaf\",   0, \"live\");\r\n                Remove_3.SetFractionToRemove(\"Shoot\",  0);\r\n                Remove_3.SetFractionToRemove(\"Cane\", 0);\r\n                Remove_3.SetFractionToRemove(\"Trunk\",  0);\r\n                Remove_3.SetFractionToRemove(\"Root\",   0);\r\n                Remove_3.SetFractionToRemove(\"Berry\",  0);\r\n\r\n                Remove_3.SetFractionToResidue(\"Leaf\",   1, \"live\");\r\n                Remove_3.SetFractionToResidue(\"Shoot\",  1);\r\n                Remove_3.SetFractionToResidue(\"Cane\", 1);\r\n                Remove_3.SetFractionToResidue(\"Trunk\",  0);\r\n                Remove_3.SetFractionToResidue(\"Root\",   0);\r\n                Remove_3.SetFractionToRemove(\"StructuralRoot\", 0);\r\n                Remove_3.SetFractionToResidue(\"Berry\",  1);\r\n\r\n                Grapevine.RemoveBiomass(\"Prune\", Remove_3);\r\n\r\n                double caneBiomass = 96.9; //g/m2 reset the cane biomass to the original value \r\n                double caneNSC = caneBiomass * 0.18;\r\n\r\n                zone.Set(\"[Grapevine].Cane.Live.StorageWt\", caneNSC);                \r\n                zone.Set(\"[Grapevine].Cane.Live.StructuralWt\", caneBiomass - caneNSC); \r\n\r\n                //zone.Set(\"[Grapevine].Trunk.Live.StructuralWt\", 280);     \r\n               // zone.Set(\"[Grapevine].Trunk.Live.StorageWt\", 70);     \r\n\r\n               // zone.Set(\"[Grapevine].Root.Live.StructuralWt\", 1531);     \r\n               // zone.Set(\"[Grapevine].Root.Live.StorageWt\",  349);     \r\n\r\n            }\r\n           if (Clock.Today.Date == FrostDate1)      \r\n           {\r\n              Remove_4.SetFractionToRemove(\"Leaf\", 0, \"live\");\r\n              Remove_4.SetFractionToRemove(\"Shoot\",  0);\r\n              Remove_4.SetFractionToRemove(\"Cane\", 0);\r\n              Remove_4.SetFractionToRemove(\"Trunk\",  0);\r\n              Remove_4.SetFractionToRemove(\"Root\",   0);\r\n              Remove_4.SetFractionToRemove(\"StructuralRoot\", 0);\r\n              Remove_4.SetFractionToRemove(\"Berry\",  0);\r\n           //\r\n              Remove_4.SetFractionToResidue(\"Leaf\",   0.2, \"live\");\r\n              Remove_4.SetFractionToResidue(\"Shoot\",  0);\r\n              Remove_4.SetFractionToResidue(\"Cane\", 0);\r\n              Remove_4.SetFractionToResidue(\"Trunk\",  0);\r\n              Remove_4.SetFractionToResidue(\"Root\",   0);\r\n              Remove_4.SetFractionToRemove(\"StructuralRoot\", 0);\r\n              Remove_4.SetFractionToResidue(\"Berry\",  0);\r\n           //\r\n              Grapevine.RemoveBiomass(\"LeafPluck\", Remove_4);\r\n              zone.Set(\"[Grapevine].Structure.FinalLeafNumber.FixedValue\", 28); \r\n           //\r\n           }  \r\n\r\n           if (Clock.Today.Date == FrostDate2)      \r\n           {\r\n              Remove_5.SetFractionToRemove(\"Leaf\", 0, \"live\");\r\n              Remove_5.SetFractionToRemove(\"Shoot\",  0);\r\n              Remove_5.SetFractionToRemove(\"Cane\", 0);\r\n              Remove_5.SetFractionToRemove(\"Trunk\",  0);\r\n              Remove_5.SetFractionToRemove(\"Root\",   0);\r\n              Remove_5.SetFractionToRemove(\"StructuralRoot\", 0);\r\n              Remove_5.SetFractionToRemove(\"Berry\",  0);\r\n           //\r\n              Remove_5.SetFractionToResidue(\"Leaf\",   0.2, \"live\");\r\n              Remove_5.SetFractionToResidue(\"Shoot\",  0);\r\n              Remove_5.SetFractionToResidue(\"Cane\", 0);\r\n              Remove_5.SetFractionToResidue(\"Trunk\",  0);\r\n              Remove_5.SetFractionToResidue(\"Root\",   0);\r\n              Remove_5.SetFractionToRemove(\"StructuralRoot\", 0);\r\n              Remove_5.SetFractionToResidue(\"Berry\",  0);\r\n           //\r\n              Grapevine.RemoveBiomass(\"LeafPluck\", Remove_5);\r\n           //\r\n           }  \r\n\r\n        }\r\n    }\r\n}\r\n            \r\n                \r\n",
-=======
               "Code": "using Models.Soils;\r\nusing Models.PMF.Phen;\r\nusing Models.PMF.Organs;\r\nusing System.Xml.Serialization;\r\nusing Models.PMF.Interfaces;\r\nusing Models.PMF;\r\nusing Models.Core;\r\nusing System.Collections.Generic;\r\nusing System;\r\nusing Models.Climate;\r\nusing Models.PMF.Struct;\r\nusing Newtonsoft.Json;\r\n\r\nnamespace Models\r\n{\r\n    [Serializable] \r\n    [System.Xml.Serialization.XmlInclude(typeof(Model))]\r\n    public class Script : Model\r\n    {\r\n        [Link] private Plant Grapevine;\r\n        [Link] private Clock Clock;\r\n        [Link] private Zone zone;\r\n        [Link] private Weather weather;\r\n        [Link]\r\n        private Root root;\r\n        [Link(Type = LinkType.Path, Path = \"[Grapevine].Structure\")]\r\n        private Structure structure;\r\n        [Link(Type = LinkType.Path, Path = \"[Grapevine].Phenology\")]\r\n        private Phenology phenology;\r\n       \r\n        [Description(\"SummerPruning_DAWS\")]         \r\n        public int LeafPluckingDAWS { get; set; }  //day\r\n\r\n        [Description(\"Harvest_DAWS\")]\r\n        public int HarvestDAWS { get; set; }\r\n\r\n        [Description(\"Pruning_DAWS\")]         \r\n        public int PruningDAWS { get; set; }  //day\r\n\r\n        [Description(\"Frost Date 1\")]\r\n        public DateTime FrostDate1 { get; set; }\r\n        [Description(\"Frost Date 2\")]\r\n        public DateTime FrostDate2 { get; set; }\r\n\r\n\r\n        [JsonIgnore] private RemovalFractions Remove_1 { get; set; }\r\n        [JsonIgnore] private RemovalFractions Remove_2 { get; set; }\r\n        [JsonIgnore] private RemovalFractions Remove_3 { get; set; }\r\n        [JsonIgnore] private RemovalFractions Remove_4 { get; set; }\r\n        [JsonIgnore] private RemovalFractions Remove_5 { get; set; }\r\n        [EventSubscribe(\"StartOfSimulation\")]\r\n        private void OnSimulationCommencing(object sender, EventArgs e)\r\n        {\r\n            Remove_1 = new RemovalFractions();\r\n            Remove_2 = new RemovalFractions();\r\n            Remove_3 = new RemovalFractions();\r\n            Remove_4 = new RemovalFractions();\r\n            Remove_5 = new RemovalFractions();\r\n        }\r\n        \r\n        [EventSubscribe(\"DoManagement\")]\r\n        private void OnDoManagement(object sender, EventArgs e)\r\n        {\r\n             //Set up  array of remove fractions to send with Cut method.  Each member in the array corresponds to an organ in the same order they are set up in.\r\n             //PruneDate = DateTime.Parse(PruneDateString);\r\n             if (weather.DaysSinceWinterSolstice == LeafPluckingDAWS && phenology.Stage >= 3)\r\n             {\r\n                    \r\n                //int LeafTipsAppeared = (int)structure.LeafTipsAppeared;\r\n                //int NodesToRemove = (int)Math.Max(LeafTipsAppeared - TargetLeafRank, 1); \r\n                double FractionToRemove = 0.3; //1- TargetLeafRank/LeafTipsAppeared;\r\n            \r\n                Remove_1.SetFractionToRemove(\"Leaf\", 0, \"live\");\r\n                Remove_1.SetFractionToRemove(\"Shoot\", 0);\r\n                Remove_1.SetFractionToRemove(\"Cane\", 0);\r\n                Remove_1.SetFractionToRemove(\"Trunk\", 0);\r\n                Remove_1.SetFractionToRemove(\"Root\", 0);\r\n                Remove_1.SetFractionToRemove(\"StructuralRoot\", 0);\r\n                Remove_1.SetFractionToRemove(\"Berry\", 0);\r\n            \r\n                Remove_1.SetFractionToResidue(\"Leaf\", FractionToRemove, \"live\");\r\n                Remove_1.SetFractionToResidue(\"Shoot\", FractionToRemove);\r\n                Remove_1.SetFractionToResidue(\"Cane\", 0);\r\n                Remove_1.SetFractionToResidue(\"Trunk\", 0);\r\n                Remove_1.SetFractionToResidue(\"Root\", 0);\r\n                Remove_1.SetFractionToRemove(\"StructuralRoot\", 0);\r\n                Remove_1.SetFractionToResidue(\"Berry\", 0);\r\n            \r\n               // Remove_1.NodesToRemove = NodesToRemove;\r\n                Grapevine.RemoveBiomass(\"LeafPluck\", Remove_1);\r\n        \r\n             }\r\n\r\n           if (weather.DaysSinceWinterSolstice == HarvestDAWS && phenology.Stage >= 3)\r\n           {\r\n               \r\n               Remove_2.SetFractionToRemove(\"Leaf\", 0, \"live\");\r\n               Remove_2.SetFractionToRemove(\"Shoot\",  0);\r\n               Remove_2.SetFractionToRemove(\"Cane\", 0);\r\n               Remove_2.SetFractionToRemove(\"Trunk\",  0);\r\n               Remove_2.SetFractionToRemove(\"Root\",   0);\r\n               Remove_2.SetFractionToRemove(\"StructuralRoot\", 0);\r\n               Remove_2.SetFractionToRemove(\"Berry\",  1);\r\n         \r\n               Remove_2.SetFractionToResidue(\"Leaf\",   0.2, \"live\");\r\n               Remove_2.SetFractionToResidue(\"Shoot\",  0);\r\n               Remove_2.SetFractionToResidue(\"Cane\", 0);\r\n               Remove_2.SetFractionToResidue(\"Trunk\",  0);\r\n               Remove_2.SetFractionToResidue(\"Root\",   0);\r\n               Remove_2.SetFractionToRemove(\"StructuralRoot\", 0);\r\n               Remove_2.SetFractionToResidue(\"Berry\",  0);\r\n         \r\n               Grapevine.RemoveBiomass(\"LeafPluck\", Remove_2);\r\n           }\r\n                                   \r\n            if (weather.DaysSinceWinterSolstice == PruningDAWS&& phenology.Stage >= 3)\r\n            {\r\n                Remove_3.SetPhenologyStage = 1;\r\n\r\n                Remove_3.SetFractionToRemove(\"Leaf\",   0, \"live\");\r\n                Remove_3.SetFractionToRemove(\"Shoot\",  0);\r\n                Remove_3.SetFractionToRemove(\"Cane\", 0);\r\n                Remove_3.SetFractionToRemove(\"Trunk\",  0);\r\n                Remove_3.SetFractionToRemove(\"Root\",   0);\r\n                Remove_3.SetFractionToRemove(\"Berry\",  0);\r\n\r\n                Remove_3.SetFractionToResidue(\"Leaf\",   1, \"live\");\r\n                Remove_3.SetFractionToResidue(\"Shoot\",  1);\r\n                Remove_3.SetFractionToResidue(\"Cane\", 1);\r\n                Remove_3.SetFractionToResidue(\"Trunk\",  0);\r\n                Remove_3.SetFractionToResidue(\"Root\",   0);\r\n                Remove_3.SetFractionToRemove(\"StructuralRoot\", 0);\r\n                Remove_3.SetFractionToResidue(\"Berry\",  1);\r\n\r\n                Grapevine.RemoveBiomass(\"Prune\", Remove_3);\r\n\r\n                double caneBiomass = 96.9; //g/m2 reset the cane biomass to the original value \r\n                double caneNSC = caneBiomass * 0.18;\r\n\r\n                zone.Set(\"[Grapevine].Cane.Live.StorageWt\", caneNSC);                \r\n                zone.Set(\"[Grapevine].Cane.Live.StructuralWt\", caneBiomass - caneNSC); \r\n\r\n                //zone.Set(\"[Grapevine].Trunk.Live.StructuralWt\", 280);     \r\n               // zone.Set(\"[Grapevine].Trunk.Live.StorageWt\", 70);     \r\n\r\n               // zone.Set(\"[Grapevine].Root.Live.StructuralWt\", 1531);     \r\n               // zone.Set(\"[Grapevine].Root.Live.StorageWt\",  349);     \r\n\r\n            }\r\n           if (Clock.Today.Date == FrostDate1)      \r\n           {\r\n              Remove_4.SetFractionToRemove(\"Leaf\", 0, \"live\");\r\n              Remove_4.SetFractionToRemove(\"Shoot\",  0);\r\n              Remove_4.SetFractionToRemove(\"Cane\", 0);\r\n              Remove_4.SetFractionToRemove(\"Trunk\",  0);\r\n              Remove_4.SetFractionToRemove(\"Root\",   0);\r\n              Remove_4.SetFractionToRemove(\"StructuralRoot\", 0);\r\n              Remove_4.SetFractionToRemove(\"Berry\",  0);\r\n           //\r\n              Remove_4.SetFractionToResidue(\"Leaf\",   0.2, \"live\");\r\n              Remove_4.SetFractionToResidue(\"Shoot\",  0);\r\n              Remove_4.SetFractionToResidue(\"Cane\", 0);\r\n              Remove_4.SetFractionToResidue(\"Trunk\",  0);\r\n              Remove_4.SetFractionToResidue(\"Root\",   0);\r\n              Remove_4.SetFractionToRemove(\"StructuralRoot\", 0);\r\n              Remove_4.SetFractionToResidue(\"Berry\",  0);\r\n           //\r\n              Grapevine.RemoveBiomass(\"LeafPluck\", Remove_4);\r\n              zone.Set(\"[Grapevine].Structure.FinalLeafNumber.FixedValue\", 28); \r\n           //\r\n           }  \r\n\r\n           if (Clock.Today.Date == FrostDate2)      \r\n           {\r\n              Remove_5.SetFractionToRemove(\"Leaf\", 0, \"live\");\r\n              Remove_5.SetFractionToRemove(\"Shoot\",  0);\r\n              Remove_5.SetFractionToRemove(\"Cane\", 0);\r\n              Remove_5.SetFractionToRemove(\"Trunk\",  0);\r\n              Remove_5.SetFractionToRemove(\"Root\",   0);\r\n              Remove_5.SetFractionToRemove(\"StructuralRoot\", 0);\r\n              Remove_5.SetFractionToRemove(\"Berry\",  0);\r\n           //\r\n              Remove_5.SetFractionToResidue(\"Leaf\",   0.2, \"live\");\r\n              Remove_5.SetFractionToResidue(\"Shoot\",  0);\r\n              Remove_5.SetFractionToResidue(\"Cane\", 0);\r\n              Remove_5.SetFractionToResidue(\"Trunk\",  0);\r\n              Remove_5.SetFractionToResidue(\"Root\",   0);\r\n              Remove_5.SetFractionToRemove(\"StructuralRoot\", 0);\r\n              Remove_5.SetFractionToResidue(\"Berry\",  0);\r\n           //\r\n              Grapevine.RemoveBiomass(\"LeafPluck\", Remove_5);\r\n           //\r\n           }  \r\n\r\n        }\r\n    }\r\n}\r\n            \r\n                \r\n",
->>>>>>> 068e421e
               "Parameters": [
                 {
                   "Key": "LeafPluckingDAWS",
@@ -2717,11 +2624,7 @@
             },
             {
               "$type": "Models.Manager, Models",
-<<<<<<< HEAD
-              "Code": "using Models.Soils;\r\nusing System.Linq;\r\nusing System;\r\nusing Models.Core;\r\nusing Models.PMF;\r\nusing APSIM.Shared.Utilities;\r\nnamespace Models\r\n{\r\n    [Serializable]\r\n    public class Script : Model\r\n    {\r\n        [Link] Clock Clock;\r\n        [Link] Fertiliser Fertiliser;\r\n        \r\n        [Separator(\"A component to apply fertiliser on one or more dates on every year of the simulation\")]\r\n\r\n        [Description(\"Type of fertiliser to apply? \")] \r\n        public Fertiliser.Types FertiliserType { get; set; }\r\n\r\n        [Description(\"Enter the fertilisation dates as dd-mmm with comma separation (any year information entered will be ignored): \")] \r\n        public string[] FertiliserDates { get; set; } \r\n\r\n        [Description(\"Amount of fertiliser to be applied (kg /ha)\")] \r\n        public double Amount { get; set; }\r\n\r\n        [Description(\"Is the above amount to be applied each time? (yes/ticked)? Or is it the total annual amount across all dates (no/unticked)\")] \r\n        public bool AmountType { get; set; }\r\n        \r\n        [EventSubscribe(\"DoManagement\")]\r\n        private void OnDoManagement(object sender, EventArgs e)\r\n        {\r\n            foreach (string ddMMM in FertiliserDates)\r\n            {\r\n                if (DateUtilities.DatesEqual(ddMMM, Clock.Today))\r\n                {\r\n                    if (AmountType)\r\n                        Fertiliser.Apply(Amount: Amount, Type: FertiliserType);\r\n                    else\r\n                        Fertiliser.Apply(Amount: Amount / FertiliserDates.Length, Type: FertiliserType);\r\n                }\r\n            }\r\n        }\r\n    }\r\n}\r\n",
-=======
               "Code": "using Models.Soils;\r\nusing System;\r\nusing Models.Core;\r\nusing Models.PMF;\r\nusing APSIM.Shared.Utilities;\r\nnamespace Models\r\n{\r\n    [Serializable]\r\n    public class Script : Model\r\n    {\r\n        [Link] Clock Clock;\r\n        [Link] Fertiliser Fertiliser;\r\n        \r\n        [Separator(\"A component to apply fertiliser on one or more dates on every year of the simulation\")]\r\n\r\n        [Description(\"Type of fertiliser to apply? \")] \r\n        public Fertiliser.Types FertiliserType { get; set; }\r\n\r\n        [Description(\"Enter the fertilisation dates as dd-mmm with comma separation (any year information entered will be ignored): \")] \r\n        public string[] FertiliserDates { get; set; } \r\n\r\n        [Description(\"Amount of fertiliser to be applied (kg /ha)\")] \r\n        public double Amount { get; set; }\r\n\r\n        [Description(\"Is the above amount to be applied each time? (yes/ticked)? Or is it the total annual amount across all dates (no/unticked)\")] \r\n        public bool AmountType { get; set; }\r\n        \r\n        [EventSubscribe(\"DoManagement\")]\r\n        private void OnDoManagement(object sender, EventArgs e)\r\n        {\r\n            foreach (string ddMMM in FertiliserDates)\r\n            {\r\n                if (DateUtilities.DatesEqual(ddMMM, Clock.Today))\r\n                {\r\n                    if (AmountType)\r\n                        Fertiliser.Apply(Amount: Amount, Type: FertiliserType);\r\n                    else\r\n                        Fertiliser.Apply(Amount: Amount / FertiliserDates.Length, Type: FertiliserType);\r\n                }\r\n            }\r\n        }\r\n    }\r\n}\r\n",
->>>>>>> 068e421e
               "Parameters": [
                 {
                   "Key": "FertiliserType",
@@ -2748,11 +2651,7 @@
             },
             {
               "$type": "Models.Manager, Models",
-<<<<<<< HEAD
-              "Code": "using APSIM.Shared.Utilities;\r\nusing Models.Surface;\r\nusing Models.Utilities;\r\nusing Models.Soils.Nutrients;\r\nusing Models.Soils;\r\nusing Models.PMF;\r\nusing Models.Core;\r\nusing System;\r\nusing System.Linq;\r\nusing Models.Interfaces;\r\n\r\nnamespace Models\r\n{\r\n    [Serializable]\r\n    public class Script : Model\r\n    {\r\n        [Link] private Clock Clock;\r\n        [Link] private Plant Wheat;\r\n        [Link] private ISoilWater SoilWater;\r\n        [Link] private SoilNitrogen nitrogen;\r\n        [Link] private SurfaceOrganicMatter SOM;\r\n        [Link] private Summary Summary;\r\n\r\n        [Description(\"Date to reset on:\")]\r\n        public string ResetDate {get;set;}\r\n\r\n        [Description(\"Reset Water? (Yes or No)\")]\r\n        public string ResetWater {get;set;}\r\n\r\n        [Description(\"Reset Soil Nutrients ? (Yes or No)\")]\r\n        public string ResetNutrients {get;set;}\r\n\r\n        [Description(\"Reset Surface Organic Matter? (Yes or No)\")]\r\n        public string ResetSOM {get;set;}\r\n\r\n        [EventSubscribe(\"DoManagement\")]\r\n        private void OnDoManagement(object sender, EventArgs e)\r\n        {\r\n            if (DateUtilities.WithinDates(ResetDate, Clock.Today, ResetDate))\r\n            {\r\n                if (ResetWater == \"Yes\")\r\n                {\r\n                    Summary.WriteMessage(this, \"Reset Water\", MessageType.Diagnostic);\r\n                    SoilWater.Reset();\r\n                }\r\n               \r\n                 if (ResetNutrients == \"Yes\")\r\n                {\r\n                    Summary.WriteMessage(this, \"Reset Nitrogen\", MessageType.Diagnostic);\r\n                    nitrogen.Reset();\r\n                }\r\n\r\n                if (ResetSOM == \"Yes\")\r\n                {\r\n                    Summary.WriteMessage(this, \"Reset Surface OM\", MessageType.Diagnostic);\r\n                    SOM.Reset();\r\n                }\r\n            }\r\n        }\r\n    }\r\n}\r\n",
-=======
               "Code": "using APSIM.Shared.Utilities;\r\nusing Models.Surface;\r\nusing Models.Utilities;\r\nusing Models.Soils.Nutrients;\r\nusing Models.Soils;\r\nusing Models.PMF;\r\nusing Models.Core;\r\nusing System;\r\nusing Models.Interfaces;\nusing System.Diagnostics;\r\n\r\nnamespace Models\r\n{\r\n    [Serializable]\r\n    public class Script : Model\r\n    {\r\n        [Link] private Clock Clock;\r\n        [Link] private Plant Wheat;\r\n        [Link] private ISoilWater SoilWater;\r\n        [Link] private SoilNitrogen nitrogen;\r\n        [Link] private SurfaceOrganicMatter SOM;\r\n        [Link] private Summary Summary;\r\n\r\n        [Description(\"Date to reset on:\")]\r\n        public string ResetDate {get;set;}\r\n\r\n        [Description(\"Reset Water? (Yes or No)\")]\r\n        public string ResetWater {get;set;}\r\n\r\n        [Description(\"Reset Soil Nutrients ? (Yes or No)\")]\r\n        public string ResetNutrients {get;set;}\r\n\r\n        [Description(\"Reset Surface Organic Matter? (Yes or No)\")]\r\n        public string ResetSOM {get;set;}\r\n\r\n        [EventSubscribe(\"DoManagement\")]\r\n        private void OnDoManagement(object sender, EventArgs e)\r\n        {\n        \tDebugger.Break();\r\n            if (DateUtilities.WithinDates(ResetDate, Clock.Today, ResetDate))\r\n            {\r\n                if (ResetWater == \"Yes\")\r\n                {\r\n                    Summary.WriteMessage(this, \"Reset Water\", MessageType.Diagnostic);\r\n                    SoilWater.Reset();\r\n                }\r\n               \r\n                 if (ResetNutrients == \"Yes\")\r\n                {\r\n                    Summary.WriteMessage(this, \"Reset Nitrogen\", MessageType.Diagnostic);\r\n                    nitrogen.Reset();\r\n                }\r\n\r\n                if (ResetSOM == \"Yes\")\r\n                {\r\n                    Summary.WriteMessage(this, \"Reset Surface OM\", MessageType.Diagnostic);\r\n                    SOM.Reset();\r\n                }\r\n            }\r\n        }\r\n    }\r\n}\r\n",
->>>>>>> 068e421e
               "Parameters": [
                 {
                   "Key": "ResetDate",
@@ -3088,11 +2987,7 @@
             },
             {
               "$type": "Models.Manager, Models",
-<<<<<<< HEAD
-              "Code": "using Models.Soils;\r\nusing System.Data;\r\nusing APSIM.Shared.Utilities;\r\nusing System.Xml.Serialization;\r\nusing Models;\r\nusing Models.PMF;\r\nusing System.Text;\r\nusing System.Collections.Generic;\r\nusing Models.Core;\r\nusing System.Linq;\r\nusing System;\r\nusing Models.Climate;\r\n\r\nnamespace Models\r\n{\r\n    [Serializable] \r\n    //[System.Xml.Serialization.XmlInclude(typeof(Model))]\r\n    public class Script : Model\r\n    {\r\n        [Link] Plant Slurp;\r\n        [Link] Clock Clock;\r\n        [Link] Zone zone;\r\n        [Link] Weather weather;\r\n\r\n        \r\n        [Description(\"Extinction coefficient\")]\r\n        public  double Ext_coef { get; set; }\r\n        [Description(\"Maximum height of leaves\")]\r\n        public double MaximumHeight { get; set; }\r\n        [Description(\"Minimum height of leaves\")]\r\n        public double MinimumHeight { get; set; }\r\n        \r\n        public double Cover {get; private set;}\r\n        public double LAI { get; private set; }\r\n                \r\n        [EventSubscribe(\"StartOfSimulation\")]\r\n        private void OnStartOfSimulation(object sender, EventArgs e)\r\n        {\r\n            Cover = 0.5;\r\n        }\r\n        \r\n        [EventSubscribe(\"StartOfDay\")]\r\n        private void OnStartOfDay(object sender, EventArgs e)\r\n        {\r\n            Cover += weather.MeanT * 0.001;\r\n\r\n            if (Cover >= 1.0)\r\n            {\r\n                Cover = 0.5;        \r\n            }\r\n\r\n              LAI = Math.Log(1 - Cover) / -Ext_coef;\r\n\r\n            object LAIResetValue = LAI;\r\n            zone.Set(\"Slurp.Leaf.Area.FixedValue\", LAIResetValue);  \r\n            object HeightResetValue = MinimumHeight + Cover * (MaximumHeight-MinimumHeight);\r\n            zone.Set(\"Slurp.Leaf.Tallness.FixedValue\", HeightResetValue);  \r\n        }\r\n    }\r\n}\r\n                \r\n",
-=======
               "Code": "using Models.Soils;\r\nusing System.Data;\r\nusing APSIM.Shared.Utilities;\r\nusing System.Xml.Serialization;\r\nusing Models;\r\nusing Models.PMF;\r\nusing System.Text;\r\nusing System.Collections.Generic;\r\nusing Models.Core;\r\nusing System;\r\nusing Models.Climate;\r\n\r\nnamespace Models\r\n{\r\n    [Serializable] \r\n    //[System.Xml.Serialization.XmlInclude(typeof(Model))]\r\n    public class Script : Model\r\n    {\r\n        [Link] Plant Slurp;\r\n        [Link] Clock Clock;\r\n        [Link] Zone zone;\r\n        [Link] Weather weather;\r\n\r\n        \r\n        [Description(\"Extinction coefficient\")]\r\n        public  double Ext_coef { get; set; }\r\n        [Description(\"Maximum height of leaves\")]\r\n        public double MaximumHeight { get; set; }\r\n        [Description(\"Minimum height of leaves\")]\r\n        public double MinimumHeight { get; set; }\r\n        \r\n        public double Cover {get; private set;}\r\n        public double LAI { get; private set; }\r\n                \r\n        [EventSubscribe(\"StartOfSimulation\")]\r\n        private void OnStartOfSimulation(object sender, EventArgs e)\r\n        {\r\n            Cover = 0.5;\r\n        }\r\n        \r\n        [EventSubscribe(\"StartOfDay\")]\r\n        private void OnStartOfDay(object sender, EventArgs e)\r\n        {\r\n            Cover += weather.MeanT * 0.001;\r\n\r\n            if (Cover >= 1.0)\r\n            {\r\n                Cover = 0.5;        \r\n            }\r\n\r\n              LAI = Math.Log(1 - Cover) / -Ext_coef;\r\n\r\n            object LAIResetValue = LAI;\r\n            zone.Set(\"Slurp.Leaf.Area.FixedValue\", LAIResetValue);  \r\n            object HeightResetValue = MinimumHeight + Cover * (MaximumHeight-MinimumHeight);\r\n            zone.Set(\"Slurp.Leaf.Tallness.FixedValue\", HeightResetValue);  \r\n        }\r\n    }\r\n}\r\n                \r\n",
->>>>>>> 068e421e
               "Parameters": [
                 {
                   "Key": "Ext_coef",
@@ -3115,11 +3010,7 @@
             },
             {
               "$type": "Models.Manager, Models",
-<<<<<<< HEAD
-              "Code": "using Models.Soils;\r\nusing Models.Functions;\r\nusing APSIM.Shared.Utilities;\r\nusing System.Xml.Serialization;\r\nusing Models;\r\nusing Models.PMF;\r\nusing System.Text;\r\nusing System.Collections.Generic;\r\nusing Models.Core;\r\nusing System.Linq;\r\nusing System;\r\nusing Models.PMF.Organs;\r\n\r\nnamespace Models\r\n{\r\n    [Serializable] \r\n    public class Script : Model\r\n    {\r\n        [Link] private Plant Slurp;\r\n        [Link] private Clock Clock;\r\n        [Link] private Zone zone;\r\n        [Link(Type = LinkType.Path, Path = \"[Slurp].Root\")]\r\n        private Root root;\r\n\r\n        [Description(\"Use extra root zone\")]\r\n        public bool UseExtraZone { get; set; }\r\n\r\n        \r\n        [EventSubscribe(\"StartOfSimulation\")]\r\n        private void OnSimulationCommencing(object sender, EventArgs e)\r\n        {\r\n            if (UseExtraZone)\r\n            {\r\n            root.ZoneNamesToGrowRootsIn.Add(\"Row\");\r\n            root.ZoneRootDepths.Add(600);\r\nNutrientPoolFunctions InitialDM = new NutrientPoolFunctions();\r\nConstant InitStruct = new Constant();\r\nInitStruct.FixedValue = 10;\r\nInitialDM.Structural = InitStruct;\r\nConstant InitMetab = new Constant();\r\nInitMetab.FixedValue = 0;\r\nInitialDM.Metabolic = InitMetab;\r\nConstant InitStor = new Constant();\r\nInitStor.FixedValue = 0;\r\nInitialDM.Storage = InitStor;\r\n            root.ZoneInitialDM.Add(InitialDM);\r\n\r\n            }\r\n        }\r\n    }\r\n}\r\n       \r\n\r\n",
-=======
               "Code": "using Models.Soils;\r\nusing Models.Functions;\r\nusing APSIM.Shared.Utilities;\r\nusing System.Xml.Serialization;\r\nusing Models;\r\nusing Models.PMF;\r\nusing System.Text;\r\nusing System.Collections.Generic;\r\nusing Models.Core;\r\nusing System;\r\nusing Models.PMF.Organs;\r\n\r\nnamespace Models\r\n{\r\n    [Serializable] \r\n    public class Script : Model\r\n    {\r\n        [Link] private Plant Slurp;\r\n        [Link] private Clock Clock;\r\n        [Link] private Zone zone;\r\n        [Link(Type = LinkType.Path, Path = \"[Slurp].Root\")]\r\n        private Root root;\r\n\r\n        [Description(\"Use extra root zone\")]\r\n        public bool UseExtraZone { get; set; }\r\n\r\n        \r\n        [EventSubscribe(\"StartOfSimulation\")]\r\n        private void OnSimulationCommencing(object sender, EventArgs e)\r\n        {\r\n            if (UseExtraZone)\r\n            {\r\n            root.ZoneNamesToGrowRootsIn.Add(\"Row\");\r\n            root.ZoneRootDepths.Add(600);\r\nNutrientPoolFunctions InitialDM = new NutrientPoolFunctions();\r\nConstant InitStruct = new Constant();\r\nInitStruct.FixedValue = 10;\r\nInitialDM.Structural = InitStruct;\r\nConstant InitMetab = new Constant();\r\nInitMetab.FixedValue = 0;\r\nInitialDM.Metabolic = InitMetab;\r\nConstant InitStor = new Constant();\r\nInitStor.FixedValue = 0;\r\nInitialDM.Storage = InitStor;\r\n            root.ZoneInitialDM.Add(InitialDM);\r\n\r\n            }\r\n        }\r\n    }\r\n}\r\n       \r\n\r\n",
->>>>>>> 068e421e
               "Parameters": [
                 {
                   "Key": "UseExtraZone",
@@ -3150,11 +3041,7 @@
             },
             {
               "$type": "Models.Manager, Models",
-<<<<<<< HEAD
-              "Code": "using Models.Soils;\r\nusing System.Linq;\r\nusing System;\r\nusing Models.Core;\r\n\r\nnamespace Models\r\n{\r\n    [Serializable]\r\n    public class Script : Model\r\n    {\r\n        \r\n    }\r\n}\r\n",
-=======
               "Code": "using Models.Soils;\r\nusing System;\r\nusing Models.Core;\r\n\r\nnamespace Models\r\n{\r\n    [Serializable]\r\n    public class Script : Model\r\n    {\r\n        \r\n    }\r\n}\r\n",
->>>>>>> 068e421e
               "Parameters": [],
               "Name": "PlantVariables",
               "ResourceName": null,
@@ -3164,11 +3051,7 @@
             },
             {
               "$type": "Models.Manager, Models",
-<<<<<<< HEAD
-              "Code": "using APSIM.Shared.Utilities;\r\nusing Models.Surface;\r\nusing Models.Utilities;\r\nusing Models.Soils.Nutrients;\r\nusing Models.Soils;\r\nusing Models.PMF;\r\nusing Models.Core;\r\nusing System;\r\nusing System.Linq;\r\nusing Models.Interfaces;\r\n\r\nnamespace Models\r\n{\r\n    [Serializable]\r\n    public class Script : Model\r\n    {\r\n        [Link] private Clock Clock;\r\n        [Link] private Plant Wheat;\r\n        [Link] private ISoilWater SoilWater;\r\n        [Link] private SoilNitrogen nitrogen;\r\n        [Link] private SurfaceOrganicMatter SOM;\r\n        [Link] private Summary Summary;\r\n\r\n        [Description(\"Date to reset on:\")]\r\n        public string ResetDate {get;set;}\r\n\r\n        [Description(\"Reset Water? (Yes or No)\")]\r\n        public string ResetWater {get;set;}\r\n\r\n        [Description(\"Reset Soil Nutrients ? (Yes or No)\")]\r\n        public string ResetNutrients {get;set;}\r\n\r\n        [Description(\"Reset Surface Organic Matter? (Yes or No)\")]\r\n        public string ResetSOM {get;set;}\r\n\r\n        [EventSubscribe(\"DoManagement\")]\r\n        private void OnDoManagement(object sender, EventArgs e)\r\n        {\r\n            if (DateUtilities.WithinDates(ResetDate, Clock.Today, ResetDate))\r\n            {\r\n                if (ResetWater == \"Yes\")\r\n                {\r\n                    Summary.WriteMessage(this, \"Reset Water\", MessageType.Diagnostic);\r\n                    SoilWater.Reset();\r\n                }\r\n               \r\n                 if (ResetNutrients == \"Yes\")\r\n                {\r\n                    Summary.WriteMessage(this, \"Reset Nitrogen\", MessageType.Diagnostic);\r\n                    nitrogen.Reset();\r\n                }\r\n\r\n                if (ResetSOM == \"Yes\")\r\n                {\r\n                    Summary.WriteMessage(this, \"Reset Surface OM\", MessageType.Diagnostic);\r\n                    SOM.Reset();\r\n                }\r\n            }\r\n        }\r\n    }\r\n}\r\n",
-=======
               "Code": "using APSIM.Shared.Utilities;\r\nusing Models.Surface;\r\nusing Models.Utilities;\r\nusing Models.Soils.Nutrients;\r\nusing Models.Soils;\r\nusing Models.PMF;\r\nusing Models.Core;\r\nusing System;\r\nusing Models.Interfaces;\r\n\r\nnamespace Models\r\n{\r\n    [Serializable]\r\n    public class Script : Model\r\n    {\r\n        [Link] private Clock Clock;\r\n        [Link] private Plant Wheat;\r\n        [Link] private ISoilWater SoilWater;\r\n        [Link] private SoilNitrogen nitrogen;\r\n        [Link] private SurfaceOrganicMatter SOM;\r\n        [Link] private Summary Summary;\r\n\r\n        [Description(\"Date to reset on:\")]\r\n        public string ResetDate {get;set;}\r\n\r\n        [Description(\"Reset Water? (Yes or No)\")]\r\n        public string ResetWater {get;set;}\r\n\r\n        [Description(\"Reset Soil Nutrients ? (Yes or No)\")]\r\n        public string ResetNutrients {get;set;}\r\n\r\n        [Description(\"Reset Surface Organic Matter? (Yes or No)\")]\r\n        public string ResetSOM {get;set;}\r\n\r\n        [EventSubscribe(\"DoManagement\")]\r\n        private void OnDoManagement(object sender, EventArgs e)\r\n        {\r\n            if (DateUtilities.WithinDates(ResetDate, Clock.Today, ResetDate))\r\n            {\r\n                if (ResetWater == \"Yes\")\r\n                {\r\n                    Summary.WriteMessage(this, \"Reset Water\", MessageType.Diagnostic);\r\n                    SoilWater.Reset();\r\n                }\r\n               \r\n                 if (ResetNutrients == \"Yes\")\r\n                {\r\n                    Summary.WriteMessage(this, \"Reset Nitrogen\", MessageType.Diagnostic);\r\n                    nitrogen.Reset();\r\n                }\r\n\r\n                if (ResetSOM == \"Yes\")\r\n                {\r\n                    Summary.WriteMessage(this, \"Reset Surface OM\", MessageType.Diagnostic);\r\n                    SOM.Reset();\r\n                }\r\n            }\r\n        }\r\n    }\r\n}\r\n",
->>>>>>> 068e421e
               "Parameters": [
                 {
                   "Key": "ResetDate",
@@ -3448,17 +3331,6 @@
                   "Name": "SoilWater",
                   "ResourceName": "WaterBalance",
                   "Children": [],
-<<<<<<< HEAD
-                  "Enabled": true,
-                  "ReadOnly": false
-                },
-                {
-                  "$type": "Models.Soils.Nutrients.Nutrient, Models",
-                  "Name": "Nutrient",
-                  "ResourceName": "Nutrient",
-                  "Children": [],
-=======
->>>>>>> 068e421e
                   "Enabled": true,
                   "ReadOnly": false
                 },
@@ -3579,10 +3451,7 @@
                     0.28,
                     0.1
                   ],
-<<<<<<< HEAD
-=======
                   "InitialPAWmm": 262.5,
->>>>>>> 068e421e
                   "RelativeTo": "LL15",
                   "FilledFromTop": true,
                   "Name": "Water",
@@ -3605,12 +3474,52 @@
                   "Name": "OutputLayers",
                   "ResourceName": null,
                   "Children": [],
-<<<<<<< HEAD
                   "Enabled": true,
                   "ReadOnly": false
                 },
                 {
-                  "$type": "Models.Soils.Solute, Models",
+                  "$type": "Models.Soils.SoilNitrogen, Models",
+                  "fom_types": [
+                    "default",
+                    "manure",
+                    "mucuna",
+                    "lablab",
+                    "shemp",
+                    "stable"
+                  ],
+                  "fract_carb": [
+                    0.2,
+                    0.3,
+                    0.54,
+                    0.57,
+                    0.45,
+                    0.0
+                  ],
+                  "fract_cell": [
+                    0.7,
+                    0.3,
+                    0.37,
+                    0.37,
+                    0.47,
+                    0.1
+                  ],
+                  "fract_lign": [
+                    0.1,
+                    0.4,
+                    0.09,
+                    0.06,
+                    0.08,
+                    0.9
+                  ],
+                  "NPartitionApproach": 0,
+                  "Name": "SoilNitrogen",
+                  "ResourceName": null,
+                  "Children": [],
+                  "Enabled": true,
+                  "ReadOnly": false
+                },
+                {
+                  "$type": "Models.Soils.SoilNitrogenNO3, Models",
                   "Thickness": [
                     100.0,
                     200.0,
@@ -3639,13 +3548,11 @@
                   "Name": "NO3",
                   "ResourceName": null,
                   "Children": [],
-=======
->>>>>>> 068e421e
                   "Enabled": true,
                   "ReadOnly": false
                 },
                 {
-                  "$type": "Models.Soils.Solute, Models",
+                  "$type": "Models.Soils.SoilNitrogenNH4, Models",
                   "Thickness": [
                     100.0,
                     200.0,
@@ -3678,7 +3585,7 @@
                   "ReadOnly": false
                 },
                 {
-                  "$type": "Models.Soils.Solute, Models",
+                  "$type": "Models.Soils.SoilNitrogenUrea, Models",
                   "Thickness": [
                     100.0,
                     200.0,
@@ -3687,7 +3594,6 @@
                     300.0,
                     300.0
                   ],
-<<<<<<< HEAD
                   "InitialValues": [
                     0.0,
                     0.0,
@@ -3696,99 +3602,6 @@
                     0.0,
                     0.0
                   ],
-=======
-                  "NPartitionApproach": 0,
-                  "Name": "SoilNitrogen",
-                  "ResourceName": null,
-                  "Children": [],
-                  "Enabled": true,
-                  "ReadOnly": false
-                },
-                {
-                  "$type": "Models.Soils.SoilNitrogenNO3, Models",
-                  "Thickness": [
-                    100.0,
-                    200.0,
-                    300.0,
-                    300.0,
-                    300.0,
-                    300.0
-                  ],
-                  "InitialValues": [
-                    3.0,
-                    2.0,
-                    1.0,
-                    1.0,
-                    0.0,
-                    0.0
-                  ],
-                  "InitialValuesUnits": 0,
-                  "WaterTableConcentration": 0.0,
-                  "D0": 0.0,
-                  "Exco": null,
-                  "FIP": null,
-                  "DepthConstant": 0.0,
-                  "MaxDepthSoluteAccessible": 0.0,
-                  "RunoffEffectivenessAtMovingSolute": 0.0,
-                  "MaxEffectiveRunoff": 0.0,
-                  "Name": "NO3",
-                  "ResourceName": null,
-                  "Children": [],
-                  "Enabled": true,
-                  "ReadOnly": false
-                },
-                {
-                  "$type": "Models.Soils.SoilNitrogenNH4, Models",
-                  "Thickness": [
-                    100.0,
-                    200.0,
-                    300.0,
-                    300.0,
-                    300.0,
-                    300.0
-                  ],
-                  "InitialValues": [
-                    3.0,
-                    1.5,
-                    1.2,
-                    1.1,
-                    0.0,
-                    0.0
-                  ],
-                  "InitialValuesUnits": 0,
-                  "WaterTableConcentration": 0.0,
-                  "D0": 0.0,
-                  "Exco": null,
-                  "FIP": null,
-                  "DepthConstant": 0.0,
-                  "MaxDepthSoluteAccessible": 0.0,
-                  "RunoffEffectivenessAtMovingSolute": 0.0,
-                  "MaxEffectiveRunoff": 0.0,
-                  "Name": "NH4",
-                  "ResourceName": null,
-                  "Children": [],
-                  "Enabled": true,
-                  "ReadOnly": false
-                },
-                {
-                  "$type": "Models.Soils.SoilNitrogenUrea, Models",
-                  "Thickness": [
-                    100.0,
-                    200.0,
-                    300.0,
-                    300.0,
-                    300.0,
-                    300.0
-                  ],
-                  "InitialValues": [
-                    0.0,
-                    0.0,
-                    0.0,
-                    0.0,
-                    0.0,
-                    0.0
-                  ],
->>>>>>> 068e421e
                   "InitialValuesUnits": 1,
                   "WaterTableConcentration": 0.0,
                   "D0": 0.0,
