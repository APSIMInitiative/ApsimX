﻿using Models.Core;
using Models.CLEM.Groupings;
using Models.CLEM.Resources;
using System;
using System.Collections.Generic;
using System.ComponentModel.DataAnnotations;
using System.Linq;
using System.Text;
using Newtonsoft.Json;
using Models.Core.Attributes;
using System.IO;

namespace Models.CLEM.Activities
{
    /// <summary>Labour (Human) feed activity</summary>
    /// <summary>This activity provides food to specified people based on a feeding style</summary>
    /// <version>1.0</version>
    /// <updates>1.0 First implementation of this activity using IAT/NABSA processes</updates>
    [Serializable]
    [ViewName("UserInterface.Views.PropertyView")]
    [PresenterName("UserInterface.Presenters.PropertyPresenter")]
    [ValidParent(ParentType = typeof(CLEMActivityBase))]
    [ValidParent(ParentType = typeof(ActivitiesHolder))]
    [ValidParent(ParentType = typeof(ActivityFolder))]
    [Description("This activity performs human feeding based upon the current labour filtering and a feeding style.")]
    [Version(1, 0, 1, "")]
    [HelpUri(@"Content/Features/Activities/Labour/LabourActivityFeed.htm")]
    public class LabourActivityFeed : CLEMActivityBase
    {
        private double feedRequired = 0;
        private Labour labour;

        /// <summary>
        /// Name of Human Food to use (with Resource Group name appended to the front [separated with a '.'])
        /// </summary>
        [Description("Food to use")]
        [Core.Display(Type = DisplayType.DropDown, Values = "GetResourcesAvailableByName", ValuesArgs = new object[] { new Type[] { typeof(HumanFoodStore) } })]
        [Required(AllowEmptyStrings = false, ErrorMessage = "Food type required")]
        public string FeedTypeName { get; set; }

        /// <summary>
        /// Feeding style to use
        /// </summary>
        [System.ComponentModel.DefaultValueAttribute(LabourFeedActivityTypes.SpecifiedDailyAmountPerAE)]
        [Description("Feeding style to use")]
        [Required]
        public LabourFeedActivityTypes FeedStyle { get; set; }


        /// <summary>
        /// Feed type
        /// </summary>
        [JsonIgnore]
        public HumanFoodStoreType FeedType { get; set; }

        /// <summary>
        /// Constructor
        /// </summary>
        public LabourActivityFeed()
        {
            this.SetDefaults();
            TransactionCategory = "Labour.Feed";
        }

        /// <summary>An event handler to allow us to initialise ourselves.</summary>
        /// <param name="sender">The sender.</param>
        /// <param name="e">The <see cref="EventArgs"/> instance containing the event data.</param>
        [EventSubscribe("CLEMInitialiseActivity")]
        private void OnCLEMInitialiseActivity(object sender, EventArgs e)
        {
            // locate FeedType resource
            FeedType = Resources.GetResourceItem(this, FeedTypeName, OnMissingResourceActionTypes.ReportErrorAndStop, OnMissingResourceActionTypes.ReportErrorAndStop) as HumanFoodStoreType;
            // locate labour resource
            labour = Resources.FindResourceGroup<Labour>();
        }

        /// <inheritdoc/>
        public override List<ResourceRequest> GetResourcesNeededForActivity()
        {
            feedRequired = 0;

            // get list from filters
<<<<<<< HEAD
            foreach (var child in FindAllChildren<LabourFeedGroup>())
            {
                double value = child.Value;

                foreach (LabourType ind in child.Filter(Resources.Labour().Items))
=======
            foreach (LabourFeedGroup child in this.FindAllChildren<LabourFeedGroup>())
            {
                double value = child.Value;

                foreach (LabourType ind in labour?.Items.Filter(child))
>>>>>>> 60bd1dfb
                {
                    // feed limited to the daily intake per ae set in HumanFoodStoreType
                    switch (FeedStyle)
                    {
                        case LabourFeedActivityTypes.SpecifiedDailyAmountPerIndividual:
                            feedRequired += value * 30.4;
                            break;
                        case LabourFeedActivityTypes.SpecifiedDailyAmountPerAE:
                            feedRequired += value * ind.AdultEquivalent * 30.4;
                            break;
                        default:
                            throw new Exception(String.Format("FeedStyle {0} is not supported in {1}", FeedStyle, this.Name));
                    }
                }
            }

            if (feedRequired > 0)
            {
                //FeedTypeName includes the ResourceGroup name eg. AnimalFoodStore.FeedItemName
                string feedItemName = FeedTypeName.Split('.').Last();
                return new List<ResourceRequest>()
                {
                    new ResourceRequest()
                    {
                        AllowTransmutation = true,
                        Required = feedRequired,
                        ResourceType = typeof(HumanFoodStore),
                        ResourceTypeName = feedItemName,
                        ActivityModel = this,
                        Category = TransactionCategory
                    }
                };
            }
            else
            {
                return null;
            }
        }

        /// <inheritdoc/>
        public override GetDaysLabourRequiredReturnArgs GetDaysLabourRequired(LabourRequirement requirement)
        {
<<<<<<< HEAD
            var group = Resources.Labour().Items.Where(a => a.Hired != true);
=======
            IEnumerable<LabourType> group = labour?.Items.Where(a => a.Hired != true);
>>>>>>> 60bd1dfb
            int head = 0;
            double adultEquivalents = 0;
            foreach (var child in FindAllChildren<LabourFeedGroup>())
            {
<<<<<<< HEAD
                var subgroup = child.Filter(group);
=======
                var subgroup = group.Filter(child);
>>>>>>> 60bd1dfb
                head += subgroup.Count();
                adultEquivalents += subgroup.Sum(a => a.AdultEquivalent);
            }

            double daysNeeded = 0;
            double numberUnits = 0;
            switch (requirement.UnitType)
            {
                case LabourUnitType.Fixed:
                    daysNeeded = requirement.LabourPerUnit;
                    break;
                case LabourUnitType.perHead:
                    numberUnits = head / requirement.UnitSize;
                    if (requirement.WholeUnitBlocks)
                    {
                        numberUnits = Math.Ceiling(numberUnits);
                    }

                    daysNeeded = numberUnits * requirement.LabourPerUnit;
                    break;
                case LabourUnitType.perAE:
                    numberUnits = adultEquivalents / requirement.UnitSize;
                    if (requirement.WholeUnitBlocks)
                    {
                        numberUnits = Math.Ceiling(numberUnits);
                    }

                    daysNeeded = numberUnits * requirement.LabourPerUnit;
                    break;
                case LabourUnitType.perKg:
                    daysNeeded = feedRequired * requirement.LabourPerUnit;
                    break;
                case LabourUnitType.perUnit:
                    numberUnits = feedRequired / requirement.UnitSize;
                    if (requirement.WholeUnitBlocks)
                    {
                        numberUnits = Math.Ceiling(numberUnits);
                    }

                    daysNeeded = numberUnits * requirement.LabourPerUnit;
                    break;
                default:
                    throw new Exception(String.Format("LabourUnitType {0} is not supported for {1} in {2}", requirement.UnitType, requirement.Name, this.Name));
            }
            return new GetDaysLabourRequiredReturnArgs(daysNeeded, TransactionCategory, null);
        }

        /// <inheritdoc/>
        public override void AdjustResourcesNeededForActivity()
        {
            //add limit to amout collected based on labour shortfall
            double labourLimit = this.LabourLimitProportion;
            foreach (ResourceRequest item in ResourceRequestList)
            {
                if (item.ResourceType != typeof(LabourType))
                {
                    item.Required *= labourLimit;
                }
            }
            return;
        }

        /// <inheritdoc/>
        public override void DoActivity()
        {
            IEnumerable<LabourType> group = labour?.Items.Where(a => a.Hired != true);
            if (group != null && group.Any())
            {
                // calculate feed limit
                double feedLimit = 0.0;

                ResourceRequest feedRequest = ResourceRequestList.Where(a => a.ResourceType == typeof(HumanFoodStore)).FirstOrDefault();
                if (feedRequest != null)
                {
                    feedLimit = Math.Min(1.0, feedRequest.Provided / feedRequest.Required);
                }

                if (feedRequest == null || (feedRequest.Required == 0 | feedRequest.Available == 0))
                {
                    Status = ActivityStatus.NotNeeded;
                    return;
                }

<<<<<<< HEAD
                foreach (var child in FindAllChildren<LabourFeedGroup>())
                {
                    double value = child.Value;

                    foreach (LabourType ind in child.Filter(Resources.Labour().Items))
=======
                foreach (LabourFeedGroup child in this.FindAllChildren<LabourFeedGroup>())
                {
                    double value = child.Value;

                    foreach (LabourType ind in labour?.Items.Filter(child))
>>>>>>> 60bd1dfb
                    {
                        switch (FeedStyle)
                        {
                            case LabourFeedActivityTypes.SpecifiedDailyAmountPerIndividual:
                                feedRequest.Provided = value * 30.4;
                                feedRequest.Provided *= feedLimit;
                                feedRequest.Provided *= (feedRequest.Resource as HumanFoodStoreType).EdibleProportion;
                                ind.AddIntake(new LabourDietComponent()
                                {
                                    AmountConsumed = feedRequest.Provided,
                                    FoodStore = feedRequest.Resource as HumanFoodStoreType
                                }
                                );
                                break;
                            case LabourFeedActivityTypes.SpecifiedDailyAmountPerAE:
                                feedRequest.Provided = value * ind.AdultEquivalent * 30.4;
                                feedRequest.Provided *= feedLimit;
                                feedRequest.Provided *= (feedRequest.Resource as HumanFoodStoreType).EdibleProportion;
                                ind.AddIntake(new LabourDietComponent()
                                {
                                    AmountConsumed = feedRequest.Provided,
                                    FoodStore = feedRequest.Resource as HumanFoodStoreType
                                }
                                );
                                break;
                            default:
                                throw new Exception(String.Format("FeedStyle {0} is not supported in {1}", FeedStyle, this.Name));
                        }
                    }
                }
                SetStatusSuccess();
            }
        }

        /// <inheritdoc/>
        public override List<ResourceRequest> GetResourcesNeededForinitialisation()
        {
            return null;
        }

        /// <inheritdoc/>
        public override event EventHandler ResourceShortfallOccurred;

        /// <inheritdoc/>
        protected override void OnShortfallOccurred(EventArgs e)
        {
            ResourceShortfallOccurred?.Invoke(this, e);
        }

        /// <inheritdoc/>
        public override event EventHandler ActivityPerformed;

        /// <inheritdoc/>
        protected override void OnActivityPerformed(EventArgs e)
        {
            ActivityPerformed?.Invoke(this, e);
        }

        #region descriptive summary

        /// <inheritdoc/>
        public override string ModelSummary(bool formatForParentControl)
        {
            using (StringWriter htmlWriter = new StringWriter())
            {
                htmlWriter.Write("\r\n<div class=\"activityentry\">Feed people ");
                if (FeedTypeName == null || FeedTypeName == "")
                {
                    htmlWriter.Write("<span class=\"errorlink\">[Feed TYPE NOT SET]</span>");
                }
                else
                {
                    htmlWriter.Write("<span class=\"resourcelink\">" + FeedTypeName + "</span>");
                }
                htmlWriter.Write("</div>");

                return htmlWriter.ToString(); 
            }
        } 
        #endregion
    }
}<|MERGE_RESOLUTION|>--- conflicted
+++ resolved
@@ -80,19 +80,11 @@
             feedRequired = 0;
 
             // get list from filters
-<<<<<<< HEAD
-            foreach (var child in FindAllChildren<LabourFeedGroup>())
+            foreach (LabourFeedGroup child in FindAllChildren<LabourFeedGroup>())
             {
                 double value = child.Value;
 
-                foreach (LabourType ind in child.Filter(Resources.Labour().Items))
-=======
-            foreach (LabourFeedGroup child in this.FindAllChildren<LabourFeedGroup>())
-            {
-                double value = child.Value;
-
                 foreach (LabourType ind in labour?.Items.Filter(child))
->>>>>>> 60bd1dfb
                 {
                     // feed limited to the daily intake per ae set in HumanFoodStoreType
                     switch (FeedStyle)
@@ -135,20 +127,12 @@
         /// <inheritdoc/>
         public override GetDaysLabourRequiredReturnArgs GetDaysLabourRequired(LabourRequirement requirement)
         {
-<<<<<<< HEAD
-            var group = Resources.Labour().Items.Where(a => a.Hired != true);
-=======
             IEnumerable<LabourType> group = labour?.Items.Where(a => a.Hired != true);
->>>>>>> 60bd1dfb
             int head = 0;
             double adultEquivalents = 0;
             foreach (var child in FindAllChildren<LabourFeedGroup>())
             {
-<<<<<<< HEAD
-                var subgroup = child.Filter(group);
-=======
                 var subgroup = group.Filter(child);
->>>>>>> 60bd1dfb
                 head += subgroup.Count();
                 adultEquivalents += subgroup.Sum(a => a.AdultEquivalent);
             }
@@ -232,19 +216,11 @@
                     return;
                 }
 
-<<<<<<< HEAD
-                foreach (var child in FindAllChildren<LabourFeedGroup>())
+                foreach (LabourFeedGroup child in this.FindAllChildren<LabourFeedGroup>())
                 {
                     double value = child.Value;
 
-                    foreach (LabourType ind in child.Filter(Resources.Labour().Items))
-=======
-                foreach (LabourFeedGroup child in this.FindAllChildren<LabourFeedGroup>())
-                {
-                    double value = child.Value;
-
                     foreach (LabourType ind in labour?.Items.Filter(child))
->>>>>>> 60bd1dfb
                     {
                         switch (FeedStyle)
                         {
