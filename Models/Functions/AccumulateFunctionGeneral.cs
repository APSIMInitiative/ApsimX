--- conflicted
+++ resolved
@@ -177,76 +177,33 @@
         /// <param name="e">Event arguments</param>
         private void OnAccumulateEvent(object sender, EventArgs e)
         {
-<<<<<<< HEAD
+
+            if (!String.IsNullOrEmpty(StartDate))
+            {
+                DateTime startDate = new DateTime();
+                DateTime.TryParse(StartDate + "-" + clock.Today.Year.ToString(), out startDate);
+                AccumulateToday = (DateTime.Compare(clock.Today, startDate) < 0);
+            }
+
             if (!String.IsNullOrEmpty(EndDate))
             {
                 DateTime endDate = new DateTime();
                 DateTime.TryParse(EndDate + "-" + clock.Today.Year.ToString(), out endDate);
 
-                if (DateTime.Compare(clock.Today, endDate) >= 0) //If today is after end date
+                if (DateTime.Compare(clock.Today, endDate) > 0)
                 {
                     AccumulateToday = false;
                 }
-                else
-                {
-                    AccumulateToday = true;
-                }
-            }
-=======
->>>>>>> 9343dff6
-
-            if (!String.IsNullOrEmpty(StartDate))
-            {
-                DateTime startDate = new DateTime();
-                DateTime.TryParse(StartDate + "-" + clock.Today.Year.ToString(), out startDate);
-<<<<<<< HEAD
-                if (DateTime.Compare(clock.Today, startDate) < 0) //If today is before start date
-                {
-                    AccumulateToday = false;
-                }
-                else
-                {
-                    AccumulateToday = true;
-                }
-                
+            }
+
+            if (!String.IsNullOrEmpty(StartStageName))
+            {
+                AccumulateToday = parentPhenology.Beyond(StartStageName);
             }
 
             if (!String.IsNullOrEmpty(EndStageName))
             {
                 if (parentPhenology.Beyond(EndStageName))
-                    AccumulateToday = false;
-                else
-=======
-                AccumulateToday = (DateTime.Compare(clock.Today, startDate) < 0);
-            }
-
-            if (!String.IsNullOrEmpty(EndDate))
-            {
-                DateTime endDate = new DateTime();
-                DateTime.TryParse(EndDate + "-" + clock.Today.Year.ToString(), out endDate);
-
-                if (DateTime.Compare(clock.Today, endDate) > 0)
->>>>>>> 9343dff6
-                {
-                    AccumulateToday = false;
-                }
-            }
-
-            if (!String.IsNullOrEmpty(StartStageName))
-<<<<<<< HEAD
-            {
-                if (parentPhenology.Beyond(StartStageName))
-                    AccumulateToday = true;
-                else
-=======
-            {
-                AccumulateToday = parentPhenology.Beyond(StartStageName);
-            }
-
-            if (!String.IsNullOrEmpty(EndStageName))
-            {
-                if (parentPhenology.Beyond(EndStageName))
->>>>>>> 9343dff6
                 {
                     AccumulateToday = false;
                 }
