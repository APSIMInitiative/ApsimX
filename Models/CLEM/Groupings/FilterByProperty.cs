﻿using Models.CLEM.Interfaces;
using Models.Core;
using Models.Core.Attributes;
using Newtonsoft.Json;
using System;
using System.Collections.Generic;
using System.ComponentModel.DataAnnotations;
using System.IO;
using System.Linq;
using System.Linq.Expressions;
using System.Reflection;
using Display = Models.Core.DisplayAttribute;

namespace Models.CLEM.Groupings
{
    ///<summary>
    /// Filter using property or method (without arguments) of the IFilterable individual
    ///</summary> 
    [Serializable]
    [ViewName("UserInterface.Views.PropertyView")]
    [PresenterName("UserInterface.Presenters.PropertyPresenter")]
    [Description("Defines a filter rule using properties and methods of the individual")]
    [ValidParent(ParentType = typeof(IFilterGroup))]
    [Version(1, 0, 0, "")]
    [HelpUri(@"Content/Features/Filters/FilterByProperty.htm")]
    [MinimumTimeStepPermitted(TimeStepTypes.Daily)]
    public class FilterByProperty : Filter, IValidatableObject
    {
        [NonSerialized]
        private IEnumerable<PropertyInfo> propertyInfo = new List<PropertyInfo>();
        private bool validOperator = true;
        
        private IEnumerable<string> GetParameters() => Parent?.GetParameterNames();

        /// <summary>
        /// The property or method to filter by
        /// </summary>
        [Description("Property or method")]
        [Required(AllowEmptyStrings = false, ErrorMessage = "Property or method to filter by required")]
        [Display(Type = DisplayType.DropDown, Values = nameof(GetParameters), Order = 1)]
        public string PropertyOfIndividual { get; set; }

        /// <inheritdoc/>
        public override object ModifiedValueToUse
        {
            get 
            {
                switch (PropertyOfIndividual)
                {
                    // allow full path names for location by ignoring the GrazeFoodStore component.
                    case "Location":
<<<<<<< HEAD
                        if(Value.ToString().Contains('.'))
=======
                        if(Value is not null &&  Value.ToString().Contains("."))
>>>>>>> 8b91a209
                            return Value.ToString().Split('.')[1];
                        break;
                }
                return Value;
            }
        }

        /// <summary>
        /// Constructor
        /// </summary>
        public FilterByProperty()
        {
            base.SetDefaults();
        }

//        ///<inheritdoc/>
//        [EventSubscribe("CLEMValidate")]
//        protected void OnValidation(object sender, EventArgs e)
//        {
//            List<ValidationResult> results = new List<ValidationResult>();
//            ValidationContext context = new ValidationContext(this, null, null);
//            if (Validator.TryValidateObject(this, context, results, true))
//            {
////                Initialise();
//                // rules can only be built on commence not during use in UI (Descriptive summaries)
////                BuildRule();
//            }
//        }

        /// <inheritdoc/>
        public override void Initialise()
        {
            if (PropertyOfIndividual != null && PropertyOfIndividual != "")
            {
                //if(propertyInfo is null)
                propertyInfo = Parent.GetProperty(PropertyOfIndividual);
                if(propertyInfo.Any())
                    validOperator = CheckValidOperator(propertyInfo.Last(), out string _);
            }
        }

        /// <inheritdoc/>
        public override void BuildRule()
        {
            Rule ??= Compile<IFilterable>();
        }

        /// <inheritdoc/>
        public override Func<T, bool> Compile<T>()
        {
            if (!validOperator || !propertyInfo.Any()) return f => false;
            return CompileComplex<T>();
        }

        private Func<T, bool> CompileComplex<T>()
        {
            // Check that the filter applies to objects of type T
            var filterParam = Expression.Parameter(typeof(T));

            // check if the parameter passed can inherit the declaring type
            // this will not allow females to check male properties
            // convert parameter to the type of the property, null if fails
            var filterInherit = Expression.TypeAs(filterParam, propertyInfo.First().DeclaringType);
            var typeis = Expression.TypeIs(filterParam, propertyInfo.First().DeclaringType);

            // now using the Ienumerable of property info, build the expression as this allows nested properties to be used. 
            Expression key = null;
            foreach (var property in propertyInfo)
            {
                if (key == null)
                {
                    key = Expression.Property(filterInherit, property.Name);
                }
                else
                {
                    key = Expression.Property(key, property.Name);
                }
            }

            // Look for the property
            //var key = Expression.Property(filterInherit, propertyInfo.Last().Name);

            // Try convert the Value into the same data type as the property

            string propError = "";
            switch (propertyInfo.Last().PropertyType.Name)
            {
                case "Boolean":
                    if(Value != null && !bool.TryParse(Value.ToString(), out _))
                        propError = $"The value to compare [{Value}] provided for [f={Name}] in [f={(Parent as CLEMModel).NameWithParent}] is not valid for the property type [Boolean]{System.Environment.NewLine}Valid entries are [True, true, False, false, 1, 0]";
                    break;
                default:
                    break;
            }
            if(propError != "")
            {
                Warnings.CheckAndWrite(propError, Summary, this, MessageType.Error);
                throw new ApsimXException(this, propError);
            }

            var ce = propertyInfo.Last().PropertyType.IsEnum ? Enum.Parse(propertyInfo.Last().PropertyType, ModifiedValueToUse.ToString(), true) : Convert.ChangeType(ModifiedValueToUse ?? 0, propertyInfo.Last().PropertyType);
            var value = Expression.Constant(ce);

            // Create a lambda that compares the filter value to the property on T
            // using the provided operator
            Expression binary;
            if (Operator == ExpressionType.IsTrue | Operator == ExpressionType.IsFalse)
            {
                // Allow for IsTrue and IsFalse operator
                ce = (Operator == ExpressionType.IsTrue);
                binary = Expression.MakeBinary(ExpressionType.Equal, key, Expression.Constant(ce));
            }
            else
                binary = Expression.MakeBinary(Operator, key, value);

            // only perform if the type is a match to the type of property
            var body = Expression.Condition(
                typeis,
                binary,
                Expression.Constant(false)
                );

            var lambda = Expression.Lambda<Func<T, bool>>(body, filterParam).Compile();
            return lambda;
        }

        /// <summary>
        /// Check if the specified operator is valid for the selected property
        /// </summary>
        /// <param name="property">PropertyInfo of the property</param>
        /// <param name="errorMessage">Error message returned for reporting</param>
        /// <returns>True if operator is valid</returns>
        public bool CheckValidOperator(PropertyInfo property, out string errorMessage)
        {
            errorMessage = "";
            switch (property.PropertyType.IsEnum?"enum":property.PropertyType.Name)
            {
                case "Boolean":
                    switch (Operator)
                    {
                        case ExpressionType.Equal:
                        case ExpressionType.NotEqual:
                        case ExpressionType.IsTrue:
                        case ExpressionType.IsFalse:
                            break;
                        case ExpressionType.GreaterThan:
                        case ExpressionType.GreaterThanOrEqual:
                        case ExpressionType.LessThan:
                        case ExpressionType.LessThanOrEqual:
                            errorMessage = $"Invalid operator of type [{OperatorToSymbol()}] for [{property.PropertyType.Name}] property [{property.Name}] in [f={NameWithParent}] ";
                            return false;
                        default:
                            errorMessage = $"Unsupported operator of type [{Operator}] for [{property.PropertyType.Name}] property [{property.Name}] in [f={NameWithParent}] ";
                            return false;
                    };
                    break;
                case "enum":
                case "String":
                    switch (Operator)
                    {
                        case ExpressionType.Equal:
                        case ExpressionType.NotEqual:
                            break;
                        case ExpressionType.IsTrue:
                        case ExpressionType.IsFalse:
                        case ExpressionType.GreaterThan:
                        case ExpressionType.GreaterThanOrEqual:
                        case ExpressionType.LessThan:
                        case ExpressionType.LessThanOrEqual:
                            errorMessage = $"Invalid operator of type [{OperatorToSymbol()}] for [{property.PropertyType.Name}] property [{property.Name}] in [f={NameWithParent}] ";
                            return false;
                        default:
                            errorMessage = $"Unsupported operator of type [{Operator}] for [{property.PropertyType.Name}] property [{property.Name}] in [f={NameWithParent}] ";
                            return false;
                    };
                    break;
                case "Int32":
                case "Double":
                    switch (Operator)
                    {
                        case ExpressionType.IsFalse:
                        case ExpressionType.IsTrue:
                            errorMessage = $"Invalid operator of type [{OperatorToSymbol()}] for [{property.PropertyType.Name}] property [{property.Name}] in [f={NameWithParent}] ";
                            return false;
                        case ExpressionType.Equal:
                        case ExpressionType.NotEqual:
                        case ExpressionType.GreaterThan:
                        case ExpressionType.GreaterThanOrEqual:
                        case ExpressionType.LessThan:
                        case ExpressionType.LessThanOrEqual:
                            break;
                        default:
                            errorMessage = $"Unsupported operator of type [{Operator}] for [{property.PropertyType.Name}] property [{property.Name}] in [f={NameWithParent}] ";
                            return false;
                    };
                    break;
                default:
                    errorMessage = $"Unsupported property type [{property.PropertyType.Name}] for property [{property.Name}] in [f={NameWithParent}] ";
                    return false;
            }
            return true;
        }

        /// <summary>
        /// Convert filter to string
        /// </summary>
        /// <returns></returns>
        public override string ToString()
        {
            return FilterString(false);
        }

        /// <summary>
        /// Convert filter to html string
        /// </summary>
        /// <returns></returns>
        public string ToHTMLString()
        {
            return FilterString(true);
        }

        private string FilterString(bool htmltags)
        {
            Initialise();

            using StringWriter filterWriter = new();
            if (propertyInfo.Any() == false)
            {
                filterWriter.Write($"Filter:");
                string errorlink = (htmltags) ? " <span class=\"errorlink\">" : " ";
                string spanclose = (htmltags) ? "</span>" : "";
                string message = (PropertyOfIndividual == null || PropertyOfIndividual == "") ? "Not Set" : $"Unknown: {PropertyOfIndividual}";
                filterWriter.Write($"{errorlink}{message}{spanclose}");
                return filterWriter.ToString();
            }

            filterWriter.Write($"Filter:");
            bool truefalse = IsOperatorTrueFalseTest();
            if (truefalse | (propertyInfo != null && propertyInfo.Last().PropertyType.IsEnum))
            {
                if (propertyInfo.Last().PropertyType == typeof(bool))
                {
                    if (Operator == ExpressionType.IsFalse || Value?.ToString().ToLower() == "false")
                        filterWriter.Write(" not");
                    filterWriter.Write($" {CLEMModel.DisplaySummaryValueSnippet(PropertyOfIndividual, "Not set", HTMLSummaryStyle.Filter, htmlTags: htmltags)}");
                }
                else
                {
                    filterWriter.Write($" {CLEMModel.DisplaySummaryValueSnippet(PropertyOfIndividual, "Not set", HTMLSummaryStyle.Filter, htmlTags: htmltags)}");
                    if (validOperator)
                        filterWriter.Write((Operator == ExpressionType.IsFalse || Value?.ToString().ToLower() == "false") ? " not" : " is");
                    else
                    {
                        string errorlink = (htmltags) ? "<span class=\"errorlink\">" : "";
                        string spanclose = (htmltags) ? "</span>" : "";
                        filterWriter.Write($"{errorlink}invalid operator {OperatorToSymbol()}{spanclose}");
                    }
                    filterWriter.Write($" {CLEMModel.DisplaySummaryValueSnippet(Value?.ToString(), "No value", HTMLSummaryStyle.Filter, htmlTags: htmltags)}");
                }
            }
            else
            {
                filterWriter.Write($" {CLEMModel.DisplaySummaryValueSnippet(PropertyOfIndividual, "Not set", HTMLSummaryStyle.Filter, htmlTags: htmltags)}");

                if (propertyInfo != null)
                {
                    if (validOperator)
                        filterWriter.Write($" {CLEMModel.DisplaySummaryValueSnippet(OperatorToSymbol(), "Unknown operator", HTMLSummaryStyle.Filter, htmlTags: htmltags)}");
                    else
                    {
                        string errorlink = (htmltags) ? "<span class=\"errorlink\">" : "";
                        string spanclose = (htmltags) ? "</span>" : "";
                        filterWriter.Write($"{errorlink}invalid operator {OperatorToSymbol()}{propertyInfo.Last().PropertyType.Name}{spanclose}");
                    }
                }
                else
                    filterWriter.Write($" {DisplaySummaryValueSnippet(OperatorToSymbol(), "Unknown operator", HTMLSummaryStyle.Filter, htmlTags: htmltags)}");

                filterWriter.Write($" {DisplaySummaryValueSnippet(Value?.ToString(), "No value", HTMLSummaryStyle.Filter, htmlTags: htmltags)}");
            }
            return filterWriter.ToString();
        }

        #region validation
        /// <inheritdoc/>
        public IEnumerable<ValidationResult> Validate(ValidationContext validationContext)
        {
            // no property set, so no need to continue this validation as empty property checked by attribute
            if ((PropertyOfIndividual is null || PropertyOfIndividual == "") == false)
            { 

            if((Value is null || Value.ToString() == "") & !(Operator == ExpressionType.IsTrue | Operator == ExpressionType.IsFalse))
            {
                string[] memberNames = new string[] { "Missing filter compare value" };
                yield return new ValidationResult($"A value to compare with the Property [{PropertyOfIndividual}] is required for [f={Name}] in [f={(Parent as CLEMModel).NameWithParent}]", memberNames);
            }

                if (propertyInfo is null || !propertyInfo.Any())
                {
                    string[] memberNames = new string[] { "Invalid property name" };
                    yield return new ValidationResult($"The property name [{PropertyOfIndividual}] was not found for [f={Name}] in [f={(Parent as CLEMModel).NameWithParent}]", memberNames);
                }
                else
                {

                    // check valid operator
                    if (!CheckValidOperator(propertyInfo.Last(), out _))
                    {
                        string[] memberNames = new string[] { "Invalid operator" };
                        yield return new ValidationResult($"The operator provided for [f={Name}] in [f={(Parent as CLEMModel).NameWithParent}] is not valid for the property type [{propertyInfo.Last().Name}]", memberNames);
                    }

                    // check valid property value.
                    // valid for enum
                    if (propertyInfo.Last().PropertyType.IsEnum)
                    {
                        if (!Enum.TryParse(propertyInfo.Last().PropertyType, Value.ToString(), out _))
                        {
                            string[] memberNames = new string[] { "Invalid compare value" };
                            yield return new ValidationResult($"The value to compare [{Value}] provided for [f={Name}] in [f={(Parent as CLEMModel).NameWithParent}] is not valid for the property type [{propertyInfo.Last().Name}]{System.Environment.NewLine}Valid entries are [{String.Join(",", Enum.GetNames(propertyInfo.Last().PropertyType))}]", memberNames);
                        }
                    }

                    // valid for true / false bool
                    if (propertyInfo.Last().PropertyType == typeof(bool))
                    {
                        // blank entry is permitted if using isTrue or isFalse otherwise check value
                        if (Value != null)
                        {
                            if (!bool.TryParse(Value.ToString(), out _))
                            {
                                string[] memberNames = new string[] { "Invalid compare value" };
                                yield return new ValidationResult($"The value to compare [{Value}] provided for [f={Name}] in [f={(Parent as CLEMModel).NameWithParent}] is not valid for the property type [Boolean]{System.Environment.NewLine}Valid entries are [True, true, False, false, 1, 0]", memberNames);
                            }
                        }
                    }

                    // valid for istrue / isfalse
                    if (Value != null & IsOperatorTrueFalseTest())
                    {
                        if (!bool.TryParse(Value.ToString(), out _))
                        {
                            string[] memberNames = new string[] { "Invalid compare value" };
                            yield return new ValidationResult($"The value to compare [{Value}] provided for [f={Name}] in [f={(Parent as CLEMModel).NameWithParent}] is not valid for the property type [Boolean]{System.Environment.NewLine}Valid entries are [True, true, False, false, 1, 0]", memberNames);
                        }
                    }
                }
            }
        }
        #endregion

        #region descriptive summary

        /// <inheritdoc/>
        public override string ModelSummary()
        {
            return $"<div class=\"filter\" style=\"opacity: {((Enabled) ? "1" : "0.4")}\">{ToHTMLString()}</div>";
        }

        /// <inheritdoc/>
        public override string ModelSummaryClosingTags()
        {
            // allows for collapsed box and simple entry
            return "";
        }

        /// <inheritdoc/>
        public override string ModelSummaryOpeningTags()
        {
            // allows for collapsed box and simple entry
            return "";
        }
        #endregion
    }

}<|MERGE_RESOLUTION|>--- conflicted
+++ resolved
@@ -49,11 +49,7 @@
                 {
                     // allow full path names for location by ignoring the GrazeFoodStore component.
                     case "Location":
-<<<<<<< HEAD
-                        if(Value.ToString().Contains('.'))
-=======
-                        if(Value is not null &&  Value.ToString().Contains("."))
->>>>>>> 8b91a209
+                        if(Value is not null && Value.ToString().Contains("."))
                             return Value.ToString().Split('.')[1];
                         break;
                 }
@@ -68,20 +64,6 @@
         {
             base.SetDefaults();
         }
-
-//        ///<inheritdoc/>
-//        [EventSubscribe("CLEMValidate")]
-//        protected void OnValidation(object sender, EventArgs e)
-//        {
-//            List<ValidationResult> results = new List<ValidationResult>();
-//            ValidationContext context = new ValidationContext(this, null, null);
-//            if (Validator.TryValidateObject(this, context, results, true))
-//            {
-////                Initialise();
-//                // rules can only be built on commence not during use in UI (Descriptive summaries)
-////                BuildRule();
-//            }
-//        }
 
         /// <inheritdoc/>
         public override void Initialise()
