using System;
using System.Collections;
using System.Collections.Generic;
using System.Data;
using System.Globalization;
using System.Linq;
using System.Reflection;
using APSIM.Shared.Extensions.Collections;
using APSIM.Shared.Utilities;
using Models.Core;
using Models.LifeCycle;
using Models.PMF;
using Models.Storage;
using Models.Surface;
namespace UserInterface.Classes
{
    public enum PropertyType
    {
        SingleLineText,
        MultiLineText,
        DropDown,
        Checkbox,
        Colour,
        ColourPicker,
        File,
        Files,
        Directory,
        //Directories,
        Font,
        Numeric,
        Code
    }

    /// <summary>
    /// Represents a property which can be displayed/edited by the user.
    /// </summary>
    /// <remarks>
    /// todo : convert DisplayType to a class with no constructor but a bunch of static instances?
    /// </remarks>
    public class Property
    {
        /// <summary>
        /// A unique ID.
        /// </summary>
        public Guid ID { get; private set; }

        /// <summary>
        /// Name of the property, as it will be displayed to the user.
        /// Often this is the same as property name in the source code,
        /// but not always - e.g. "Pascal Case" instead of "PascalCase".
        /// </summary>
        public string Name { get; private set; }

        /// <summary>
        /// A tooltip which provides more detailed information about the
        /// property.
        /// </summary>
        public string Tooltip { get; private set; }

        /// <summary>
        /// Separators to be shown above the property. May be null.
        /// </summary>
        public List<string> Separators { get; private set; }

        /// <summary>
        /// Value of the property.
        /// </summary>
        public object Value { get; private set; }

        /// <summary>
        /// This determines how the property is editable by the user.
        /// </summary>
        public PropertyType DisplayMethod { get; private set; }

        /// <summary>
        /// Options to be shown in a dropdown. This will always be null
        /// unless <see cref="DisplayMethod" /> is set to PropertyType.DropDown.
        /// </summary>
        public string[] DropDownOptions { get; private set; }

        /// <summary>
        /// If false, the widget shown in the GUI for this property will be disabled.
        /// </summary>
        public bool Enabled { get; private set; }

        /// <summary>
        /// If false, the widget will not be shown in the GUI for this property.
        /// </summary>
        public bool Visible { get; private set; }

        /// <summary>
        /// Constructor.
        /// </summary>
        public Property(string name, string tooltip, object value, PropertyType displayType, IEnumerable<string> dropDownOptions = null, IEnumerable<string> separators = null)
        {
            ID = Guid.NewGuid();
            Name = name;
            Tooltip = tooltip;
            Value = value;
            DisplayMethod = displayType;
            DropDownOptions = dropDownOptions?.ToArray();
            Separators = separators?.ToList();
            Enabled = true;
            Visible = true;
        }

        /// <summary>
        /// Instantiates a Property object by reading metadata about
        /// the given property.
        /// </summary>
        /// <param name="obj">The object reference used to fetch the current value of the property.</param>
        /// <param name="metadata">Property metadata.</param>
        public Property(object obj, PropertyInfo metadata)
        {
            IModel model = obj as IModel;
            ID = Guid.NewGuid();
            Name = metadata.GetCustomAttribute<DescriptionAttribute>()?.ToString();
            if (string.IsNullOrEmpty(Name))
                Name = metadata.Name;
            string units = metadata.GetCustomAttribute<UnitsAttribute>()?.ToString();
            if (!string.IsNullOrEmpty(units))
            {
                units = "(" + units + ")";
                if (!Name.Contains(units))
                    Name += " " + units;
            }

            Tooltip = metadata.GetCustomAttribute<TooltipAttribute>()?.Tooltip;
            Separators = metadata.GetCustomAttributes<SeparatorAttribute>()?.Select(s => s.ToString())?.ToList();

            Value = metadata.GetValue(obj);
            if (metadata.PropertyType == typeof(DateTime) || (metadata.PropertyType == typeof(DateTime?) && Value != null))
                // Note: ToShortDateString() uses the current culture, which is what we want in this case.
                Value = ((DateTime)Value).ToShortDateString();
            // ?else if property type isn't a struct?
            else if (Value != null && typeof(IModel).IsAssignableFrom(Value.GetType()))
                Value = ((IModel)Value).Name;
            else if (metadata.PropertyType.IsEnum)
                Value = VariableProperty.GetEnumDescription((Enum)Enum.Parse(metadata.PropertyType, Value?.ToString()));
            else if (metadata.PropertyType != typeof(bool) && metadata.PropertyType != typeof(System.Drawing.Color))
                Value = ReflectionUtilities.ObjectToString(Value, CultureInfo.CurrentCulture);

            // fixme - need to fix this unmaintainable mess brought across from the old PropertyPresenter
            DisplayAttribute attrib = metadata.GetCustomAttribute<DisplayAttribute>();
            DisplayType displayType = attrib?.Type ?? DisplayType.None;

            // For compatibility with the old PropertyPresenter, assume a default of
            // DisplayType.DropDown if the Values property is specified.
            if (displayType == DisplayType.None && !string.IsNullOrEmpty(attrib?.Values))
                displayType = DisplayType.DropDown;

            if (attrib != null && !string.IsNullOrEmpty(attrib.VisibleCallback))
            {
                BindingFlags flags = BindingFlags.Instance | BindingFlags.Static | BindingFlags.Public | BindingFlags.NonPublic | BindingFlags.FlattenHierarchy;
                MethodInfo method = metadata.DeclaringType.GetMethod(attrib.VisibleCallback, flags);
                if (method == null)
                {
                    // Try a property with this name.
                    PropertyInfo visibleProperty = metadata.DeclaringType.GetProperty(attrib.VisibleCallback, flags);
                    if (visibleProperty == null)
                        throw new InvalidOperationException($"Unable to evaluate visible callback {attrib.VisibleCallback} for property {metadata.Name} on type {metadata.DeclaringType.FullName} - method or property does not exist");

                    if (visibleProperty.PropertyType != typeof(bool))
                        throw new InvalidOperationException($"Property {visibleProperty.Name} is not a valid enabled callback, because it has a return type of {visibleProperty.PropertyType}. It should have a bool return type.");
                    if (!visibleProperty.CanRead)
                        throw new InvalidOperationException($"Property {visibleProperty.Name} is not a valid enabled callback, because it does not have a get accessor.");

                    Visible = (bool)visibleProperty.GetValue(obj);
                }
                else
                {
                    if (method.ReturnType != typeof(bool))
                        throw new InvalidOperationException($"Method {metadata.Name} is not a valid enabled callback, because it has a return type of {method.ReturnType}. It should have a bool return type.");
                    ParameterInfo[] parameters = method.GetParameters();
                    List<ParameterInfo> nonOptionalParameters = parameters.Where(p => !p.IsOptional).ToList();
                    if (nonOptionalParameters.Count != 0)
                        throw new InvalidOperationException($"Method {metadata.Name} is not a valid enabled callback, because it takes {nonOptionalParameters.Count} non-optional arguments ({string.Join(", ", nonOptionalParameters.Select(p => p.Name))}). It should take 0 arguments");

                    Visible = (bool)method.Invoke(obj, null);
                }
            }
            else
                Visible = true;

            if (attrib != null && !string.IsNullOrEmpty(attrib.EnabledCallback))
            {
                BindingFlags flags = BindingFlags.Instance | BindingFlags.Static | BindingFlags.Public | BindingFlags.NonPublic | BindingFlags.FlattenHierarchy;
                MethodInfo method = metadata.DeclaringType.GetMethod(attrib.EnabledCallback, flags);
                if (method == null)
                {
                    // Try a property with this name.
                    PropertyInfo enabledProperty = metadata.DeclaringType.GetProperty(attrib.EnabledCallback, flags);
                    if (enabledProperty == null)
                        throw new InvalidOperationException($"Unable to evaluate enabled callback {attrib.EnabledCallback} for property {metadata.Name} on type {metadata.DeclaringType.FullName} - method or property does not exist");

                    if (enabledProperty.PropertyType != typeof(bool))
                        throw new InvalidOperationException($"Property {enabledProperty.Name} is not a valid enabled callback, because it has a return type of {enabledProperty.PropertyType}. It should have a bool return type.");
                    if (!enabledProperty.CanRead)
                        throw new InvalidOperationException($"Property {enabledProperty.Name} is not a valid enabled callback, because it does not have a get accessor.");

                    Enabled = (bool)enabledProperty.GetValue(obj);
                }
                else
                {
                    if (method.ReturnType != typeof(bool))
                        throw new InvalidOperationException($"Method {metadata.Name} is not a valid enabled callback, because it has a return type of {method.ReturnType}. It should have a bool return type.");
                    ParameterInfo[] parameters = method.GetParameters();
                    List<ParameterInfo> nonOptionalParameters = parameters.Where(p => !p.IsOptional).ToList();
                    if (nonOptionalParameters.Count != 0)
                        throw new InvalidOperationException($"Method {metadata.Name} is not a valid enabled callback, because it takes {nonOptionalParameters.Count} non-optional arguments ({string.Join(", ", nonOptionalParameters.Select(p => p.Name))}). It should take 0 arguments");

                    Enabled = (bool)method.Invoke(obj, null);
                }
            }
            else
                Enabled = true;

            switch (displayType)
            {
                case DisplayType.None:
                    if (metadata.PropertyType.IsEnum)
                    {
                        // Enums use dropdown
                        DropDownOptions = Enum.GetValues(metadata.PropertyType).Cast<Enum>()
                                      .Select(e => VariableProperty.GetEnumDescription(e))
                                      .ToArray();
                        DisplayMethod = PropertyType.DropDown;
                    }
                    else if (typeof(IModel).IsAssignableFrom(metadata.PropertyType))
                    {
                        // Model selector - use a dropdown containing names of all models in scope.
                        DisplayMethod = PropertyType.DropDown;
                        DropDownOptions = model.FindAllInScope()
                                               .Where(m => metadata.PropertyType.IsAssignableFrom(m.GetType()))
                                               .Select(m => m.Name)
                                               .ToArray();
                    }
                    else if (metadata.PropertyType == typeof(bool))
                        DisplayMethod = PropertyType.Checkbox;
                    else if (metadata.PropertyType == typeof(System.Drawing.Color))
                        DisplayMethod = PropertyType.Colour;
                    else
                        DisplayMethod = PropertyType.SingleLineText;
                    break;
                case DisplayType.Code:
                    DisplayMethod = PropertyType.Code;
                    break;
                case DisplayType.ColourPicker:
                    DisplayMethod = PropertyType.ColourPicker;
                    break;
                case DisplayType.FileName:
                    DisplayMethod = PropertyType.File;
                    break;
                case DisplayType.FileNames:
                    DisplayMethod = PropertyType.Files;
                    break;
                case DisplayType.DirectoryName:
                    DisplayMethod = PropertyType.Directory;
                    break;
                case DisplayType.DropDown:
                    string methodName = metadata.GetCustomAttribute<DisplayAttribute>().Values;
                    if (methodName == null)
                        throw new ArgumentNullException($"When using DisplayType.DropDown, the Values property must be specified.");
                    BindingFlags flags = BindingFlags.Public | BindingFlags.NonPublic | BindingFlags.Instance | BindingFlags.Static | BindingFlags.FlattenHierarchy;
                    MethodInfo method = model.GetType().GetMethod(methodName, flags);

                    object[] args = metadata.GetCustomAttribute<DisplayAttribute>().ValuesArgs;

                    // Attempt to resolve links - populating the dropdown may
                    // require access to linked models.
                    Simulations sims = model.FindAncestor<Simulations>();
                    if (sims != null)
                        sims.Links.Resolve(model, allLinks: true, throwOnFail: false);

                    DropDownOptions = ((IEnumerable<object>)method.Invoke(model, args))?.Select(v => v?.ToString())?.ToArray();
                    DisplayMethod = PropertyType.DropDown;
                    break;
                case DisplayType.CultivarName:
                    DisplayMethod = PropertyType.DropDown;
                    IPlant plant = null;
                    PropertyInfo plantProperty = model.GetType().GetProperties().FirstOrDefault(p => typeof(IPlant).IsAssignableFrom(p.PropertyType));
                    if (plantProperty != null)
                        plant = plantProperty.GetValue(model) as IPlant;
                    else
                        plant = model.FindInScope<IPlant>();
                    if (plant != null)
                        DropDownOptions = PropertyPresenterHelpers.GetCultivarNames(plant);
                    else
                        DropDownOptions = new string[] { };
                    break;
                case DisplayType.SCRUMcropName:
                    DisplayMethod = PropertyType.DropDown;
                    Zone zoney = model.FindInScope<Zone>();
                    if (zoney != null)
                        DropDownOptions = PropertyPresenterHelpers.GetSCRUMcropNames(zoney);
                    break;
                case DisplayType.TableName:
                    DisplayMethod = PropertyType.DropDown;
                    DropDownOptions = model.FindInScope<IDataStore>()?.Reader?.TableNames?.ToArray();
                    break;
                case DisplayType.FieldName:
                    DisplayMethod = PropertyType.DropDown;
                    IDataStore storage = model.FindInScope<IDataStore>();
                    PropertyInfo tableNameProperty = model.GetType().GetProperties().FirstOrDefault(p => p.GetCustomAttribute<DisplayAttribute>()?.Type == DisplayType.TableName);
                    string tableName = tableNameProperty?.GetValue(model) as string;
                    if (storage != null && storage.Reader.TableNames.Contains(tableName))
                        DropDownOptions = storage.Reader.ColumnNames(tableName).ToArray();
                    break;
                case DisplayType.LifeCycleName:
                    DisplayMethod = PropertyType.DropDown;
                    Zone zone = model.FindInScope<Zone>();
                    if (zone != null)
                        DropDownOptions = PropertyPresenterHelpers.GetLifeCycleNames(zone);
                    break;
                case DisplayType.CropStageName:
                    DisplayMethod = PropertyType.DropDown;
                    Plant planty = model.FindInScope<Plant>();
                    if (planty != null)
                        DropDownOptions = PropertyPresenterHelpers.GetCropStageNames(planty);
                    break;
                case DisplayType.CSVCrops:
                    DisplayMethod = PropertyType.DropDown;
                    PropertyInfo namesPropInfo = model.GetType().GetProperty("CropNames");
                    string[] names = namesPropInfo?.GetValue(model) as string[] ;
                    if (names != null)
                        DropDownOptions = names;
                    break;
                case DisplayType.CropPhaseName:
                    DisplayMethod = PropertyType.DropDown;
                    Plant plantyy = model.FindInScope<Plant>();
                    if (plantyy != null)
                        DropDownOptions = PropertyPresenterHelpers.GetCropPhaseNames(plantyy);
                    break;
                case DisplayType.PlantOrganList:
                    DisplayMethod = PropertyType.DropDown;
                    Zone zone1 = model.FindAncestor<Zone>();
                    List<Plant> plants = zone1.FindAllChildren<Plant>().ToList();
                    if (plants != null)
                        DropDownOptions = PropertyPresenterHelpers.GetPlantOrgans(plants);
                    break;  
                case DisplayType.LifePhaseName:
                    DisplayMethod = PropertyType.DropDown;
                    LifeCycle lifeCycle = null;
                    if (attrib.LifeCycleName != null)
                        lifeCycle = model.FindInScope<LifeCycle>(attrib.LifeCycleName);
                    else
                    {
                        foreach (PropertyInfo property in model.GetType().GetProperties(BindingFlags.Public | BindingFlags.Instance))
                        {
                            if (property.PropertyType == typeof(string))
                            {
                                string value = property.GetValue(model) as string;
                                LifeCycle match = model.FindInScope<LifeCycle>(value);
                                if (match != null)
                                {
                                    lifeCycle = match;
                                    break;
                                }
                            }
                        }
                    }
                    if (lifeCycle != null)
                        DropDownOptions = PropertyPresenterHelpers.GetPhaseNames(lifeCycle).ToArray();
                    break;
                case DisplayType.Model:
                    DisplayMethod = PropertyType.DropDown;
                    DropDownOptions = model.FindAllInScope().Where(m => metadata.PropertyType.IsAssignableFrom(m.GetType()))
                                           .Select(m => m.Name)
                                           .ToArray();
                    break;
                case DisplayType.ResidueName:
                    if (model is SurfaceOrganicMatter surfaceOM)
                    {
                        DisplayMethod = PropertyType.DropDown;
                        DropDownOptions = surfaceOM.ResidueTypeNames().ToArray();
                        break;
                    }
                    else
                        throw new NotImplementedException($"Display type {displayType} is only supported on models of type {typeof(SurfaceOrganicMatter).Name}, but model is of type {model.GetType().Name}.");
<<<<<<< HEAD
=======
                case DisplayType.FertiliserType:
                    var fertiliser = model.FindInScope<Fertiliser>();
                    if (fertiliser != null)
                    {
                        DisplayMethod = PropertyType.DropDown;
                        DropDownOptions = fertiliser.FindAllChildren<FertiliserType>()
                                                    .Select(c => c.Name).ToArray();
                    }
                    break;
>>>>>>> 7d65d4cd
                case DisplayType.MultiLineText:
                    DisplayMethod = PropertyType.MultiLineText;
                    if (Value is IEnumerable enumerable && metadata.PropertyType != typeof(string))
                        Value = string.Join(Environment.NewLine, ((IEnumerable)metadata.GetValue(obj)).ToGenericEnumerable());
                    break;
                case DisplayType.ScrumEstablishStages:
                    DisplayMethod = PropertyType.DropDown;
                    DropDownOptions = new string[3] { "Seed", "Emergence", "Seedling" };
                    break;
                case DisplayType.ScrumHarvestStages: 
                    DisplayMethod = PropertyType.DropDown;
                    DropDownOptions = new string[6] { "Vegetative", "EarlyReproductive", "MidReproductive", "LateReproductive", "Maturity", "Ripe" };
                    break;
                case DisplayType.PlantName:
                    DisplayMethod = PropertyType.DropDown;
                    var plantModels = model.FindAllInScope<Plant>();
                    if (plantModels != null)
                        DropDownOptions = plantModels.Select(plant => plant.Name).ToArray();
                    break;
                case DisplayType.StrumTreeTypes:
                    DisplayMethod = PropertyType.DropDown;
                    DropDownOptions = new string[2] { "Ever green", "Deciduous" };
                    break;

                // Should never happen - presenter should handle this(?)
                //case DisplayType.SubModel:
                default:
                    throw new NotImplementedException($"Unknown display type {displayType}");
            }

            // If the list of dropdown options doesn't contain the actual value of the
            // property, add that value to the list of valid options.
            if (DisplayMethod == PropertyType.DropDown && Value != null)
            {
                if (DropDownOptions == null)
                    DropDownOptions = new string[1] { Value.ToString() };
                else if (!DropDownOptions.Contains(Value.ToString()))
                {
                    List<string> values = DropDownOptions.ToList();
                    values.Add(Value.ToString());
                    DropDownOptions = values.ToArray();
                }
            }
        }
    }
}<|MERGE_RESOLUTION|>--- conflicted
+++ resolved
@@ -7,6 +7,7 @@
 using System.Reflection;
 using APSIM.Shared.Extensions.Collections;
 using APSIM.Shared.Utilities;
+using Models;
 using Models.Core;
 using Models.LifeCycle;
 using Models.PMF;
@@ -337,7 +338,7 @@
                     List<Plant> plants = zone1.FindAllChildren<Plant>().ToList();
                     if (plants != null)
                         DropDownOptions = PropertyPresenterHelpers.GetPlantOrgans(plants);
-                    break;  
+                    break;
                 case DisplayType.LifePhaseName:
                     DisplayMethod = PropertyType.DropDown;
                     LifeCycle lifeCycle = null;
@@ -377,8 +378,6 @@
                     }
                     else
                         throw new NotImplementedException($"Display type {displayType} is only supported on models of type {typeof(SurfaceOrganicMatter).Name}, but model is of type {model.GetType().Name}.");
-<<<<<<< HEAD
-=======
                 case DisplayType.FertiliserType:
                     var fertiliser = model.FindInScope<Fertiliser>();
                     if (fertiliser != null)
@@ -388,7 +387,6 @@
                                                     .Select(c => c.Name).ToArray();
                     }
                     break;
->>>>>>> 7d65d4cd
                 case DisplayType.MultiLineText:
                     DisplayMethod = PropertyType.MultiLineText;
                     if (Value is IEnumerable enumerable && metadata.PropertyType != typeof(string))
@@ -398,7 +396,7 @@
                     DisplayMethod = PropertyType.DropDown;
                     DropDownOptions = new string[3] { "Seed", "Emergence", "Seedling" };
                     break;
-                case DisplayType.ScrumHarvestStages: 
+                case DisplayType.ScrumHarvestStages:
                     DisplayMethod = PropertyType.DropDown;
                     DropDownOptions = new string[6] { "Vegetative", "EarlyReproductive", "MidReproductive", "LateReproductive", "Maturity", "Ripe" };
                     break;
@@ -407,10 +405,6 @@
                     var plantModels = model.FindAllInScope<Plant>();
                     if (plantModels != null)
                         DropDownOptions = plantModels.Select(plant => plant.Name).ToArray();
-                    break;
-                case DisplayType.StrumTreeTypes:
-                    DisplayMethod = PropertyType.DropDown;
-                    DropDownOptions = new string[2] { "Ever green", "Deciduous" };
                     break;
 
                 // Should never happen - presenter should handle this(?)
