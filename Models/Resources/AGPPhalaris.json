{
  "$type": "Models.Core.Simulations, Models",
  "ExplorerWidth": 0,
  "Version": 137,
  "Name": "Simulations",
  "Children": [
    {
      "$type": "Models.AgPasture.PastureSpecies, Models",
      "Albedo": 0.26,
      "Gsmax": 0.011,
      "R50": 200.0,
      "SpeciesFamily": 0,
      "PhotosyntheticPathway": 0,
      "ReferencePhotosyntheticRate": 1.0,
      "LightExtinctionCoefficient": 0.5,
      "GrowthTminimum": 1.0,
      "GrowthToptimum": 20.0,
      "GrowthTEffectExponent": 1.7,
      "UseHeatStressFactor": 0,
      "HeatOnsetTemperature": 28.0,
      "HeatFullTemperature": 35.0,
      "HeatRecoverySumDD": 30.0,
      "HeatRecoveryTReference": 30.0,
      "UseColdStressFactor": 0,
      "ColdOnsetTemperature": 2.0,
      "ColdFullTemperature": -3.0,
      "ColdRecoverySumDD": 20.0,
      "ColdRecoveryTReference": 1.5,
      "MaintenanceRespirationCoefficient": 0.03,
      "GrowthRespirationCoefficient": 0.25,
      "RespirationTReference": 20.0,
      "RespirationExponent": 1.5,
      "DegreesDayForGermination": 125.0,
      "TargetShootRootRatio": 4.0,
      "MaxRootAllocation": 0.25,
      "ShootRootGlfFactor": 0.5,
      "UseReproSeasonFactor": 0,
      "ReproSeasonReferenceLatitude": 41.0,
      "ReproSeasonTimingCoeff": 0.14,
      "ReproSeasonMaxAllocationIncrease": 0.5,
      "ReproSeasonAllocationCoeff": 0.1,
      "FractionLeafMaximum": 0.6,
      "FractionLeafMinimum": 0.6,
      "FractionLeafDMThreshold": 500.0,
      "FractionLeafDMFactor": 2000.0,
      "FractionLeafExponent": 3.0,
      "FractionToStolon": 0.0,
      "SpecificLeafArea": 20.0,
      "StolonEffectOnLAI": 0.0,
      "ShootMaxEffectOnLAI": 1000.0,
      "MaxStemEffectOnLAI": 1.0,
      "LiveLeavesPerTiller": 4.0,
      "TissueTurnoverRateShoot": 0.05,
      "TissueTurnoverRateRoot": 0.02,
      "DetachmentRateShoot": 0.01,
      "TurnoverTemperatureMin": 0.0,
      "TurnoverTemperatureRef": 20.0,
      "TurnoverTemperatureExponent": 1.0,
      "TurnoverDroughtEffectMax": 2.0,
      "TurnoverDroughtThreshold": 0.5,
      "TurnoverDefoliationCoefficient": 0.5,
      "TurnoverDefoliationRootEffect": 0.1,
      "MinimumNFixation": 0.0,
      "MaximumNFixation": 0.0,
      "SoilSaturationEffectMax": 0.1,
      "MinimumWaterFreePorosity": -1.0,
      "SoilSaturationRecoveryFactor": 0.25,
      "NDillutionCoefficient": 2.0,
      "GlfGeneric": 1.0,
      "GlfSoilFertility": 1.0,
      "PlantHeightMinimum": 150.0,
      "PlantHeightMaximum": 150.0,
      "PlantHeightMassForMax": 10000.0,
      "PlantHeightExponent": 2.7,
      "MinimumGreenWt": 50.0,
      "PreferenceForGreenOverDead": 1.0,
      "PreferenceForLeafOverStems": 1.0,
<<<<<<< HEAD
=======
      "PhotosyntheticEfficiency": 0.01,
      "PhotosynthesisCurveFactor": 0.8,
      "FractionPAR": 0.5,
      "LightExtinctionCoefficients": 0.5,
>>>>>>> f2314d55
      "ReferenceCO2": 380.0,
      "CO2EffectScaleFactor": 700.0,
      "CO2EffectOffsetFactor": 600.0,
      "CO2EffectMinimum": 0.6,
      "CO2EffectExponent": 2.0,
      "Name": "AGPPhalaris",
      "Children": [
        {
          "$type": "Models.AgPasture.PastureAboveGroundOrgan, Models",
          "NConcOptimum": 0.04,
          "NConcMinimum": 0.012,
          "NConcMaximum": 0.05,
          "Name": "Leaf",
          "Children": [
            {
              "$type": "Models.AgPasture.GenericTissue, Models",
              "FractionSugarNewGrowth": 0.5,
              "DigestibilityCellWall": 0.6,
              "Name": "EmergingTissue",
              "Children": [],
              "IncludeInDocumentation": true,
              "Enabled": true,
              "ReadOnly": false
            },
            {
              "$type": "Models.AgPasture.GenericTissue, Models",
              "DigestibilityCellWall": 0.6,
              "Name": "DevelopingTissue",
              "Children": [],
              "IncludeInDocumentation": true,
              "Enabled": true,
              "ReadOnly": false
            },
            {
              "$type": "Models.AgPasture.GenericTissue, Models",
              "DigestibilityCellWall": 0.6,
              "Name": "MatureTissue",
              "Children": [],
              "IncludeInDocumentation": true,
              "Enabled": true,
              "ReadOnly": false
            },
            {
              "$type": "Models.AgPasture.GenericTissue, Models",
              "FractionNLuxuryRemobilisable": 0,
              "DigestibilityCellWall": 0.2,
              "Name": "DeadTissue",
              "Children": [],
              "IncludeInDocumentation": true,
              "Enabled": true,
              "ReadOnly": false
            }
          ],
          "IncludeInDocumentation": true,
          "Enabled": true,
          "ReadOnly": false
        },
        {
          "$type": "Models.AgPasture.PastureAboveGroundOrgan, Models",
          "NConcOptimum": 0.015,
          "NConcMinimum": 0.006,
          "NConcMaximum": 0.025,
          "Name": "Stem",
          "Children": [
            {
              "$type": "Models.AgPasture.GenericTissue, Models",
              "FractionSugarNewGrowth": 0.5,
              "DigestibilityCellWall": 0.6,
              "Name": "EmergingTissue",
              "Children": [],
              "IncludeInDocumentation": true,
              "Enabled": true,
              "ReadOnly": false
            },
            {
              "$type": "Models.AgPasture.GenericTissue, Models",
              "DigestibilityCellWall": 0.6,
              "Name": "DevelopingTissue",
              "Children": [],
              "IncludeInDocumentation": true,
              "Enabled": true,
              "ReadOnly": false
            },
            {
              "$type": "Models.AgPasture.GenericTissue, Models",
              "DigestibilityCellWall": 0.6,
              "Name": "MatureTissue",
              "Children": [],
              "IncludeInDocumentation": true,
              "Enabled": true,
              "ReadOnly": false
            },
            {
              "$type": "Models.AgPasture.GenericTissue, Models",
              "FractionNLuxuryRemobilisable": 0,
              "DigestibilityCellWall": 0.2,
              "Name": "DeadTissue",
              "Children": [],
              "IncludeInDocumentation": true,
              "Enabled": true,
              "ReadOnly": false
            }
          ],
          "IncludeInDocumentation": true,
          "Enabled": true,
          "ReadOnly": false
        },
        {
          "$type": "Models.AgPasture.PastureAboveGroundOrgan, Models",
          "FractionStanding": 0.0,
          "NConcOptimum": 0.0,
          "NConcMinimum": 0.0,
          "NConcMaximum": 0.0,
          "Name": "Stolon",
          "Children": [
            {
              "$type": "Models.AgPasture.GenericTissue, Models",
              "FractionSugarNewGrowth": 0.5,
              "DigestibilityCellWall": 0.6,
              "Name": "EmergingTissue",
              "Children": [],
              "IncludeInDocumentation": true,
              "Enabled": true,
              "ReadOnly": false
            },
            {
              "$type": "Models.AgPasture.GenericTissue, Models",
              "DigestibilityCellWall": 0.6,
              "Name": "DevelopingTissue",
              "Children": [],
              "IncludeInDocumentation": true,
              "Enabled": true,
              "ReadOnly": false
            },
            {
              "$type": "Models.AgPasture.GenericTissue, Models",
              "DigestibilityCellWall": 0.6,
              "Name": "MatureTissue",
              "Children": [],
              "IncludeInDocumentation": true,
              "Enabled": true,
              "ReadOnly": false
            },
            {
              "$type": "Models.AgPasture.GenericTissue, Models",
              "FractionNLuxuryRemobilisable": 0,
              "DigestibilityCellWall": 0.2,
              "Name": "DeadTissue",
              "Children": [],
              "IncludeInDocumentation": true,
              "Enabled": true,
              "ReadOnly": false
            }
          ],
          "IncludeInDocumentation": true,
          "Enabled": true,
          "ReadOnly": false
        },
        {
          "$type": "Models.AgPasture.PastureBelowGroundOrgan, Models",
          "NConcOptimum": 0.01,
          "NConcMinimum": 0.006,
          "NConcMaximum": 0.015,
          "RootDistributionDepthParam": 75.0,
          "RootDistributionExponent": 3.7,
          "RootBottomDistributionFactor": 1.05,
          "SpecificRootLength": 75.0,
          "RootDepthMinimum": 50.0,
          "RootDepthMaximum": 1500.0,
          "RootElongationRate": 30.0,
          "KNO3": 0.02,
          "KNH4": 0.01,
          "ExponentSoilMoisture": 1.5,
          "MaximumNUptake": 10.0,
          "Name": "Root",
          "Children": [
            {
              "$type": "Models.AgPasture.RootTissue, Models",
              "Name": "Live",
              "Children": [],
              "IncludeInDocumentation": true,
              "Enabled": true,
              "ReadOnly": false
            },
            {
              "$type": "Models.AgPasture.RootTissue, Models",
              "Name": "Dead",
              "Children": [],
              "IncludeInDocumentation": true,
              "Enabled": true,
              "ReadOnly": false
            }
          ],
          "IncludeInDocumentation": true,
          "Enabled": true,
          "ReadOnly": false
        }
      ],
      "IncludeInDocumentation": true,
      "Enabled": true,
      "ReadOnly": false,
      "PlantType": "AGPPhalaris"
    }
  ]
}<|MERGE_RESOLUTION|>--- conflicted
+++ resolved
@@ -75,13 +75,6 @@
       "MinimumGreenWt": 50.0,
       "PreferenceForGreenOverDead": 1.0,
       "PreferenceForLeafOverStems": 1.0,
-<<<<<<< HEAD
-=======
-      "PhotosyntheticEfficiency": 0.01,
-      "PhotosynthesisCurveFactor": 0.8,
-      "FractionPAR": 0.5,
-      "LightExtinctionCoefficients": 0.5,
->>>>>>> f2314d55
       "ReferenceCO2": 380.0,
       "CO2EffectScaleFactor": 700.0,
       "CO2EffectOffsetFactor": 600.0,
