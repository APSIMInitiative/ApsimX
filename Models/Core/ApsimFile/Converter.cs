--- conflicted
+++ resolved
@@ -17,11 +17,7 @@
     public class Converter
     {
         /// <summary>Gets the latest .apsimx file format version.</summary>
-<<<<<<< HEAD
-        public static int LatestVersion { get { return 81; } }
-=======
-        public static int LatestVersion { get { return 82; } }
->>>>>>> 1df3aec3
+        public static int LatestVersion { get { return 83; } }
 
         /// <summary>Converts a .apsimx string to the latest version.</summary>
         /// <param name="st">XML or JSON string to convert.</param>
@@ -1614,7 +1610,6 @@
             }
         }
 
-
         /// <summary>
         /// Seperate life cycle process class into Growth, Transfer and Mortality classes.
         /// </summary>
@@ -1674,7 +1669,7 @@
         /// </summary>
         /// <param name="root"></param>
         /// <param name="fileName"></param>
-        private static void UpgradeToVersion81(JObject root, string fileName)
+        private static void UpgradeToVersion83(JObject root, string fileName)
         {
             foreach (JObject soilWater in JsonUtilities.ChildrenRecursively(root, "SoilWater"))
             {
