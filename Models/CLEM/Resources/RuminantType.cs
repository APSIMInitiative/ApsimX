--- conflicted
+++ resolved
@@ -721,15 +721,9 @@
         /// Rate at which multiple births are concieved (twins, triplets, ...)
         /// </summary>
         [Category("Basic", "Breeding")]
-<<<<<<< HEAD
         [Description("Rate at which multiple births occur (twins,triplets,...")]
         [Proportion]
         public double[] MultipleBirthRate { get; set; }
-=======
-        [Description("Rate at which twins are concieved")]
-        [Required]
-        public double TwinRate { get; set; }
->>>>>>> 25c00f4d
         /// <summary>
         /// Proportion of SRW for zero calving/lambing rate
         /// </summary>
