﻿using System;
using System.Collections.Generic;
using System.Data;
using System.Globalization;
using System.IO;
using System.Linq;
using System.Reflection;
using System.Text.RegularExpressions;
using System.Xml.Linq;
using APSIM.Shared.Utilities;
using APSIM.Shared.Documentation;
using Models;
using Models.Core;
using Models.Functions;
using APSIM.Documentation.Models.Types;
using Models.PMF;
using Models.PMF.Phen;
using Models.Core.Run;
using Models.Storage;
using Models.PMF.Organs;
using Models.PMF.Struct;
using Models.Functions.DemandFunctions;
using Models.Factorial;
using Models.Functions.SupplyFunctions;
using Models.Functions.RootShape;
using Models.PMF.OilPalm;

namespace APSIM.Documentation.Models
{

    /// <summary>
    /// A class of auto-documentation methods and HTML building widgets.
    /// </summary>
    public class AutoDocumentation
    {
        private static object lockObject = new object();

        /// <summary>Table relating member and summary xml comments.</summary>
        private static readonly Dictionary<string, string> summaries = new();

        /// <summary>Table relating member and remarks xml comments.</summary>
        private static readonly Dictionary<string, string> remarks = new();

        /// <summary>Flag for whether or not documentation has been loaded.</summary>
        private static bool initialized = false;

        /// <summary>Returns a dictionary to match model classes to document class.</summary>
        private static Dictionary<Type, Type> DefineFunctions()
        {
            Dictionary<Type, Type> documentMap = new()
            {
                {typeof(Plant), typeof(DocPlant)},
                {typeof(Clock), typeof(DocClock)},
                {typeof(Simulation), typeof(DocGenericWithChildren)},
                {typeof(CalculateCarbonFractionFromNConc), typeof(DocBiomassArbitrationFunction)},
                {typeof(DeficitDemandFunction), typeof(DocBiomassArbitrationFunction)},
                {typeof(MobilisationSupplyFunction), typeof(DocBiomassArbitrationFunction)},
                {typeof(PlantPartitionFractions), typeof(DocBiomassArbitrationFunction)},
                {typeof(NutrientDemandFunctions), typeof(DocGenericWithChildren)},
                {typeof(NutrientPoolFunctions), typeof(DocGenericWithChildren)},
                {typeof(NutrientProportionFunctions), typeof(DocGenericWithChildren)},
                {typeof(NutrientSupplyFunctions), typeof(DocGenericWithChildren)},
                {typeof(Phenology), typeof(DocPhenology)},
                {typeof(Root), typeof(DocRoot)},
                {typeof(Cultivar), typeof(DocCultivar)},
                {typeof(Map), typeof(DocMap)},
                {typeof(BoundFunction), typeof(DocBoundFunction)},
                {typeof(Memo), typeof(DocMemo)},
                {typeof(Structure), typeof(DocStructure)},
                {typeof(Folder),typeof(DocFolder)},
                {typeof(LinearInterpolationFunction), typeof(DocLinearInterpolationFunction)},
                {typeof(HeightFunction), typeof(DocFunction)},
                {typeof(BudNumberFunction), typeof(DocFunction)},
                {typeof(ZadokPMFWheat), typeof(DocZadokPMFWheat)},
                {typeof(XYPairs), typeof(DocXYPairs)},
                {typeof(VernalisationPhase), typeof(DocPhase)},
                {typeof(SubDailyInterpolation), typeof(DocSubDailyInterpolation)},
                {typeof(StorageNDemandFunction), typeof(DocStorageNDemandFunction)},
                {typeof(StartPhase), typeof(DocPhase)},
                {typeof(PhotoperiodPhase), typeof(DocPhase)},
                {typeof(NodeNumberPhase), typeof(DocPhase)},
                {typeof(LeafDeathPhase), typeof(DocPhase)},
                {typeof(LeafAppearancePhase), typeof(DocPhase)},
                {typeof(GrazeAndRewind), typeof(DocPhase)},
                {typeof(GotoPhase), typeof(DocPhase)},
                {typeof(GerminatingPhase), typeof(DocPhase)},
                {typeof(GenericPhase), typeof(DocPhase)},
                {typeof(EndPhase), typeof(DocPhase)},
                {typeof(EmergingPhase), typeof(DocPhase)},
                {typeof(SorghumLeaf), typeof(DocSorghumLeaf)},
                {typeof(ReproductiveOrgan), typeof(DocReproductiveOrgan) },
                {typeof(PerennialLeaf), typeof(DocPerennialLeaf)},
                {typeof(Nodule), typeof(DocNodule)},
                {typeof(Leaf), typeof(DocLeaf)},
                {typeof(Manager), typeof(DocManager)},
                {typeof(Experiment), typeof(DocGenericWithChildren)},
                {typeof(FrostSenescenceFunction), typeof(DocFrostSenescenceFunction)},
                {typeof(RUEModel), typeof(DocGenericWithChildren)},
                {typeof(LeafCohortParameters), typeof(DocLeafCohortParameters)},
                {typeof(RUECO2Function), typeof(DocGenericWithChildren)},
                {typeof(RootShapeSemiCircle), typeof(DocGenericWithChildren)},
                {typeof(RootShapeCylinder), typeof(DocGenericWithChildren)},
                {typeof(RootShapeSemiEllipse), typeof(DocGenericWithChildren)},
                {typeof(RootShapeSemiCircleSorghum), typeof(DocGenericWithChildren)},
                {typeof(HIReproductiveOrgan), typeof(DocGenericWithChildren)},
                {typeof(BasialBuds), typeof(DocGenericWithChildren)},
<<<<<<< HEAD
                {typeof(OilPalm), typeof(DocGenericWithChildren)},
=======
                {typeof(GenericOrgan), typeof(DocGenericOrgan)},
>>>>>>> 9ec775fc
            };
            return documentMap;
        }

        /// <summary>Writes the description of a class to the tags.</summary>
        /// <param name="model">The model to get documentation for.</param>
        /// <param name="heading">The heading level to use.</param>
        public static List<ITag> Document(IModel model, int heading = 0)
        {
            List<ITag> newTags;

            DefineFunctions().TryGetValue(model.GetType(), out Type docType);

            if (docType != null) 
            {
                object documentClass = Activator.CreateInstance(docType, new object[]{model});
                newTags = (documentClass as DocGeneric).Document(heading);
            }
            else if (docType == null && model as IFunction != null)
            {
                newTags = new DocFunction(model).Document(heading);
            }
            else
            {
                newTags = new DocGeneric(model).Document(heading);
            }

            return newTags;
        }

        /// <summary>Documents the specified model.</summary>
        /// <param name="rootModel">The model this model is held in.</param>
        /// <param name="modelNameToDocument">The model name to document.</param>
        /// <param name="tags">The auto doc tags.</param>
        /// <param name="headingLevel">The starting heading level.</param>
        public void DocumentModel(IModel rootModel, string modelNameToDocument, List<ITag> tags, int headingLevel)
        {
            //This was in my stash, no idea where the function is that was using this in models.
            Simulation simulation = rootModel.FindInScope<Simulation>();
            if (simulation != null)
            {
                // Find the model of the right name.
                IModel modelToDocument = simulation.FindInScope(modelNameToDocument);

                // If not found then find a model of the specified type.
                if (modelToDocument == null)
                    modelToDocument = simulation.FindByPath("[" + modelNameToDocument + "]")?.Value as IModel;

                // If the simulation has the same name as the model we want to document, dig a bit deeper
                if (modelToDocument == simulation)
                    modelToDocument = simulation.FindAllDescendants().Where(m => !m.IsHidden).ToList().FirstOrDefault(m => m.Name.Equals(modelNameToDocument, StringComparison.OrdinalIgnoreCase));

                // If still not found throw an error.
                if (modelToDocument != null)
                {
                    // Get the path of the model (relative to parentSimulation) to document so that 
                    // when replacements happen below we will point to the replacement model not the 
                    // one passed into this method.
                    string pathOfSimulation = simulation.FullPath + ".";
                    string pathOfModelToDocument = modelToDocument.FullPath.Replace(pathOfSimulation, "");

                    // Clone the simulation
                    SimulationDescription simDescription = new SimulationDescription(simulation);

                    Simulation clonedSimulation = simDescription.ToSimulation();

                    // Prepare the simulation for running - this perform misc cleanup tasks such
                    // as removing disabled models, standardising the soil, resolving links, etc.
                    clonedSimulation.Prepare();
                    rootModel.FindInScope<IDataStore>().Writer.Stop();
                    // Now use the path to get the model we want to document.
                    modelToDocument = clonedSimulation.FindByPath(pathOfModelToDocument)?.Value as IModel;

                    if (modelToDocument == null)
                        throw new Exception("Cannot find model to document: " + modelNameToDocument);

                    //Get the simulations to do linking with
                    Simulations sims = simulation.FindAncestor<Simulations>();

                    // resolve all links in cloned simulation.
                    sims.Links.Resolve(clonedSimulation, true);

                    // Document the model.
                    AutoDocumentation.Document(modelToDocument, headingLevel);

                    // Unresolve links.
                    sims.Links.Unresolve(clonedSimulation, true);
                }
            }
        }

        /// <summary>Gets the units from a declaraion.</summary>
        /// <param name="model">The model containing the declaration field.</param>
        /// <param name="fieldName">The declaration field name.</param>
        /// <returns>The units (no brackets) or any empty string.</returns>
        public static string GetUnits(IModel model, string fieldName)
        {
            if (model == null || string.IsNullOrEmpty(fieldName))
                return string.Empty;
            FieldInfo field = model.GetType().GetField(fieldName, BindingFlags.Public | BindingFlags.NonPublic | BindingFlags.Instance | BindingFlags.IgnoreCase);
            if (field != null)
            {
                UnitsAttribute unitsAttribute = ReflectionUtilities.GetAttribute(field, typeof(UnitsAttribute), false) as UnitsAttribute;
                if (unitsAttribute != null)
                    return unitsAttribute.ToString();
            }

            PropertyInfo property = model.GetType().GetProperty(fieldName, BindingFlags.Public | BindingFlags.NonPublic | BindingFlags.Instance | BindingFlags.IgnoreCase);
            if (property != null)
            {
                UnitsAttribute unitsAttribute = ReflectionUtilities.GetAttribute(property, typeof(UnitsAttribute), false) as UnitsAttribute;
                if (unitsAttribute != null)
                    return unitsAttribute.ToString();
            }
            // Didn't find untis - try parent.
            if (model.Parent != null)
                return GetUnits(model.Parent, model.Name);
            else
                return string.Empty;
        }

        /// <summary>Gets the description from a declaraion.</summary>
        /// <param name="model">The model containing the declaration field.</param>
        /// <param name="fieldName">The declaration field name.</param>
        /// <returns>The description or any empty string.</returns>
        public static string GetDescription(IModel model, string fieldName)
        {
            if (model == null || string.IsNullOrEmpty(fieldName))
                return string.Empty;
            FieldInfo field = model.GetType().GetField(fieldName, BindingFlags.Public | BindingFlags.NonPublic | BindingFlags.Instance);
            if (field != null)
            {
                DescriptionAttribute descriptionAttribute = ReflectionUtilities.GetAttribute(field, typeof(DescriptionAttribute), false) as DescriptionAttribute;
                if (descriptionAttribute != null)
                    return descriptionAttribute.ToString();
            }

            return string.Empty;
        }

        /// <summary>
        /// Document the summary description of a model.
        /// </summary>
        /// <param name="model">The model to get documentation for.</param>
        /// <param name="tags">The tags to add to.</param>
        /// <param name="headingLevel">The heading level to use.</param>
        /// <param name="indent">The indentation level.</param>
        /// <param name="documentAllChildren">Document all children?</param>
        public static void DocumentModelSummary(IModel model, List<ITag> tags, int headingLevel, int indent, bool documentAllChildren)
        {
            if (model == null)
                return;

            if (!initialized)
                InitialiseDoc();

            var summaryText = GetSummaryRaw(model.GetType().FullName.Replace("+", "."), 'T');
            if (summaryText != null)
                ParseTextForTags(summaryText, model, tags, headingLevel, indent, documentAllChildren);
        }

        /// <summary>
        /// Get the summary of a member (field, property)
        /// </summary>
        /// <param name="member">The member to get the summary for.</param>
        public static string GetSummary(MemberInfo member)
        {
            var fullName = member.ReflectedType + "." + member.Name;
            if (member is PropertyInfo)
                return GetSummary(fullName, 'P');
            else if (member is FieldInfo)
                return GetSummary(fullName, 'F');
            else if (member is EventInfo)
                return GetSummary(fullName, 'E');
            else if (member is MethodInfo method)
            {
                string args = string.Join(",", method.GetParameters().Select(p => p.ParameterType.FullName));
                args = args.Replace("+", ".");
                return GetSummary($"{fullName}({args})", 'M');
            }
            else
                throw new ArgumentException($"Unknown argument type {member.GetType().Name}");
        }

        /// <summary>
        /// Get the summary of a type removing CRLF.
        /// </summary>
        /// <param name="t">The type to get the summary for.</param>
        public static string GetSummary(Type t)
        {
            return GetSummary(t.FullName, 'T');
        }

        /// <summary>
        /// Get the summary of a type without removing CRLF.
        /// </summary>
        /// <param name="t">The type to get the summary for.</param>
        public static string GetSummaryRaw(Type t)
        {
            return GetSummaryRaw(t.FullName, 'T');
        }

        /// <summary>
        /// Get the remarks tag of a type (if it exists).
        /// </summary>
        /// <param name="t">The type.</param>
        public static string GetRemarks(Type t)
        {
            return GetRemarks(t.FullName, 'T');
        }

        /// <summary>
        /// Get the remarks of a member (field, property) if it exists.
        /// </summary>
        /// <param name="member">The member.</param>
        public static string GetRemarks(MemberInfo member)
        {
            var fullName = member.ReflectedType + "." + member.Name;
            if (member is PropertyInfo)
                return GetRemarks(fullName, 'P');
            else if (member is FieldInfo)
                return GetRemarks(fullName, 'F');
            else if (member is EventInfo)
                return GetRemarks(fullName, 'E');
            else if (member is MethodInfo method)
            {
                string args = string.Join(",", method.GetParameters().Select(p => p.ParameterType.FullName));
                args = args.Replace("+", ".");
                return GetRemarks($"{fullName}({args})", 'M');
            }
            else
                throw new ArgumentException($"Unknown argument type {member.GetType().Name}");
        }

        /// <summary>
        /// Initialise the doc instance.
        /// </summary>
        private static void InitialiseDoc()
        {
            lock (lockObject)
            {
                if (!initialized)
                {
                    string fileName = Path.ChangeExtension(Assembly.GetExecutingAssembly().Location, ".xml");
                    var doc = XDocument.Load(fileName);
                    foreach (var elt in doc.Element("doc").Element("members").Elements())
                    {
                        var name = elt.Attribute("name")?.Value;
                        if (name != null)
                        {
                            var summary = elt.Element("summary")?.Value.Trim();
                            if (summary != null)
                                summaries[name] = summary;
                            var remark = elt.Element("remarks")?.Value.Trim();
                            if (remark != null)
                                remarks[name] = remark;
                        }
                    }
                    initialized = true;
                }
            }
        }

        /// <summary>
        /// Get the summary of a member (class, field, property)
        /// </summary>
        /// <param name="path">The path to the member.</param>
        /// <param name="typeLetter">Type type letter: 'T' for type, 'F' for field, 'P' for property.</param>
        private static string GetSummary(string path, char typeLetter)
        {
            var rawSummary = GetSummaryRaw(path, typeLetter);
            if (rawSummary != null)
            {
                // Need to fix multiline comments - remove newlines and consecutive spaces.
                return Regex.Replace(rawSummary, @"\n[ \t]+", "\n");
            }
            return null;
        }

        /// <summary>
        /// Get the summary of a member (class, field, property)
        /// </summary>
        /// <param name="path">The path to the member.</param>
        /// <param name="typeLetter">Type type letter: 'T' for type, 'F' for field, 'P' for property.</param>
        private static string GetSummaryRaw(string path, char typeLetter)
        {
            if (string.IsNullOrEmpty(path))
                return path;

            if (!initialized)
                InitialiseDoc();

            path = path.Replace("+", ".");

            if (summaries.TryGetValue($"{typeLetter}:{path}", out var summary))
                return summary;
            return null;
        }

        /// <summary>
        /// Get the remarks of a member (class, field, property).
        /// </summary>
        /// <param name="path">The path to the member.</param>
        /// <param name="typeLetter">Type letter: 'T' for type, 'F' for field, 'P' for property.</param>
        /// <returns></returns>
        private static string GetRemarks(string path, char typeLetter)
        {
            if (string.IsNullOrEmpty(path))
                return path;

            if (!initialized)
                InitialiseDoc();

            path = path.Replace("+", ".");

            if (remarks.TryGetValue($"{typeLetter}:{path}", out var remark))
            {
                // Need to fix multiline remarks - trim newlines and consecutive spaces.
                return Regex.Replace(remark, @"\n\s+", "\n");
            }
            return null;
        }

        /// <summary>
        /// Parse a string into documentation tags
        /// </summary>
        /// <param name="stringToParse">The string to parse</param>
        /// <param name="model">The associated model where the string came from</param>
        /// <param name="tags">The list of tags to add to</param>
        /// <param name="headingLevel">The current heading level</param>
        /// <param name="indent">The current indent level</param>
        /// <param name="doNotTrim">If true, don't trim the lines</param>
        /// <param name="documentAllChildren">Ensure all children are documented?</param>
        public static void ParseTextForTags(string stringToParse, IModel model, List<ITag> tags, int headingLevel, int indent, bool documentAllChildren, bool doNotTrim = false)
        {
            if (string.IsNullOrEmpty(stringToParse) || model == null)
                return;
            List<IModel> childrenDocumented = new List<IModel>();
            int numSpacesStartOfLine = -1;
            string paragraphSoFar = string.Empty;
            if (stringToParse.StartsWith("\r\n"))
                stringToParse = stringToParse.Remove(0, 2);
            StringReader reader = new StringReader(stringToParse);
            string line = reader.ReadLine();
            int targetHeadingLevel = headingLevel;
            while (line != null)
            {
                if (!doNotTrim)
                    line = line.Trim();

                // Adjust heading levels.
                if (line.StartsWith("#"))
                {
                    int currentHeadingLevel = line.Count(c => c == '#');
                    targetHeadingLevel = headingLevel + currentHeadingLevel - 1; // assumes models start numbering headings at 1 '#' character
                    string hashString = new string('#', targetHeadingLevel);
                    line = hashString + line.Replace("#", "") + hashString;
                }

                if (line != string.Empty && !doNotTrim)
                {
                    {
                        if (numSpacesStartOfLine == -1)
                        {
                            int preLineLength = line.Length;
                            line = line.TrimStart();
                            numSpacesStartOfLine = preLineLength - line.Length - 1;
                        }
                        else
                            line = line.Remove(0, numSpacesStartOfLine);
                    }
                }

                if (line.StartsWith("[DocumentMathFunction"))
                {
                    StoreParagraphSoFarIntoTags(tags, indent, ref paragraphSoFar);
                    var operatorChar = line["[DocumentMathFunction".Length + 1];
                    childrenDocumented.AddRange(DocumentMathFunction(model, operatorChar, tags, headingLevel, indent));
                }
                else
                {
                    // Remove expression macros and replace with values.
                    line = RemoveMacros(model, line);

                    string heading;
                    int thisHeadingLevel;
                    if (GetHeadingFromLine(line, out heading, out thisHeadingLevel))
                    {
                        StoreParagraphSoFarIntoTags(tags, indent, ref paragraphSoFar);
                        tags.Add(new Heading(heading, thisHeadingLevel));
                    }
                    else if (line.StartsWith("[Document "))
                    {
                        StoreParagraphSoFarIntoTags(tags, indent, ref paragraphSoFar);

                        // Find child
                        string childName = line.Replace("[Document ", "").Replace("]", "");
                        IModel child = model.FindByPath(childName)?.Value as IModel;
                        if (child == null)
                            paragraphSoFar += "<b>Unknown child name: " + childName + " </b>\r\n";
                        else
                        {
                            Document(child, targetHeadingLevel + 1);
                            childrenDocumented.Add(child);
                        }
                    }
                    else if (line.StartsWith("[DocumentType "))
                    {
                        StoreParagraphSoFarIntoTags(tags, indent, ref paragraphSoFar);

                        // Find children
                        string childTypeName = line.Replace("[DocumentType ", "").Replace("]", "");
                        Type childType = ReflectionUtilities.GetTypeFromUnqualifiedName(childTypeName);
                        foreach (IModel child in model.FindAllChildren().Where(c => childType.IsAssignableFrom(c.GetType())))
                        {
                            Document(child, targetHeadingLevel + 1);
                            childrenDocumented.Add(child);
                        }
                    }
                    else if (line == "[DocumentView]")
                        tags.Add(new ModelView(model));
                    else if (line.StartsWith("[DocumentChart "))
                    {
                        StoreParagraphSoFarIntoTags(tags, indent, ref paragraphSoFar);
                        var words = line.Replace("[DocumentChart ", "").Split(',');
                        if (words.Length == 4)
                        {
                            var xypairs = model.FindByPath(words[0])?.Value as XYPairs;
                            if (xypairs != null)
                            {
                                childrenDocumented.Add(xypairs);
                                var xName = words[2];
                                var yName = words[3].Replace("]", "");
                                //tags.Add(new GraphAndTable(xypairs, words[1], xName, yName, indent));
                            }
                        }
                    }
                    else if (line.StartsWith("[DontDocument"))
                    {
                        string childName = line.Replace("[DontDocument ", "").Replace("]", "");
                        IModel child = model.FindByPath(childName)?.Value as IModel;
                        if (childName != null)
                            childrenDocumented.Add(child);
                    }
                    else
                        paragraphSoFar += line + "\r\n";
                }
                line = reader.ReadLine();
            }

            StoreParagraphSoFarIntoTags(tags, indent, ref paragraphSoFar);

            if (documentAllChildren)
            {
                // write children.
                foreach (IModel child in model.FindAllChildren<IModel>())
                {
                    if (!childrenDocumented.Contains(child))
                        Document(child, headingLevel + 1);
                }
            }
        }

        private static string RemoveMacros(IModel model, string line)
        {
            if (model == null || string.IsNullOrEmpty(line))
                return string.Empty;
            int posMacro = line.IndexOf('[');
            while (posMacro != -1)
            {
                int posEndMacro = line.IndexOf(']', posMacro);
                if (posEndMacro != -1)
                {
                    string macro = line.Substring(posMacro + 1, posEndMacro - posMacro - 1);
                    try
                    {
                        object value = EvaluateModelPath(model, macro);
                        if (value != null)
                        {
                            if (value is Array)
                                value = StringUtilities.Build(value as Array, $"{Environment.NewLine}{Environment.NewLine}");

                            line = line.Remove(posMacro, posEndMacro - posMacro + 1);
                            line = line.Insert(posMacro, value.ToString());
                        }
                    }
                    catch (Exception)
                    {
                    }
                }

                if (line == "")
                    posMacro = -1;
                else if (posMacro < line.Length)
                    posMacro = line.IndexOf('[', posMacro + 1);

                if (string.IsNullOrEmpty(line))
                    break;
            }

            return line;
        }

        /// <summary>
        /// Evaluate a path that can include child models, properties or method calls.
        /// </summary>
        /// <param name="model">The reference model.</param>
        /// <param name="path">The path to locate</param>
        private static object EvaluateModelPath(IModel model, string path)
        {
            object obj = model;
            foreach (var word in path.Split('.'))
            {
                if (obj == null)
                    return null;
                if (word.EndsWith("()"))
                {
                    // Process a method (with no arguments) call.
                    // e.g. GetType()
                    var methodName = word.Replace("()", "");
                    var method = obj.GetType().GetMethod(methodName);
                    if (method != null)
                        obj = method.Invoke(obj, null);
                }
                else if (obj is IModel && word == "Units")
                    obj = GetUnits(model, model.Name);
                else if (obj is IModel)
                {
                    // Process a child or property of a model.
                    obj = (obj as IModel).FindByPath(word, LocatorFlags.None)?.Value;
                }
                else
                {
                    // Process properties / fields of an object (not an IModel)
                    obj = ReflectionUtilities.GetValueOfFieldOrProperty(word, obj);
                }
            }

            return obj;
        }

        private static void StoreParagraphSoFarIntoTags(List<ITag> tags, int indent, ref string paragraphSoFar)
        {
            if (paragraphSoFar.Trim() != string.Empty)
                tags.Add(new Paragraph(paragraphSoFar, indent));
            paragraphSoFar = string.Empty;
        }

        /// <summary>Look at a string and return true if it is a heading.</summary>
        /// <param name="st">The string to look at.</param>
        /// <param name="heading">The returned heading.</param>
        /// <param name="headingLevel">The returned heading level.</param>
        /// <returns></returns>
        private static bool GetHeadingFromLine(string st, out string heading, out int headingLevel)
        {
            if (string.IsNullOrEmpty(st))
            {
                heading = string.Empty;
                headingLevel = 0;
                return false;
            }

            heading = st.Replace("#", string.Empty);
            headingLevel = 0;
            if (st.StartsWith("####"))
            {
                headingLevel = 4;
                return true;
            }
            if (st.StartsWith("###"))
            {
                headingLevel = 3;
                return true;
            }
            if (st.StartsWith("##"))
            {
                headingLevel = 2;
                return true;
            }
            if (st.StartsWith("#"))
            {
                headingLevel = 1;
                return true;
            }
            return false;
        }

        /// <summary>
        /// Document all child members of the specified model.
        /// </summary>
        /// <param name="model">The parent model</param>
        /// <param name="tags">Documentation elements</param>
        /// <param name="headingLevel">Heading level</param>
        /// <param name="indent">Indent level</param>
        /// <param name="childTypesToExclude">An optional list of Types to exclude from documentation.</param>
        public static void DocumentChildren(IModel model, List<ITag> tags, int headingLevel, int indent, Type[] childTypesToExclude = null)
        {
            if (model == null)
                return;
            foreach (IModel child in model.Children)
                if (/*child.IncludeInDocumentation &&*/
                    (childTypesToExclude == null || Array.IndexOf(childTypesToExclude, child.GetType()) == -1))
                    Document(child, headingLevel + 1);
        }

        /// <summary>
        /// Document the mathematical function.
        /// </summary>
        /// <param name="function">The IModel function.</param>
        /// <param name="op">The operator</param>
        /// <param name="tags">The tags to add to.</param>
        /// <param name="headingLevel">The level (e.g. H2) of the headings.</param>
        /// <param name="indent">The level of indentation 1, 2, 3 etc.</param>
        private static List<IModel> DocumentMathFunction(IModel function, char op,
                                                         List<ITag> tags, int headingLevel, int indent)
        {
            // create a string to display 'child1 - child2 - child3...'
            string msg = string.Empty;
            List<IModel> childrenToDocument = new List<IModel>();
            foreach (IModel child in function.FindAllChildren<IFunction>())
            {
                if (msg != string.Empty)
                    msg += " " + op + " ";

                if (!AddChildToMsg(child, ref msg))
                    childrenToDocument.Add(child);
            }

            tags.Add(new Paragraph("<i>" + function.Name + " = " + msg + "</i>", indent));

            // write children
            if (childrenToDocument.Count > 0)
            {
                tags.Add(new Paragraph("Where:", indent));

                foreach (IModel child in childrenToDocument)
                    Document(child, headingLevel + 1);
            }

            return childrenToDocument;
        }

        /// <summary>
        /// Return the name of the child or it's value if the name of the child is equal to
        /// the written value of the child. i.e. if the value is 1 and the name is 'one' then
        /// return the value, instead of the name.
        /// </summary>
        /// <param name="child">The child model.</param>
        /// <param name="msg">The message to add to.</param>
        /// <returns>True if child's value was added to msg.</returns>
        private static bool AddChildToMsg(IModel child, ref string msg)
        {
            if (child is Constant)
            {
                double doubleValue = (child as Constant).FixedValue;
                if (Math.IEEERemainder(doubleValue, doubleValue) == 0)
                {
                    int intValue = Convert.ToInt32(doubleValue, CultureInfo.InvariantCulture);
                    string writtenInteger = Integer.ToWritten(intValue);
                    writtenInteger = writtenInteger.Replace(" ", "");  // don't want spaces.
                    if (writtenInteger.Equals(child.Name, StringComparison.CurrentCultureIgnoreCase))
                    {
                        msg += intValue.ToString();
                        return true;
                    }
                }
            }
            else if (child is VariableReference)
            {
                msg += StringUtilities.RemoveTrailingString((child as VariableReference).VariableName, ".Value()");
                return true;
            }

            msg += child.Name;
            return false;
        }
    }
    
}<|MERGE_RESOLUTION|>--- conflicted
+++ resolved
@@ -104,11 +104,8 @@
                 {typeof(RootShapeSemiCircleSorghum), typeof(DocGenericWithChildren)},
                 {typeof(HIReproductiveOrgan), typeof(DocGenericWithChildren)},
                 {typeof(BasialBuds), typeof(DocGenericWithChildren)},
-<<<<<<< HEAD
                 {typeof(OilPalm), typeof(DocGenericWithChildren)},
-=======
                 {typeof(GenericOrgan), typeof(DocGenericOrgan)},
->>>>>>> 9ec775fc
             };
             return documentMap;
         }
