--- conflicted
+++ resolved
@@ -1,11 +1,7 @@
 {
   "$type": "Models.Core.Simulations, Models",
   "ExplorerWidth": 0,
-<<<<<<< HEAD
-  "Version": 143,
-=======
   "Version": 142,
->>>>>>> 1a507928
   "Name": "Simulations",
   "Children": [
     {
@@ -18,7 +14,7 @@
       "Children": [
         {
           "$type": "Models.Memo, Models",
-          "Text": "_Rogerio Cichota, AgResearch, New Zealand_\n\n\n## Preamble\n\nPlantain (*Plantago lanceolata*), also know as English plantain, ribgrass, or ribwort, is a herbaceous perennial herb with a broad distribution in the native grasslands of Eurasia ([SagarHarper_1964]; [StewartPlantain_1996]).  It is now common around the world in suitable habitats with temperate and subtropical climates.  The plant consists of a rosette of basal semi-erect leaves which may have one or more flowering stalks.  The leaves are green to grey-green in colour, have a characteristic lanceolate shape with 3 to 5 parallel veins along the length and have few or no hairs.  The stems are leafless, growing some 10-15cm above the leaves and have scattered hairs toward the base of the plant.  Each stalk terminates in an ovoid inflorescence containing many small flowers each with a pointed bract.  The inflrescence is 1-4cm long and changes shape over time (from a cone to a cilinder) as the flowers mature from the based to the top, the colour also changes from the initial grey-green to light brown when mature.  The flowering period goes from late spring to early fall and varies between plants, it can last several months for a population of plants in a given locale.  Plantain does not need vernalisation to trigger flowering.  The flowers are wind-pollinated and are replaced by a small seed capsule containing two small seeds, with weight varying between 1.5 and 2.0 mg per seed. Seeds have an oblong shape and the colour varies from dark brown to black.  The root system consists of a relatively shallow crown of coarse fibrous roots including adventitious roots ([SandersonElwinger_2000a]) and although technically a taprooted species it does not have the typical solid deep taproot.  Plantain can allocate greater proportion of roots at depth, giving a competitive advantage over shallow root grasses ([StewartPlantain_1996]; [NieEtAl_2008]; [vanDenBergeEtAl_2014]).\n\nSelection of plantain cultivars for use as forage have focused mostly on narrow leaf varieties, which have an erect, bushy, growth habit and ability to tiller under grazing ([StewartPlantain_1996]), more recently some emphasis has also been put on the ability to growth over cold periods.  Forage plantain can grow large leaves, up to around 40cm instead of typical 15-25cm, and these are highly palatable to grazing animals, being specifically targeted by sheep ([SagarHarper_1964]; [StewartPlantain_1996]; [RumballKeog_1997]; [QuijadaThesis_2015]). Reproductive organs are less palatable and mature stalks are avoided by grazers ([StewartPlantain_1996]; [MoorheadPigot_2009]; [AyalaEtAl_2011]).  Plantain is highly nutritious, has good digestibility, and the mineral composition usually is higher than ryegras-clover swards ([StewartPlantain_1996]; [JacobsWard_2010]; [ElgersmaEtal_2014]; [LeeEtAlYields_2015]).  Potential medicinal effects of plantain have been suggested and few bio-active compounds that may alter rumen fermentation and N partitionin in the animal are being investigated ([StewartPlantain_1996]; [QuijadaThesis_2015]; [JansmaThesis_2016]).  \n\n\n\n**Objective:**  The model presented here has been built using the Plant Modelling Framework (PMF) of [brown_plant_2014] to simulate the growth of a forage plantin crop.  Currently, the focus is on describing biomass accumulation and regrowth after harvest on monocultural swards. As part of APSIM's PMF, using plantain in mixed swards is possible, but this has not been properly tested yet.  Likewise, describing the effect of population decrease on plant growth was not attempted; for swards free of weeds and within typical population ranges, the changes in plant size (number of tillers) and LAI should compensate for loss of population, but competition with weeds and others would alter this pattern significantly.  \nSimulating variations in plant N concentration (seasonal or due to changes in soil status)  is not a major focus of the current model.  Further development of PMF's supply/demand processes are needed for capturing the variations in N content typically seen in perennial species.  \n\n## Presentation\n\nThis model has been built using the Plant Modelling Framework (PMF) of [brown_plant_2014] to simulate the growth of a forage plantain crop ( _Plantago lanceolata_ ).  The model focus, thus, on describing primarily the vegetative growth, with a simplified account of the reproductive phase, without explicit considering flowers and seeds (these may be included in future releases).  To simulate the aboveground plant structure, including the photosynthesis process, the plantain model uses the SimpleLeaf procedure of PMF.  The model describes a semi-perennial crop, with phenology rewinding to the vegetative stage at the end of the reproductive phase.\n\n\n## Inclusion in APSIM simulations\n\nA forage plantain crop can be included in a simulation the same as any other APSIM crop.\n\n - The plantain object can be dragged or copied from the Crop folder in the tool box into a Field in your simulation;\n - To become active and grow, plantain needs to be sown using a manager script with a sowing rule. e.g.:\n~~~\n Plantain.Sow(cultivar: Tonic, population: 300, depth: 10, rowSpacing: 150);  \n~~~\nIf a specified cultivar is not available, a fatal error will be thrown.\n\n\n### Harvest and biomass removal\n\nPlantain biomass can be removed by raising one of the valid methods: Harvest, Cut, Graze, or Prune; this is done using a manager script, similarly to other crops.  The proportion of the biomass of each organ that is removed from the system and/or added to the residue pools may be specified; otherwise defaults will be used.  Note that the sum of fractions removed and added to residue should be <= 1.0.  To specify the proportions for removal in a manager script, use a RemovalFractions class as shown below:\n~~~\n[EventSubscribe(\"Commencing\")]  \nprivate void OnSimulationCommencing(object sender, EventArgs e)  \n{  \n  RemoveFraction = new RemovalFractions(Plantain.Organs);  \n}  \n[EventSubscribe(\"DoManagement\")]    \nprivate void OnDoManagement(object sender, EventArgs e)  \n{  \n  if (Clock.Today.Date == HarvestDate)  \n  {  \n    RemoveFraction.SetFractionToRemove(\"Leaf\", 0.80);  \n    RemoveFraction.SetFractionToRemove(\"Stem\", 0.50);  \n    RemoveFraction.SetFractionToResidue(\"leaf\",0.05);\n    Plantain.Harvest(RemoveFraction);  \n  }\n}  \n~~~\nThe RemovalFractions class can be sent with Harvest, Cut, Graze, or Prune events. All parameters are optional, defaults are used whenever any value is not specified.\n\n\n### Crop termination\nTo fully terminate a crop the EndCrop event should be raised:\n~~~\n Plantain.EndCrop();  \n~~~\nOnce a crop has been ended the field is open to be used by another APSIM plant model, or another plantain crop.  Note that ending plantain is not necessary before sowing another crop, competition for resources will take place between crops when there is more than one in the field.\n\n\n## Acknowledgements\nThis model was developed with help from Brittany Paton and Russel McAuliffe organising data and simulations. Datasets were kindly shared by Julia M. Lee and the Forages for Reduced Nitrogen Leaching (FRNL) programme.  \n",
+          "Text": "\n## Presentation\n\nThis model has been built using the Plant Modelling Framework (PMF) of [brown_plant_2014] to simulate the growth of a forage plantain crop ( _Plantago lanceolata_ ).  The model focus, thus, on describing primarily the vegetative growth, with a simplified account of the reproductive phase, without explicit considering flowers and seeds (these may be included in future releases).  To simulate the aboveground plant structure, including the photosynthesis process, the plantain model uses the SimpleLeaf procedure of PMF.  The model describes a semi-perennial crop, with phenology rewinding to the vegetative stage at the end of the reproductive phase.\n\n\n##Inclusion in APSIM simulations\nA forage plantain crop can be included in a simulation the same as any other APSIM crop.\n\n * - The plantain object can be dragged or copied from the Crop folder in the tool box into a Field in your simulation;\n * - To become active and grow, plantain needs to be sown using a manager script with a sowing rule. e.g.:\n~~~\n Plantain.Sow(cultivar: Tonic, population: 300, depth: 10, rowSpacing: 150);  \n~~~\nIf a specified cultivar is not available, a fatal error will be thrown.\n\n\n###Harvest and biomass removal\nPlantain biomass can be removed by raising one of the valid methods: Harvest, Cut, Graze, or Prune; this is done using a manager script, similarly to other crops.  The proportion of the biomass of each organ that is removed from the system and/or added to the residue pools may be specified; otherwise defaults will be used.  Note that the sum of fractions removed and added to residue should be <= 1.0.  To specify the proportions for removal in a manager script, use a RemovalFractions class as shown below:\n~~~\n[EventSubscribe(\"Commencing\")]  \nprivate void OnSimulationCommencing(object sender, EventArgs e)  \n{  \n  RemoveFraction = new RemovalFractions(Plantain.Organs);  \n}  \n[EventSubscribe(\"DoManagement\")]    \nprivate void OnDoManagement(object sender, EventArgs e)  \n{  \n  if (Clock.Today.Date == HarvestDate)  \n  {  \n    RemoveFraction.SetFractionToRemove(\"Leaf\", 0.80);  \n    RemoveFraction.SetFractionToRemove(\"Stem\", 0.50);  \n    RemoveFraction.SetFractionToResidue(\"leaf\",0.05);\n    Plantain.Harvest(RemoveFraction);  \n  }\n}  \n~~~\nThe RemovalFractions class can be sent with Harvest, Cut, Graze, or Prune events. All parameters are optional, defaults are used whenever any value is not specified.\n\n\n###Crop termination\nTo fully terminate a crop the EndCrop event should be raised:\n~~~\n Plantain.EndCrop();  \n~~~\nOnce a crop has been ended the field is open to be used by another APSIM plant model, or another plantain crop.  Note that ending plantain is not necessary before sowing another crop, competition for resources will take place between crops when there is more than one in the field.\n\n\n## Acknowledgements\nThis model was developed with help from Brittany Paton and Russel McAuliffe organising data and simulations. Datasets were kindly shared by Julia M. Lee and the Forages for Reduced Nitrogen Leaching (FRNL) programme.  \n",
           "Name": "GeneralDescription",
           "Children": [],
           "IncludeInDocumentation": true,
@@ -335,8 +331,7 @@
                       "$type": "Models.PMF.Arbitrator.SendPotentialDMAllocationsMethod, Models",
                       "Name": "SendPotentialDMAllocationsMethod"
                     }
-                  ],
-                  "ShowInDocs": false
+                  ]
                 },
                 {
                   "$type": "Models.Core.Folder, Models",
@@ -350,8 +345,7 @@
                       "$type": "Models.PMF.Arbitrator.DryMatterAllocationsMethod, Models",
                       "Name": "DryMatterAllocationsMethod"
                     }
-                  ],
-                  "ShowInDocs": false
+                  ]
                 },
                 {
                   "$type": "Models.PMF.RelativeAllocation, Models",
@@ -385,8 +379,7 @@
                       "$type": "Models.PMF.Arbitrator.ReallocationMethod, Models",
                       "Name": "ReallocationMethod"
                     }
-                  ],
-                  "ShowInDocs": false
+                  ]
                 },
                 {
                   "$type": "Models.Core.Folder, Models",
@@ -400,8 +393,7 @@
                       "$type": "Models.PMF.Arbitrator.RetranslocationMethod, Models",
                       "Name": "RetranslocationMethod"
                     }
-                  ],
-                  "ShowInDocs": false
+                  ]
                 },
                 {
                   "$type": "Models.Core.Folder, Models",
@@ -411,8 +403,7 @@
                       "$type": "Models.PMF.Arbitrator.NitrogenAllocationsMethod, Models",
                       "Name": "NitrogenAllocationsMethod"
                     }
-                  ],
-                  "ShowInDocs": false
+                  ]
                 },
                 {
                   "$type": "Models.PMF.RelativeAllocation, Models",
