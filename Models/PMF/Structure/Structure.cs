--- conflicted
+++ resolved
@@ -16,11 +16,7 @@
     [ValidParent(ParentType = typeof(Plant))]
     [ViewName("UserInterface.Views.PropertyView")]
     [PresenterName("UserInterface.Presenters.PropertyPresenter")]
-<<<<<<< HEAD
-    public class Structure : Model, Models.Interfaces.IStructure
-=======
     public class Structure : Model
->>>>>>> 586efe61
     {
         // 1. Links
         //-------------------------------------------------------------------------------------------
