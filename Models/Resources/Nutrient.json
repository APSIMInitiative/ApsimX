--- conflicted
+++ resolved
@@ -1,20 +1,16 @@
 {
   "$type": "Models.Core.Simulations, Models",
   "ExplorerWidth": 0,
-<<<<<<< HEAD
-  "Version": 143,
-=======
   "Version": 142,
->>>>>>> 1a507928
   "Name": "Simulations",
   "Children": [
     {
       "$type": "Models.Soils.Nutrients.Nutrient, Models",
       "DirectedGraphInfo": {
-        "$type": "APSIM.Shared.Graphing.DirectedGraph, APSIM.Shared",
+        "$type": "Models.DirectedGraph, Models",
         "Nodes": [
           {
-            "$type": "APSIM.Shared.Graphing.Node, APSIM.Shared",
+            "$type": "Models.Node, Models",
             "Name": "Inert",
             "Location": "656, 254",
             "Colour": "0, 158, 115",
@@ -22,7 +18,7 @@
             "Transparent": false
           },
           {
-            "$type": "APSIM.Shared.Graphing.Node, APSIM.Shared",
+            "$type": "Models.Node, Models",
             "Name": "SurfaceResidue",
             "Location": "566, 69",
             "Colour": "0, 158, 115",
@@ -30,7 +26,7 @@
             "Transparent": false
           },
           {
-            "$type": "APSIM.Shared.Graphing.Node, APSIM.Shared",
+            "$type": "Models.Node, Models",
             "Name": "FOMLignin",
             "Location": "261, 69",
             "Colour": "0, 158, 115",
@@ -38,7 +34,7 @@
             "Transparent": false
           },
           {
-            "$type": "APSIM.Shared.Graphing.Node, APSIM.Shared",
+            "$type": "Models.Node, Models",
             "Name": "FOMCellulose",
             "Location": "397, 70",
             "Colour": "0, 158, 115",
@@ -46,7 +42,7 @@
             "Transparent": false
           },
           {
-            "$type": "APSIM.Shared.Graphing.Node, APSIM.Shared",
+            "$type": "Models.Node, Models",
             "Name": "FOMCarbohydrate",
             "Location": "123, 70",
             "Colour": "0, 158, 115",
@@ -54,7 +50,7 @@
             "Transparent": false
           },
           {
-            "$type": "APSIM.Shared.Graphing.Node, APSIM.Shared",
+            "$type": "Models.Node, Models",
             "Name": "Microbial",
             "Location": "218, 299",
             "Colour": "0, 158, 115",
@@ -62,7 +58,7 @@
             "Transparent": false
           },
           {
-            "$type": "APSIM.Shared.Graphing.Node, APSIM.Shared",
+            "$type": "Models.Node, Models",
             "Name": "Humic",
             "Location": "458, 293",
             "Colour": "0, 158, 115",
@@ -70,7 +66,7 @@
             "Transparent": false
           },
           {
-            "$type": "APSIM.Shared.Graphing.Node, APSIM.Shared",
+            "$type": "Models.Node, Models",
             "Name": "Urea",
             "Location": "529, 419",
             "Colour": "86, 180, 233",
@@ -78,7 +74,7 @@
             "Transparent": false
           },
           {
-            "$type": "APSIM.Shared.Graphing.Node, APSIM.Shared",
+            "$type": "Models.Node, Models",
             "Name": "NO3",
             "Location": "185, 435",
             "Colour": "86, 180, 233",
@@ -86,7 +82,7 @@
             "Transparent": false
           },
           {
-            "$type": "APSIM.Shared.Graphing.Node, APSIM.Shared",
+            "$type": "Models.Node, Models",
             "Name": "NH4",
             "Location": "357, 422",
             "Colour": "86, 180, 233",
@@ -94,7 +90,7 @@
             "Transparent": false
           },
           {
-            "$type": "APSIM.Shared.Graphing.Node, APSIM.Shared",
+            "$type": "Models.Node, Models",
             "Name": "Atmosphere",
             "Location": "48, 338",
             "Colour": "White",
@@ -102,7 +98,7 @@
             "Transparent": true
           },
           {
-            "$type": "APSIM.Shared.Graphing.Node, APSIM.Shared",
+            "$type": "Models.Node, Models",
             "Name": "LabileP",
             "Location": "183, 605",
             "Colour": "86, 180, 233",
@@ -110,7 +106,7 @@
             "Transparent": false
           },
           {
-            "$type": "APSIM.Shared.Graphing.Node, APSIM.Shared",
+            "$type": "Models.Node, Models",
             "Name": "UnavailableP",
             "Location": "50, 50",
             "Colour": "86, 180, 233",
@@ -120,7 +116,7 @@
         ],
         "Arcs": [
           {
-            "$type": "APSIM.Shared.Graphing.Arc, APSIM.Shared",
+            "$type": "Models.Arc, Models",
             "SourceName": "SurfaceResidue",
             "DestinationName": "Microbial",
             "Location": "415, 173",
@@ -128,7 +124,7 @@
             "Text": null
           },
           {
-            "$type": "APSIM.Shared.Graphing.Arc, APSIM.Shared",
+            "$type": "Models.Arc, Models",
             "SourceName": "SurfaceResidue",
             "DestinationName": "Humic",
             "Location": "499, 172",
@@ -136,7 +132,7 @@
             "Text": null
           },
           {
-            "$type": "APSIM.Shared.Graphing.Arc, APSIM.Shared",
+            "$type": "Models.Arc, Models",
             "SourceName": "FOMLignin",
             "DestinationName": "Microbial",
             "Location": "259, 221",
@@ -144,7 +140,7 @@
             "Text": null
           },
           {
-            "$type": "APSIM.Shared.Graphing.Arc, APSIM.Shared",
+            "$type": "Models.Arc, Models",
             "SourceName": "FOMLignin",
             "DestinationName": "Humic",
             "Location": "255, 105",
@@ -152,7 +148,7 @@
             "Text": null
           },
           {
-            "$type": "APSIM.Shared.Graphing.Arc, APSIM.Shared",
+            "$type": "Models.Arc, Models",
             "SourceName": "FOMCellulose",
             "DestinationName": "Microbial",
             "Location": "370, 184",
@@ -160,7 +156,7 @@
             "Text": null
           },
           {
-            "$type": "APSIM.Shared.Graphing.Arc, APSIM.Shared",
+            "$type": "Models.Arc, Models",
             "SourceName": "FOMCellulose",
             "DestinationName": "Humic",
             "Location": "463, 224",
@@ -168,7 +164,7 @@
             "Text": null
           },
           {
-            "$type": "APSIM.Shared.Graphing.Arc, APSIM.Shared",
+            "$type": "Models.Arc, Models",
             "SourceName": "FOMCarbohydrate",
             "DestinationName": "Microbial",
             "Location": "141, 131",
@@ -176,7 +172,7 @@
             "Text": null
           },
           {
-            "$type": "APSIM.Shared.Graphing.Arc, APSIM.Shared",
+            "$type": "Models.Arc, Models",
             "SourceName": "FOMCarbohydrate",
             "DestinationName": "Humic",
             "Location": "204, 215",
@@ -184,7 +180,7 @@
             "Text": null
           },
           {
-            "$type": "APSIM.Shared.Graphing.Arc, APSIM.Shared",
+            "$type": "Models.Arc, Models",
             "SourceName": "Microbial",
             "DestinationName": "Microbial",
             "Location": "335, 301",
@@ -192,7 +188,7 @@
             "Text": null
           },
           {
-            "$type": "APSIM.Shared.Graphing.Arc, APSIM.Shared",
+            "$type": "Models.Arc, Models",
             "SourceName": "Microbial",
             "DestinationName": "Humic",
             "Location": "319, 278",
@@ -200,7 +196,7 @@
             "Text": null
           },
           {
-            "$type": "APSIM.Shared.Graphing.Arc, APSIM.Shared",
+            "$type": "Models.Arc, Models",
             "SourceName": "Humic",
             "DestinationName": "Microbial",
             "Location": "334, 340",
@@ -208,7 +204,7 @@
             "Text": null
           },
           {
-            "$type": "APSIM.Shared.Graphing.Arc, APSIM.Shared",
+            "$type": "Models.Arc, Models",
             "SourceName": "Urea",
             "DestinationName": "NH4",
             "Location": "433, 416",
@@ -216,7 +212,7 @@
             "Text": null
           },
           {
-            "$type": "APSIM.Shared.Graphing.Arc, APSIM.Shared",
+            "$type": "Models.Arc, Models",
             "SourceName": "NO3",
             "DestinationName": "Atmosphere",
             "Location": "1, 319",
@@ -224,7 +220,7 @@
             "Text": null
           },
           {
-            "$type": "APSIM.Shared.Graphing.Arc, APSIM.Shared",
+            "$type": "Models.Arc, Models",
             "SourceName": "NH4",
             "DestinationName": "NO3",
             "Location": "243, 409",
@@ -236,14 +232,6 @@
       "ResourceName": null,
       "Name": "Nutrient",
       "Children": [
-        {
-          "$type": "Models.Memo, Models",
-          "Text": "This work builds upon earlier APSIM soil organic matter models such as SoilN ([probert_apsims_1998]).",
-          "Name": "Introduction",
-          "Children": [],
-          "Enabled": true,
-          "ReadOnly": false
-        },
         {
           "$type": "Models.Soils.Nutrients.NutrientPool, Models",
           "C": null,
