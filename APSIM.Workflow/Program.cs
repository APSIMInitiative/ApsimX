﻿using CommandLine;
using System.Diagnostics;
using Models.Core;
using Models.Core.ApsimFile;
using Models.Climate;
using APSIM.Shared.Utilities;
using System.IO.Compression;
using System.Net;

namespace APSIM.Workflow;

/// <summary>
/// Main program class for the APSIM.Workflow application.
/// </summary>
public class Program
{
    private static int exitCode = 0;
    public static List<string> apsimFilePaths = [];

    /// <summary>
    /// Production token URL
    /// </summary>
    public static string WORKFLO_API_TOKEN_URL = "https://digitalag.csiro.au/workflo/antiforgery/token";
    
    // // Development token URL
    // public static WORKFLO_API_TOKEN_URL = "http://localhost:8040/antiforgery/token";

    /// <summary>
    /// Production submit azure URL
    /// </summary>
    public static string WORKFLO_API_SUBMIT_AZURE_URL = "https://digitalag.csiro.au/workflo/submit-azure";
    // // Development submit azure URL
    // public static WORKFLO_API_SUBMIT_AZURE_URL = "http://localhost:8040/submit-azure";



    public static int Main(string[] args)
    {
        Parser.Default.ParseArguments<Options>(args).WithParsed(RunOptions).WithNotParsed(HandleParseError);
        return exitCode;
    }

    /// <summary>
    /// Runs the application with the specified options.
    /// </summary>
    /// <param name="options"></param>
    private static void RunOptions(Options options)
    {
        try
        {
            if (options.ValidationLocations)
            {
                if (options.Verbose)
                    Console.WriteLine("Validation locations:");

                foreach(string dir in ValidationLocationUtility.GetDirectoryPaths())
                {
                    Console.WriteLine(dir);
                }
            }
            if (!string.IsNullOrWhiteSpace(options.DirectoryPath))
            {
                Program.apsimFilePaths = StandardiseFilePaths(Directory.GetFiles(options.DirectoryPath, "*.apsimx").ToList());
                Console.WriteLine("Processing file: " + options.DirectoryPath);
                bool weatherFilesCopied = CopyWeatherFiles(options, Program.apsimFilePaths );

<<<<<<< HEAD
                WorkFloFileUtilities.CreateValidationWorkFloFile(options.DirectoryPath, Program.apsimFilePaths, options.GitHubAuthorID);                
=======
                WorkFloFileUtilities.CreateValidationWorkFloFile(options.DirectoryPath, Program.apsimFilePaths);                
>>>>>>> e37d5f84
                if (!File.Exists(Path.Combine(options.DirectoryPath, "workflow.yml")))
                    throw new Exception("Error: Failed to create validation workflow file.");

                if(options.Verbose)
                    Console.WriteLine("Validation workflow file created.");

                bool zipFileCreated = CreateZipFile(options.DirectoryPath);

                if(options.Verbose && zipFileCreated)
                    Console.WriteLine("Zip file created.");
                    
                if(weatherFilesCopied & zipFileCreated)
                {
                    SubmitWorkFloJob(options.DirectoryPath).Wait();
                }
                else
                {
                    throw new Exception("There was an issue organising the files for submittal to Azure.\n");
                }

                if (options.Verbose)
                    Console.WriteLine("Finished with exit code " + exitCode);
            }
        }
        catch (Exception ex)
        {
            Console.WriteLine("Error: " + ex.Message);
            exitCode = 1;
        }
    }

    private static async Task SubmitWorkFloJob(string directoryPath)
    {

        // Setup HTTP client with cookie container.
        CookieContainer cookieContainer = new();
        HttpClientHandler httpClientHandler = new()
        {
            CookieContainer = cookieContainer,
            UseCookies = true,
        };

        // Get Token for subsequent request.
        using HttpClient httpClient = new(httpClientHandler);
        Uri tokenUri = new(Program.WORKFLO_API_TOKEN_URL);
        var response = await httpClient.GetAsync(tokenUri);
        var token = await httpClient.GetStringAsync(tokenUri);
        CookieCollection responseCookies = cookieContainer.GetCookies(tokenUri);
        
        // Submit Azure job.
        HttpResponseMessage submitAzureRequest = await SendSubmitAzureJobRequest(directoryPath, httpClient, token);
        if (submitAzureRequest.IsSuccessStatusCode)
        {
            Console.WriteLine("WorkFlo job submitted successfully.");
        }
        else
        {
            var responseContentJson = submitAzureRequest.Content.ReadAsStringAsync().Result;
            Console.WriteLine("Error: Failed to submit WorkFlo job. Reason:\n" + responseContentJson);
            exitCode = 1;
        }
    }

    private static async Task<HttpResponseMessage> SendSubmitAzureJobRequest(string directoryPath, HttpClient httpClient, string token)
    {
        Uri azureSubmitJobUri = new(Program.WORKFLO_API_SUBMIT_AZURE_URL);
        var content = new MultipartFormDataContent
        {
            { new StreamContent(File.OpenRead(Path.Combine(directoryPath, "payload.zip")), 8192), "file", "payload.zip" }
        };
        content.Headers.Add("X-XSRF-TOKEN", token);
        HttpRequestMessage request = new(HttpMethod.Post, azureSubmitJobUri) { Content = content };
        HttpResponseMessage message = await httpClient.SendAsync(request);
        return message;
    }

    /// <summary>
    /// Creates a zip file from the specified directory.
    /// </summary>
    /// <param name="directoryPath">directory where payload files can be found.</param>
    private static bool CreateZipFile(string directoryPath)
    {
        if (directoryPath == null)
            throw new Exception("Error: Directory path is null while trying to create zip file.");

        var parentDirectory = Directory.GetParent(directoryPath);
        if (parentDirectory == null || parentDirectory.Parent == null)
            throw new Exception("Error: Directory path is invalid while trying to create zip file.");
        string directoryParentPath = parentDirectory.Parent.FullName;
        string zipFilePath = Path.Combine(directoryParentPath, "payload.zip");

        if (File.Exists(zipFilePath))
            File.Delete(zipFilePath);

        RemoveDatabaseFiles(directoryPath);

        ZipFile.CreateFromDirectory(directoryPath, zipFilePath, CompressionLevel.SmallestSize, false);

        if (!File.Exists(zipFilePath))
            throw new Exception("Error: Failed to create zip file.");

        string finalZipFilePath = Path.Combine(directoryPath, "payload.zip");
        if(File.Exists(finalZipFilePath))
            File.Delete(finalZipFilePath);

        File.Move(zipFilePath, finalZipFilePath);
        return true;
    }

    /// <summary>
    /// Removes the database files from Directory to reduce request entity size for WorkFlo API.
    /// </summary>
    /// <remarks>The db files are not needed as they will be regenerated on Azure.</remarks>
    /// <param name="directoryPath"></param>
    private static void RemoveDatabaseFiles(string directoryPath)
    {
        foreach(string dbFilePath in Directory.GetFiles(directoryPath,"*.db"))
        {
            File.Delete(dbFilePath);
        }
    }

    /// <summary>
    /// Handles parser errors to ensure that a non-zero exit code
    /// is returned when parse errors are encountered.
    /// </summary>
    /// <param name="errors">Parse errors.</param>
    private static void HandleParseError(IEnumerable<Error> errors)
    {
        // To help with Jenkins only errors.
        foreach (var error in errors)
        {
            //We need to exclude these as the nuget package has a bug that causes them to appear even if there is no error.
            if (error as VersionRequestedError == null && error as HelpRequestedError == null && error as MissingRequiredOptionError == null)
            {
                Console.WriteLine("Console error output: " + error.ToString());
                Trace.WriteLine("Trace error output: " + error.ToString());
            }
        }

        if (!(errors.IsHelp() || errors.IsVersion() || errors.Any(e => e is MissingRequiredOptionError)))
            exitCode = 1;
    }

    /// <summary>
    /// Copies the weather files from the specified directories in the apsimx file to the directory.
    /// </summary>
    /// <param name="zipFile"></param>
    private static bool CopyWeatherFiles(Options options, List<string> apsimFilePaths)
    {
        try
        {
            foreach (string apsimFilePath in apsimFilePaths)
            {
                string apsimxFileText = GetApsimXFileTextFromFile(apsimFilePath);
                if (string.IsNullOrWhiteSpace(apsimxFileText))
                {
                    throw new Exception("Error: Failed to get APSIMX file text.");
                }

                var simulations = FileFormat.ReadFromString<Simulations>(apsimxFileText, e => throw e, false).NewModel as Simulations;

                if (simulations == null)
                {
                    throw new Exception("Error: Failed to read simulations from APSIMX file.");
                }

                List<Weather> weatherModels = simulations.FindAllDescendants<Weather>().ToList();

                if (weatherModels.Count != 0)
                {
                    if (options.Verbose)
                    {
                        Console.WriteLine("Weather files found");
                    }
                }
                else
                {
                    Console.WriteLine("No weather files found");
                    return true;
                }

                foreach (Weather weather in weatherModels)
                {
                    string oldPath = weather.FileName;
<<<<<<< HEAD
                    string source = PathUtilities.GetAbsolutePath(weather.FileName, apsimFilePath).Replace("\\", "/").Replace("APSIM.Workflow/", "");
=======
                    string source = PathUtilities.GetAbsolutePath(weather.FileName, "").Replace("\\", "/").Replace("APSIM.Workflow/", "");
>>>>>>> e37d5f84
                    string destination = Path.Combine(options.DirectoryPath, Path.GetFileName(source)).Replace("\\", "/");
                    string containerWorkingDirPath = "/wd";
                    string newPath = Path.Combine(containerWorkingDirPath, Path.GetFileName(source)).Replace("\\", "/");

                    try
                    {
                        // only copies if the file is in a directory other than the current one.
                        if (oldPath.Contains("\\") || oldPath.Contains("/"))
                            File.Copy(source, destination, true);
                    }
                    catch (Exception ex)
                    {
                        throw new Exception($"Unable to copy weather file from {source} to {destination}. Exception:\n {ex}");
                    }

                    if (options.Verbose)
                    {
                        Console.WriteLine($"Copied weather file: " + "'" + source + "'" + " to " + "'" + destination + "'");
                    }
                    UpdateWeatherFileNamePathInApsimXFile(apsimxFileText, oldPath, newPath, options, apsimFilePath);
                }
            }
        }
        catch (Exception ex)
        {
            Console.WriteLine("Error: " + ex.Message);
            exitCode = 1;
        }
        return true;
    }

    /// <summary>
    /// Standardises the file paths to use forward slashes.
    /// </summary>
    /// <param name="apsimFilePaths"></param>
    /// <returns></returns>
    private static List<string> StandardiseFilePaths(List<string> apsimFilePaths)
    {
        List<string> fixedPaths = new();
        foreach (string path in apsimFilePaths)
        {
            string newPath = path.Replace("\\", "/");
            fixedPaths.Add(newPath);
        }
        return fixedPaths;
    }

    /// <summary>
    /// Gets the path of the apsimx file from the directory.
    /// </summary>
    /// <param name="zipFile"></param>
    /// <returns>a string</returns>
    /// <exception cref="Exception"></exception>
    public static string GetApsimXFileTextFromFile(string apsimFilePath)
    {
        string apsimxFileText = string.Empty;
        try
        {
          
            if (string.IsNullOrWhiteSpace(apsimFilePath))
            {
                throw new Exception("Error: APSIMX file not found while searching the directory.");
            }

            apsimxFileText = File.ReadAllText(apsimFilePath);

            if (string.IsNullOrWhiteSpace(apsimxFileText))
            {
                throw new Exception("Error: While getting apsimx file text, it was found to be null.");
            }
        }
        catch (Exception ex)
        {
            Console.WriteLine("Error: " + ex.Message);
            exitCode = 1;
        }

        return apsimxFileText;
    }

        /// <summary>
        /// Updates the weather file name path in the APSIMX file.
        /// </summary>
        /// <param name="apsimxFileText">The APSIMX file text.</param>
        /// <param name="oldPath">The old path of the weather file.</param>
        /// <param name="newPath">The new path of the weather file.</param>
        /// <param name="directoryPath">The directory path.</param>
        public static void UpdateWeatherFileNamePathInApsimXFile(string apsimxFileText, string oldPath, string newPath, Options options, string apsimFilePath)
        {
            string newApsimxFileText = apsimxFileText.Replace("\\\\", "\\").Replace(oldPath, newPath);

            if (string.IsNullOrWhiteSpace(options.DirectoryPath))
                throw new Exception("Error: Directory path is null while trying to update weather file path in APSIMX file.");

            string savePath = Path.Combine(options.DirectoryPath, Path.GetFileName(apsimFilePath)).Replace("\\", "/");

            try
            {
                File.WriteAllText(savePath, newApsimxFileText);
            }
            catch (Exception)
            {
                throw new Exception($"Unable to save new weather file path to weather file at :{savePath}");
            }

            if(options.Verbose)
            {
                Console.WriteLine("Successfully updated weather file path in " + savePath);
            }
        }

}


<|MERGE_RESOLUTION|>--- conflicted
+++ resolved
@@ -33,6 +33,24 @@
     // public static WORKFLO_API_SUBMIT_AZURE_URL = "http://localhost:8040/submit-azure";
 
 
+    public static List<string> apsimFilePaths = [];
+
+    /// <summary>
+    /// Production token URL
+    /// </summary>
+    public static string WORKFLO_API_TOKEN_URL = "https://digitalag.csiro.au/workflo/antiforgery/token";
+    
+    // // Development token URL
+    // public static WORKFLO_API_TOKEN_URL = "http://localhost:8040/antiforgery/token";
+
+    /// <summary>
+    /// Production submit azure URL
+    /// </summary>
+    public static string WORKFLO_API_SUBMIT_AZURE_URL = "https://digitalag.csiro.au/workflo/submit-azure";
+    // // Development submit azure URL
+    // public static WORKFLO_API_SUBMIT_AZURE_URL = "http://localhost:8040/submit-azure";
+
+
 
     public static int Main(string[] args)
     {
@@ -59,16 +77,25 @@
                 }
             }
             if (!string.IsNullOrWhiteSpace(options.DirectoryPath))
-            {
+            if (options.ValidationLocations)
+            {
+                if (options.Verbose)
+                    Console.WriteLine("Validation locations:");
+
+                foreach(string dir in ValidationLocationUtility.GetDirectoryPaths())
+                {
+                    Console.WriteLine(dir);
+                }
+            }
+            if (!string.IsNullOrWhiteSpace(options.DirectoryPath))
+            {
+                Program.apsimFilePaths = StandardiseFilePaths(Directory.GetFiles(options.DirectoryPath, "*.apsimx").ToList());
                 Program.apsimFilePaths = StandardiseFilePaths(Directory.GetFiles(options.DirectoryPath, "*.apsimx").ToList());
                 Console.WriteLine("Processing file: " + options.DirectoryPath);
                 bool weatherFilesCopied = CopyWeatherFiles(options, Program.apsimFilePaths );
-
-<<<<<<< HEAD
+                bool weatherFilesCopied = CopyWeatherFiles(options, Program.apsimFilePaths );
+
                 WorkFloFileUtilities.CreateValidationWorkFloFile(options.DirectoryPath, Program.apsimFilePaths, options.GitHubAuthorID);                
-=======
-                WorkFloFileUtilities.CreateValidationWorkFloFile(options.DirectoryPath, Program.apsimFilePaths);                
->>>>>>> e37d5f84
                 if (!File.Exists(Path.Combine(options.DirectoryPath, "workflow.yml")))
                     throw new Exception("Error: Failed to create validation workflow file.");
 
@@ -76,7 +103,9 @@
                     Console.WriteLine("Validation workflow file created.");
 
                 bool zipFileCreated = CreateZipFile(options.DirectoryPath);
-
+                bool zipFileCreated = CreateZipFile(options.DirectoryPath);
+
+                if(options.Verbose && zipFileCreated)
                 if(options.Verbose && zipFileCreated)
                     Console.WriteLine("Zip file created.");
                     
@@ -88,8 +117,17 @@
                 {
                     throw new Exception("There was an issue organising the files for submittal to Azure.\n");
                 }
+                if(weatherFilesCopied & zipFileCreated)
+                {
+                    SubmitWorkFloJob(options.DirectoryPath).Wait();
+                }
+                else
+                {
+                    throw new Exception("There was an issue organising the files for submittal to Azure.\n");
+                }
 
                 if (options.Verbose)
+                    Console.WriteLine("Finished with exit code " + exitCode);
                     Console.WriteLine("Finished with exit code " + exitCode);
             }
         }
@@ -113,6 +151,7 @@
 
         // Get Token for subsequent request.
         using HttpClient httpClient = new(httpClientHandler);
+        Uri tokenUri = new(Program.WORKFLO_API_TOKEN_URL);
         Uri tokenUri = new(Program.WORKFLO_API_TOKEN_URL);
         var response = await httpClient.GetAsync(tokenUri);
         var token = await httpClient.GetStringAsync(tokenUri);
@@ -128,12 +167,15 @@
         {
             var responseContentJson = submitAzureRequest.Content.ReadAsStringAsync().Result;
             Console.WriteLine("Error: Failed to submit WorkFlo job. Reason:\n" + responseContentJson);
+            var responseContentJson = submitAzureRequest.Content.ReadAsStringAsync().Result;
+            Console.WriteLine("Error: Failed to submit WorkFlo job. Reason:\n" + responseContentJson);
             exitCode = 1;
         }
     }
 
     private static async Task<HttpResponseMessage> SendSubmitAzureJobRequest(string directoryPath, HttpClient httpClient, string token)
     {
+        Uri azureSubmitJobUri = new(Program.WORKFLO_API_SUBMIT_AZURE_URL);
         Uri azureSubmitJobUri = new(Program.WORKFLO_API_SUBMIT_AZURE_URL);
         var content = new MultipartFormDataContent
         {
@@ -150,6 +192,7 @@
     /// </summary>
     /// <param name="directoryPath">directory where payload files can be found.</param>
     private static bool CreateZipFile(string directoryPath)
+    private static bool CreateZipFile(string directoryPath)
     {
         if (directoryPath == null)
             throw new Exception("Error: Directory path is null while trying to create zip file.");
@@ -165,6 +208,8 @@
 
         RemoveDatabaseFiles(directoryPath);
 
+        RemoveDatabaseFiles(directoryPath);
+
         ZipFile.CreateFromDirectory(directoryPath, zipFilePath, CompressionLevel.SmallestSize, false);
 
         if (!File.Exists(zipFilePath))
@@ -189,6 +234,20 @@
         {
             File.Delete(dbFilePath);
         }
+        return true;
+    }
+
+    /// <summary>
+    /// Removes the database files from Directory to reduce request entity size for WorkFlo API.
+    /// </summary>
+    /// <remarks>The db files are not needed as they will be regenerated on Azure.</remarks>
+    /// <param name="directoryPath"></param>
+    private static void RemoveDatabaseFiles(string directoryPath)
+    {
+        foreach(string dbFilePath in Directory.GetFiles(directoryPath,"*.db"))
+        {
+            File.Delete(dbFilePath);
+        }
     }
 
     /// <summary>
@@ -218,8 +277,11 @@
     /// </summary>
     /// <param name="zipFile"></param>
     private static bool CopyWeatherFiles(Options options, List<string> apsimFilePaths)
+    private static bool CopyWeatherFiles(Options options, List<string> apsimFilePaths)
     {
         try
+        {
+            foreach (string apsimFilePath in apsimFilePaths)
         {
             foreach (string apsimFilePath in apsimFilePaths)
             {
@@ -228,7 +290,20 @@
                 {
                     throw new Exception("Error: Failed to get APSIMX file text.");
                 }
-
+                string apsimxFileText = GetApsimXFileTextFromFile(apsimFilePath);
+                if (string.IsNullOrWhiteSpace(apsimxFileText))
+                {
+                    throw new Exception("Error: Failed to get APSIMX file text.");
+                }
+
+                var simulations = FileFormat.ReadFromString<Simulations>(apsimxFileText, e => throw e, false).NewModel as Simulations;
+
+                if (simulations == null)
+                {
+                    throw new Exception("Error: Failed to read simulations from APSIMX file.");
+                }
+
+                List<Weather> weatherModels = simulations.FindAllDescendants<Weather>().ToList();
                 var simulations = FileFormat.ReadFromString<Simulations>(apsimxFileText, e => throw e, false).NewModel as Simulations;
 
                 if (simulations == null)
@@ -250,15 +325,23 @@
                     Console.WriteLine("No weather files found");
                     return true;
                 }
+                if (weatherModels.Count != 0)
+                {
+                    if (options.Verbose)
+                    {
+                        Console.WriteLine("Weather files found");
+                    }
+                }
+                else
+                {
+                    Console.WriteLine("No weather files found");
+                    return true;
+                }
 
                 foreach (Weather weather in weatherModels)
                 {
                     string oldPath = weather.FileName;
-<<<<<<< HEAD
                     string source = PathUtilities.GetAbsolutePath(weather.FileName, apsimFilePath).Replace("\\", "/").Replace("APSIM.Workflow/", "");
-=======
-                    string source = PathUtilities.GetAbsolutePath(weather.FileName, "").Replace("\\", "/").Replace("APSIM.Workflow/", "");
->>>>>>> e37d5f84
                     string destination = Path.Combine(options.DirectoryPath, Path.GetFileName(source)).Replace("\\", "/");
                     string containerWorkingDirPath = "/wd";
                     string newPath = Path.Combine(containerWorkingDirPath, Path.GetFileName(source)).Replace("\\", "/");
@@ -304,25 +387,47 @@
             fixedPaths.Add(newPath);
         }
         return fixedPaths;
+        return true;
+    }
+
+    /// <summary>
+    /// Standardises the file paths to use forward slashes.
+    /// </summary>
+    /// <param name="apsimFilePaths"></param>
+    /// <returns></returns>
+    private static List<string> StandardiseFilePaths(List<string> apsimFilePaths)
+    {
+        List<string> fixedPaths = new();
+        foreach (string path in apsimFilePaths)
+        {
+            string newPath = path.Replace("\\", "/");
+            fixedPaths.Add(newPath);
+        }
+        return fixedPaths;
     }
 
     /// <summary>
     /// Gets the path of the apsimx file from the directory.
     /// </summary>
     /// <param name="zipFile"></param>
+    /// <returns>a string</returns>
     /// <returns>a string</returns>
     /// <exception cref="Exception"></exception>
     public static string GetApsimXFileTextFromFile(string apsimFilePath)
+    public static string GetApsimXFileTextFromFile(string apsimFilePath)
     {
         string apsimxFileText = string.Empty;
         try
         {
           
             if (string.IsNullOrWhiteSpace(apsimFilePath))
+          
+            if (string.IsNullOrWhiteSpace(apsimFilePath))
             {
                 throw new Exception("Error: APSIMX file not found while searching the directory.");
             }
 
+            apsimxFileText = File.ReadAllText(apsimFilePath);
             apsimxFileText = File.ReadAllText(apsimFilePath);
 
             if (string.IsNullOrWhiteSpace(apsimxFileText))
@@ -336,6 +441,7 @@
             exitCode = 1;
         }
 
+        return apsimxFileText;
         return apsimxFileText;
     }
 
@@ -347,8 +453,10 @@
         /// <param name="newPath">The new path of the weather file.</param>
         /// <param name="directoryPath">The directory path.</param>
         public static void UpdateWeatherFileNamePathInApsimXFile(string apsimxFileText, string oldPath, string newPath, Options options, string apsimFilePath)
+        public static void UpdateWeatherFileNamePathInApsimXFile(string apsimxFileText, string oldPath, string newPath, Options options, string apsimFilePath)
         {
             string newApsimxFileText = apsimxFileText.Replace("\\\\", "\\").Replace(oldPath, newPath);
+
 
             if (string.IsNullOrWhiteSpace(options.DirectoryPath))
                 throw new Exception("Error: Directory path is null while trying to update weather file path in APSIMX file.");
@@ -364,6 +472,18 @@
                 throw new Exception($"Unable to save new weather file path to weather file at :{savePath}");
             }
 
+
+            string savePath = Path.Combine(options.DirectoryPath, Path.GetFileName(apsimFilePath)).Replace("\\", "/");
+
+            try
+            {
+                File.WriteAllText(savePath, newApsimxFileText);
+            }
+            catch (Exception)
+            {
+                throw new Exception($"Unable to save new weather file path to weather file at :{savePath}");
+            }
+
             if(options.Verbose)
             {
                 Console.WriteLine("Successfully updated weather file path in " + savePath);
