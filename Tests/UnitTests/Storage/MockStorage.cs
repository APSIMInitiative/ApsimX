﻿using APSIM.Shared.JobRunning;
using Models.Core;
using Models.Storage;
using System;
using System.Collections.Generic;
using System.Data;

namespace UnitTests.Storage
{
    [Serializable]
    internal class MockStorage : Model, IDataStore, IStorageWriter, IStorageReader
    {
        internal List<string> columnNames = new List<string>();
        internal List<Row> rows = new List<Row>();

        internal List<DataTable> tables = new List<DataTable>();

        public string[] SimulationNames
        {
            get
            {
                throw new NotImplementedException();
            }
        }

        public string FileName
        {
            get
            {
                throw new NotImplementedException();
            }
        }

        public IEnumerable<string> TableNames
        {
            get
            {
                throw new NotImplementedException();
            }
        }

        string IDataStore.FileName { get; }

        public IStorageReader Reader { get { return this; } }

        public IStorageWriter Writer { get { return this; } }

        public List<string> CheckpointNames => throw new NotImplementedException();

        List<string> IStorageReader.SimulationNames => throw new NotImplementedException();

        List<string> IStorageReader.TableNames => throw new NotImplementedException();

        public List<string> ViewNames => throw new NotImplementedException();

        public List<string> TableAndViewNames => throw new NotImplementedException();

        public List<string> TablesModified { get; set; }

        [Serializable]
        internal class Row
        {
            public IList<object> values;
        }

        public DataTable GetData(string tableName, string checkpointName = null, IEnumerable<string> simulationNames = null, IEnumerable<string> fieldNames = null, string filter = null, int from = 0, int count = 0, IEnumerable<string> groupBy = null, bool b = true)
        {
            return null;
        }

        public T[] Get<T>(string columnName)
        {
            int columnIndex = columnNames.IndexOf(columnName);
            if (columnIndex != -1)
            {
                var values = new T[rows.Count];
                for (int i = 0; i != rows.Count; i++)
                    values[i] = (T) rows[i].values[columnIndex];
                return values;
            }
            return null;
        }

        public string GetUnits(string tableName, string columnHeading)
        {
            return null;
        }

        public void WriteTable(DataTable table, bool deleteAllData)
        {
            tables.Add(table);
        }

        public void DeleteDataInTable(string tableName)
        {
        }

        public DataTable RunQuery(string sql)
        {
            return null;
        }

        public void DeleteAllTables(bool cleanSlate = false)
        {
        }

        public void BeginWriting(IEnumerable<string> knownSimulationNames = null, IEnumerable<string> simulationNamesBeingRun = null)
        {
        }

        public void EndWriting()
        {
        }

        public void EmptyDataStore()
        {
        }

        public void AllCompleted()
        {
        }

        public void CompletedWritingSimulationData(string simulationName)
        {
        }

        public void WriteTableRaw(DataTable data)
        {
        }

        public List<string> Checkpoints()
        {
            throw new NotImplementedException();
        }

        public int GetCheckpointID(string checkpointName)
        {
            throw new NotImplementedException();
        }

        public void AddUnitsForTable(string tableName, List<string> columnNames, List<string> columnUnits)
        {
            throw new NotImplementedException();
        }

        /// <summary>
        /// Get a list of the table columns
        /// </summary>
        /// <param name="tableName">The table name</param>
        /// <returns></returns>
        public List<string> GetTableColumns(string tableName)
        {
            throw new NotImplementedException();
        }

        public void Dispose()
        {
            throw new NotImplementedException();
        }

        public void Empty()
        {
            throw new NotImplementedException();
        }

        public void AddCheckpoint(string name, IEnumerable<string> filesToStore = null)
        {
            throw new NotImplementedException();
        }

        public void DeleteCheckpoint(string name)
        {
            throw new NotImplementedException();
        }

        public void RevertCheckpoint(string name)
        {
            throw new NotImplementedException();
        }

        public void WaitForIdle()
        {
        }

        public void Stop()
        {
        }

        public void WriteTable(ReportData data)
        {
            this.columnNames.Clear();
            this.columnNames.AddRange(data.ColumnNames);
            foreach (var dataRow in data.Rows)
                rows.Add(new Row() { values = APSIM.Shared.Utilities.ReflectionUtilities.Clone(dataRow) as IList<object> });

        }

        public void AddUnits(string tableName, IEnumerable<string> columnNames, IEnumerable<string> columnUnits)
        {
            throw new NotImplementedException();
        }

        public void Open()
        {
            throw new NotImplementedException();
        }

        public void Close()
        {
            throw new NotImplementedException();
        }

        public DataTable GetData(string tableName, string checkpointName = null, string simulationName = null, IEnumerable<string> fieldNames = null, string filter = null, int from = 0, int count = 0, string orderBy = null, bool distinct = false)
        {
            throw new NotImplementedException();
        }

        public DataTable GetDataUsingSql(string sql)
        {
            throw new NotImplementedException();
        }

        public string Units(string tableName, string columnHeading)
        {
            throw new NotImplementedException();
        }

        public List<string> ColumnNames(string tableName)
        {
            throw new NotImplementedException();
        }

        public List<string> StringColumnNames(string tableName)
        {
            throw new NotImplementedException();
        }

        public string BriefColumnName(string tablename, string fullColumnName)
        {
            throw new NotImplementedException();
        }

        public string FullColumnName(string tablename, string queryColumnName)
        {
            throw new NotImplementedException();
        }

        public int GetSimulationID(string simulationName)
        {
            throw new NotImplementedException();
        }

        public void Refresh()
        {
        }

        public void AddView(string name, string selectSQL)
        {
            throw new NotImplementedException();
        }

        public List<Tuple<string, Type>> GetColumns(string tableName)
        {
            throw new NotImplementedException();
        }

        public void DeleteTable(string tableName)
        {
            throw new NotImplementedException();
        }

        public void SetCheckpointShowGraphs(string name, bool showGraphs)
        {
            throw new NotImplementedException();
        }

        public bool GetCheckpointShowOnGraphs(string checkpointName)
        {
            throw new NotImplementedException();
        }

        public bool TryGetSimulationID(string simulationName, out int simulationID)
        {
            simulationID = 0;
            return true;
        }

        public int GetSimulationID(string simulationName, string folderName)
        {
            throw new NotImplementedException();
        }

<<<<<<< HEAD
        public void Clean(List<IRunnable> jobs)
=======
        public IEnumerable<int> ToSimulationIDs(IEnumerable<string> simulationNames)
>>>>>>> 10305fe0
        {
            throw new NotImplementedException();
        }
    }
}<|MERGE_RESOLUTION|>--- conflicted
+++ resolved
@@ -290,11 +290,12 @@
             throw new NotImplementedException();
         }
 
-<<<<<<< HEAD
+        public IEnumerable<int> ToSimulationIDs(IEnumerable<string> simulationNames)
+        {
+            throw new NotImplementedException();
+        }
+		
         public void Clean(List<IRunnable> jobs)
-=======
-        public IEnumerable<int> ToSimulationIDs(IEnumerable<string> simulationNames)
->>>>>>> 10305fe0
         {
             throw new NotImplementedException();
         }
