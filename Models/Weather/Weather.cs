--- conflicted
+++ resolved
@@ -2,8 +2,8 @@
 {
     using APSIM.Shared.Utilities;
     using Models.Core;
-    using Models.Interfaces;
-    using Newtonsoft.Json;
+    using Models.Interfaces;
+    using Newtonsoft.Json;
     using System;
     using System.Collections.Generic;
     using System.Data;
@@ -372,21 +372,18 @@
 
                 return this.reader.ConstantAsDouble("amp");
             }
-        }
-
+        }
+
         /// <summary>Met Data from yesterday</summary>
-        [JsonIgnore]
-        public DailyMetDataFromFile YesterdaysMetData { get; set; }
-
-<<<<<<< HEAD
-=======
+        [JsonIgnore]
+        public DailyMetDataFromFile YesterdaysMetData { get; set; }
+
         /// <summary>Met Data for Today</summary>
-        [JsonIgnore]
-        public DailyMetDataFromFile TodaysMetData { get; set; }
-
->>>>>>> 91a5ee9f
+        [JsonIgnore]
+        public DailyMetDataFromFile TodaysMetData { get; set; }
+
         /// <summary>Met Data from yesterday</summary>
-        [JsonIgnore]
+        [JsonIgnore]
         public DailyMetDataFromFile TomorrowsMetData { get; set; }
 
         /// <summary>First date of summer.</summary>
@@ -575,25 +572,20 @@
         /// <param name="e">The arguments of the event</param>
         [EventSubscribe("DoWeather")]
         private void OnDoWeather(object sender, EventArgs e)
-        {
-<<<<<<< HEAD
-            DailyMetDataFromFile TodaysMetData = new DailyMetDataFromFile();
-
-=======
->>>>>>> 91a5ee9f
-            if (First)
-            {
-                TodaysMetData = GetMetData(this.clock.Today); //Read first date to get todays data
-                YesterdaysMetData = TodaysMetData; //Use todays Data to represent yesterday on the first day
-                TomorrowsMetData = GetMetData(this.clock.Today.AddDays(1)); // Read another line ahead to get tomorrows data
-            }
-            else
-            { // Move everything forward a day
-                YesterdaysMetData = TodaysMetData;
-                TodaysMetData = TomorrowsMetData;
-                try { TomorrowsMetData = GetMetData(this.clock.Today.AddDays(1)); }
-                catch { } // Keep tomorrows met data as todays if last day of file
-            }
+        {
+            if (First)
+            {
+                TodaysMetData = GetMetData(this.clock.Today); //Read first date to get todays data
+                YesterdaysMetData = TodaysMetData; //Use todays Data to represent yesterday on the first day
+                TomorrowsMetData = GetMetData(this.clock.Today.AddDays(1)); // Read another line ahead to get tomorrows data
+            }
+            else
+            { // Move everything forward a day
+                YesterdaysMetData = TodaysMetData;
+                TodaysMetData = TomorrowsMetData;
+                try { TomorrowsMetData = GetMetData(this.clock.Today.AddDays(1)); }
+                catch { } // Keep tomorrows met data as todays if last day of file
+            }
 
             this.Radn = TodaysMetData.Radn;
             this.MaxT = TodaysMetData.MaxT;
