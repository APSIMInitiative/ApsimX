<<<<<<< HEAD
﻿using Models.Core;
using Models.CLEM.Resources;
using System;
using System.Collections.Generic;
using System.ComponentModel.DataAnnotations;
using System.Linq;
using Newtonsoft.Json;
using Models.Core.Attributes;
using System.IO;
using APSIM.Shared.Utilities;
using Models.CLEM.Reporting;

namespace Models.CLEM.Activities
{
    /// <summary>Ruminant growth activity</summary>
    /// <summary>This activity determines potential intake for the Feeding activities and feeding arbitrator for all ruminants</summary>
    /// <summary>This activity includes deaths</summary>
    /// <summary>See Breed activity for births, suckling mortality etc</summary>
    /// <version>1.1</version>
    /// <updates>First implementation of this activity using IAT/NABSA processes</updates>
    [Serializable]
    [ViewName("UserInterface.Views.PropertyView")]
    [PresenterName("UserInterface.Presenters.PropertyPresenter")]
    [ValidParent(ParentType = typeof(CLEMActivityBase))]
    [ValidParent(ParentType = typeof(ActivitiesHolder))]
    [ValidParent(ParentType = typeof(ActivityFolder))]
    [Description("Performs growth and aging of all ruminants. Only one instance of this activity is permitted")]
    [Version(1, 0, 3, "Allows selection of methane store for emissions")]
    [Version(1, 0, 2, "Improved reporting of milk status")]
    [Version(1, 0, 1, "")]
    [HelpUri(@"Content/Features/Activities/Ruminant/RuminantGrow.htm")]
    public class RuminantActivityGrow : CLEMActivityBase
    {
        [Link]
        private readonly CLEMEvents events = null;

        private GreenhouseGasesType methaneEmissions;
        private ProductStoreTypeManure manureStore;
        private RuminantHerd ruminantHerd;

        /// <summary>
        /// Gross energy content of forage (MJ/kg DM)
        /// </summary>
        [System.ComponentModel.DefaultValueAttribute(18.4)]
        [Description("Gross energy content of forage (MJ/kg digestible DM)")]
        [Required]
        [Units("MJ/kg DM")]
        public double EnergyGross { get; set; }

        /// <summary>
        /// Methane store for emissions
        /// </summary>
        [Description("Greenhouse gas store for methane emissions")]
        [Core.Display(Type = DisplayType.DropDown, Values = "GetResourcesAvailableByName", ValuesArgs = new object[] { new object[] { "Use store named Metane if present", typeof(GreenhouseGases) } })]
        [System.ComponentModel.DefaultValue("Use store named Methane if present")]
        public string MethaneStoreName { get; set; }

        /// <summary>
        /// Perform Activity with partial resources available
        /// </summary>
        [JsonIgnore]
        public new OnPartialResourcesAvailableActionTypes OnPartialResourcesAvailableAction { get; set; }

        /// <summary>
        /// Constructor
        /// </summary>
        public RuminantActivityGrow()
        {
            this.SetDefaults();
        }

        /// <summary>An event handler to allow us to initialise ourselves.</summary>
        /// <param name="sender">The sender.</param>
        /// <param name="e">The <see cref="EventArgs"/> instance containing the event data.</param>
        [EventSubscribe("CLEMInitialiseActivity")]
        private void OnCLEMInitialiseActivity(object sender, EventArgs e)
        {
            if(MethaneStoreName is null || MethaneStoreName == "Use store named Methane if present")
                methaneEmissions = Resources.FindResourceType<GreenhouseGases, GreenhouseGasesType>(this, "Methane", OnMissingResourceActionTypes.Ignore, OnMissingResourceActionTypes.Ignore);
            else
                methaneEmissions = Resources.FindResourceType<GreenhouseGases, GreenhouseGasesType>(this, MethaneStoreName, OnMissingResourceActionTypes.ReportErrorAndStop, OnMissingResourceActionTypes.ReportErrorAndStop);
            manureStore = Resources.FindResourceType<ProductStore, ProductStoreTypeManure>(this, "Manure", OnMissingResourceActionTypes.Ignore, OnMissingResourceActionTypes.Ignore);
            ruminantHerd = Resources.FindResourceGroup<RuminantHerd>();
        }

        /// <summary>Function to determine naturally wean individuals at start of timestep</summary>
        /// <param name="sender">The sender.</param>
        /// <param name="e">The <see cref="EventArgs"/> instance containing the event data.</param>
        [EventSubscribe("CLEMStartOfTimeStep")]
        private void OnCLEMStartOfTimeStep(object sender, EventArgs e)
        {
            List<Ruminant> herd = ruminantHerd.Herd;
            ConceptionStatusChangedEventArgs conceptionArgs = new ConceptionStatusChangedEventArgs();

            // Natural weaning takes place here before animals eat or take milk from mother.
            foreach (var ind in herd.Where(a => a.Weaned == false))
            {
                int weaningAge = ind.BreedParams.NaturalWeaningAge.InDays;
                if(weaningAge == 0)
                    weaningAge = ind.BreedParams.GestationLength.InDays;

                if (ind.AgeInDays >= weaningAge)
                {
                    ind.Wean(true, "Natural", clock.Today);

                    // report wean. If mother has died create temp female with the mother's ID for reporting only
                    conceptionArgs.Update(ConceptionStatus.Weaned, ind.Mother ?? new RuminantFemale(ind.BreedParams, clock.Today, -1, 999) { ID = ind.MotherID }, clock.Today, ind);
                    ind.BreedParams.OnConceptionStatusChanged(conceptionArgs);
                }
            }
        }

        /// <summary>Function to determine all individuals potential intake and suckling intake after milk consumption from mother</summary>
        /// <param name="sender">The sender.</param>
        /// <param name="e">The <see cref="EventArgs"/> instance containing the event data.</param>
        [EventSubscribe("CLEMPotentialIntake")]
        private void OnCLEMPotentialIntake(object sender, EventArgs e)
        {
            List<Ruminant> herd = ruminantHerd.Herd;

            // Calculate potential intake and reset stores
            // Order age descending so breeder females calculate milkproduction before suckings grow

            foreach (var ind in herd.GroupBy(a => a.IsSucklingWithMother).OrderBy(a => a.Key))
            {
                foreach (var indi in ind)
                {
                    // reset tallies at start of the month
                    indi.DietDryMatterDigestibility = 0;
                    indi.PercentNOfIntake = 0;
                    indi.Intake = 0;
                    indi.MilkIntake = 0;
                    CalculatePotentialIntake(indi);
                }
            }
        }

        private void CalculatePotentialIntake(Ruminant ind)
        {
            // calculate daily potential intake for the selected individual/cohort
            double standardReferenceWeight = ind.StandardReferenceWeight;

            double liveWeightForIntake = ind.NormalisedAnimalWeight;
            // now performed at allocation of weight in Ruminant
            if (MathUtilities.IsLessThan(ind.HighWeight, ind.NormalisedAnimalWeight))
                liveWeightForIntake = ind.HighWeight;

            // Calculate potential intake based on current weight compared to SRW and previous highest weight
            double potentialIntake = 0;
            ind.MilkPotentialIntake = 0;

            // calculate milk intake shortfall for sucklings
            // all in units per day and multiplied at end of this section
            if (!ind.Weaned)
            {
                // potential milk intake/animal/day
                ind.MilkPotentialIntake = ind.BreedParams.MilkIntakeIntercept + ind.BreedParams.MilkIntakeCoefficient * ind.Weight;

                // get estimated milk available
                // this will be updated to the corrected milk available in the calculate energy section.
                ind.MilkIntake = Math.Min(ind.MilkPotentialIntake, ind.MothersMilkProductionAvailable);

                // if milk supply low, suckling will subsitute forage up to a specified % of bodyweight (R_C60)
                if (MathUtilities.IsLessThan(ind.MilkIntake, ind.Weight * ind.BreedParams.MilkLWTFodderSubstitutionProportion))
                    potentialIntake = Math.Max(0.0, ind.Weight * ind.BreedParams.MaxJuvenileIntake - ind.MilkIntake * ind.BreedParams.ProportionalDiscountDueToMilk);

                ind.MilkIntake *= events.Interval;
                ind.MilkPotentialIntake *= events.Interval;
            }
            else
            {
                if (ind.IsWeaner)
                {
                    // Reference: SCA Metabolic LWTs
                    // restored in v112 of NABSA for weaner animals
                    potentialIntake = ind.BreedParams.IntakeCoefficient * standardReferenceWeight * (Math.Pow(liveWeightForIntake, 0.75) / Math.Pow(standardReferenceWeight, 0.75)) * (ind.BreedParams.IntakeIntercept - (Math.Pow(liveWeightForIntake, 0.75) / Math.Pow(standardReferenceWeight, 0.75)));
                }
                else // 12month+ weaned individuals
                {
                    // Reference: SCA based actual LWTs
                    potentialIntake = ind.BreedParams.IntakeCoefficient * liveWeightForIntake * (ind.BreedParams.IntakeIntercept - liveWeightForIntake / standardReferenceWeight);
                }

                if (ind.Sex == Sex.Female)
                {
                    RuminantFemale femaleind = ind as RuminantFemale;
                    // Increase potential intake for lactating breeder
                    if (femaleind.IsLactating)
                    {
                        // move to half way through timestep
                        double dayOfLactation = femaleind.DaysLactating;
                        // Reference: Intake multiplier for lactating cow (M.Freer)
                        // double intakeMilkMultiplier = 1 + 0.57 * Math.Pow((dayOfLactation / 81.0), 0.7) * Math.Exp(0.7 * (1 - (dayOfLactation / 81.0)));
                        double intakeMilkMultiplier = 1 + ind.BreedParams.LactatingPotentialModifierConstantA * Math.Pow((dayOfLactation / ind.BreedParams.LactatingPotentialModifierConstantB), ind.BreedParams.LactatingPotentialModifierConstantC) * Math.Exp(ind.BreedParams.LactatingPotentialModifierConstantC * (1 - (dayOfLactation / ind.BreedParams.LactatingPotentialModifierConstantB)))*(1 - 0.5 + 0.5 * (ind.Weight/ind.NormalisedAnimalWeight));

                        // To make this flexible for sheep and goats, added three new Ruminant Coeffs
                        // Feeding standard values for Beef, Dairy suck, Dairy non-suck and sheep are:
                        // For 0.57 (A) use .42, .58, .85 and .69; for 0.7 (B) use 1.7, 0.7, 0.7 and 1.4, for 81 (C) use 62, 81, 81, 28
                        // added LactatingPotentialModifierConstantA, LactatingPotentialModifierConstantB and LactatingPotentialModifierConstantC
                        // replaces (A), (B) and (C)
                        potentialIntake *= intakeMilkMultiplier;

                        // calculate estimated milk production for time step here
                        // assuming average feed quality if no previous diet values
                        // This need to happen before suckling potential intake can be determined.
                        CalculateMilkProduction(femaleind);
                        femaleind.MilkProducedThisTimeStep = femaleind.MilkCurrentlyAvailable;
                    }
                    else
                    {
                        femaleind.MilkProduction = 0;
                        femaleind.MilkProductionPotential = 0;
                        femaleind.MilkCurrentlyAvailable = 0;
                        femaleind.MilkMilkedThisTimeStep = 0;
                        femaleind.MilkSuckledThisTimeStep = 0;
                        femaleind.MilkProducedThisTimeStep = 0;
                    }
                }

                //TODO: option to restrict potential further due to stress (e.g. heat, cold, rain)

            }
            // get monthly intake
            potentialIntake *= events.Interval;
            ind.PotentialIntake = potentialIntake;
        }

        /// <summary>
        /// Set the milk production of the selected female given diet drymatter digesibility
        /// </summary>
        /// <param name="ind">Female individual</param>
        /// <returns>energy of milk</returns>
        private double CalculateMilkProduction(RuminantFemale ind)
        {
            ind.MilkMilkedThisTimeStep = 0;
            ind.MilkSuckledThisTimeStep = 0;

            double energyMetabolic = EnergyGross * (((ind.DietDryMatterDigestibility==0)?50:ind.DietDryMatterDigestibility)/100.0) * 0.81;
            // Reference: SCA p.
            double kl = ind.BreedParams.ELactationEfficiencyCoefficient * energyMetabolic / EnergyGross + ind.BreedParams.ELactationEfficiencyIntercept;
            double milkTime = ind.DaysLactating;
            double milkCurve;
            // determine milk production curve to use
            // if milking is taking place use the non-suckling curve for duration of lactation
            // otherwise use the suckling curve where there is a larger drop off in milk production
            if (ind.SucklingOffspringList.Count() == 0)
                milkCurve = ind.BreedParams.MilkCurveNonSuckling;
            else // no milking
                milkCurve = ind.BreedParams.MilkCurveSuckling;
            ind.MilkProductionPotential = ind.BreedParams.MilkPeakYield * ind.Weight / ind.NormalisedAnimalWeight * (Math.Pow(((milkTime + ind.BreedParams.MilkOffsetDay) / ind.BreedParams.MilkPeakDay), milkCurve)) * Math.Exp(milkCurve * (1 - (milkTime + ind.BreedParams.MilkOffsetDay) / ind.BreedParams.MilkPeakDay));
            ind.MilkProductionPotential = Math.Max(ind.MilkProductionPotential, 0.0);
            // Reference: Potential milk prodn, 3.2 MJ/kg milk - Jouven et al 2008
            double energyMilk = ind.MilkProductionPotential * 3.2 / kl;
            // adjust last time step's energy balance
            double adjustedEnergyBalance = ind.EnergyBalance;
            if (adjustedEnergyBalance < (-0.5936 / 0.322 * energyMilk))
                adjustedEnergyBalance = (-0.5936 / 0.322 * energyMilk);

            // set milk production in lactating females for consumption.
            ind.MilkProduction = Math.Max(0.0, ind.MilkProductionPotential * (0.5936 + 0.322 * adjustedEnergyBalance / energyMilk));
            ind.MilkCurrentlyAvailable = ind.MilkProduction * events.Interval;

            // returns the energy required for milk production

            return ind.MilkProduction * 3.2 / kl;
        }

        /// <summary>Function to calculate growth of herd for the monthly timestep</summary>
        /// <param name="sender">The sender.</param>
        /// <param name="e">The <see cref="EventArgs"/> instance containing the event data.</param>
        [EventSubscribe("CLEMAnimalWeightGain")]
        private void OnCLEMAnimalWeightGain(object sender, EventArgs e)
        {
            List<Ruminant> herd = ruminantHerd.Herd;

            int cmonth = events.Clock.Today.Month;

            // grow individuals

            IEnumerable<string> breeds = herd.Select(a => a.BreedParams.Name).Distinct();
            this.Status = ActivityStatus.NotNeeded;

            foreach (string breed in breeds)
            {
                int unfed = 0;
                int unfedcalves = 0;
                double totalMethane = 0;
                foreach (Ruminant ind in herd.Where(a => a.BreedParams.Name == breed).OrderByDescending(a => a.AgeInDays))
                {
                    ind.MetabolicIntake = ind.Intake;
                    this.Status = ActivityStatus.Success;
                    if (ind.Weaned)
                    {
                        // check that they had some food
                        if(ind.Intake == 0)
                            unfed++;

                        // calculate protein concentration

                        // Calculate diet dry matter digestibilty from the %N of the current diet intake.
                        // Reference: Ash and McIvor
                        // ind.DietDryMatterDigestibility = 36.7 + 9.36 * ind.PercentNOfIntake / 62.5;
                        // Now tracked via incoming food DMD values

                        // TODO: NABSA restricts Diet_DMD to 75% before supplements. Why?
                        // Our flow has already taken in supplements by this stage and cannot be distinguished
                        // Maybe this limit should be placed on some feed to limit DMD to 75% for non supp feeds
                        // A Ash stated that the 75% limit is no longer required and DMD above 75% is possible even if unlikely.

                        // Crude protein required generally 130g per kg of digestable feed.
                        double crudeProteinRequired = ind.BreedParams.ProteinCoefficient * ind.DietDryMatterDigestibility / 100;

                        // adjust for efficiency of use of protein, (default 90%) degradable. now user param.
                        double crudeProteinSupply = (ind.PercentNOfIntake * 62.5) * ind.BreedParams.ProteinDegradability;
                        // This was proteinconcentration * 0.9

                        // prevent future divide by zero issues.
                        if (MathUtilities.FloatsAreEqual(crudeProteinSupply, 0.0))
                            crudeProteinSupply = 0.001;

                        if (MathUtilities.IsLessThan(crudeProteinSupply, crudeProteinRequired))
                        {
                            double ratioSupplyRequired = (crudeProteinSupply + crudeProteinRequired) / (2 * crudeProteinRequired); // half-linear
                            //TODO: add min protein to parameters
                            ratioSupplyRequired = Math.Max(ratioSupplyRequired, 0.3);
                            ind.MetabolicIntake *= ratioSupplyRequired; // reduces intake proportionally as protein drops below CP required
                        }

                        // TODO: check if we still need to apply modification to only the non-supplemented component of intake
                        // Used to be 1.2 * Potential
                        ind.Intake = Math.Min(ind.Intake, ind.PotentialIntake);
                        // when discarding intake can we be specific and hang onto N?
                        ind.MetabolicIntake = Math.Min(ind.MetabolicIntake, ind.Intake);
                    }
                    else
                    {
                        // for calves
                        // these individuals have access to milk or are separated from mother and must survive on calf calculated pasture intake

                        // if potential intake = 0 they have not needed to consume pasture and intake will be zero.
                        if(MathUtilities.IsGreaterThanOrEqual(ind.PotentialIntake, 0.0))
                        {
                            ind.Intake = Math.Min(ind.Intake, ind.PotentialIntake);
                            ind.MetabolicIntake = Math.Min(ind.MetabolicIntake, ind.Intake);
                        }

                        // no potential * 1.2 as potential has been fixed based on suckling individuals.

                        if (MathUtilities.IsLessThanOrEqual(ind.MilkIntake + ind.Intake, 0))
                            unfedcalves++;
                    }

                    // TODO: nabsa adjusts potential intake for digestability of fodder here.
                    // This is now done in RuminantActivityGrazePasture

                    // calculate energy
                    CalculateEnergy(ind, out double methane);

                    // Sum and produce one event for breed at end of loop
                    totalMethane += methane;

                    // grow wool and cashmere
                    ind.Wool += ind.BreedParams.WoolCoefficient * ind.MetabolicIntake;
                    ind.Cashmere += ind.BreedParams.CashmereCoefficient * ind.MetabolicIntake;
                }

                // alert user to unfed animals in the month as this should not happen
                if (unfed > 0)
                {
                    string warn = $"individuals of [r={breed}] not fed";
                    string warnfull = $"Some individuals of [r={breed}] were not fed in some months (e.g. [{unfed}] individuals in [{clock.Today.Month}/{clock.Today.Year}])\r\nFix: Check feeding strategy and ensure animals are moved to pasture or fed in yards";
                    Warnings.CheckAndWrite(warn, Summary, this, MessageType.Warning, warnfull);
                }
                if (unfedcalves > 0)
                {
                    string warn = $"calves of [r={breed}] not fed";
                    string warnfull = $"Some calves of [r={breed}] were not fed in some months (e.g. [{unfedcalves}] individuals in [{clock.Today.Month}/{clock.Today.Year}])\r\nFix: Check calves are are fed, or have access to pasture (moved with mothers or separately) when no milk is available from mother";
                    Warnings.CheckAndWrite(warn, Summary, this, MessageType.Warning, warnfull);
                }

                if (methaneEmissions != null)
                {
                    // g per day -> total kg
                    methaneEmissions.Add(totalMethane * events.Interval / 1000, this, breed, TransactionCategory);
                }
            }
        }

        /// <summary>
        /// Function to calculate manure production and place in uncollected manure pools of the "manure" resource in ProductResources
        /// This is called at the end of CLEMAnimalWeightGain so after intake determines and before deaths and sales.
        /// </summary>
        /// <param name="sender">The sender.</param>
        /// <param name="e">The <see cref="EventArgs"/> instance containing the event data.</param>
        [EventSubscribe("CLEMCalculateManure")]
        private void OnCLEMCalculateManure(object sender, EventArgs e)
        {
            if(manureStore!=null)
            {
                // sort by animal location
                foreach (var item in ruminantHerd.Herd.GroupBy(a => a.Location))
                {
                    double manureProduced = item.Sum(a => a.Intake * ((100 - a.DietDryMatterDigestibility) / 100));
                    manureStore.AddUncollectedManure(item.Key??"", manureProduced);
                }
            }
        }

        /// <summary>
        /// Function to calculate energy from intake and subsequent growth
        /// </summary>
        /// <param name="ind">Ruminant individual class</param>
        /// <param name="methaneProduced">Sets output variable to value of methane produced</param>
        /// <returns></returns>
        private void CalculateEnergy(Ruminant ind, out double methaneProduced)
        {
            // all energy calculations are per day and multiplied at end to give monthly weight gain

            // ind.MetabolicIntake is the inake received adjusted by any crude protein shortfall in AnimalWeightGain()
            double intakeDaily = ind.MetabolicIntake / events.Interval;

            // Sme 1 for females and castrates
            double sme = 1;
            // Sme 1.15 for all non-castrated males.
            if (ind.Weaned && ind.Sex == Sex.Male && (ind as RuminantMale).IsCastrated == false)
                sme = 1.15;

            double energyDiet = EnergyGross * ind.DietDryMatterDigestibility / 100.0;
            // Reference: Nutrient Requirements of domesticated ruminants (p7)
            double energyMetabolic = energyDiet * 0.81;
            double energyMetabolicFromIntake = energyMetabolic * intakeDaily;

            double km = ind.BreedParams.EMaintEfficiencyCoefficient * energyMetabolic / EnergyGross + ind.BreedParams.EMaintEfficiencyIntercept;
            // Reference: SCA p.49
            double kg = ind.BreedParams.EGrowthEfficiencyCoefficient * energyMetabolic / EnergyGross + ind.BreedParams.EGrowthEfficiencyIntercept;
            double energyPredictedBodyMassChange;
            double energyMaintenance;
            if (!ind.Weaned)
            {
                // unweaned individuals are assumed to be suckling as natural weaning rate set regardless of inclusion of wean activity
                // unweaned individuals without mother or milk from mother will need to try and survive on limited pasture until weaned.

                // calculate engergy and growth from milk intake
                // recalculate milk intake based on mothers updated milk production for the time step using the previous monthly potential milk intake
                ind.MilkIntake = Math.Min(ind.MilkPotentialIntake, ind.MothersMilkProductionAvailable * events.Interval);

                if (ind.Mother != null)
                    ind.Mother.TakeMilk(ind.MilkIntake, MilkUseReason.Suckling);
                double milkIntakeDaily = ind.MilkIntake / events.Intake;

                // Below now uses actual intake received rather than assume all potential intake is eaten
                double kml = 1;
                double kgl = 1;
                if (MathUtilities.IsPositive(ind.MetabolicIntake + ind.MilkIntake))
                {
                    // average energy efficiency for maintenance
                    kml = ((ind.MilkIntake * 0.7) + (intakeDaily * km)) / (ind.MilkIntake + intakeDaily);
                    // average energy efficiency for growth
                    kgl = ((ind.MilkIntake * 0.7) + (intakeDaily * kg)) / (ind.MilkIntake + intakeDaily);
                }
                double energyMilkConsumed = milkIntakeDaily * 3.2;
                // limit suckling intake of milk per day
                energyMilkConsumed = Math.Min(ind.BreedParams.MilkIntakeMaximum * 3.2, energyMilkConsumed);

                energyMaintenance = (ind.BreedParams.EMaintCoefficient * Math.Pow(ind.Weight, 0.75) / kml) * Math.Exp(-ind.BreedParams.EMaintExponent * (((ind.AgeInDays == 0) ? 0.03 : ind.AgeInDays/30.4)));
                ind.EnergyBalance = energyMilkConsumed + energyMetabolicFromIntake - energyMaintenance;
                ind.EnergyIntake = energyMilkConsumed + energyMetabolicFromIntake;
                ind.EnergyFetus = 0;
                ind.EnergyMaintenance = energyMaintenance;
                ind.EnergyMilk = 0;

                double feedingValue;
                if (MathUtilities.IsPositive(ind.EnergyBalance))
                    feedingValue = 2 * 0.7 * ind.EnergyBalance / (kgl * energyMaintenance) - 1;
                else
                    //(from Hirata model)
                    feedingValue = 2 * ind.EnergyBalance / (0.85 * energyMaintenance) - 1;

                double energyEmptyBodyGain = ind.BreedParams.GrowthEnergyIntercept1 + feedingValue + (ind.BreedParams.GrowthEnergyIntercept2 - feedingValue) / (1 + Math.Exp(-6 * (ind.Weight / ind.NormalisedAnimalWeight - 0.4)));

                energyPredictedBodyMassChange = ind.BreedParams.GrowthEfficiency * 0.7 * ind.EnergyBalance / energyEmptyBodyGain;
            }
            else
            {
                double energyMilk = 0;
                double energyFetus = 0;

                if (ind.Sex == Sex.Female)
                {
                    RuminantFemale femaleind = ind as RuminantFemale;

                    // calculate energy for lactation
                    // look for milk production calculated before offspring may have been weaned

                    if (femaleind.IsLactating | MathUtilities.IsPositive(femaleind.MilkProductionPotential))
                    {
                        // recalculate milk production based on DMD of food provided
                        energyMilk = CalculateMilkProduction(femaleind);
                        // reset this. It was previously determined in potential intake as a measure of milk available. This is now the correct calculation
                        femaleind.MilkProducedThisTimeStep = femaleind.MilkCurrentlyAvailable;
                    }

                    // Determine energy required for foetal development
                    if (femaleind.IsPregnant)
                    {
                        double standardReferenceWeight = ind.StandardReferenceWeight;
                        // Potential birth weight
                        // Reference: Freer
                        double potentialBirthWeight = ind.BreedParams.SRWBirth * standardReferenceWeight * (1 - 0.33 * (1 - ind.Weight / standardReferenceWeight));
                        double fetusAge = femaleind.TimeSince(RuminantTimeSpanTypes.Conceived).TotalDays;

                        //TODO: Check fetus age correct
                        energyFetus = potentialBirthWeight * 349.16 * 0.000058 * Math.Exp(345.67 - 0.000058 * fetusAge - 349.16 * Math.Exp(-0.000058 * fetusAge)) / 0.13;
                    }
                }

                //TODO: add draft individual energy requirement

                // set maintenance age to maximum of 6 years (2190 days). Now uses EnergeyMaintenanceMaximumAge
                double maintenanceAge = Math.Min(ind.AgeInDays, ind.BreedParams.EnergyMaintenanceMaximumAge.InDays);

                // Reference: SCA p.24
                // Reference p19 (1.20). Does not include MEgraze or Ecold, also skips M,
                // 0.000082 is -0.03 Age in Years/365 for days
                energyMaintenance = ind.BreedParams.Kme * sme * (ind.BreedParams.EMaintCoefficient * Math.Pow(ind.Weight, 0.75) / km) * Math.Exp(-ind.BreedParams.EMaintExponent * maintenanceAge) + (ind.BreedParams.EMaintIntercept * energyMetabolicFromIntake);
                ind.EnergyBalance = energyMetabolicFromIntake - energyMaintenance - energyMilk - energyFetus; // milk will be zero for non lactating individuals.
                double feedingValue;
                ind.EnergyIntake = energyMetabolicFromIntake;
                ind.EnergyFetus = energyFetus;
                ind.EnergyMaintenance = energyMaintenance;
                ind.EnergyMilk = energyMilk;

                // Reference: Feeding_value = Adjustment for rate of loss or gain (SCA p.43, ? different from Hirata model)
                if (MathUtilities.IsPositive(ind.EnergyBalance))
                    feedingValue = 2 * ((kg * ind.EnergyBalance) / (km * energyMaintenance) - 1);
                else
                    feedingValue = 2 * (ind.EnergyBalance / (0.8 * energyMaintenance) - 1);  //(from Hirata model)

                double weightToReferenceRatio = Math.Min(1.0, ind.Weight / ind.StandardReferenceWeight);

                // Reference:  MJ of Energy required per kg Empty body gain (SCA p.43)
                double energyEmptyBodyGain = ind.BreedParams.GrowthEnergyIntercept1 + feedingValue + (ind.BreedParams.GrowthEnergyIntercept2 - feedingValue) / (1 + Math.Exp(-6 * (weightToReferenceRatio - 0.4)));
                // Determine Empty body change from Eebg and Ebal, and increase by 9% for LW change
                if (MathUtilities.IsPositive(ind.EnergyBalance))
                    energyPredictedBodyMassChange = ind.BreedParams.GrowthEfficiency * kg * ind.EnergyBalance / energyEmptyBodyGain;
                else
                    // Reference: from Hirata model
                    energyPredictedBodyMassChange = ind.BreedParams.GrowthEfficiency * km * ind.EnergyBalance / (0.8 * energyEmptyBodyGain);
            }
            energyPredictedBodyMassChange *= events.Interval;  // Convert to monthly

            //ind.PreviousWeight = ind.Weight;

            //double newWt = Math.Max(0.0, ind.Weight + energyPredictedBodyMassChange);
            //double maxwt = ind.StandardReferenceWeight * ind.BreedParams.MaximumSizeOfIndividual;
            //newWt = Math.Min(newWt, maxwt);
            ind.Weight = Math.Min(
                Math.Max(0.0, ind.Weight + energyPredictedBodyMassChange),
                ind.StandardReferenceWeight * ind.BreedParams.MaximumSizeOfIndividual
                );

            // Function to calculate approximate methane produced by animal, based on feed intake
            // Function based on Freer spreadsheet
            // methane is  0.02 * intakeDaily * ((13 + 7.52 * energyMetabolic) + energyMetablicFromIntake / energyMaintenance * (23.7 - 3.36 * energyMetabolic)); // MJ per day
            // methane is methaneProduced / 55.28 * 1000; // grams per day

            // Charmley et al 2016 can be substituted by intercept = 0 and coefficient = 20.7
            methaneProduced = ind.BreedParams.MethaneProductionCoefficient * intakeDaily;
        }

        /// <summary>
        /// Function to age individuals and remove those that died in timestep
        /// This needs to be undertaken prior to herd management
        /// </summary>
        /// <param name="sender">The sender.</param>
        /// <param name="e">The <see cref="EventArgs"/> instance containing the event data.</param>
        [EventSubscribe("CLEMAgeResources")]
        private void OnCLEMAgeResources(object sender, EventArgs e)
        {
            // grow all individuals
            foreach (Ruminant ind in ruminantHerd.Herd)
                ind.SetCurrentDate(clock.Today);
        }

        /// <summary>Function to determine which animlas have died and remove from the population</summary>
        /// <param name="sender">The sender.</param>
        /// <param name="e">The <see cref="EventArgs"/> instance containing the event data.</param>
        [EventSubscribe("CLEMAnimalDeath")]
        private void OnCLEMAnimalDeath(object sender, EventArgs e)
        {
            // remove individuals that died
            // currently performed in the month after weight has been adjusted
            // and before breeding, trading, culling etc (See Clock event order)

            // Calculated by
            // critical weight OR
            // relative condition
            // Body condition score and additional mortality rate &&
            // juvenile (unweaned) death based on mothers weight &&
            // adult weight adjusted base mortality.

            List<Ruminant> herd = ruminantHerd.Herd;

            // weight based mortality
            List<Ruminant> died = new List<Ruminant>();
            if (herd.Any())
            {
                switch (herd.FirstOrDefault().BreedParams.ConditionBasedMortalityStyle)
                {
                    case ConditionBasedCalculationStyle.ProportionOfMaxWeightToSurvive:
                        died = herd.Where(a => MathUtilities.IsLessThanOrEqual(a.Weight, a.HighWeight*a.BreedParams.ConditionBasedMortalityCutOff) && MathUtilities.IsLessThanOrEqual(RandomNumberGenerator.Generator.NextDouble(), a.BreedParams.BodyConditionScoreMortalityRate)).ToList();
                        break;
                    case ConditionBasedCalculationStyle.RelativeCondition:
                        died = herd.Where(a => MathUtilities.IsLessThanOrEqual(a.RelativeCondition, a.BreedParams.ConditionBasedMortalityCutOff) && MathUtilities.IsLessThanOrEqual(RandomNumberGenerator.Generator.NextDouble(), a.BreedParams.BodyConditionScoreMortalityRate)).ToList();
                        break;
                    case ConditionBasedCalculationStyle.BodyConditionScore:
                        died = herd.Where(a => MathUtilities.IsLessThanOrEqual(a.BodyConditionScore, a.BreedParams.ConditionBasedMortalityCutOff) && MathUtilities.IsLessThanOrEqual(RandomNumberGenerator.Generator.NextDouble(), a.BreedParams.BodyConditionScoreMortalityRate)).ToList();
                        break;
                    case ConditionBasedCalculationStyle.None:
                        break;
                    default:
                        break;
                }

                if(died.Any())
                {
                    foreach (Ruminant ind in died)
                    {
                        ind.Died = true;
                        ind.SaleFlag = HerdChangeReason.DiedUnderweight;
                    }
                    ruminantHerd.RemoveRuminant(died, this);
                }
            }

            // base mortality adjusted for condition
            foreach (var ind in ruminantHerd.Herd)
            {
                double mortalityRate = 0;
                if (!ind.Weaned)
                {
                    mortalityRate = 0;
                    if(ind.Mother == null || MathUtilities.IsLessThan(ind.Mother.Weight, ind.BreedParams.CriticalCowWeight * ind.StandardReferenceWeight))
                        // if no mother assigned or mother's weight is < CriticalCowWeight * SFR
                        mortalityRate = ind.BreedParams.JuvenileMortalityMaximum;
                    else
                        // if mother's weight >= criticalCowWeight * SFR
                        mortalityRate = Math.Exp(-Math.Pow(ind.BreedParams.JuvenileMortalityCoefficient * (ind.Mother.Weight / ind.Mother.NormalisedAnimalWeight), ind.BreedParams.JuvenileMortalityExponent));

                    mortalityRate += ind.BreedParams.MortalityBase;
                    mortalityRate = Math.Min(mortalityRate, ind.BreedParams.JuvenileMortalityMaximum);
                }
                else
                    mortalityRate = 1 - (1 - ind.BreedParams.MortalityBase) * (1 - Math.Exp(Math.Pow(-(ind.BreedParams.MortalityCoefficient * (ind.Weight / ind.NormalisedAnimalWeight - ind.BreedParams.MortalityIntercept)), ind.BreedParams.MortalityExponent)));

                // convert mortality from annual (calculated) to monthly (applied).
                if (MathUtilities.IsLessThanOrEqual(RandomNumberGenerator.Generator.NextDouble(), mortalityRate/12))
                    ind.Died = true;
            }

            died = herd.Where(a => a.Died).Select(a => { a.SaleFlag = HerdChangeReason.DiedMortality; return a; }).ToList();
=======
//using Models.Core;
//using Models.CLEM.Resources;
//using System;
//using System.Collections.Generic;
//using System.Linq;
//using Newtonsoft.Json;
//using Models.Core.Attributes;
//using System.IO;
//using APSIM.Shared.Utilities;

//namespace Models.CLEM.Activities
//{
//    /// <summary>Ruminant growth activity</summary>
//    /// <summary>This activity determines potential intake for the Feeding activities and feeding arbitrator for all ruminants</summary>
//    /// <summary>This activity includes deaths</summary>
//    /// <summary>See Breed activity for births, suckling mortality etc</summary>
//    /// <version>1.1</version>
//    /// <updates>First implementation of this activity using IAT/NABSA processes</updates>
//    [Serializable]
//    [ViewName("UserInterface.Views.PropertyView")]
//    [PresenterName("UserInterface.Presenters.PropertyPresenter")]
//    [ValidParent(ParentType = typeof(CLEMActivityBase))]
//    [ValidParent(ParentType = typeof(ActivitiesHolder))]
//    [ValidParent(ParentType = typeof(ActivityFolder))]
//    [Description("Performs growth and aging of all ruminants. Only one instance of this activity is permitted")]
//    [Version(1, 0, 3, "Allows selection of methane store for emissions")]
//    [Version(1, 0, 2, "Improved reporting of milk status")]
//    [Version(1, 0, 1, "")]
//    [HelpUri(@"Content/Features/Activities/Ruminant/RuminantGrow.htm")]
//    public class RuminantActivityGrow : CLEMActivityBase
//    {
//        [Link]
//        private Clock clock = null;

//        private GreenhouseGasesType methaneEmissions;
//        private ProductStoreTypeManure manureStore;
//        private RuminantHerd ruminantHerd;

//        /// <summary>
//        /// Methane store for emissions
//        /// </summary>
//        [Description("Greenhouse gas store for methane emissions")]
//        [Core.Display(Type = DisplayType.DropDown, Values = "GetResourcesAvailableByName", ValuesArgs = new object[] { new object[] { "Use store named Metane if present", typeof(GreenhouseGases) } })]
//        [System.ComponentModel.DefaultValue("Use store named Methane if present")]
//        public string MethaneStoreName { get; set; }

//        /// <summary>
//        /// Gross Energy of feed (Style used in IAT/NABSA) hrowth section only
//        /// </summary>
//        public double EnergyGross { get; set; } = 19.6;

//        /// <summary>
//        /// Perform Activity with partial resources available
//        /// </summary>
//        [JsonIgnore]
//        public new OnPartialResourcesAvailableActionTypes OnPartialResourcesAvailableAction { get; set; }

//        /// <summary>
//        /// Constructor
//        /// </summary>
//        public RuminantActivityGrow()
//        {
//            this.SetDefaults();
//        }

//        /// <summary>An event handler to allow us to initialise ourselves.</summary>
//        /// <param name="sender">The sender.</param>
//        /// <param name="e">The <see cref="EventArgs"/> instance containing the event data.</param>
//        [EventSubscribe("CLEMInitialiseActivity")]
//        private void OnCLEMInitialiseActivity(object sender, EventArgs e)
//        {
//            if(MethaneStoreName is null || MethaneStoreName == "Use store named Methane if present")
//                methaneEmissions = Resources.FindResourceType<GreenhouseGases, GreenhouseGasesType>(this, "Methane", OnMissingResourceActionTypes.Ignore, OnMissingResourceActionTypes.Ignore);
//            else
//                methaneEmissions = Resources.FindResourceType<GreenhouseGases, GreenhouseGasesType>(this, MethaneStoreName, OnMissingResourceActionTypes.ReportErrorAndStop, OnMissingResourceActionTypes.ReportErrorAndStop);
//            manureStore = Resources.FindResourceType<ProductStore, ProductStoreTypeManure>(this, "Manure", OnMissingResourceActionTypes.Ignore, OnMissingResourceActionTypes.Ignore);
//            ruminantHerd = Resources.FindResourceGroup<RuminantHerd>();
//        }

//        /// <summary>Function to determine naturally wean individuals at start of timestep</summary>
//        /// <param name="sender">The sender.</param>
//        /// <param name="e">The <see cref="EventArgs"/> instance containing the event data.</param>
//        [EventSubscribe("CLEMStartOfTimeStep")]
//        private void OnCLEMStartOfTimeStep(object sender, EventArgs e)
//        {
//            List<Ruminant> herd = ruminantHerd.Herd;

//            // Natural weaning takes place here before animals eat or take milk from mother.
//            foreach (var ind in herd.Where(a => a.Weaned == false))
//            {
//                double weaningAge = ind.BreedParams.NaturalWeaningAge;
//                if(MathUtilities.FloatsAreEqual(weaningAge, 0))
//                    weaningAge = ind.BreedParams.GestationLength;

//                if (MathUtilities.IsGreaterThan(ind.Age, weaningAge))
//                {
//                    ind.Wean(true, "Natural");

//                    // report wean. If mother has died create temp female with the mother's ID for reporting only
//                    ind.BreedParams.OnConceptionStatusChanged(new Reporting.ConceptionStatusChangedEventArgs(Reporting.ConceptionStatus.Weaned, ind.Mother ?? new RuminantFemale(ind.BreedParams, -1, 999) { ID = ind.MotherID }, clock.Today, ind));
//                }
//            }
//        }

//        /// <summary>Function to determine all individuals potential intake and suckling intake after milk consumption from mother</summary>
//        /// <param name="sender">The sender.</param>
//        /// <param name="e">The <see cref="EventArgs"/> instance containing the event data.</param>
//        [EventSubscribe("CLEMPotentialIntake")]
//        private void OnCLEMPotentialIntake(object sender, EventArgs e)
//        {
//            List<Ruminant> herd = ruminantHerd.Herd;

//            // Calculate potential intake and reset stores
//            // Order age descending so breeder females calculate milkproduction before suckings grow

//            foreach (var ind in herd.GroupBy(a => a.IsSucklingWithMother).OrderBy(a => a.Key))
//            {
//                foreach (var indi in ind)
//                {
//                    // reset tallies at start of the month
//                    //indi.DietDryMatterDigestibility = 0;
//                    //indi.PercentNOfIntake = 0;
//                    //indi.Intake = 0;
//                    //indi.MilkIntake = 0;
//                    CalculatePotentialIntake(indi);
//                }
//            }
//        }

//        private void CalculatePotentialIntake(Ruminant ind)
//        {
//            // calculate daily potential intake for the selected individual/cohort
//            double standardReferenceWeight = ind.StandardReferenceWeight;

//            double liveWeightForIntake = ind.NormalisedAnimalWeight;
//            // now performed at allocation of weight in Ruminant
//            if (MathUtilities.IsLessThan(ind.HighWeight, ind.NormalisedAnimalWeight))
//                liveWeightForIntake = ind.HighWeight;

//            // Calculate potential intake based on current weight compared to SRW and previous highest weight
//            double potentialIntake = 0;
//            ind.MilkPotentialIntake = 0;

//            // calculate milk intake shortfall for sucklings
//            // all in units per day and multiplied at end of this section
//            if (!ind.Weaned)
//            {
//                // potential milk intake/animal/day
//                ind.MilkPotentialIntake = ind.BreedParams.MilkIntakeIntercept + ind.BreedParams.MilkIntakeCoefficient * ind.Weight;

//                // get estimated milk available
//                // this will be updated to the corrected milk available in the calculate energy section.
//                ind.MilkIntake = Math.Min(ind.MilkPotentialIntake, ind.MothersMilkProductionAvailable);

//                // if milk supply low, suckling will subsitute forage up to a specified % of bodyweight (R_C60)
//                if (MathUtilities.IsLessThan(ind.MilkIntake, ind.Weight * ind.BreedParams.MilkLWTFodderSubstitutionProportion))
//                    potentialIntake = Math.Max(0.0, ind.Weight * ind.BreedParams.MaxJuvenileIntake - ind.MilkIntake * ind.BreedParams.ProportionalDiscountDueToMilk);

//                ind.MilkIntake *= 30.4;
//                ind.MilkPotentialIntake *= 30.4;
//            }
//            else
//            {
//                if (ind.IsWeaner)
//                {
//                    // Reference: SCA Metabolic LWTs
//                    // restored in v112 of NABSA for weaner animals
//                    potentialIntake = ind.BreedParams.IntakeCoefficient * standardReferenceWeight * (Math.Pow(liveWeightForIntake, 0.75) / Math.Pow(standardReferenceWeight, 0.75)) * (ind.BreedParams.IntakeIntercept - (Math.Pow(liveWeightForIntake, 0.75) / Math.Pow(standardReferenceWeight, 0.75)));
//                }
//                else // 12month+ weaned individuals
//                {
//                    // Reference: SCA based actual LWTs
//                    potentialIntake = ind.BreedParams.IntakeCoefficient * liveWeightForIntake * (ind.BreedParams.IntakeIntercept - liveWeightForIntake / standardReferenceWeight);
//                }

//                if (ind.Sex == Sex.Female)
//                {
//                    RuminantFemale femaleind = ind as RuminantFemale;
//                    // Increase potential intake for lactating breeder
//                    if (femaleind.IsLactating)
//                    {
//                        // move to half way through timestep
//                        double dayOfLactation = femaleind.DaysLactating;
//                        // Reference: Intake multiplier for lactating cow (M.Freer)
//                        // double intakeMilkMultiplier = 1 + 0.57 * Math.Pow((dayOfLactation / 81.0), 0.7) * Math.Exp(0.7 * (1 - (dayOfLactation / 81.0)));
//                        double intakeMilkMultiplier = 1 + ind.BreedParams.LactatingPotentialModifierConstantA * Math.Pow((dayOfLactation / ind.BreedParams.LactatingPotentialModifierConstantB), ind.BreedParams.LactatingPotentialModifierConstantC) * Math.Exp(ind.BreedParams.LactatingPotentialModifierConstantC * (1 - (dayOfLactation / ind.BreedParams.LactatingPotentialModifierConstantB)))*(1 - 0.5 + 0.5 * (ind.Weight/ind.NormalisedAnimalWeight));
                        
//                        // To make this flexible for sheep and goats, added three new Ruminant Coeffs
//                        // Feeding standard values for Beef, Dairy suck, Dairy non-suck and sheep are:
//                        // For 0.57 (A) use .42, .58, .85 and .69; for 0.7 (B) use 1.7, 0.7, 0.7 and 1.4, for 81 (C) use 62, 81, 81, 28
//                        // added LactatingPotentialModifierConstantA, LactatingPotentialModifierConstantB and LactatingPotentialModifierConstantC
//                        // replaces (A), (B) and (C) 
//                        potentialIntake *= intakeMilkMultiplier;

//                        // calculate estimated milk production for time step here
//                        // assuming average feed quality if no previous diet values
//                        // This need to happen before suckling potential intake can be determined.
//                        CalculateMilkProduction(femaleind);
//                        femaleind.MilkProducedThisTimeStep = femaleind.MilkCurrentlyAvailable;
//                    }
//                    else
//                    {
//                        femaleind.MilkProduction = 0;
//                        femaleind.MilkProductionPotential = 0;
//                        femaleind.MilkCurrentlyAvailable = 0;
//                        femaleind.MilkMilkedThisTimeStep = 0;
//                        femaleind.MilkSuckledThisTimeStep = 0;
//                        femaleind.MilkProducedThisTimeStep = 0;
//                    }
//                }
                
//                //TODO: option to restrict potential further due to stress (e.g. heat, cold, rain)

//            }
//            // get monthly intake
//            potentialIntake *= 30.4;
//            ind.PotentialIntake = potentialIntake;
//        }

//        /// <summary>
//        /// Set the milk production of the selected female given diet drymatter digesibility
//        /// </summary>
//        /// <param name="ind">Female individual</param>
//        /// <returns>energy of milk</returns>
//        private double CalculateMilkProduction(RuminantFemale ind)
//        {
//            ind.MilkMilkedThisTimeStep = 0;
//            ind.MilkSuckledThisTimeStep = 0;

//            double energyMetabolic = EnergyGross * (((ind.DietDryMatterDigestibility==0)?50:ind.DietDryMatterDigestibility)/100.0) * 0.81;
//            // Reference: SCA p.
//            double kl = ind.BreedParams.ELactationEfficiencyCoefficient * energyMetabolic / EnergyGross + ind.BreedParams.ELactationEfficiencyIntercept;
//            double milkTime = ind.DaysLactating;
//            double milkCurve;
//            // determine milk production curve to use
//            // if milking is taking place use the non-suckling curve for duration of lactation
//            // otherwise use the suckling curve where there is a larger drop off in milk production
//            if (ind.SucklingOffspringList.Count() == 0)
//                milkCurve = ind.BreedParams.MilkCurveNonSuckling;
//            else // no milking
//                milkCurve = ind.BreedParams.MilkCurveSuckling;
//            ind.MilkProductionPotential = ind.BreedParams.MilkPeakYield * ind.Weight / ind.NormalisedAnimalWeight * (Math.Pow(((milkTime + ind.BreedParams.MilkOffsetDay) / ind.BreedParams.MilkPeakDay), milkCurve)) * Math.Exp(milkCurve * (1 - (milkTime + ind.BreedParams.MilkOffsetDay) / ind.BreedParams.MilkPeakDay));
//            ind.MilkProductionPotential = Math.Max(ind.MilkProductionPotential, 0.0);
//            // Reference: Potential milk prodn, 3.2 MJ/kg milk - Jouven et al 2008
//            double energyMilk = ind.MilkProductionPotential * 3.2 / kl;
//            // adjust last time step's energy balance
//            double adjustedEnergyBalance = ind.EnergyBalance;
//            if (adjustedEnergyBalance < (-0.5936 / 0.322 * energyMilk))
//                adjustedEnergyBalance = (-0.5936 / 0.322 * energyMilk);

//            // set milk production in lactating females for consumption.
//            ind.MilkProduction = Math.Max(0.0, ind.MilkProductionPotential * (0.5936 + 0.322 * adjustedEnergyBalance / energyMilk));
//            ind.MilkCurrentlyAvailable = ind.MilkProduction * 30.4;

//            // returns the energy required for milk production

//            return ind.MilkProduction * 3.2 / kl;
//        }

//        /// <summary>Function to calculate growth of herd for the monthly timestep</summary>
//        /// <param name="sender">The sender.</param>
//        /// <param name="e">The <see cref="EventArgs"/> instance containing the event data.</param>
//        [EventSubscribe("CLEMAnimalWeightGain")]
//        private void OnCLEMAnimalWeightGain(object sender, EventArgs e)
//        {
//            List<Ruminant> herd = ruminantHerd.Herd;

//            int cmonth = clock.Today.Month;

//            // grow individuals

//            IEnumerable<string> breeds = herd.Select(a => a.BreedParams.Name).Distinct();
//            this.Status = ActivityStatus.NotNeeded;

//            foreach (string breed in breeds)
//            {
//                int unfed = 0;
//                int unfedcalves = 0;
//                double totalMethane = 0;
//                foreach (Ruminant ind in herd.Where(a => a.BreedParams.Name == breed).OrderByDescending(a => a.Age))
//                {
//                    ind.MetabolicIntake = ind.Intake;
//                    this.Status = ActivityStatus.Success;
//                    if (ind.Weaned)
//                    {
//                        // check that they had some food
//                        if(ind.Intake == 0)
//                            unfed++;

//                        // calculate protein concentration

//                        // Calculate diet dry matter digestibilty from the %N of the current diet intake.
//                        // Reference: Ash and McIvor
//                        // ind.DietDryMatterDigestibility = 36.7 + 9.36 * ind.PercentNOfIntake / 62.5;
//                        // Now tracked via incoming food DMD values

//                        // TODO: NABSA restricts Diet_DMD to 75% before supplements. Why?
//                        // Our flow has already taken in supplements by this stage and cannot be distinguished
//                        // Maybe this limit should be placed on some feed to limit DMD to 75% for non supp feeds
//                        // A Ash stated that the 75% limit is no longer required and DMD above 75% is possible even if unlikely.

//                        // Crude protein required generally 130g per kg of digestable feed.
//                        double crudeProteinRequired = ind.BreedParams.ProteinCoefficient * ind.DietDryMatterDigestibility / 100;

//                        // adjust for efficiency of use of protein, (default 90%) degradable. now user param.
//                        double crudeProteinSupply = (ind.PercentNOfIntake * 62.5) * ind.BreedParams.ProteinDegradability;
//                        // This was proteinconcentration * 0.9

//                        // prevent future divide by zero issues.
//                        if (MathUtilities.FloatsAreEqual(crudeProteinSupply, 0.0))
//                            crudeProteinSupply = 0.001;

//                        if (MathUtilities.IsLessThan(crudeProteinSupply, crudeProteinRequired))
//                        {
//                            double ratioSupplyRequired = (crudeProteinSupply + crudeProteinRequired) / (2 * crudeProteinRequired); // half-linear
//                            //TODO: add min protein to parameters
//                            ratioSupplyRequired = Math.Max(ratioSupplyRequired, 0.3);
//                            ind.MetabolicIntake *= ratioSupplyRequired; // reduces intake proportionally as protein drops below CP required
//                        }

//                        // TODO: check if we still need to apply modification to only the non-supplemented component of intake
//                        // Used to be 1.2 * Potential
//                        ind.Intake = Math.Min(ind.Intake, ind.PotentialIntake);
//                        // when discarding intake can we be specific and hang onto N?
//                        ind.MetabolicIntake = Math.Min(ind.MetabolicIntake, ind.Intake);
//                    }
//                    else
//                    {
//                        // for calves
//                        // these individuals have access to milk or are separated from mother and must survive on calf calculated pasture intake

//                        // if potential intake = 0 they have not needed to consume pasture and intake will be zero.
//                        if(MathUtilities.IsGreaterThanOrEqual(ind.PotentialIntake, 0.0))
//                        {
//                            ind.Intake = Math.Min(ind.Intake, ind.PotentialIntake);
//                            ind.MetabolicIntake = Math.Min(ind.MetabolicIntake, ind.Intake);
//                        }

//                        // no potential * 1.2 as potential has been fixed based on suckling individuals.

//                        if (MathUtilities.IsLessThanOrEqual(ind.MilkIntake + ind.Intake, 0))
//                            unfedcalves++;
//                    }

//                    // TODO: nabsa adjusts potential intake for digestability of fodder here.
//                    // This is now done in RuminantActivityGrazePasture

//                    // calculate energy
//                    CalculateEnergy(ind, out double methane);

//                    // Sum and produce one event for breed at end of loop
//                    totalMethane += methane;

//                    // grow wool and cashmere
//                    ind.Wool += ind.BreedParams.WoolCoefficient * ind.MetabolicIntake;
//                    ind.Cashmere += ind.BreedParams.CashmereCoefficient * ind.MetabolicIntake;
//                }

//                // alert user to unfed animals in the month as this should not happen
//                if (unfed > 0)
//                {
//                    string warn = $"individuals of [r={breed}] not fed";
//                    string warnfull = $"Some individuals of [r={breed}] were not fed in some months (e.g. [{unfed}] individuals in [{clock.Today.Month}/{clock.Today.Year}])\r\nFix: Check feeding strategy and ensure animals are moved to pasture or fed in yards";
//                    Warnings.CheckAndWrite(warn, Summary, this, MessageType.Warning, warnfull);
//                }
//                if (unfedcalves > 0)
//                {
//                    string warn = $"calves of [r={breed}] not fed";
//                    string warnfull = $"Some calves of [r={breed}] were not fed in some months (e.g. [{unfedcalves}] individuals in [{clock.Today.Month}/{clock.Today.Year}])\r\nFix: Check calves are are fed, or have access to pasture (moved with mothers or separately) when no milk is available from mother";
//                    Warnings.CheckAndWrite(warn, Summary, this, MessageType.Warning, warnfull);
//                }

//                if (methaneEmissions != null)
//                {
//                    // g per day -> total kg
//                    methaneEmissions.Add(totalMethane * 30.4 / 1000, this, breed, TransactionCategory);
//                }
//            }
//        }

//        /// <summary>
//        /// Function to calculate manure production and place in uncollected manure pools of the "manure" resource in ProductResources 
//        /// This is called at the end of CLEMAnimalWeightGain so after intake determines and before deaths and sales.
//        /// </summary>
//        /// <param name="sender">The sender.</param>
//        /// <param name="e">The <see cref="EventArgs"/> instance containing the event data.</param>
//        [EventSubscribe("CLEMCalculateManure")]
//        private void OnCLEMCalculateManure(object sender, EventArgs e)
//        {
//            if(manureStore!=null)
//            {
//                // sort by animal location
//                foreach (var item in ruminantHerd.Herd.GroupBy(a => a.Location))
//                {
//                    double manureProduced = item.Sum(a => a.Intake * ((100 - a.DietDryMatterDigestibility) / 100));
//                    manureStore.AddUncollectedManure(item.Key??"", manureProduced);
//                }
//            }
//        }

//        /// <summary>
//        /// Function to calculate energy from intake and subsequent growth
//        /// </summary>
//        /// <param name="ind">Ruminant individual class</param>
//        /// <param name="methaneProduced">Sets output variable to value of methane produced</param>
//        /// <returns></returns>
//        private void CalculateEnergy(Ruminant ind, out double methaneProduced)
//        {
//            // all energy calculations are per day and multiplied at end to give monthly weight gain
            
//            // ind.MetabolicIntake is the inake received adjusted by any crude protein shortfall in AnimalWeightGain()
//            double intakeDaily = ind.MetabolicIntake / 30.4;

//            // Sme 1 for females and castrates
//            double sme = 1;
//            // Sme 1.15 for all non-castrated males.
//            if (ind.Weaned && ind.Sex == Sex.Male && (ind as RuminantMale).IsCastrated == false)
//                sme = 1.15;

//            double energyDiet = EnergyGross * ind.DietDryMatterDigestibility / 100.0;
//            // Reference: Nutrient Requirements of domesticated ruminants (p7)
//            double energyMetabolic = energyDiet * 0.81;
//            double energyMetabolicFromIntake = energyMetabolic * intakeDaily;

//            double km = ind.BreedParams.EMaintEfficiencyCoefficient * energyMetabolic / EnergyGross + ind.BreedParams.EMaintEfficiencyIntercept;
//            // Reference: SCA p.49
//            double kg = ind.BreedParams.EGrowthEfficiencyCoefficient * energyMetabolic / EnergyGross + ind.BreedParams.EGrowthEfficiencyIntercept;
//            double energyPredictedBodyMassChange;
//            double energyMaintenance;
//            if (!ind.Weaned)
//            {
//                // unweaned individuals are assumed to be suckling as natural weaning rate set regardless of inclusion of wean activity
//                // unweaned individuals without mother or milk from mother will need to try and survive on limited pasture until weaned.

//                // calculate engergy and growth from milk intake
//                // recalculate milk intake based on mothers updated milk production for the time step using the previous monthly potential milk intake
//                ind.MilkIntake = Math.Min(ind.MilkPotentialIntake, ind.MothersMilkProductionAvailable * 30.4);

//                if (ind.Mother != null)
//                    ind.Mother.TakeMilk(ind.MilkIntake, MilkUseReason.Suckling);
//                double milkIntakeDaily = ind.MilkIntake / 30.4;

//                // Below now uses actual intake received rather than assume all potential intake is eaten
//                double kml = 1;
//                double kgl = 1;
//                if (MathUtilities.IsPositive(ind.MetabolicIntake + ind.MilkIntake))
//                {
//                    // average energy efficiency for maintenance
//                    kml = ((ind.MilkIntake * 0.7) + (intakeDaily * km)) / (ind.MilkIntake + intakeDaily);
//                    // average energy efficiency for growth
//                    kgl = ((ind.MilkIntake * 0.7) + (intakeDaily * kg)) / (ind.MilkIntake + intakeDaily);
//                }
//                double energyMilkConsumed = milkIntakeDaily * 3.2;
//                // limit suckling intake of milk per day
//                energyMilkConsumed = Math.Min(ind.BreedParams.MilkIntakeMaximum * 3.2, energyMilkConsumed);

//                energyMaintenance = (ind.BreedParams.EMaintCoefficient * Math.Pow(ind.Weight, 0.75) / kml) * Math.Exp(-ind.BreedParams.EMaintExponent * (((ind.Age == 0) ? 0.1 : ind.Age)));
//                ind.EnergyBalance = energyMilkConsumed + energyMetabolicFromIntake - energyMaintenance;
//                ind.EnergyIntake = energyMilkConsumed + energyMetabolicFromIntake;
//                ind.EnergyFetus = 0;
//                ind.EnergyMaintenance = energyMaintenance;
//                ind.EnergyMilk = 0;

//                double feedingValue;
//                if (MathUtilities.IsPositive(ind.EnergyBalance))
//                    feedingValue = 2 * 0.7 * ind.EnergyBalance / (kgl * energyMaintenance) - 1;
//                else
//                    //(from Hirata model)
//                    feedingValue = 2 * ind.EnergyBalance / (0.85 * energyMaintenance) - 1;

//                double energyEmptyBodyGain = ind.BreedParams.GrowthEnergyIntercept1 + feedingValue + (ind.BreedParams.GrowthEnergyIntercept2 - feedingValue) / (1 + Math.Exp(-6 * (ind.Weight / ind.NormalisedAnimalWeight - 0.4)));

//                energyPredictedBodyMassChange = ind.BreedParams.GrowthEfficiency * 0.7 * ind.EnergyBalance / energyEmptyBodyGain;
//            }
//            else
//            {
//                double energyMilk = 0;
//                double energyFetus = 0;

//                if (ind.Sex == Sex.Female)
//                {
//                    RuminantFemale femaleind = ind as RuminantFemale;

//                    // calculate energy for lactation
//                    // look for milk production calculated before offspring may have been weaned

//                    if (femaleind.IsLactating | MathUtilities.IsPositive(femaleind.MilkProductionPotential))
//                    {
//                        // recalculate milk production based on DMD of food provided
//                        energyMilk = CalculateMilkProduction(femaleind);
//                        // reset this. It was previously determined in potential intake as a measure of milk available. This is now the correct calculation
//                        femaleind.MilkProducedThisTimeStep = femaleind.MilkCurrentlyAvailable;
//                    }

//                    // Determine energy required for foetal development
//                    if (femaleind.IsPregnant)
//                    {
//                        double standardReferenceWeight = ind.StandardReferenceWeight;
//                        // Potential birth weight
//                        // Reference: Freer
//                        double potentialBirthWeight = ind.BreedParams.SRWBirth * standardReferenceWeight * (1 - 0.33 * (1 - ind.Weight / standardReferenceWeight));
//                        double fetusAge = (femaleind.Age - femaleind.AgeAtLastConception) * 30.4;
//                        //TODO: Check fetus age correct
//                        energyFetus = potentialBirthWeight * 349.16 * 0.000058 * Math.Exp(345.67 - 0.000058 * fetusAge - 349.16 * Math.Exp(-0.000058 * fetusAge)) / 0.13;
//                    }
//                }

//                //TODO: add draft individual energy requirement

//                // set maintenance age to maximum of 6 years (2190 days). Now uses EnergeyMaintenanceMaximumAge
//                double maintenanceAge = Math.Min(ind.Age * 30.4, ind.BreedParams.EnergyMaintenanceMaximumAge * 365);

//                // Reference: SCA p.24
//                // Reference p19 (1.20). Does not include MEgraze or Ecold, also skips M,
//                // 0.000082 is -0.03 Age in Years/365 for days 
//                energyMaintenance = ind.BreedParams.Kme * sme * (ind.BreedParams.EMaintCoefficient * Math.Pow(ind.Weight, 0.75) / km) * Math.Exp(-ind.BreedParams.EMaintExponent * maintenanceAge) + (ind.BreedParams.EMaintIntercept * energyMetabolicFromIntake);
//                ind.EnergyBalance = energyMetabolicFromIntake - energyMaintenance - energyMilk - energyFetus; // milk will be zero for non lactating individuals.
//                double feedingValue;
//                ind.EnergyIntake = energyMetabolicFromIntake;
//                ind.EnergyFetus = energyFetus;
//                ind.EnergyMaintenance = energyMaintenance;
//                ind.EnergyMilk = energyMilk;

//                // Reference: Feeding_value = Adjustment for rate of loss or gain (SCA p.43, ? different from Hirata model)
//                if (MathUtilities.IsPositive(ind.EnergyBalance))
//                    feedingValue = 2 * ((kg * ind.EnergyBalance) / (km * energyMaintenance) - 1);
//                else
//                    feedingValue = 2 * (ind.EnergyBalance / (0.8 * energyMaintenance) - 1);  //(from Hirata model)

//                double weightToReferenceRatio = Math.Min(1.0, ind.Weight / ind.StandardReferenceWeight);

//                // Reference:  MJ of Energy required per kg Empty body gain (SCA p.43)
//                double energyEmptyBodyGain = ind.BreedParams.GrowthEnergyIntercept1 + feedingValue + (ind.BreedParams.GrowthEnergyIntercept2 - feedingValue) / (1 + Math.Exp(-6 * (weightToReferenceRatio - 0.4)));
//                // Determine Empty body change from Eebg and Ebal, and increase by 9% for LW change
//                if (MathUtilities.IsPositive(ind.EnergyBalance))
//                    energyPredictedBodyMassChange = ind.BreedParams.GrowthEfficiency * kg * ind.EnergyBalance / energyEmptyBodyGain;
//                else
//                    // Reference: from Hirata model
//                    energyPredictedBodyMassChange = ind.BreedParams.GrowthEfficiency * km * ind.EnergyBalance / (0.8 * energyEmptyBodyGain);
//            }
//            energyPredictedBodyMassChange *= 30.4;  // Convert to monthly

//            ind.PreviousWeight = ind.Weight;

//            //double newWt = Math.Max(0.0, ind.Weight + energyPredictedBodyMassChange);
//            //double maxwt = ind.StandardReferenceWeight * ind.BreedParams.MaximumSizeOfIndividual;
//            //newWt = Math.Min(newWt, maxwt);
//            ind.Weight = Math.Min(
//                Math.Max(0.0, ind.Weight + energyPredictedBodyMassChange),
//                ind.StandardReferenceWeight * ind.BreedParams.MaximumSizeOfIndividual
//                );
            
//            // Function to calculate approximate methane produced by animal, based on feed intake
//            // Function based on Freer spreadsheet
//            // methane is  0.02 * intakeDaily * ((13 + 7.52 * energyMetabolic) + energyMetablicFromIntake / energyMaintenance * (23.7 - 3.36 * energyMetabolic)); // MJ per day
//            // methane is methaneProduced / 55.28 * 1000; // grams per day
            
//            // Charmley et al 2016 can be substituted by intercept = 0 and coefficient = 20.7
//            methaneProduced = ind.BreedParams.MethaneProductionCoefficient * intakeDaily;
//        }

//        /// <summary>
//        /// Function to age individuals and remove those that died in timestep
//        /// This needs to be undertaken prior to herd management
//        /// </summary>
//        /// <param name="sender">The sender.</param>
//        /// <param name="e">The <see cref="EventArgs"/> instance containing the event data.</param>
//        [EventSubscribe("CLEMAgeResources")]
//        private void OnCLEMAgeResources(object sender, EventArgs e)
//        {
//            // grow all individuals
//            foreach (Ruminant ind in ruminantHerd.Herd)
//                ind.IncrementAge();
//        }

//        /// <summary>Function to determine which animlas have died and remove from the population</summary>
//        /// <param name="sender">The sender.</param>
//        /// <param name="e">The <see cref="EventArgs"/> instance containing the event data.</param>
//        [EventSubscribe("CLEMAnimalDeath")]
//        private void OnCLEMAnimalDeath(object sender, EventArgs e)
//        {
//            // remove individuals that died
//            // currently performed in the month after weight has been adjusted
//            // and before breeding, trading, culling etc (See Clock event order)

//            // Calculated by
//            // critical weight &&
//            // juvenile (unweaned) death based on mothers weight &&
//            // adult weight adjusted base mortality.

//            List<Ruminant> herd = ruminantHerd.Herd;

            //// weight based mortality
            //List<Ruminant> died = new List<Ruminant>();
            //if (herd.Any())
            //{
            //    switch (herd.FirstOrDefault().BreedParams.ConditionBasedMortalityStyle)
            //    {
            //        case ConditionBasedCalculationStyle.ProportionOfMaxWeightToSurvive:
            //            died = herd.Where(a => MathUtilities.IsLessThanOrEqual(a.Weight, a.HighWeight*a.BreedParams.ConditionBasedMortalityCutOff) && MathUtilities.IsLessThanOrEqual(RandomNumberGenerator.Generator.NextDouble(), a.BreedParams.BodyConditionScoreMortalityRate)).ToList();
            //            break;
            //        case ConditionBasedCalculationStyle.RelativeCondition:
            //            died = herd.Where(a => MathUtilities.IsLessThanOrEqual(a.RelativeCondition, a.BreedParams.ConditionBasedMortalityCutOff) && MathUtilities.IsLessThanOrEqual(RandomNumberGenerator.Generator.NextDouble(), a.BreedParams.BodyConditionScoreMortalityRate)).ToList();
            //            break;
            //        case ConditionBasedCalculationStyle.BodyConditionScore:
            //            died = herd.Where(a => MathUtilities.IsLessThanOrEqual(a.BodyConditionScore, a.BreedParams.ConditionBasedMortalityCutOff) && MathUtilities.IsLessThanOrEqual(RandomNumberGenerator.Generator.NextDouble(), a.BreedParams.BodyConditionScoreMortalityRate)).ToList();
            //            break;
            //        case ConditionBasedCalculationStyle.None:
            //            break;
            //        default:
            //            break;
            //    }

            //    if(died.Any())
            //    {
            //        foreach (Ruminant ind in died)
            //        {
            //            ind.Died = true;
            //            ind.SaleFlag = HerdChangeReason.DiedUnderweight;
            //        }
            //        ruminantHerd.RemoveRuminant(died, this);
            //    }
            //}

//            // base mortality adjusted for condition
//            foreach (var ind in ruminantHerd.Herd)
//            {
//                double mortalityRate = 0;
//                if (!ind.Weaned)
//                {
//                    mortalityRate = 0;
//                    if(ind.Mother == null || MathUtilities.IsLessThan(ind.Mother.Weight, ind.BreedParams.CriticalCowWeight * ind.StandardReferenceWeight))
//                        // if no mother assigned or mother's weight is < CriticalCowWeight * SFR
//                        mortalityRate = ind.BreedParams.JuvenileMortalityMaximum;
//                    else
//                        // if mother's weight >= criticalCowWeight * SFR
//                        mortalityRate = Math.Exp(-Math.Pow(ind.BreedParams.JuvenileMortalityCoefficient * (ind.Mother.Weight / ind.Mother.NormalisedAnimalWeight), ind.BreedParams.JuvenileMortalityExponent));

//                    mortalityRate += ind.BreedParams.MortalityBase;
//                    mortalityRate = Math.Min(mortalityRate, ind.BreedParams.JuvenileMortalityMaximum);
//                }
//                else
//                    mortalityRate = 1 - (1 - ind.BreedParams.MortalityBase) * (1 - Math.Exp(Math.Pow(-(ind.BreedParams.MortalityCoefficient * (ind.Weight / ind.NormalisedAnimalWeight - ind.BreedParams.MortalityIntercept)), ind.BreedParams.MortalityExponent)));

//                // convert mortality from annual (calculated) to monthly (applied).
//                if (MathUtilities.IsLessThanOrEqual(RandomNumberGenerator.Generator.NextDouble(), mortalityRate/12))
//                    ind.Died = true;
//            }

            //died = herd.Where(a => a.Died).Select(a => { a.SaleFlag = HerdChangeReason.DiedMortality; return a; }).ToList();
>>>>>>> 17eade32
            //died.Select(a => { a.SaleFlag = HerdChangeReason.DiedMortality; return a; }).ToList();

//            // TODO: separate foster from real mother for genetics
//            // check for death of mother with sucklings and try foster sucklings
//            IEnumerable<RuminantFemale> mothersWithSuckling = died.OfType<RuminantFemale>().Where(a => a.SucklingOffspringList.Any());
//            List<RuminantFemale> wetMothersAvailable = died.OfType<RuminantFemale>().Where(a => a.IsLactating & a.SucklingOffspringList.Count() == 0).OrderBy(a => a.DaysLactating).ToList();
//            int wetMothersAssigned = 0;
//            if (wetMothersAvailable.Any())
//            {
//                if(mothersWithSuckling.Any())
//                {
//                    foreach (var deadMother in mothersWithSuckling)
//                    {
//                        foreach (var suckling in deadMother.SucklingOffspringList)
//                        {
//                            if(wetMothersAssigned < wetMothersAvailable.Count)
//                            {
//                                suckling.Mother = wetMothersAvailable[wetMothersAssigned];
//                                wetMothersAssigned++;
//                            }
//                            else
//                                break;
//                        }

//                    }
//                }
//            }

//            ruminantHerd.RemoveRuminant(died, this);
//        }

//        #region descriptive summary

//        /// <inheritdoc/>
//        public override string ModelSummary()
//        {
//            using (StringWriter htmlWriter = new StringWriter())
//            {
//                htmlWriter.Write("\r\n<div class=\"activityentry\">The gross energy content of forage is ");

//                if (MathUtilities.FloatsAreEqual(EnergyGross, 0))
//                    htmlWriter.Write("<span class=\"errorlink\">[NOT SET]</span>");
//                else
//                    htmlWriter.Write("<span class=\"setvalue\">" + EnergyGross.ToString() + "</span>");
//                htmlWriter.Write(" MJ/kg dry matter</div>");

//                htmlWriter.Write("\r\n<div class=\"activityentry\">Methane emissions will be placed in ");
//                if (MethaneStoreName is null || MethaneStoreName == "Use store named Methane if present")
//                    htmlWriter.Write("<span class=\"resourcelink\">GreenhouseGases.Methane</span> if present");
//                else
//                    htmlWriter.Write($"<span class=\"resourcelink\">{MethaneStoreName}</span>");
//                htmlWriter.Write("</div>");
//                return htmlWriter.ToString(); 
//            }
//        } 
//        #endregion

//    }
//}<|MERGE_RESOLUTION|>--- conflicted
+++ resolved
@@ -1,666 +1,672 @@
-<<<<<<< HEAD
-﻿using Models.Core;
-using Models.CLEM.Resources;
-using System;
-using System.Collections.Generic;
-using System.ComponentModel.DataAnnotations;
-using System.Linq;
-using Newtonsoft.Json;
-using Models.Core.Attributes;
-using System.IO;
-using APSIM.Shared.Utilities;
-using Models.CLEM.Reporting;
-
-namespace Models.CLEM.Activities
-{
-    /// <summary>Ruminant growth activity</summary>
-    /// <summary>This activity determines potential intake for the Feeding activities and feeding arbitrator for all ruminants</summary>
-    /// <summary>This activity includes deaths</summary>
-    /// <summary>See Breed activity for births, suckling mortality etc</summary>
-    /// <version>1.1</version>
-    /// <updates>First implementation of this activity using IAT/NABSA processes</updates>
-    [Serializable]
-    [ViewName("UserInterface.Views.PropertyView")]
-    [PresenterName("UserInterface.Presenters.PropertyPresenter")]
-    [ValidParent(ParentType = typeof(CLEMActivityBase))]
-    [ValidParent(ParentType = typeof(ActivitiesHolder))]
-    [ValidParent(ParentType = typeof(ActivityFolder))]
-    [Description("Performs growth and aging of all ruminants. Only one instance of this activity is permitted")]
-    [Version(1, 0, 3, "Allows selection of methane store for emissions")]
-    [Version(1, 0, 2, "Improved reporting of milk status")]
-    [Version(1, 0, 1, "")]
-    [HelpUri(@"Content/Features/Activities/Ruminant/RuminantGrow.htm")]
-    public class RuminantActivityGrow : CLEMActivityBase
-    {
-        [Link]
-        private readonly CLEMEvents events = null;
-
-        private GreenhouseGasesType methaneEmissions;
-        private ProductStoreTypeManure manureStore;
-        private RuminantHerd ruminantHerd;
-
-        /// <summary>
-        /// Gross energy content of forage (MJ/kg DM)
-        /// </summary>
-        [System.ComponentModel.DefaultValueAttribute(18.4)]
-        [Description("Gross energy content of forage (MJ/kg digestible DM)")]
-        [Required]
-        [Units("MJ/kg DM")]
-        public double EnergyGross { get; set; }
-
-        /// <summary>
-        /// Methane store for emissions
-        /// </summary>
-        [Description("Greenhouse gas store for methane emissions")]
-        [Core.Display(Type = DisplayType.DropDown, Values = "GetResourcesAvailableByName", ValuesArgs = new object[] { new object[] { "Use store named Metane if present", typeof(GreenhouseGases) } })]
-        [System.ComponentModel.DefaultValue("Use store named Methane if present")]
-        public string MethaneStoreName { get; set; }
-
-        /// <summary>
-        /// Perform Activity with partial resources available
-        /// </summary>
-        [JsonIgnore]
-        public new OnPartialResourcesAvailableActionTypes OnPartialResourcesAvailableAction { get; set; }
-
-        /// <summary>
-        /// Constructor
-        /// </summary>
-        public RuminantActivityGrow()
-        {
-            this.SetDefaults();
-        }
-
-        /// <summary>An event handler to allow us to initialise ourselves.</summary>
-        /// <param name="sender">The sender.</param>
-        /// <param name="e">The <see cref="EventArgs"/> instance containing the event data.</param>
-        [EventSubscribe("CLEMInitialiseActivity")]
-        private void OnCLEMInitialiseActivity(object sender, EventArgs e)
-        {
-            if(MethaneStoreName is null || MethaneStoreName == "Use store named Methane if present")
-                methaneEmissions = Resources.FindResourceType<GreenhouseGases, GreenhouseGasesType>(this, "Methane", OnMissingResourceActionTypes.Ignore, OnMissingResourceActionTypes.Ignore);
-            else
-                methaneEmissions = Resources.FindResourceType<GreenhouseGases, GreenhouseGasesType>(this, MethaneStoreName, OnMissingResourceActionTypes.ReportErrorAndStop, OnMissingResourceActionTypes.ReportErrorAndStop);
-            manureStore = Resources.FindResourceType<ProductStore, ProductStoreTypeManure>(this, "Manure", OnMissingResourceActionTypes.Ignore, OnMissingResourceActionTypes.Ignore);
-            ruminantHerd = Resources.FindResourceGroup<RuminantHerd>();
-        }
-
-        /// <summary>Function to determine naturally wean individuals at start of timestep</summary>
-        /// <param name="sender">The sender.</param>
-        /// <param name="e">The <see cref="EventArgs"/> instance containing the event data.</param>
-        [EventSubscribe("CLEMStartOfTimeStep")]
-        private void OnCLEMStartOfTimeStep(object sender, EventArgs e)
-        {
-            List<Ruminant> herd = ruminantHerd.Herd;
-            ConceptionStatusChangedEventArgs conceptionArgs = new ConceptionStatusChangedEventArgs();
-
-            // Natural weaning takes place here before animals eat or take milk from mother.
-            foreach (var ind in herd.Where(a => a.Weaned == false))
-            {
-                int weaningAge = ind.BreedParams.NaturalWeaningAge.InDays;
-                if(weaningAge == 0)
-                    weaningAge = ind.BreedParams.GestationLength.InDays;
-
-                if (ind.AgeInDays >= weaningAge)
-                {
-                    ind.Wean(true, "Natural", clock.Today);
-
-                    // report wean. If mother has died create temp female with the mother's ID for reporting only
-                    conceptionArgs.Update(ConceptionStatus.Weaned, ind.Mother ?? new RuminantFemale(ind.BreedParams, clock.Today, -1, 999) { ID = ind.MotherID }, clock.Today, ind);
-                    ind.BreedParams.OnConceptionStatusChanged(conceptionArgs);
-                }
-            }
-        }
-
-        /// <summary>Function to determine all individuals potential intake and suckling intake after milk consumption from mother</summary>
-        /// <param name="sender">The sender.</param>
-        /// <param name="e">The <see cref="EventArgs"/> instance containing the event data.</param>
-        [EventSubscribe("CLEMPotentialIntake")]
-        private void OnCLEMPotentialIntake(object sender, EventArgs e)
-        {
-            List<Ruminant> herd = ruminantHerd.Herd;
-
-            // Calculate potential intake and reset stores
-            // Order age descending so breeder females calculate milkproduction before suckings grow
-
-            foreach (var ind in herd.GroupBy(a => a.IsSucklingWithMother).OrderBy(a => a.Key))
-            {
-                foreach (var indi in ind)
-                {
-                    // reset tallies at start of the month
-                    indi.DietDryMatterDigestibility = 0;
-                    indi.PercentNOfIntake = 0;
-                    indi.Intake = 0;
-                    indi.MilkIntake = 0;
-                    CalculatePotentialIntake(indi);
-                }
-            }
-        }
-
-        private void CalculatePotentialIntake(Ruminant ind)
-        {
-            // calculate daily potential intake for the selected individual/cohort
-            double standardReferenceWeight = ind.StandardReferenceWeight;
-
-            double liveWeightForIntake = ind.NormalisedAnimalWeight;
-            // now performed at allocation of weight in Ruminant
-            if (MathUtilities.IsLessThan(ind.HighWeight, ind.NormalisedAnimalWeight))
-                liveWeightForIntake = ind.HighWeight;
-
-            // Calculate potential intake based on current weight compared to SRW and previous highest weight
-            double potentialIntake = 0;
-            ind.MilkPotentialIntake = 0;
-
-            // calculate milk intake shortfall for sucklings
-            // all in units per day and multiplied at end of this section
-            if (!ind.Weaned)
-            {
-                // potential milk intake/animal/day
-                ind.MilkPotentialIntake = ind.BreedParams.MilkIntakeIntercept + ind.BreedParams.MilkIntakeCoefficient * ind.Weight;
-
-                // get estimated milk available
-                // this will be updated to the corrected milk available in the calculate energy section.
-                ind.MilkIntake = Math.Min(ind.MilkPotentialIntake, ind.MothersMilkProductionAvailable);
-
-                // if milk supply low, suckling will subsitute forage up to a specified % of bodyweight (R_C60)
-                if (MathUtilities.IsLessThan(ind.MilkIntake, ind.Weight * ind.BreedParams.MilkLWTFodderSubstitutionProportion))
-                    potentialIntake = Math.Max(0.0, ind.Weight * ind.BreedParams.MaxJuvenileIntake - ind.MilkIntake * ind.BreedParams.ProportionalDiscountDueToMilk);
-
-                ind.MilkIntake *= events.Interval;
-                ind.MilkPotentialIntake *= events.Interval;
-            }
-            else
-            {
-                if (ind.IsWeaner)
-                {
-                    // Reference: SCA Metabolic LWTs
-                    // restored in v112 of NABSA for weaner animals
-                    potentialIntake = ind.BreedParams.IntakeCoefficient * standardReferenceWeight * (Math.Pow(liveWeightForIntake, 0.75) / Math.Pow(standardReferenceWeight, 0.75)) * (ind.BreedParams.IntakeIntercept - (Math.Pow(liveWeightForIntake, 0.75) / Math.Pow(standardReferenceWeight, 0.75)));
-                }
-                else // 12month+ weaned individuals
-                {
-                    // Reference: SCA based actual LWTs
-                    potentialIntake = ind.BreedParams.IntakeCoefficient * liveWeightForIntake * (ind.BreedParams.IntakeIntercept - liveWeightForIntake / standardReferenceWeight);
-                }
-
-                if (ind.Sex == Sex.Female)
-                {
-                    RuminantFemale femaleind = ind as RuminantFemale;
-                    // Increase potential intake for lactating breeder
-                    if (femaleind.IsLactating)
-                    {
-                        // move to half way through timestep
-                        double dayOfLactation = femaleind.DaysLactating;
-                        // Reference: Intake multiplier for lactating cow (M.Freer)
-                        // double intakeMilkMultiplier = 1 + 0.57 * Math.Pow((dayOfLactation / 81.0), 0.7) * Math.Exp(0.7 * (1 - (dayOfLactation / 81.0)));
-                        double intakeMilkMultiplier = 1 + ind.BreedParams.LactatingPotentialModifierConstantA * Math.Pow((dayOfLactation / ind.BreedParams.LactatingPotentialModifierConstantB), ind.BreedParams.LactatingPotentialModifierConstantC) * Math.Exp(ind.BreedParams.LactatingPotentialModifierConstantC * (1 - (dayOfLactation / ind.BreedParams.LactatingPotentialModifierConstantB)))*(1 - 0.5 + 0.5 * (ind.Weight/ind.NormalisedAnimalWeight));
-
-                        // To make this flexible for sheep and goats, added three new Ruminant Coeffs
-                        // Feeding standard values for Beef, Dairy suck, Dairy non-suck and sheep are:
-                        // For 0.57 (A) use .42, .58, .85 and .69; for 0.7 (B) use 1.7, 0.7, 0.7 and 1.4, for 81 (C) use 62, 81, 81, 28
-                        // added LactatingPotentialModifierConstantA, LactatingPotentialModifierConstantB and LactatingPotentialModifierConstantC
-                        // replaces (A), (B) and (C)
-                        potentialIntake *= intakeMilkMultiplier;
-
-                        // calculate estimated milk production for time step here
-                        // assuming average feed quality if no previous diet values
-                        // This need to happen before suckling potential intake can be determined.
-                        CalculateMilkProduction(femaleind);
-                        femaleind.MilkProducedThisTimeStep = femaleind.MilkCurrentlyAvailable;
-                    }
-                    else
-                    {
-                        femaleind.MilkProduction = 0;
-                        femaleind.MilkProductionPotential = 0;
-                        femaleind.MilkCurrentlyAvailable = 0;
-                        femaleind.MilkMilkedThisTimeStep = 0;
-                        femaleind.MilkSuckledThisTimeStep = 0;
-                        femaleind.MilkProducedThisTimeStep = 0;
-                    }
-                }
-
-                //TODO: option to restrict potential further due to stress (e.g. heat, cold, rain)
-
-            }
-            // get monthly intake
-            potentialIntake *= events.Interval;
-            ind.PotentialIntake = potentialIntake;
-        }
-
-        /// <summary>
-        /// Set the milk production of the selected female given diet drymatter digesibility
-        /// </summary>
-        /// <param name="ind">Female individual</param>
-        /// <returns>energy of milk</returns>
-        private double CalculateMilkProduction(RuminantFemale ind)
-        {
-            ind.MilkMilkedThisTimeStep = 0;
-            ind.MilkSuckledThisTimeStep = 0;
-
-            double energyMetabolic = EnergyGross * (((ind.DietDryMatterDigestibility==0)?50:ind.DietDryMatterDigestibility)/100.0) * 0.81;
-            // Reference: SCA p.
-            double kl = ind.BreedParams.ELactationEfficiencyCoefficient * energyMetabolic / EnergyGross + ind.BreedParams.ELactationEfficiencyIntercept;
-            double milkTime = ind.DaysLactating;
-            double milkCurve;
-            // determine milk production curve to use
-            // if milking is taking place use the non-suckling curve for duration of lactation
-            // otherwise use the suckling curve where there is a larger drop off in milk production
-            if (ind.SucklingOffspringList.Count() == 0)
-                milkCurve = ind.BreedParams.MilkCurveNonSuckling;
-            else // no milking
-                milkCurve = ind.BreedParams.MilkCurveSuckling;
-            ind.MilkProductionPotential = ind.BreedParams.MilkPeakYield * ind.Weight / ind.NormalisedAnimalWeight * (Math.Pow(((milkTime + ind.BreedParams.MilkOffsetDay) / ind.BreedParams.MilkPeakDay), milkCurve)) * Math.Exp(milkCurve * (1 - (milkTime + ind.BreedParams.MilkOffsetDay) / ind.BreedParams.MilkPeakDay));
-            ind.MilkProductionPotential = Math.Max(ind.MilkProductionPotential, 0.0);
-            // Reference: Potential milk prodn, 3.2 MJ/kg milk - Jouven et al 2008
-            double energyMilk = ind.MilkProductionPotential * 3.2 / kl;
-            // adjust last time step's energy balance
-            double adjustedEnergyBalance = ind.EnergyBalance;
-            if (adjustedEnergyBalance < (-0.5936 / 0.322 * energyMilk))
-                adjustedEnergyBalance = (-0.5936 / 0.322 * energyMilk);
-
-            // set milk production in lactating females for consumption.
-            ind.MilkProduction = Math.Max(0.0, ind.MilkProductionPotential * (0.5936 + 0.322 * adjustedEnergyBalance / energyMilk));
-            ind.MilkCurrentlyAvailable = ind.MilkProduction * events.Interval;
-
-            // returns the energy required for milk production
-
-            return ind.MilkProduction * 3.2 / kl;
-        }
-
-        /// <summary>Function to calculate growth of herd for the monthly timestep</summary>
-        /// <param name="sender">The sender.</param>
-        /// <param name="e">The <see cref="EventArgs"/> instance containing the event data.</param>
-        [EventSubscribe("CLEMAnimalWeightGain")]
-        private void OnCLEMAnimalWeightGain(object sender, EventArgs e)
-        {
-            List<Ruminant> herd = ruminantHerd.Herd;
-
-            int cmonth = events.Clock.Today.Month;
-
-            // grow individuals
-
-            IEnumerable<string> breeds = herd.Select(a => a.BreedParams.Name).Distinct();
-            this.Status = ActivityStatus.NotNeeded;
-
-            foreach (string breed in breeds)
-            {
-                int unfed = 0;
-                int unfedcalves = 0;
-                double totalMethane = 0;
-                foreach (Ruminant ind in herd.Where(a => a.BreedParams.Name == breed).OrderByDescending(a => a.AgeInDays))
-                {
-                    ind.MetabolicIntake = ind.Intake;
-                    this.Status = ActivityStatus.Success;
-                    if (ind.Weaned)
-                    {
-                        // check that they had some food
-                        if(ind.Intake == 0)
-                            unfed++;
-
-                        // calculate protein concentration
-
-                        // Calculate diet dry matter digestibilty from the %N of the current diet intake.
-                        // Reference: Ash and McIvor
-                        // ind.DietDryMatterDigestibility = 36.7 + 9.36 * ind.PercentNOfIntake / 62.5;
-                        // Now tracked via incoming food DMD values
-
-                        // TODO: NABSA restricts Diet_DMD to 75% before supplements. Why?
-                        // Our flow has already taken in supplements by this stage and cannot be distinguished
-                        // Maybe this limit should be placed on some feed to limit DMD to 75% for non supp feeds
-                        // A Ash stated that the 75% limit is no longer required and DMD above 75% is possible even if unlikely.
-
-                        // Crude protein required generally 130g per kg of digestable feed.
-                        double crudeProteinRequired = ind.BreedParams.ProteinCoefficient * ind.DietDryMatterDigestibility / 100;
-
-                        // adjust for efficiency of use of protein, (default 90%) degradable. now user param.
-                        double crudeProteinSupply = (ind.PercentNOfIntake * 62.5) * ind.BreedParams.ProteinDegradability;
-                        // This was proteinconcentration * 0.9
-
-                        // prevent future divide by zero issues.
-                        if (MathUtilities.FloatsAreEqual(crudeProteinSupply, 0.0))
-                            crudeProteinSupply = 0.001;
-
-                        if (MathUtilities.IsLessThan(crudeProteinSupply, crudeProteinRequired))
-                        {
-                            double ratioSupplyRequired = (crudeProteinSupply + crudeProteinRequired) / (2 * crudeProteinRequired); // half-linear
-                            //TODO: add min protein to parameters
-                            ratioSupplyRequired = Math.Max(ratioSupplyRequired, 0.3);
-                            ind.MetabolicIntake *= ratioSupplyRequired; // reduces intake proportionally as protein drops below CP required
-                        }
-
-                        // TODO: check if we still need to apply modification to only the non-supplemented component of intake
-                        // Used to be 1.2 * Potential
-                        ind.Intake = Math.Min(ind.Intake, ind.PotentialIntake);
-                        // when discarding intake can we be specific and hang onto N?
-                        ind.MetabolicIntake = Math.Min(ind.MetabolicIntake, ind.Intake);
-                    }
-                    else
-                    {
-                        // for calves
-                        // these individuals have access to milk or are separated from mother and must survive on calf calculated pasture intake
-
-                        // if potential intake = 0 they have not needed to consume pasture and intake will be zero.
-                        if(MathUtilities.IsGreaterThanOrEqual(ind.PotentialIntake, 0.0))
-                        {
-                            ind.Intake = Math.Min(ind.Intake, ind.PotentialIntake);
-                            ind.MetabolicIntake = Math.Min(ind.MetabolicIntake, ind.Intake);
-                        }
-
-                        // no potential * 1.2 as potential has been fixed based on suckling individuals.
-
-                        if (MathUtilities.IsLessThanOrEqual(ind.MilkIntake + ind.Intake, 0))
-                            unfedcalves++;
-                    }
-
-                    // TODO: nabsa adjusts potential intake for digestability of fodder here.
-                    // This is now done in RuminantActivityGrazePasture
-
-                    // calculate energy
-                    CalculateEnergy(ind, out double methane);
-
-                    // Sum and produce one event for breed at end of loop
-                    totalMethane += methane;
-
-                    // grow wool and cashmere
-                    ind.Wool += ind.BreedParams.WoolCoefficient * ind.MetabolicIntake;
-                    ind.Cashmere += ind.BreedParams.CashmereCoefficient * ind.MetabolicIntake;
-                }
-
-                // alert user to unfed animals in the month as this should not happen
-                if (unfed > 0)
-                {
-                    string warn = $"individuals of [r={breed}] not fed";
-                    string warnfull = $"Some individuals of [r={breed}] were not fed in some months (e.g. [{unfed}] individuals in [{clock.Today.Month}/{clock.Today.Year}])\r\nFix: Check feeding strategy and ensure animals are moved to pasture or fed in yards";
-                    Warnings.CheckAndWrite(warn, Summary, this, MessageType.Warning, warnfull);
-                }
-                if (unfedcalves > 0)
-                {
-                    string warn = $"calves of [r={breed}] not fed";
-                    string warnfull = $"Some calves of [r={breed}] were not fed in some months (e.g. [{unfedcalves}] individuals in [{clock.Today.Month}/{clock.Today.Year}])\r\nFix: Check calves are are fed, or have access to pasture (moved with mothers or separately) when no milk is available from mother";
-                    Warnings.CheckAndWrite(warn, Summary, this, MessageType.Warning, warnfull);
-                }
-
-                if (methaneEmissions != null)
-                {
-                    // g per day -> total kg
-                    methaneEmissions.Add(totalMethane * events.Interval / 1000, this, breed, TransactionCategory);
-                }
-            }
-        }
-
-        /// <summary>
-        /// Function to calculate manure production and place in uncollected manure pools of the "manure" resource in ProductResources
-        /// This is called at the end of CLEMAnimalWeightGain so after intake determines and before deaths and sales.
-        /// </summary>
-        /// <param name="sender">The sender.</param>
-        /// <param name="e">The <see cref="EventArgs"/> instance containing the event data.</param>
-        [EventSubscribe("CLEMCalculateManure")]
-        private void OnCLEMCalculateManure(object sender, EventArgs e)
-        {
-            if(manureStore!=null)
-            {
-                // sort by animal location
-                foreach (var item in ruminantHerd.Herd.GroupBy(a => a.Location))
-                {
-                    double manureProduced = item.Sum(a => a.Intake * ((100 - a.DietDryMatterDigestibility) / 100));
-                    manureStore.AddUncollectedManure(item.Key??"", manureProduced);
-                }
-            }
-        }
-
-        /// <summary>
-        /// Function to calculate energy from intake and subsequent growth
-        /// </summary>
-        /// <param name="ind">Ruminant individual class</param>
-        /// <param name="methaneProduced">Sets output variable to value of methane produced</param>
-        /// <returns></returns>
-        private void CalculateEnergy(Ruminant ind, out double methaneProduced)
-        {
-            // all energy calculations are per day and multiplied at end to give monthly weight gain
-
-            // ind.MetabolicIntake is the inake received adjusted by any crude protein shortfall in AnimalWeightGain()
-            double intakeDaily = ind.MetabolicIntake / events.Interval;
-
-            // Sme 1 for females and castrates
-            double sme = 1;
-            // Sme 1.15 for all non-castrated males.
-            if (ind.Weaned && ind.Sex == Sex.Male && (ind as RuminantMale).IsCastrated == false)
-                sme = 1.15;
-
-            double energyDiet = EnergyGross * ind.DietDryMatterDigestibility / 100.0;
-            // Reference: Nutrient Requirements of domesticated ruminants (p7)
-            double energyMetabolic = energyDiet * 0.81;
-            double energyMetabolicFromIntake = energyMetabolic * intakeDaily;
-
-            double km = ind.BreedParams.EMaintEfficiencyCoefficient * energyMetabolic / EnergyGross + ind.BreedParams.EMaintEfficiencyIntercept;
-            // Reference: SCA p.49
-            double kg = ind.BreedParams.EGrowthEfficiencyCoefficient * energyMetabolic / EnergyGross + ind.BreedParams.EGrowthEfficiencyIntercept;
-            double energyPredictedBodyMassChange;
-            double energyMaintenance;
-            if (!ind.Weaned)
-            {
-                // unweaned individuals are assumed to be suckling as natural weaning rate set regardless of inclusion of wean activity
-                // unweaned individuals without mother or milk from mother will need to try and survive on limited pasture until weaned.
-
-                // calculate engergy and growth from milk intake
-                // recalculate milk intake based on mothers updated milk production for the time step using the previous monthly potential milk intake
-                ind.MilkIntake = Math.Min(ind.MilkPotentialIntake, ind.MothersMilkProductionAvailable * events.Interval);
-
-                if (ind.Mother != null)
-                    ind.Mother.TakeMilk(ind.MilkIntake, MilkUseReason.Suckling);
-                double milkIntakeDaily = ind.MilkIntake / events.Intake;
-
-                // Below now uses actual intake received rather than assume all potential intake is eaten
-                double kml = 1;
-                double kgl = 1;
-                if (MathUtilities.IsPositive(ind.MetabolicIntake + ind.MilkIntake))
-                {
-                    // average energy efficiency for maintenance
-                    kml = ((ind.MilkIntake * 0.7) + (intakeDaily * km)) / (ind.MilkIntake + intakeDaily);
-                    // average energy efficiency for growth
-                    kgl = ((ind.MilkIntake * 0.7) + (intakeDaily * kg)) / (ind.MilkIntake + intakeDaily);
-                }
-                double energyMilkConsumed = milkIntakeDaily * 3.2;
-                // limit suckling intake of milk per day
-                energyMilkConsumed = Math.Min(ind.BreedParams.MilkIntakeMaximum * 3.2, energyMilkConsumed);
-
-                energyMaintenance = (ind.BreedParams.EMaintCoefficient * Math.Pow(ind.Weight, 0.75) / kml) * Math.Exp(-ind.BreedParams.EMaintExponent * (((ind.AgeInDays == 0) ? 0.03 : ind.AgeInDays/30.4)));
-                ind.EnergyBalance = energyMilkConsumed + energyMetabolicFromIntake - energyMaintenance;
-                ind.EnergyIntake = energyMilkConsumed + energyMetabolicFromIntake;
-                ind.EnergyFetus = 0;
-                ind.EnergyMaintenance = energyMaintenance;
-                ind.EnergyMilk = 0;
-
-                double feedingValue;
-                if (MathUtilities.IsPositive(ind.EnergyBalance))
-                    feedingValue = 2 * 0.7 * ind.EnergyBalance / (kgl * energyMaintenance) - 1;
-                else
-                    //(from Hirata model)
-                    feedingValue = 2 * ind.EnergyBalance / (0.85 * energyMaintenance) - 1;
-
-                double energyEmptyBodyGain = ind.BreedParams.GrowthEnergyIntercept1 + feedingValue + (ind.BreedParams.GrowthEnergyIntercept2 - feedingValue) / (1 + Math.Exp(-6 * (ind.Weight / ind.NormalisedAnimalWeight - 0.4)));
-
-                energyPredictedBodyMassChange = ind.BreedParams.GrowthEfficiency * 0.7 * ind.EnergyBalance / energyEmptyBodyGain;
-            }
-            else
-            {
-                double energyMilk = 0;
-                double energyFetus = 0;
-
-                if (ind.Sex == Sex.Female)
-                {
-                    RuminantFemale femaleind = ind as RuminantFemale;
-
-                    // calculate energy for lactation
-                    // look for milk production calculated before offspring may have been weaned
-
-                    if (femaleind.IsLactating | MathUtilities.IsPositive(femaleind.MilkProductionPotential))
-                    {
-                        // recalculate milk production based on DMD of food provided
-                        energyMilk = CalculateMilkProduction(femaleind);
-                        // reset this. It was previously determined in potential intake as a measure of milk available. This is now the correct calculation
-                        femaleind.MilkProducedThisTimeStep = femaleind.MilkCurrentlyAvailable;
-                    }
-
-                    // Determine energy required for foetal development
-                    if (femaleind.IsPregnant)
-                    {
-                        double standardReferenceWeight = ind.StandardReferenceWeight;
-                        // Potential birth weight
-                        // Reference: Freer
-                        double potentialBirthWeight = ind.BreedParams.SRWBirth * standardReferenceWeight * (1 - 0.33 * (1 - ind.Weight / standardReferenceWeight));
-                        double fetusAge = femaleind.TimeSince(RuminantTimeSpanTypes.Conceived).TotalDays;
-
-                        //TODO: Check fetus age correct
-                        energyFetus = potentialBirthWeight * 349.16 * 0.000058 * Math.Exp(345.67 - 0.000058 * fetusAge - 349.16 * Math.Exp(-0.000058 * fetusAge)) / 0.13;
-                    }
-                }
-
-                //TODO: add draft individual energy requirement
-
-                // set maintenance age to maximum of 6 years (2190 days). Now uses EnergeyMaintenanceMaximumAge
-                double maintenanceAge = Math.Min(ind.AgeInDays, ind.BreedParams.EnergyMaintenanceMaximumAge.InDays);
-
-                // Reference: SCA p.24
-                // Reference p19 (1.20). Does not include MEgraze or Ecold, also skips M,
-                // 0.000082 is -0.03 Age in Years/365 for days
-                energyMaintenance = ind.BreedParams.Kme * sme * (ind.BreedParams.EMaintCoefficient * Math.Pow(ind.Weight, 0.75) / km) * Math.Exp(-ind.BreedParams.EMaintExponent * maintenanceAge) + (ind.BreedParams.EMaintIntercept * energyMetabolicFromIntake);
-                ind.EnergyBalance = energyMetabolicFromIntake - energyMaintenance - energyMilk - energyFetus; // milk will be zero for non lactating individuals.
-                double feedingValue;
-                ind.EnergyIntake = energyMetabolicFromIntake;
-                ind.EnergyFetus = energyFetus;
-                ind.EnergyMaintenance = energyMaintenance;
-                ind.EnergyMilk = energyMilk;
-
-                // Reference: Feeding_value = Adjustment for rate of loss or gain (SCA p.43, ? different from Hirata model)
-                if (MathUtilities.IsPositive(ind.EnergyBalance))
-                    feedingValue = 2 * ((kg * ind.EnergyBalance) / (km * energyMaintenance) - 1);
-                else
-                    feedingValue = 2 * (ind.EnergyBalance / (0.8 * energyMaintenance) - 1);  //(from Hirata model)
-
-                double weightToReferenceRatio = Math.Min(1.0, ind.Weight / ind.StandardReferenceWeight);
-
-                // Reference:  MJ of Energy required per kg Empty body gain (SCA p.43)
-                double energyEmptyBodyGain = ind.BreedParams.GrowthEnergyIntercept1 + feedingValue + (ind.BreedParams.GrowthEnergyIntercept2 - feedingValue) / (1 + Math.Exp(-6 * (weightToReferenceRatio - 0.4)));
-                // Determine Empty body change from Eebg and Ebal, and increase by 9% for LW change
-                if (MathUtilities.IsPositive(ind.EnergyBalance))
-                    energyPredictedBodyMassChange = ind.BreedParams.GrowthEfficiency * kg * ind.EnergyBalance / energyEmptyBodyGain;
-                else
-                    // Reference: from Hirata model
-                    energyPredictedBodyMassChange = ind.BreedParams.GrowthEfficiency * km * ind.EnergyBalance / (0.8 * energyEmptyBodyGain);
-            }
-            energyPredictedBodyMassChange *= events.Interval;  // Convert to monthly
-
-            //ind.PreviousWeight = ind.Weight;
-
-            //double newWt = Math.Max(0.0, ind.Weight + energyPredictedBodyMassChange);
-            //double maxwt = ind.StandardReferenceWeight * ind.BreedParams.MaximumSizeOfIndividual;
-            //newWt = Math.Min(newWt, maxwt);
-            ind.Weight = Math.Min(
-                Math.Max(0.0, ind.Weight + energyPredictedBodyMassChange),
-                ind.StandardReferenceWeight * ind.BreedParams.MaximumSizeOfIndividual
-                );
-
-            // Function to calculate approximate methane produced by animal, based on feed intake
-            // Function based on Freer spreadsheet
-            // methane is  0.02 * intakeDaily * ((13 + 7.52 * energyMetabolic) + energyMetablicFromIntake / energyMaintenance * (23.7 - 3.36 * energyMetabolic)); // MJ per day
-            // methane is methaneProduced / 55.28 * 1000; // grams per day
-
-            // Charmley et al 2016 can be substituted by intercept = 0 and coefficient = 20.7
-            methaneProduced = ind.BreedParams.MethaneProductionCoefficient * intakeDaily;
-        }
-
-        /// <summary>
-        /// Function to age individuals and remove those that died in timestep
-        /// This needs to be undertaken prior to herd management
-        /// </summary>
-        /// <param name="sender">The sender.</param>
-        /// <param name="e">The <see cref="EventArgs"/> instance containing the event data.</param>
-        [EventSubscribe("CLEMAgeResources")]
-        private void OnCLEMAgeResources(object sender, EventArgs e)
-        {
-            // grow all individuals
-            foreach (Ruminant ind in ruminantHerd.Herd)
-                ind.SetCurrentDate(clock.Today);
-        }
-
-        /// <summary>Function to determine which animlas have died and remove from the population</summary>
-        /// <param name="sender">The sender.</param>
-        /// <param name="e">The <see cref="EventArgs"/> instance containing the event data.</param>
-        [EventSubscribe("CLEMAnimalDeath")]
-        private void OnCLEMAnimalDeath(object sender, EventArgs e)
-        {
-            // remove individuals that died
-            // currently performed in the month after weight has been adjusted
-            // and before breeding, trading, culling etc (See Clock event order)
-
-            // Calculated by
-            // critical weight OR
-            // relative condition
-            // Body condition score and additional mortality rate &&
-            // juvenile (unweaned) death based on mothers weight &&
-            // adult weight adjusted base mortality.
-
-            List<Ruminant> herd = ruminantHerd.Herd;
-
-            // weight based mortality
-            List<Ruminant> died = new List<Ruminant>();
-            if (herd.Any())
-            {
-                switch (herd.FirstOrDefault().BreedParams.ConditionBasedMortalityStyle)
-                {
-                    case ConditionBasedCalculationStyle.ProportionOfMaxWeightToSurvive:
-                        died = herd.Where(a => MathUtilities.IsLessThanOrEqual(a.Weight, a.HighWeight*a.BreedParams.ConditionBasedMortalityCutOff) && MathUtilities.IsLessThanOrEqual(RandomNumberGenerator.Generator.NextDouble(), a.BreedParams.BodyConditionScoreMortalityRate)).ToList();
-                        break;
-                    case ConditionBasedCalculationStyle.RelativeCondition:
-                        died = herd.Where(a => MathUtilities.IsLessThanOrEqual(a.RelativeCondition, a.BreedParams.ConditionBasedMortalityCutOff) && MathUtilities.IsLessThanOrEqual(RandomNumberGenerator.Generator.NextDouble(), a.BreedParams.BodyConditionScoreMortalityRate)).ToList();
-                        break;
-                    case ConditionBasedCalculationStyle.BodyConditionScore:
-                        died = herd.Where(a => MathUtilities.IsLessThanOrEqual(a.BodyConditionScore, a.BreedParams.ConditionBasedMortalityCutOff) && MathUtilities.IsLessThanOrEqual(RandomNumberGenerator.Generator.NextDouble(), a.BreedParams.BodyConditionScoreMortalityRate)).ToList();
-                        break;
-                    case ConditionBasedCalculationStyle.None:
-                        break;
-                    default:
-                        break;
-                }
-
-                if(died.Any())
-                {
-                    foreach (Ruminant ind in died)
-                    {
-                        ind.Died = true;
-                        ind.SaleFlag = HerdChangeReason.DiedUnderweight;
-                    }
-                    ruminantHerd.RemoveRuminant(died, this);
-                }
-            }
-
-            // base mortality adjusted for condition
-            foreach (var ind in ruminantHerd.Herd)
-            {
-                double mortalityRate = 0;
-                if (!ind.Weaned)
-                {
-                    mortalityRate = 0;
-                    if(ind.Mother == null || MathUtilities.IsLessThan(ind.Mother.Weight, ind.BreedParams.CriticalCowWeight * ind.StandardReferenceWeight))
-                        // if no mother assigned or mother's weight is < CriticalCowWeight * SFR
-                        mortalityRate = ind.BreedParams.JuvenileMortalityMaximum;
-                    else
-                        // if mother's weight >= criticalCowWeight * SFR
-                        mortalityRate = Math.Exp(-Math.Pow(ind.BreedParams.JuvenileMortalityCoefficient * (ind.Mother.Weight / ind.Mother.NormalisedAnimalWeight), ind.BreedParams.JuvenileMortalityExponent));
-
-                    mortalityRate += ind.BreedParams.MortalityBase;
-                    mortalityRate = Math.Min(mortalityRate, ind.BreedParams.JuvenileMortalityMaximum);
-                }
-                else
-                    mortalityRate = 1 - (1 - ind.BreedParams.MortalityBase) * (1 - Math.Exp(Math.Pow(-(ind.BreedParams.MortalityCoefficient * (ind.Weight / ind.NormalisedAnimalWeight - ind.BreedParams.MortalityIntercept)), ind.BreedParams.MortalityExponent)));
-
-                // convert mortality from annual (calculated) to monthly (applied).
-                if (MathUtilities.IsLessThanOrEqual(RandomNumberGenerator.Generator.NextDouble(), mortalityRate/12))
-                    ind.Died = true;
-            }
-
-            died = herd.Where(a => a.Died).Select(a => { a.SaleFlag = HerdChangeReason.DiedMortality; return a; }).ToList();
-=======
+// 
+// after adding clem events
+//
+//﻿using Models.Core;
+//using Models.CLEM.Resources;
+//using System;
+//using System.Collections.Generic;
+//using System.ComponentModel.DataAnnotations;
+//using System.Linq;
+//using Newtonsoft.Json;
+//using Models.Core.Attributes;
+//using System.IO;
+//using APSIM.Shared.Utilities;
+//using Models.CLEM.Reporting;
+
+//namespace Models.CLEM.Activities
+//{
+//    /// <summary>Ruminant growth activity</summary>
+//    /// <summary>This activity determines potential intake for the Feeding activities and feeding arbitrator for all ruminants</summary>
+//    /// <summary>This activity includes deaths</summary>
+//    /// <summary>See Breed activity for births, suckling mortality etc</summary>
+//    /// <version>1.1</version>
+//    /// <updates>First implementation of this activity using IAT/NABSA processes</updates>
+//    [Serializable]
+//    [ViewName("UserInterface.Views.PropertyView")]
+//    [PresenterName("UserInterface.Presenters.PropertyPresenter")]
+//    [ValidParent(ParentType = typeof(CLEMActivityBase))]
+//    [ValidParent(ParentType = typeof(ActivitiesHolder))]
+//    [ValidParent(ParentType = typeof(ActivityFolder))]
+//    [Description("Performs growth and aging of all ruminants. Only one instance of this activity is permitted")]
+//    [Version(1, 0, 3, "Allows selection of methane store for emissions")]
+//    [Version(1, 0, 2, "Improved reporting of milk status")]
+//    [Version(1, 0, 1, "")]
+//    [HelpUri(@"Content/Features/Activities/Ruminant/RuminantGrow.htm")]
+//    public class RuminantActivityGrow : CLEMActivityBase
+//    {
+//        [Link]
+//        private readonly CLEMEvents events = null;
+
+//        private GreenhouseGasesType methaneEmissions;
+//        private ProductStoreTypeManure manureStore;
+//        private RuminantHerd ruminantHerd;
+
+//        /// <summary>
+//        /// Gross energy content of forage (MJ/kg DM)
+//        /// </summary>
+//        [System.ComponentModel.DefaultValueAttribute(18.4)]
+//        [Description("Gross energy content of forage (MJ/kg digestible DM)")]
+//        [Required]
+//        [Units("MJ/kg DM")]
+//        public double EnergyGross { get; set; }
+
+//        /// <summary>
+//        /// Methane store for emissions
+//        /// </summary>
+//        [Description("Greenhouse gas store for methane emissions")]
+//        [Core.Display(Type = DisplayType.DropDown, Values = "GetResourcesAvailableByName", ValuesArgs = new object[] { new object[] { "Use store named Metane if present", typeof(GreenhouseGases) } })]
+//        [System.ComponentModel.DefaultValue("Use store named Methane if present")]
+//        public string MethaneStoreName { get; set; }
+
+//        /// <summary>
+//        /// Perform Activity with partial resources available
+//        /// </summary>
+//        [JsonIgnore]
+//        public new OnPartialResourcesAvailableActionTypes OnPartialResourcesAvailableAction { get; set; }
+
+//        /// <summary>
+//        /// Constructor
+//        /// </summary>
+//        public RuminantActivityGrow()
+//        {
+//            this.SetDefaults();
+//        }
+
+//        /// <summary>An event handler to allow us to initialise ourselves.</summary>
+//        /// <param name="sender">The sender.</param>
+//        /// <param name="e">The <see cref="EventArgs"/> instance containing the event data.</param>
+//        [EventSubscribe("CLEMInitialiseActivity")]
+//        private void OnCLEMInitialiseActivity(object sender, EventArgs e)
+//        {
+//            if(MethaneStoreName is null || MethaneStoreName == "Use store named Methane if present")
+//                methaneEmissions = Resources.FindResourceType<GreenhouseGases, GreenhouseGasesType>(this, "Methane", OnMissingResourceActionTypes.Ignore, OnMissingResourceActionTypes.Ignore);
+//            else
+//                methaneEmissions = Resources.FindResourceType<GreenhouseGases, GreenhouseGasesType>(this, MethaneStoreName, OnMissingResourceActionTypes.ReportErrorAndStop, OnMissingResourceActionTypes.ReportErrorAndStop);
+//            manureStore = Resources.FindResourceType<ProductStore, ProductStoreTypeManure>(this, "Manure", OnMissingResourceActionTypes.Ignore, OnMissingResourceActionTypes.Ignore);
+//            ruminantHerd = Resources.FindResourceGroup<RuminantHerd>();
+//        }
+
+//        /// <summary>Function to determine naturally wean individuals at start of timestep</summary>
+//        /// <param name="sender">The sender.</param>
+//        /// <param name="e">The <see cref="EventArgs"/> instance containing the event data.</param>
+//        [EventSubscribe("CLEMStartOfTimeStep")]
+//        private void OnCLEMStartOfTimeStep(object sender, EventArgs e)
+//        {
+//            List<Ruminant> herd = ruminantHerd.Herd;
+//            ConceptionStatusChangedEventArgs conceptionArgs = new ConceptionStatusChangedEventArgs();
+
+//            // Natural weaning takes place here before animals eat or take milk from mother.
+//            foreach (var ind in herd.Where(a => a.Weaned == false))
+//            {
+//                int weaningAge = ind.BreedParams.NaturalWeaningAge.InDays;
+//                if(weaningAge == 0)
+//                    weaningAge = ind.BreedParams.GestationLength.InDays;
+
+//                if (ind.AgeInDays >= weaningAge)
+//                {
+//                    ind.Wean(true, "Natural", clock.Today);
+
+//                    // report wean. If mother has died create temp female with the mother's ID for reporting only
+//                    conceptionArgs.Update(ConceptionStatus.Weaned, ind.Mother ?? new RuminantFemale(ind.BreedParams, clock.Today, -1, 999) { ID = ind.MotherID }, clock.Today, ind);
+//                    ind.BreedParams.OnConceptionStatusChanged(conceptionArgs);
+//                }
+//            }
+//        }
+
+//        /// <summary>Function to determine all individuals potential intake and suckling intake after milk consumption from mother</summary>
+//        /// <param name="sender">The sender.</param>
+//        /// <param name="e">The <see cref="EventArgs"/> instance containing the event data.</param>
+//        [EventSubscribe("CLEMPotentialIntake")]
+//        private void OnCLEMPotentialIntake(object sender, EventArgs e)
+//        {
+//            List<Ruminant> herd = ruminantHerd.Herd;
+
+//            // Calculate potential intake and reset stores
+//            // Order age descending so breeder females calculate milkproduction before suckings grow
+
+//            foreach (var ind in herd.GroupBy(a => a.IsSucklingWithMother).OrderBy(a => a.Key))
+//            {
+//                foreach (var indi in ind)
+//                {
+//                    // reset tallies at start of the month
+//                    indi.DietDryMatterDigestibility = 0;
+//                    indi.PercentNOfIntake = 0;
+//                    indi.Intake = 0;
+//                    indi.MilkIntake = 0;
+//                    CalculatePotentialIntake(indi);
+//                }
+//            }
+//        }
+
+//        private void CalculatePotentialIntake(Ruminant ind)
+//        {
+//            // calculate daily potential intake for the selected individual/cohort
+//            double standardReferenceWeight = ind.StandardReferenceWeight;
+
+//            double liveWeightForIntake = ind.NormalisedAnimalWeight;
+//            // now performed at allocation of weight in Ruminant
+//            if (MathUtilities.IsLessThan(ind.HighWeight, ind.NormalisedAnimalWeight))
+//                liveWeightForIntake = ind.HighWeight;
+
+//            // Calculate potential intake based on current weight compared to SRW and previous highest weight
+//            double potentialIntake = 0;
+//            ind.MilkPotentialIntake = 0;
+
+//            // calculate milk intake shortfall for sucklings
+//            // all in units per day and multiplied at end of this section
+//            if (!ind.Weaned)
+//            {
+//                // potential milk intake/animal/day
+//                ind.MilkPotentialIntake = ind.BreedParams.MilkIntakeIntercept + ind.BreedParams.MilkIntakeCoefficient * ind.Weight;
+
+//                // get estimated milk available
+//                // this will be updated to the corrected milk available in the calculate energy section.
+//                ind.MilkIntake = Math.Min(ind.MilkPotentialIntake, ind.MothersMilkProductionAvailable);
+
+//                // if milk supply low, suckling will subsitute forage up to a specified % of bodyweight (R_C60)
+//                if (MathUtilities.IsLessThan(ind.MilkIntake, ind.Weight * ind.BreedParams.MilkLWTFodderSubstitutionProportion))
+//                    potentialIntake = Math.Max(0.0, ind.Weight * ind.BreedParams.MaxJuvenileIntake - ind.MilkIntake * ind.BreedParams.ProportionalDiscountDueToMilk);
+
+//                ind.MilkIntake *= events.Interval;
+//                ind.MilkPotentialIntake *= events.Interval;
+//            }
+//            else
+//            {
+//                if (ind.IsWeaner)
+//                {
+//                    // Reference: SCA Metabolic LWTs
+//                    // restored in v112 of NABSA for weaner animals
+//                    potentialIntake = ind.BreedParams.IntakeCoefficient * standardReferenceWeight * (Math.Pow(liveWeightForIntake, 0.75) / Math.Pow(standardReferenceWeight, 0.75)) * (ind.BreedParams.IntakeIntercept - (Math.Pow(liveWeightForIntake, 0.75) / Math.Pow(standardReferenceWeight, 0.75)));
+//                }
+//                else // 12month+ weaned individuals
+//                {
+//                    // Reference: SCA based actual LWTs
+//                    potentialIntake = ind.BreedParams.IntakeCoefficient * liveWeightForIntake * (ind.BreedParams.IntakeIntercept - liveWeightForIntake / standardReferenceWeight);
+//                }
+
+//                if (ind.Sex == Sex.Female)
+//                {
+//                    RuminantFemale femaleind = ind as RuminantFemale;
+//                    // Increase potential intake for lactating breeder
+//                    if (femaleind.IsLactating)
+//                    {
+//                        // move to half way through timestep
+//                        double dayOfLactation = femaleind.DaysLactating;
+//                        // Reference: Intake multiplier for lactating cow (M.Freer)
+//                        // double intakeMilkMultiplier = 1 + 0.57 * Math.Pow((dayOfLactation / 81.0), 0.7) * Math.Exp(0.7 * (1 - (dayOfLactation / 81.0)));
+//                        double intakeMilkMultiplier = 1 + ind.BreedParams.LactatingPotentialModifierConstantA * Math.Pow((dayOfLactation / ind.BreedParams.LactatingPotentialModifierConstantB), ind.BreedParams.LactatingPotentialModifierConstantC) * Math.Exp(ind.BreedParams.LactatingPotentialModifierConstantC * (1 - (dayOfLactation / ind.BreedParams.LactatingPotentialModifierConstantB)))*(1 - 0.5 + 0.5 * (ind.Weight/ind.NormalisedAnimalWeight));
+
+//                        // To make this flexible for sheep and goats, added three new Ruminant Coeffs
+//                        // Feeding standard values for Beef, Dairy suck, Dairy non-suck and sheep are:
+//                        // For 0.57 (A) use .42, .58, .85 and .69; for 0.7 (B) use 1.7, 0.7, 0.7 and 1.4, for 81 (C) use 62, 81, 81, 28
+//                        // added LactatingPotentialModifierConstantA, LactatingPotentialModifierConstantB and LactatingPotentialModifierConstantC
+//                        // replaces (A), (B) and (C)
+//                        potentialIntake *= intakeMilkMultiplier;
+
+//                        // calculate estimated milk production for time step here
+//                        // assuming average feed quality if no previous diet values
+//                        // This need to happen before suckling potential intake can be determined.
+//                        CalculateMilkProduction(femaleind);
+//                        femaleind.MilkProducedThisTimeStep = femaleind.MilkCurrentlyAvailable;
+//                    }
+//                    else
+//                    {
+//                        femaleind.MilkProduction = 0;
+//                        femaleind.MilkProductionPotential = 0;
+//                        femaleind.MilkCurrentlyAvailable = 0;
+//                        femaleind.MilkMilkedThisTimeStep = 0;
+//                        femaleind.MilkSuckledThisTimeStep = 0;
+//                        femaleind.MilkProducedThisTimeStep = 0;
+//                    }
+//                }
+
+//                //TODO: option to restrict potential further due to stress (e.g. heat, cold, rain)
+
+//            }
+//            // get monthly intake
+//            potentialIntake *= events.Interval;
+//            ind.PotentialIntake = potentialIntake;
+//        }
+
+//        /// <summary>
+//        /// Set the milk production of the selected female given diet drymatter digesibility
+//        /// </summary>
+//        /// <param name="ind">Female individual</param>
+//        /// <returns>energy of milk</returns>
+//        private double CalculateMilkProduction(RuminantFemale ind)
+//        {
+//            ind.MilkMilkedThisTimeStep = 0;
+//            ind.MilkSuckledThisTimeStep = 0;
+
+//            double energyMetabolic = EnergyGross * (((ind.DietDryMatterDigestibility==0)?50:ind.DietDryMatterDigestibility)/100.0) * 0.81;
+//            // Reference: SCA p.
+//            double kl = ind.BreedParams.ELactationEfficiencyCoefficient * energyMetabolic / EnergyGross + ind.BreedParams.ELactationEfficiencyIntercept;
+//            double milkTime = ind.DaysLactating;
+//            double milkCurve;
+//            // determine milk production curve to use
+//            // if milking is taking place use the non-suckling curve for duration of lactation
+//            // otherwise use the suckling curve where there is a larger drop off in milk production
+//            if (ind.SucklingOffspringList.Count() == 0)
+//                milkCurve = ind.BreedParams.MilkCurveNonSuckling;
+//            else // no milking
+//                milkCurve = ind.BreedParams.MilkCurveSuckling;
+//            ind.MilkProductionPotential = ind.BreedParams.MilkPeakYield * ind.Weight / ind.NormalisedAnimalWeight * (Math.Pow(((milkTime + ind.BreedParams.MilkOffsetDay) / ind.BreedParams.MilkPeakDay), milkCurve)) * Math.Exp(milkCurve * (1 - (milkTime + ind.BreedParams.MilkOffsetDay) / ind.BreedParams.MilkPeakDay));
+//            ind.MilkProductionPotential = Math.Max(ind.MilkProductionPotential, 0.0);
+//            // Reference: Potential milk prodn, 3.2 MJ/kg milk - Jouven et al 2008
+//            double energyMilk = ind.MilkProductionPotential * 3.2 / kl;
+//            // adjust last time step's energy balance
+//            double adjustedEnergyBalance = ind.EnergyBalance;
+//            if (adjustedEnergyBalance < (-0.5936 / 0.322 * energyMilk))
+//                adjustedEnergyBalance = (-0.5936 / 0.322 * energyMilk);
+
+//            // set milk production in lactating females for consumption.
+//            ind.MilkProduction = Math.Max(0.0, ind.MilkProductionPotential * (0.5936 + 0.322 * adjustedEnergyBalance / energyMilk));
+//            ind.MilkCurrentlyAvailable = ind.MilkProduction * events.Interval;
+
+//            // returns the energy required for milk production
+
+//            return ind.MilkProduction * 3.2 / kl;
+//        }
+
+//        /// <summary>Function to calculate growth of herd for the monthly timestep</summary>
+//        /// <param name="sender">The sender.</param>
+//        /// <param name="e">The <see cref="EventArgs"/> instance containing the event data.</param>
+//        [EventSubscribe("CLEMAnimalWeightGain")]
+//        private void OnCLEMAnimalWeightGain(object sender, EventArgs e)
+//        {
+//            List<Ruminant> herd = ruminantHerd.Herd;
+
+//            int cmonth = events.Clock.Today.Month;
+
+//            // grow individuals
+
+//            IEnumerable<string> breeds = herd.Select(a => a.BreedParams.Name).Distinct();
+//            this.Status = ActivityStatus.NotNeeded;
+
+//            foreach (string breed in breeds)
+//            {
+//                int unfed = 0;
+//                int unfedcalves = 0;
+//                double totalMethane = 0;
+//                foreach (Ruminant ind in herd.Where(a => a.BreedParams.Name == breed).OrderByDescending(a => a.AgeInDays))
+//                {
+//                    ind.MetabolicIntake = ind.Intake;
+//                    this.Status = ActivityStatus.Success;
+//                    if (ind.Weaned)
+//                    {
+//                        // check that they had some food
+//                        if(ind.Intake == 0)
+//                            unfed++;
+
+//                        // calculate protein concentration
+
+//                        // Calculate diet dry matter digestibilty from the %N of the current diet intake.
+//                        // Reference: Ash and McIvor
+//                        // ind.DietDryMatterDigestibility = 36.7 + 9.36 * ind.PercentNOfIntake / 62.5;
+//                        // Now tracked via incoming food DMD values
+
+//                        // TODO: NABSA restricts Diet_DMD to 75% before supplements. Why?
+//                        // Our flow has already taken in supplements by this stage and cannot be distinguished
+//                        // Maybe this limit should be placed on some feed to limit DMD to 75% for non supp feeds
+//                        // A Ash stated that the 75% limit is no longer required and DMD above 75% is possible even if unlikely.
+
+//                        // Crude protein required generally 130g per kg of digestable feed.
+//                        double crudeProteinRequired = ind.BreedParams.ProteinCoefficient * ind.DietDryMatterDigestibility / 100;
+
+//                        // adjust for efficiency of use of protein, (default 90%) degradable. now user param.
+//                        double crudeProteinSupply = (ind.PercentNOfIntake * 62.5) * ind.BreedParams.ProteinDegradability;
+//                        // This was proteinconcentration * 0.9
+
+//                        // prevent future divide by zero issues.
+//                        if (MathUtilities.FloatsAreEqual(crudeProteinSupply, 0.0))
+//                            crudeProteinSupply = 0.001;
+
+//                        if (MathUtilities.IsLessThan(crudeProteinSupply, crudeProteinRequired))
+//                        {
+//                            double ratioSupplyRequired = (crudeProteinSupply + crudeProteinRequired) / (2 * crudeProteinRequired); // half-linear
+//                            //TODO: add min protein to parameters
+//                            ratioSupplyRequired = Math.Max(ratioSupplyRequired, 0.3);
+//                            ind.MetabolicIntake *= ratioSupplyRequired; // reduces intake proportionally as protein drops below CP required
+//                        }
+
+//                        // TODO: check if we still need to apply modification to only the non-supplemented component of intake
+//                        // Used to be 1.2 * Potential
+//                        ind.Intake = Math.Min(ind.Intake, ind.PotentialIntake);
+//                        // when discarding intake can we be specific and hang onto N?
+//                        ind.MetabolicIntake = Math.Min(ind.MetabolicIntake, ind.Intake);
+//                    }
+//                    else
+//                    {
+//                        // for calves
+//                        // these individuals have access to milk or are separated from mother and must survive on calf calculated pasture intake
+
+//                        // if potential intake = 0 they have not needed to consume pasture and intake will be zero.
+//                        if(MathUtilities.IsGreaterThanOrEqual(ind.PotentialIntake, 0.0))
+//                        {
+//                            ind.Intake = Math.Min(ind.Intake, ind.PotentialIntake);
+//                            ind.MetabolicIntake = Math.Min(ind.MetabolicIntake, ind.Intake);
+//                        }
+
+//                        // no potential * 1.2 as potential has been fixed based on suckling individuals.
+
+//                        if (MathUtilities.IsLessThanOrEqual(ind.MilkIntake + ind.Intake, 0))
+//                            unfedcalves++;
+//                    }
+
+//                    // TODO: nabsa adjusts potential intake for digestability of fodder here.
+//                    // This is now done in RuminantActivityGrazePasture
+
+//                    // calculate energy
+//                    CalculateEnergy(ind, out double methane);
+
+//                    // Sum and produce one event for breed at end of loop
+//                    totalMethane += methane;
+
+//                    // grow wool and cashmere
+//                    ind.Wool += ind.BreedParams.WoolCoefficient * ind.MetabolicIntake;
+//                    ind.Cashmere += ind.BreedParams.CashmereCoefficient * ind.MetabolicIntake;
+//                }
+
+//                // alert user to unfed animals in the month as this should not happen
+//                if (unfed > 0)
+//                {
+//                    string warn = $"individuals of [r={breed}] not fed";
+//                    string warnfull = $"Some individuals of [r={breed}] were not fed in some months (e.g. [{unfed}] individuals in [{clock.Today.Month}/{clock.Today.Year}])\r\nFix: Check feeding strategy and ensure animals are moved to pasture or fed in yards";
+//                    Warnings.CheckAndWrite(warn, Summary, this, MessageType.Warning, warnfull);
+//                }
+//                if (unfedcalves > 0)
+//                {
+//                    string warn = $"calves of [r={breed}] not fed";
+//                    string warnfull = $"Some calves of [r={breed}] were not fed in some months (e.g. [{unfedcalves}] individuals in [{clock.Today.Month}/{clock.Today.Year}])\r\nFix: Check calves are are fed, or have access to pasture (moved with mothers or separately) when no milk is available from mother";
+//                    Warnings.CheckAndWrite(warn, Summary, this, MessageType.Warning, warnfull);
+//                }
+
+//                if (methaneEmissions != null)
+//                {
+//                    // g per day -> total kg
+//                    methaneEmissions.Add(totalMethane * events.Interval / 1000, this, breed, TransactionCategory);
+//                }
+//            }
+//        }
+
+//        /// <summary>
+//        /// Function to calculate manure production and place in uncollected manure pools of the "manure" resource in ProductResources
+//        /// This is called at the end of CLEMAnimalWeightGain so after intake determines and before deaths and sales.
+//        /// </summary>
+//        /// <param name="sender">The sender.</param>
+//        /// <param name="e">The <see cref="EventArgs"/> instance containing the event data.</param>
+//        [EventSubscribe("CLEMCalculateManure")]
+//        private void OnCLEMCalculateManure(object sender, EventArgs e)
+//        {
+//            if(manureStore!=null)
+//            {
+//                // sort by animal location
+//                foreach (var item in ruminantHerd.Herd.GroupBy(a => a.Location))
+//                {
+//                    double manureProduced = item.Sum(a => a.Intake * ((100 - a.DietDryMatterDigestibility) / 100));
+//                    manureStore.AddUncollectedManure(item.Key??"", manureProduced);
+//                }
+//            }
+//        }
+
+//        /// <summary>
+//        /// Function to calculate energy from intake and subsequent growth
+//        /// </summary>
+//        /// <param name="ind">Ruminant individual class</param>
+//        /// <param name="methaneProduced">Sets output variable to value of methane produced</param>
+//        /// <returns></returns>
+//        private void CalculateEnergy(Ruminant ind, out double methaneProduced)
+//        {
+//            // all energy calculations are per day and multiplied at end to give monthly weight gain
+
+//            // ind.MetabolicIntake is the inake received adjusted by any crude protein shortfall in AnimalWeightGain()
+//            double intakeDaily = ind.MetabolicIntake / events.Interval;
+
+//            // Sme 1 for females and castrates
+//            double sme = 1;
+//            // Sme 1.15 for all non-castrated males.
+//            if (ind.Weaned && ind.Sex == Sex.Male && (ind as RuminantMale).IsCastrated == false)
+//                sme = 1.15;
+
+//            double energyDiet = EnergyGross * ind.DietDryMatterDigestibility / 100.0;
+//            // Reference: Nutrient Requirements of domesticated ruminants (p7)
+//            double energyMetabolic = energyDiet * 0.81;
+//            double energyMetabolicFromIntake = energyMetabolic * intakeDaily;
+
+//            double km = ind.BreedParams.EMaintEfficiencyCoefficient * energyMetabolic / EnergyGross + ind.BreedParams.EMaintEfficiencyIntercept;
+//            // Reference: SCA p.49
+//            double kg = ind.BreedParams.EGrowthEfficiencyCoefficient * energyMetabolic / EnergyGross + ind.BreedParams.EGrowthEfficiencyIntercept;
+//            double energyPredictedBodyMassChange;
+//            double energyMaintenance;
+//            if (!ind.Weaned)
+//            {
+//                // unweaned individuals are assumed to be suckling as natural weaning rate set regardless of inclusion of wean activity
+//                // unweaned individuals without mother or milk from mother will need to try and survive on limited pasture until weaned.
+
+//                // calculate engergy and growth from milk intake
+//                // recalculate milk intake based on mothers updated milk production for the time step using the previous monthly potential milk intake
+//                ind.MilkIntake = Math.Min(ind.MilkPotentialIntake, ind.MothersMilkProductionAvailable * events.Interval);
+
+//                if (ind.Mother != null)
+//                    ind.Mother.TakeMilk(ind.MilkIntake, MilkUseReason.Suckling);
+//                double milkIntakeDaily = ind.MilkIntake / events.Intake;
+
+//                // Below now uses actual intake received rather than assume all potential intake is eaten
+//                double kml = 1;
+//                double kgl = 1;
+//                if (MathUtilities.IsPositive(ind.MetabolicIntake + ind.MilkIntake))
+//                {
+//                    // average energy efficiency for maintenance
+//                    kml = ((ind.MilkIntake * 0.7) + (intakeDaily * km)) / (ind.MilkIntake + intakeDaily);
+//                    // average energy efficiency for growth
+//                    kgl = ((ind.MilkIntake * 0.7) + (intakeDaily * kg)) / (ind.MilkIntake + intakeDaily);
+//                }
+//                double energyMilkConsumed = milkIntakeDaily * 3.2;
+//                // limit suckling intake of milk per day
+//                energyMilkConsumed = Math.Min(ind.BreedParams.MilkIntakeMaximum * 3.2, energyMilkConsumed);
+
+//                energyMaintenance = (ind.BreedParams.EMaintCoefficient * Math.Pow(ind.Weight, 0.75) / kml) * Math.Exp(-ind.BreedParams.EMaintExponent * (((ind.AgeInDays == 0) ? 0.03 : ind.AgeInDays/30.4)));
+//                ind.EnergyBalance = energyMilkConsumed + energyMetabolicFromIntake - energyMaintenance;
+//                ind.EnergyIntake = energyMilkConsumed + energyMetabolicFromIntake;
+//                ind.EnergyFetus = 0;
+//                ind.EnergyMaintenance = energyMaintenance;
+//                ind.EnergyMilk = 0;
+
+//                double feedingValue;
+//                if (MathUtilities.IsPositive(ind.EnergyBalance))
+//                    feedingValue = 2 * 0.7 * ind.EnergyBalance / (kgl * energyMaintenance) - 1;
+//                else
+//                    //(from Hirata model)
+//                    feedingValue = 2 * ind.EnergyBalance / (0.85 * energyMaintenance) - 1;
+
+//                double energyEmptyBodyGain = ind.BreedParams.GrowthEnergyIntercept1 + feedingValue + (ind.BreedParams.GrowthEnergyIntercept2 - feedingValue) / (1 + Math.Exp(-6 * (ind.Weight / ind.NormalisedAnimalWeight - 0.4)));
+
+//                energyPredictedBodyMassChange = ind.BreedParams.GrowthEfficiency * 0.7 * ind.EnergyBalance / energyEmptyBodyGain;
+//            }
+//            else
+//            {
+//                double energyMilk = 0;
+//                double energyFetus = 0;
+
+//                if (ind.Sex == Sex.Female)
+//                {
+//                    RuminantFemale femaleind = ind as RuminantFemale;
+
+//                    // calculate energy for lactation
+//                    // look for milk production calculated before offspring may have been weaned
+
+//                    if (femaleind.IsLactating | MathUtilities.IsPositive(femaleind.MilkProductionPotential))
+//                    {
+//                        // recalculate milk production based on DMD of food provided
+//                        energyMilk = CalculateMilkProduction(femaleind);
+//                        // reset this. It was previously determined in potential intake as a measure of milk available. This is now the correct calculation
+//                        femaleind.MilkProducedThisTimeStep = femaleind.MilkCurrentlyAvailable;
+//                    }
+
+//                    // Determine energy required for foetal development
+//                    if (femaleind.IsPregnant)
+//                    {
+//                        double standardReferenceWeight = ind.StandardReferenceWeight;
+//                        // Potential birth weight
+//                        // Reference: Freer
+//                        double potentialBirthWeight = ind.BreedParams.SRWBirth * standardReferenceWeight * (1 - 0.33 * (1 - ind.Weight / standardReferenceWeight));
+//                        double fetusAge = femaleind.TimeSince(RuminantTimeSpanTypes.Conceived).TotalDays;
+
+//                        //TODO: Check fetus age correct
+//                        energyFetus = potentialBirthWeight * 349.16 * 0.000058 * Math.Exp(345.67 - 0.000058 * fetusAge - 349.16 * Math.Exp(-0.000058 * fetusAge)) / 0.13;
+//                    }
+//                }
+
+//                //TODO: add draft individual energy requirement
+
+//                // set maintenance age to maximum of 6 years (2190 days). Now uses EnergeyMaintenanceMaximumAge
+//                double maintenanceAge = Math.Min(ind.AgeInDays, ind.BreedParams.EnergyMaintenanceMaximumAge.InDays);
+
+//                // Reference: SCA p.24
+//                // Reference p19 (1.20). Does not include MEgraze or Ecold, also skips M,
+//                // 0.000082 is -0.03 Age in Years/365 for days
+//                energyMaintenance = ind.BreedParams.Kme * sme * (ind.BreedParams.EMaintCoefficient * Math.Pow(ind.Weight, 0.75) / km) * Math.Exp(-ind.BreedParams.EMaintExponent * maintenanceAge) + (ind.BreedParams.EMaintIntercept * energyMetabolicFromIntake);
+//                ind.EnergyBalance = energyMetabolicFromIntake - energyMaintenance - energyMilk - energyFetus; // milk will be zero for non lactating individuals.
+//                double feedingValue;
+//                ind.EnergyIntake = energyMetabolicFromIntake;
+//                ind.EnergyFetus = energyFetus;
+//                ind.EnergyMaintenance = energyMaintenance;
+//                ind.EnergyMilk = energyMilk;
+
+//                // Reference: Feeding_value = Adjustment for rate of loss or gain (SCA p.43, ? different from Hirata model)
+//                if (MathUtilities.IsPositive(ind.EnergyBalance))
+//                    feedingValue = 2 * ((kg * ind.EnergyBalance) / (km * energyMaintenance) - 1);
+//                else
+//                    feedingValue = 2 * (ind.EnergyBalance / (0.8 * energyMaintenance) - 1);  //(from Hirata model)
+
+//                double weightToReferenceRatio = Math.Min(1.0, ind.Weight / ind.StandardReferenceWeight);
+
+//                // Reference:  MJ of Energy required per kg Empty body gain (SCA p.43)
+//                double energyEmptyBodyGain = ind.BreedParams.GrowthEnergyIntercept1 + feedingValue + (ind.BreedParams.GrowthEnergyIntercept2 - feedingValue) / (1 + Math.Exp(-6 * (weightToReferenceRatio - 0.4)));
+//                // Determine Empty body change from Eebg and Ebal, and increase by 9% for LW change
+//                if (MathUtilities.IsPositive(ind.EnergyBalance))
+//                    energyPredictedBodyMassChange = ind.BreedParams.GrowthEfficiency * kg * ind.EnergyBalance / energyEmptyBodyGain;
+//                else
+//                    // Reference: from Hirata model
+//                    energyPredictedBodyMassChange = ind.BreedParams.GrowthEfficiency * km * ind.EnergyBalance / (0.8 * energyEmptyBodyGain);
+//            }
+//            energyPredictedBodyMassChange *= events.Interval;  // Convert to monthly
+
+//            //ind.PreviousWeight = ind.Weight;
+
+//            //double newWt = Math.Max(0.0, ind.Weight + energyPredictedBodyMassChange);
+//            //double maxwt = ind.StandardReferenceWeight * ind.BreedParams.MaximumSizeOfIndividual;
+//            //newWt = Math.Min(newWt, maxwt);
+//            ind.Weight = Math.Min(
+//                Math.Max(0.0, ind.Weight + energyPredictedBodyMassChange),
+//                ind.StandardReferenceWeight * ind.BreedParams.MaximumSizeOfIndividual
+//                );
+
+//            // Function to calculate approximate methane produced by animal, based on feed intake
+//            // Function based on Freer spreadsheet
+//            // methane is  0.02 * intakeDaily * ((13 + 7.52 * energyMetabolic) + energyMetablicFromIntake / energyMaintenance * (23.7 - 3.36 * energyMetabolic)); // MJ per day
+//            // methane is methaneProduced / 55.28 * 1000; // grams per day
+
+//            // Charmley et al 2016 can be substituted by intercept = 0 and coefficient = 20.7
+//            methaneProduced = ind.BreedParams.MethaneProductionCoefficient * intakeDaily;
+//        }
+
+//        /// <summary>
+//        /// Function to age individuals and remove those that died in timestep
+//        /// This needs to be undertaken prior to herd management
+//        /// </summary>
+//        /// <param name="sender">The sender.</param>
+//        /// <param name="e">The <see cref="EventArgs"/> instance containing the event data.</param>
+//        [EventSubscribe("CLEMAgeResources")]
+//        private void OnCLEMAgeResources(object sender, EventArgs e)
+//        {
+//            // grow all individuals
+//            foreach (Ruminant ind in ruminantHerd.Herd)
+//                ind.SetCurrentDate(clock.Today);
+//        }
+
+//        /// <summary>Function to determine which animlas have died and remove from the population</summary>
+//        /// <param name="sender">The sender.</param>
+//        /// <param name="e">The <see cref="EventArgs"/> instance containing the event data.</param>
+//        [EventSubscribe("CLEMAnimalDeath")]
+//        private void OnCLEMAnimalDeath(object sender, EventArgs e)
+//        {
+//            // remove individuals that died
+//            // currently performed in the month after weight has been adjusted
+//            // and before breeding, trading, culling etc (See Clock event order)
+
+//            // Calculated by
+//            // critical weight OR
+//            // relative condition
+//            // Body condition score and additional mortality rate &&
+//            // juvenile (unweaned) death based on mothers weight &&
+//            // adult weight adjusted base mortality.
+
+//            List<Ruminant> herd = ruminantHerd.Herd;
+
+//            // weight based mortality
+//            List<Ruminant> died = new List<Ruminant>();
+//            if (herd.Any())
+//            {
+//                switch (herd.FirstOrDefault().BreedParams.ConditionBasedMortalityStyle)
+//                {
+//                    case ConditionBasedCalculationStyle.ProportionOfMaxWeightToSurvive:
+//                        died = herd.Where(a => MathUtilities.IsLessThanOrEqual(a.Weight, a.HighWeight*a.BreedParams.ConditionBasedMortalityCutOff) && MathUtilities.IsLessThanOrEqual(RandomNumberGenerator.Generator.NextDouble(), a.BreedParams.BodyConditionScoreMortalityRate)).ToList();
+//                        break;
+//                    case ConditionBasedCalculationStyle.RelativeCondition:
+//                        died = herd.Where(a => MathUtilities.IsLessThanOrEqual(a.RelativeCondition, a.BreedParams.ConditionBasedMortalityCutOff) && MathUtilities.IsLessThanOrEqual(RandomNumberGenerator.Generator.NextDouble(), a.BreedParams.BodyConditionScoreMortalityRate)).ToList();
+//                        break;
+//                    case ConditionBasedCalculationStyle.BodyConditionScore:
+//                        died = herd.Where(a => MathUtilities.IsLessThanOrEqual(a.BodyConditionScore, a.BreedParams.ConditionBasedMortalityCutOff) && MathUtilities.IsLessThanOrEqual(RandomNumberGenerator.Generator.NextDouble(), a.BreedParams.BodyConditionScoreMortalityRate)).ToList();
+//                        break;
+//                    case ConditionBasedCalculationStyle.None:
+//                        break;
+//                    default:
+//                        break;
+//                }
+
+//                if(died.Any())
+//                {
+//                    foreach (Ruminant ind in died)
+//                    {
+//                        ind.Died = true;
+//                        ind.SaleFlag = HerdChangeReason.DiedUnderweight;
+//                    }
+//                    ruminantHerd.RemoveRuminant(died, this);
+//                }
+//            }
+
+//            // base mortality adjusted for condition
+//            foreach (var ind in ruminantHerd.Herd)
+//            {
+//                double mortalityRate = 0;
+//                if (!ind.Weaned)
+//                {
+//                    mortalityRate = 0;
+//                    if(ind.Mother == null || MathUtilities.IsLessThan(ind.Mother.Weight, ind.BreedParams.CriticalCowWeight * ind.StandardReferenceWeight))
+//                        // if no mother assigned or mother's weight is < CriticalCowWeight * SFR
+//                        mortalityRate = ind.BreedParams.JuvenileMortalityMaximum;
+//                    else
+//                        // if mother's weight >= criticalCowWeight * SFR
+//                        mortalityRate = Math.Exp(-Math.Pow(ind.BreedParams.JuvenileMortalityCoefficient * (ind.Mother.Weight / ind.Mother.NormalisedAnimalWeight), ind.BreedParams.JuvenileMortalityExponent));
+
+//                    mortalityRate += ind.BreedParams.MortalityBase;
+//                    mortalityRate = Math.Min(mortalityRate, ind.BreedParams.JuvenileMortalityMaximum);
+//                }
+//                else
+//                    mortalityRate = 1 - (1 - ind.BreedParams.MortalityBase) * (1 - Math.Exp(Math.Pow(-(ind.BreedParams.MortalityCoefficient * (ind.Weight / ind.NormalisedAnimalWeight - ind.BreedParams.MortalityIntercept)), ind.BreedParams.MortalityExponent)));
+
+//                // convert mortality from annual (calculated) to monthly (applied).
+//                if (MathUtilities.IsLessThanOrEqual(RandomNumberGenerator.Generator.NextDouble(), mortalityRate/12))
+//                    ind.Died = true;
+//            }
+
+//            died = herd.Where(a => a.Died).Select(a => { a.SaleFlag = HerdChangeReason.DiedMortality; return a; }).ToList();
+
+//
+// Original before CLEM events
+//
+
 //using Models.Core;
 //using Models.CLEM.Resources;
 //using System;
@@ -1311,7 +1317,10 @@
 //            }
 
             //died = herd.Where(a => a.Died).Select(a => { a.SaleFlag = HerdChangeReason.DiedMortality; return a; }).ToList();
->>>>>>> 17eade32
+
+
+
+
             //died.Select(a => { a.SaleFlag = HerdChangeReason.DiedMortality; return a; }).ToList();
 
 //            // TODO: separate foster from real mother for genetics
