﻿namespace Models.Core.ApsimFile
{
    using APSIM.Shared.Utilities;
    using Models.Climate;
    using Models.Functions;
    using Models.LifeCycle;
    using Models.PMF;
    using Newtonsoft.Json.Linq;
    using System;
    using System.Collections.Generic;
    using System.Globalization;
    using System.IO;
    using System.Linq;
    using System.Reflection;
    using System.Text.RegularExpressions;
    using System.Xml;

    /// <summary>
    /// Converts the .apsim file from one version to the next
    /// </summary>
    public class Converter
    {
        /// <summary>Gets the latest .apsimx file format version.</summary>
        public static int LatestVersion { get { return 117; } }

        /// <summary>Converts a .apsimx string to the latest version.</summary>
        /// <param name="st">XML or JSON string to convert.</param>
        /// <param name="toVersion">The optional version to convert to.</param>
        /// <param name="fileName">The optional filename where the string came from.</param>
        /// <returns>Returns true if something was changed.</returns>
        public static ConverterReturnType DoConvert(string st, int toVersion = -1, string fileName = null)
        {
            ConverterReturnType returnData = new ConverterReturnType();

            if (toVersion == -1)
                toVersion = LatestVersion;

            int offset = st.TakeWhile(c => char.IsWhiteSpace(c)).Count();
            char firstNonBlankChar = st[offset];

            if (firstNonBlankChar == '<')
            {
                bool changed = XmlConverters.DoConvert(ref st, Math.Min(toVersion, XmlConverters.LastVersion), fileName);
                XmlDocument doc = new XmlDocument();
                doc.LoadXml(st);
                int fileVersion = Convert.ToInt32(XmlUtilities.Attribute(doc.DocumentElement, "Version"), CultureInfo.InvariantCulture);
                if (fileVersion == toVersion)
                    return new ConverterReturnType()
                    { DidConvert = changed, RootXml = doc };

                st = ConvertToJSON(st, fileName);
                returnData.Root = JObject.Parse(st);
            }
            else if (firstNonBlankChar == '{')
            {
                // json
                returnData.Root = JObject.Parse(st);
            }
            else
            {
                throw new Exception("Unknown string encountered. Not JSON or XML. String: " + st);
            }

            if (returnData.Root.ContainsKey("Version"))
            {
                int fileVersion = (int)returnData.Root["Version"];

                if (fileVersion > LatestVersion)
                    throw new Exception(string.Format("Unable to open file '{0}'. File version is greater than the latest file version. Has this file been opened in a more recent version of Apsim?", fileName));

                // Run converters if not at the latest version.
                while (fileVersion < toVersion)
                {
                    returnData.DidConvert = true;

                    // Find the method to call to upgrade the file by one version.
                    int versionFunction = fileVersion + 1;
                    MethodInfo method = typeof(Converter).GetMethod("UpgradeToVersion" + versionFunction, BindingFlags.NonPublic | BindingFlags.Static);
                    if (method == null)
                        throw new Exception("Cannot find converter to go to version " + versionFunction);

                    // Found converter method so call it.
                    method.Invoke(null, new object[] { returnData.Root, fileName });

                    fileVersion++;
                }

                if (returnData.DidConvert)
                {
                    returnData.Root["Version"] = fileVersion;
                    st = returnData.Root.ToString();
                }
            }
            returnData.DidConvert = EnsureSoilHasInitWaterAndSample(returnData.Root) || returnData.DidConvert;

            return returnData;
        }

        /// <summary>
        /// If root is a soil then make sure it has a sample or init water.
        /// </summary>
        /// <param name="root">The root node of the JSON to look at.</param>
        /// <returns>True if model was changed.</returns>
        private static bool EnsureSoilHasInitWaterAndSample(JObject root)
        {
            string rootType = JsonUtilities.Type(root, true);

            if (rootType != null && rootType == "Models.Soils.Soil")
            {
                JArray soilChildren = root["Children"] as JArray;
                if (soilChildren != null && soilChildren.Count > 0)
                {
                    var initWater = soilChildren.FirstOrDefault(c => c["$type"].Value<string>().Contains(".InitWater"));
                    var sample = soilChildren.FirstOrDefault(c => c["$type"].Value<string>().Contains(".Sample"));

                    if (sample == null && initWater == null)
                    {
                        // Add in an initial water and initial conditions models.
                        initWater = new JObject();
                        initWater["$type"] = "Models.Soils.InitialWater, Models";
                        JsonUtilities.RenameModel(initWater as JObject, "Initial water");
                        initWater["PercentMethod"] = "FilledFromTop";
                        initWater["FractionFull"] = 1;
                        initWater["DepthWetSoil"] = "NaN";
                        soilChildren.Add(initWater);

                        sample = new JObject();
                        sample["$type"] = "Models.Soils.Sample, Models";
                        JsonUtilities.RenameModel(sample as JObject, "Initial conditions");
                        sample["Thickness"] = new JArray(new double[] { 1800 });
                        sample["NO3N"] = new JArray(new double[] { 3 });
                        sample["NH4"] = new JArray(new double[] { 1 });
                        sample["SWUnits"] = "Volumetric";
                        soilChildren.Add(sample);
                        return true;
                    }
                }
            }

            return false;
        }

        /// <summary>Upgrades to version 47 - the first JSON version.</summary>
        private static string ConvertToJSON(string st, string fileName)
        {
            string json = XmlToJson.Convert(st);
            JObject j = JObject.Parse(json);
            j["Version"] = 47;
            return j.ToString();
        }

        private static void UpgradeToVersion47(JObject root, string fileName)
        {
            // Nothing to do as conversion to JSON has already happened.
        }

        /// <summary>
        /// Upgrades to version 48. Iterates through all manager scripts, and replaces
        /// all instances of the text "DisplayTypeEnum" with "DisplayType".
        /// </summary>
        /// <param name="root"></param>
        /// <param name="fileName"></param>
        private static void UpgradeToVersion48(JObject root, string fileName)
        {
            foreach (JObject manager in JsonUtilities.ChildrenRecursively(root, "Manager"))
                JsonUtilities.ReplaceManagerCode(manager, "DisplayTypeEnum", "DisplayType");
        }


        /// <summary>
        /// Upgrades to version 49. Renames Models.Morris+Parameter to Models.Sensitivity.Parameter.
        /// </summary>
        /// <param name="root"></param>
        /// <param name="fileName"></param>
        private static void UpgradeToVersion49(JObject root, string fileName)
        {
            foreach (JObject morris in JsonUtilities.ChildrenRecursively(root, "Models.Morris"))
                foreach (var parameter in morris["Parameters"])
                    parameter["$type"] = parameter["$type"].ToString().Replace("Models.Morris+Parameter", "Models.Sensitivity.Parameter");
        }

        ///<summary>
        /// Upgrades to version 50. Fixes the RelativeTo property of 
        /// InitialWater components of soils copied from Apsim Classic.
        /// </summary>
        /// <param name="root"></param>
        /// <param name="fileName"></param>
        /// <remarks>
        /// ll15 must be renamed to LL15.
        /// Wheat must be renamed to WheatSoil.
        /// Maize must be renamed to MaizeSoil.
        /// </remarks>
        private static void UpgradeToVersion50(JObject root, string fileName)
        {
            foreach (JObject initialWater in JsonUtilities.ChildrenRecursively(root, "InitialWater"))
            {
                if (initialWater["RelativeTo"] != null)
                {
                    if (initialWater["RelativeTo"].ToString().ToUpper().Contains("LL15"))
                        initialWater["RelativeTo"] = initialWater["RelativeTo"].ToString().Replace("ll15", "LL15");
                    else if (!string.IsNullOrEmpty(initialWater["RelativeTo"].ToString()) && !initialWater["RelativeTo"].ToString().EndsWith("Soil"))
                        initialWater["RelativeTo"] = initialWater["RelativeTo"].ToString() + "Soil";
                }
            }
        }
        /// <summary>
        /// Changes GsMax to Gsmax350 in all models that implement ICanopy.
        /// </summary>
        /// <param name="root">The root JSON token.</param>
        /// <param name="fileName">The name of the apsimx file.</param>
        private static void UpgradeToVersion51(JObject root, string fileName)
        {
            // Create a list of models that might have gsmax.
            // Might need to add in other models that implement ICanopy 
            // e.g. OilPalm, AgPastureSpecies, SimpleTree, Sugarcane

            var models = new List<JObject>();
            models.AddRange(JsonUtilities.ChildrenOfType(root, "Leaf"));
            models.AddRange(JsonUtilities.ChildrenOfType(root, "SimpleLeaf"));
            models.AddRange(JsonUtilities.ChildrenOfType(root, "PerennialLeaf"));
            models.AddRange(JsonUtilities.ChildrenOfType(root, "SorghumLeaf"));

            // Loop through all models and rename Gsmax to Gsmax350.
            foreach (var model in models)
            {
                JsonUtilities.RenameProperty(model, "Gsmax", "Gsmax350");
                JsonUtilities.AddConstantFunctionIfNotExists(model, "StomatalConductanceCO2Modifier", "1.0");
            }
        }

        /// <summary>
        /// </summary>
        /// <param name="root">The root JSON token.</param>
        /// <param name="fileName">The name of the apsimx file.</param>
        private static void UpgradeToVersion52(JObject root, string fileName)
        {
            foreach (var SOM in JsonUtilities.ChildrenOfType(root, "SoilOrganicMatter"))
            {
                double rootWt;
                if (SOM["RootWt"] is JArray)
                    rootWt = Convert.ToDouble(SOM["RootWt"][0], CultureInfo.InvariantCulture); // This can happen when importing old APSIM file.
                else
                    rootWt = Convert.ToDouble(SOM["RootWt"], CultureInfo.InvariantCulture);
                SOM.Remove("RootWt");
                double[] thickness = MathUtilities.StringsToDoubles(JsonUtilities.Values(SOM, "Thickness"));

                double profileDepth = MathUtilities.Sum(thickness);
                double cumDepth = 0;
                double[] rootWtFraction = new double[thickness.Length];

                for (int layer = 0; layer < thickness.Length; layer++)
                {
                    double fracLayer = Math.Min(1.0, MathUtilities.Divide(profileDepth - cumDepth, thickness[layer], 0.0));
                    cumDepth += thickness[layer];
                    rootWtFraction[layer] = fracLayer * Math.Exp(-3.0 * Math.Min(1.0, MathUtilities.Divide(cumDepth, profileDepth, 0.0)));
                }
                // get the actuall FOM distribution through layers (adds up to one)
                double totFOMfraction = MathUtilities.Sum(rootWtFraction);
                for (int layer = 0; layer < thickness.Length; layer++)
                    rootWtFraction[layer] /= totFOMfraction;
                double[] rootWtVector = MathUtilities.Multiply_Value(rootWtFraction, rootWt);

                JsonUtilities.SetValues(SOM, "RootWt", rootWtVector);
            }

        }

        /// <summary>
        /// Adds solutes under SoilNitrogen.
        /// </summary>
        /// <param name="root">The root JSON token.</param>
        /// <param name="fileName">The name of the apsimx file.</param>
        private static void UpgradeToVersion53(JObject root, string fileName)
        {
            foreach (var soilNitrogen in JsonUtilities.ChildrenOfType(root, "SoilNitrogen"))
            {
                JsonUtilities.CreateNewChildModel(soilNitrogen, "NO3", "Models.Soils.SoilNitrogenNO3");
                JsonUtilities.CreateNewChildModel(soilNitrogen, "NH4", "Models.Soils.SoilNitrogenNH4");
                JsonUtilities.CreateNewChildModel(soilNitrogen, "Urea", "Models.Soils.SoilNitrogenUrea");
                JsonUtilities.CreateNewChildModel(soilNitrogen, "PlantAvailableNO3", "Models.Soils.SoilNitrogenPlantAvailableNO3");
                JsonUtilities.CreateNewChildModel(soilNitrogen, "PlantAvailableNH4", "Models.Soils.SoilNitrogenPlantAvailableNH4");
            }

            foreach (var report in JsonUtilities.ChildrenOfType(root, "Report"))
            {
                JsonUtilities.SearchReplaceReportVariableNames(report, "SoilNitrogen.NO3", "SoilNitrogen.NO3.kgha");
                JsonUtilities.SearchReplaceReportVariableNames(report, "SoilNitrogen.NH4", "SoilNitrogen.NH4.kgha");
                JsonUtilities.SearchReplaceReportVariableNames(report, "SoilNitrogen.urea", "SoilNitrogen.Urea.kgha");
                JsonUtilities.SearchReplaceReportVariableNames(report, "SoilNitrogen.PlantAvailableNO3", "SoilNitrogen.PlantAvailableNO3.kgha");
                JsonUtilities.SearchReplaceReportVariableNames(report, "SoilNitrogen.PlantAvailableNH4", "SoilNitrogen.PlantAvailableNH4.kgha");
                JsonUtilities.SearchReplaceReportVariableNames(report, "[SoilNitrogen].no3", "[SoilNitrogen].NO3.kgha");
                JsonUtilities.SearchReplaceReportVariableNames(report, "[SoilNitrogen].nh4", "[SoilNitrogen].NH4.kgha");
                JsonUtilities.SearchReplaceReportVariableNames(report, "[SoilNitrogen].urea", "[SoilNitrogen].Urea.kgha");
            }
            foreach (var manager in JsonUtilities.ChildManagers(root))
            {
                var originalCode = manager.ToString();
                if (originalCode != null)
                {
                    if (originalCode.Contains("SoilNitrogen.NO3"))
                    {
                        manager.Replace("Soil.SoilNitrogen.NO3", "NO3.kgha");
                        manager.Replace("SoilNitrogen.NO3", "NO3.kgha");
                        manager.AddDeclaration("ISolute", "NO3", new string[] { "[ScopedLinkByName]" });
                    }
                    if (originalCode.Contains("SoilNitrogen.NH4"))
                    {
                        manager.Replace("Soil.SoilNitrogen.NH4", "NH4.kgha");
                        manager.Replace("SoilNitrogen.NH4", "NH4.kgha");
                        manager.AddDeclaration("ISolute", "NH4", new string[] { "[ScopedLinkByName]" });
                    }
                    if (originalCode.Contains("SoilNitrogen.urea"))
                    {
                        manager.Replace("Soil.SoilNitrogen.urea", "Urea.kgha");
                        manager.Replace("SoilNitrogen.urea", "Urea.kgha");
                        manager.AddDeclaration("ISolute", "Urea", new string[] { "[ScopedLinkByName]" });
                    }
                    if (originalCode.Contains("SoilNitrogen.PlantAvailableNO3"))
                    {
                        manager.Replace("Soil.SoilNitrogen.PlantAvailableNO3", "PlantAvailableNO3.kgha");
                        manager.Replace("SoilNitrogen.PlantAvailableNO3", "PlantAvailableNO3.kgha");
                        manager.AddDeclaration("ISolute", "PlantAvailableNO3", new string[] { "[ScopedLinkByName]" });
                    }
                    if (originalCode.Contains("SoilNitrogen.PlantAvailableNH4"))
                    {
                        manager.Replace("Soil.SoilNitrogen.PlantAvailableNH4", "PlantAvailableNH4.kgha");
                        manager.Replace("SoilNitrogen.PlantAvailableNH4", "PlantAvailableNH4.kgha");
                        manager.AddDeclaration("ISolute", "PlantAvailableNH4", new string[] { "[ScopedLinkByName]" });
                    }
                    if (originalCode != manager.ToString())
                    {
                        var usingLines = manager.GetUsingStatements().ToList();
                        usingLines.Add("Models.Interfaces");
                        manager.SetUsingStatements(usingLines);
                        manager.Save();
                    }
                }
            }

            foreach (var series in JsonUtilities.ChildrenOfType(root, "Series"))
            {
                if (series["XFieldName"] != null)
                {
                    series["XFieldName"] = series["XFieldName"].ToString().Replace("SoilNitrogen.NO3", "SoilNitrogen.NO3.kgha");
                    series["XFieldName"] = series["XFieldName"].ToString().Replace("SoilNitrogen.NH4", "SoilNitrogen.NH4.kgha");
                    series["XFieldName"] = series["XFieldName"].ToString().Replace("SoilNitrogen.urea", "SoilNitrogen.Urea.kgha");
                    series["XFieldName"] = series["XFieldName"].ToString().Replace("SoilNitrogen.PlantAvailableNO3", "SoilNitrogen.PlantAvailableNO3.kgha");
                    series["XFieldName"] = series["XFieldName"].ToString().Replace("SoilNitrogen.PlantAvailableNH4", "SoilNitrogen.PlantAvailableNH4.kgha");
                }
                if (series["YFieldName"] != null)
                {
                    series["YFieldName"] = series["YFieldName"].ToString().Replace("SoilNitrogen.NO3", "SoilNitrogen.NO3.kgha");
                    series["YFieldName"] = series["YFieldName"].ToString().Replace("SoilNitrogen.NH4", "SoilNitrogen.NH4.kgha");
                    series["YFieldName"] = series["YFieldName"].ToString().Replace("SoilNitrogen.urea", "SoilNitrogen.Urea.kgha");
                    series["YFieldName"] = series["YFieldName"].ToString().Replace("SoilNitrogen.PlantAvailableNO3", "SoilNitrogen.PlantAvailableNO3.kgha");
                    series["YFieldName"] = series["YFieldName"].ToString().Replace("SoilNitrogen.PlantAvailableNH4", "SoilNitrogen.PlantAvailableNH4.kgha");
                }
            }
        }

        /// <summary>
        /// Remove SoluteManager.
        /// </summary>
        /// <param name="root">The root JSON token.</param>
        /// <param name="fileName">The name of the apsimx file.</param>
        private static void UpgradeToVersion54(JObject root, string fileName)
        {
            foreach (var soluteManager in JsonUtilities.ChildrenOfType(root, "SoluteManager"))
                soluteManager.Remove();

            foreach (var report in JsonUtilities.ChildrenOfType(root, "Report"))
            {
                JsonUtilities.SearchReplaceReportVariableNames(report, "[Soil].NO3N", "[Soil].SoilNitrogen.NO3.kgha");
                JsonUtilities.SearchReplaceReportVariableNames(report, "[Soil].NH4N", "[Soil].SoilNitrogen.NH4.kgha");
                JsonUtilities.SearchReplaceReportVariableNames(report, "[Soil].UreaN", "[Soil].SoilNitrogen.Urea.kgha");
            }

            foreach (var manager in JsonUtilities.ChildManagers(root))
            {
                bool managerChanged = false;
                if (manager.Replace("mySoil.NO3N", "NO3.kgha"))
                {
                    manager.AddDeclaration("ISolute", "NO3", new string[] { "[ScopedLinkByName]" });
                    managerChanged = true;
                }
                if (manager.Replace("mySoil.NH4N", "NH4.kgha"))
                {
                    manager.AddDeclaration("ISolute", "NH4", new string[] { "[ScopedLinkByName]" });
                    managerChanged = true;
                }
                if (manager.Replace("mySoil.UreaN", "Urea.kgha"))
                {
                    manager.AddDeclaration("ISolute", "Urea", new string[] { "[ScopedLinkByName]" });
                    managerChanged = true;
                }
                if (manager.Replace("Soil.NO3N", "NO3.kgha"))
                {
                    manager.AddDeclaration("ISolute", "NO3", new string[] { "[ScopedLinkByName]" });
                    managerChanged = true;
                }
                if (manager.Replace("Soil.NH4N", "NH4.kgha"))
                {
                    manager.AddDeclaration("ISolute", "NH4", new string[] { "[ScopedLinkByName]" });
                    managerChanged = true;
                }
                if (manager.Replace("Soil.UreaN", "Urea.kgha"))
                {
                    manager.AddDeclaration("ISolute", "Urea", new string[] { "[ScopedLinkByName]" });
                    managerChanged = true;
                }
                if (manager.Replace("mySoil.SoilNitrogen.", "SoilNitrogen."))
                {
                    manager.AddDeclaration("SoilNitrogen", "SoilNitrogen", new string[] { "[ScopedLinkByName]" });
                    managerChanged = true;
                }
                if (manager.Replace("Soil.SoilNitrogen.", "SoilNitrogen."))
                {
                    manager.AddDeclaration("SoilNitrogen", "SoilNitrogen", new string[] { "[ScopedLinkByName]" });
                    managerChanged = true;
                }
                if (manager.Replace("soil.SoilNitrogen.", "SoilNitrogen."))
                {
                    manager.AddDeclaration("SoilNitrogen", "SoilNitrogen", new string[] { "[ScopedLinkByName]" });
                    managerChanged = true;
                }
                if (manager.Replace("soil1.SoilNitrogen.", "SoilNitrogen."))
                {
                    manager.AddDeclaration("SoilNitrogen", "SoilNitrogen", new string[] { "[ScopedLinkByName]" });
                    managerChanged = true;
                }
                var declarations = manager.GetDeclarations();
                if (declarations.RemoveAll(declaration => declaration.TypeName == "SoluteManager") > 0)
                {
                    manager.SetDeclarations(declarations);
                    managerChanged = true;
                }

                if (managerChanged)
                {
                    var usingLines = manager.GetUsingStatements().ToList();
                    usingLines.Add("Models.Interfaces");
                    manager.SetUsingStatements(usingLines);
                    manager.Save();
                }
            }
        }


        /// <summary>
        /// Changes initial Root Wt to an array.
        /// </summary>
        /// <param name="root">The root JSON token.</param>
        /// <param name="fileName">The name of the apsimx file.</param>
        private static void UpgradeToVersion55(JObject root, string fileName)
        {
            foreach (var SOM in JsonUtilities.ChildrenOfType(root, "SoilOrganicMatter"))
            {
                double soilcnr;
                if (SOM["SoilCN"] is JArray)
                    soilcnr = Convert.ToDouble(SOM["SoilCN"][0], CultureInfo.InvariantCulture); // This can happen when importing old APSIM file.
                else
                    soilcnr = Convert.ToDouble(SOM["SoilCN"], CultureInfo.InvariantCulture);
                SOM.Remove("SoilCN");
                double[] thickness = MathUtilities.StringsToDoubles(JsonUtilities.Values(SOM, "Thickness"));

                double[] SoilCNVector = new double[thickness.Length];

                for (int layer = 0; layer < thickness.Length; layer++)
                    SoilCNVector[layer] = soilcnr;

                JsonUtilities.SetValues(SOM, "SoilCN", SoilCNVector);
            }

        }

        /// <summary>
        /// Change Factor.Specifications to Factor.Specification. Also FactorValue
        /// becomes CompositeFactor.
        /// </summary>
        /// <param name="root"></param>
        /// <param name="fileName"></param>
        private static void UpgradeToVersion56(JToken root, string fileName)
        {
            foreach (var factor in JsonUtilities.ChildrenRecursively(root as JObject, "Factor"))
            {
                var parent = JsonUtilities.Parent(factor);

                string parentModelType = JsonUtilities.Type(parent);
                if (parentModelType == "Factors")
                {
                    var specifications = factor["Specifications"] as JArray;
                    if (specifications != null)
                    {
                        if (specifications.Count > 1)
                        {
                            // must be a compound factor. 

                            // Change our Factor to a CompositeFactor
                            factor["$type"] = "Models.Factorial.CompositeFactor, Models";

                            // Remove the Factor from it's parent.
                            var parentChildren = parent["Children"] as JArray;
                            parentChildren.Remove(factor);

                            // Create a new site factor and add our CompositeFactor to the children list.
                            var siteFactor = JsonUtilities.ChildWithName(parent as JObject, "Site") as JObject;
                            if (siteFactor == null)
                            {
                                // Create a site factor 
                                siteFactor = new JObject();
                                siteFactor["$type"] = "Models.Factorial.Factor, Models";
                                JsonUtilities.RenameModel(siteFactor, "Site");
                                JArray siteFactorChildren = new JArray();
                                siteFactor["Children"] = siteFactorChildren;

                                // Add our new site factor to our models parent.
                                parentChildren.Add(siteFactor);
                            }
                            (siteFactor["Children"] as JArray).Add(factor);

                        }
                        else
                        {
                            // Convert array to string.
                            if (specifications.Count > 0)
                                factor["Specification"] = specifications[0].ToString();
                        }
                    }
                }
                else if (parentModelType == "Factor")
                {
                    factor["$type"] = "Models.Factorial.CompositeFactor, Models";
                }
            }

            foreach (var series in JsonUtilities.ChildrenRecursively(root as JObject, "Series"))
            {
                var factorToVaryColours = series["FactorToVaryColours"];
                if (factorToVaryColours != null && factorToVaryColours.Value<string>() == "Simulation")
                    series["FactorToVaryColours"] = "SimulationName";
                var factorToVaryMarkers = series["FactorToVaryMarkers"];
                if (factorToVaryMarkers != null && factorToVaryMarkers.Value<string>() == "Simulation")
                    series["FactorToVaryMarkers"] = "SimulationName";
                var factorToVaryLines = series["FactorToVaryLines"];
                if (factorToVaryLines != null && factorToVaryLines.Value<string>() == "Simulation")
                    series["FactorToVaryLines"] = "SimulationName";
            }
        }

        /// <summary>
        /// Upgrades to version 57. Adds a RetranslocateNonStructural node to
        /// all GenericOrgans which do not have a child called
        /// RetranslocateNitrogen.
        /// </summary>
        /// <param name="root">The root JSON token.</param>
        /// <param name="fileName">The name of the apsimx file.</param>
        private static void UpgradeToVersion57(JObject root, string fileName)
        {
            foreach (JObject organ in JsonUtilities.ChildrenRecursively(root, "GenericOrgan"))
                if (JsonUtilities.ChildWithName(organ, "RetranslocateNitrogen") == null)
                    JsonUtilities.AddModel(organ, typeof(RetranslocateNonStructural), "RetranslocateNitrogen");
        }

        /// <summary>
        /// Upgrades to version 58. Renames 'ParamThickness' to 'Thickness' in Weirdo.
        /// Also change calls to property soil.SWAtWaterThickness to soil.Thickness.
        /// </summary>
        /// <param name="root">The root JSON token.</param>
        /// <param name="fileName">The name of the apsimx file.</param>
        private static void UpgradeToVersion58(JObject root, string fileName)
        {
            foreach (JObject weirdo in JsonUtilities.ChildrenRecursively(root, "WEIRDO"))
            {
                var paramThicknessNode = weirdo["ParamThickness"];
                if (paramThicknessNode != null)
                {
                    weirdo["Thickness"] = paramThicknessNode;
                    weirdo.Remove("ParamThickness");
                }
            }

            foreach (var manager in JsonUtilities.ChildManagers(root))
            {
                if (manager.Replace(".SWAtWaterThickness", ".Thickness"))
                    manager.Save();
            }
        }

        /// <summary>
        /// Upgrades to version 59. Renames 'SoilCropOilPalm' to 'SoilCrop'.
        /// Renames Soil.SoilOrganicMatter.OC to Soil.Initial.OC
        /// </summary>
        /// <param name="root">The root JSON token.</param>
        /// <param name="fileName">The name of the apsimx file.</param>
        private static void UpgradeToVersion59(JObject root, string fileName)
        {
            foreach (var sample in JsonUtilities.ChildrenRecursively(root, "Sample"))
            {
                var array = sample["NO3"] as JArray;
                if (array != null)
                {
                    var nitrogenValue = new JObject();
                    nitrogenValue["$type"] = "Models.Soils.NitrogenValue, Models";

                    var storedAsPPM = sample["NO3Units"]?.ToString() == "0" ||
                                      sample["NO3Units"]?.ToString() == "ppm" ||
                                      sample["NO3Units"] == null;

                    nitrogenValue["Values"] = array;
                    nitrogenValue["StoredAsPPM"] = storedAsPPM;
                    sample.Remove("NO3");
                    sample["NO3N"] = nitrogenValue;
                }

                array = sample["NH4"] as JArray;
                if (array != null)
                {
                    var nitrogenValue = new JObject();
                    nitrogenValue["$type"] = "Models.Soils.NitrogenValue, Models";

                    var storedAsPPM = sample["NH4Units"]?.ToString() == "0" ||
                                      sample["NH4Units"]?.ToString() == "ppm" ||
                                      sample["NH4Units"] == null;

                    nitrogenValue["Values"] = array;
                    nitrogenValue["StoredAsPPM"] = storedAsPPM;
                    sample.Remove("NH4");
                    sample["NH4N"] = nitrogenValue;
                }
            }
            foreach (var soilCropOilPalmNode in JsonUtilities.ChildrenRecursively(root, "SoilCropOilPalm"))
                soilCropOilPalmNode["$type"] = "Models.Soils.SoilCrop, Models";

            foreach (var report in JsonUtilities.ChildrenRecursively(root, "Report"))
            {
                JsonUtilities.SearchReplaceReportVariableNames(report, ".SoilOrganicMatter.OC", ".Initial.OC");
                JsonUtilities.SearchReplaceReportVariableNames(report, "[Soil].PH", "[Soil].Initial.PH");
                JsonUtilities.SearchReplaceReportVariableNames(report, "[Soil].EC", "[Soil].Initial.EC");
                JsonUtilities.SearchReplaceReportVariableNames(report, "[Soil].ESP", "[Soil].Initial.ESP");
                JsonUtilities.SearchReplaceReportVariableNames(report, "[Soil].Cl", "[Soil].Initial.CL");
                JsonUtilities.SearchReplaceReportVariableNames(report, "[Soil].OC", "[Soil].Initial.OC");
                JsonUtilities.SearchReplaceReportVariableNames(report, "[Soil].InitialNO3N", "[Soil].Initial.NO3N.PPM");
                JsonUtilities.SearchReplaceReportVariableNames(report, "[Soil].InitialNH4N", "[Soil].Initial.NH4N.PPM");
            }

            foreach (var series in JsonUtilities.ChildrenRecursively(root, "Series"))
            {
                if (series["XFieldName"] != null)
                    series["XFieldName"] = series["XFieldName"].ToString().Replace(".SoilOrganicMatter.OC", ".Initial.OC");
                if (series["YFieldName"] != null)
                    series["YFieldName"] = series["YFieldName"].ToString().Replace(".SoilOrganicMatter.OC", ".Initial.OC");
            }

            foreach (var expressionFunction in JsonUtilities.ChildrenRecursively(root, "ExpressionFunction"))
            {
                var expression = expressionFunction["Expression"].ToString();
                expression = expression.Replace(".SoilOrganicMatter.OC", ".Initial.OC");
                expressionFunction["Expression"] = expression;
            }

            foreach (var manager in JsonUtilities.ChildManagers(root))
            {
                var changeMade = manager.Replace("Soil.ToCumThickness(soil.Thickness)", "soil.ThicknessCumulative");

                if (manager.Replace("mySoil.Depth.Length", "mySoil.Thickness.Length"))
                    changeMade = true;

                if (manager.Replace("soil.Depth.Length", "soil.Thickness.Length"))
                    changeMade = true;

                if (changeMade)
                    manager.Save();
            }
        }

        /// <summary>
        /// Convert no3 and nh4 parameters from ppm to kg/ha.
        /// </summary>
        /// <param name="values"></param>
        private static void ConvertToPPM(JArray values)
        {
            var sample = JsonUtilities.Parent(JsonUtilities.Parent(values));
            var soil = JsonUtilities.Parent(sample) as JObject;
            var water = JsonUtilities.Children(soil).Find(child => JsonUtilities.Type(child) == "Water");
            if (water == null)
                water = JsonUtilities.Children(soil).Find(child => JsonUtilities.Type(child) == "WEIRDO");

            // Get soil thickness and bulk density.
            var soilThickness = water["Thickness"].Values<double>().ToArray();
            var soilBD = water["BD"].Values<double>().ToArray();

            // Get sample thickness and bulk density.
            var sampleThickness = sample["Thickness"].Values<double>().ToArray();
            var sampleBD = Soils.Standardiser.Layers.MapConcentration(soilBD, soilThickness, sampleThickness, soilBD.Last());

            for (int i = 0; i < values.Count; i++)
                values[i] = values[i].Value<double>() * 100 / (sampleBD[i] * sampleThickness[i]);
        }

        /// <summary>
        /// Does the specified array have non NaN values?
        /// </summary>
        /// <param name="no3Values">The array to remove them from.</param>
        private static bool HasValues(JArray no3Values)
        {
            foreach (var value in no3Values)
                if (value.ToString() != "NaN")
                    return true;
            return false;
        }

        /// <summary>
        /// Upgrades to version 60. Move NO3 and NH4 from sample to Analaysis node
        /// and always store as ppm.
        /// </summary>
        /// <param name="root">The root JSON token.</param>
        /// <param name="fileName">The name of the apsimx file.</param>
        private static void UpgradeToVersion60(JObject root, string fileName)
        {
            foreach (var sample in JsonUtilities.ChildrenRecursively(root, "Sample"))
            {
                var soil = JsonUtilities.Parent(sample) as JObject;
                var analysis = JsonUtilities.Children(soil).Find(child => JsonUtilities.Type(child) == "Analysis");
                var water = JsonUtilities.Children(soil).Find(child => JsonUtilities.Type(child) == "Water");
                if (water == null)
                    water = JsonUtilities.Children(soil).Find(child => JsonUtilities.Type(child) == "WEIRDO");

                var no3Node = sample["NO3N"];
                if (no3Node != null && no3Node.HasValues)
                {
                    if (analysis == null)
                        throw new Exception("Cannot find an analysis node while converting a soil sample.");

                    // Convert units to ppm if necessary.
                    var no3Values = no3Node["Values"] as JArray;

                    // Only overlay values if they are not NaN values.
                    if (HasValues(no3Values))
                    {
                        if (!no3Node["StoredAsPPM"].Value<bool>())
                            ConvertToPPM(no3Values);

                        // Make sure layers match analysis layers.
                        var analysisThickness = analysis["Thickness"].Values<double>().ToArray();
                        var sampleThickness = sample["Thickness"].Values<double>().ToArray();
                        var values = no3Values.Values<double>().ToArray();
                        var mappedValues = Soils.Standardiser.Layers.MapConcentration(values, sampleThickness, analysisThickness, 1.0);
                        no3Values = new JArray(mappedValues);

                        // Move from sample to analysis
                        analysis["NO3N"] = no3Values;
                    }
                }
                sample["NO3N"] = null;
                var nh4Node = sample["NH4N"];
                if (nh4Node != null && nh4Node.HasValues)
                {
                    if (analysis == null)
                        throw new Exception("Cannot find an analysis node while converting a soil sample.");

                    // Convert units to ppm if necessary.
                    var nh4Values = nh4Node["Values"] as JArray;

                    // Only overlay values if they are not NaN values.
                    if (HasValues(nh4Values))
                    {
                        if (!nh4Node["StoredAsPPM"].Value<bool>())
                            ConvertToPPM(nh4Values);

                        // Make sure layers match analysis layers.
                        var analysisThickness = analysis["Thickness"].Values<double>().ToArray();
                        var sampleThickness = sample["Thickness"].Values<double>().ToArray();
                        var values = nh4Values.Values<double>().ToArray();
                        var mappedValues = Soils.Standardiser.Layers.MapConcentration(values, sampleThickness, analysisThickness, 0.2);
                        nh4Values = new JArray(mappedValues);

                        // Move from sample to analysis
                        analysis["NH4N"] = nh4Values;
                    }
                }
                sample["NH4N"] = null;
            }
        }

        /// <summary>
        /// Upgrade to version 60. Ensures that a micromet model is within every simulation.
        /// </summary>
        /// <param name="root"></param>
        /// <param name="fileName"></param>
        private static void UpgradeToVersion61(JObject root, string fileName)
        {
            foreach (JObject Sim in JsonUtilities.ChildrenRecursively(root, "Simulation"))
            {
                List<JObject> MicroClimates = JsonUtilities.ChildrenRecursively(root, "MicroClimate");
                if (MicroClimates.Count == 0)
                    AddMicroClimate(Sim);
            }

        }

        /// <summary>
        /// Add a MicroClimate model to the specified JSON model token.
        /// </summary>
        /// <param name="simulation">An APSIM Simulation</param>
        public static void AddMicroClimate(JObject simulation)
        {
            JArray children = simulation["Children"] as JArray;
            if (children == null)
            {
                children = new JArray();
                simulation["Children"] = children;
            }

            JObject microClimateModel = new JObject();
            microClimateModel["$type"] = "Models.MicroClimate, Models";
            JsonUtilities.RenameModel(microClimateModel, "MicroClimate");
            microClimateModel["a_interception"] = "0.0";
            microClimateModel["b_interception"] = "1.0";
            microClimateModel["c_interception"] = "0.0";
            microClimateModel["d_interception"] = "0.0";
            microClimateModel["soil_albedo"] = "0.13";
            microClimateModel["SoilHeatFluxFraction"] = "0.4";
            microClimateModel["NightInterceptionFraction"] = "0.5";
            microClimateModel["ReferenceHeight"] = "2.0";
            microClimateModel["IncludeInDocumentation"] = "true";
            microClimateModel["Enabled"] = "true";
            microClimateModel["ReadOnly"] = "false";
            var weathers = JsonUtilities.ChildrenOfType(simulation, "Weather");

            // Don't bother with microclimate if no weather component
            if (weathers.Count != 0)
            {
                var weather = weathers.First();
                int index = children.IndexOf(weather);
                children.Insert(index + 1, microClimateModel);
            }
        }

        /// <summary>
        /// Upgrades to version 62. Fixes SimpleLeaf variable names
        /// following a refactor of this class.
        /// </summary>
        /// <param name="root">The root JSON token.</param>
        /// <param name="fileName">The name of the apsimx file.</param>
        private static void UpgradeToVersion62(JObject root, string fileName)
        {
            // We renamed a lot of IFunctions and removed the 'Function' suffix.
            // ie HeightFunction -> Height.
            Dictionary<string, string> changedProperties = new Dictionary<string, string>();
            changedProperties.Add("Tallness", "HeightFunction");
            changedProperties.Add("Area", "LAIFunction");
            changedProperties.Add("LaiDead", "LaiDeadFunction");
            changedProperties.Add("WaterDemand", "WaterDemandFunction");
            changedProperties.Add("Cover", "CoverFunction");
            changedProperties.Add("ExtinctionCoefficient", "ExtinctionCoefficientFunction");
            changedProperties.Add("BaseHeight", "BaseHeightFunction");
            changedProperties.Add("Wideness", "WidthFunction");
            changedProperties.Add("DetachmentRate", "DetachmentRateFunction");
            changedProperties.Add("InitialWt", "InitialWtFunction");
            changedProperties.Add("MaintenanceRespiration", "MaintenanceRespirationFunction");
            changedProperties.Add("FRGR", "FRGRFunction");

            // Names of nodes which are probably simple leaf. The problem is that
            // in released models, the model is stored in a separate file to the
            // simulations. Therefore when we parse/convert the simulation file,
            // we don't know the names of the simple leaf models, so we are forced
            // take a guess.
            List<string> modelNames = new List<string>() { "Leaf", "Stover" };

            // Names of nodes which are definitely simple leaf.
            List<string> definiteSimpleLeaves = new List<string>();

            // Go through all SimpleLeafs and rename the appropriate children.
            foreach (JObject leaf in JsonUtilities.ChildrenRecursively(root, "SimpleLeaf"))
            {
                modelNames.Add(leaf["Name"].ToString());
                definiteSimpleLeaves.Add(leaf["Name"].ToString());
                // We removed the Leaf.AppearedCohortNo property.
                JObject relativeArea = JsonUtilities.FindFromPath(leaf, "DeltaLAI.Vegetative.Delta.RelativeArea");
                if (relativeArea != null && relativeArea["XProperty"].ToString() == "[Leaf].AppearedCohortNo")
                    relativeArea["XProperty"] = "[Leaf].NodeNumber";

                foreach (var change in changedProperties)
                {
                    string newName = change.Key;
                    string old = change.Value;
                    JsonUtilities.RenameChildModel(leaf, old, newName);
                }
            }

            foreach (JObject reference in JsonUtilities.ChildrenRecursively(root, "VariableReference"))
            {
                foreach (string leafName in definiteSimpleLeaves)
                {
                    foreach (KeyValuePair<string, string> property in changedProperties)
                    {
                        string oldName = property.Value;
                        string newName = property.Key;

                        string toReplace = $"{leafName}.{oldName}";
                        string replaceWith = $"{leafName}.{newName}";
                        reference["VariableName"] = reference["VariableName"].ToString().Replace(toReplace, replaceWith);

                        toReplace = $"[{leafName}].{oldName}";
                        replaceWith = $"[{leafName}].{newName}";
                        reference["VariableName"] = reference["VariableName"].ToString().Replace(toReplace, replaceWith);
                    }
                }
            }

            // Attempt some basic find/replace in manager scripts.
            foreach (ManagerConverter manager in JsonUtilities.ChildManagers(root))
            {
                foreach (var change in changedProperties)
                {
                    string newName = change.Key;
                    string old = change.Value;

                    bool changed = false;
                    foreach (string modelName in modelNames)
                    {
                        string toReplace = $"{modelName}.{old}";
                        string replaceWith = $"{modelName}.{newName}";
                        changed |= manager.Replace(toReplace, replaceWith, true);

                        foreach (KeyValuePair<string, string> parameter in manager.Parameters)
                        {
                            string newParam = parameter.Value.Replace(toReplace, replaceWith);
                            manager.UpdateParameter(parameter.Key, newParam);
                        }

                        toReplace = $"[{modelName}].{old}";
                        replaceWith = $"[{modelName}].{newName}";
                        changed |= manager.Replace(toReplace, replaceWith, true);

                        foreach (KeyValuePair<string, string> parameter in manager.Parameters)
                        {
                            string newParam = parameter.Value.Replace(toReplace, replaceWith);
                            manager.UpdateParameter(parameter.Key, newParam);
                        }
                    }
                    if (changed)
                        manager.Save();
                }
            }

            // Fix some cultivar commands.
            foreach (JObject cultivar in JsonUtilities.ChildrenRecursively(root, "Cultivar"))
            {
                if (!cultivar["Command"].HasValues)
                    continue;

                foreach (JValue command in cultivar["Command"].Children())
                {
                    foreach (var change in changedProperties)
                    {
                        string newName = change.Key;
                        string old = change.Value;
                        foreach (string modelName in modelNames)
                        {
                            command.Value = command.Value.ToString().Replace($"{modelName}.{old}", $"{modelName}.{newName}");
                            command.Value = command.Value.ToString().Replace($"[{modelName}].{old}", $"[{modelName}].{newName}");
                        }
                    }
                }
            }
        }

        /// <summary>
        /// Upgrades to version 63. Rename the 'Water' node under soil to 'Physical'
        /// </summary>
        /// <param name="root">The root JSON token.</param>
        /// <param name="fileName">The name of the apsimx file.</param>
        private static void UpgradeToVersion63(JObject root, string fileName)
        {
            foreach (var water in JsonUtilities.ChildrenRecursively(root, "Water"))
            {
                water["$type"] = "Models.Soils.Physical, Models";
                JsonUtilities.RenameModel(water, "Physical");
            }

            foreach (var report in JsonUtilities.ChildrenOfType(root, "Report"))
            {
                JsonUtilities.SearchReplaceReportVariableNames(report, ".Water.", ".Physical.");
            }

            foreach (var factor in JsonUtilities.ChildrenOfType(root, "Factor"))
            {
                var specification = factor["Specification"];
                if (specification != null)
                {
                    var specificationString = specification.ToString();
                    specificationString = specificationString.Replace(".Water.", ".Physical.");
                    specificationString = specificationString.Replace("[Water]", "[Physical]");
                    factor["Specification"] = specificationString;
                }
            }

            foreach (var factor in JsonUtilities.ChildrenOfType(root, "CompositeFactor"))
            {
                var specifications = factor["Specifications"];
                if (specifications != null)
                {
                    for (int i = 0; i < specifications.Count(); i++)
                    {
                        var specificationString = specifications[i].ToString();
                        specificationString = specificationString.Replace(".Water.", ".Physical.");
                        specificationString = specificationString.Replace("[Water]", "[Physical]");
                        specifications[i] = specificationString;
                    }
                }
            }
        }


        /// <summary>
        /// Upgrades to version 64. Rename the 'SoilOrganicMatter' node under soil to 'Organic'
        /// </summary>
        /// <param name="root">The root JSON token.</param>
        /// <param name="fileName">The name of the apsimx file.</param>
        private static void UpgradeToVersion64(JObject root, string fileName)
        {
            foreach (var organic in JsonUtilities.ChildrenRecursively(root, "SoilOrganicMatter"))
            {
                organic["$type"] = "Models.Soils.Organic, Models";
                JsonUtilities.RenameModel(organic, "Organic");
                organic["FOMCNRatio"] = organic["RootCN"];
                organic["FOM"] = organic["RootWt"];
                organic["SoilCNRatio"] = organic["SoilCN"];
                organic["Carbon"] = organic["OC"];
                var ocUnits = organic["OCUnits"];
                if (ocUnits != null)
                {
                    string ocUnitsString = ocUnits.ToString();
                    if (ocUnitsString == "1" || ocUnitsString == "WalkleyBlack")
                    {
                        var oc = organic["Carbon"].Values<double>().ToArray();
                        oc = MathUtilities.Multiply_Value(oc, 1.3);
                        organic["Carbon"] = new JArray(oc);
                    }
                }
            }

            foreach (var report in JsonUtilities.ChildrenOfType(root, "Report"))
            {
                JsonUtilities.SearchReplaceReportVariableNames(report, ".SoilOrganicMatter.", ".Organic.");
                JsonUtilities.SearchReplaceReportVariableNames(report, ".RootCN", ".FOMCNRatio");
                JsonUtilities.SearchReplaceReportVariableNames(report, ".RootWt", ".FOM");
                JsonUtilities.SearchReplaceReportVariableNames(report, ".SoilCN", ".SoilCNRatio");
                JsonUtilities.SearchReplaceReportVariableNames(report, ".Organic.OC", ".Organic.Carbon");
            }

            foreach (var factor in JsonUtilities.ChildrenOfType(root, "Factor"))
            {
                var specification = factor["Specification"];
                if (specification != null)
                {
                    var specificationString = specification.ToString();
                    specificationString = specificationString.Replace(".SoilOrganicMatter.", ".Organic.");
                    specificationString = specificationString.Replace("[SoilOrganicMatter]", "[Organic]");
                    specificationString = specificationString.Replace(".Organic.OC", ".Organic.Carbon");
                    specificationString = specificationString.Replace(".RootCN", ".FOMCNRatio");
                    specificationString = specificationString.Replace(".RootWt", ".FOM");
                    specificationString = specificationString.Replace(".SoilCN", ".SoilCNRatio");
                    factor["Specification"] = specificationString;
                }
            }

            foreach (var factor in JsonUtilities.ChildrenOfType(root, "CompositeFactor"))
            {
                var specifications = factor["Specifications"];
                if (specifications != null)
                {
                    for (int i = 0; i < specifications.Count(); i++)
                    {
                        var specificationString = specifications[i].ToString();
                        specificationString = specificationString.Replace(".SoilOrganicMatter.", ".Organic.");
                        specificationString = specificationString.Replace("[SoilOrganicMatter]", "[Organic]");
                        specificationString = specificationString.Replace(".OC", ".Carbon");
                        specificationString = specificationString.Replace(".RootCN", ".FOMCNRatio");
                        specificationString = specificationString.Replace(".RootWt", ".FOM");
                        specificationString = specificationString.Replace(".SoilCN", ".SoilCNRatio");
                        specifications[i] = specificationString;
                    }
                }
            }

            foreach (var series in JsonUtilities.ChildrenOfType(root, "Series"))
            {
                if (series["XFieldName"] != null)
                {
                    series["XFieldName"] = series["XFieldName"].ToString().Replace("SoilOrganicMatter", "Organic");
                    series["XFieldName"] = series["XFieldName"].ToString().Replace(".Organic.OC", ".Organic.Carbon");
                }
                if (series["YFieldName"] != null)
                {
                    series["YFieldName"] = series["YFieldName"].ToString().Replace("SoilOrganicMatter", "Organic");
                    series["YFieldName"] = series["YFieldName"].ToString().Replace(".Organic.OC", ".Organic.Carbon");
                }
            }

            foreach (var child in JsonUtilities.ChildrenRecursively(root))
            {
                if (JsonUtilities.Type(child) == "Morris" || JsonUtilities.Type(child) == "Sobol")
                {
                    var parameters = child["Parameters"];
                    for (int i = 0; i < parameters.Count(); i++)
                    {
                        var parameterString = parameters[i]["Path"].ToString();
                        parameterString = parameterString.Replace(".SoilOrganicMatter.", ".Organic.");
                        parameterString = parameterString.Replace("[SoilOrganicMatter]", "[Organic]");
                        parameterString = parameterString.Replace(".OC", ".Carbon");
                        parameters[i]["Path"] = parameterString;
                    }
                }
            }
        }

        /// <summary>
        /// Upgrades to version 65. Rename the 'Analysis' node under soil to 'Chemical'
        /// </summary>
        /// <param name="root">The root JSON token.</param>
        /// <param name="fileName">The name of the apsimx file.</param>
        private static void UpgradeToVersion65(JObject root, string fileName)
        {
            foreach (var chemical in JsonUtilities.ChildrenRecursively(root, "Analysis"))
            {
                var soil = JsonUtilities.Parent(chemical);
                var physical = JsonUtilities.ChildWithName(soil as JObject, "Physical");

                chemical["$type"] = "Models.Soils.Chemical, Models";
                JsonUtilities.RenameModel(chemical, "Chemical");
                if (physical != null && physical["Thickness"] != null)
                {
                    // Move particle size numbers from chemical to physical and make sure layers are mapped.
                    var physicalThickness = physical["Thickness"].Values<double>().ToArray();
                    var chemicalThickness = chemical["Thickness"].Values<double>().ToArray();

                    if (chemical["ParticleSizeSand"] != null && chemical["ParticleSizeSand"].HasValues)
                    {
                        var values = chemical["ParticleSizeSand"].Values<double>().ToArray();
                        if (values.Length < physicalThickness.Length)
                            Array.Resize(ref values, chemicalThickness.Length);
                        var mappedValues = Soils.Standardiser.Layers.MapConcentration(values, chemicalThickness, physicalThickness, values.Last());
                        physical["ParticleSizeSand"] = new JArray(mappedValues);
                    }

                    if (chemical["ParticleSizeSilt"] != null && chemical["ParticleSizeSilt"].HasValues)
                    {
                        var values = chemical["ParticleSizeSilt"].Values<double>().ToArray();
                        if (values.Length < physicalThickness.Length)
                            Array.Resize(ref values, chemicalThickness.Length);
                        var mappedValues = Soils.Standardiser.Layers.MapConcentration(values, chemicalThickness, physicalThickness, values.Last());
                        physical["ParticleSizeSilt"] = new JArray(mappedValues);
                    }

                    if (chemical["ParticleSizeClay"] != null && chemical["ParticleSizeClay"].HasValues)
                    {
                        var values = chemical["ParticleSizeClay"].Values<double>().ToArray();
                        if (values.Length < physicalThickness.Length)
                            Array.Resize(ref values, chemicalThickness.Length);
                        var mappedValues = Soils.Standardiser.Layers.MapConcentration(values, chemicalThickness, physicalThickness, values.Last());
                        physical["ParticleSizeClay"] = new JArray(mappedValues);
                    }

                    // convert ph units
                    var phUnits = physical["PHUnits"];
                    if (phUnits != null)
                    {
                        string phUnitsString = phUnits.ToString();
                        if (phUnitsString == "1")
                        {
                            // pH in water = (pH in CaCl X 1.1045) - 0.1375
                            var ph = physical["PH"].Values<double>().ToArray();
                            ph = MathUtilities.Subtract_Value(MathUtilities.Multiply_Value(ph, 1.1045), 0.1375);
                            chemical["PH"] = new JArray(ph);
                        }
                    }
                }
            }

            foreach (var report in JsonUtilities.ChildrenOfType(root, "Report"))
            {
                JsonUtilities.SearchReplaceReportVariableNames(report, ".Analysis.", ".Chemical.");
            }

            foreach (var factor in JsonUtilities.ChildrenOfType(root, "Factor"))
            {
                var specification = factor["Specification"];
                if (specification != null)
                {
                    var specificationString = specification.ToString();
                    specificationString = specificationString.Replace(".Analysis.", ".Chemical.");
                    specificationString = specificationString.Replace("[Analysis]", "[Chemical]");
                    factor["Specification"] = specificationString;
                }
            }

            foreach (var factor in JsonUtilities.ChildrenOfType(root, "CompositeFactor"))
            {
                var specifications = factor["Specifications"];
                if (specifications != null)
                {
                    for (int i = 0; i < specifications.Count(); i++)
                    {
                        var specificationString = specifications[i].ToString();
                        specificationString = specificationString.Replace(".Analysis.", ".Chemical.");
                        specificationString = specificationString.Replace("[Analysis]", "[Chemical]");
                        specifications[i] = specificationString;
                    }
                }
            }

            foreach (var series in JsonUtilities.ChildrenOfType(root, "Series"))
            {
                if (series["XFieldName"] != null)
                {
                    series["XFieldName"] = series["XFieldName"].ToString().Replace("Analysis", "Chemical");
                }
                if (series["YFieldName"] != null)
                {
                    series["YFieldName"] = series["YFieldName"].ToString().Replace("Analysis", "Chemical");
                }
            }

            foreach (var child in JsonUtilities.ChildrenRecursively(root))
            {
                if (JsonUtilities.Type(child) == "Morris" || JsonUtilities.Type(child) == "Sobol")
                {
                    var parameters = child["Parameters"];
                    for (int i = 0; i < parameters.Count(); i++)
                    {
                        var parameterString = parameters[i]["Path"].ToString();
                        parameterString = parameterString.Replace(".Analysis.", ".Chemical.");
                        parameterString = parameterString.Replace("[Analysis]", "[Chemical]");
                        parameters[i]["Path"] = parameterString;
                    }
                }
            }
        }

        /// <summary>
        /// When a factor is under a factors model, insert a permutation model.
        /// </summary>
        /// <param name="root"></param>
        /// <param name="fileName"></param>
        private static void UpgradeToVersion66(JToken root, string fileName)
        {
            foreach (var factors in JsonUtilities.ChildrenRecursively(root as JObject, "Factors"))
            {
                if (JsonUtilities.Children(factors).Count > 1)
                {
                    var permutationsNode = new JObject();
                    permutationsNode["$type"] = "Models.Factorial.Permutation, Models";
                    JsonUtilities.RenameModel(permutationsNode, "Permutation");
                    permutationsNode["Children"] = factors["Children"];
                    var children = new JArray(permutationsNode);
                    factors["Children"] = children;
                }
            }
        }

        /// <summary>
        /// Upgrades to version 67. Sets the Start and End properties
        /// in clock to the values previously stored in StartDate and EndDate.
        /// </summary>
        /// <param name="root"></param>
        /// <param name="fileName"></param>
        private static void UpgradeToVersion67(JObject root, string fileName)
        {
            foreach (JObject clock in JsonUtilities.ChildrenRecursively(root, "Clock"))
            {
                clock["Start"] = clock["StartDate"];
                clock["End"] = clock["EndDate"];
            }
        }

        /// <summary>
        /// Upgrades to version 68. Removes AgPasture.Sward
        /// </summary>
        /// <param name="root"></param>
        /// <param name="fileName"></param>
        private static void UpgradeToVersion68(JObject root, string fileName)
        {
            foreach (JObject sward in JsonUtilities.ChildrenRecursively(root, "Sward"))
            {
                foreach (JObject pastureSpecies in JsonUtilities.Children(sward))
                {
                    if (pastureSpecies["Name"].ToString().Equals("Ryegrass", StringComparison.InvariantCultureIgnoreCase))
                        JsonUtilities.RenameModel(pastureSpecies, "AGPRyegrass");
                    if (pastureSpecies["Name"].ToString().Equals("WhiteClover", StringComparison.InvariantCultureIgnoreCase))
                        JsonUtilities.RenameModel(pastureSpecies, "AGPWhiteClover");
                    pastureSpecies["ResourceName"] = pastureSpecies["Name"];

                    var swardParentChildren = JsonUtilities.Parent(sward)["Children"] as JArray;
                    swardParentChildren.Add(pastureSpecies);
                }
                sward.Remove();
            }

            bool foundAgPastureWhiteClover = false; // as opposed to a PMF whiteclover
            foreach (JObject pastureSpecies in JsonUtilities.ChildrenRecursively(root, "PastureSpecies"))
            {
                if (pastureSpecies["Name"].ToString().Equals("Ryegrass", StringComparison.InvariantCultureIgnoreCase))
                    JsonUtilities.RenameModel(pastureSpecies, "AGPRyegrass");
                if (pastureSpecies["Name"].ToString().Equals("WhiteClover", StringComparison.InvariantCultureIgnoreCase))
                {
                    JsonUtilities.RenameModel(pastureSpecies, "AGPWhiteClover");
                    foundAgPastureWhiteClover = true;
                }

                pastureSpecies["ResourceName"] = pastureSpecies["Name"];
            }

            foreach (JObject soilCrop in JsonUtilities.ChildrenRecursively(root, "SoilCrop"))
            {
                if (soilCrop["Name"].ToString().Equals("SwardSoil", StringComparison.InvariantCultureIgnoreCase))
                    soilCrop.Remove();
                if (soilCrop["Name"].ToString().Equals("RyegrassSoil", StringComparison.InvariantCultureIgnoreCase))
                    JsonUtilities.RenameModel(soilCrop, "AGPRyegrassSoil");
                if (foundAgPastureWhiteClover && soilCrop["Name"].ToString().Equals("WhiteCloverSoil", StringComparison.InvariantCultureIgnoreCase))
                    JsonUtilities.RenameModel(soilCrop, "AGPWhiteCloverSoil");
            }
        }

        /// <summary>
        /// Upgrades to version 69. Fixes link attributes in manager scripts after
        /// link refactoring.
        /// </summary>
        /// <param name="root">The root JSON token.</param>
        /// <param name="fileName">The name of the .apsimx file.</param>
        private static void UpgradeToVersion69(JObject root, string fileName)
        {
            foreach (ManagerConverter manager in JsonUtilities.ChildManagers(root))
            {
                // The linking code previously had a hack which automatically enabled link by name if the target
                // model type is IFunction or Biomass (or any inherited class thereof). I've removed this hack 
                // from the link resolution code, which means that all such links must be adjusted accordingly.

                // [Link(...)] [Units] [...] Biomass -> [Link(ByName = true, ...)] [Units] [...] Biomass
                manager.ReplaceRegex(@"\[Link\(([^\)]+)\)\]((\s*\[[^\]]+\])*\s*(public|private|protected|internal|static|readonly| )*\s*(IFunction|Biomass|CNReductionForCover|CNReductionForTillage|RunoffModel|WaterTableModel|HeightFunction|DecumulateFunction|EndOfDayFunction|LiveOnEventFunction|AccumulateAtEvent|DailyMeanVPD|CERESDenitrificationWaterFactor|CERESDenitrificationTemperatureFactor|CERESMineralisationFOMCNRFactor|DayCentN2OFractionModel|CERESNitrificationpHFactor|CERESNitrificationWaterFactor|CERESUreaHydrolysisModel|CERESMineralisationWaterFactor|CERESMineralisationTemperatureFactor|CERESNitrificationModel|StringComparisonFunction|AccumulateByDate|AccumulateByNumericPhase|TrackerFunction|ArrayFunction|WangEngelTempFunction|BoundFunction|LinearAfterThresholdFunction|SoilWaterScale|MovingAverageFunction|HoldFunction|DeltaFunction|MovingSumFunction|QualitativePPEffect|AccumulateFunction|AddFunction|AgeCalculatorFunction|AirTemperatureFunction|BellCurveFunction|Constant|DivideFunction|ExponentialFunction|ExpressionFunction|ExternalVariable|LessThanFunction|LinearInterpolationFunction|MaximumFunction|MinimumFunction|MultiplyFunction|OnEventFunction|PhaseBasedSwitch|PhaseLookup|PhaseLookupValue|PhotoperiodDeltaFunction|PhotoperiodFunction|PowerFunction|SigmoidFunction|SoilTemperatureDepthFunction|SoilTemperatureFunction|SoilTemperatureWeightedFunction|SplineInterpolationFunction|StageBasedInterpolation|SubtractFunction|VariableReference|WeightedTemperatureFunction|XYPairs|CanopyPhotosynthesis|RUECO2Function|RUEModel|StorageDMDemandFunction|StorageNDemandFunction|InternodeCohortDemandFunction|BerryFillingRateFunction|TEWaterDemandFunction|FillingRateFunction|AllometricDemandFunction|InternodeDemandFunction|PartitionFractionDemandFunction|PopulationBasedDemandFunction|PotentialSizeDemandFunction|RelativeGrowthRateDemandFunction))", @"[Link(Type = LinkType.Child, ByName = true, $1)]$2");

                // [Link] IFunction -> [Link(ByName = true)] IFunction
                manager.ReplaceRegex(@"\[Link\]((\s*\[[^\]]+\])*\s*(public|private|protected|internal|static|readonly| )*\s*(IFunction|Biomass|CNReductionForCover|CNReductionForTillage|RunoffModel|WaterTableModel|HeightFunction|DecumulateFunction|EndOfDayFunction|LiveOnEventFunction|AccumulateAtEvent|DailyMeanVPD|CERESDenitrificationWaterFactor|CERESDenitrificationTemperatureFactor|CERESMineralisationFOMCNRFactor|DayCentN2OFractionModel|CERESNitrificationpHFactor|CERESNitrificationWaterFactor|CERESUreaHydrolysisModel|CERESMineralisationWaterFactor|CERESMineralisationTemperatureFactor|CERESNitrificationModel|StringComparisonFunction|AccumulateByDate|AccumulateByNumericPhase|TrackerFunction|ArrayFunction|WangEngelTempFunction|BoundFunction|LinearAfterThresholdFunction|SoilWaterScale|MovingAverageFunction|HoldFunction|DeltaFunction|MovingSumFunction|QualitativePPEffect|AccumulateFunction|AddFunction|AgeCalculatorFunction|AirTemperatureFunction|BellCurveFunction|Constant|DivideFunction|ExponentialFunction|ExpressionFunction|ExternalVariable|LessThanFunction|LinearInterpolationFunction|MaximumFunction|MinimumFunction|MultiplyFunction|OnEventFunction|PhaseBasedSwitch|PhaseLookup|PhaseLookupValue|PhotoperiodDeltaFunction|PhotoperiodFunction|PowerFunction|SigmoidFunction|SoilTemperatureDepthFunction|SoilTemperatureFunction|SoilTemperatureWeightedFunction|SplineInterpolationFunction|StageBasedInterpolation|SubtractFunction|VariableReference|WeightedTemperatureFunction|XYPairs|CanopyPhotosynthesis|RUECO2Function|RUEModel|StorageDMDemandFunction|StorageNDemandFunction|InternodeCohortDemandFunction|BerryFillingRateFunction|TEWaterDemandFunction|FillingRateFunction|AllometricDemandFunction|InternodeDemandFunction|PartitionFractionDemandFunction|PopulationBasedDemandFunction|PotentialSizeDemandFunction|RelativeGrowthRateDemandFunction))", @"[Link(Type = LinkType.Child, ByName = true)]$1");

                // Here I assume that all [LinkByPath] links will have a path argument supplied.
                // [LinkByPath(...)] -> [Link(Type = LinkType.Path, ...)]
                manager.ReplaceRegex(@"\[LinkByPath\(([^\)]+)\)", @"[Link(Type = LinkType.Path, $1)");

                // [ParentLink(...)] -> [Link(Type = LinkType.Ancestor, ...)]
                manager.ReplaceRegex(@"\[ParentLink\(([^\)]+)\)", @"[Link(Type = LinkType.Ancestor, $1)");

                // [ParentLink] -> [Link(Type = LinkType.Ancestor, ByName = false)]
                manager.Replace("[ParentLink]", "[Link(Type = LinkType.Ancestor)]", caseSensitive: true);

                // [ScopedLinkByName(...)] -> [Link(ByName = true, ...)]
                manager.ReplaceRegex(@"\[ScopedLinkByName\(([^\)]+)\)", @"[Link(ByName = true, $1)");

                // [ScopedLinkByName] -> [Link(ByName = true)]
                manager.Replace("[ScopedLinkByName]", "[Link(ByName = true)]", caseSensitive: true);

                // [ScopedLink(...)] -> [Link(...)]
                manager.ReplaceRegex(@"\[ScopedLink\(([^\)]+)\)", @"[Link($1)");

                // [ScopedLink] -> [Link]
                manager.Replace("[ScopedLink]", "[Link]", caseSensitive: true);

                // [ChildLinkByName(...)] -> [Link(Type = LinkType.Child, ByName = true, ...)]
                manager.ReplaceRegex(@"\[ChildLinkByName\(([^\)]+)\)", @"[Link(Type = LinkType.Child, ByName = true, $1)");

                // [ChildLinkByName] -> [Link(Type = LinkType.Child, ByName = true)]
                manager.Replace("[ChildLinkByName]", "[Link(Type = LinkType.Child, ByName = true)]", caseSensitive: true);

                // [ChildLink(...)] -> [Link(Type = LinkType.Child, ...)]
                manager.ReplaceRegex(@"\[ChildLink\(([^\)]+)\)", @"[Link(Type = LinkType.Child, $1)");

                // [ChildLink] -> [Link(Type = LinkType.Child)]
                manager.Replace("[ChildLink]", "[Link(Type = LinkType.Child)]", caseSensitive: true);

                manager.Save();
            }
        }

        /// <summary>
        /// Changes the type of the Stock component inital values genotypes array
        /// from StockGeno to SingleGenotypeInits.
        /// </summary>
        /// <param name="root">The root JSON token.</param>
        /// <param name="fileName">The name of the apsimx file.</param>
        private static void UpgradeToVersion70(JObject root, string fileName)
        {
            foreach (var stockNode in JsonUtilities.ChildrenOfType(root, "Stock"))
            {
                // for each element of GenoTypes[]
                var genotypes = stockNode["GenoTypes"];
                for (int i = 0; i < genotypes.Count(); i++)
                {
                    genotypes[i]["$type"] = "Models.GrazPlan.SingleGenotypeInits, Models";
                    double dr = Convert.ToDouble(genotypes[i]["DeathRate"]);
                    double drw = Convert.ToDouble(genotypes[i]["WnrDeathRate"]);
                    genotypes[i]["DeathRate"] = new JArray(new double[] { dr, drw });
                    genotypes[i]["PotFleeceWt"] = genotypes[i]["RefFleeceWt"];
                    genotypes[i]["Conceptions"] = genotypes[i]["Conception"];
                    genotypes[i]["GenotypeName"] = genotypes[i]["Name"];
                }
            }
        }

        /// <summary>
        /// Alters all existing linint functions to have a child variable reference IFunction called XValue instead of a
        /// string property called XProperty that IFunction then had to locate
        /// </summary>
        /// <param name="root">The root JSON token.</param>
        /// <param name="fileName">The name of the apsimx file.</param>
        private static void UpgradeToVersion71(JObject root, string fileName)
        {
            foreach (JObject linint in JsonUtilities.ChildrenRecursively(root, "LinearInterpolationFunction"))
            {
                VariableReference varRef = new VariableReference();
                varRef.Name = "XValue";
                varRef.VariableName = linint["XProperty"].ToString();
                JsonUtilities.AddModel(linint, varRef);
                linint.Remove("XProperty");
            }
        }

        /// <summary>
        /// Remove .Value() from all variable references because it is redundant
        /// </summary>
        /// <param name="root">The root JSON token.</param>
        /// <param name="fileName">The name of the apsimx file.</param>
        private static void UpgradeToVersion72(JObject root, string fileName)
        {
            foreach (var varRef in JsonUtilities.ChildrenRecursively(root, "VariableReference"))
                varRef["VariableName"] = varRef["VariableName"].ToString().Replace(".Value()", "");

            foreach (var report in JsonUtilities.ChildrenOfType(root, "Report"))
                JsonUtilities.SearchReplaceReportVariableNames(report, ".Value()", "");

            foreach (var graph in JsonUtilities.ChildrenOfType(root, "Series"))
            {
                if (graph["XFieldName"] != null)
                    graph["XFieldName"] = graph["XFieldName"].ToString().Replace(".Value()", "");
                if (graph["X2FieldName"] != null)
                    graph["X2FieldName"] = graph["X2FieldName"].ToString().Replace(".Value()", "");
                if (graph["YFieldName"] != null)
                    graph["YFieldName"] = graph["YFieldName"].ToString().Replace(".Value()", "");
                if (graph["Y2FieldName"] != null)
                    graph["Y2FieldName"] = graph["Y2FieldName"].ToString().Replace(".Value()", "");
            }
        }

        /// <summary>
        /// Alters all existing AllometricDemand functions to have a child variable reference IFunction called XValue and YValue instead of 
        /// string property called XProperty and YProperty that it then had to locate.  Aiming to get all things using get for properties
        /// to be doing it via Variable reference so we can stream line scoping rules
        /// </summary>
        /// <param name="root">The root JSON token.</param>
        /// <param name="fileName">The name of the apsimx file.</param>
        private static void UpgradeToVersion73(JObject root, string fileName)
        {
            foreach (JObject Alomet in JsonUtilities.ChildrenRecursively(root, "AllometricDemandFunction"))
            {
                VariableReference XvarRef = new VariableReference();
                XvarRef.Name = "XValue";
                XvarRef.VariableName = Alomet["XProperty"].ToString();
                JsonUtilities.AddModel(Alomet, XvarRef);
                Alomet.Remove("XProperty");
                VariableReference YvarRef = new VariableReference();
                YvarRef.Name = "YValue";
                YvarRef.VariableName = Alomet["YProperty"].ToString();
                JsonUtilities.AddModel(Alomet, YvarRef);
                Alomet.Remove("YProperty");

            }
        }

        /// <summary>
        /// Changes the Surface Organic Matter property FractionFaecesAdded to 1.0
        /// </summary>
        /// <param name="root">The root JSON token.</param>
        /// <param name="fileName">The name of the apsimx file.</param>
        private static void UpgradeToVersion74(JObject root, string fileName)
        {
            foreach (JObject som in JsonUtilities.ChildrenRecursively(root, "SurfaceOrganicMatter"))
                som["FractionFaecesAdded"] = "1.0";
        }

        /// <summary>
        /// Change TreeLeafAreas to ShadeModiers in Tree Proxy
        /// </summary>
        /// <param name="root">The root JSON token.</param>
        /// <param name="fileName">The name of the apsimx file.</param>
        private static void UpgradeToVersion75(JObject root, string fileName)
        {
            foreach (JObject TreeProxy in JsonUtilities.ChildrenRecursively(root, "TreeProxy"))
            {
                TreeProxy["ShadeModifiers"] = TreeProxy["TreeLeafAreas"];
                // ShadeModifiers is sometimes null (not sure why) so fill it with 1s using Heights to get array length
                var SM = TreeProxy["Heights"].Values<double>().ToArray();
                for (int i = 0; i < SM.Count(); i++)
                    SM[i] = 1.0;
                TreeProxy["ShadeModifiers"] = new JArray(SM);
            }
        }

        /// <summary>
        /// Change flow_urea to FlowUrea in soil water
        /// </summary>
        /// <param name="root">The root JSON token.</param>
        /// <param name="fileName">The name of the apsimx file.</param>
        private static void UpgradeToVersion76(JObject root, string fileName)
        {
            foreach (var manager in JsonUtilities.ChildManagers(root))
            {
                if (manager.Replace(".flow_urea", ".FlowUrea"))
                    manager.Save();
            }
            foreach (var report in JsonUtilities.ChildrenOfType(root, "Report"))
            {
                JsonUtilities.SearchReplaceReportVariableNames(report, ".flow_urea", ".FlowUrea");
            }
        }

        /// <summary>
        /// Change the property in Stock to Genotypes
        /// </summary>
        /// <param name="root"></param>
        /// <param name="fileName"></param>
        private static void UpgradeToVersion77(JObject root, string fileName)
        {
            foreach (var manager in JsonUtilities.ChildManagers(root))
            {
                if (manager.Replace(".GenoTypes", ".Genotypes"))
                    manager.Save();
            }
            foreach (var stock in JsonUtilities.ChildrenOfType(root, "Stock"))
            {
                JsonUtilities.SearchReplaceReportVariableNames(stock, ".GenoTypes", ".Genotypes");
            }
        }

        /// <summary>
        /// Change the namespace for SimpleGrazing
        /// </summary>
        /// <param name="root"></param>
        /// <param name="fileName"></param>
        private static void UpgradeToVersion78(JObject root, string fileName)
        {
            foreach (var simpleGrazing in JsonUtilities.ChildrenOfType(root, "SimpleGrazing"))
            {
                simpleGrazing["$type"] = "Models.AgPasture.SimpleGrazing, Models";
            }
        }

        /// <summary>
        /// Change manager method and AgPasture variable names.
        /// </summary>
        /// <param name="root"></param>
        /// <param name="fileName"></param>
        private static void UpgradeToVersion79(JObject root, string fileName)
        {
            Tuple<string, string>[] changes =
            {
                new Tuple<string, string>(".Graze(", ".RemoveBiomass("),
                new Tuple<string, string>(".EmergingTissuesWt",   ".EmergingTissue.Wt"),
                new Tuple<string, string>(".EmergingTissuesN",    ".EmergingTissue.N"),
                new Tuple<string, string>(".DevelopingTissuesWt", ".DevelopingTissue.Wt"),
                new Tuple<string, string>(".DevelopingTissuesN",  ".DevelopingTissue.N"),
                new Tuple<string, string>(".MatureTissuesWt", ".MatureTissue.Wt"),
                new Tuple<string, string>(".MatureTissuesN",  ".MatureTissue.N"),
                new Tuple<string, string>(".DeadTissuesWt", ".DeadTissue.Wt"),
                new Tuple<string, string>(".DeadTissuesN",  ".DeadTissue.N")
            };

            JsonUtilities.RenameVariables(root, changes);
        }

        /// <summary>
        /// Replace ExcelMultiInput with ExcelInput.
        /// Change ExcelInput.FileName from a string into a string[].
        /// </summary>
        /// <param name="root"></param>
        /// <param name="fileName"></param>
        private static void UpgradeToVersion80(JObject root, string fileName)
        {
            // Rename ExcelInput.FileName to FileNames and make it an array.
            foreach (JObject excelInput in JsonUtilities.ChildrenRecursively(root, "ExcelInput"))
            {
                if (excelInput["FileName"] != null)
                    excelInput["FileNames"] = new JArray(excelInput["FileName"].Value<string>());
            }

            // Replace ExcelMultiInput with an ExcelInput.
            foreach (JObject excelMultiInput in JsonUtilities.ChildrenRecursively(root, "ExcelMultiInput"))
            {
                excelMultiInput["$type"] = "Models.PostSimulationTools.ExcelInput, Models";
            }
        }


        /// <summary>
        /// Seperate life cycle process class into Growth, Transfer and Mortality classes.
        /// </summary>
        /// <param name="root"></param>
        /// <param name="fileName"></param>
        private static void UpgradeToVersion81(JObject root, string fileName)
        {
            // Rename ExcelInput.FileName to FileNames and make it an array.
            foreach (JObject LSP in JsonUtilities.ChildrenRecursively(root, "LifeStageProcess"))
            {
                if (int.Parse(LSP["ProcessAction"].ToString()) == 0) //Process is Transfer
                {
                    LSP["$type"] = "Models.LifeCycle.LifeStageTransfer, Models";
                }
                else if (int.Parse(LSP["ProcessAction"].ToString()) == 1) //Process is PhysiologicalGrowth
                {
                    LSP["$type"] = "Models.LifeCycle.LifeStageGrowth, Models";
                }
                else if (int.Parse(LSP["ProcessAction"].ToString()) == 2) //Process is Mortality
                {
                    LSP["$type"] = "Models.LifeCycle.LifeStageMortality, Models";
                }

            }

            foreach (JObject LSRP in JsonUtilities.ChildrenRecursively(root, "LifeStageReproductionProcess"))
            {
                LSRP["$type"] = "Models.LifeCycle.LifeStageReproduction, Models";
            }

            foreach (JObject LSIP in JsonUtilities.ChildrenRecursively(root, "LifeStageImmigrationProcess"))
            {
                LSIP["$type"] = "Models.LifeCycle.LifeStageImmigration, Models";
            }
        }

        /// <summary>
        /// Add Critical N Conc (if not existing) to all Root Objects by copying the maximum N conc
        /// </summary>
        /// <param name="root"></param>
        /// <param name="fileName"></param>
        private static void UpgradeToVersion82(JObject root, string fileName)
        {
            foreach (JObject r in JsonUtilities.ChildrenRecursively(root, "Root"))
            {
                if (JsonUtilities.ChildWithName(r, "CriticalNConc") == null)
                {
                    JObject minNConc = JsonUtilities.ChildWithName(r, "MinimumNConc");
                    if (minNConc == null)
                        throw new Exception("Root has no CriticalNConc or MaximumNConc");

                    VariableReference varRef = new VariableReference();
                    varRef.Name = "CriticalNConc";
                    varRef.VariableName = "[Root].MinimumNConc";
                    JsonUtilities.AddModel(r, varRef);
                }
            }
        }

        /// <summary>
        /// Remove .Value() from everywhere possible.
        /// </summary>
        /// <param name="root"></param>
        /// <param name="fileName"></param>
        private static void UpgradeToVersion83(JObject root, string fileName)
        {
            // 1. Report
            foreach (JObject report in JsonUtilities.ChildrenRecursively(root, "Report"))
            {
                JArray variables = report["VariableNames"] as JArray;
                if (variables == null)
                    continue;

                for (int i = 0; i < variables.Count; i++)
                    variables[i] = variables[i].ToString().Replace(".Value()", "");
            }

            // 2. ExpressionFunction
            foreach (JObject function in JsonUtilities.ChildrenRecursively(root, "ExpressionFunction"))
                function["Expression"] = function["Expression"].ToString().Replace(".Value()", "");
        }

        /// <summary>
        /// Renames the Input.FileName property to FileNames and makes it an array.
        /// </summary>
        /// <param name="root"></param>
        /// <param name="fileName"></param>
        private static void UpgradeToVersion84(JObject root, string fileName)
        {
            foreach (JObject input in JsonUtilities.ChildrenRecursively(root, "Input"))
                if (input["FileName"] != null)
                    input["FileNames"] = new JArray(input["FileName"]);
        }

        /// <summary>
        /// Add a field to the Checkpoints table.
        /// </summary>
        /// <param name="root"></param>
        /// <param name="fileName"></param>
        private static void UpgradeToVersion85(JObject root, string fileName)
        {
            SQLite db = new SQLite();
            var dbFileName = Path.ChangeExtension(fileName, ".db");
            if (File.Exists(dbFileName))
            {
                db.OpenDatabase(dbFileName, false);
                if (db.TableExists("_Checkpoints"))
                {
                    if (!db.GetTableColumns("_Checkpoints").Contains("OnGraphs"))
                    {
                        db.AddColumn("_Checkpoints", "OnGraphs", "integer");
                    }
                }
            }
        }


        /// <summary>
        /// Add new methods structure to OrganArbitrator.
        /// </summary>
        /// <param name="root"></param>
        /// <param name="fileName"></param>
        private static void UpgradeToVersion86(JObject root, string fileName)
        {
            foreach (var arbitrator in JsonUtilities.ChildrenOfType(root, "OrganArbitrator"))
            {
                //remove DMArbitrator, and NArbitrator
                var children = JsonUtilities.Children(arbitrator);
                var exdm = children.Find(c => JsonUtilities.Name(c).Equals("dmArbitrator", StringComparison.OrdinalIgnoreCase));
                JsonUtilities.RemoveChild(arbitrator, JsonUtilities.Name(exdm));

                var exn = children.Find(c => JsonUtilities.Name(c).Equals("nArbitrator", StringComparison.OrdinalIgnoreCase));
                JsonUtilities.RemoveChild(arbitrator, JsonUtilities.Name(exn));

                JsonUtilities.RenameModel(exdm, "ArbitrationMethod");
                JsonUtilities.RenameModel(exn, "ArbitrationMethod");

                //Add DMArbitration
                var dm = JsonUtilities.CreateNewChildModel(arbitrator, "DMArbitration", "Models.PMF.BiomassTypeArbitrator");
                var folder = JsonUtilities.CreateNewChildModel(dm, "PotentialPartitioningMethods", "Models.Core.Folder");
                JsonUtilities.CreateNewChildModel(folder, "ReallocationMethod", "Models.PMF.Arbitrator.ReallocationMethod");
                JsonUtilities.CreateNewChildModel(folder, "AllocateFixationMethod", "Models.PMF.Arbitrator.AllocateFixationMethod");
                JsonUtilities.CreateNewChildModel(folder, "RetranslocationMethod", "Models.PMF.Arbitrator.RetranslocationMethod");
                JsonUtilities.CreateNewChildModel(folder, "SendPotentialDMAllocationsMethod", "Models.PMF.Arbitrator.SendPotentialDMAllocationsMethod");

                folder = JsonUtilities.CreateNewChildModel(dm, "AllocationMethods", "Models.Core.Folder");
                JsonUtilities.CreateNewChildModel(folder, "NutrientConstrainedAllocationMethod", "Models.PMF.Arbitrator.NutrientConstrainedAllocationMethod");
                JsonUtilities.CreateNewChildModel(folder, "DryMatterAllocationsMethod", "Models.PMF.Arbitrator.DryMatterAllocationsMethod");

                JArray dmChildren = dm["Children"] as JArray;
                dmChildren.Add(exdm);

                //Add N Arbitration
                var n = JsonUtilities.CreateNewChildModel(arbitrator, "NArbitration", "Models.PMF.BiomassTypeArbitrator");
                folder = JsonUtilities.CreateNewChildModel(n, "PotentialPartitioningMethods", "Models.Core.Folder");
                JsonUtilities.CreateNewChildModel(folder, "ReallocationMethod", "Models.PMF.Arbitrator.ReallocationMethod");

                folder = JsonUtilities.CreateNewChildModel(n, "ActualPartitioningMethods", "Models.Core.Folder");
                JsonUtilities.CreateNewChildModel(folder, "AllocateFixationMethod", "Models.PMF.Arbitrator.AllocateFixationMethod");
                JsonUtilities.CreateNewChildModel(folder, "RetranslocationMethod", "Models.PMF.Arbitrator.RetranslocationMethod");

                folder = JsonUtilities.CreateNewChildModel(n, "AllocationMethods", "Models.Core.Folder");
                JsonUtilities.CreateNewChildModel(folder, "NitrogenAllocationsMethod", "Models.PMF.Arbitrator.NitrogenAllocationsMethod");

                JArray nChildren = n["Children"] as JArray;
                nChildren.Add(exn);
                var allocatesMethod = JsonUtilities.CreateNewChildModel(n, "AllocateUptakesMethod", "Models.PMF.Arbitrator.AllocateUptakesMethod");

                var water = JsonUtilities.CreateNewChildModel(arbitrator, "WaterUptakeMethod", "Models.PMF.Arbitrator.WaterUptakeMethod");
                var nitrogen = JsonUtilities.CreateNewChildModel(arbitrator, "NitrogenUptakeMethod", "Models.PMF.Arbitrator.NitrogenUptakeMethod");
            }
        }

        /// <summary>
        /// Remove Models.Report namespace.
        /// </summary>
        /// <param name="root"></param>
        /// <param name="fileName"></param>
        private static void UpgradeToVersion87(JObject root, string fileName)
        {
            // Fix type of Report nodes
            foreach (JObject report in JsonUtilities.ChildrenRecursively(root, "Report"))
                report["$type"] = report["$type"].ToString().Replace("Report.Report", "Report");

            // Fix type of all models in the now-removed Models.Graph namespace
            foreach (JObject model in JsonUtilities.ChildrenRecursively(root))
                model["$type"] = model["$type"].ToString().Replace("Models.Graph.", "Models.");

            // Fix graph axes - these are a property of graphs, not a model themselves
            foreach (JObject graph in JsonUtilities.ChildrenRecursively(root, "Graph"))
            {
                JArray axes = graph["Axis"] as JArray;
                if (axes != null)
                    foreach (JObject axis in axes)
                        axis["$type"] = axis["$type"].ToString().Replace("Models.Graph", "Models");
            }

            // Fix nutrient directed graphs - the nodes/arcs are not children, but
            // need to have their types fixed.
            foreach (JObject nutrient in JsonUtilities.ChildrenRecursively(root, "Nutrient"))
            {
                JObject directedGraph = nutrient["DirectedGraphInfo"] as JObject;
                if (directedGraph != null)
                {
                    directedGraph["$type"] = directedGraph["$type"].ToString().Replace("Models.Graph.", "Models.");
                    JArray nodes = directedGraph["Nodes"] as JArray;
                    if (nodes != null)
                        foreach (JObject node in nodes)
                            node["$type"] = node["$type"].ToString().Replace("Models.Graph.", "Models.");
                    JArray arcs = directedGraph["Arcs"] as JArray;
                    if (arcs != null)
                        foreach (JObject arc in arcs)
                            arc["$type"] = arc["$type"].ToString().Replace("Models.Graph.", "Models.");
                }
            }

            // Replace ExcelMultiInput with an ExcelInput.
            foreach (ManagerConverter manager in JsonUtilities.ChildManagers(root))
            {
                manager.Replace("Models.Report", "Models");
                manager.Replace("using Report", "using Models");
                //manager.ReplaceRegex("(using Models.+)using Models", "$1");
                manager.Replace("Report.Report", "Report");

                manager.Replace("Models.Graph", "Models");
                manager.Replace("Graph.Graph", "Graph");

                List<string> usingStatements = manager.GetUsingStatements().ToList();
                usingStatements.Remove("Models.Graph");
                usingStatements.Remove("Graph");

                manager.SetUsingStatements(usingStatements.Distinct());

                manager.Save();
            }
        }

        /// <summary>
        /// Replace SoilWater model with WaterBalance model.
        /// </summary>
        /// <param name="root"></param>
        /// <param name="fileName"></param>
        private static void UpgradeToVersion88(JObject root, string fileName)
        {
            foreach (JObject soilWater in JsonUtilities.ChildrenRecursively(root, "SoilWater"))
            {
                soilWater["$type"] = "Models.WaterModel.WaterBalance, Models";
                soilWater["ResourceName"] = "WaterBalance";
                if (soilWater["discharge_width"] != null)
                    soilWater["DischargeWidth"] = soilWater["discharge_width"];
                if (soilWater["catchment_area"] != null)
                    soilWater["CatchmentArea"] = soilWater["catchment_area"];
            }

            foreach (var manager in JsonUtilities.ChildManagers(root))
            {
                bool managerChanged = false;

                var declarations = manager.GetDeclarations();
                foreach (var declaration in declarations)
                {
                    if (declaration.TypeName == "SoilWater")
                    {
                        declaration.TypeName = "ISoilWater";
                        managerChanged = true;
                    }
                }

                if (managerChanged)
                {
                    manager.SetDeclarations(declarations);

                    var usings = manager.GetUsingStatements().ToList();
                    if (!usings.Contains("Models.Interfaces"))
                    {
                        usings.Add("Models.Interfaces");
                        manager.SetUsingStatements(usings);
                    }
                }

                if (manager.Replace(" as SoilWater", ""))
                    managerChanged = true;
                if (manager.Replace("solute_flow_eff", "SoluteFlowEfficiency"))
                    managerChanged = true;
                if (manager.Replace("solute_flux_eff", "SoluteFluxEfficiency"))
                    managerChanged = true;
                if (manager.Replace("[EventSubscribe(\"Commencing\")", "[EventSubscribe(\"StartOfSimulation\")"))
                    managerChanged = true;

                if (managerChanged)
                    manager.Save();
            }

            foreach (var report in JsonUtilities.ChildrenOfType(root, "Report"))
            {
                JsonUtilities.SearchReplaceReportVariableNames(report, "solute_flow_eff", "SoluteFlowEfficiency");
                JsonUtilities.SearchReplaceReportVariableNames(report, "solute_flux_eff", "SoluteFluxEfficiency");
            }

        }

        /// <summary>
        /// Replace 'avg' with 'mean' in report variables.
        /// </summary>
        /// <param name="root"></param>
        /// <param name="fileName"></param>
        private static void UpgradeToVersion89(JObject root, string fileName)
        {
            foreach (var report in JsonUtilities.ChildrenOfType(root, "Report"))
                JsonUtilities.SearchReplaceReportVariableNames(report, "avg of ", "mean of ");
        }

        /// <summary>
        /// Fixes a bug where a manager script's children were being serialized.
        /// When attempting to reopen the file, the script's type cannot be resolved.
        /// This converter will strip out all script children of managers under replacements.
        /// </summary>
        /// <param name="root">Root node.</param>
        /// <param name="fileName">Path to the .apsimx file.</param>
        private static void UpgradeToVersion90(JObject root, string fileName)
        {
            foreach (JObject replacements in JsonUtilities.ChildrenRecursively(root, "Replacements"))
                foreach (JObject manager in JsonUtilities.ChildrenRecursively(root, "Manager"))
                    JsonUtilities.RemoveChild(manager, "Script");
        }

        /// <summary>
        /// </summary>
        /// <param name="root"></param>
        /// <param name="fileName"></param>
        private static void UpgradeToVersion91(JObject root, string fileName)
        {
            Tuple<string, string>[] changes =
            {
                new Tuple<string, string>(".HarvestableWt",          ".Harvestable.Wt"),
                new Tuple<string, string>(".HarvestableN",           ".Harvestable.N"),
                new Tuple<string, string>(".StandingHerbageWt",      ".Standing.Wt"),
                new Tuple<string, string>(".StandingHerbageN",       ".Standing.N"),
                new Tuple<string, string>(".StandingHerbageNConc",   ".Standing.NConc"),
                new Tuple<string, string>(".StandingLiveHerbageWt",  ".StandingLive.Wt"),
                new Tuple<string, string>(".StandingLiveHerbageN",   ".StandingLive.N"),
                new Tuple<string, string>(".StandingDeadHerbageWt",  ".StandingDead.Wt"),
                new Tuple<string, string>(".StandingDeadHerbageN",   ".StandingDead.N"),
                new Tuple<string, string>(".HerbageDigestibility",   ".Standing.Digestibility"),
                new Tuple<string, string>(".RootDepthMaximum",       ".Root.RootDepthMaximum"),
                new Tuple<string, string>("[AGPRyeGrass].RootLengthDensity", "[AGPRyeGrass].Root.RootLengthDensity"),
                new Tuple<string, string>("[AGPWhiteClover].RootLengthDensity", "[AGPWhiteClover].Root.RootLengthDensity"),
                new Tuple<string, string>("[AGPLucerne].RootLengthDensity", "[AGPLucerne].Root.RootLengthDensity")
            };
            JsonUtilities.RenameVariables(root, changes);
        }

        /// <summary>
        /// Change names of a couple of parameters in SimpleGrazing.
        /// </summary>
        /// <param name="root">Root node.</param>
        /// <param name="fileName">Path to the .apsimx file.</param>
        private static void UpgradeToVersion92(JObject root, string fileName)
        {
            foreach (JObject simpleGrazing in JsonUtilities.ChildrenRecursively(root, "SimpleGrazing"))
            {
                simpleGrazing["FractionExcretedNToDung"] = simpleGrazing["FractionOfBiomassToDung"];
                if (simpleGrazing["FractionNExportedInAnimal"] == null)
                    simpleGrazing["FractionNExportedInAnimal"] = 0.75;
            }

            Tuple<string, string>[] changes =
            {
                new Tuple<string, string>(".AmountDungCReturned",  ".AmountDungWtReturned")
            };
            JsonUtilities.RenameVariables(root, changes);
        }

        /// <summary>
        /// In SimpleGrazin, Turn "Fraction of defoliated N leaving the system" into a fraction of defoliated N going to soil.
        /// </summary>
        /// <param name="root">Root node.</param>
        /// <param name="fileName">Path to the .apsimx file.</param>
        private static void UpgradeToVersion93(JObject root, string fileName)
        {
            foreach (JObject simpleGrazing in JsonUtilities.ChildrenRecursively(root, "SimpleGrazing"))
            {
                if (simpleGrazing["FractionNExportedInAnimal"] != null)
                {
                    var fractionNExportedInAnimal = Convert.ToDouble(simpleGrazing["FractionNExportedInAnimal"].Value<double>());
                    simpleGrazing["FractionDefoliatedNToSoil"] = 1 - fractionNExportedInAnimal;

                }
                if (simpleGrazing["FractionExcretedNToDung"] != null)
                {
                    var fractionExcretedNToDung = simpleGrazing["FractionExcretedNToDung"] as JArray;
                    if (fractionExcretedNToDung.Count > 0)
                        simpleGrazing["CNRatioDung"] = "NaN";
                }
            }
        }

        /// <summary>
        /// Convert stock genotypes array into GenotypeCross child models.
        /// </summary>
        /// <param name="root">Root node.</param>
        /// <param name="fileName">Path to the .apsimx file.</param>
        private static void UpgradeToVersion94(JObject root, string fileName)
        {
            foreach (JObject stock in JsonUtilities.ChildrenRecursively(root, "Stock"))
            {
                var oldGenotypes = stock["Genotypes"] as JArray;
                if (oldGenotypes != null)
                {
                    var newGenotypes = new JArray();
                    foreach (var oldgenotype in oldGenotypes)
                    {
                        var genotypeCross = new JObject();
                        genotypeCross["$type"] = "Models.GrazPlan.GenotypeCross, Models";
                        genotypeCross["Name"] = oldgenotype["GenotypeName"];
                        var oldgenotypeDeathRates = oldgenotype["DeathRate"] as JArray;
                        if (oldgenotypeDeathRates != null && oldgenotypeDeathRates.Count == 2)
                        {
                            genotypeCross["MatureDeathRate"] = oldgenotypeDeathRates[0];
                            genotypeCross["WeanerDeathRate"] = oldgenotypeDeathRates[1];
                        }
                        genotypeCross["Conception"] = oldgenotype["Conceptions"];

                        if (string.IsNullOrEmpty(oldgenotype["DamBreed"].ToString()))
                            genotypeCross["PureBredBreed"] = oldgenotype["GenotypeName"];
                        else if (string.IsNullOrEmpty(oldgenotype["SireBreed"].ToString()))
                            genotypeCross["PureBredBreed"] = oldgenotype["DamBreed"];
                        else
                            genotypeCross["DamBreed"] = oldgenotype["DamBreed"];
                        genotypeCross["SireBreed"] = oldgenotype["SireBreed"];
                        genotypeCross["Generation"] = oldgenotype["Generation"];
                        genotypeCross["SRW"] = oldgenotype["SRW"];
                        genotypeCross["PotFleeceWt"] = oldgenotype["PotFleeceWt"];
                        genotypeCross["MaxFibreDiam"] = oldgenotype["MaxFibreDiam"];
                        genotypeCross["FleeceYield"] = oldgenotype["FleeceYield"];
                        genotypeCross["PeakMilk"] = oldgenotype["PeakMilk"];
                        newGenotypes.Add(genotypeCross);
                    }
                    stock.Remove("Genotypes");
                    if (newGenotypes.Count > 0)
                        stock["Children"] = newGenotypes;
                }
            }
            Tuple<string, string>[] changes =
            {
                new Tuple<string, string>(".GenotypeNamesAll()",  ".Genotypes.Names.ToArray()")
            };
            if (JsonUtilities.RenameVariables(root, changes))
            {
                // The replacement is in a manager. Need to make sure that LINQ is added as a using
                // because the .ToArray() depends on it.
                foreach (var manager in JsonUtilities.ChildManagers(root))
                {
                    var usings = manager.GetUsingStatements().ToList();
                    if (usings.Find(u => u.Contains("System.Linq")) == null)
                    {
                        usings.Add("System.Linq");
                        manager.SetUsingStatements(usings);
                        manager.Save();
                    }
                }
            }
        }

        /// <summary>
        /// Change initialDM on Generic organ and root from a single value to a BiomassPoolType so each type can be sepcified
        /// </summary>
        /// <param name="root">Root node.</param>
        /// <param name="fileName">Path to the .apsimx file.</param>
        private static void UpgradeToVersion95(JObject root, string fileName)
        {
            // Remove initalDM model and replace with initialBiomass object
            foreach (string org in new List<string>() { "GenericOrgan", "Root" })
            {
                foreach (JObject O in JsonUtilities.ChildrenRecursively(root, org))
                {
                    if (O["Enabled"].ToString() == "True")
                    {
                        string initName = org == "GenericOrgan" ? "InitialWtFunction" : "InitialDM";
                        JObject InitialWt = JsonUtilities.CreateNewChildModel(O, "InitialWt", "Models.PMF.BiomassDemand");
                        JObject Structural = JsonUtilities.ChildWithName(O, initName).DeepClone() as JObject;
                        Structural["Name"] = "Structural";
                        JArray ChildFunctions = new JArray();
                        ChildFunctions.Add(Structural);
                        InitialWt["Children"] = ChildFunctions;
                        JsonUtilities.AddConstantFunctionIfNotExists(InitialWt, "Metabolic", "0.0");
                        JsonUtilities.AddConstantFunctionIfNotExists(InitialWt, "Storage", "0.0");
                        JsonUtilities.RemoveChild(O, initName);
                    }
                }
            }
            // Altermanager code where initial root wt is being set.
            foreach (var manager in JsonUtilities.ChildrenOfType(root, "Manager"))
            {
                string code = manager["Code"].ToString();
                string[] lines = code.Split('\n');
                bool ContainsZoneInitalDM = false;
                for (int i = 0; i < lines.Count(); i++)
                {
                    if (lines[i].Contains("Root.ZoneInitialDM.Add(") && (ContainsZoneInitalDM == false))
                    {
                        ContainsZoneInitalDM = true;
                        string InitialDM = lines[i].Split('(')[1].Replace(";", "").Replace(")", "").Replace("\r", "").Replace("\n", "");
                        string NewCode = "BiomassDemand InitialDM = new BiomassDemand();\r\n" +
                                         "Constant InitStruct = new Constant();\r\n" +
                                         "InitStruct.FixedValue = " + InitialDM + ";\r\n" +
                                         "InitialDM.Structural = InitStruct;\r\n" +
                                         "Constant InitMetab = new Constant();\r\n" +
                                         "InitMetab.FixedValue = 0;\r\n" +
                                         "InitialDM.Metabolic = InitMetab;\r\n" +
                                         "Constant InitStor = new Constant();\r\n" +
                                         "InitStor.FixedValue = 0;\r\n" +
                                         "InitialDM.Storage = InitStor;\r\n" +
                                         lines[i].Split('(')[0] + "(InitialDM);\r\n";
                        lines[i] = NewCode;
                    }
                    else if (lines[i].Contains("Root.ZoneInitialDM.Add("))
                    {
                        string InitialDM = lines[i].Split('(')[1].Replace(";", "").Replace(")", "").Replace("\r", "").Replace("\n", "");
                        lines[i] = "InitStruct.FixedValue = " + InitialDM + ";\r\n" +
                                    lines[i].Split('(')[0] + "(InitialDM);\r\n";
                    }
                }

                if (ContainsZoneInitalDM)
                {
                    string newCode = "using Models.Functions;\r\n";
                    foreach (string line in lines)
                    {
                        newCode += line + "\n";
                    }
                    manager["Code"] = newCode;
                }
            }
        }

        /// <summary>
        /// Add RootShape to all simulations.
        /// </summary>
        /// <param name="root">Root node.</param>
        /// <param name="fileName">Path to the .apsimx file.</param>
        private static void UpgradeToVersion96(JObject root, string fileName)
        {
            foreach (JObject thisRoot in JsonUtilities.ChildrenRecursively(root, "Root"))
            {
                if (JsonUtilities.ChildrenRecursively(thisRoot, "RootShapeCylindre").Count == 0 &&
                    JsonUtilities.ChildrenRecursively(thisRoot, "RootShapeSemiCircle").Count == 0 &&
                    JsonUtilities.ChildrenRecursively(thisRoot, "RootShapeSemiCircleSorghum").Count == 0 &&
                    JsonUtilities.ChildrenRecursively(thisRoot, "RootShapeSemiEllipse").Count == 0)
                {
                    JArray rootChildren = thisRoot["Children"] as JArray;
                    if (rootChildren != null && rootChildren.Count > 0)
                    {
                        JToken thisPlant = JsonUtilities.Parent(thisRoot);

                        JArray rootShapeChildren = new JArray();
                        string type;

                        if (thisPlant["CropType"].ToString() == "Sorghum")
                        {
                            type = "Models.Functions.RootShape.RootShapeSemiCircleSorghum, Models";
                        }
                        else if (thisPlant["CropType"].ToString() == "C4Maize")
                        {
                            type = "Models.Functions.RootShape.RootShapeSemiCircle, Models";
                        }
                        else
                        {
                            type = "Models.Functions.RootShape.RootShapeCylindre, Models";
                        }

                        JObject rootShape = new JObject
                        {
                            ["$type"] = type,
                            ["Name"] = "RootShape",
                            ["Children"] = rootShapeChildren
                        };
                        rootChildren.AddFirst(rootShape);
                    }
                }
            }
        }

        /// <summary>
        /// Add RootShape to all simulations.
        /// </summary>
        /// <param name="root">Root node.</param>
        /// <param name="fileName">Path to the .apsimx file.</param>
        private static void UpgradeToVersion97(JObject root, string fileName)
        {
            foreach (JObject AirTempFunc in JsonUtilities.ChildrenOfType(root, "AirTemperatureFunction"))
            {
                JObject tempResponse = JsonUtilities.ChildWithName(AirTempFunc, "XYPairs");
                tempResponse["Name"] = "TemperatureResponse";
            }
        }

        /// <summary>
        /// Convert stock animalparamset
        /// </summary>
        /// <param name="root">Root node.</param>
        /// <param name="fileName">Path to the .apsimx file.</param>
        private static void UpgradeToVersion98(JObject root, string fileName)
        {
            foreach (JObject paramSet in JsonUtilities.ChildrenRecursively(root, "AnimalParamSet"))
            {
                paramSet["$type"] = "Models.GrazPlan.Genotype, Models";
            }
        }

        /// <summary>
        /// Add InterpolationMethod to AirTemperature Function.
        /// </summary>
        /// <param name="root">Root node.</param>
        /// <param name="fileName">Path to the .apsimx file.</param>
        private static void UpgradeToVersion99(JObject root, string fileName)
        {
            foreach (JObject AirTempFunc in JsonUtilities.ChildrenOfType(root, "AirTemperatureFunction"))
            {
                AirTempFunc["agregationMethod"] = "0";
                JsonUtilities.AddModel(AirTempFunc, typeof(ThreeHourSin), "InterpolationMethod");
            }
        }

        /// <summary>
        /// Change SimpleGrazing.FractionDefoliatedNToSoil from a scalar to an array.
        /// </summary>
        /// <param name="root">Root node.</param>
        /// <param name="fileName">Path to the .apsimx file.</param>
        private static void UpgradeToVersion100(JObject root, string fileName)
        {
            foreach (var simpleGrazing in JsonUtilities.ChildrenOfType(root, "SimpleGrazing"))
            {
                if (simpleGrazing["FractionDefoliatedNToSoil"] != null)
                {
                    var arr = new JArray();
                    arr.Add(simpleGrazing["FractionDefoliatedNToSoil"].Value<double>());
                    simpleGrazing["FractionDefoliatedNToSoil"] = arr;
                }
            }
        }

        /// <summary>
        /// Add canopy width Function.
        /// </summary>
        /// <param name="root">Root node.</param>
        /// <param name="fileName">Path to the .apsimx file.</param>
        private static void UpgradeToVersion101(JObject root, string fileName)
        {
            foreach (JObject Leaf in JsonUtilities.ChildrenOfType(root, "Leaf"))
            {
                JsonUtilities.AddConstantFunctionIfNotExists(Leaf, "WidthFunction", "0");

                VariableReference varRef = new VariableReference();
                varRef.Name = "DepthFunction";
                varRef.VariableName = "[Leaf].Height";

                JsonUtilities.AddModel(Leaf, varRef);
            }
        }

        /// <summary>
        /// Rename Models.Sensitivity.CroptimizR to Models.Optimisation.CroptimizR.
        /// </summary>
        /// <param name="root">Root node.</param>
        /// <param name="fileName">Path to the .apsimx file.</param>
        private static void UpgradeToVersion102(JObject root, string fileName)
        {
            foreach (JObject croptimizR in JsonUtilities.ChildrenRecursively(root, "CroptimizR"))
                croptimizR["$type"] = croptimizR["$type"].ToString().Replace("Sensitivity", "Optimisation");
        }

        /// <summary>
        /// Rename TemperatureResponse to Response on Interpolate functions.
        /// </summary>
        /// <param name="root">Root node.</param>
        /// <param name="fileName">Path to the .apsimx file.</param>
        private static void UpgradeToVersion103(JObject root, string fileName)
        {
            foreach (JObject atf in JsonUtilities.ChildrenRecursively(root, "AirTemperatureFunction"))
            {
                atf["$type"] = "Models.Functions.HourlyInterpolation, Models";
                foreach (JObject c in atf["Children"])
                {
                    if (c["Name"].ToString() == "TemperatureResponse")
                    {
                        c["Name"] = "Response";
                    }
                }
                foreach (JObject cultivar in JsonUtilities.ChildrenRecursively(root, "Cultivar"))
                {
                    if (!cultivar["Command"].HasValues)
                        continue;

                    foreach (JValue command in cultivar["Command"].Children())
                    {
                        command.Value = command.Value.ToString().Replace(".TemperatureResponse", ".Response");
                    }
                }
            }
        }


        /// <summary>
        /// Add expression function to replace direct call to structure in nodenumberphase
        /// </summary>
        /// <param name="root">The root JSON token.</param>
        /// <param name="fileName">The name of the apsimx file.</param>
        private static void UpgradeToVersion104(JObject root, string fileName)
        {
            foreach (JObject NNP in JsonUtilities.ChildrenRecursively(root, "NodeNumberPhase"))
            {
                VariableReference varRef = new VariableReference();
                varRef.Name = "LeafTipNumber";
                varRef.VariableName = "[Structure].LeafTipsAppeared";
                JsonUtilities.AddModel(NNP, varRef);
            }
        }


        /// <summary>
        /// Add expression function to replace direct call to structure in nodenumberphase
        /// </summary>
        /// <param name="root">The root JSON token.</param>
        /// <param name="fileName">The name of the apsimx file.</param>
        private static void UpgradeToVersion105(JObject root, string fileName)
        {
            foreach (JObject LAP in JsonUtilities.ChildrenRecursively(root, "LeafAppearancePhase"))
            {
                VariableReference varRef = new VariableReference();
                varRef.Name = "FinalLeafNumber";
                varRef.VariableName = "[Structure].FinalLeafNumber";
                JsonUtilities.AddModel(LAP, varRef);
            }
        }

        /// <summary>
        /// Change Nutrient.FOMC and Nutrient.FOMN to Nutrient.FOM.C and Nutrient.FOM.N
        /// </summary>
        /// <param name="root">The root JSON token.</param>
        /// <param name="fileName">The name of the apsimx file.</param>
        private static void UpgradeToVersion106(JObject root, string fileName)
        {
            Tuple<string, string>[] changes =
            {
                new Tuple<string, string>("utrient.FOMC",  "utrient.FOM.C"),
                new Tuple<string, string>("utrient.FOMN",  "utrient.FOM.N")
            };

            JsonUtilities.RenameVariables(root, changes);

            // Add Models.Soils.Nutrients namespace to all manager files that
            // reference Nutrient or Solute.

            foreach (var manager in JsonUtilities.ChildManagers(root))
            {
                var code = manager.ToString();
                if (code != null && (code.Contains("Nutrient") || code.Contains("Solute")))
                {
                    var usingLines = manager.GetUsingStatements().ToList();
                    usingLines.Add("Models.Soils.Nutrients");
                    manager.SetUsingStatements(usingLines);
                    manager.Save();
                }
            }
        }

        /// <summary>
        /// Add expression function to replace direct call to structure in LeafAppearancePhase
        /// </summary>
        /// <param name="root">The root JSON token.</param>
        /// <param name="fileName">The name of the apsimx file.</param>
        private static void UpgradeToVersion107(JObject root, string fileName)
        {
            foreach (JObject LAP in JsonUtilities.ChildrenRecursively(root, "LeafAppearancePhase"))
            {
                ExpressionFunction expFunction = new ExpressionFunction();
                expFunction.Name = "LeafNumber";
                expFunction.Expression = "[Leaf].ExpandedCohortNo + [Leaf].NextExpandingLeafProportion";
                JsonUtilities.AddModel(LAP, expFunction);

                VariableReference varRef1 = new VariableReference();
                varRef1.Name = "FullyExpandedLeafNo";
                varRef1.VariableName = "[Leaf].ExpandedCohortNo";
                JsonUtilities.AddModel(LAP, varRef1);

                VariableReference varRef2 = new VariableReference();
                varRef2.Name = "InitialisedLeafNumber";
                varRef2.VariableName = "[Leaf].InitialisedCohortNo";
                JsonUtilities.AddModel(LAP, varRef2);

            }
        }

        /// <summary>
        /// Upgrade to version 108.
        /// </summary>
        /// <param name="root"></param>
        /// <param name="fileName"></param>
        private static void UpgradeToVersion108(JObject root, string fileName)
        {
            Tuple<string, string>[] changes =
            {
                new Tuple<string, string>("Wheat.Structure.HaunStage",          "Wheat.Phenology.HaunStage"),
                new Tuple<string, string>("[Wheat].Structure.HaunStage",          "[Wheat].Phenology.HaunStage"),
                new Tuple<string, string>("Wheat.Structure.PTQ",          "Wheat.Phenology.PTQ"),
                new Tuple<string, string>("[Wheat].Structure.PTQ",          "[Wheat].Phenology.PTQ")
            };
            JsonUtilities.RenameVariables(root, changes);
        }

        /// <summary>
        /// Create Models.Climate namespace.
        /// The following types will be moved into Models.Climate:
        /// - ControlledEnvironment
        /// - SlopeEffectsOnWeather
        /// - Weather
        /// - WeatherSampler
        /// </summary>
        /// <param name="root">The root JSON token.</param>
        /// <param name="fileName">The name of the apsimx file.</param>
        private static void UpgradeToVersion109(JObject root, string fileName)
        {
            Type[] typesToMove = new Type[] { typeof(ControlledEnvironment), typeof(SlopeEffectsOnWeather), typeof(Weather), typeof(WeatherSampler) };

            foreach (Type type in typesToMove)
                foreach (JObject instance in JsonUtilities.ChildrenRecursively(root, type.Name))
                    if (!instance["$type"].ToString().Contains("Models.Climate"))
                        instance["$type"] = instance["$type"].ToString().Replace("Models.", "Models.Climate.");

            foreach (ManagerConverter manager in JsonUtilities.ChildManagers(root))
            {
                string code = manager.ToString();
                if (code == null)
                    continue;
                foreach (Type type in typesToMove)
                {
                    if (code.Contains(type.Name))
                    {
                        List<string> usings = manager.GetUsingStatements().ToList();
                        usings.Add("Models.Climate");
                        manager.SetUsingStatements(usings);
                        manager.Save();
                        break;
                    }
                }
            }
        }

        /// <summary>
        /// Add canopy width Function.
        /// </summary>
        /// <param name="root">Root node.</param>
        /// <param name="fileName">Path to the .apsimx file.</param>
        private static void UpgradeToVersion110(JObject root, string fileName)
        {
            foreach (JObject Root in JsonUtilities.ChildrenOfType(root, "Root"))
                JsonUtilities.AddConstantFunctionIfNotExists(Root, "RootDepthStressFactor", "1");
        }

        /// <summary>
        /// Modify manager scripts to use the new generic model locator API.
        /// </summary>
        /// <param name="root">Root node.</param>
        /// <param name="fileName">Path to the .apsimx file.</param>
        private static void UpgradeToVersion111(JObject root, string fileName)
        {
            foreach (ManagerConverter manager in JsonUtilities.ChildManagers(root))
            {
                // Apsim.Get(model, path) -> model.FindByPath(path)?.Value
                FixApsimGet(manager);

                // Apsim.FullPath(model) -> model.FullPath
                FixFullPath(manager);

                // Apsim.GetVariableObject(model, path) -> model.FindByPath(path)
                FixGetVariableObject(manager);

                // Apsim.Ancestor<T>(model) -> model.FindAncestor<T>()
                FixAncestor(manager);

                // Apsim.Siblings(model) -> model.FindAllSiblings()
                FixSiblings(manager);

                // Apsim.ParentAllChildren(model) -> model.ParentAllDescendants()
                FixParentAllChildren(manager);

                // This one will fail if using a runtime type.
                // Apsim.Parent(model, type) -> model.FindAncestor<Type>()
                FixParent(manager);

                // Apsim.Set(model, path, value) -> model.FindByPath(path).Value = value
                FixSet(manager);

                // Apsim.Find(model, x) -> model.FindInScope(x)
                // Apsim.Find(model, typeof(Y)) -> model.FindInScope<Y>()
                // This one will fail if the second argument is a runtime type which doesn't
                // use the typeof() syntax. E.g. if it's a variable of type Type.
                // Will probably fail in other cases too. It's really not ideal.
                FixFind(manager);

                // Apsim.FindAll(model) -> model.FindAllInScope().ToList()
                // Apsim.FindAll(model, typeof(X)) -> model.FindAllInScope<X>().ToList()
                FixFindAll(manager);

                // Apsim.Child(model, "Wheat") -> model.FindChild("Wheat")
                // Apsim.Child(model, typeof(IOrgan)) -> model.FindChild<IOrgan>()
                FixChild(manager);

                // Apsim.Children(model, typeof(IFunction)) -> model.FindAllChildren<IFunction>().ToList<IModel>()
                // Apsim.Children(model, obj.GetType()) -> model.FindAllChildren().Where(c => obj.GetType().IsAssignableFrom(c.GetType())).ToList<IModel>()
                // This will add "using System.Linq;" if necessary.
                FixChildren(manager);

                // Apsim.ChildrenRecursively(model) -> model.FindAllDescendants().ToList()
                // Apsim.ChildrenRecursively(model, typeof(IOrgan)) -> model.FindAllDescendants<IOrgan>().OfType<IModel>().ToList()
                // Apsim.ChildrenRecursively(model, GetType()) -> model.FindAllDescendants().Where(d => GetType().IsAssignableFrom(d.GetType())).ToList()
                FixChildrenRecursively(manager);

                // Apsim.ChildrenRecursivelyVisible(model) -> model.FindAllDescendants().Where(m => !m.IsHidden).ToList()
                FixChildrenRecursivelyVisible(manager);

                manager.Save();
            }

            void FixApsimGet(ManagerConverter manager)
            {
                string pattern = @"Apsim\.Get\(([^,]+),\s*((?>\((?<c>)|[^()]+|\)(?<-c>))*(?(c)(?!)))\)";
                manager.ReplaceRegex(pattern, match =>
                {
                    string replace = @"$1.FindByPath($2).Value";
                    if (match.Groups[1].Value.Contains(" "))
                        replace = replace.Replace("$1", "($1)");

                    return Regex.Replace(match.Value, pattern, replace);
                });
            }

            void FixFullPath(ManagerConverter manager)
            {
                string pattern = @"Apsim\.FullPath\(((?>\((?<c>)|[^()]+|\)(?<-c>))*(?(c)(?!)))\)";
                string replacement = "$1.FullPath";
                manager.ReplaceRegex(pattern, match =>
                {
                    if (match.Groups[1].Value.Contains(" "))
                        replacement = replacement.Replace("$1", "($1)");

                    return Regex.Replace(match.Value, pattern, replacement);
                });
            }

            void FixGetVariableObject(ManagerConverter manager)
            {
                string pattern = @"Apsim\.GetVariableObject\(([^,]+),\s*((?>\((?<c>)|[^()]+|\)(?<-c>))*(?(c)(?!)))\)";
                manager.ReplaceRegex(pattern, match =>
                {
                    string replace = @"$1.FindByPath($2)";
                    if (match.Groups[1].Value.Contains(" "))
                        replace = replace.Replace("$1", "($1)");

                    return Regex.Replace(match.Value, pattern, replace);
                });
            }


            void FixAncestor(ManagerConverter manager)
            {
                string pattern = @"Apsim\.Ancestor<([^>]+)>\(((?>\((?<c>)|[^()]+|\)(?<-c>))*(?(c)(?!)))\)";
                manager.ReplaceRegex(pattern, match =>
                {
                    string replace = @"$2.FindAncestor<$1>($3)";
                    if (match.Groups[2].Value.Contains(" "))
                        replace = replace.Replace("$2", "($2)");

                    return Regex.Replace(match.Value, pattern, replace);
                });
            }

            void FixSiblings(ManagerConverter manager)
            {
                bool replaced = false;
                string pattern = @"Apsim\.Siblings\(((?>\((?<c>)|[^()]+|\)(?<-c>))*(?(c)(?!)))\)";
                manager.ReplaceRegex(pattern, match =>
                {
                    replaced = true;

                    string replace = @"$1.FindAllSiblings().ToList<IModel>()";
                    if (match.Groups[1].Value.Contains(" "))
                        replace = replace.Replace("$1", "($1)");

                    return Regex.Replace(match.Value, pattern, replace);
                });

                if (replaced)
                {
                    List<string> usings = manager.GetUsingStatements().ToList();
                    if (!usings.Contains("System.Linq"))
                        usings.Add("System.Linq");
                    manager.SetUsingStatements(usings);
                }
            }

            void FixParentAllChildren(ManagerConverter manager)
            {
                string pattern = @"Apsim\.ParentAllChildren\(((?>\((?<c>)|[^()]+|\)(?<-c>))*(?(c)(?!)))\)";
                manager.ReplaceRegex(pattern, match =>
                {
                    string replace = @"$1.ParentAllDescendants()";
                    if (match.Groups[1].Value.Contains(" "))
                        replace = replace.Replace("$1", "($1)");

                    return Regex.Replace(match.Value, pattern, replace);
                });
            }

            void FixParent(ManagerConverter manager)
            {
                string pattern = @"Apsim\.Parent\(((?>\((?<c>)|[^()]+|\)(?<-c>))*(?(c)(?!)))\)";
                manager.ReplaceRegex(pattern, match =>
                {
                    string argsRegex = @"(?:[^,()]+((?:\((?>[^()]+|\((?<c>)|\)(?<-c>))*\)))*)+";
                    var args = Regex.Matches(match.Groups[1].Value, argsRegex);

                    if (args.Count != 2)
                        throw new Exception($"Incorrect number of arguments passed to Apsim.Parent()");

                    string modelName = args[0].Value;
                    if (modelName.Contains(" "))
                        modelName = $"({modelName})";

                    string type = args[1].Value.Replace("typeof(", "").TrimEnd(')').Trim();

                    return $"{modelName}.FindAncestor<{type}>()";
                });
            }

            void FixSet(ManagerConverter manager)
            {
                string pattern = @"Apsim\.Set\(((?>\((?<c>)|[^()]+|\)(?<-c>))*(?(c)(?!)))\)";
                manager.ReplaceRegex(pattern, match =>
                {
                    string argsRegex = @"(?:[^,()]+((?:\((?>[^()]+|\((?<c>)|\)(?<-c>))*\)))*)+";
                    var args = Regex.Matches(match.Groups[1].Value, argsRegex);

                    if (args.Count != 3)
                        throw new Exception($"Incorrect number of arguments passed to Apsim.Set()");

                    string model = args[0].Value.Trim();
                    if (model.Contains(" "))
                        model = $"({model})";

                    string path = args[1].Value.Trim();
                    string value = args[2].Value.Trim();

                    return $"{model}.FindByPath({path}).Value = {value}";
                });
            }

            void FixFind(ManagerConverter manager)
            {
                string pattern = @"Apsim\.Find\(((?>\((?<c>)|[^()]+|\)(?<-c>))*(?(c)(?!)))\)";
                manager.ReplaceRegex(pattern, match =>
                {
                    string argsRegex = @"(?:[^,()]+((?:\((?>[^()]+|\((?<c>)|\)(?<-c>))*\)))*)+";
                    var args = Regex.Matches(match.Groups[1].Value, argsRegex);

                    if (args.Count != 2)
                        throw new Exception($"Incorrect number of arguments passed to Apsim.Find()");

                    string model = args[0].Value.Trim();
                    if (model.Contains(" "))
                        model = $"({model})";

                    string pathOrType = args[1].Value.Trim();
                    if (pathOrType.Contains("typeof("))
                    {
                        string type = pathOrType.Replace("typeof(", "").TrimEnd(')');
                        return $"{model}.FindInScope<{type}>()";
                    }
                    else
                        return $"{model}.FindInScope({pathOrType})";
                });
            }

            void FixFindAll(ManagerConverter manager)
            {
                string pattern = @"Apsim\.FindAll\(((?>\((?<c>)|[^()]+|\)(?<-c>))*(?(c)(?!)))\)";
                bool replaced = manager.ReplaceRegex(pattern, match =>
                {
                    string argsRegex = @"(?:[^,()]+((?:\((?>[^()]+|\((?<c>)|\)(?<-c>))*\)))*)+";
                    var args = Regex.Matches(match.Groups[1].Value, argsRegex);

                    if (args.Count == 1)
                    {
                        string model = args[0].Value.Trim();
                        if (model.Contains(" "))
                            model = $"({model})";

                        return $"{model}.FindAllInScope().ToList()";
                    }
                    else if (args.Count == 2)
                    {
                        string model = args[0].Value.Trim();
                        if (model.Contains(" "))
                            model = $"({model})";

                        string type = args[1].Value.Trim().Replace("typeof(", "").TrimEnd(')');

                        // See comment in the FixChildren() method. This really isn't ideal.
                        return $"{model}.FindAllInScope<{type}>().OfType<IModel>().ToList()";
                    }
                    else
                        throw new Exception($"Incorrect number of arguments passed to Apsim.FindAll()");
                });

                if (replaced)
                    AddLinqIfNotExist(manager);
            }

            void FixChild(ManagerConverter manager)
            {
                string pattern = @"Apsim\.Child\(((?>\((?<c>)|[^()]+|\)(?<-c>))*(?(c)(?!)))\)";
                manager.ReplaceRegex(pattern, match =>
                {
                    string argsRegex = @"(?:[^,()]+((?:\((?>[^()]+|\((?<c>)|\)(?<-c>))*\)))*)+";
                    var args = Regex.Matches(match.Groups[1].Value, argsRegex);

                    if (args.Count != 2)
                        throw new Exception($"Incorrect number of arguments passed to Apsim.Find()");

                    string model = args[0].Value.Trim();
                    if (model.Contains(" "))
                        model = $"({model})";

                    string pathOrType = args[1].Value.Trim();
                    if (pathOrType.Contains("typeof("))
                    {
                        string type = pathOrType.Replace("typeof(", "").TrimEnd(')');
                        return $"{model}.FindChild<{type}>()";
                    }
                    else
                        return $"{model}.FindChild({pathOrType})";
                });

                pattern = @"(FindChild<([^>]+)>\(\)) as \2";
                manager.ReplaceRegex(pattern, "$1");
            }

            void FixChildren(ManagerConverter manager)
            {

                string pattern = @"Apsim\.Children\(((?>\((?<c>)|[^()]+|\)(?<-c>))*(?(c)(?!)))\)";
                bool replaced = manager.ReplaceRegex(pattern, match =>
                {
                    string argsRegex = @"(?:[^,()]+((?:\((?>[^()]+|\((?<c>)|\)(?<-c>))*\)))*)+";
                    var args = Regex.Matches(match.Groups[1].Value, argsRegex);

                    if (args.Count != 2)
                        throw new Exception($"Incorrect number of arguments passed to Apsim.Children()");

                    string model = args[0].Value.Trim();
                    if (model.Contains(" "))
                        model = $"({model})";

                    string type = args[1].Value.Trim();

                    Match simplify = Regex.Match(type, @"typeof\(([^\)]+)\)");
                    if (simplify.Groups.Count == 2)
                    {
                        type = simplify.Groups[1].Value;

                        // Unfortunately we need some sort of cast here, in case the type
                        // being searched for is an interface such as IPlant which doesn't
                        // implement IModel, even though realistically the only results
                        // which FindAllChildren() will return are guaranteed to be IModels.
                        // In an ideal world, the user wouldn't access any members of IModel,
                        // and we could just happily return an IEnumerable<IPlant> or
                        // List<IPlant>, but that's obviously not a guarantee we can make.
                        return $"{model}.FindAllChildren<{type}>().OfType<IModel>().ToList()";
                    }
                    else
                    {
                        // Need to ensure that we're using System.Linq;
                        return $"{model}.FindAllChildren().Where(c => {type}.IsAssignableFrom(c.GetType())).ToList()";
                    }
                });

                if (replaced)
                    AddLinqIfNotExist(manager);
            }

            void FixChildrenRecursively(ManagerConverter manager)
            {
                string pattern = @"Apsim\.ChildrenRecursively\(((?>\((?<c>)|[^()]+|\)(?<-c>))*(?(c)(?!)))\)";
                bool replaced = manager.ReplaceRegex(pattern, match =>
                {
                    string argsRegex = @"(?:[^,()]+((?:\((?>[^()]+|\((?<c>)|\)(?<-c>))*\)))*)+";
                    var args = Regex.Matches(match.Groups[1].Value, argsRegex);

                    if (args.Count == 1)
                    {

                        string model = args[0].Value.Trim();
                        if (model.Contains(" "))
                            model = $"({model})";

                        return $"{model}.FindAllDescendants().ToList()";
                    }
                    else if (args.Count == 2)
                    {
                        string model = args[0].Value.Trim();
                        if (model.Contains(" "))
                            model = $"({model})";

                        string type = args[1].Value.Trim();

                        Match simplify = Regex.Match(type, @"typeof\(([^\)]+)\)");
                        if (simplify.Groups.Count == 2)
                        {
                            // Code uses a simple typeof(X) to reference the type. This can be converted to the generic usage.
                            type = simplify.Groups[1].Value;
                            return $"{model}.FindAllDescendants<{type}>().OfType<IModel>().ToList()";
                        }
                        else
                            // This is a bit uglier and we need to use a qnd linq query to fix it up.
                            return $"{model}.FindAllDescendants().Where(d => {type}.IsAssignableFrom(d.GetType())).ToList()";
                    }
                    else
                        throw new Exception($"Incorrect number of arguments passed to Apsim.ChildrenRecursively()");
                });

                if (replaced)
                    AddLinqIfNotExist(manager);
            }

            void AddLinqIfNotExist(ManagerConverter manager)
            {
                List<string> usings = manager.GetUsingStatements().ToList();
                if (!usings.Contains("System.Linq"))
                    usings.Add("System.Linq");
                manager.SetUsingStatements(usings);
            }

            void FixChildrenRecursivelyVisible(ManagerConverter manager)
            {
                string pattern = @"Apsim\.ChildrenRecursivelyVisible\(((?>\((?<c>)|[^()]+|\)(?<-c>))*(?(c)(?!)))\)";
                bool replaced = manager.ReplaceRegex(pattern, match =>
                {
                    string argsRegex = @"(?:[^,()]+((?:\((?>[^()]+|\((?<c>)|\)(?<-c>))*\)))*)+";
                    var args = Regex.Matches(match.Groups[1].Value, argsRegex);

                    if (args.Count == 1)
                    {
                        string model = args[0].Value.Trim();
                        if (model.Contains(" "))
                            model = $"({model})";

                        return $"{model}.FindAllDescendants().Where(m => !m.IsHidden).ToList()";
                    }
                    else
                        throw new Exception($"Incorrect number of arguments passed to Apsim.ChildrenRecursivelyVisible()");
                });

                if (replaced)
                    AddLinqIfNotExist(manager);
            }
        }

        /// <summary>
        /// Upgrade to version 112. Lots of breaking changes to class Plant.
        /// </summary>
        /// <param name="root">The root json token.</param>
        /// <param name="fileName">The name of the apsimx file.</param>
        private static void UpgradeToVersion112(JObject root, string fileName)
        {
            var changes = new Tuple<string, string>[]
            {
                new Tuple<string, string>("Plant.Canopy", "Plant.Leaf"),
                new Tuple<string, string>("[Plant].Canopy", "[Plant].Leaf"),
                new Tuple<string, string>("plant.Canopy", "plant.Leaf"),
                new Tuple<string, string>("[plant].Canopy", "[plant].Leaf"),
                new Tuple<string, string>("Wheat.Canopy", "Wheat.Leaf"),
                new Tuple<string, string>("[Wheat].Canopy", "[Wheat].Leaf"),
                new Tuple<string, string>("wheat.Canopy", "wheat.Leaf"),
                new Tuple<string, string>("[wheat].Canopy", "[wheat].Leaf"),
                new Tuple<string, string>("[Phenology].CurrentPhaseName", "[Phenology].CurrentPhase.Name"),
                new Tuple<string, string>("[phenology].CurrentPhaseName", "[phenology].CurrentPhase.Name"),
                new Tuple<string, string>("Phenology.CurrentPhaseName", "Phenology.CurrentPhase.Name"),
                new Tuple<string, string>("phenology.CurrentPhaseName", "phenology.CurrentPhase.Name"),
                new Tuple<string, string>("[Plant].Phenology.DaysAfterSowing", "[Plant].DaysAfterSowing"),
                new Tuple<string, string>("Plant.Phenology.DaysAfterSowing", "Plant.DaysAfterSowing"),
                new Tuple<string, string>("Phenology.DaysAfterSowing", "DaysAfterSowing"),
                new Tuple<string, string>("[Phenology].DaysAfterSowing", "[Plant].DaysAfterSowing"),
            };
            JsonUtilities.RenameVariables(root, changes);

            // Some more complicated changes to manager code.
            foreach (ManagerConverter manager in JsonUtilities.ChildManagers(root))
            {
                ConvertPlantPropertyToDirectLink(manager, "Root", "Models.PMF.Organs");
                ConvertPlantPropertyToDirectLink(manager, "Structure", "Models.PMF.Struct");
                ConvertPlantPropertyToDirectLink(manager, "Phenology", "Models.PMF.Phen");
            }

            void ConvertPlantPropertyToDirectLink(ManagerConverter manager, string property, string nameSpace)
            {
                string code = manager.ToString();
                if (code == null)
                    return;
                if (code.Contains($".{property}."))
                {
                    string plantName = Regex.Match(code, $@"(\w+)\.{property}\.").Groups[1].Value;
                    JObject zone = JsonUtilities.Ancestor(manager.Token, typeof(Zone));
                    if (zone == null)
                    {
                        JObject replacements = JsonUtilities.Ancestor(manager.Token, typeof(Replacements));
                        if (replacements != null)
                        {
                            JObject replacement = JsonUtilities.ChildrenRecursively(root).Where(j => j != manager.Token && j["Name"].ToString() == manager.Token["Name"].ToString()).FirstOrDefault();
                            if (replacement != null)
                                zone = JsonUtilities.Ancestor(replacement, typeof(Zone));
                            else
                                // This manager script is under replacements, but is not replacing any models.
                                // It is also likely to contain compilation errors due to API changes. Therefore
                                // we will disable it to suppress these errors.
                                manager.Token["Enabled"] = false;
                        }
                    }

                    int numPlantsInZone = JsonUtilities.ChildrenRecursively(zone, "Plant").Count;
                    if (numPlantsInZone > 0)
                    {
                        manager.AddUsingStatement(nameSpace);

                        bool isOptional = false;
                        Declaration plantLink = manager.GetDeclarations().Find(d => d.InstanceName == plantName);
                        if (plantLink != null)
                        {
                            string linkAttribute = plantLink.Attributes.Find(a => a.Contains("[Link"));
                            if (linkAttribute != null && linkAttribute.Contains("IsOptional = true"))
                                isOptional = true;
                        }

                        string link;
                        int numPlantsWithCorrectName = JsonUtilities.ChildrenRecursively(zone, "Plant").Count(p => p["Name"].ToString() == plantName);
                        if (string.IsNullOrEmpty(plantName) || numPlantsWithCorrectName == 0)
                            link = $"[Link{(isOptional ? "(IsOptional = true)" : "")}]";
                        else
                            link = $"[Link(Type = LinkType.Path, Path = \"[{plantName}].{property}\"{(isOptional ? ", IsOptional = true" : "")})]";

                        string memberName = property[0].ToString().ToLower() + property.Substring(1);
                        manager.AddDeclaration(property, memberName, new string[1] { link });

                        if (!string.IsNullOrEmpty(plantName))
                            manager.ReplaceRegex($"([^\"]){plantName}\\.{property}", $"$1{memberName}");
                        manager.Save();
                    }
                }
            }
        }

        /// <summary>
        /// Upgrade to version 113. Rename SowPlant2Type to SowingParameters.
        /// </summary>
        /// <param name="root">The root json token.</param>
        /// <param name="fileName">The name of the apsimx file.</param>
        private static void UpgradeToVersion113(JObject root, string fileName)
        {
            foreach (ManagerConverter manager in JsonUtilities.ChildManagers(root))
                if (manager.Replace("SowPlant2Type", "SowingParameters"))
                    manager.Save();
        }

        /// <summary>
        /// Upgrade to version 114. Remove references to Plant.IsC4.
        /// </summary>
        /// <param name="root">The root json token.</param>
        /// <param name="fileName">The name of the apsimx file.</param>
        private static void UpgradeToVersion114(JObject root, string fileName)
        {
            foreach (ManagerConverter manager in JsonUtilities.ChildManagers(root))
                if (manager.ReplaceRegex(@"(\w+)\.IsC4", "$1.FindByPath(\"Leaf.Photosynthesis.FCO2.PhotosyntheticPathway\")?.Value?.ToString() == \"C4\""))
                    manager.Save();
        }

        /// <summary>
        /// Upgrade to version 115. Add mortality rate constant of 0 to any plants
        /// which do not already have a mortality rate.
        /// </summary>
        /// <param name="root">The root json token.</param>
        /// <param name="fileName">The name of the apsimx file.</param>
        /// <remarks>
        /// This is part of the change to make mortality rate non-optional.
        /// </remarks>
        private static void UpgradeToVersion115(JObject root, string fileName)
        {
            foreach (JObject plant in JsonUtilities.ChildrenRecursively(root, nameof(Plant)))
            {
                if ((plant["ResourceName"] == null || JsonUtilities.Ancestor(plant, typeof(Replacements)) != null) && JsonUtilities.ChildWithName(plant, "MortalityRate", ignoreCase: true) == null)
                {
                    Constant mortalityRate = new Constant();
                    mortalityRate.Name = "MortalityRate";
                    mortalityRate.FixedValue = 0;
                    JsonUtilities.AddModel(plant, mortalityRate);
                }
            }
        }

        /// <summary>
        /// Upgrade to version 116. Add PlantType to IPlants.
        /// </summary>
        /// <param name="root">The root json token.</param>
        /// <param name="fileName">The name of the apsimx file.</param>
        private static void UpgradeToVersion116(JObject root, string fileName)
        {
            foreach (JObject pasture in JsonUtilities.ChildrenRecursively(root, "PastureSpecies"))
            {
                string plantType = pasture["ResourceName"]?.ToString();//?.Substring("AGP".Length);
                if (string.IsNullOrEmpty(plantType))
                    plantType = pasture["Name"]?.ToString();
                pasture["PlantType"] = plantType;
            }
            
            foreach (JObject plant in JsonUtilities.ChildrenRecursively(root, "Plant"))
                plant["PlantType"] = plant["CropType"]?.ToString();

            JsonUtilities.RenameVariables(root, new Tuple<string, string>[] { new Tuple<string, string>("CropType", "PlantType")});
        }

        /// <summary>
<<<<<<< HEAD
        /// Upgrade to version 117. Fix manager script references to
        /// Plant.SetEmergenceDate(), since the date parameter's type
        /// was changed from string to DateTime.
        /// </summary>
        /// <param name="root">The root json token.</param>
        /// <param name="fileName">The name of the apsimx file.</param>
        /// <remarks>
        /// This is part of the change to make mortality rate non-optional.
        /// </remarks>
        private static void UpgradeToVersion117(JObject root, string fileName)
        {
            foreach (ManagerConverter manager in JsonUtilities.ChildManagers(root))
            {
                string pattern = @"SetEmergenceDate\(((?>\((?<c>)|[^()]+|\)(?<-c>))*(?(c)(?!)))\)";
                if (manager.ReplaceRegex(pattern, "SetEmergenceDate(DateTime.Parse($1))"))
                    manager.Save();
                pattern = @"SetGerminationDate\(((?>\((?<c>)|[^()]+|\)(?<-c>))*(?(c)(?!)))\)";
                if (manager.ReplaceRegex(pattern, "SetGerminationDate(DateTime.Parse($1))"))
                    manager.Save();
=======
        /// Upgrade to version 115. Add PlantType to IPlants.
        /// </summary>
        /// <param name="root">The root json token.</param>
        /// <param name="fileName">The name of the apsimx file.</param>
        private static void UpgradeToVersion117(JObject root, string fileName)
        {
            foreach (JObject croptimizr in JsonUtilities.ChildrenRecursively(root, "CroptimizR"))
            {
                string variableName = croptimizr["VariableName"]?.ToString();
                JArray variableNames = new JArray(new object[1] { variableName });
                croptimizr.Remove("VariableName");
                croptimizr["VariableNames"] = variableNames;
>>>>>>> 9c6c6bd5
            }
        }

        /// <summary>
        /// Add progeny destination phase and mortality function.
        /// </summary>
        /// <param name="root"></param>
        /// <param name="fileName"></param>
        private static void UpgradeToVersion900(JObject root, string fileName)
        {
            foreach (JObject LC in JsonUtilities.ChildrenRecursively(root, "LifeCycle"))
            {
                foreach (JObject LP in JsonUtilities.ChildrenRecursively(LC, "LifeCyclePhase"))
                {
                    JsonUtilities.AddConstantFunctionIfNotExists(LP, "Migration", "0.0");
                    JObject ProgDest = JsonUtilities.CreateNewChildModel(LP, "ProgenyDestination", "Models.LifeCycle.ProgenyDestinationPhase");
                    ProgDest["NameOfLifeCycleForProgeny"] = LC["Name"].ToString();
                    ProgDest["NameOfPhaseForProgeny"] = LP["NameOfPhaseForProgeny"].ToString();
                }
            }
        }

        /// <summary>
        /// Refactor LifeCycle model
        /// </summary>
        /// <param name="root">The root JSON token.</param>
        /// <param name="fileName">The name of the apsimx file.</param>
        private static void UpgradeToVersion890(JObject root, string fileName)
        {
            //Method to convert LifeCycleProcesses to functions
            void ChangeToFunction(JObject LifePhase, string OldType, string NewName, string FunctType, string SubFunctType = "")
            {
                JArray children = LifePhase["Children"] as JArray;
                var Process = JsonUtilities.ChildrenOfType(LifePhase, OldType);
                if (Process.Count >= 1)
                {
                    bool FirstProc = true;
                    JObject funct = new JObject();
                    JArray ChildFunctions = new JArray();
                    foreach (var proc in Process)
                    {
                        if (FunctType == "Add")
                        {
                            if (FirstProc)
                            {
                                funct["$type"] = "Models.Functions.AddFunction, Models";
                                funct["Name"] = NewName;
                                FirstProc = false;
                            }
                            foreach (var c in proc["Children"])
                            {
                                if ((SubFunctType == "All") && (c["$type"].ToString() != "Models.Memo, Models"))
                                {
                                    JObject cld = new JObject();
                                    cld["$type"] = "Models.Functions.MultiplyFunction, Models";
                                    cld["Name"] = c["Name"].ToString();
                                    JObject Popn = new JObject();
                                    Popn["$type"] = "Models.Functions.VariableReference, Models";
                                    Popn["Name"] = "CohortPopulation";
                                    Popn["VariableName"] = "[" + LifePhase["Name"].ToString() + "].CurrentCohort.Population";
                                    JArray kids = new JArray();
                                    kids.Add(Popn);
                                    kids.Add(c);
                                    cld["Children"] = kids;
                                    ChildFunctions.Add(cld);
                                }
                                else
                                    ChildFunctions.Add(c);
                            }
                        }
                        else if (FunctType == "Multiply")
                        {
                            if (FirstProc)
                            {
                                funct["$type"] = "Models.Functions.MultiplyFunction, Models";
                                funct["Name"] = NewName;
                                JObject Popn = new JObject();
                                Popn["$type"] = "Models.Functions.VariableReference, Models";
                                Popn["Name"] = "CohortPopulation";
                                Popn["VariableName"] = "[" + LifePhase["Name"].ToString() + "].CurrentCohort.Population";
                                ChildFunctions.Add(Popn);
                                FirstProc = false;
                            }
                            if (SubFunctType == "All")
                            {
                                foreach (JObject kid in proc["Children"])
                                    ChildFunctions.Add(kid);
                            }
                            else if (SubFunctType == "Min")
                            {
                                JObject Min = new JObject();
                                Min["$type"] = "Models.Functions.MinimumFunction, Models";
                                Min["Name"] = "ProgenyRate";
                                Min["Children"] = proc["Children"];
                                ChildFunctions.Add(Min);
                            }
                        }
                        else
                            throw new Exception("Something got Funct up");

                        JsonUtilities.RemoveChild(LifePhase, proc["Name"].ToString());
                    }
                    funct["Children"] = ChildFunctions;
                    children.Add(funct);
                }
                else
                    JsonUtilities.AddConstantFunctionIfNotExists(LifePhase, NewName, "0.0");
            }

            // Method to add infestation object
            void AddInfestObject(string Name, JToken zone, string Org, string Phase, JArray ChildFunction, int typeIndex)
            {
                JObject Infest = JsonUtilities.CreateNewChildModel(zone, Name, "Models.LifeCycle.Infestation");
                Infest["TypeOfInfestation"] = typeIndex;
                Infest["InfestingOrganisumName"] = Org;
                Infest["InfestingPhaseName"] = Phase;
                Infest["ChronoAgeOfImmigrants"] = 0;
                Infest["PhysAgeOfImmigrants"] = 0.2;
                Infest["Children"] = ChildFunction;
            }

            foreach (JObject LC in JsonUtilities.ChildrenRecursively(root, "LifeCycle"))
            {
                List<string> ChildPhases = new List<string>();
                JToken zone = JsonUtilities.Parent(LC);

                foreach (JObject LP in JsonUtilities.ChildrenRecursively(LC, "LifeStage"))
                {
                    LP["$type"] = "Models.LifeCycle.LifeCyclePhase, Models";
                    var ReproductiveProcess = JsonUtilities.ChildrenOfType(LP, "LifeStageReproduction");
                    //Convert LifeCycleProcesses to functions
                    ChangeToFunction(LP, "LifeStageImmigration", "Immigration", "Add");
                    ChangeToFunction(LP, "LifeStageGrowth", "Development", "Add");
                    ChangeToFunction(LP, "LifeStageMortality", "Mortality", "Add", "All");
                    ChangeToFunction(LP, "LifeStageReproduction", "Reproduction", "Multiply", "Min");
                    ChangeToFunction(LP, "LifeStageTransfer", "Graduation", "Multiply", "All");

                    //If functionality present in Graduation, move to development and delete graduation
                    var Dev = JsonUtilities.ChildWithName(LP, "Development");
                    var Grad = JsonUtilities.ChildWithName(LP, "Graduation");
                    if (Dev["$type"].ToString() == "Models.Functions.Constant, Models") //There was no functionality in Development
                    {
                        JsonUtilities.RemoveChild(LP, "Development");
                        Grad["Name"] = "Development"; //Set Graduation function to be Development
                        JsonUtilities.RemoveChild(Grad, "CohortPopulation");
                    }
                    else
                        JsonUtilities.RemoveChild(LP, "Graduation");

                    //Fix variable references
                    foreach (JObject xv in JsonUtilities.ChildrenOfType(LP, "VariableReference"))
                    {
                        if (xv["VariableName"].ToString() == "[LifeCycle].CurrentLifeStage.CurrentCohort.PhenoAge")
                            xv["VariableName"] = "[" + LP["Name"] + "].CurrentCohort.ChronologicalAge";
                    }
                    foreach (JObject xv in JsonUtilities.ChildrenOfType(LP, "LinearAfterThresholdFunction"))
                    {
                        if (xv["XProperty"].ToString() == "[LifeCycle].CurrentLifeStage.CurrentCohort.PhenoAge")
                            xv["XProperty"] = "[" + LP["Name"] + "].CurrentCohort.ChronologicalAge";
                    }

                    if (ReproductiveProcess.Count >= 1)
                    {
                        LP["NameOfPhaseForProgeny"] = ReproductiveProcess[0]["TransferTo"].ToString();
                    }
                    ChildPhases.Add(LP["Name"].ToString());
                }

                //Move immigration function from life phase to infestation event
                foreach (JObject LP in JsonUtilities.ChildrenRecursively(LC, "LifeCyclePhase"))
                {
                    JObject NumberFunction = JsonUtilities.ChildWithName(LP, "Immigration");
                    NumberFunction["Name"] = "NumberOfImmigrants";
                    JArray ChildFunction = new JArray();
                    ChildFunction.Add(NumberFunction);
                    if ((NumberFunction["$type"].ToString() == "Models.Functions.Constant, Models") &&
                        (double.Parse(NumberFunction["FixedValue"].ToString()) == 0.0))
                    {
                        //Don't add immigration event, not needed
                    }
                    else
                    {
                        AddInfestObject("Ongoing Infestation " + LP["Name"], zone, LC["Name"].ToString(), LP["Name"].ToString(), ChildFunction, 3);
                    }
                    JsonUtilities.RemoveChild(LP, "NumberOfImmigrants");
                }

                // Add infestation phase for initial populations
                int cou = 0;
                foreach (double init in LC["InitialPopulation"])
                {
                    if (init > 0)
                    {
                        string Name = "Initial Infestation " + ChildPhases[cou];
                        JObject NumberFunction = new JObject();
                        NumberFunction["$type"] = "Models.Functions.Constant, Models";
                        NumberFunction["Name"] = "NumberOfImmigrants";
                        NumberFunction["FixedValue"] = init;
                        JArray ChildFunction = new JArray();
                        ChildFunction.Add(NumberFunction);
                        AddInfestObject(Name, zone, LC["Name"].ToString(), ChildPhases[cou], ChildFunction, 0);
                        cou += 1;
                    }
                }
            }
            foreach (var report in JsonUtilities.ChildrenOfType(root, "Report"))
            {
                JsonUtilities.SearchReplaceReportVariableNames(report, "Migrants", "Graduates");
                JsonUtilities.SearchReplaceReportVariableNames(report, "Mortality", "Mortalities");
                JsonUtilities.SearchReplaceReportVariableNames(report, "PhenologicalAge", "PhysiologicalAge");
            }

            foreach (var manager in JsonUtilities.ChildManagers(root))
            {
                manager.Replace("LifeCycle.LifeStage", "LifeCycle.LifeCyclePhase");
                manager.Save();
            }
        }

        /// <summary>
        /// Changes initial Root Wt to an array.
        /// </summary>
        /// <param name="root">The root JSON token.</param>
        /// <param name="fileName">The name of the apsimx file.</param>
        private static void UpgradeToVersion999(JObject root, string fileName)
        {
            // Delete all alias children.
            foreach (var soilNitrogen in JsonUtilities.ChildrenOfType(root, "SoilNitrogen"))
            {
                var parent = JsonUtilities.Parent(soilNitrogen);
                var nutrient = JsonUtilities.CreateNewChildModel(parent, "Nutrient", "Models.Soils.Nutrients.Nutrient");
                nutrient["ResourceName"] = "Nutrient";
                soilNitrogen.Remove();
            }

            foreach (var manager in JsonUtilities.ChildManagers(root))
            {
                manager.Replace("using Models.Soils;", "using Models.Soils;\r\nusing Models.Soils.Nutrients;");

                manager.Replace("SoilNitrogen.FOMN", ".Nutrient.FOMN");
                manager.Replace("SoilNitrogen.FOMC", ".Nutrient.FOMC");

                if (manager.Replace("Soil.SoilNitrogen.HumicN", "Humic.N"))
                    manager.AddDeclaration("NutrientPool", "Humic", new string[] { "[ScopedLinkByName]" });
                if (manager.Replace("Soil.SoilNitrogen.HumicC", "Humic.C"))
                    manager.AddDeclaration("NutrientPool", "Humic", new string[] { "[ScopedLinkByName]" });

                if (manager.Replace("Soil.SoilNitrogen.MicrobialN", "Microbial.N"))
                    manager.AddDeclaration("NutrientPool", "Microbial", new string[] { "[ScopedLinkByName]" });
                if (manager.Replace("Soil.SoilNitrogen.MicrobialC", "Microbial.C"))
                    manager.AddDeclaration("NutrientPool", "Microbial", new string[] { "[ScopedLinkByName]" });

                if (manager.Replace("Soil.SoilNitrogen.dlt_n_min_res", "SurfaceResidueDecomposition.MineralisedN"))
                    manager.AddDeclaration("CarbonFlow", "SurfaceResidueDecomposition", new string[] { "[LinkByPath(Path=\"[Nutrient].SurfaceResidue.Decomposition\")]" });

                manager.Replace("SoilNitrogen.MineralisedN", "Nutrient.MineralisedN");

                manager.Replace("SoilNitrogen.TotalN", "Nutrient.TotalN");
                if (manager.Replace("SoilNitrogen.TotalN", "Nutrient.TotalN"))
                {
                    manager.RemoveDeclaration("SoilNitrogen");
                    manager.AddDeclaration("INutrient", "Nutrient", new string[] { "[ScopedLinkByName]" });
                }

                manager.Replace("SoilNitrogen.TotalC", "Nutrient.TotalC");
                if (manager.Replace("SoilNitrogen.TotalC", "Nutrient.TotalC"))
                {
                    manager.RemoveDeclaration("SoilNitrogen");
                    manager.AddDeclaration("INutrient", "Nutrient", new string[] { "[ScopedLinkByName]" });
                }

                manager.Replace("SoilNitrogen.mineral_n", "Nutrient.MineralN");
                manager.Replace("SoilNitrogen.Denitrification", "Nutrient.Natm");
                manager.Replace("SoilNitrogen.n2o_atm", "Nutrient.N2Oatm");
                manager.Save();
            }

            foreach (var report in JsonUtilities.ChildrenOfType(root, "Report"))
            {
                JsonUtilities.SearchReplaceReportVariableNames(report, "SoilNitrogen.NO3.kgha", "Nutrient.NO3.kgha");
                JsonUtilities.SearchReplaceReportVariableNames(report, "SoilNitrogen.NH4.kgha", "Nutrient.NH4.kgha");
                JsonUtilities.SearchReplaceReportVariableNames(report, "SoilNitrogen.Urea.kgha", "Nutrient.Urea.kgha");
                JsonUtilities.SearchReplaceReportVariableNames(report, "SoilNitrogen.PlantAvailableNO3.kgha", "Nutrient.PlantAvailableNO3.kgha");
                JsonUtilities.SearchReplaceReportVariableNames(report, "SoilNitrogen.PlantAvailableNH4.kgha", "Nutrient.PlantAvailableNH4.kgha");
                JsonUtilities.SearchReplaceReportVariableNames(report, "[SoilNitrogen].NO3.kgha", "[Nutrient].NO3.kgha");
                JsonUtilities.SearchReplaceReportVariableNames(report, "[SoilNitrogen].NH4.kgha", "[Nutrient].NH4.kgha");
                JsonUtilities.SearchReplaceReportVariableNames(report, "[SoilNitrogen].Urea.kgha", "[Nutrient].Urea.kgha");

                JsonUtilities.SearchReplaceReportVariableNames(report, ".SoilNitrogen.FOMN", ".Nutrient.FOMN");
                JsonUtilities.SearchReplaceReportVariableNames(report, ".SoilNitrogen.FOMC", ".Nutrient.FOMC");
                JsonUtilities.SearchReplaceReportVariableNames(report, ".SoilNitrogen.HumicN", ".Nutrient.Humic.N");
                JsonUtilities.SearchReplaceReportVariableNames(report, ".SoilNitrogen.HumicC", ".Nutrient.Humic.C");
                JsonUtilities.SearchReplaceReportVariableNames(report, ".SoilNitrogen.MicrobialN", ".Nutrient.Microbial.N");
                JsonUtilities.SearchReplaceReportVariableNames(report, ".SoilNitrogen.MicrobialC", ".Nutrient.Microbial.C");
                JsonUtilities.SearchReplaceReportVariableNames(report, ".SoilNitrogen.urea", ".Nutrient.Urea.kgha");
                JsonUtilities.SearchReplaceReportVariableNames(report, ".SoilNitrogen.dlt_n_min_res", ".Nutrient.SurfaceResidue.Decomposition.MineralisedN");
                JsonUtilities.SearchReplaceReportVariableNames(report, ".SoilNitrogen.MineralisedN", ".Nutrient.MineralisedN");
                JsonUtilities.SearchReplaceReportVariableNames(report, ".SoilNitrogen.Denitrification", ".Nutrient.Natm");
                JsonUtilities.SearchReplaceReportVariableNames(report, ".SoilNitrogen.n2o_atm", ".Nutrient.N2Oatm");
                JsonUtilities.SearchReplaceReportVariableNames(report, ".SoilNitrogen.TotalC", ".Nutrient.TotalC");
                JsonUtilities.SearchReplaceReportVariableNames(report, ".SoilNitrogen.TotalN", ".Nutrient.TotalN");
                JsonUtilities.SearchReplaceReportVariableNames(report, ".SoilNitrogen.mineral_n", ".Nutrient.MineralN");
                JsonUtilities.SearchReplaceReportVariableNames(report, ".SoilNitrogen.Nitrification", ".Nutrient.NH4.Nitrification");
            }

            foreach (var series in JsonUtilities.ChildrenOfType(root, "Series"))
            {
                if (series["XFieldName"] != null)
                {
                    series["XFieldName"] = series["XFieldName"].ToString().Replace("SoilNitrogen.NO3.kgha", "Nutrient.NO3.kgha");
                    series["XFieldName"] = series["XFieldName"].ToString().Replace("SoilNitrogen.NH4.kgha", "Nutrient.NH4.kgha");
                    series["XFieldName"] = series["XFieldName"].ToString().Replace("SoilNitrogen.Urea.kgha", "Nutrient.Urea.kgha");
                    series["XFieldName"] = series["XFieldName"].ToString().Replace("SoilNitrogen.PlantAvailableNO3.kgha", "Nutrient.PlantAvailableNO3.kgha");
                    series["XFieldName"] = series["XFieldName"].ToString().Replace("SoilNitrogen.PlantAvailableNH4.kgha", "Nutrient.PlantAvailableNH4.kgha");
                }
                if (series["YFieldName"] != null)
                {
                    series["YFieldName"] = series["YFieldName"].ToString().Replace("SoilNitrogen.NO3.kgha", "Nutrient.NO3.kgha");
                    series["YFieldName"] = series["YFieldName"].ToString().Replace("SoilNitrogen.NH4.kgha", "Nutrient.NH4.kgha");
                    series["YFieldName"] = series["YFieldName"].ToString().Replace("SoilNitrogen.Urea.kgha", "Nutrient.Urea.kgha");
                    series["YFieldName"] = series["YFieldName"].ToString().Replace("SoilNitrogen.PlantAvailableNO3.kgha", "Nutrient.PlantAvailableNO3.kgha");
                    series["YFieldName"] = series["YFieldName"].ToString().Replace("SoilNitrogen.PlantAvailableNH4.kgha", "Nutrient.PlantAvailableNH4.kgha");
                }
            }

        }
    }
}
<|MERGE_RESOLUTION|>--- conflicted
+++ resolved
@@ -21,7 +21,7 @@
     public class Converter
     {
         /// <summary>Gets the latest .apsimx file format version.</summary>
-        public static int LatestVersion { get { return 117; } }
+        public static int LatestVersion { get { return 118; } }
 
         /// <summary>Converts a .apsimx string to the latest version.</summary>
         /// <param name="st">XML or JSON string to convert.</param>
@@ -3029,7 +3029,22 @@
         }
 
         /// <summary>
-<<<<<<< HEAD
+        /// Upgrade to version 115. Add PlantType to IPlants.
+        /// </summary>
+        /// <param name="root">The root json token.</param>
+        /// <param name="fileName">The name of the apsimx file.</param>
+        private static void UpgradeToVersion117(JObject root, string fileName)
+        {
+            foreach (JObject croptimizr in JsonUtilities.ChildrenRecursively(root, "CroptimizR"))
+            {
+                string variableName = croptimizr["VariableName"]?.ToString();
+                JArray variableNames = new JArray(new object[1] { variableName });
+                croptimizr.Remove("VariableName");
+                croptimizr["VariableNames"] = variableNames;
+            }
+        }
+
+        /// <summary>
         /// Upgrade to version 117. Fix manager script references to
         /// Plant.SetEmergenceDate(), since the date parameter's type
         /// was changed from string to DateTime.
@@ -3039,7 +3054,7 @@
         /// <remarks>
         /// This is part of the change to make mortality rate non-optional.
         /// </remarks>
-        private static void UpgradeToVersion117(JObject root, string fileName)
+        private static void UpgradeToVersion118(JObject root, string fileName)
         {
             foreach (ManagerConverter manager in JsonUtilities.ChildManagers(root))
             {
@@ -3049,20 +3064,6 @@
                 pattern = @"SetGerminationDate\(((?>\((?<c>)|[^()]+|\)(?<-c>))*(?(c)(?!)))\)";
                 if (manager.ReplaceRegex(pattern, "SetGerminationDate(DateTime.Parse($1))"))
                     manager.Save();
-=======
-        /// Upgrade to version 115. Add PlantType to IPlants.
-        /// </summary>
-        /// <param name="root">The root json token.</param>
-        /// <param name="fileName">The name of the apsimx file.</param>
-        private static void UpgradeToVersion117(JObject root, string fileName)
-        {
-            foreach (JObject croptimizr in JsonUtilities.ChildrenRecursively(root, "CroptimizR"))
-            {
-                string variableName = croptimizr["VariableName"]?.ToString();
-                JArray variableNames = new JArray(new object[1] { variableName });
-                croptimizr.Remove("VariableName");
-                croptimizr["VariableNames"] = variableNames;
->>>>>>> 9c6c6bd5
             }
         }
 
