﻿using Models.Core;
using Models.CLEM.Resources;
using System;
using System.Collections.Generic;
using System.ComponentModel.DataAnnotations;
using System.Linq;
using Newtonsoft.Json;
using Models.Core.Attributes;
using System.IO;
using APSIM.Shared.Utilities;
using Models.CLEM.Reporting;

namespace Models.CLEM.Activities
{
    /// <summary>Ruminant growth activity</summary>
    /// <summary>This activity determines potential intake for the Feeding activities and feeding arbitrator for all ruminants</summary>
    /// <summary>This activity includes deaths</summary>
    /// <summary>See Breed activity for births, suckling mortality etc</summary>
    /// <version>1.1</version>
    /// <updates>First implementation of this activity using IAT/NABSA processes</updates>
    [Serializable]
    [ViewName("UserInterface.Views.PropertyView")]
    [PresenterName("UserInterface.Presenters.PropertyPresenter")]
    [ValidParent(ParentType = typeof(CLEMActivityBase))]
    [ValidParent(ParentType = typeof(ActivitiesHolder))]
    [ValidParent(ParentType = typeof(ActivityFolder))]
    [Description("Performs growth and aging of all ruminants. Only one instance of this activity is permitted")]
    [Version(1, 0, 3, "Allows selection of methane store for emissions")]
    [Version(1, 0, 2, "Improved reporting of milk status")]
    [Version(1, 0, 1, "")]
    [HelpUri(@"Content/Features/Activities/Ruminant/RuminantGrow.htm")]
    public class RuminantActivityGrow : CLEMActivityBase
    {
        [Link]
        private readonly CLEMEvents events = null;

        private GreenhouseGasesType methaneEmissions;
        private ProductStoreTypeManure manureStore;
        private RuminantHerd ruminantHerd;

        /// <summary>
        /// Gross energy content of forage (MJ/kg DM)
        /// </summary>
        [System.ComponentModel.DefaultValueAttribute(18.4)]
        [Description("Gross energy content of forage (MJ/kg digestible DM)")]
        [Required]
        [Units("MJ/kg DM")]
        public double EnergyGross { get; set; }

        /// <summary>
        /// Methane store for emissions
        /// </summary>
        [Description("Greenhouse gas store for methane emissions")]
        [Core.Display(Type = DisplayType.DropDown, Values = "GetResourcesAvailableByName", ValuesArgs = new object[] { new object[] { "Use store named Metane if present", typeof(GreenhouseGases) } })]
        [System.ComponentModel.DefaultValue("Use store named Methane if present")]
        public string MethaneStoreName { get; set; }

        /// <summary>
        /// Perform Activity with partial resources available
        /// </summary>
        [JsonIgnore]
        public new OnPartialResourcesAvailableActionTypes OnPartialResourcesAvailableAction { get; set; }

        /// <summary>
        /// Constructor
        /// </summary>
        public RuminantActivityGrow()
        {
            this.SetDefaults();
        }

        /// <summary>An event handler to allow us to initialise ourselves.</summary>
        /// <param name="sender">The sender.</param>
        /// <param name="e">The <see cref="EventArgs"/> instance containing the event data.</param>
        [EventSubscribe("CLEMInitialiseActivity")]
        private void OnCLEMInitialiseActivity(object sender, EventArgs e)
        {
            if(MethaneStoreName is null || MethaneStoreName == "Use store named Methane if present")
                methaneEmissions = Resources.FindResourceType<GreenhouseGases, GreenhouseGasesType>(this, "Methane", OnMissingResourceActionTypes.Ignore, OnMissingResourceActionTypes.Ignore);
            else
                methaneEmissions = Resources.FindResourceType<GreenhouseGases, GreenhouseGasesType>(this, MethaneStoreName, OnMissingResourceActionTypes.ReportErrorAndStop, OnMissingResourceActionTypes.ReportErrorAndStop);
            manureStore = Resources.FindResourceType<ProductStore, ProductStoreTypeManure>(this, "Manure", OnMissingResourceActionTypes.Ignore, OnMissingResourceActionTypes.Ignore);
            ruminantHerd = Resources.FindResourceGroup<RuminantHerd>();
        }

        /// <summary>Function to determine naturally wean individuals at start of timestep</summary>
        /// <param name="sender">The sender.</param>
        /// <param name="e">The <see cref="EventArgs"/> instance containing the event data.</param>
        [EventSubscribe("CLEMStartOfTimeStep")]
        private void OnCLEMStartOfTimeStep(object sender, EventArgs e)
        {
            List<Ruminant> herd = ruminantHerd.Herd;
            ConceptionStatusChangedEventArgs conceptionArgs = new ConceptionStatusChangedEventArgs();

            // Natural weaning takes place here before animals eat or take milk from mother.
            foreach (var ind in herd.Where(a => a.Weaned == false))
            {
                int weaningAge = ind.BreedParams.NaturalWeaningAge.InDays;
                if(weaningAge == 0)
                    weaningAge = ind.BreedParams.GestationLength.InDays;

                if (ind.AgeInDays >= weaningAge)
                {
                    ind.Wean(true, "Natural", clock.Today);

                    // report wean. If mother has died create temp female with the mother's ID for reporting only
                    conceptionArgs.Update(ConceptionStatus.Weaned, ind.Mother ?? new RuminantFemale(ind.BreedParams, clock.Today, -1, 999) { ID = ind.MotherID }, clock.Today, ind);
                    ind.BreedParams.OnConceptionStatusChanged(conceptionArgs);
                }
            }
        }

        /// <summary>Function to determine all individuals potential intake and suckling intake after milk consumption from mother</summary>
        /// <param name="sender">The sender.</param>
        /// <param name="e">The <see cref="EventArgs"/> instance containing the event data.</param>
        [EventSubscribe("CLEMPotentialIntake")]
        private void OnCLEMPotentialIntake(object sender, EventArgs e)
        {
            List<Ruminant> herd = ruminantHerd.Herd;

            // Calculate potential intake and reset stores
            // Order age descending so breeder females calculate milkproduction before suckings grow

            foreach (var ind in herd.GroupBy(a => a.IsSucklingWithMother).OrderBy(a => a.Key))
            {
                foreach (var indi in ind)
                {
                    // reset tallies at start of the month
                    indi.DietDryMatterDigestibility = 0;
                    indi.PercentNOfIntake = 0;
                    indi.Intake = 0;
                    indi.MilkIntake = 0;
                    CalculatePotentialIntake(indi);
                }
            }
        }

        private void CalculatePotentialIntake(Ruminant ind)
        {
            // calculate daily potential intake for the selected individual/cohort
            double standardReferenceWeight = ind.StandardReferenceWeight;

            double liveWeightForIntake = ind.NormalisedAnimalWeight;
            // now performed at allocation of weight in Ruminant
            if (MathUtilities.IsLessThan(ind.HighWeight, ind.NormalisedAnimalWeight))
                liveWeightForIntake = ind.HighWeight;

            // Calculate potential intake based on current weight compared to SRW and previous highest weight
            double potentialIntake = 0;
            ind.MilkPotentialIntake = 0;

            // calculate milk intake shortfall for sucklings
            // all in units per day and multiplied at end of this section
            if (!ind.Weaned)
            {
                // potential milk intake/animal/day
                ind.MilkPotentialIntake = ind.BreedParams.MilkIntakeIntercept + ind.BreedParams.MilkIntakeCoefficient * ind.Weight;

                // get estimated milk available
                // this will be updated to the corrected milk available in the calculate energy section.
                ind.MilkIntake = Math.Min(ind.MilkPotentialIntake, ind.MothersMilkProductionAvailable);

                // if milk supply low, suckling will subsitute forage up to a specified % of bodyweight (R_C60)
                if (MathUtilities.IsLessThan(ind.MilkIntake, ind.Weight * ind.BreedParams.MilkLWTFodderSubstitutionProportion))
                    potentialIntake = Math.Max(0.0, ind.Weight * ind.BreedParams.MaxJuvenileIntake - ind.MilkIntake * ind.BreedParams.ProportionalDiscountDueToMilk);

                ind.MilkIntake *= events.Interval;
                ind.MilkPotentialIntake *= events.Interval;
            }
            else
            {
                if (ind.IsWeaner)
                {
                    // Reference: SCA Metabolic LWTs
                    // restored in v112 of NABSA for weaner animals
                    potentialIntake = ind.BreedParams.IntakeCoefficient * standardReferenceWeight * (Math.Pow(liveWeightForIntake, 0.75) / Math.Pow(standardReferenceWeight, 0.75)) * (ind.BreedParams.IntakeIntercept - (Math.Pow(liveWeightForIntake, 0.75) / Math.Pow(standardReferenceWeight, 0.75)));
                }
                else // 12month+ weaned individuals
                {
                    // Reference: SCA based actual LWTs
                    potentialIntake = ind.BreedParams.IntakeCoefficient * liveWeightForIntake * (ind.BreedParams.IntakeIntercept - liveWeightForIntake / standardReferenceWeight);
                }

                if (ind.Sex == Sex.Female)
                {
                    RuminantFemale femaleind = ind as RuminantFemale;
                    // Increase potential intake for lactating breeder
                    if (femaleind.IsLactating)
                    {
                        // move to half way through timestep
                        double dayOfLactation = femaleind.DaysLactating;
                        // Reference: Intake multiplier for lactating cow (M.Freer)
                        // double intakeMilkMultiplier = 1 + 0.57 * Math.Pow((dayOfLactation / 81.0), 0.7) * Math.Exp(0.7 * (1 - (dayOfLactation / 81.0)));
                        double intakeMilkMultiplier = 1 + ind.BreedParams.LactatingPotentialModifierConstantA * Math.Pow((dayOfLactation / ind.BreedParams.LactatingPotentialModifierConstantB), ind.BreedParams.LactatingPotentialModifierConstantC) * Math.Exp(ind.BreedParams.LactatingPotentialModifierConstantC * (1 - (dayOfLactation / ind.BreedParams.LactatingPotentialModifierConstantB)))*(1 - 0.5 + 0.5 * (ind.Weight/ind.NormalisedAnimalWeight));

                        // To make this flexible for sheep and goats, added three new Ruminant Coeffs
                        // Feeding standard values for Beef, Dairy suck, Dairy non-suck and sheep are:
                        // For 0.57 (A) use .42, .58, .85 and .69; for 0.7 (B) use 1.7, 0.7, 0.7 and 1.4, for 81 (C) use 62, 81, 81, 28
                        // added LactatingPotentialModifierConstantA, LactatingPotentialModifierConstantB and LactatingPotentialModifierConstantC
                        // replaces (A), (B) and (C)
                        potentialIntake *= intakeMilkMultiplier;

                        // calculate estimated milk production for time step here
                        // assuming average feed quality if no previous diet values
                        // This need to happen before suckling potential intake can be determined.
                        CalculateMilkProduction(femaleind);
                        femaleind.MilkProducedThisTimeStep = femaleind.MilkCurrentlyAvailable;
                    }
                    else
                    {
                        femaleind.MilkProduction = 0;
                        femaleind.MilkProductionPotential = 0;
                        femaleind.MilkCurrentlyAvailable = 0;
                        femaleind.MilkMilkedThisTimeStep = 0;
                        femaleind.MilkSuckledThisTimeStep = 0;
                        femaleind.MilkProducedThisTimeStep = 0;
                    }
                }

                //TODO: option to restrict potential further due to stress (e.g. heat, cold, rain)

            }
            // get monthly intake
            potentialIntake *= events.Interval;
            ind.PotentialIntake = potentialIntake;
        }

        /// <summary>
        /// Set the milk production of the selected female given diet drymatter digesibility
        /// </summary>
        /// <param name="ind">Female individual</param>
        /// <returns>energy of milk</returns>
        private double CalculateMilkProduction(RuminantFemale ind)
        {
            ind.MilkMilkedThisTimeStep = 0;
            ind.MilkSuckledThisTimeStep = 0;

            double energyMetabolic = EnergyGross * (((ind.DietDryMatterDigestibility==0)?50:ind.DietDryMatterDigestibility)/100.0) * 0.81;
            // Reference: SCA p.
            double kl = ind.BreedParams.ELactationEfficiencyCoefficient * energyMetabolic / EnergyGross + ind.BreedParams.ELactationEfficiencyIntercept;
            double milkTime = ind.DaysLactating;
            double milkCurve;
            // determine milk production curve to use
            // if milking is taking place use the non-suckling curve for duration of lactation
            // otherwise use the suckling curve where there is a larger drop off in milk production
            if (ind.SucklingOffspringList.Count() == 0)
                milkCurve = ind.BreedParams.MilkCurveNonSuckling;
            else // no milking
                milkCurve = ind.BreedParams.MilkCurveSuckling;
            ind.MilkProductionPotential = ind.BreedParams.MilkPeakYield * ind.Weight / ind.NormalisedAnimalWeight * (Math.Pow(((milkTime + ind.BreedParams.MilkOffsetDay) / ind.BreedParams.MilkPeakDay), milkCurve)) * Math.Exp(milkCurve * (1 - (milkTime + ind.BreedParams.MilkOffsetDay) / ind.BreedParams.MilkPeakDay));
            ind.MilkProductionPotential = Math.Max(ind.MilkProductionPotential, 0.0);
            // Reference: Potential milk prodn, 3.2 MJ/kg milk - Jouven et al 2008
            double energyMilk = ind.MilkProductionPotential * 3.2 / kl;
            // adjust last time step's energy balance
            double adjustedEnergyBalance = ind.EnergyBalance;
            if (adjustedEnergyBalance < (-0.5936 / 0.322 * energyMilk))
                adjustedEnergyBalance = (-0.5936 / 0.322 * energyMilk);

            // set milk production in lactating females for consumption.
            ind.MilkProduction = Math.Max(0.0, ind.MilkProductionPotential * (0.5936 + 0.322 * adjustedEnergyBalance / energyMilk));
            ind.MilkCurrentlyAvailable = ind.MilkProduction * events.Interval;

            // returns the energy required for milk production

            return ind.MilkProduction * 3.2 / kl;
        }

        /// <summary>Function to calculate growth of herd for the monthly timestep</summary>
        /// <param name="sender">The sender.</param>
        /// <param name="e">The <see cref="EventArgs"/> instance containing the event data.</param>
        [EventSubscribe("CLEMAnimalWeightGain")]
        private void OnCLEMAnimalWeightGain(object sender, EventArgs e)
        {
            List<Ruminant> herd = ruminantHerd.Herd;

            int cmonth = events.Clock.Today.Month;

            // grow individuals

            IEnumerable<string> breeds = herd.Select(a => a.BreedParams.Name).Distinct();
            this.Status = ActivityStatus.NotNeeded;

            foreach (string breed in breeds)
            {
                int unfed = 0;
                int unfedcalves = 0;
                double totalMethane = 0;
                foreach (Ruminant ind in herd.Where(a => a.BreedParams.Name == breed).OrderByDescending(a => a.AgeInDays))
                {
                    ind.MetabolicIntake = ind.Intake;
                    this.Status = ActivityStatus.Success;
                    if (ind.Weaned)
                    {
                        // check that they had some food
                        if(ind.Intake == 0)
                            unfed++;

                        // calculate protein concentration

                        // Calculate diet dry matter digestibilty from the %N of the current diet intake.
                        // Reference: Ash and McIvor
                        // ind.DietDryMatterDigestibility = 36.7 + 9.36 * ind.PercentNOfIntake / 62.5;
                        // Now tracked via incoming food DMD values

                        // TODO: NABSA restricts Diet_DMD to 75% before supplements. Why?
                        // Our flow has already taken in supplements by this stage and cannot be distinguished
                        // Maybe this limit should be placed on some feed to limit DMD to 75% for non supp feeds
                        // A Ash stated that the 75% limit is no longer required and DMD above 75% is possible even if unlikely.

                        // Crude protein required generally 130g per kg of digestable feed.
                        double crudeProteinRequired = ind.BreedParams.ProteinCoefficient * ind.DietDryMatterDigestibility / 100;

                        // adjust for efficiency of use of protein, (default 90%) degradable. now user param.
                        double crudeProteinSupply = (ind.PercentNOfIntake * 62.5) * ind.BreedParams.ProteinDegradability;
                        // This was proteinconcentration * 0.9

                        // prevent future divide by zero issues.
                        if (MathUtilities.FloatsAreEqual(crudeProteinSupply, 0.0))
                            crudeProteinSupply = 0.001;

                        if (MathUtilities.IsLessThan(crudeProteinSupply, crudeProteinRequired))
                        {
                            double ratioSupplyRequired = (crudeProteinSupply + crudeProteinRequired) / (2 * crudeProteinRequired); // half-linear
                            //TODO: add min protein to parameters
                            ratioSupplyRequired = Math.Max(ratioSupplyRequired, 0.3);
                            ind.MetabolicIntake *= ratioSupplyRequired; // reduces intake proportionally as protein drops below CP required
                        }

                        // TODO: check if we still need to apply modification to only the non-supplemented component of intake
                        // Used to be 1.2 * Potential
                        ind.Intake = Math.Min(ind.Intake, ind.PotentialIntake);
                        // when discarding intake can we be specific and hang onto N?
                        ind.MetabolicIntake = Math.Min(ind.MetabolicIntake, ind.Intake);
                    }
                    else
                    {
                        // for calves
                        // these individuals have access to milk or are separated from mother and must survive on calf calculated pasture intake

                        // if potential intake = 0 they have not needed to consume pasture and intake will be zero.
                        if(MathUtilities.IsGreaterThanOrEqual(ind.PotentialIntake, 0.0))
                        {
                            ind.Intake = Math.Min(ind.Intake, ind.PotentialIntake);
                            ind.MetabolicIntake = Math.Min(ind.MetabolicIntake, ind.Intake);
                        }

                        // no potential * 1.2 as potential has been fixed based on suckling individuals.

                        if (MathUtilities.IsLessThanOrEqual(ind.MilkIntake + ind.Intake, 0))
                            unfedcalves++;
                    }

                    // TODO: nabsa adjusts potential intake for digestability of fodder here.
                    // This is now done in RuminantActivityGrazePasture

                    // calculate energy
                    CalculateEnergy(ind, out double methane);

                    // Sum and produce one event for breed at end of loop
                    totalMethane += methane;

                    // grow wool and cashmere
                    ind.Wool += ind.BreedParams.WoolCoefficient * ind.MetabolicIntake;
                    ind.Cashmere += ind.BreedParams.CashmereCoefficient * ind.MetabolicIntake;
                }

                // alert user to unfed animals in the month as this should not happen
                if (unfed > 0)
                {
                    string warn = $"individuals of [r={breed}] not fed";
                    string warnfull = $"Some individuals of [r={breed}] were not fed in some months (e.g. [{unfed}] individuals in [{clock.Today.Month}/{clock.Today.Year}])\r\nFix: Check feeding strategy and ensure animals are moved to pasture or fed in yards";
                    Warnings.CheckAndWrite(warn, Summary, this, MessageType.Warning, warnfull);
                }
                if (unfedcalves > 0)
                {
                    string warn = $"calves of [r={breed}] not fed";
                    string warnfull = $"Some calves of [r={breed}] were not fed in some months (e.g. [{unfedcalves}] individuals in [{clock.Today.Month}/{clock.Today.Year}])\r\nFix: Check calves are are fed, or have access to pasture (moved with mothers or separately) when no milk is available from mother";
                    Warnings.CheckAndWrite(warn, Summary, this, MessageType.Warning, warnfull);
                }

                if (methaneEmissions != null)
                {
                    // g per day -> total kg
                    methaneEmissions.Add(totalMethane * events.Interval / 1000, this, breed, TransactionCategory);
                }
            }
        }

        /// <summary>
        /// Function to calculate manure production and place in uncollected manure pools of the "manure" resource in ProductResources
        /// This is called at the end of CLEMAnimalWeightGain so after intake determines and before deaths and sales.
        /// </summary>
        /// <param name="sender">The sender.</param>
        /// <param name="e">The <see cref="EventArgs"/> instance containing the event data.</param>
        [EventSubscribe("CLEMCalculateManure")]
        private void OnCLEMCalculateManure(object sender, EventArgs e)
        {
            if(manureStore!=null)
            {
                // sort by animal location
                foreach (var item in ruminantHerd.Herd.GroupBy(a => a.Location))
                {
                    double manureProduced = item.Sum(a => a.Intake * ((100 - a.DietDryMatterDigestibility) / 100));
                    manureStore.AddUncollectedManure(item.Key??"", manureProduced);
                }
            }
        }

        /// <summary>
        /// Function to calculate energy from intake and subsequent growth
        /// </summary>
        /// <param name="ind">Ruminant individual class</param>
        /// <param name="methaneProduced">Sets output variable to value of methane produced</param>
        /// <returns></returns>
        private void CalculateEnergy(Ruminant ind, out double methaneProduced)
        {
            // all energy calculations are per day and multiplied at end to give monthly weight gain

            // ind.MetabolicIntake is the inake received adjusted by any crude protein shortfall in AnimalWeightGain()
            double intakeDaily = ind.MetabolicIntake / events.Interval;

            // Sme 1 for females and castrates
            double sme = 1;
            // Sme 1.15 for all non-castrated males.
            if (ind.Weaned && ind.Sex == Sex.Male && (ind as RuminantMale).IsCastrated == false)
                sme = 1.15;

            double energyDiet = EnergyGross * ind.DietDryMatterDigestibility / 100.0;
            // Reference: Nutrient Requirements of domesticated ruminants (p7)
            double energyMetabolic = energyDiet * 0.81;
            double energyMetabolicFromIntake = energyMetabolic * intakeDaily;

            double km = ind.BreedParams.EMaintEfficiencyCoefficient * energyMetabolic / EnergyGross + ind.BreedParams.EMaintEfficiencyIntercept;
            // Reference: SCA p.49
            double kg = ind.BreedParams.EGrowthEfficiencyCoefficient * energyMetabolic / EnergyGross + ind.BreedParams.EGrowthEfficiencyIntercept;
            double energyPredictedBodyMassChange;
            double energyMaintenance;
            if (!ind.Weaned)
            {
                // unweaned individuals are assumed to be suckling as natural weaning rate set regardless of inclusion of wean activity
                // unweaned individuals without mother or milk from mother will need to try and survive on limited pasture until weaned.

                // calculate engergy and growth from milk intake
                // recalculate milk intake based on mothers updated milk production for the time step using the previous monthly potential milk intake
                ind.MilkIntake = Math.Min(ind.MilkPotentialIntake, ind.MothersMilkProductionAvailable * events.Interval);

                if (ind.Mother != null)
                    ind.Mother.TakeMilk(ind.MilkIntake, MilkUseReason.Suckling);
                double milkIntakeDaily = ind.MilkIntake / events.Intake;

                // Below now uses actual intake received rather than assume all potential intake is eaten
                double kml = 1;
                double kgl = 1;
                if (MathUtilities.IsPositive(ind.MetabolicIntake + ind.MilkIntake))
                {
                    // average energy efficiency for maintenance
                    kml = ((ind.MilkIntake * 0.7) + (intakeDaily * km)) / (ind.MilkIntake + intakeDaily);
                    // average energy efficiency for growth
                    kgl = ((ind.MilkIntake * 0.7) + (intakeDaily * kg)) / (ind.MilkIntake + intakeDaily);
                }
                double energyMilkConsumed = milkIntakeDaily * 3.2;
                // limit suckling intake of milk per day
                energyMilkConsumed = Math.Min(ind.BreedParams.MilkIntakeMaximum * 3.2, energyMilkConsumed);

                energyMaintenance = (ind.BreedParams.EMaintCoefficient * Math.Pow(ind.Weight, 0.75) / kml) * Math.Exp(-ind.BreedParams.EMaintExponent * (((ind.AgeInDays == 0) ? 0.03 : ind.AgeInDays/30.4)));
                ind.EnergyBalance = energyMilkConsumed + energyMetabolicFromIntake - energyMaintenance;
                ind.EnergyIntake = energyMilkConsumed + energyMetabolicFromIntake;
                ind.EnergyFetus = 0;
                ind.EnergyMaintenance = energyMaintenance;
                ind.EnergyMilk = 0;

                double feedingValue;
                if (MathUtilities.IsPositive(ind.EnergyBalance))
                    feedingValue = 2 * 0.7 * ind.EnergyBalance / (kgl * energyMaintenance) - 1;
                else
                    //(from Hirata model)
                    feedingValue = 2 * ind.EnergyBalance / (0.85 * energyMaintenance) - 1;

                double energyEmptyBodyGain = ind.BreedParams.GrowthEnergyIntercept1 + feedingValue + (ind.BreedParams.GrowthEnergyIntercept2 - feedingValue) / (1 + Math.Exp(-6 * (ind.Weight / ind.NormalisedAnimalWeight - 0.4)));

                energyPredictedBodyMassChange = ind.BreedParams.GrowthEfficiency * 0.7 * ind.EnergyBalance / energyEmptyBodyGain;
            }
            else
            {
                double energyMilk = 0;
                double energyFetus = 0;

                if (ind.Sex == Sex.Female)
                {
                    RuminantFemale femaleind = ind as RuminantFemale;

                    // calculate energy for lactation
                    // look for milk production calculated before offspring may have been weaned

                    if (femaleind.IsLactating | MathUtilities.IsPositive(femaleind.MilkProductionPotential))
                    {
                        // recalculate milk production based on DMD of food provided
                        energyMilk = CalculateMilkProduction(femaleind);
                        // reset this. It was previously determined in potential intake as a measure of milk available. This is now the correct calculation
                        femaleind.MilkProducedThisTimeStep = femaleind.MilkCurrentlyAvailable;
                    }

                    // Determine energy required for foetal development
                    if (femaleind.IsPregnant)
                    {
                        double standardReferenceWeight = ind.StandardReferenceWeight;
                        // Potential birth weight
                        // Reference: Freer
                        double potentialBirthWeight = ind.BreedParams.SRWBirth * standardReferenceWeight * (1 - 0.33 * (1 - ind.Weight / standardReferenceWeight));
<<<<<<< HEAD
                        double fetusAge = (femaleind.Age - femaleind.AgeAtLastConception) * events.Interval;
=======
                        double fetusAge = femaleind.TimeSince(RuminantTimeSpanTypes.Conceived).TotalDays;
>>>>>>> 82c4df7b
                        //TODO: Check fetus age correct
                        energyFetus = potentialBirthWeight * 349.16 * 0.000058 * Math.Exp(345.67 - 0.000058 * fetusAge - 349.16 * Math.Exp(-0.000058 * fetusAge)) / 0.13;
                    }
                }

                //TODO: add draft individual energy requirement

                // set maintenance age to maximum of 6 years (2190 days). Now uses EnergeyMaintenanceMaximumAge
<<<<<<< HEAD
                double maintenanceAge = Math.Min(ind.Age * events.Interval, ind.BreedParams.EnergyMaintenanceMaximumAge * 365);
=======
                double maintenanceAge = Math.Min(ind.AgeInDays, ind.BreedParams.EnergyMaintenanceMaximumAge.InDays);
>>>>>>> 82c4df7b

                // Reference: SCA p.24
                // Reference p19 (1.20). Does not include MEgraze or Ecold, also skips M,
                // 0.000082 is -0.03 Age in Years/365 for days
                energyMaintenance = ind.BreedParams.Kme * sme * (ind.BreedParams.EMaintCoefficient * Math.Pow(ind.Weight, 0.75) / km) * Math.Exp(-ind.BreedParams.EMaintExponent * maintenanceAge) + (ind.BreedParams.EMaintIntercept * energyMetabolicFromIntake);
                ind.EnergyBalance = energyMetabolicFromIntake - energyMaintenance - energyMilk - energyFetus; // milk will be zero for non lactating individuals.
                double feedingValue;
                ind.EnergyIntake = energyMetabolicFromIntake;
                ind.EnergyFetus = energyFetus;
                ind.EnergyMaintenance = energyMaintenance;
                ind.EnergyMilk = energyMilk;

                // Reference: Feeding_value = Adjustment for rate of loss or gain (SCA p.43, ? different from Hirata model)
                if (MathUtilities.IsPositive(ind.EnergyBalance))
                    feedingValue = 2 * ((kg * ind.EnergyBalance) / (km * energyMaintenance) - 1);
                else
                    feedingValue = 2 * (ind.EnergyBalance / (0.8 * energyMaintenance) - 1);  //(from Hirata model)

                double weightToReferenceRatio = Math.Min(1.0, ind.Weight / ind.StandardReferenceWeight);

                // Reference:  MJ of Energy required per kg Empty body gain (SCA p.43)
                double energyEmptyBodyGain = ind.BreedParams.GrowthEnergyIntercept1 + feedingValue + (ind.BreedParams.GrowthEnergyIntercept2 - feedingValue) / (1 + Math.Exp(-6 * (weightToReferenceRatio - 0.4)));
                // Determine Empty body change from Eebg and Ebal, and increase by 9% for LW change
                if (MathUtilities.IsPositive(ind.EnergyBalance))
                    energyPredictedBodyMassChange = ind.BreedParams.GrowthEfficiency * kg * ind.EnergyBalance / energyEmptyBodyGain;
                else
                    // Reference: from Hirata model
                    energyPredictedBodyMassChange = ind.BreedParams.GrowthEfficiency * km * ind.EnergyBalance / (0.8 * energyEmptyBodyGain);
            }
            energyPredictedBodyMassChange *= events.Interval;  // Convert to monthly

            //ind.PreviousWeight = ind.Weight;

            //double newWt = Math.Max(0.0, ind.Weight + energyPredictedBodyMassChange);
            //double maxwt = ind.StandardReferenceWeight * ind.BreedParams.MaximumSizeOfIndividual;
            //newWt = Math.Min(newWt, maxwt);
            ind.Weight = Math.Min(
                Math.Max(0.0, ind.Weight + energyPredictedBodyMassChange),
                ind.StandardReferenceWeight * ind.BreedParams.MaximumSizeOfIndividual
                );

            // Function to calculate approximate methane produced by animal, based on feed intake
            // Function based on Freer spreadsheet
            // methane is  0.02 * intakeDaily * ((13 + 7.52 * energyMetabolic) + energyMetablicFromIntake / energyMaintenance * (23.7 - 3.36 * energyMetabolic)); // MJ per day
            // methane is methaneProduced / 55.28 * 1000; // grams per day

            // Charmley et al 2016 can be substituted by intercept = 0 and coefficient = 20.7
            methaneProduced = ind.BreedParams.MethaneProductionCoefficient * intakeDaily;
        }

        /// <summary>
        /// Function to age individuals and remove those that died in timestep
        /// This needs to be undertaken prior to herd management
        /// </summary>
        /// <param name="sender">The sender.</param>
        /// <param name="e">The <see cref="EventArgs"/> instance containing the event data.</param>
        [EventSubscribe("CLEMAgeResources")]
        private void OnCLEMAgeResources(object sender, EventArgs e)
        {
            // grow all individuals
            foreach (Ruminant ind in ruminantHerd.Herd)
                ind.SetCurrentDate(clock.Today);
        }

        /// <summary>Function to determine which animlas have died and remove from the population</summary>
        /// <param name="sender">The sender.</param>
        /// <param name="e">The <see cref="EventArgs"/> instance containing the event data.</param>
        [EventSubscribe("CLEMAnimalDeath")]
        private void OnCLEMAnimalDeath(object sender, EventArgs e)
        {
            // remove individuals that died
            // currently performed in the month after weight has been adjusted
            // and before breeding, trading, culling etc (See Clock event order)

            // Calculated by
            // critical weight OR
            // relative condition
            // Body condition score and additional mortality rate &&
            // juvenile (unweaned) death based on mothers weight &&
            // adult weight adjusted base mortality.

            List<Ruminant> herd = ruminantHerd.Herd;

            // weight based mortality
            List<Ruminant> died = new List<Ruminant>();
            if (herd.Any())
            {
                switch (herd.FirstOrDefault().BreedParams.ConditionBasedMortalityStyle)
                {
                    case ConditionBasedCalculationStyle.ProportionOfMaxWeightToSurvive:
                        died = herd.Where(a => MathUtilities.IsLessThanOrEqual(a.Weight, a.HighWeight*a.BreedParams.ConditionBasedMortalityCutOff) && MathUtilities.IsLessThanOrEqual(RandomNumberGenerator.Generator.NextDouble(), a.BreedParams.BodyConditionScoreMortalityRate)).ToList();
                        break;
                    case ConditionBasedCalculationStyle.RelativeCondition:
                        died = herd.Where(a => MathUtilities.IsLessThanOrEqual(a.RelativeCondition, a.BreedParams.ConditionBasedMortalityCutOff) && MathUtilities.IsLessThanOrEqual(RandomNumberGenerator.Generator.NextDouble(), a.BreedParams.BodyConditionScoreMortalityRate)).ToList();
                        break;
                    case ConditionBasedCalculationStyle.BodyConditionScore:
                        died = herd.Where(a => MathUtilities.IsLessThanOrEqual(a.BodyConditionScore, a.BreedParams.ConditionBasedMortalityCutOff) && MathUtilities.IsLessThanOrEqual(RandomNumberGenerator.Generator.NextDouble(), a.BreedParams.BodyConditionScoreMortalityRate)).ToList();
                        break;
                    case ConditionBasedCalculationStyle.None:
                        break;
                    default:
                        break;
                }

                if(died.Any())
                {
                    foreach (Ruminant ind in died)
                    {
                        ind.Died = true;
                        ind.SaleFlag = HerdChangeReason.DiedUnderweight;
                    }
                    ruminantHerd.RemoveRuminant(died, this);
                }
            }

            // base mortality adjusted for condition
            foreach (var ind in ruminantHerd.Herd)
            {
                double mortalityRate = 0;
                if (!ind.Weaned)
                {
                    mortalityRate = 0;
                    if(ind.Mother == null || MathUtilities.IsLessThan(ind.Mother.Weight, ind.BreedParams.CriticalCowWeight * ind.StandardReferenceWeight))
                        // if no mother assigned or mother's weight is < CriticalCowWeight * SFR
                        mortalityRate = ind.BreedParams.JuvenileMortalityMaximum;
                    else
                        // if mother's weight >= criticalCowWeight * SFR
                        mortalityRate = Math.Exp(-Math.Pow(ind.BreedParams.JuvenileMortalityCoefficient * (ind.Mother.Weight / ind.Mother.NormalisedAnimalWeight), ind.BreedParams.JuvenileMortalityExponent));

                    mortalityRate += ind.BreedParams.MortalityBase;
                    mortalityRate = Math.Min(mortalityRate, ind.BreedParams.JuvenileMortalityMaximum);
                }
                else
                    mortalityRate = 1 - (1 - ind.BreedParams.MortalityBase) * (1 - Math.Exp(Math.Pow(-(ind.BreedParams.MortalityCoefficient * (ind.Weight / ind.NormalisedAnimalWeight - ind.BreedParams.MortalityIntercept)), ind.BreedParams.MortalityExponent)));

                // convert mortality from annual (calculated) to monthly (applied).
                if (MathUtilities.IsLessThanOrEqual(RandomNumberGenerator.Generator.NextDouble(), mortalityRate/12))
                    ind.Died = true;
            }

            died = herd.Where(a => a.Died).Select(a => { a.SaleFlag = HerdChangeReason.DiedMortality; return a; }).ToList();
            //died.Select(a => { a.SaleFlag = HerdChangeReason.DiedMortality; return a; }).ToList();

            // TODO: separate foster from real mother for genetics
            // check for death of mother with sucklings and try foster sucklings
            IEnumerable<RuminantFemale> mothersWithSuckling = died.OfType<RuminantFemale>().Where(a => a.SucklingOffspringList.Any());
            List<RuminantFemale> wetMothersAvailable = died.OfType<RuminantFemale>().Where(a => a.IsLactating & a.SucklingOffspringList.Count() == 0).OrderBy(a => a.DaysLactating).ToList();
            int wetMothersAssigned = 0;
            if (wetMothersAvailable.Any())
            {
                if(mothersWithSuckling.Any())
                {
                    foreach (var deadMother in mothersWithSuckling)
                    {
                        foreach (var suckling in deadMother.SucklingOffspringList)
                        {
                            if(wetMothersAssigned < wetMothersAvailable.Count)
                            {
                                suckling.Mother = wetMothersAvailable[wetMothersAssigned];
                                wetMothersAssigned++;
                            }
                            else
                                break;
                        }

                    }
                }
            }

            ruminantHerd.RemoveRuminant(died, this);
        }

        #region descriptive summary

        /// <inheritdoc/>
        public override string ModelSummary()
        {
            using (StringWriter htmlWriter = new StringWriter())
            {
                htmlWriter.Write("\r\n<div class=\"activityentry\">The gross energy content of forage is ");

                if (MathUtilities.FloatsAreEqual(EnergyGross, 0))
                    htmlWriter.Write("<span class=\"errorlink\">[NOT SET]</span>");
                else
                    htmlWriter.Write($"<span class=\"setvalue\">{EnergyGross}</span>");
                htmlWriter.Write(" MJ/kg dry matter</div>");

                htmlWriter.Write("\r\n<div class=\"activityentry\">Methane emissions will be placed in ");
                if (MethaneStoreName is null || MethaneStoreName == "Use store named Methane if present")
                    htmlWriter.Write("<span class=\"resourcelink\">GreenhouseGases.Methane</span> if present");
                else
                    htmlWriter.Write($"<span class=\"resourcelink\">{MethaneStoreName}</span>");
                htmlWriter.Write("</div>");
                return htmlWriter.ToString();
            }
        }
        #endregion

    }
}<|MERGE_RESOLUTION|>--- conflicted
+++ resolved
@@ -507,11 +507,8 @@
                         // Potential birth weight
                         // Reference: Freer
                         double potentialBirthWeight = ind.BreedParams.SRWBirth * standardReferenceWeight * (1 - 0.33 * (1 - ind.Weight / standardReferenceWeight));
-<<<<<<< HEAD
-                        double fetusAge = (femaleind.Age - femaleind.AgeAtLastConception) * events.Interval;
-=======
                         double fetusAge = femaleind.TimeSince(RuminantTimeSpanTypes.Conceived).TotalDays;
->>>>>>> 82c4df7b
+
                         //TODO: Check fetus age correct
                         energyFetus = potentialBirthWeight * 349.16 * 0.000058 * Math.Exp(345.67 - 0.000058 * fetusAge - 349.16 * Math.Exp(-0.000058 * fetusAge)) / 0.13;
                     }
@@ -520,11 +517,7 @@
                 //TODO: add draft individual energy requirement
 
                 // set maintenance age to maximum of 6 years (2190 days). Now uses EnergeyMaintenanceMaximumAge
-<<<<<<< HEAD
-                double maintenanceAge = Math.Min(ind.Age * events.Interval, ind.BreedParams.EnergyMaintenanceMaximumAge * 365);
-=======
                 double maintenanceAge = Math.Min(ind.AgeInDays, ind.BreedParams.EnergyMaintenanceMaximumAge.InDays);
->>>>>>> 82c4df7b
 
                 // Reference: SCA p.24
                 // Reference p19 (1.20). Does not include MEgraze or Ecold, also skips M,
