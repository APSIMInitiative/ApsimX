--- conflicted
+++ resolved
@@ -19,11 +19,7 @@
     [Description("This resource represents an animal food store (e.g. lucerne)")]
     [Version(1, 0, 1, "")]
     [HelpUri(@"Content/Features/Resources/AnimalFoodStore/AnimalFoodStoreType.htm")]
-<<<<<<< HEAD
     public class AnimalFoodStoreType : CLEMResourceTypeBase, IResourceWithTransactionType, IFeed, IResourceType
-=======
-    public class AnimalFoodStoreType : CLEMResourceTypeBase, IFeedType, IResourceType
->>>>>>> a161da10
     {
         private double amount { get { return roundedAmount; } set { roundedAmount = Math.Round(value, 9); } }
         private double roundedAmount;
@@ -154,7 +150,6 @@
         /// <param name="category">Transaction category</param>
         public new void Add(object resourceAmount, CLEMModel activity, string relatesToResource, string category)
         {
-<<<<<<< HEAD
             FoodResourcePacket foodPacket;
             double addAmount;
             switch (resourceAmount.GetType().ToString())
@@ -166,40 +161,22 @@
                 case "Models.CLEM.Resources.FoodResourcePacket":
                     foodPacket = resourceAmount as FoodResourcePacket;
                     addAmount = foodPacket.Amount;
-=======
-            double amountAdded;
-            double nAdded;
-            switch (resourceAmount.GetType().ToString())
-            {
-                case "System.Double":
-                    amountAdded = (double)resourceAmount;
-                    nAdded = Nitrogen;
-                    break;
-                case "Models.CLEM.Resources.FoodResourcePacket":
-                    amountAdded = ((FoodResourcePacket)resourceAmount).Amount;
-                    nAdded = ((FoodResourcePacket)resourceAmount).PercentN;
->>>>>>> a161da10
                     break;
                 default:
                     throw new Exception($"ResourceAmount object of type {resourceAmount.GetType()} is not supported Add method in {this.Name}");
             }
 
-            if (amountAdded > 0)
-            {
-<<<<<<< HEAD
+            if (addAmount > 0)
+            {
                 // update quality details to allow mixed feed inputs
                 CurrentStoreDetails.NitrogenContent = ((CurrentStoreDetails.NitrogenContent * Amount) + (foodPacket.NitrogenContent * addAmount)) / (Amount + addAmount);
                 CurrentStoreDetails.DryMatterDigestibility = ((CurrentStoreDetails.DryMatterDigestibility * Amount) + (foodPacket.DryMatterDigestibility * addAmount)) / (Amount + addAmount);
                 CurrentStoreDetails.FatContent = ((CurrentStoreDetails.FatContent * Amount) + (foodPacket.FatContent * addAmount)) / (Amount + addAmount);
                 CurrentStoreDetails.EnergyContent = ((CurrentStoreDetails.EnergyContent * Amount) + (foodPacket.EnergyContent * addAmount)) / (Amount + addAmount);
-=======
-                // update N based on new input added
-                CurrentStoreNitrogen = ((CurrentStoreNitrogen * Amount) + (nAdded * amountAdded)) / (Amount + amountAdded);
->>>>>>> a161da10
-
-                this.amount += amountAdded;
-
-                ReportTransaction(TransactionType.Gain, amountAdded, activity, relatesToResource, category, this);
+
+                this.amount += addAmount;
+
+                ReportTransaction(TransactionType.Gain, addAmount, activity, relatesToResource, category, this);
             }
         }
 
@@ -246,28 +223,25 @@
             return;
         }
 
-        /// <inheritdoc/>
-        public new void Set(double newValue)
-        {
-            this.amount = newValue;
-        }
-
-<<<<<<< HEAD
-        /// <inheritdoc/>
-        public event EventHandler TransactionOccurred;
-
-        /// <inheritdoc/>
-        protected virtual void OnTransactionOccurred(EventArgs e)
-        {
-            TransactionOccurred?.Invoke(this, e);
-        }
-
-        /// <inheritdoc/>
-        [JsonIgnore]
-        public ResourceTransaction LastTransaction { get; set; }
-
-=======
->>>>>>> a161da10
+        ///// <inheritdoc/>
+        //public new void Set(double newValue)
+        //{
+        //    this.amount = newValue;
+        //}
+
+        ///// <inheritdoc/>
+        //public event EventHandler TransactionOccurred;
+
+        ///// <inheritdoc/>
+        //protected virtual void OnTransactionOccurred(EventArgs e)
+        //{
+        //    TransactionOccurred?.Invoke(this, e);
+        //}
+
+        ///// <inheritdoc/>
+        //[JsonIgnore]
+        //public ResourceTransaction LastTransaction { get; set; }
+
         #endregion
 
         #region descriptive summary
