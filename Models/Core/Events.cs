--- conflicted
+++ resolved
@@ -219,7 +219,6 @@
             internal static List<Subscriber> FindAll(string name, IModel relativeTo, ScopingRules scope)
             {
                 List<Subscriber> subscribers = new List<Subscriber>();
-<<<<<<< HEAD
                 string destModel = "";
                 string eventName = name;
                 if (name.Contains("."))
@@ -229,29 +228,15 @@
                     destModel = Apsim.FullPath(component);
                 }
                 foreach (IModel modelNode in scope.FindAll(relativeTo as IModel))
-=======
-                foreach (IModel modelNode in scope.FindAll(relativeTo))
->>>>>>> cbc43027
                 {
                     if (destModel == "" || Apsim.FullPath(modelNode) == destModel) 
                     {
-<<<<<<< HEAD
                         foreach (MethodInfo method in modelNode.GetType().GetMethods(BindingFlags.Instance | BindingFlags.NonPublic | BindingFlags.FlattenHierarchy))
                         {
                             EventSubscribeAttribute subscriberAttribute = (EventSubscribeAttribute)ReflectionUtilities.GetAttribute(method, typeof(EventSubscribeAttribute), false);
                             if (subscriberAttribute != null && subscriberAttribute.ToString() == eventName)
-                                subscribers.Add(new Subscriber()
-                                {
-                                    Name = subscriberAttribute.ToString(),
-                                    methodInfo = method,
-                                    Model = modelNode
-                                });
+                                subscribers.Add(new Subscriber(subscriberAttribute.ToString(), modelNode, method));
                         }
-=======
-                        EventSubscribeAttribute subscriberAttribute = (EventSubscribeAttribute)ReflectionUtilities.GetAttribute(method, typeof(EventSubscribeAttribute), false);
-                        if (subscriberAttribute != null && subscriberAttribute.ToString() == name)
-                            subscribers.Add(new Subscriber(subscriberAttribute.ToString(), modelNode, method));
->>>>>>> cbc43027
                     }
                 }
                 return subscribers;
