--- conflicted
+++ resolved
@@ -1,11 +1,7 @@
 {
   "$type": "Models.Core.Simulations, Models",
   "ExplorerWidth": 0,
-<<<<<<< HEAD
-  "Version": 143,
-=======
   "Version": 142,
->>>>>>> 1a507928
   "Name": "Simulations",
   "Children": [
     {
@@ -17,14 +13,6 @@
       "Name": "Maize",
       "Children": [
         {
-          "$type": "Models.Memo, Models",
-          "Text": "_Brown, H.E., Teixeira, E.I., Huth, N.I. and Holzworth, D.P._",
-          "Name": "Introduction",
-          "Children": [],
-          "Enabled": true,
-          "ReadOnly": false
-        },
-        {
           "$type": "Models.PMF.OrganArbitrator, Models",
           "Name": "Arbitrator",
           "Children": [
@@ -52,8 +40,7 @@
                       "$type": "Models.PMF.Arbitrator.SendPotentialDMAllocationsMethod, Models",
                       "Name": "SendPotentialDMAllocationsMethod"
                     }
-                  ],
-                  "ShowInDocs": false
+                  ]
                 },
                 {
                   "$type": "Models.Core.Folder, Models",
@@ -67,8 +54,7 @@
                       "$type": "Models.PMF.Arbitrator.DryMatterAllocationsMethod, Models",
                       "Name": "DryMatterAllocationsMethod"
                     }
-                  ],
-                  "ShowInDocs": false
+                  ]
                 },
                 {
                   "$type": "Models.PMF.RelativeAllocation, Models",
@@ -92,8 +78,7 @@
                       "$type": "Models.PMF.Arbitrator.ReallocationMethod, Models",
                       "Name": "ReallocationMethod"
                     }
-                  ],
-                  "ShowInDocs": false
+                  ]
                 },
                 {
                   "$type": "Models.Core.Folder, Models",
@@ -107,8 +92,7 @@
                       "$type": "Models.PMF.Arbitrator.RetranslocationMethod, Models",
                       "Name": "RetranslocationMethod"
                     }
-                  ],
-                  "ShowInDocs": false
+                  ]
                 },
                 {
                   "$type": "Models.Core.Folder, Models",
@@ -118,8 +102,7 @@
                       "$type": "Models.PMF.Arbitrator.NitrogenAllocationsMethod, Models",
                       "Name": "NitrogenAllocationsMethod"
                     }
-                  ],
-                  "ShowInDocs": false
+                  ]
                 },
                 {
                   "$type": "Models.PMF.RelativeAllocation, Models",
