using Models;
using Models.Core;
using Models.Storage;
using System;
using System.Collections.Generic;
using System.Data;
using System.Linq;
using System.Text;
using System.Threading.Tasks;
using UserInterface.Views;

namespace UserInterface.Presenters
{
    /// <summary>
    /// Presenter for displaying simulation html formatted messages
    /// </summary>
    public class MessagePresenter : IPresenter
    {
        /// <summary>
        /// The model
        /// </summary>
        private Model model;

        /// <summary>
        /// The view to use
        /// </summary>
        private IHTMLView genericView;

        /// <summary>
        /// The explorer
        /// </summary>
        private ExplorerPresenter explorerPresenter;


        /// <summary>
        /// Attach the view
        /// </summary>
        /// <param name="model">The model</param>
        /// <param name="view">The view to attach</param>
        /// <param name="explorerPresenter">The explorer</param>
        public void Attach(object model, object view, ExplorerPresenter explorerPresenter)
        {
            this.model = model as Model;
            this.genericView = view as IHTMLView;
            this.explorerPresenter = explorerPresenter;
            this.genericView.SetContents(CreateHTML(), false, false);
        }

        private string CreateHTML()
        {
            string htmlString = "<!DOCTYPE html>\n" +
                "<html>\n<head>\n<meta http-equiv=\"X-UA-Compatible\" content=\"IE=edge\" />\n<style>\n" +
                "body {font-family: sans-serif, Arial, Helvetica; max-width:1000px; font-size:10pt; }" +
                ".errorbanner {background-color:red !important; border-radius:5px 5px 0px 0px; color:white; padding:5px; font-weight:bold }" +
                ".errorcontent {background-color:#FFFAFA !important; margin-bottom:20px; border-radius:0px 0px 5px 5px; border-color:red; border-width:1px; border-style:none solid solid solid; padding:10px;}" +
                ".warningbanner {background-color:orange !important; border-radius:5px 5px 0px 0px; color:white; padding:5px; font-weight:bold }" +
                ".warningcontent {background-color:#FFFFFA !important; margin-bottom:20px; border-radius:0px 0px 5px 5px; border-color:orange; border-width:1px; border-style:none solid solid solid; padding:10px;}" +
                ".messagebanner {background-color:CornflowerBlue !important; border-radius:5px 5px 0px 0px; color:white; padding:5px; font-weight:bold }" +
                ".messagecontent {background-color:#FAFAFF !important; margin-bottom:20px; border-radius:0px 0px 5px 5px; border-color:CornflowerBlue; border-width:1px; border-style:none solid solid solid; padding:10px;}" +
                ".okbanner {background-color:green !important; border-radius:5px 5px 0px 0px; color:white; padding:5px; font-weight:bold }" +
                ".okcontent {background-color:#FAFFFF !important; margin-bottom:20px; border-radius:0px 0px 5px 5px; border-color:green; border-width:1px; border-style:none solid solid solid; padding:10px;}" +
                ".holdermain {margin: 20px 0px 20px 0px}" +
                ".resourcelink {color:#996633; font-weight:bold; background-color:Cornsilk !important;border-color:#996633; border-width:1px; border-style:solid; padding:0px 5px 0px 5px; border-radius:3px; }" +
                ".activitylink {color:#009999; font-weight:bold; background-color:floralwhite !important;border-color:#009999; border-width:1px; border-style:solid; padding:0px 5px 0px 5px; border-radius:3px; }" +
                ".filterlink {border-color:#cc33cc; background-color:#f2e2f2 !important; color:#cc33cc; border-width:1px; border-style:solid; padding: 0px 5px 0px 5px; font-weight:bold; border-radius:3px;}" +
                ".filelink {color:green; font-weight:bold; background-color:mintcream !important;border-color:green; border-width:1px; border-style:solid; padding:0px 5px 0px 5px; border-radius:3px; }" +
                ".errorlink {color:white; font-weight:bold; background-color:red !important;border-color:darkred; border-width:1px; border-style:solid; padding:0px 5px 0px 5px; border-radius:3px; }" +
                ".setvalue {font-weight:bold; background-color:#e8fbfc !important;border-color:#697c7c; border-width:1px; border-style:solid; padding:0px 5px 0px 5px; border-radius:3px;}" +
                ".otherlink {font-weight:bold; color:#333333; background-color:#eeeeee !important;border-color:#999999; border-width:1px; border-style:solid; padding:0px 5px 0px 5px; border-radius:3px;}" +
                ".messageentry {padding:5px 0px 5px 0px; line-height: 1.7em; }" +
                ".holdermain {margin: 20px 0px 20px 0px}" +
                "@media print { body { -webkit - print - color - adjust: exact; }}" +
                "\n</style>\n</head>\n<body>";

            // find IStorageReader of simulation
            IModel simulation = Apsim.Parent(model, typeof(Simulation));
            IModel simulations = Apsim.Parent(simulation, typeof(Simulations));
<<<<<<< HEAD
            IStorageReader ds = Apsim.Children(simulations, typeof(IStorageReader)).FirstOrDefault() as IStorageReader;
            if (ds == null)
            {
                return htmlString;
            }

            DataRow[] dataRows = ds.GetData(simulationName: simulation.Name, tableName: "_Messages").Select().OrderBy(a => a[8].ToString()).ToArray();
=======
            IDataStore ds = Apsim.Children(simulations, typeof(IDataStore)).FirstOrDefault() as IDataStore;
            DataRow[] dataRows = ds.Reader.GetData(simulationName: simulation.Name, tableName: "_Messages").Select().OrderBy(a => a[8].ToString()).ToArray();
>>>>>>> 66803d2c
            foreach (DataRow dr in dataRows)
            {
                // convert invalid parameter warnings to errors
                if(dr[7].ToString().StartsWith("Invalid parameter value in model"))
                {
                    dr[8] = "0";
                }
            }
            dataRows = dataRows.OrderBy(a => a[8].ToString()).ToArray();

            if (dataRows.Count() > 0)
            {
                foreach (DataRow dr in dataRows)
                {
                    bool ignore = false;
                    string msgStr = dr[7].ToString();
                    if (msgStr.Contains("@i:"))
                    {
                        ignore = true;
                    }

                    if (!ignore)
                    {
                        // trim first two rows of error reporting file and simulation.
                        List<string> parts = new List<string>( msgStr.Split('\n'));
                        if(parts[0].Contains("ERROR in file:"))
                        {
                            parts.RemoveAt(0);
                        }
                        if (parts[0].Contains("Simulation name:"))
                        {
                            parts.RemoveAt(0);
                        }
                        msgStr = string.Join("\n", parts.ToArray());

                        string type = "Message";
                        string title = "Message";
                        switch (dr[8].ToString())
                        {
                            case "0":
                                type = "Error";
                                title = "Error";
                                break;
                            case "1":
                                type = "Warning";
                                title = "Warning";
                                break;
                            default:
                                break;
                        }
                        if (type == "Error")
                        {
                            if (!msgStr.StartsWith("Invalid parameter value in model"))
                            {
                                msgStr = msgStr.Substring(msgStr.IndexOf("\n") + 1);
                                msgStr = msgStr.Substring(msgStr.IndexOf("\n") + 1);
                            }
                        }
                        if (msgStr.IndexOf(':') >= 0 && msgStr.StartsWith("@"))
                        {
                            switch (msgStr.Substring(0, msgStr.IndexOf(':')))
                            {
                                case "@error":
                                    type = "Error";
                                    title = "Error";
                                    msgStr = msgStr.Substring(msgStr.IndexOf(':') + 1);
                                    break;
                                case "@validation":
                                    type = "Error";
                                    title = "Validation error";
                                    msgStr = msgStr.Replace("PARAMETER:", "<b>Parameter:</b>");
                                    msgStr = msgStr.Replace("DESCRIPTION:", "<b>Description:</b>");
                                    msgStr = msgStr.Replace("PROBLEM:", "<b>Problem:</b>");
                                    msgStr = msgStr.Substring(msgStr.IndexOf(':') + 1);
                                    break;
                            }
                        }
                        if (msgStr.Contains("terminated normally"))
                        {
                            type = "Ok";
                            title = "Success";
                            DataTable dataRows2 = ds.Reader.GetData(simulationName: simulation.Name, tableName: "_InitialConditions");
                            DateTime lastrun = DateTime.Parse(dataRows2.Rows[2][11].ToString());
                            msgStr = "Simulation successfully completed at [" + lastrun.ToShortTimeString() + "] on [" + lastrun.ToShortDateString() + "]";
                        }

                        htmlString += "\n<div class=\"holdermain\">";
                        htmlString += "\n<div class=\"" + type.ToLower() + "banner\">" + title + "</div>";
                        htmlString += "\n<div class=\"" + type.ToLower() + "content\">";
                        msgStr = msgStr.Replace("\n", "<br />");
                        msgStr = msgStr.Replace("]", "</span>");
                        msgStr = msgStr.Replace("[r=", "<span class=\"resourcelink\">");
                        msgStr = msgStr.Replace("[a=", "<span class=\"activitylink\">");
                        msgStr = msgStr.Replace("[f=", "<span class=\"filterlink\">");
                        msgStr = msgStr.Replace("[x=", "<span class=\"filelink\">");
                        msgStr = msgStr.Replace("[o=", "<span class=\"otherlink\">");
                        msgStr = msgStr.Replace("[", "<span class=\"setvalue\">");
                        htmlString += "\n<div class=\"messageentry\">" + msgStr;
                        htmlString += "\n</div>";
                        htmlString += "\n</div>";
                        htmlString += "\n</div>";
                    }
                }
            }
            else
            {
                htmlString += "\n<div class=\"holdermain\">";
                htmlString += "\n <div class=\"messagebanner\">Message</div>";
                htmlString += "\n <div class=\"messagecontent\">";
                htmlString += "\n  <div class=\"activityentry\">This simulation has not been performed";
                htmlString += "\n  </div>";
                htmlString += "\n </div>";
                htmlString += "\n</div>";
            }
            htmlString += "\n</body>\n</html>";
            return htmlString;
        }

        /// <summary>
        /// Detach the view
        /// </summary>
        public void Detach()
        {
        }

    }
}<|MERGE_RESOLUTION|>--- conflicted
+++ resolved
@@ -75,18 +75,12 @@
             // find IStorageReader of simulation
             IModel simulation = Apsim.Parent(model, typeof(Simulation));
             IModel simulations = Apsim.Parent(simulation, typeof(Simulations));
-<<<<<<< HEAD
-            IStorageReader ds = Apsim.Children(simulations, typeof(IStorageReader)).FirstOrDefault() as IStorageReader;
+            IDataStore ds = Apsim.Children(simulations, typeof(IDataStore)).FirstOrDefault() as IDataStore;
             if (ds == null)
             {
                 return htmlString;
             }
-
-            DataRow[] dataRows = ds.GetData(simulationName: simulation.Name, tableName: "_Messages").Select().OrderBy(a => a[8].ToString()).ToArray();
-=======
-            IDataStore ds = Apsim.Children(simulations, typeof(IDataStore)).FirstOrDefault() as IDataStore;
             DataRow[] dataRows = ds.Reader.GetData(simulationName: simulation.Name, tableName: "_Messages").Select().OrderBy(a => a[8].ToString()).ToArray();
->>>>>>> 66803d2c
             foreach (DataRow dr in dataRows)
             {
                 // convert invalid parameter warnings to errors
