--- conflicted
+++ resolved
@@ -85,10 +85,6 @@
         [Description("Average pasture age")]
         public bool ReportAge { get; set; }
 
-<<<<<<< HEAD
-=======
-
->>>>>>> dce17a51
         /// <summary>
         /// Pools Amount (kg)
         /// </summary>
