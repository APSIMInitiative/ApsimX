--- conflicted
+++ resolved
@@ -57,11 +57,7 @@
             intellisense = new IntellisensePresenter(seriesView as ViewBase);
             intellisense.ItemSelected += OnIntellisenseItemSelected;
 
-<<<<<<< HEAD
-            Graph parentGraph = series.Node.FindParent<Graph>(recurse: true);
-=======
-            parentGraph = series.FindAncestor<Graph>();
->>>>>>> 7ba3b528
+            parentGraph = series.Node.FindParent<Graph>(recurse: true);
             if (parentGraph != null)
             {
                 try
@@ -394,7 +390,7 @@
             else
                 command = new ChangeProperty(parentGraph.GetAxis(AxisPosition.Bottom), "Title", null);
             explorerPresenter.CommandHistory.Add(command);
-           
+
 
         }
 
