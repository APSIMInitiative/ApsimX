﻿using System;
namespace Models.Core
{

    /// <summary>
    /// An enumeration for display types.
    /// Used by the Display Attribute.
    /// </summary>
    public enum DisplayType
    {
        /// <summary>
        /// No specific display editor.
        /// </summary>
        None,

        /// <summary>
        /// Allows the user to select from a preset list of values.
        /// If this is used, the Values property of DisplayAttribute
        /// must also be set.
        /// </summary>
        DropDown,

        /// <summary>
        /// Use the table name editor.
        /// </summary>
        TableName,

        /// <summary>
        /// A cultivar name editor.
        /// </summary>
        CultivarName,

        /// <summary>
        /// A stage name selector.
        /// </summary>
        CropStageName,

        /// <summary>
        /// A list of crops parameterised as columns in a csv input file
        /// </summary>
        CSVCrops,

        /// <summary>
        /// A phase name selector.
        /// </summary>
        CropPhaseName,

        /// <summary>
        /// A LifePhase name editor.
        /// </summary>
        LifeCycleName,

        /// <summary>
        /// A LifePhase name editor.
        /// </summary>
        LifePhaseName,

        /// <summary>
        /// A file name editor.
        /// </summary>
        FileName,

        /// <summary>
        /// Allows selection of more than one file name.
        /// </summary>
        FileNames,

        /// <summary>
        /// Allows selection of a directory via a file chooser widget.
        /// </summary>
        DirectoryName,

        /// <summary>
        /// A field name editor.
        /// </summary>
        FieldName,

        /// <summary>
        /// Use a list of known residue types
        /// </summary>
        ResidueName,

        /// <summary>
        /// A model drop down.
        /// </summary>
        Model,

        /// <summary>
        /// This property is an object whose properties
        /// should also be displayed/editable in the GUI.
        /// </summary>
        SubModel,

        /// <summary>
        /// Only valid on an array property. Uses an multi-line
        /// text editor. Each line of input is treated as an
        /// element in the array.
        /// </summary>
        MultiLineText,
            
        /// <summary>
        /// This is a list of SCRUMcrop model parameterisations that 
        /// may be established in a simulation.
        /// </summary>
        SCRUMcropName,

        /// <summary>
        /// This is a list of SCRUMcrop model establishment stages.
        /// </summary>
        ScrumEstablishStages,

        /// <summary>
        /// This is a list of SCRUMcrop model harvest stages.
        /// </summary>
        ScrumHarvestStages,
<<<<<<< HEAD
        
        /// <summary>
        /// This is a list of STRUM tree types.
        /// </summary>
        StrumTreeTypes
=======

        /// <summary>
        /// List of plant organs that have damagable organs returned in plant.organ format.
        /// </summary>
        PlantOrganList,

		/// <summary>
        /// Provides a EditorView object for display
        /// </summary>
        Code,

        /// <summary>
        /// Provides a GTK Colour Picker dialog
        /// </summary>
        ColourPicker,

        /// <summary>
        /// Provides a plant name.
        /// </summary>
        PlantName
>>>>>>> ba6d9f9f
    }

    /// <summary>
    /// Specifies various user interface display properties.
    /// </summary>
    [AttributeUsage(AttributeTargets.Property)]
    public class DisplayAttribute : System.Attribute
    {
        /// <summary>
        /// Gets or sets the name to display in the grid.
        /// </summary>
        public string DisplayName { get; set; }

        /// <summary>
        /// Gets or sets the display format (e.g. 'N3') that the user interface should
        /// use when showing values in the related property.
        /// </summary>
        public string Format { get; set; }

        /// <summary>
        /// Gets or sets a value indicating whether the user interface should display
        /// a total at the top of the column in a ProfileGrid.
        /// </summary>
        public bool ShowTotal { get; set; }

        /// <summary>
        /// Gets or sets a value denoting the type of model to show in the model drop down.
        /// </summary>
        public Type ModelType { get; set; }

        /// <summary>
        /// Gets or sets the types for the ResourceGroups whose Resource items are valid choices in the Resource name editor.
        /// eg. [Display(CLEMResourceGroups = new Type[] {typeof(AnimalFoodStore), typeof(HumanFoodStore), typeof(ProductStore) } )]"
        /// Will create a dropdown list with all the Resource items from only the AnimalFoodStore, HumanFoodStore and ProductStore.
        /// </summary>
        public Type[] CLEMResourceGroups { get; set; }

        /// <summary>
        /// Gets or sets the display type. 
        /// </summary>
        public DisplayType Type { get; set; }

        /// <summary>
        /// Gets or sets the name of a method which returns a list of valid values for this property.
        /// Methods pointed to by this property can return any generic IEnumerable and must accept no arguments.
        /// </summary>
        public string Values { get; set; }

        /// <summary>
        /// A list of objects to be passed to the values method allowing the user to further specify
        /// functioanlity from the display attributes
        /// </summary>
        public object[] ValuesArgs { get; set; }

        /// <summary>
        /// Specifies a callback method that will be called by GUI to determine if this property is enabled.
        /// </summary>
        public string EnabledCallback { get; set; }

        /// <summary>
        /// Specifies a callback method that will be called by GUI to determine if this property is visible.
        /// </summary>
        public string VisibleCallback { get; set; }

        /// <summary>
        /// Used in conjuction with <see cref="DisplayType.CultivarName"/>.
        /// Specifies the name of a plant whose cultivars should be displayed.
        /// </summary>
        public string PlantName { get; set; }

        /// <summary>
        /// Used in conjuction with <see cref="DisplayType.LifePhaseName"/>.
        /// Specifies the name of a LifeCycle whose phases should be displayed.
        /// </summary>
        public string LifeCycleName { get; set; }

        /// <summary>
        /// Set the primary order of properties for display
        /// Otherwise the line number of Description attribute is used for ordering
        /// </summary>
        public int Order { get; set; }

        /// <summary>
        /// Specifies the name of a single sub-property of supported type to substitute for a class-based property in the display 
        /// This allows a class-based property to be represented by managed by the user through one of its own properties in the GUI rather than providing all properties using the DisplayType.SubModel approach
        /// </summary>
        public string SubstituteSubPropertyName { get; set; }


    }
}<|MERGE_RESOLUTION|>--- conflicted
+++ resolved
@@ -113,13 +113,6 @@
         /// This is a list of SCRUMcrop model harvest stages.
         /// </summary>
         ScrumHarvestStages,
-<<<<<<< HEAD
-        
-        /// <summary>
-        /// This is a list of STRUM tree types.
-        /// </summary>
-        StrumTreeTypes
-=======
 
         /// <summary>
         /// List of plant organs that have damagable organs returned in plant.organ format.
@@ -140,7 +133,6 @@
         /// Provides a plant name.
         /// </summary>
         PlantName
->>>>>>> ba6d9f9f
     }
 
     /// <summary>
