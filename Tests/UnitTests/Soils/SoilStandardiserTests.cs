--- conflicted
+++ resolved
@@ -229,34 +229,22 @@
             };
             Node.Create(soil);
             SoilSanitise.InitialiseSoil(soil);
-<<<<<<< HEAD
+
+            var waterBalance = soil.Node.FindChild<WaterBalance>();
+            var nutrient = soil.Node.FindChild<Nutrient>();
             Assert.That(soil.Node.FindChild<SoilTemperature>(), Is.Not.Null);
             Assert.That(soil.Node.FindChild<Solute>("NO3"), Is.Not.Null);
             Assert.That(soil.Node.FindChild<Solute>("NH4"), Is.Not.Null);
             Assert.That(soil.Node.FindChild<Solute>("Urea"), Is.Not.Null);
             Assert.That(soil.Node.FindChild<Water>(), Is.Not.Null);
-            Assert.That(soil.Node.FindChild<WaterBalance>(), Is.Not.Null);
+            Assert.That(waterBalance, Is.Not.Null);
             Assert.That(soil.Node.FindChild<Organic>(), Is.Not.Null);
             Assert.That(soil.Node.FindChild<Chemical>(), Is.Not.Null);
-            Assert.That(soil.Node.FindChild<Nutrient>(), Is.Not.Null);
-=======
-
-            var waterBalance = soil.FindChild<WaterBalance>();
-            var nutrient = soil.FindChild<Nutrient>();
-            Assert.That(soil.FindChild<SoilTemperature>(), Is.Not.Null);
-            Assert.That(soil.FindChild<Solute>("NO3"), Is.Not.Null);
-            Assert.That(soil.FindChild<Solute>("NH4"), Is.Not.Null);
-            Assert.That(soil.FindChild<Solute>("Urea"), Is.Not.Null);
-            Assert.That(soil.FindChild<Water>(), Is.Not.Null);
-            Assert.That(waterBalance, Is.Not.Null);
-            Assert.That(soil.FindChild<Organic>(), Is.Not.Null);
-            Assert.That(soil.FindChild<Chemical>(), Is.Not.Null);
             Assert.That(nutrient, Is.Not.Null);
 
             // Ensure that waterbalance and nutrient models have their child models from resource.
             Assert.That(waterBalance.Children.Count, Is.GreaterThan(0));
             Assert.That(nutrient.Children.Count, Is.GreaterThan(0));
->>>>>>> ce631ee9
         }
 
         private Soil CreateSimpleSoil()
