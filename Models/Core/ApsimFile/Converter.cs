using System;
using System.Collections.Generic;
using System.Globalization;
using System.IO;
using System.Linq;
using System.Reflection;
using System.Text.RegularExpressions;
using System.Xml;
using APSIM.Shared.Utilities;
using Models.Climate;
using Models.Factorial;
using Models.Functions;
using Models.PMF;
using Models.Soils;
using Newtonsoft.Json.Linq;

namespace Models.Core.ApsimFile
{

    /// <summary>
    /// Converts the .apsim file from one version to the next
    /// </summary>
    public class Converter
    {
        /// <summary>Gets the latest .apsimx file format version.</summary>
<<<<<<< HEAD
        public static int LatestVersion { get { return 171; } }
=======
        public static int LatestVersion { get { return 176; } }
>>>>>>> 38e6b378

        /// <summary>Converts a .apsimx string to the latest version.</summary>
        /// <param name="st">XML or JSON string to convert.</param>
        /// <param name="toVersion">The optional version to convert to.</param>
        /// <param name="fileName">The optional filename where the string came from.</param>
        /// <returns>Returns true if something was changed.</returns>
        public static ConverterReturnType DoConvert(string st, int toVersion = -1, string fileName = null)
        {
            ConverterReturnType returnData = new ConverterReturnType();

            if (toVersion == -1)
                toVersion = LatestVersion;

            int offset = st.TakeWhile(c => char.IsWhiteSpace(c)).Count();
            char firstNonBlankChar = st[offset];

            if (firstNonBlankChar == '<')
            {
                bool changed = XmlConverters.DoConvert(ref st, Math.Min(toVersion, XmlConverters.LastVersion), fileName);
                XmlDocument doc = new XmlDocument();
                doc.LoadXml(st);
                int fileVersion = Convert.ToInt32(XmlUtilities.Attribute(doc.DocumentElement, "Version"), CultureInfo.InvariantCulture);
                if (fileVersion == toVersion)
                    return new ConverterReturnType()
                    { DidConvert = changed, RootXml = doc };

                st = ConvertToJSON(st, fileName);
                returnData.Root = JObject.Parse(st);
            }
            else if (firstNonBlankChar == '{')
            {
                // json
                returnData.Root = JObject.Parse(st);
            }
            else
            {
                throw new Exception("Unknown string encountered. Not JSON or XML. String: " + st);
            }

            if (returnData.Root.ContainsKey("Version"))
            {
                int fileVersion = (int)returnData.Root["Version"];

                if (fileVersion > LatestVersion)
                    throw new Exception(string.Format("Unable to open file '{0}'. File version is greater than the latest file version. Has this file been opened in a more recent version of Apsim?", fileName));

                // Run converters if not at the latest version.
                while (fileVersion < toVersion)
                {
                    returnData.DidConvert = true;

                    // Find the method to call to upgrade the file by one version.
                    int versionFunction = fileVersion + 1;
                    MethodInfo method = typeof(Converter).GetMethod("UpgradeToVersion" + versionFunction, BindingFlags.NonPublic | BindingFlags.Static);
                    if (method == null)
                        throw new Exception("Cannot find converter to go to version " + versionFunction);

                    // Found converter method so call it.
                    method.Invoke(null, new object[] { returnData.Root, fileName });

                    fileVersion++;
                }

                if (returnData.DidConvert)
                {
                    returnData.Root["Version"] = fileVersion;
                    st = returnData.Root.ToString();
                }
            }
            returnData.DidConvert = EnsureSoilHasInitWaterAndSample(returnData.Root) || returnData.DidConvert;

            return returnData;
        }

        /// <summary>
        /// If root is a soil then make sure it has a sample or init water.
        /// </summary>
        /// <param name="root">The root node of the JSON to look at.</param>
        /// <returns>True if model was changed.</returns>
        private static bool EnsureSoilHasInitWaterAndSample(JObject root)
        {
            string rootType = JsonUtilities.Type(root, true);

            if (rootType != null && rootType == "Models.Soils.Soil")
            {
                JArray soilChildren = root["Children"] as JArray;
                if (soilChildren != null && soilChildren.Count > 0)
                {
                    var initWater = soilChildren.FirstOrDefault(c => c["$type"].Value<string>().Contains(".InitWater"));
                    if (initWater == null)
                    {
                        initWater = soilChildren.FirstOrDefault(c => c["$type"].Value<string>().Contains(".InitialWater"));
                        if (initWater != null)
                        {
                            // Models.Soils.InitialWater doesn't exist anymore
                            initWater["$type"] = "Models.Soils.Water, Models";
                            JsonUtilities.RenameModel(initWater as JObject, "Water");
                        }
                    }
                    if (initWater == null)
                        initWater = soilChildren.FirstOrDefault(c => c["$type"].Value<string>().Contains(".Sample") && string.Equals("Initial Water", c["Name"].Value<string>(), StringComparison.InvariantCultureIgnoreCase));
                    if (initWater == null)
                        initWater = soilChildren.FirstOrDefault(c => c["$type"].Value<string>().Contains(".Water,"));
                    var sample = soilChildren.FirstOrDefault(c => c["$type"].Value<string>().Contains(".Sample"));

                    if (sample == null)
                        sample = soilChildren.FirstOrDefault(c => c["$type"].Value<string>().Contains(".Solute"));

                    var soilNitrogenSample = soilChildren.FirstOrDefault(c => c["$type"].Value<string>().Contains(".SoilNitrogen"));

                    bool res = false;
                    if (initWater == null)
                    {
                        // Add in an initial water and initial conditions models.
                        initWater = new JObject();
                        initWater["$type"] = "Models.Soils.Water, Models";
                        JsonUtilities.RenameModel(initWater as JObject, "Water");
                        initWater["FilledFromTop"] = true;
                        initWater["FractionFull"] = 1;
                        soilChildren.Add(initWater);
                        res = true;
                    }

                    var physical = JsonUtilities.ChildWithName(root, "Physical");
                    bool hasPhysical = false;
                    int nLayers = 1;

                    if (physical != null)
                    {
                        nLayers = physical["Thickness"].Count();
                        hasPhysical = true;
                    }

                    if (initWater["Thickness"] == null && hasPhysical)
                    {
                        initWater["Thickness"] = physical["Thickness"];
                        initWater["InitialValues"] = physical["DUL"];
                    }

                    if (sample == null && soilNitrogenSample == null)
                    {
                        soilChildren.Add(new JObject
                        {
                            ["$type"] = "Models.Soils.Solute, Models",
                            ["Name"] = "NO3",
                            ["Thickness"] = hasPhysical ? physical["Thickness"] : new JArray(new double[] { 1800 }),
                            ["InitialValues"] = new JArray(Enumerable.Repeat(0.0, nLayers).ToArray())
                        });

                        soilChildren.Add(new JObject
                        {
                            ["$type"] = "Models.Soils.Solute, Models",
                            ["Name"] = "NH4",
                            ["Thickness"] = hasPhysical ? physical["Thickness"] : new JArray(new double[] { 1800 }),
                            ["InitialValues"] = new JArray(Enumerable.Repeat(0.0, nLayers).ToArray())
                        });

                        soilChildren.Add(new JObject
                        {
                            ["$type"] = "Models.Soils.Solute, Models",
                            ["Name"] = "Urea",
                            ["Thickness"] = hasPhysical ? physical["Thickness"] : new JArray(new double[] { 1800 }),
                            ["InitialValues"] = new JArray(Enumerable.Repeat(0.0, nLayers).ToArray())
                        });
                        res = true;
                    }

                    var soilNitrogenNO3Sample = soilChildren.FirstOrDefault(c => c["$type"].Value<string>().Contains(".SoilNitrogenNO3"));
                    var soilNitrogenNH4Sample = soilChildren.FirstOrDefault(c => c["$type"].Value<string>().Contains(".SoilNitrogenNH4"));
                    var soilNitrogenUreaSample = soilChildren.FirstOrDefault(c => c["$type"].Value<string>().Contains(".SoilNitrogenUrea"));

                    if (soilNitrogenSample != null)
                    {
                        if (soilNitrogenNO3Sample == null)
                        {
                            soilChildren.Add(new JObject
                            {
                                ["$type"] = "Models.Soils.SoilNitrogenNO3, Models",
                                ["Name"] = "NO3",
                                ["Thickness"] = hasPhysical ? physical["Thickness"] : new JArray(new double[] { 1800 }),
                                ["InitialValues"] = new JArray(Enumerable.Repeat(0.0, nLayers).ToArray())
                            });
                        }
                        if (soilNitrogenNO3Sample == null)
                        {
                            soilChildren.Add(new JObject
                            {
                                ["$type"] = "Models.Soils.SoilNitrogenNH4, Models",
                                ["Name"] = "NH4",
                                ["Thickness"] = hasPhysical ? physical["Thickness"] : new JArray(new double[] { 1800 }),
                                ["InitialValues"] = new JArray(Enumerable.Repeat(0.0, nLayers).ToArray())
                            });
                        }
                        if (soilNitrogenNO3Sample == null)
                        {
                            soilChildren.Add(new JObject
                            {
                                ["$type"] = "Models.Soils.SoilNitrogenUrea, Models",
                                ["Name"] = "Urea",
                                ["Thickness"] = hasPhysical ? physical["Thickness"] : new JArray(new double[] { 1800 }),
                                ["InitialValues"] = new JArray(Enumerable.Repeat(0.0, nLayers).ToArray())
                            });
                        }
                    }

                    // Add a soil temperature model.
                    var soilTemperature = JsonUtilities.ChildWithName(root, "SoilTemperature");
                    if (soilTemperature == null)
                        JsonUtilities.AddModel(root, typeof(CERESSoilTemperature), "SoilTemperature");

                    // Add a nutrient model.
                    var nutrient = JsonUtilities.ChildWithName(root, "Nutrient");
                    if (nutrient == null)
                    {
                        JsonUtilities.AddModel(root, typeof(Models.Soils.Nutrients.Nutrient), "Nutrient");
                        nutrient = JsonUtilities.ChildWithName(root, "Nutrient");
                        nutrient["ResourceName"] = "Nutrient";
                    }

                    return res;
                }
            }

            return false;
        }

        /// <summary>Upgrades to version 47 - the first JSON version.</summary>
        private static string ConvertToJSON(string st, string fileName)
        {
            string json = XmlToJson.Convert(st);
            JObject j = JObject.Parse(json);
            j["Version"] = 47;
            return j.ToString();
        }

        private static void UpgradeToVersion47(JObject root, string fileName)
        {
            // Nothing to do as conversion to JSON has already happened.
        }

        /// <summary>
        /// Upgrades to version 48. Iterates through all manager scripts, and replaces
        /// all instances of the text "DisplayTypeEnum" with "DisplayType".
        /// </summary>
        /// <param name="root"></param>
        /// <param name="fileName"></param>
        private static void UpgradeToVersion48(JObject root, string fileName)
        {
            foreach (JObject manager in JsonUtilities.ChildrenRecursively(root, "Manager"))
                JsonUtilities.ReplaceManagerCode(manager, "DisplayTypeEnum", "DisplayType");
        }


        /// <summary>
        /// Upgrades to version 49. Renames Models.Morris+Parameter to Models.Sensitivity.Parameter.
        /// </summary>
        /// <param name="root"></param>
        /// <param name="fileName"></param>
        private static void UpgradeToVersion49(JObject root, string fileName)
        {
            foreach (JObject morris in JsonUtilities.ChildrenRecursively(root, "Models.Morris"))
                foreach (var parameter in morris["Parameters"])
                    parameter["$type"] = parameter["$type"].ToString().Replace("Models.Morris+Parameter", "Models.Sensitivity.Parameter");
        }

        ///<summary>
        /// Upgrades to version 50. Fixes the RelativeTo property of 
        /// InitialWater components of soils copied from Apsim Classic.
        /// </summary>
        /// <param name="root"></param>
        /// <param name="fileName"></param>
        /// <remarks>
        /// ll15 must be renamed to LL15.
        /// Wheat must be renamed to WheatSoil.
        /// Maize must be renamed to MaizeSoil.
        /// </remarks>
        private static void UpgradeToVersion50(JObject root, string fileName)
        {
            foreach (JObject initialWater in JsonUtilities.ChildrenRecursively(root, "InitialWater"))
            {
                if (initialWater["RelativeTo"] != null)
                {
                    if (initialWater["RelativeTo"].ToString().ToUpper().Contains("LL15"))
                        initialWater["RelativeTo"] = initialWater["RelativeTo"].ToString().Replace("ll15", "LL15");
                    else if (!string.IsNullOrEmpty(initialWater["RelativeTo"].ToString()) && !initialWater["RelativeTo"].ToString().EndsWith("Soil"))
                        initialWater["RelativeTo"] = initialWater["RelativeTo"].ToString() + "Soil";
                }
            }
        }
        /// <summary>
        /// Changes GsMax to Gsmax350 in all models that implement ICanopy.
        /// </summary>
        /// <param name="root">The root JSON token.</param>
        /// <param name="fileName">The name of the apsimx file.</param>
        private static void UpgradeToVersion51(JObject root, string fileName)
        {
            // Create a list of models that might have gsmax.
            // Might need to add in other models that implement ICanopy 
            // e.g. OilPalm, AgPastureSpecies, SimpleTree, Sugarcane

            var models = new List<JObject>();
            models.AddRange(JsonUtilities.ChildrenOfType(root, "Leaf"));
            models.AddRange(JsonUtilities.ChildrenOfType(root, "SimpleLeaf"));
            models.AddRange(JsonUtilities.ChildrenOfType(root, "PerennialLeaf"));
            models.AddRange(JsonUtilities.ChildrenOfType(root, "SorghumLeaf"));

            // Loop through all models and rename Gsmax to Gsmax350.
            foreach (var model in models)
            {
                JsonUtilities.RenameProperty(model, "Gsmax", "Gsmax350");
                JsonUtilities.AddConstantFunctionIfNotExists(model, "StomatalConductanceCO2Modifier", "1.0");
            }
        }

        /// <summary>
        /// </summary>
        /// <param name="root">The root JSON token.</param>
        /// <param name="fileName">The name of the apsimx file.</param>
        private static void UpgradeToVersion52(JObject root, string fileName)
        {
            foreach (var SOM in JsonUtilities.ChildrenOfType(root, "SoilOrganicMatter"))
            {
                double rootWt;
                if (SOM["RootWt"] is JArray)
                    rootWt = Convert.ToDouble(SOM["RootWt"][0], CultureInfo.InvariantCulture); // This can happen when importing old APSIM file.
                else
                    rootWt = Convert.ToDouble(SOM["RootWt"], CultureInfo.InvariantCulture);
                SOM.Remove("RootWt");
                double[] thickness = MathUtilities.StringsToDoubles(JsonUtilities.Values(SOM, "Thickness"));

                double profileDepth = MathUtilities.Sum(thickness);
                double cumDepth = 0;
                double[] rootWtFraction = new double[thickness.Length];

                for (int layer = 0; layer < thickness.Length; layer++)
                {
                    double fracLayer = Math.Min(1.0, MathUtilities.Divide(profileDepth - cumDepth, thickness[layer], 0.0));
                    cumDepth += thickness[layer];
                    rootWtFraction[layer] = fracLayer * Math.Exp(-3.0 * Math.Min(1.0, MathUtilities.Divide(cumDepth, profileDepth, 0.0)));
                }
                // get the actuall FOM distribution through layers (adds up to one)
                double totFOMfraction = MathUtilities.Sum(rootWtFraction);
                for (int layer = 0; layer < thickness.Length; layer++)
                    rootWtFraction[layer] /= totFOMfraction;
                double[] rootWtVector = MathUtilities.Multiply_Value(rootWtFraction, rootWt);

                JsonUtilities.SetValues(SOM, "RootWt", rootWtVector);
            }

        }

        /// <summary>
        /// Adds solutes under SoilNitrogen.
        /// </summary>
        /// <param name="root">The root JSON token.</param>
        /// <param name="fileName">The name of the apsimx file.</param>
        private static void UpgradeToVersion53(JObject root, string fileName)
        {
            foreach (var soilNitrogen in JsonUtilities.ChildrenOfType(root, "SoilNitrogen"))
            {
                JsonUtilities.CreateNewChildModel(soilNitrogen, "NO3", "Models.Soils.SoilNitrogenNO3");
                JsonUtilities.CreateNewChildModel(soilNitrogen, "NH4", "Models.Soils.SoilNitrogenNH4");
                JsonUtilities.CreateNewChildModel(soilNitrogen, "Urea", "Models.Soils.SoilNitrogenUrea");
                JsonUtilities.CreateNewChildModel(soilNitrogen, "PlantAvailableNO3", "Models.Soils.SoilNitrogenPlantAvailableNO3");
                JsonUtilities.CreateNewChildModel(soilNitrogen, "PlantAvailableNH4", "Models.Soils.SoilNitrogenPlantAvailableNH4");
            }

            foreach (var report in JsonUtilities.ChildrenOfType(root, "Report"))
            {
                JsonUtilities.SearchReplaceReportVariableNames(report, "SoilNitrogen.NO3", "SoilNitrogen.NO3.kgha");
                JsonUtilities.SearchReplaceReportVariableNames(report, "SoilNitrogen.NH4", "SoilNitrogen.NH4.kgha");
                JsonUtilities.SearchReplaceReportVariableNames(report, "SoilNitrogen.urea", "SoilNitrogen.Urea.kgha");
                JsonUtilities.SearchReplaceReportVariableNames(report, "SoilNitrogen.PlantAvailableNO3", "SoilNitrogen.PlantAvailableNO3.kgha");
                JsonUtilities.SearchReplaceReportVariableNames(report, "SoilNitrogen.PlantAvailableNH4", "SoilNitrogen.PlantAvailableNH4.kgha");
                JsonUtilities.SearchReplaceReportVariableNames(report, "[SoilNitrogen].no3", "[SoilNitrogen].NO3.kgha");
                JsonUtilities.SearchReplaceReportVariableNames(report, "[SoilNitrogen].nh4", "[SoilNitrogen].NH4.kgha");
                JsonUtilities.SearchReplaceReportVariableNames(report, "[SoilNitrogen].urea", "[SoilNitrogen].Urea.kgha");
            }
            foreach (var manager in JsonUtilities.ChildManagers(root))
            {
                var originalCode = manager.ToString();
                if (originalCode != null)
                {
                    if (originalCode.Contains("SoilNitrogen.NO3"))
                    {
                        manager.Replace("Soil.SoilNitrogen.NO3", "NO3.kgha");
                        manager.Replace("SoilNitrogen.NO3", "NO3.kgha");
                        manager.AddDeclaration("ISolute", "NO3", new string[] { "[ScopedLinkByName]" });
                    }
                    if (originalCode.Contains("SoilNitrogen.NH4"))
                    {
                        manager.Replace("Soil.SoilNitrogen.NH4", "NH4.kgha");
                        manager.Replace("SoilNitrogen.NH4", "NH4.kgha");
                        manager.AddDeclaration("ISolute", "NH4", new string[] { "[ScopedLinkByName]" });
                    }
                    if (originalCode.Contains("SoilNitrogen.urea"))
                    {
                        manager.Replace("Soil.SoilNitrogen.urea", "Urea.kgha");
                        manager.Replace("SoilNitrogen.urea", "Urea.kgha");
                        manager.AddDeclaration("ISolute", "Urea", new string[] { "[ScopedLinkByName]" });
                    }
                    if (originalCode.Contains("SoilNitrogen.PlantAvailableNO3"))
                    {
                        manager.Replace("Soil.SoilNitrogen.PlantAvailableNO3", "PlantAvailableNO3.kgha");
                        manager.Replace("SoilNitrogen.PlantAvailableNO3", "PlantAvailableNO3.kgha");
                        manager.AddDeclaration("ISolute", "PlantAvailableNO3", new string[] { "[ScopedLinkByName]" });
                    }
                    if (originalCode.Contains("SoilNitrogen.PlantAvailableNH4"))
                    {
                        manager.Replace("Soil.SoilNitrogen.PlantAvailableNH4", "PlantAvailableNH4.kgha");
                        manager.Replace("SoilNitrogen.PlantAvailableNH4", "PlantAvailableNH4.kgha");
                        manager.AddDeclaration("ISolute", "PlantAvailableNH4", new string[] { "[ScopedLinkByName]" });
                    }
                    if (originalCode != manager.ToString())
                    {
                        var usingLines = manager.GetUsingStatements().ToList();
                        usingLines.Add("Models.Interfaces");
                        manager.SetUsingStatements(usingLines);
                        manager.Save();
                    }
                }
            }

            foreach (var series in JsonUtilities.ChildrenOfType(root, "Series"))
            {
                if (series["XFieldName"] != null)
                {
                    series["XFieldName"] = series["XFieldName"].ToString().Replace("SoilNitrogen.NO3", "SoilNitrogen.NO3.kgha");
                    series["XFieldName"] = series["XFieldName"].ToString().Replace("SoilNitrogen.NH4", "SoilNitrogen.NH4.kgha");
                    series["XFieldName"] = series["XFieldName"].ToString().Replace("SoilNitrogen.urea", "SoilNitrogen.Urea.kgha");
                    series["XFieldName"] = series["XFieldName"].ToString().Replace("SoilNitrogen.PlantAvailableNO3", "SoilNitrogen.PlantAvailableNO3.kgha");
                    series["XFieldName"] = series["XFieldName"].ToString().Replace("SoilNitrogen.PlantAvailableNH4", "SoilNitrogen.PlantAvailableNH4.kgha");
                }
                if (series["YFieldName"] != null)
                {
                    series["YFieldName"] = series["YFieldName"].ToString().Replace("SoilNitrogen.NO3", "SoilNitrogen.NO3.kgha");
                    series["YFieldName"] = series["YFieldName"].ToString().Replace("SoilNitrogen.NH4", "SoilNitrogen.NH4.kgha");
                    series["YFieldName"] = series["YFieldName"].ToString().Replace("SoilNitrogen.urea", "SoilNitrogen.Urea.kgha");
                    series["YFieldName"] = series["YFieldName"].ToString().Replace("SoilNitrogen.PlantAvailableNO3", "SoilNitrogen.PlantAvailableNO3.kgha");
                    series["YFieldName"] = series["YFieldName"].ToString().Replace("SoilNitrogen.PlantAvailableNH4", "SoilNitrogen.PlantAvailableNH4.kgha");
                }
            }
        }

        /// <summary>
        /// Remove SoluteManager.
        /// </summary>
        /// <param name="root">The root JSON token.</param>
        /// <param name="fileName">The name of the apsimx file.</param>
        private static void UpgradeToVersion54(JObject root, string fileName)
        {
            foreach (var soluteManager in JsonUtilities.ChildrenOfType(root, "SoluteManager"))
                soluteManager.Remove();

            foreach (var report in JsonUtilities.ChildrenOfType(root, "Report"))
            {
                JsonUtilities.SearchReplaceReportVariableNames(report, "[Soil].NO3N", "[Soil].SoilNitrogen.NO3.kgha");
                JsonUtilities.SearchReplaceReportVariableNames(report, "[Soil].NH4N", "[Soil].SoilNitrogen.NH4.kgha");
                JsonUtilities.SearchReplaceReportVariableNames(report, "[Soil].UreaN", "[Soil].SoilNitrogen.Urea.kgha");
            }

            foreach (var manager in JsonUtilities.ChildManagers(root))
            {
                bool managerChanged = false;
                if (manager.Replace("mySoil.NO3N", "NO3.kgha"))
                {
                    manager.AddDeclaration("ISolute", "NO3", new string[] { "[ScopedLinkByName]" });
                    managerChanged = true;
                }
                if (manager.Replace("mySoil.NH4N", "NH4.kgha"))
                {
                    manager.AddDeclaration("ISolute", "NH4", new string[] { "[ScopedLinkByName]" });
                    managerChanged = true;
                }
                if (manager.Replace("mySoil.UreaN", "Urea.kgha"))
                {
                    manager.AddDeclaration("ISolute", "Urea", new string[] { "[ScopedLinkByName]" });
                    managerChanged = true;
                }
                if (manager.Replace("Soil.NO3N", "NO3.kgha"))
                {
                    manager.AddDeclaration("ISolute", "NO3", new string[] { "[ScopedLinkByName]" });
                    managerChanged = true;
                }
                if (manager.Replace("Soil.NH4N", "NH4.kgha"))
                {
                    manager.AddDeclaration("ISolute", "NH4", new string[] { "[ScopedLinkByName]" });
                    managerChanged = true;
                }
                if (manager.Replace("Soil.UreaN", "Urea.kgha"))
                {
                    manager.AddDeclaration("ISolute", "Urea", new string[] { "[ScopedLinkByName]" });
                    managerChanged = true;
                }
                if (manager.Replace("mySoil.SoilNitrogen.", "SoilNitrogen."))
                {
                    manager.AddDeclaration("SoilNitrogen", "SoilNitrogen", new string[] { "[ScopedLinkByName]" });
                    managerChanged = true;
                }
                if (manager.Replace("Soil.SoilNitrogen.", "SoilNitrogen."))
                {
                    manager.AddDeclaration("SoilNitrogen", "SoilNitrogen", new string[] { "[ScopedLinkByName]" });
                    managerChanged = true;
                }
                if (manager.Replace("soil.SoilNitrogen.", "SoilNitrogen."))
                {
                    manager.AddDeclaration("SoilNitrogen", "SoilNitrogen", new string[] { "[ScopedLinkByName]" });
                    managerChanged = true;
                }
                if (manager.Replace("soil1.SoilNitrogen.", "SoilNitrogen."))
                {
                    manager.AddDeclaration("SoilNitrogen", "SoilNitrogen", new string[] { "[ScopedLinkByName]" });
                    managerChanged = true;
                }
                var declarations = manager.GetDeclarations();
                if (declarations.RemoveAll(declaration => declaration.TypeName == "SoluteManager") > 0)
                {
                    manager.SetDeclarations(declarations);
                    managerChanged = true;
                }

                if (managerChanged)
                {
                    var usingLines = manager.GetUsingStatements().ToList();
                    usingLines.Add("Models.Interfaces");
                    manager.SetUsingStatements(usingLines);
                    manager.Save();
                }
            }
        }


        /// <summary>
        /// Changes initial Root Wt to an array.
        /// </summary>
        /// <param name="root">The root JSON token.</param>
        /// <param name="fileName">The name of the apsimx file.</param>
        private static void UpgradeToVersion55(JObject root, string fileName)
        {
            foreach (var SOM in JsonUtilities.ChildrenOfType(root, "SoilOrganicMatter"))
            {
                double soilcnr;
                if (SOM["SoilCN"] is JArray)
                    soilcnr = Convert.ToDouble(SOM["SoilCN"][0], CultureInfo.InvariantCulture); // This can happen when importing old APSIM file.
                else
                    soilcnr = Convert.ToDouble(SOM["SoilCN"], CultureInfo.InvariantCulture);
                SOM.Remove("SoilCN");
                double[] thickness = MathUtilities.StringsToDoubles(JsonUtilities.Values(SOM, "Thickness"));

                double[] SoilCNVector = new double[thickness.Length];

                for (int layer = 0; layer < thickness.Length; layer++)
                    SoilCNVector[layer] = soilcnr;

                JsonUtilities.SetValues(SOM, "SoilCN", SoilCNVector);
            }

        }

        /// <summary>
        /// Change Factor.Specifications to Factor.Specification. Also FactorValue
        /// becomes CompositeFactor.
        /// </summary>
        /// <param name="root"></param>
        /// <param name="fileName"></param>
        private static void UpgradeToVersion56(JToken root, string fileName)
        {
            foreach (var factor in JsonUtilities.ChildrenRecursively(root as JObject, "Factor"))
            {
                var parent = JsonUtilities.Parent(factor);

                string parentModelType = JsonUtilities.Type(parent);
                if (parentModelType == "Factors")
                {
                    var specifications = factor["Specifications"] as JArray;
                    if (specifications != null)
                    {
                        if (specifications.Count > 1)
                        {
                            // must be a compound factor. 

                            // Change our Factor to a CompositeFactor
                            factor["$type"] = "Models.Factorial.CompositeFactor, Models";

                            // Remove the Factor from it's parent.
                            var parentChildren = parent["Children"] as JArray;
                            parentChildren.Remove(factor);

                            // Create a new site factor and add our CompositeFactor to the children list.
                            var siteFactor = JsonUtilities.ChildWithName(parent as JObject, "Site") as JObject;
                            if (siteFactor == null)
                            {
                                // Create a site factor 
                                siteFactor = new JObject();
                                siteFactor["$type"] = "Models.Factorial.Factor, Models";
                                JsonUtilities.RenameModel(siteFactor, "Site");
                                JArray siteFactorChildren = new JArray();
                                siteFactor["Children"] = siteFactorChildren;

                                // Add our new site factor to our models parent.
                                parentChildren.Add(siteFactor);
                            }
                            (siteFactor["Children"] as JArray).Add(factor);

                        }
                        else
                        {
                            // Convert array to string.
                            if (specifications.Count > 0)
                                factor["Specification"] = specifications[0].ToString();
                            else
                                factor["Specification"] = new JArray();
                        }
                    }
                }
                else if (parentModelType == "Factor")
                {
                    factor["$type"] = "Models.Factorial.CompositeFactor, Models";
                }
            }

            foreach (var series in JsonUtilities.ChildrenRecursively(root as JObject, "Series"))
            {
                var factorToVaryColours = series["FactorToVaryColours"];
                if (factorToVaryColours != null && factorToVaryColours.Value<string>() == "Simulation")
                    series["FactorToVaryColours"] = "SimulationName";
                var factorToVaryMarkers = series["FactorToVaryMarkers"];
                if (factorToVaryMarkers != null && factorToVaryMarkers.Value<string>() == "Simulation")
                    series["FactorToVaryMarkers"] = "SimulationName";
                var factorToVaryLines = series["FactorToVaryLines"];
                if (factorToVaryLines != null && factorToVaryLines.Value<string>() == "Simulation")
                    series["FactorToVaryLines"] = "SimulationName";
            }
        }

        /// <summary>
        /// Upgrades to version 57. Adds a RetranslocateNonStructural node to
        /// all GenericOrgans which do not have a child called
        /// RetranslocateNitrogen.
        /// </summary>
        /// <param name="root">The root JSON token.</param>
        /// <param name="fileName">The name of the apsimx file.</param>
        private static void UpgradeToVersion57(JObject root, string fileName)
        {
            foreach (JObject organ in JsonUtilities.ChildrenRecursively(root, "GenericOrgan"))
                if (JsonUtilities.ChildWithName(organ, "RetranslocateNitrogen") == null)
                    JsonUtilities.AddModel(organ, typeof(RetranslocateNonStructural), "RetranslocateNitrogen");
        }

        /// <summary>
        /// Upgrades to version 58. Renames 'ParamThickness' to 'Thickness' in Weirdo.
        /// Also change calls to property soil.SWAtWaterThickness to soil.Thickness.
        /// </summary>
        /// <param name="root">The root JSON token.</param>
        /// <param name="fileName">The name of the apsimx file.</param>
        private static void UpgradeToVersion58(JObject root, string fileName)
        {
            foreach (JObject weirdo in JsonUtilities.ChildrenRecursively(root, "WEIRDO"))
            {
                var paramThicknessNode = weirdo["ParamThickness"];
                if (paramThicknessNode != null)
                {
                    weirdo["Thickness"] = paramThicknessNode;
                    weirdo.Remove("ParamThickness");
                }
            }

            foreach (var manager in JsonUtilities.ChildManagers(root))
            {
                if (manager.Replace(".SWAtWaterThickness", ".Thickness"))
                    manager.Save();
            }
        }

        /// <summary>
        /// Upgrades to version 59. Renames 'SoilCropOilPalm' to 'SoilCrop'.
        /// Renames Soil.SoilOrganicMatter.OC to Soil.Initial.OC
        /// </summary>
        /// <param name="root">The root JSON token.</param>
        /// <param name="fileName">The name of the apsimx file.</param>
        private static void UpgradeToVersion59(JObject root, string fileName)
        {
            foreach (var sample in JsonUtilities.ChildrenRecursively(root, "Sample"))
            {
                var array = sample["NO3"] as JArray;
                if (array != null)
                {
                    var nitrogenValue = new JObject();
                    nitrogenValue["$type"] = "Models.Soils.NitrogenValue, Models";

                    var storedAsPPM = sample["NO3Units"]?.ToString() == "0" ||
                                      sample["NO3Units"]?.ToString() == "ppm" ||
                                      sample["NO3Units"] == null;

                    nitrogenValue["Values"] = array;
                    nitrogenValue["StoredAsPPM"] = storedAsPPM;
                    sample.Remove("NO3");
                    sample["NO3N"] = nitrogenValue;
                }

                array = sample["NH4"] as JArray;
                if (array != null)
                {
                    var nitrogenValue = new JObject();
                    nitrogenValue["$type"] = "Models.Soils.NitrogenValue, Models";

                    var storedAsPPM = sample["NH4Units"]?.ToString() == "0" ||
                                      sample["NH4Units"]?.ToString() == "ppm" ||
                                      sample["NH4Units"] == null;

                    nitrogenValue["Values"] = array;
                    nitrogenValue["StoredAsPPM"] = storedAsPPM;
                    sample.Remove("NH4");
                    sample["NH4N"] = nitrogenValue;
                }
            }
            foreach (var soilCropOilPalmNode in JsonUtilities.ChildrenRecursively(root, "SoilCropOilPalm"))
                soilCropOilPalmNode["$type"] = "Models.Soils.SoilCrop, Models";

            foreach (var report in JsonUtilities.ChildrenRecursively(root, "Report"))
            {
                JsonUtilities.SearchReplaceReportVariableNames(report, ".SoilOrganicMatter.OC", ".Initial.OC");
                JsonUtilities.SearchReplaceReportVariableNames(report, "[Soil].PH", "[Soil].Initial.PH");
                JsonUtilities.SearchReplaceReportVariableNames(report, "[Soil].EC", "[Soil].Initial.EC");
                JsonUtilities.SearchReplaceReportVariableNames(report, "[Soil].ESP", "[Soil].Initial.ESP");
                JsonUtilities.SearchReplaceReportVariableNames(report, "[Soil].Cl", "[Soil].Initial.CL");
                JsonUtilities.SearchReplaceReportVariableNames(report, "[Soil].OC", "[Soil].Initial.OC");
                JsonUtilities.SearchReplaceReportVariableNames(report, "[Soil].InitialNO3N", "[Soil].Initial.NO3N.PPM");
                JsonUtilities.SearchReplaceReportVariableNames(report, "[Soil].InitialNH4N", "[Soil].Initial.NH4N.PPM");
            }

            foreach (var series in JsonUtilities.ChildrenRecursively(root, "Series"))
            {
                if (series["XFieldName"] != null)
                    series["XFieldName"] = series["XFieldName"].ToString().Replace(".SoilOrganicMatter.OC", ".Initial.OC");
                if (series["YFieldName"] != null)
                    series["YFieldName"] = series["YFieldName"].ToString().Replace(".SoilOrganicMatter.OC", ".Initial.OC");
            }

            foreach (var expressionFunction in JsonUtilities.ChildrenRecursively(root, "ExpressionFunction"))
            {
                var expression = expressionFunction["Expression"].ToString();
                expression = expression.Replace(".SoilOrganicMatter.OC", ".Initial.OC");
                expressionFunction["Expression"] = expression;
            }

            foreach (var manager in JsonUtilities.ChildManagers(root))
            {
                var changeMade = manager.Replace("Soil.ToCumThickness(soil.Thickness)", "soil.ThicknessCumulative");

                if (manager.Replace("mySoil.Depth.Length", "mySoil.Thickness.Length"))
                    changeMade = true;

                if (manager.Replace("soil.Depth.Length", "soil.Thickness.Length"))
                    changeMade = true;

                if (changeMade)
                    manager.Save();
            }
        }

        /// <summary>
        /// Convert no3 and nh4 parameters from ppm to kg/ha.
        /// </summary>
        /// <param name="values"></param>
        private static void ConvertToPPM(JArray values)
        {
            var sample = JsonUtilities.Parent(JsonUtilities.Parent(values));
            var soil = JsonUtilities.Parent(sample) as JObject;
            var water = JsonUtilities.Children(soil).Find(child => JsonUtilities.Type(child) == "Water");
            if (water == null)
                water = JsonUtilities.Children(soil).Find(child => JsonUtilities.Type(child) == "WEIRDO");

            // Get soil thickness and bulk density.
            var soilThickness = water["Thickness"].Values<double>().ToArray();
            var soilBD = water["BD"].Values<double>().ToArray();

            // Get sample thickness and bulk density.
            var sampleThickness = sample["Thickness"].Values<double>().ToArray();
            var sampleBD = SoilUtilities.MapConcentration(soilBD, soilThickness, sampleThickness, soilBD.Last(), true);

            for (int i = 0; i < values.Count; i++)
                values[i] = values[i].Value<double>() * 100 / (sampleBD[i] * sampleThickness[i]);
        }

        /// <summary>
        /// Does the specified array have non NaN values?
        /// </summary>
        /// <param name="no3Values">The array to remove them from.</param>
        private static bool HasValues(JArray no3Values)
        {
            foreach (var value in no3Values)
                if (value.ToString() != "NaN")
                    return true;
            return false;
        }

        /// <summary>
        /// Upgrades to version 60. Move NO3 and NH4 from sample to Analaysis node
        /// and always store as ppm.
        /// </summary>
        /// <param name="root">The root JSON token.</param>
        /// <param name="fileName">The name of the apsimx file.</param>
        private static void UpgradeToVersion60(JObject root, string fileName)
        {
            foreach (var sample in JsonUtilities.ChildrenRecursively(root, "Sample"))
            {
                var soil = JsonUtilities.Parent(sample) as JObject;
                var analysis = JsonUtilities.Children(soil).Find(child => JsonUtilities.Type(child) == "Analysis");
                var water = JsonUtilities.Children(soil).Find(child => JsonUtilities.Type(child) == "Water");
                if (water == null)
                    water = JsonUtilities.Children(soil).Find(child => JsonUtilities.Type(child) == "WEIRDO");

                var no3Node = sample["NO3N"];
                if (no3Node != null && no3Node.HasValues)
                {
                    if (analysis == null)
                        throw new Exception("Cannot find an analysis node while converting a soil sample.");

                    // Convert units to ppm if necessary.
                    var no3Values = no3Node["Values"] as JArray;

                    // Only overlay values if they are not NaN values.
                    if (HasValues(no3Values))
                    {
                        if (!no3Node["StoredAsPPM"].Value<bool>())
                            ConvertToPPM(no3Values);

                        // Make sure layers match analysis layers.
                        var analysisThickness = analysis["Thickness"].Values<double>().ToArray();
                        var sampleThickness = sample["Thickness"].Values<double>().ToArray();
                        var values = no3Values.Values<double>().ToArray();
                        var mappedValues = SoilUtilities.MapConcentration(values, sampleThickness, analysisThickness, 1.0, true);
                        no3Values = new JArray(mappedValues);

                        // Move from sample to analysis
                        analysis["NO3N"] = no3Values;
                    }
                }
                sample["NO3N"] = null;
                var nh4Node = sample["NH4N"];
                if (nh4Node != null && nh4Node.HasValues)
                {
                    if (analysis == null)
                        throw new Exception("Cannot find an analysis node while converting a soil sample.");

                    // Convert units to ppm if necessary.
                    var nh4Values = nh4Node["Values"] as JArray;

                    // Only overlay values if they are not NaN values.
                    if (HasValues(nh4Values))
                    {
                        if (!nh4Node["StoredAsPPM"].Value<bool>())
                            ConvertToPPM(nh4Values);

                        // Make sure layers match analysis layers.
                        var analysisThickness = analysis["Thickness"].Values<double>().ToArray();
                        var sampleThickness = sample["Thickness"].Values<double>().ToArray();
                        var values = nh4Values.Values<double>().ToArray();
                        var mappedValues = SoilUtilities.MapConcentration(values, sampleThickness, analysisThickness, 0.2, true);
                        nh4Values = new JArray(mappedValues);

                        // Move from sample to analysis
                        analysis["NH4N"] = nh4Values;
                    }
                }
                sample["NH4N"] = null;
            }
        }

        /// <summary>
        /// Upgrade to version 60. Ensures that a micromet model is within every simulation.
        /// </summary>
        /// <param name="root"></param>
        /// <param name="fileName"></param>
        private static void UpgradeToVersion61(JObject root, string fileName)
        {
            foreach (JObject Sim in JsonUtilities.ChildrenRecursively(root, "Simulation"))
            {
                List<JObject> MicroClimates = JsonUtilities.ChildrenRecursively(root, "MicroClimate");
                if (MicroClimates.Count == 0)
                    AddMicroClimate(Sim);
            }

        }

        /// <summary>
        /// Add a MicroClimate model to the specified JSON model token.
        /// </summary>
        /// <param name="simulation">An APSIM Simulation</param>
        public static void AddMicroClimate(JObject simulation)
        {
            JArray children = simulation["Children"] as JArray;
            if (children == null)
            {
                children = new JArray();
                simulation["Children"] = children;
            }

            JObject microClimateModel = new JObject();
            microClimateModel["$type"] = "Models.MicroClimate, Models";
            JsonUtilities.RenameModel(microClimateModel, "MicroClimate");
            microClimateModel["a_interception"] = "0.0";
            microClimateModel["b_interception"] = "1.0";
            microClimateModel["c_interception"] = "0.0";
            microClimateModel["d_interception"] = "0.0";
            microClimateModel["soil_albedo"] = "0.13";
            microClimateModel["SoilHeatFluxFraction"] = "0.4";
            microClimateModel["NightInterceptionFraction"] = "0.5";
            microClimateModel["ReferenceHeight"] = "2.0";
            microClimateModel["IncludeInDocumentation"] = "true";
            microClimateModel["Enabled"] = "true";
            microClimateModel["ReadOnly"] = "false";
            var weathers = JsonUtilities.ChildrenOfType(simulation, "Weather");

            // Don't bother with microclimate if no weather component
            if (weathers.Count != 0)
            {
                var weather = weathers.First();
                int index = children.IndexOf(weather);
                children.Insert(index + 1, microClimateModel);
            }
        }

        /// <summary>
        /// Upgrades to version 62. Fixes SimpleLeaf variable names
        /// following a refactor of this class.
        /// </summary>
        /// <param name="root">The root JSON token.</param>
        /// <param name="fileName">The name of the apsimx file.</param>
        private static void UpgradeToVersion62(JObject root, string fileName)
        {
            // We renamed a lot of IFunctions and removed the 'Function' suffix.
            // ie HeightFunction -> Height.
            Dictionary<string, string> changedProperties = new Dictionary<string, string>();
            changedProperties.Add("Tallness", "HeightFunction");
            changedProperties.Add("Area", "LAIFunction");
            changedProperties.Add("LaiDead", "LaiDeadFunction");
            changedProperties.Add("WaterDemand", "WaterDemandFunction");
            changedProperties.Add("Cover", "CoverFunction");
            changedProperties.Add("ExtinctionCoefficient", "ExtinctionCoefficientFunction");
            changedProperties.Add("BaseHeight", "BaseHeightFunction");
            changedProperties.Add("Wideness", "WidthFunction");
            changedProperties.Add("DetachmentRate", "DetachmentRateFunction");
            changedProperties.Add("InitialWt", "InitialWtFunction");
            changedProperties.Add("MaintenanceRespiration", "MaintenanceRespirationFunction");
            changedProperties.Add("FRGR", "FRGRFunction");

            // Names of nodes which are probably simple leaf. The problem is that
            // in released models, the model is stored in a separate file to the
            // simulations. Therefore when we parse/convert the simulation file,
            // we don't know the names of the simple leaf models, so we are forced
            // take a guess.
            List<string> modelNames = new List<string>() { "Leaf", "Stover" };

            // Names of nodes which are definitely simple leaf.
            List<string> definiteSimpleLeaves = new List<string>();

            // Go through all SimpleLeafs and rename the appropriate children.
            foreach (JObject leaf in JsonUtilities.ChildrenRecursively(root, "SimpleLeaf"))
            {
                modelNames.Add(leaf["Name"].ToString());
                definiteSimpleLeaves.Add(leaf["Name"].ToString());
                // We removed the Leaf.AppearedCohortNo property.
                JObject relativeArea = JsonUtilities.FindFromPath(leaf, "DeltaLAI.Vegetative.Delta.RelativeArea");
                if (relativeArea != null && relativeArea["XProperty"].ToString() == "[Leaf].AppearedCohortNo")
                    relativeArea["XProperty"] = "[Leaf].NodeNumber";

                foreach (var change in changedProperties)
                {
                    string newName = change.Key;
                    string old = change.Value;
                    JsonUtilities.RenameChildModel(leaf, old, newName);
                }
            }

            foreach (JObject reference in JsonUtilities.ChildrenRecursively(root, "VariableReference"))
            {
                foreach (string leafName in definiteSimpleLeaves)
                {
                    foreach (KeyValuePair<string, string> property in changedProperties)
                    {
                        string oldName = property.Value;
                        string newName = property.Key;

                        string toReplace = $"{leafName}.{oldName}";
                        string replaceWith = $"{leafName}.{newName}";
                        reference["VariableName"] = reference["VariableName"].ToString().Replace(toReplace, replaceWith);

                        toReplace = $"[{leafName}].{oldName}";
                        replaceWith = $"[{leafName}].{newName}";
                        reference["VariableName"] = reference["VariableName"].ToString().Replace(toReplace, replaceWith);
                    }
                }
            }

            // Attempt some basic find/replace in manager scripts.
            foreach (ManagerConverter manager in JsonUtilities.ChildManagers(root))
            {
                foreach (var change in changedProperties)
                {
                    string newName = change.Key;
                    string old = change.Value;

                    bool changed = false;
                    foreach (string modelName in modelNames)
                    {
                        string toReplace = $"{modelName}.{old}";
                        string replaceWith = $"{modelName}.{newName}";
                        changed |= manager.Replace(toReplace, replaceWith, true);

                        foreach (KeyValuePair<string, string> parameter in manager.Parameters)
                        {
                            string newParam = parameter.Value.Replace(toReplace, replaceWith);
                            manager.UpdateParameter(parameter.Key, newParam);
                        }

                        toReplace = $"[{modelName}].{old}";
                        replaceWith = $"[{modelName}].{newName}";
                        changed |= manager.Replace(toReplace, replaceWith, true);

                        foreach (KeyValuePair<string, string> parameter in manager.Parameters)
                        {
                            string newParam = parameter.Value.Replace(toReplace, replaceWith);
                            manager.UpdateParameter(parameter.Key, newParam);
                        }
                    }
                    if (changed)
                        manager.Save();
                }
            }

            // Fix some cultivar commands.
            foreach (JObject cultivar in JsonUtilities.ChildrenRecursively(root, "Cultivar"))
            {
                if (!cultivar["Command"].HasValues)
                    continue;

                foreach (JValue command in cultivar["Command"].Children())
                {
                    foreach (var change in changedProperties)
                    {
                        string newName = change.Key;
                        string old = change.Value;
                        foreach (string modelName in modelNames)
                        {
                            command.Value = command.Value.ToString().Replace($"{modelName}.{old}", $"{modelName}.{newName}");
                            command.Value = command.Value.ToString().Replace($"[{modelName}].{old}", $"[{modelName}].{newName}");
                        }
                    }
                }
            }
        }

        /// <summary>
        /// Upgrades to version 63. Rename the 'Water' node under soil to 'Physical'
        /// </summary>
        /// <param name="root">The root JSON token.</param>
        /// <param name="fileName">The name of the apsimx file.</param>
        private static void UpgradeToVersion63(JObject root, string fileName)
        {
            foreach (var water in JsonUtilities.ChildrenRecursively(root, "Water"))
            {
                water["$type"] = "Models.Soils.Physical, Models";
                JsonUtilities.RenameModel(water, "Physical");
            }

            foreach (var report in JsonUtilities.ChildrenOfType(root, "Report"))
            {
                JsonUtilities.SearchReplaceReportVariableNames(report, ".Water.", ".Physical.");
            }

            foreach (var factor in JsonUtilities.ChildrenOfType(root, "Factor"))
            {
                var specification = factor["Specification"];
                if (specification != null)
                {
                    var specificationString = specification.ToString();
                    specificationString = specificationString.Replace(".Water.", ".Physical.");
                    specificationString = specificationString.Replace("[Water]", "[Physical]");
                    factor["Specification"] = specificationString;
                }
            }

            foreach (var factor in JsonUtilities.ChildrenOfType(root, "CompositeFactor"))
            {
                var specifications = factor["Specifications"];
                if (specifications != null)
                {
                    for (int i = 0; i < specifications.Count(); i++)
                    {
                        var specificationString = specifications[i].ToString();
                        specificationString = specificationString.Replace(".Water.", ".Physical.");
                        specificationString = specificationString.Replace("[Water]", "[Physical]");
                        specifications[i] = specificationString;
                    }
                }
            }
        }


        /// <summary>
        /// Upgrades to version 64. Rename the 'SoilOrganicMatter' node under soil to 'Organic'
        /// </summary>
        /// <param name="root">The root JSON token.</param>
        /// <param name="fileName">The name of the apsimx file.</param>
        private static void UpgradeToVersion64(JObject root, string fileName)
        {
            foreach (var organic in JsonUtilities.ChildrenRecursively(root, "SoilOrganicMatter"))
            {
                organic["$type"] = "Models.Soils.Organic, Models";
                JsonUtilities.RenameModel(organic, "Organic");
                organic["FOMCNRatio"] = organic["RootCN"];
                organic["FOM"] = organic["RootWt"];
                organic["SoilCNRatio"] = organic["SoilCN"];
                organic["Carbon"] = organic["OC"];
                var ocUnits = organic["OCUnits"];
                if (ocUnits != null)
                {
                    string ocUnitsString = ocUnits.ToString();
                    if (ocUnitsString == "1" || ocUnitsString == "WalkleyBlack")
                    {
                        var oc = organic["Carbon"].Values<double>().ToArray();
                        oc = MathUtilities.Multiply_Value(oc, 1.3);
                        organic["Carbon"] = new JArray(oc);
                    }
                }
            }

            foreach (var report in JsonUtilities.ChildrenOfType(root, "Report"))
            {
                JsonUtilities.SearchReplaceReportVariableNames(report, ".SoilOrganicMatter.", ".Organic.");
                JsonUtilities.SearchReplaceReportVariableNames(report, ".RootCN", ".FOMCNRatio");
                JsonUtilities.SearchReplaceReportVariableNames(report, ".RootWt", ".FOM");
                JsonUtilities.SearchReplaceReportVariableNames(report, ".SoilCN", ".SoilCNRatio");
                JsonUtilities.SearchReplaceReportVariableNames(report, ".Organic.OC", ".Organic.Carbon");
            }

            foreach (var factor in JsonUtilities.ChildrenOfType(root, "Factor"))
            {
                var specification = factor["Specification"];
                if (specification != null)
                {
                    var specificationString = specification.ToString();
                    specificationString = specificationString.Replace(".SoilOrganicMatter.", ".Organic.");
                    specificationString = specificationString.Replace("[SoilOrganicMatter]", "[Organic]");
                    specificationString = specificationString.Replace(".Organic.OC", ".Organic.Carbon");
                    specificationString = specificationString.Replace(".RootCN", ".FOMCNRatio");
                    specificationString = specificationString.Replace(".RootWt", ".FOM");
                    specificationString = specificationString.Replace(".SoilCN", ".SoilCNRatio");
                    factor["Specification"] = specificationString;
                }
            }

            foreach (var factor in JsonUtilities.ChildrenOfType(root, "CompositeFactor"))
            {
                var specifications = factor["Specifications"];
                if (specifications != null)
                {
                    for (int i = 0; i < specifications.Count(); i++)
                    {
                        var specificationString = specifications[i].ToString();
                        specificationString = specificationString.Replace(".SoilOrganicMatter.", ".Organic.");
                        specificationString = specificationString.Replace("[SoilOrganicMatter]", "[Organic]");
                        specificationString = specificationString.Replace(".OC", ".Carbon");
                        specificationString = specificationString.Replace(".RootCN", ".FOMCNRatio");
                        specificationString = specificationString.Replace(".RootWt", ".FOM");
                        specificationString = specificationString.Replace(".SoilCN", ".SoilCNRatio");
                        specifications[i] = specificationString;
                    }
                }
            }

            foreach (var series in JsonUtilities.ChildrenOfType(root, "Series"))
            {
                if (series["XFieldName"] != null)
                {
                    series["XFieldName"] = series["XFieldName"].ToString().Replace("SoilOrganicMatter", "Organic");
                    series["XFieldName"] = series["XFieldName"].ToString().Replace(".Organic.OC", ".Organic.Carbon");
                }
                if (series["YFieldName"] != null)
                {
                    series["YFieldName"] = series["YFieldName"].ToString().Replace("SoilOrganicMatter", "Organic");
                    series["YFieldName"] = series["YFieldName"].ToString().Replace(".Organic.OC", ".Organic.Carbon");
                }
            }

            foreach (var child in JsonUtilities.ChildrenRecursively(root))
            {
                if (JsonUtilities.Type(child) == "Morris" || JsonUtilities.Type(child) == "Sobol")
                {
                    var parameters = child["Parameters"];
                    for (int i = 0; i < parameters.Count(); i++)
                    {
                        var parameterString = parameters[i]["Path"].ToString();
                        parameterString = parameterString.Replace(".SoilOrganicMatter.", ".Organic.");
                        parameterString = parameterString.Replace("[SoilOrganicMatter]", "[Organic]");
                        parameterString = parameterString.Replace(".OC", ".Carbon");
                        parameters[i]["Path"] = parameterString;
                    }
                }
            }
        }

        /// <summary>
        /// Upgrades to version 65. Rename the 'Analysis' node under soil to 'Chemical'
        /// </summary>
        /// <param name="root">The root JSON token.</param>
        /// <param name="fileName">The name of the apsimx file.</param>
        private static void UpgradeToVersion65(JObject root, string fileName)
        {
            foreach (var chemical in JsonUtilities.ChildrenRecursively(root, "Analysis"))
            {
                var soil = JsonUtilities.Parent(chemical);
                var physical = JsonUtilities.ChildWithName(soil as JObject, "Physical");

                chemical["$type"] = "Models.Soils.Chemical, Models";
                JsonUtilities.RenameModel(chemical, "Chemical");
                if (physical != null && physical["Thickness"] != null)
                {
                    // Move particle size numbers from chemical to physical and make sure layers are mapped.
                    var physicalThickness = physical["Thickness"].Values<double>().ToArray();
                    var chemicalThickness = chemical["Thickness"].Values<double>().ToArray();

                    if (chemical["ParticleSizeSand"] != null && chemical["ParticleSizeSand"].HasValues)
                    {
                        var values = chemical["ParticleSizeSand"].Values<double>().ToArray();
                        if (values.Length != chemicalThickness.Length)
                            Array.Resize(ref values, chemicalThickness.Length);
                        var mappedValues = SoilUtilities.MapConcentration(values, chemicalThickness, physicalThickness, values.Last(), true);
                        physical["ParticleSizeSand"] = new JArray(mappedValues);
                    }

                    if (chemical["ParticleSizeSilt"] != null && chemical["ParticleSizeSilt"].HasValues)
                    {
                        var values = chemical["ParticleSizeSilt"].Values<double>().ToArray();
                        if (values.Length != chemicalThickness.Length)
                            Array.Resize(ref values, chemicalThickness.Length);
                        var mappedValues = SoilUtilities.MapConcentration(values, chemicalThickness, physicalThickness, values.Last(), true);
                        physical["ParticleSizeSilt"] = new JArray(mappedValues);
                    }

                    if (chemical["ParticleSizeClay"] != null && chemical["ParticleSizeClay"].HasValues)
                    {
                        var values = chemical["ParticleSizeClay"].Values<double>().ToArray();
                        if (values.Length != chemicalThickness.Length)
                            Array.Resize(ref values, chemicalThickness.Length);
                        var mappedValues = SoilUtilities.MapConcentration(values, chemicalThickness, physicalThickness, values.Last(), true);
                        physical["ParticleSizeClay"] = new JArray(mappedValues);
                    }

                    if (chemical["Rocks"] != null && chemical["Rocks"].HasValues)
                    {
                        //Some soils from APSoil have NaN in their rock values
                        var values = chemical["Rocks"].Values<double>().ToArray();
                        for (int i = 0; i < values.Length; i++) {
                            if (double.IsNaN(values[i]))
                                values[i] = 0;
                        }
                        if (values.Length != chemicalThickness.Length)
                            Array.Resize(ref values, chemicalThickness.Length);
                        var mappedValues = SoilUtilities.MapConcentration(values, chemicalThickness, physicalThickness, values.Last(), true);
                        physical["Rocks"] = new JArray(mappedValues);
                    }

                    // convert ph units
                    var phUnits = physical["PHUnits"];
                    if (phUnits != null)
                    {
                        string phUnitsString = phUnits.ToString();
                        if (phUnitsString == "1")
                        {
                            // pH in water = (pH in CaCl X 1.1045) - 0.1375
                            var ph = physical["PH"].Values<double>().ToArray();
                            ph = MathUtilities.Subtract_Value(MathUtilities.Multiply_Value(ph, 1.1045), 0.1375);
                            chemical["PH"] = new JArray(ph);
                        }
                    }
                }
            }

            foreach (var report in JsonUtilities.ChildrenOfType(root, "Report"))
            {
                JsonUtilities.SearchReplaceReportVariableNames(report, ".Analysis.", ".Chemical.");
            }

            foreach (var factor in JsonUtilities.ChildrenOfType(root, "Factor"))
            {
                var specification = factor["Specification"];
                if (specification != null)
                {
                    var specificationString = specification.ToString();
                    specificationString = specificationString.Replace(".Analysis.", ".Chemical.");
                    specificationString = specificationString.Replace("[Analysis]", "[Chemical]");
                    factor["Specification"] = specificationString;
                }
            }

            foreach (var factor in JsonUtilities.ChildrenOfType(root, "CompositeFactor"))
            {
                var specifications = factor["Specifications"];
                if (specifications != null)
                {
                    for (int i = 0; i < specifications.Count(); i++)
                    {
                        var specificationString = specifications[i].ToString();
                        specificationString = specificationString.Replace(".Analysis.", ".Chemical.");
                        specificationString = specificationString.Replace("[Analysis]", "[Chemical]");
                        specifications[i] = specificationString;
                    }
                }
            }

            foreach (var series in JsonUtilities.ChildrenOfType(root, "Series"))
            {
                if (series["XFieldName"] != null)
                {
                    series["XFieldName"] = series["XFieldName"].ToString().Replace("Analysis", "Chemical");
                }
                if (series["YFieldName"] != null)
                {
                    series["YFieldName"] = series["YFieldName"].ToString().Replace("Analysis", "Chemical");
                }
            }

            foreach (var child in JsonUtilities.ChildrenRecursively(root))
            {
                if (JsonUtilities.Type(child) == "Morris" || JsonUtilities.Type(child) == "Sobol")
                {
                    var parameters = child["Parameters"];
                    for (int i = 0; i < parameters.Count(); i++)
                    {
                        var parameterString = parameters[i]["Path"].ToString();
                        parameterString = parameterString.Replace(".Analysis.", ".Chemical.");
                        parameterString = parameterString.Replace("[Analysis]", "[Chemical]");
                        parameters[i]["Path"] = parameterString;
                    }
                }
            }
        }

        /// <summary>
        /// When a factor is under a factors model, insert a permutation model.
        /// </summary>
        /// <param name="root"></param>
        /// <param name="fileName"></param>
        private static void UpgradeToVersion66(JToken root, string fileName)
        {
            foreach (var factors in JsonUtilities.ChildrenRecursively(root as JObject, "Factors"))
            {
                if (JsonUtilities.Children(factors).Count > 1)
                {
                    var permutationsNode = new JObject();
                    permutationsNode["$type"] = "Models.Factorial.Permutation, Models";
                    JsonUtilities.RenameModel(permutationsNode, "Permutation");
                    permutationsNode["Children"] = factors["Children"];
                    var children = new JArray(permutationsNode);
                    factors["Children"] = children;
                }
            }
        }

        /// <summary>
        /// Upgrades to version 67. Sets the Start and End properties
        /// in clock to the values previously stored in StartDate and EndDate.
        /// </summary>
        /// <param name="root"></param>
        /// <param name="fileName"></param>
        private static void UpgradeToVersion67(JObject root, string fileName)
        {
            foreach (JObject clock in JsonUtilities.ChildrenRecursively(root, "Clock"))
            {
                clock["Start"] = clock["StartDate"];
                clock["End"] = clock["EndDate"];
            }
        }

        /// <summary>
        /// Upgrades to version 68. Removes AgPasture.Sward
        /// </summary>
        /// <param name="root"></param>
        /// <param name="fileName"></param>
        private static void UpgradeToVersion68(JObject root, string fileName)
        {
            foreach (JObject sward in JsonUtilities.ChildrenRecursively(root, "Sward"))
            {
                foreach (JObject pastureSpecies in JsonUtilities.Children(sward))
                {
                    if (pastureSpecies["Name"].ToString().Equals("Ryegrass", StringComparison.InvariantCultureIgnoreCase))
                        JsonUtilities.RenameModel(pastureSpecies, "AGPRyegrass");
                    if (pastureSpecies["Name"].ToString().Equals("WhiteClover", StringComparison.InvariantCultureIgnoreCase))
                        JsonUtilities.RenameModel(pastureSpecies, "AGPWhiteClover");
                    pastureSpecies["ResourceName"] = pastureSpecies["Name"];

                    var swardParentChildren = JsonUtilities.Parent(sward)["Children"] as JArray;
                    swardParentChildren.Add(pastureSpecies);
                }
                sward.Remove();
            }

            bool foundAgPastureWhiteClover = false; // as opposed to a PMF whiteclover
            foreach (JObject pastureSpecies in JsonUtilities.ChildrenRecursively(root, "PastureSpecies"))
            {
                if (pastureSpecies["Name"].ToString().Equals("Ryegrass", StringComparison.InvariantCultureIgnoreCase))
                    JsonUtilities.RenameModel(pastureSpecies, "AGPRyegrass");
                if (pastureSpecies["Name"].ToString().Equals("WhiteClover", StringComparison.InvariantCultureIgnoreCase))
                {
                    JsonUtilities.RenameModel(pastureSpecies, "AGPWhiteClover");
                    foundAgPastureWhiteClover = true;
                }

                pastureSpecies["ResourceName"] = pastureSpecies["Name"];
            }

            foreach (JObject soilCrop in JsonUtilities.ChildrenRecursively(root, "SoilCrop"))
            {
                if (soilCrop["Name"].ToString().Equals("SwardSoil", StringComparison.InvariantCultureIgnoreCase))
                    soilCrop.Remove();
                if (soilCrop["Name"].ToString().Equals("RyegrassSoil", StringComparison.InvariantCultureIgnoreCase))
                    JsonUtilities.RenameModel(soilCrop, "AGPRyegrassSoil");
                if (foundAgPastureWhiteClover && soilCrop["Name"].ToString().Equals("WhiteCloverSoil", StringComparison.InvariantCultureIgnoreCase))
                    JsonUtilities.RenameModel(soilCrop, "AGPWhiteCloverSoil");
            }
        }

        /// <summary>
        /// Upgrades to version 69. Fixes link attributes in manager scripts after
        /// link refactoring.
        /// </summary>
        /// <param name="root">The root JSON token.</param>
        /// <param name="fileName">The name of the .apsimx file.</param>
        private static void UpgradeToVersion69(JObject root, string fileName)
        {
            foreach (ManagerConverter manager in JsonUtilities.ChildManagers(root))
            {
                // The linking code previously had a hack which automatically enabled link by name if the target
                // model type is IFunction or Biomass (or any inherited class thereof). I've removed this hack 
                // from the link resolution code, which means that all such links must be adjusted accordingly.

                // [Link(...)] [Units] [...] Biomass -> [Link(ByName = true, ...)] [Units] [...] Biomass
                manager.ReplaceRegex(@"\[Link\(([^\)]+)\)\]((\s*\[[^\]]+\])*\s*(public|private|protected|internal|static|readonly| )*\s*(IFunction|Biomass|CNReductionForCover|CNReductionForTillage|RunoffModel|WaterTableModel|HeightFunction|DecumulateFunction|EndOfDayFunction|LiveOnEventFunction|AccumulateAtEvent|DailyMeanVPD|CERESDenitrificationWaterFactor|CERESDenitrificationTemperatureFactor|CERESMineralisationFOMCNRFactor|DayCentN2OFractionModel|CERESNitrificationpHFactor|CERESNitrificationWaterFactor|CERESUreaHydrolysisModel|CERESMineralisationWaterFactor|CERESMineralisationTemperatureFactor|CERESNitrificationModel|StringComparisonFunction|AccumulateByDate|AccumulateByNumericPhase|TrackerFunction|ArrayFunction|WangEngelTempFunction|BoundFunction|LinearAfterThresholdFunction|SoilWaterScale|MovingAverageFunction|HoldFunction|DeltaFunction|MovingSumFunction|QualitativePPEffect|AccumulateFunction|AddFunction|AgeCalculatorFunction|AirTemperatureFunction|BellCurveFunction|Constant|DivideFunction|ExponentialFunction|ExpressionFunction|ExternalVariable|LessThanFunction|LinearInterpolationFunction|MaximumFunction|MinimumFunction|MultiplyFunction|OnEventFunction|PhaseBasedSwitch|PhaseLookup|PhaseLookupValue|PhotoperiodDeltaFunction|PhotoperiodFunction|PowerFunction|SigmoidFunction|SoilTemperatureDepthFunction|SoilTemperatureFunction|SoilTemperatureWeightedFunction|SplineInterpolationFunction|StageBasedInterpolation|SubtractFunction|VariableReference|WeightedTemperatureFunction|XYPairs|CanopyPhotosynthesis|RUECO2Function|RUEModel|StorageDMDemandFunction|StorageNDemandFunction|InternodeCohortDemandFunction|BerryFillingRateFunction|TEWaterDemandFunction|FillingRateFunction|AllometricDemandFunction|InternodeDemandFunction|PartitionFractionDemandFunction|PopulationBasedDemandFunction|PotentialSizeDemandFunction|RelativeGrowthRateDemandFunction))", @"[Link(Type = LinkType.Child, ByName = true, $1)]$2");

                // [Link] IFunction -> [Link(ByName = true)] IFunction
                manager.ReplaceRegex(@"\[Link\]((\s*\[[^\]]+\])*\s*(public|private|protected|internal|static|readonly| )*\s*(IFunction|Biomass|CNReductionForCover|CNReductionForTillage|RunoffModel|WaterTableModel|HeightFunction|DecumulateFunction|EndOfDayFunction|LiveOnEventFunction|AccumulateAtEvent|DailyMeanVPD|CERESDenitrificationWaterFactor|CERESDenitrificationTemperatureFactor|CERESMineralisationFOMCNRFactor|DayCentN2OFractionModel|CERESNitrificationpHFactor|CERESNitrificationWaterFactor|CERESUreaHydrolysisModel|CERESMineralisationWaterFactor|CERESMineralisationTemperatureFactor|CERESNitrificationModel|StringComparisonFunction|AccumulateByDate|AccumulateByNumericPhase|TrackerFunction|ArrayFunction|WangEngelTempFunction|BoundFunction|LinearAfterThresholdFunction|SoilWaterScale|MovingAverageFunction|HoldFunction|DeltaFunction|MovingSumFunction|QualitativePPEffect|AccumulateFunction|AddFunction|AgeCalculatorFunction|AirTemperatureFunction|BellCurveFunction|Constant|DivideFunction|ExponentialFunction|ExpressionFunction|ExternalVariable|LessThanFunction|LinearInterpolationFunction|MaximumFunction|MinimumFunction|MultiplyFunction|OnEventFunction|PhaseBasedSwitch|PhaseLookup|PhaseLookupValue|PhotoperiodDeltaFunction|PhotoperiodFunction|PowerFunction|SigmoidFunction|SoilTemperatureDepthFunction|SoilTemperatureFunction|SoilTemperatureWeightedFunction|SplineInterpolationFunction|StageBasedInterpolation|SubtractFunction|VariableReference|WeightedTemperatureFunction|XYPairs|CanopyPhotosynthesis|RUECO2Function|RUEModel|StorageDMDemandFunction|StorageNDemandFunction|InternodeCohortDemandFunction|BerryFillingRateFunction|TEWaterDemandFunction|FillingRateFunction|AllometricDemandFunction|InternodeDemandFunction|PartitionFractionDemandFunction|PopulationBasedDemandFunction|PotentialSizeDemandFunction|RelativeGrowthRateDemandFunction))", @"[Link(Type = LinkType.Child, ByName = true)]$1");

                // Here I assume that all [LinkByPath] links will have a path argument supplied.
                // [LinkByPath(...)] -> [Link(Type = LinkType.Path, ...)]
                manager.ReplaceRegex(@"\[LinkByPath\(([^\)]+)\)", @"[Link(Type = LinkType.Path, $1)");

                // [ParentLink(...)] -> [Link(Type = LinkType.Ancestor, ...)]
                manager.ReplaceRegex(@"\[ParentLink\(([^\)]+)\)", @"[Link(Type = LinkType.Ancestor, $1)");

                // [ParentLink] -> [Link(Type = LinkType.Ancestor, ByName = false)]
                manager.Replace("[ParentLink]", "[Link(Type = LinkType.Ancestor)]", caseSensitive: true);

                // [ScopedLinkByName(...)] -> [Link(ByName = true, ...)]
                manager.ReplaceRegex(@"\[ScopedLinkByName\(([^\)]+)\)", @"[Link(ByName = true, $1)");

                // [ScopedLinkByName] -> [Link(ByName = true)]
                manager.Replace("[ScopedLinkByName]", "[Link(ByName = true)]", caseSensitive: true);

                // [ScopedLink(...)] -> [Link(...)]
                manager.ReplaceRegex(@"\[ScopedLink\(([^\)]+)\)", @"[Link($1)");

                // [ScopedLink] -> [Link]
                manager.Replace("[ScopedLink]", "[Link]", caseSensitive: true);

                // [ChildLinkByName(...)] -> [Link(Type = LinkType.Child, ByName = true, ...)]
                manager.ReplaceRegex(@"\[ChildLinkByName\(([^\)]+)\)", @"[Link(Type = LinkType.Child, ByName = true, $1)");

                // [ChildLinkByName] -> [Link(Type = LinkType.Child, ByName = true)]
                manager.Replace("[ChildLinkByName]", "[Link(Type = LinkType.Child, ByName = true)]", caseSensitive: true);

                // [ChildLink(...)] -> [Link(Type = LinkType.Child, ...)]
                manager.ReplaceRegex(@"\[ChildLink\(([^\)]+)\)", @"[Link(Type = LinkType.Child, $1)");

                // [ChildLink] -> [Link(Type = LinkType.Child)]
                manager.Replace("[ChildLink]", "[Link(Type = LinkType.Child)]", caseSensitive: true);

                manager.Save();
            }
        }

        /// <summary>
        /// Changes the type of the Stock component inital values genotypes array
        /// from StockGeno to SingleGenotypeInits.
        /// </summary>
        /// <param name="root">The root JSON token.</param>
        /// <param name="fileName">The name of the apsimx file.</param>
        private static void UpgradeToVersion70(JObject root, string fileName)
        {
            foreach (var stockNode in JsonUtilities.ChildrenOfType(root, "Stock"))
            {
                // for each element of GenoTypes[]
                var genotypes = stockNode["GenoTypes"];
                for (int i = 0; i < genotypes.Count(); i++)
                {
                    genotypes[i]["$type"] = "Models.GrazPlan.SingleGenotypeInits, Models";
                    double dr = Convert.ToDouble(genotypes[i]["DeathRate"]);
                    double drw = Convert.ToDouble(genotypes[i]["WnrDeathRate"]);
                    genotypes[i]["DeathRate"] = new JArray(new double[] { dr, drw });
                    genotypes[i]["PotFleeceWt"] = genotypes[i]["RefFleeceWt"];
                    genotypes[i]["Conceptions"] = genotypes[i]["Conception"];
                    genotypes[i]["GenotypeName"] = genotypes[i]["Name"];
                }
            }
        }

        /// <summary>
        /// Alters all existing linint functions to have a child variable reference IFunction called XValue instead of a
        /// string property called XProperty that IFunction then had to locate
        /// </summary>
        /// <param name="root">The root JSON token.</param>
        /// <param name="fileName">The name of the apsimx file.</param>
        private static void UpgradeToVersion71(JObject root, string fileName)
        {
            foreach (JObject linint in JsonUtilities.ChildrenRecursively(root, "LinearInterpolationFunction"))
            {
                VariableReference varRef = new VariableReference();
                varRef.Name = "XValue";
                varRef.VariableName = linint["XProperty"].ToString();
                JsonUtilities.AddModel(linint, varRef);
                linint.Remove("XProperty");
            }
        }

        /// <summary>
        /// Remove .Value() from all variable references because it is redundant
        /// </summary>
        /// <param name="root">The root JSON token.</param>
        /// <param name="fileName">The name of the apsimx file.</param>
        private static void UpgradeToVersion72(JObject root, string fileName)
        {
            foreach (var varRef in JsonUtilities.ChildrenRecursively(root, "VariableReference"))
                varRef["VariableName"] = varRef["VariableName"].ToString().Replace(".Value()", "");

            foreach (var report in JsonUtilities.ChildrenOfType(root, "Report"))
                JsonUtilities.SearchReplaceReportVariableNames(report, ".Value()", "");

            foreach (var graph in JsonUtilities.ChildrenOfType(root, "Series"))
            {
                if (graph["XFieldName"] != null)
                    graph["XFieldName"] = graph["XFieldName"].ToString().Replace(".Value()", "");
                if (graph["X2FieldName"] != null)
                    graph["X2FieldName"] = graph["X2FieldName"].ToString().Replace(".Value()", "");
                if (graph["YFieldName"] != null)
                    graph["YFieldName"] = graph["YFieldName"].ToString().Replace(".Value()", "");
                if (graph["Y2FieldName"] != null)
                    graph["Y2FieldName"] = graph["Y2FieldName"].ToString().Replace(".Value()", "");
            }
        }

        /// <summary>
        /// Alters all existing AllometricDemand functions to have a child variable reference IFunction called XValue and YValue instead of 
        /// string property called XProperty and YProperty that it then had to locate.  Aiming to get all things using get for properties
        /// to be doing it via Variable reference so we can stream line scoping rules
        /// </summary>
        /// <param name="root">The root JSON token.</param>
        /// <param name="fileName">The name of the apsimx file.</param>
        private static void UpgradeToVersion73(JObject root, string fileName)
        {
            foreach (JObject Alomet in JsonUtilities.ChildrenRecursively(root, "AllometricDemandFunction"))
            {
                VariableReference XvarRef = new VariableReference();
                XvarRef.Name = "XValue";
                XvarRef.VariableName = Alomet["XProperty"].ToString();
                JsonUtilities.AddModel(Alomet, XvarRef);
                Alomet.Remove("XProperty");
                VariableReference YvarRef = new VariableReference();
                YvarRef.Name = "YValue";
                YvarRef.VariableName = Alomet["YProperty"].ToString();
                JsonUtilities.AddModel(Alomet, YvarRef);
                Alomet.Remove("YProperty");

            }
        }

        /// <summary>
        /// Changes the Surface Organic Matter property FractionFaecesAdded to 1.0
        /// </summary>
        /// <param name="root">The root JSON token.</param>
        /// <param name="fileName">The name of the apsimx file.</param>
        private static void UpgradeToVersion74(JObject root, string fileName)
        {
            foreach (JObject som in JsonUtilities.ChildrenRecursively(root, "SurfaceOrganicMatter"))
                som["FractionFaecesAdded"] = "1.0";
        }

        /// <summary>
        /// Change TreeLeafAreas to ShadeModiers in Tree Proxy
        /// </summary>
        /// <param name="root">The root JSON token.</param>
        /// <param name="fileName">The name of the apsimx file.</param>
        private static void UpgradeToVersion75(JObject root, string fileName)
        {
            foreach (JObject TreeProxy in JsonUtilities.ChildrenRecursively(root, "TreeProxy"))
            {
                TreeProxy["ShadeModifiers"] = TreeProxy["TreeLeafAreas"];
                // ShadeModifiers is sometimes null (not sure why) so fill it with 1s using Heights to get array length
                var SM = TreeProxy["Heights"].Values<double>().ToArray();
                for (int i = 0; i < SM.Count(); i++)
                    SM[i] = 1.0;
                TreeProxy["ShadeModifiers"] = new JArray(SM);
            }
        }

        /// <summary>
        /// Change flow_urea to FlowUrea in soil water
        /// </summary>
        /// <param name="root">The root JSON token.</param>
        /// <param name="fileName">The name of the apsimx file.</param>
        private static void UpgradeToVersion76(JObject root, string fileName)
        {
            foreach (var manager in JsonUtilities.ChildManagers(root))
            {
                if (manager.Replace(".flow_urea", ".FlowUrea"))
                    manager.Save();
            }
            foreach (var report in JsonUtilities.ChildrenOfType(root, "Report"))
            {
                JsonUtilities.SearchReplaceReportVariableNames(report, ".flow_urea", ".FlowUrea");
            }
        }

        /// <summary>
        /// Change the property in Stock to Genotypes
        /// </summary>
        /// <param name="root"></param>
        /// <param name="fileName"></param>
        private static void UpgradeToVersion77(JObject root, string fileName)
        {
            foreach (var manager in JsonUtilities.ChildManagers(root))
            {
                if (manager.Replace(".GenoTypes", ".Genotypes"))
                    manager.Save();
            }
            foreach (var stock in JsonUtilities.ChildrenOfType(root, "Stock"))
            {
                JsonUtilities.SearchReplaceReportVariableNames(stock, ".GenoTypes", ".Genotypes");
            }
        }

        /// <summary>
        /// Change the namespace for SimpleGrazing
        /// </summary>
        /// <param name="root"></param>
        /// <param name="fileName"></param>
        private static void UpgradeToVersion78(JObject root, string fileName)
        {
            foreach (var simpleGrazing in JsonUtilities.ChildrenOfType(root, "SimpleGrazing"))
            {
                simpleGrazing["$type"] = "Models.AgPasture.SimpleGrazing, Models";
            }
        }

        /// <summary>
        /// Change manager method and AgPasture variable names.
        /// </summary>
        /// <param name="root"></param>
        /// <param name="fileName"></param>
        private static void UpgradeToVersion79(JObject root, string fileName)
        {
            Tuple<string, string>[] changes =
            {
                new Tuple<string, string>(".Graze(", ".RemoveBiomass("),
                new Tuple<string, string>(".EmergingTissuesWt",   ".EmergingTissue.Wt"),
                new Tuple<string, string>(".EmergingTissuesN",    ".EmergingTissue.N"),
                new Tuple<string, string>(".DevelopingTissuesWt", ".DevelopingTissue.Wt"),
                new Tuple<string, string>(".DevelopingTissuesN",  ".DevelopingTissue.N"),
                new Tuple<string, string>(".MatureTissuesWt", ".MatureTissue.Wt"),
                new Tuple<string, string>(".MatureTissuesN",  ".MatureTissue.N"),
                new Tuple<string, string>(".DeadTissuesWt", ".DeadTissue.Wt"),
                new Tuple<string, string>(".DeadTissuesN",  ".DeadTissue.N")
            };

            JsonUtilities.RenameVariables(root, changes);
        }

        /// <summary>
        /// Replace ExcelMultiInput with ExcelInput.
        /// Change ExcelInput.FileName from a string into a string[].
        /// </summary>
        /// <param name="root"></param>
        /// <param name="fileName"></param>
        private static void UpgradeToVersion80(JObject root, string fileName)
        {
            // Rename ExcelInput.FileName to FileNames and make it an array.
            foreach (JObject excelInput in JsonUtilities.ChildrenRecursively(root, "ExcelInput"))
            {
                if (excelInput["FileName"] != null)
                    excelInput["FileNames"] = new JArray(excelInput["FileName"].Value<string>());
            }

            // Replace ExcelMultiInput with an ExcelInput.
            foreach (JObject excelMultiInput in JsonUtilities.ChildrenRecursively(root, "ExcelMultiInput"))
            {
                excelMultiInput["$type"] = "Models.PostSimulationTools.ExcelInput, Models";
            }
        }


        /// <summary>
        /// Seperate life cycle process class into Growth, Transfer and Mortality classes.
        /// </summary>
        /// <param name="root"></param>
        /// <param name="fileName"></param>
        private static void UpgradeToVersion81(JObject root, string fileName)
        {
            // Rename ExcelInput.FileName to FileNames and make it an array.
            foreach (JObject LSP in JsonUtilities.ChildrenRecursively(root, "LifeStageProcess"))
            {
                if (int.Parse(LSP["ProcessAction"].ToString()) == 0) //Process is Transfer
                {
                    LSP["$type"] = "Models.LifeCycle.LifeStageTransfer, Models";
                }
                else if (int.Parse(LSP["ProcessAction"].ToString()) == 1) //Process is PhysiologicalGrowth
                {
                    LSP["$type"] = "Models.LifeCycle.LifeStageGrowth, Models";
                }
                else if (int.Parse(LSP["ProcessAction"].ToString()) == 2) //Process is Mortality
                {
                    LSP["$type"] = "Models.LifeCycle.LifeStageMortality, Models";
                }

            }

            foreach (JObject LSRP in JsonUtilities.ChildrenRecursively(root, "LifeStageReproductionProcess"))
            {
                LSRP["$type"] = "Models.LifeCycle.LifeStageReproduction, Models";
            }

            foreach (JObject LSIP in JsonUtilities.ChildrenRecursively(root, "LifeStageImmigrationProcess"))
            {
                LSIP["$type"] = "Models.LifeCycle.LifeStageImmigration, Models";
            }
        }

        /// <summary>
        /// Add Critical N Conc (if not existing) to all Root Objects by copying the maximum N conc
        /// </summary>
        /// <param name="root"></param>
        /// <param name="fileName"></param>
        private static void UpgradeToVersion82(JObject root, string fileName)
        {
            foreach (JObject r in JsonUtilities.ChildrenRecursively(root, "Root"))
            {
                if (JsonUtilities.ChildWithName(r, "CriticalNConc") == null)
                {
                    JObject minNConc = JsonUtilities.ChildWithName(r, "MinimumNConc");
                    if (minNConc == null)
                        throw new Exception("Root has no CriticalNConc or MaximumNConc");

                    VariableReference varRef = new VariableReference();
                    varRef.Name = "CriticalNConc";
                    varRef.VariableName = "[Root].MinimumNConc";
                    JsonUtilities.AddModel(r, varRef);
                }
            }
        }

        /// <summary>
        /// Remove .Value() from everywhere possible.
        /// </summary>
        /// <param name="root"></param>
        /// <param name="fileName"></param>
        private static void UpgradeToVersion83(JObject root, string fileName)
        {
            // 1. Report
            foreach (JObject report in JsonUtilities.ChildrenRecursively(root, "Report"))
            {
                JArray variables = report["VariableNames"] as JArray;
                if (variables == null)
                    continue;

                for (int i = 0; i < variables.Count; i++)
                    variables[i] = variables[i].ToString().Replace(".Value()", "");
            }

            // 2. ExpressionFunction
            foreach (JObject function in JsonUtilities.ChildrenRecursively(root, "ExpressionFunction"))
                function["Expression"] = function["Expression"].ToString().Replace(".Value()", "");
        }

        /// <summary>
        /// Renames the Input.FileName property to FileNames and makes it an array.
        /// </summary>
        /// <param name="root"></param>
        /// <param name="fileName"></param>
        private static void UpgradeToVersion84(JObject root, string fileName)
        {
            foreach (JObject input in JsonUtilities.ChildrenRecursively(root, "Input"))
                if (input["FileName"] != null)
                    input["FileNames"] = new JArray(input["FileName"]);
        }

        /// <summary>
        /// Add a field to the Checkpoints table.
        /// </summary>
        /// <param name="root"></param>
        /// <param name="fileName"></param>
        private static void UpgradeToVersion85(JObject root, string fileName)
        {
            SQLite db = new SQLite();
            var dbFileName = Path.ChangeExtension(fileName, ".db");
            if (File.Exists(dbFileName))
            {
                try
                {
                    db.OpenDatabase(dbFileName, false);
                    if (db.TableExists("_Checkpoints"))
                    {
                        if (!db.GetTableColumns("_Checkpoints").Contains("OnGraphs"))
                        {
                            db.AddColumn("_Checkpoints", "OnGraphs", "integer");
                        }
                    }
                }
                finally
                {
                    db.CloseDatabase();
                }
            }
        }

        /// <summary>
        /// Add new methods structure to OrganArbitrator.
        /// </summary>
        /// <param name="root"></param>
        /// <param name="fileName"></param>
        private static void UpgradeToVersion86(JObject root, string fileName)
        {
            foreach (var arbitrator in JsonUtilities.ChildrenOfType(root, "OrganArbitrator"))
            {
                //remove DMArbitrator, and NArbitrator
                var children = JsonUtilities.Children(arbitrator);
                var exdm = children.Find(c => JsonUtilities.Name(c).Equals("dmArbitrator", StringComparison.OrdinalIgnoreCase));
                JsonUtilities.RemoveChild(arbitrator, JsonUtilities.Name(exdm));

                var exn = children.Find(c => JsonUtilities.Name(c).Equals("nArbitrator", StringComparison.OrdinalIgnoreCase));
                JsonUtilities.RemoveChild(arbitrator, JsonUtilities.Name(exn));

                JsonUtilities.RenameModel(exdm, "ArbitrationMethod");
                JsonUtilities.RenameModel(exn, "ArbitrationMethod");

                //Add DMArbitration
                var dm = JsonUtilities.CreateNewChildModel(arbitrator, "DMArbitration", "Models.PMF.BiomassTypeArbitrator");
                var folder = JsonUtilities.CreateNewChildModel(dm, "PotentialPartitioningMethods", "Models.Core.Folder");
                JsonUtilities.CreateNewChildModel(folder, "ReallocationMethod", "Models.PMF.Arbitrator.ReallocationMethod");
                JsonUtilities.CreateNewChildModel(folder, "AllocateFixationMethod", "Models.PMF.Arbitrator.AllocateFixationMethod");
                JsonUtilities.CreateNewChildModel(folder, "RetranslocationMethod", "Models.PMF.Arbitrator.RetranslocationMethod");
                JsonUtilities.CreateNewChildModel(folder, "SendPotentialDMAllocationsMethod", "Models.PMF.Arbitrator.SendPotentialDMAllocationsMethod");

                folder = JsonUtilities.CreateNewChildModel(dm, "AllocationMethods", "Models.Core.Folder");
                JsonUtilities.CreateNewChildModel(folder, "NutrientConstrainedAllocationMethod", "Models.PMF.Arbitrator.NutrientConstrainedAllocationMethod");
                JsonUtilities.CreateNewChildModel(folder, "DryMatterAllocationsMethod", "Models.PMF.Arbitrator.DryMatterAllocationsMethod");

                JArray dmChildren = dm["Children"] as JArray;
                dmChildren.Add(exdm);

                //Add N Arbitration
                var n = JsonUtilities.CreateNewChildModel(arbitrator, "NArbitration", "Models.PMF.BiomassTypeArbitrator");
                folder = JsonUtilities.CreateNewChildModel(n, "PotentialPartitioningMethods", "Models.Core.Folder");
                JsonUtilities.CreateNewChildModel(folder, "ReallocationMethod", "Models.PMF.Arbitrator.ReallocationMethod");

                folder = JsonUtilities.CreateNewChildModel(n, "ActualPartitioningMethods", "Models.Core.Folder");
                JsonUtilities.CreateNewChildModel(folder, "AllocateFixationMethod", "Models.PMF.Arbitrator.AllocateFixationMethod");
                JsonUtilities.CreateNewChildModel(folder, "RetranslocationMethod", "Models.PMF.Arbitrator.RetranslocationMethod");

                folder = JsonUtilities.CreateNewChildModel(n, "AllocationMethods", "Models.Core.Folder");
                JsonUtilities.CreateNewChildModel(folder, "NitrogenAllocationsMethod", "Models.PMF.Arbitrator.NitrogenAllocationsMethod");

                JArray nChildren = n["Children"] as JArray;
                nChildren.Add(exn);
                var allocatesMethod = JsonUtilities.CreateNewChildModel(n, "AllocateUptakesMethod", "Models.PMF.Arbitrator.AllocateUptakesMethod");

                var water = JsonUtilities.CreateNewChildModel(arbitrator, "WaterUptakeMethod", "Models.PMF.Arbitrator.WaterUptakeMethod");
                var nitrogen = JsonUtilities.CreateNewChildModel(arbitrator, "NitrogenUptakeMethod", "Models.PMF.Arbitrator.NitrogenUptakeMethod");
            }
        }

        /// <summary>
        /// Remove Models.Report namespace.
        /// </summary>
        /// <param name="root"></param>
        /// <param name="fileName"></param>
        private static void UpgradeToVersion87(JObject root, string fileName)
        {
            // Fix type of Report nodes
            foreach (JObject report in JsonUtilities.ChildrenRecursively(root, "Report"))
                report["$type"] = report["$type"].ToString().Replace("Report.Report", "Report");

            // Fix type of all models in the now-removed Models.Graph namespace
            foreach (JObject model in JsonUtilities.ChildrenRecursively(root))
                model["$type"] = model["$type"].ToString().Replace("Models.Graph.", "Models.");

            // Fix graph axes - these are a property of graphs, not a model themselves
            foreach (JObject graph in JsonUtilities.ChildrenRecursively(root, "Graph"))
            {
                JArray axes = graph["Axis"] as JArray;
                if (axes != null)
                    foreach (JObject axis in axes)
                        if (axis["$type"] != null)
                            axis["$type"] = axis["$type"].ToString().Replace("Models.Graph", "Models");
            }

            // Fix nutrient directed graphs - the nodes/arcs are not children, but
            // need to have their types fixed.
            foreach (JObject nutrient in JsonUtilities.ChildrenRecursively(root, "Nutrient"))
            {
                JObject directedGraph = nutrient["DirectedGraphInfo"] as JObject;
                if (directedGraph != null)
                {
                    directedGraph["$type"] = directedGraph["$type"].ToString().Replace("Models.Graph.", "Models.");
                    JArray nodes = directedGraph["Nodes"] as JArray;
                    if (nodes != null)
                        foreach (JObject node in nodes)
                            node["$type"] = node["$type"].ToString().Replace("Models.Graph.", "Models.");
                    JArray arcs = directedGraph["Arcs"] as JArray;
                    if (arcs != null)
                        foreach (JObject arc in arcs)
                            arc["$type"] = arc["$type"].ToString().Replace("Models.Graph.", "Models.");
                }
            }

            // Replace ExcelMultiInput with an ExcelInput.
            foreach (ManagerConverter manager in JsonUtilities.ChildManagers(root))
            {
                manager.Replace("Models.Report", "Models");
                manager.Replace("using Report", "using Models");
                //manager.ReplaceRegex("(using Models.+)using Models", "$1");
                manager.Replace("Report.Report", "Report");

                manager.Replace("Models.Graph", "Models");
                manager.Replace("Graph.Graph", "Graph");

                List<string> usingStatements = manager.GetUsingStatements().ToList();
                usingStatements.Remove("Models.Graph");
                usingStatements.Remove("Graph");

                manager.SetUsingStatements(usingStatements.Distinct());

                manager.Save();
            }
        }

        /// <summary>
        /// Replace SoilWater model with WaterBalance model.
        /// </summary>
        /// <param name="root"></param>
        /// <param name="fileName"></param>
        private static void UpgradeToVersion88(JObject root, string fileName)
        {
            foreach (JObject soilWater in JsonUtilities.ChildrenRecursively(root, "SoilWater"))
            {
                soilWater["$type"] = "Models.WaterModel.WaterBalance, Models";
                soilWater["ResourceName"] = "WaterBalance";
                if (soilWater["discharge_width"] != null)
                    soilWater["DischargeWidth"] = soilWater["discharge_width"];
                if (soilWater["catchment_area"] != null)
                    soilWater["CatchmentArea"] = soilWater["catchment_area"];
            }

            foreach (var manager in JsonUtilities.ChildManagers(root))
            {
                bool managerChanged = false;

                var declarations = manager.GetDeclarations();
                foreach (var declaration in declarations)
                {
                    if (declaration.TypeName == "SoilWater")
                    {
                        declaration.TypeName = "ISoilWater";
                        managerChanged = true;
                    }
                }

                if (managerChanged)
                {
                    manager.SetDeclarations(declarations);

                    var usings = manager.GetUsingStatements().ToList();
                    if (!usings.Contains("Models.Interfaces"))
                    {
                        usings.Add("Models.Interfaces");
                        manager.SetUsingStatements(usings);
                    }
                }

                if (manager.Replace(" as SoilWater", ""))
                    managerChanged = true;
                if (manager.Replace("solute_flow_eff", "SoluteFlowEfficiency"))
                    managerChanged = true;
                if (manager.Replace("solute_flux_eff", "SoluteFluxEfficiency"))
                    managerChanged = true;
                if (manager.Replace("[EventSubscribe(\"Commencing\")", "[EventSubscribe(\"StartOfSimulation\")"))
                    managerChanged = true;

                if (managerChanged)
                    manager.Save();
            }

            foreach (var report in JsonUtilities.ChildrenOfType(root, "Report"))
            {
                JsonUtilities.SearchReplaceReportVariableNames(report, "solute_flow_eff", "SoluteFlowEfficiency");
                JsonUtilities.SearchReplaceReportVariableNames(report, "solute_flux_eff", "SoluteFluxEfficiency");
            }

        }

        /// <summary>
        /// Replace 'avg' with 'mean' in report variables.
        /// </summary>
        /// <param name="root"></param>
        /// <param name="fileName"></param>
        private static void UpgradeToVersion89(JObject root, string fileName)
        {
            foreach (var report in JsonUtilities.ChildrenOfType(root, "Report"))
                JsonUtilities.SearchReplaceReportVariableNames(report, "avg of ", "mean of ");
        }

        /// <summary>
        /// Fixes a bug where a manager script's children were being serialized.
        /// When attempting to reopen the file, the script's type cannot be resolved.
        /// This converter will strip out all script children of managers under replacements.
        /// </summary>
        /// <param name="root">Root node.</param>
        /// <param name="fileName">Path to the .apsimx file.</param>
        private static void UpgradeToVersion90(JObject root, string fileName)
        {
            foreach (JObject replacements in JsonUtilities.ChildrenRecursively(root, "Replacements"))
                foreach (JObject manager in JsonUtilities.ChildrenRecursively(root, "Manager"))
                    JsonUtilities.RemoveChild(manager, "Script");
        }

        /// <summary>
        /// </summary>
        /// <param name="root"></param>
        /// <param name="fileName"></param>
        private static void UpgradeToVersion91(JObject root, string fileName)
        {
            Tuple<string, string>[] changes =
            {
                new Tuple<string, string>(".HarvestableWt",          ".Harvestable.Wt"),
                new Tuple<string, string>(".HarvestableN",           ".Harvestable.N"),
                new Tuple<string, string>(".StandingHerbageWt",      ".Standing.Wt"),
                new Tuple<string, string>(".StandingHerbageN",       ".Standing.N"),
                new Tuple<string, string>(".StandingHerbageNConc",   ".Standing.NConc"),
                new Tuple<string, string>(".StandingLiveHerbageWt",  ".StandingLive.Wt"),
                new Tuple<string, string>(".StandingLiveHerbageN",   ".StandingLive.N"),
                new Tuple<string, string>(".StandingDeadHerbageWt",  ".StandingDead.Wt"),
                new Tuple<string, string>(".StandingDeadHerbageN",   ".StandingDead.N"),
                new Tuple<string, string>(".HerbageDigestibility",   ".Standing.Digestibility"),
                new Tuple<string, string>(".RootDepthMaximum",       ".Root.RootDepthMaximum"),
                new Tuple<string, string>("[AGPRyeGrass].RootLengthDensity", "[AGPRyeGrass].Root.RootLengthDensity"),
                new Tuple<string, string>("[AGPWhiteClover].RootLengthDensity", "[AGPWhiteClover].Root.RootLengthDensity"),
                new Tuple<string, string>("[AGPLucerne].RootLengthDensity", "[AGPLucerne].Root.RootLengthDensity")
            };
            JsonUtilities.RenameVariables(root, changes);
        }

        /// <summary>
        /// Change names of a couple of parameters in SimpleGrazing.
        /// </summary>
        /// <param name="root">Root node.</param>
        /// <param name="fileName">Path to the .apsimx file.</param>
        private static void UpgradeToVersion92(JObject root, string fileName)
        {
            foreach (JObject simpleGrazing in JsonUtilities.ChildrenRecursively(root, "SimpleGrazing"))
            {
                simpleGrazing["FractionExcretedNToDung"] = simpleGrazing["FractionOfBiomassToDung"];
                if (simpleGrazing["FractionNExportedInAnimal"] == null)
                    simpleGrazing["FractionNExportedInAnimal"] = 0.75;
            }

            Tuple<string, string>[] changes =
            {
                new Tuple<string, string>(".AmountDungCReturned",  ".AmountDungWtReturned")
            };
            JsonUtilities.RenameVariables(root, changes);
        }

        /// <summary>
        /// In SimpleGrazin, Turn "Fraction of defoliated N leaving the system" into a fraction of defoliated N going to soil.
        /// </summary>
        /// <param name="root">Root node.</param>
        /// <param name="fileName">Path to the .apsimx file.</param>
        private static void UpgradeToVersion93(JObject root, string fileName)
        {
            foreach (JObject simpleGrazing in JsonUtilities.ChildrenRecursively(root, "SimpleGrazing"))
            {
                if (simpleGrazing["FractionNExportedInAnimal"] != null)
                {
                    var fractionNExportedInAnimal = Convert.ToDouble(simpleGrazing["FractionNExportedInAnimal"].Value<double>());
                    simpleGrazing["FractionDefoliatedNToSoil"] = 1 - fractionNExportedInAnimal;

                }
                if (simpleGrazing["FractionExcretedNToDung"] != null)
                {
                    var fractionExcretedNToDung = simpleGrazing["FractionExcretedNToDung"] as JArray;
                    if (fractionExcretedNToDung.Count > 0)
                        simpleGrazing["CNRatioDung"] = "NaN";
                }
            }
        }

        /// <summary>
        /// Convert stock genotypes array into GenotypeCross child models.
        /// </summary>
        /// <param name="root">Root node.</param>
        /// <param name="fileName">Path to the .apsimx file.</param>
        private static void UpgradeToVersion94(JObject root, string fileName)
        {
            foreach (JObject stock in JsonUtilities.ChildrenRecursively(root, "Stock"))
            {
                var oldGenotypes = stock["Genotypes"] as JArray;
                if (oldGenotypes != null)
                {
                    var newGenotypes = new JArray();
                    foreach (var oldgenotype in oldGenotypes)
                    {
                        var genotypeCross = new JObject();
                        genotypeCross["$type"] = "Models.GrazPlan.GenotypeCross, Models";
                        genotypeCross["Name"] = oldgenotype["GenotypeName"];
                        var oldgenotypeDeathRates = oldgenotype["DeathRate"] as JArray;
                        if (oldgenotypeDeathRates != null && oldgenotypeDeathRates.Count == 2)
                        {
                            genotypeCross["MatureDeathRate"] = oldgenotypeDeathRates[0];
                            genotypeCross["WeanerDeathRate"] = oldgenotypeDeathRates[1];
                        }
                        genotypeCross["Conception"] = oldgenotype["Conceptions"];

                        if (string.IsNullOrEmpty(oldgenotype["DamBreed"].ToString()))
                            genotypeCross["PureBredBreed"] = oldgenotype["GenotypeName"];
                        else if (string.IsNullOrEmpty(oldgenotype["SireBreed"].ToString()))
                            genotypeCross["PureBredBreed"] = oldgenotype["DamBreed"];
                        else
                            genotypeCross["DamBreed"] = oldgenotype["DamBreed"];
                        genotypeCross["SireBreed"] = oldgenotype["SireBreed"];
                        genotypeCross["Generation"] = oldgenotype["Generation"];
                        genotypeCross["SRW"] = oldgenotype["SRW"];
                        genotypeCross["PotFleeceWt"] = oldgenotype["PotFleeceWt"];
                        genotypeCross["MaxFibreDiam"] = oldgenotype["MaxFibreDiam"];
                        genotypeCross["FleeceYield"] = oldgenotype["FleeceYield"];
                        genotypeCross["PeakMilk"] = oldgenotype["PeakMilk"];
                        newGenotypes.Add(genotypeCross);
                    }
                    stock.Remove("Genotypes");
                    if (newGenotypes.Count > 0)
                        stock["Children"] = newGenotypes;
                }
            }
            Tuple<string, string>[] changes =
            {
                new Tuple<string, string>(".GenotypeNamesAll()",  ".Genotypes.Names.ToArray()")
            };
            if (JsonUtilities.RenameVariables(root, changes))
            {
                // The replacement is in a manager. Need to make sure that LINQ is added as a using
                // because the .ToArray() depends on it.
                foreach (var manager in JsonUtilities.ChildManagers(root))
                {
                    var usings = manager.GetUsingStatements().ToList();
                    if (usings.Find(u => u.Contains("System.Linq")) == null)
                    {
                        usings.Add("System.Linq");
                        manager.SetUsingStatements(usings);
                        manager.Save();
                    }
                }
            }
        }

        /// <summary>
        /// Change initialDM on Generic organ and root from a single value to a BiomassPoolType so each type can be sepcified
        /// </summary>
        /// <param name="root">Root node.</param>
        /// <param name="fileName">Path to the .apsimx file.</param>
        private static void UpgradeToVersion95(JObject root, string fileName)
        {
            // Remove initalDM model and replace with initialBiomass object
            foreach (string org in new List<string>() { "GenericOrgan", "Root" })
            {
                foreach (JObject O in JsonUtilities.ChildrenRecursively(root, org))
                {
                    if (O["Enabled"].ToString() == "True")
                    {
                        string initName = org == "GenericOrgan" ? "InitialWtFunction" : "InitialDM";
                        JObject InitialWt = JsonUtilities.CreateNewChildModel(O, "InitialWt", "Models.PMF.BiomassDemand");
                        JObject Structural = JsonUtilities.ChildWithName(O, initName).DeepClone() as JObject;
                        Structural["Name"] = "Structural";
                        JArray ChildFunctions = new JArray();
                        ChildFunctions.Add(Structural);
                        InitialWt["Children"] = ChildFunctions;
                        JsonUtilities.AddConstantFunctionIfNotExists(InitialWt, "Metabolic", "0.0");
                        JsonUtilities.AddConstantFunctionIfNotExists(InitialWt, "Storage", "0.0");
                        JsonUtilities.RemoveChild(O, initName);
                    }
                }
            }
            // Altermanager code where initial root wt is being set.
            foreach (var manager in JsonUtilities.ChildrenOfType(root, "Manager"))
            {
                string code = manager["Code"].ToString();
                string[] lines = code.Split('\n');
                bool ContainsZoneInitalDM = false;
                for (int i = 0; i < lines.Count(); i++)
                {
                    if (lines[i].Contains("Root.ZoneInitialDM.Add(") && (ContainsZoneInitalDM == false))
                    {
                        ContainsZoneInitalDM = true;
                        string InitialDM = lines[i].Split('(')[1].Replace(";", "").Replace(")", "").Replace("\r", "").Replace("\n", "");
                        string NewCode = "BiomassDemand InitialDM = new BiomassDemand();\r\n" +
                                         "Constant InitStruct = new Constant();\r\n" +
                                         "InitStruct.FixedValue = " + InitialDM + ";\r\n" +
                                         "InitialDM.Structural = InitStruct;\r\n" +
                                         "Constant InitMetab = new Constant();\r\n" +
                                         "InitMetab.FixedValue = 0;\r\n" +
                                         "InitialDM.Metabolic = InitMetab;\r\n" +
                                         "Constant InitStor = new Constant();\r\n" +
                                         "InitStor.FixedValue = 0;\r\n" +
                                         "InitialDM.Storage = InitStor;\r\n" +
                                         lines[i].Split('(')[0] + "(InitialDM);\r\n";
                        lines[i] = NewCode;
                    }
                    else if (lines[i].Contains("Root.ZoneInitialDM.Add("))
                    {
                        string InitialDM = lines[i].Split('(')[1].Replace(";", "").Replace(")", "").Replace("\r", "").Replace("\n", "");
                        lines[i] = "InitStruct.FixedValue = " + InitialDM + ";\r\n" +
                                    lines[i].Split('(')[0] + "(InitialDM);\r\n";
                    }
                }

                if (ContainsZoneInitalDM)
                {
                    string newCode = "using Models.Functions;\r\n";
                    foreach (string line in lines)
                    {
                        newCode += line + "\n";
                    }
                    manager["Code"] = newCode;
                }
            }
        }

        /// <summary>
        /// Add RootShape to all simulations.
        /// </summary>
        /// <param name="root">Root node.</param>
        /// <param name="fileName">Path to the .apsimx file.</param>
        private static void UpgradeToVersion96(JObject root, string fileName)
        {
            foreach (JObject thisRoot in JsonUtilities.ChildrenRecursively(root, "Root"))
            {
                if (JsonUtilities.ChildrenRecursively(thisRoot, "RootShapeCylindre").Count == 0 &&
                    JsonUtilities.ChildrenRecursively(thisRoot, "RootShapeSemiCircle").Count == 0 &&
                    JsonUtilities.ChildrenRecursively(thisRoot, "RootShapeSemiCircleSorghum").Count == 0 &&
                    JsonUtilities.ChildrenRecursively(thisRoot, "RootShapeSemiEllipse").Count == 0)
                {
                    JArray rootChildren = thisRoot["Children"] as JArray;
                    if (rootChildren != null && rootChildren.Count > 0)
                    {
                        JToken thisPlant = JsonUtilities.Parent(thisRoot);

                        JArray rootShapeChildren = new JArray();
                        string type;

                        if (thisPlant["CropType"].ToString() == "Sorghum")
                        {
                            type = "Models.Functions.RootShape.RootShapeSemiCircleSorghum, Models";
                        }
                        else if (thisPlant["CropType"].ToString() == "C4Maize")
                        {
                            type = "Models.Functions.RootShape.RootShapeSemiCircle, Models";
                        }
                        else
                        {
                            type = "Models.Functions.RootShape.RootShapeCylindre, Models";
                        }

                        JObject rootShape = new JObject
                        {
                            ["$type"] = type,
                            ["Name"] = "RootShape",
                            ["Children"] = rootShapeChildren
                        };
                        rootChildren.AddFirst(rootShape);
                    }
                }
            }
        }

        /// <summary>
        /// Add RootShape to all simulations.
        /// </summary>
        /// <param name="root">Root node.</param>
        /// <param name="fileName">Path to the .apsimx file.</param>
        private static void UpgradeToVersion97(JObject root, string fileName)
        {
            foreach (JObject AirTempFunc in JsonUtilities.ChildrenOfType(root, "AirTemperatureFunction"))
            {
                JObject tempResponse = JsonUtilities.ChildWithName(AirTempFunc, "XYPairs");
                tempResponse["Name"] = "TemperatureResponse";
            }
        }

        /// <summary>
        /// Convert stock animalparamset
        /// </summary>
        /// <param name="root">Root node.</param>
        /// <param name="fileName">Path to the .apsimx file.</param>
        private static void UpgradeToVersion98(JObject root, string fileName)
        {
            foreach (JObject paramSet in JsonUtilities.ChildrenRecursively(root, "AnimalParamSet"))
            {
                paramSet["$type"] = "Models.GrazPlan.Genotype, Models";
            }
        }

        /// <summary>
        /// Add InterpolationMethod to AirTemperature Function.
        /// </summary>
        /// <param name="root">Root node.</param>
        /// <param name="fileName">Path to the .apsimx file.</param>
        private static void UpgradeToVersion99(JObject root, string fileName)
        {
            foreach (JObject AirTempFunc in JsonUtilities.ChildrenOfType(root, "AirTemperatureFunction"))
            {
                AirTempFunc["agregationMethod"] = "0";
                JsonUtilities.AddModel(AirTempFunc, typeof(ThreeHourAirTemperature), "InterpolationMethod");
            }
        }

        /// <summary>
        /// Change SimpleGrazing.FractionDefoliatedNToSoil from a scalar to an array.
        /// </summary>
        /// <param name="root">Root node.</param>
        /// <param name="fileName">Path to the .apsimx file.</param>
        private static void UpgradeToVersion100(JObject root, string fileName)
        {
            foreach (var simpleGrazing in JsonUtilities.ChildrenOfType(root, "SimpleGrazing"))
            {
                if (simpleGrazing["FractionDefoliatedNToSoil"] != null)
                {
                    var arr = new JArray();
                    arr.Add(simpleGrazing["FractionDefoliatedNToSoil"].Value<double>());
                    simpleGrazing["FractionDefoliatedNToSoil"] = arr;
                }
            }
        }

        /// <summary>
        /// Add canopy width Function.
        /// </summary>
        /// <param name="root">Root node.</param>
        /// <param name="fileName">Path to the .apsimx file.</param>
        private static void UpgradeToVersion101(JObject root, string fileName)
        {
            foreach (JObject Leaf in JsonUtilities.ChildrenOfType(root, "Leaf"))
            {
                JsonUtilities.AddConstantFunctionIfNotExists(Leaf, "WidthFunction", "0");

                VariableReference varRef = new VariableReference();
                varRef.Name = "DepthFunction";
                varRef.VariableName = "[Leaf].Height";

                JsonUtilities.AddModel(Leaf, varRef);
            }
        }

        /// <summary>
        /// Rename Models.Sensitivity.CroptimizR to Models.Optimisation.CroptimizR.
        /// </summary>
        /// <param name="root">Root node.</param>
        /// <param name="fileName">Path to the .apsimx file.</param>
        private static void UpgradeToVersion102(JObject root, string fileName)
        {
            foreach (JObject croptimizR in JsonUtilities.ChildrenRecursively(root, "CroptimizR"))
                croptimizR["$type"] = croptimizR["$type"].ToString().Replace("Sensitivity", "Optimisation");
        }

        /// <summary>
        /// Rename TemperatureResponse to Response on Interpolate functions.
        /// </summary>
        /// <param name="root">Root node.</param>
        /// <param name="fileName">Path to the .apsimx file.</param>
        private static void UpgradeToVersion103(JObject root, string fileName)
        {
            foreach (JObject atf in JsonUtilities.ChildrenRecursively(root, "AirTemperatureFunction"))
            {
                atf["$type"] = "Models.Functions.SubDailyInterpolation, Models";
                foreach (JObject c in atf["Children"])
                {
                    if (c["Name"].ToString() == "TemperatureResponse")
                    {
                        c["Name"] = "Response";
                    }
                }
                foreach (JObject cultivar in JsonUtilities.ChildrenRecursively(root, "Cultivar"))
                {
                    if (!cultivar["Command"].HasValues)
                        continue;

                    foreach (JValue command in cultivar["Command"].Children())
                    {
                        command.Value = command.Value.ToString().Replace(".TemperatureResponse", ".Response");
                    }
                }
            }
        }


        /// <summary>
        /// Add expression function to replace direct call to structure in nodenumberphase
        /// </summary>
        /// <param name="root">The root JSON token.</param>
        /// <param name="fileName">The name of the apsimx file.</param>
        private static void UpgradeToVersion104(JObject root, string fileName)
        {
            foreach (JObject NNP in JsonUtilities.ChildrenRecursively(root, "NodeNumberPhase"))
            {
                VariableReference varRef = new VariableReference();
                varRef.Name = "LeafTipNumber";
                varRef.VariableName = "[Structure].LeafTipsAppeared";
                JsonUtilities.AddModel(NNP, varRef);
            }
        }


        /// <summary>
        /// Add expression function to replace direct call to structure in nodenumberphase
        /// </summary>
        /// <param name="root">The root JSON token.</param>
        /// <param name="fileName">The name of the apsimx file.</param>
        private static void UpgradeToVersion105(JObject root, string fileName)
        {
            foreach (JObject LAP in JsonUtilities.ChildrenRecursively(root, "LeafAppearancePhase"))
            {
                VariableReference varRef = new VariableReference();
                varRef.Name = "FinalLeafNumber";
                varRef.VariableName = "[Structure].FinalLeafNumber";
                JsonUtilities.AddModel(LAP, varRef);
            }
        }

        /// <summary>
        /// Change Nutrient.FOMC and Nutrient.FOMN to Nutrient.FOM.C and Nutrient.FOM.N
        /// </summary>
        /// <param name="root">The root JSON token.</param>
        /// <param name="fileName">The name of the apsimx file.</param>
        private static void UpgradeToVersion106(JObject root, string fileName)
        {
            Tuple<string, string>[] changes =
            {
                new Tuple<string, string>("utrient.FOMC",  "utrient.FOM.C"),
                new Tuple<string, string>("utrient.FOMN",  "utrient.FOM.N")
            };

            JsonUtilities.RenameVariables(root, changes);

            // Add Models.Soils.Nutrients namespace to all manager files that
            // reference Nutrient or Solute.

            foreach (var manager in JsonUtilities.ChildManagers(root))
            {
                var code = manager.ToString();
                if (code != null && (code.Contains("Nutrient") || code.Contains("Solute")))
                {
                    var usingLines = manager.GetUsingStatements().ToList();
                    usingLines.Add("Models.Soils.Nutrients");
                    manager.SetUsingStatements(usingLines);
                    manager.Save();
                }
            }
        }

        /// <summary>
        /// Add expression function to replace direct call to structure in LeafAppearancePhase
        /// </summary>
        /// <param name="root">The root JSON token.</param>
        /// <param name="fileName">The name of the apsimx file.</param>
        private static void UpgradeToVersion107(JObject root, string fileName)
        {
            foreach (JObject LAP in JsonUtilities.ChildrenRecursively(root, "LeafAppearancePhase"))
            {
                ExpressionFunction expFunction = new ExpressionFunction();
                expFunction.Name = "LeafNumber";
                expFunction.Expression = "[Leaf].ExpandedCohortNo + [Leaf].NextExpandingLeafProportion";
                JsonUtilities.AddModel(LAP, expFunction);

                VariableReference varRef1 = new VariableReference();
                varRef1.Name = "FullyExpandedLeafNo";
                varRef1.VariableName = "[Leaf].ExpandedCohortNo";
                JsonUtilities.AddModel(LAP, varRef1);

                VariableReference varRef2 = new VariableReference();
                varRef2.Name = "InitialisedLeafNumber";
                varRef2.VariableName = "[Leaf].InitialisedCohortNo";
                JsonUtilities.AddModel(LAP, varRef2);

            }
        }

        /// <summary>
        /// Upgrade to version 108.
        /// </summary>
        /// <param name="root"></param>
        /// <param name="fileName"></param>
        private static void UpgradeToVersion108(JObject root, string fileName)
        {
            Tuple<string, string>[] changes =
            {
                new Tuple<string, string>("Wheat.Structure.HaunStage",          "Wheat.Phenology.HaunStage"),
                new Tuple<string, string>("[Wheat].Structure.HaunStage",          "[Wheat].Phenology.HaunStage"),
                new Tuple<string, string>("Wheat.Structure.PTQ",          "Wheat.Phenology.PTQ"),
                new Tuple<string, string>("[Wheat].Structure.PTQ",          "[Wheat].Phenology.PTQ")
            };
            JsonUtilities.RenameVariables(root, changes);
        }

        /// <summary>
        /// Create Models.Climate namespace.
        /// The following types will be moved into Models.Climate:
        /// - ControlledEnvironment
        /// - SlopeEffectsOnWeather
        /// - Weather
        /// - WeatherSampler
        /// </summary>
        /// <param name="root">The root JSON token.</param>
        /// <param name="fileName">The name of the apsimx file.</param>
        private static void UpgradeToVersion109(JObject root, string fileName)
        {
            Type[] typesToMove = new Type[] { typeof(ControlledEnvironment), typeof(SlopeEffectsOnWeather), typeof(Weather), typeof(WeatherSampler) };

            foreach (Type type in typesToMove)
                foreach (JObject instance in JsonUtilities.ChildrenRecursively(root, type.Name))
                    if (!instance["$type"].ToString().Contains("Models.Climate"))
                        instance["$type"] = instance["$type"].ToString().Replace("Models.", "Models.Climate.");

            foreach (ManagerConverter manager in JsonUtilities.ChildManagers(root))
            {
                string code = manager.ToString();
                if (code == null)
                    continue;
                foreach (Type type in typesToMove)
                {
                    if (code.Contains(type.Name))
                    {
                        List<string> usings = manager.GetUsingStatements().ToList();
                        usings.Add("Models.Climate");
                        manager.SetUsingStatements(usings);
                        manager.Save();
                        break;
                    }
                }
            }
        }

        /// <summary>
        /// Add canopy width Function.
        /// </summary>
        /// <param name="root">Root node.</param>
        /// <param name="fileName">Path to the .apsimx file.</param>
        private static void UpgradeToVersion110(JObject root, string fileName)
        {
            foreach (JObject Root in JsonUtilities.ChildrenOfType(root, "Root"))
                JsonUtilities.AddConstantFunctionIfNotExists(Root, "RootDepthStressFactor", "1");
        }

        /// <summary>
        /// Modify manager scripts to use the new generic model locator API.
        /// </summary>
        /// <param name="root">Root node.</param>
        /// <param name="fileName">Path to the .apsimx file.</param>
        private static void UpgradeToVersion111(JObject root, string fileName)
        {
            foreach (ManagerConverter manager in JsonUtilities.ChildManagers(root))
            {
                // Apsim.Get(model, path) -> model.FindByPath(path)?.Value
                FixApsimGet(manager);

                // Apsim.FullPath(model) -> model.FullPath
                FixFullPath(manager);

                // Apsim.GetVariableObject(model, path) -> model.FindByPath(path)
                FixGetVariableObject(manager);

                // Apsim.Ancestor<T>(model) -> model.FindAncestor<T>()
                FixAncestor(manager);

                // Apsim.Siblings(model) -> model.FindAllSiblings()
                FixSiblings(manager);

                // Apsim.ParentAllChildren(model) -> model.ParentAllDescendants()
                FixParentAllChildren(manager);

                // This one will fail if using a runtime type.
                // Apsim.Parent(model, type) -> model.FindAncestor<Type>()
                FixParent(manager);

                // Apsim.Set(model, path, value) -> model.FindByPath(path).Value = value
                FixSet(manager);

                // Apsim.Find(model, x) -> model.FindInScope(x)
                // Apsim.Find(model, typeof(Y)) -> model.FindInScope<Y>()
                // This one will fail if the second argument is a runtime type which doesn't
                // use the typeof() syntax. E.g. if it's a variable of type Type.
                // Will probably fail in other cases too. It's really not ideal.
                FixFind(manager);

                // Apsim.FindAll(model) -> model.FindAllInScope().ToList()
                // Apsim.FindAll(model, typeof(X)) -> model.FindAllInScope<X>().ToList()
                FixFindAll(manager);

                // Apsim.Child(model, "Wheat") -> model.FindChild("Wheat")
                // Apsim.Child(model, typeof(IOrgan)) -> model.FindChild<IOrgan>()
                FixChild(manager);

                // Apsim.Children(model, typeof(IFunction)) -> model.FindAllChildren<IFunction>().ToList<IModel>()
                // Apsim.Children(model, obj.GetType()) -> model.FindAllChildren().Where(c => obj.GetType().IsAssignableFrom(c.GetType())).ToList<IModel>()
                // This will add "using System.Linq;" if necessary.
                FixChildren(manager);

                // Apsim.ChildrenRecursively(model) -> model.FindAllDescendants().ToList()
                // Apsim.ChildrenRecursively(model, typeof(IOrgan)) -> model.FindAllDescendants<IOrgan>().OfType<IModel>().ToList()
                // Apsim.ChildrenRecursively(model, GetType()) -> model.FindAllDescendants().Where(d => GetType().IsAssignableFrom(d.GetType())).ToList()
                FixChildrenRecursively(manager);

                // Apsim.ChildrenRecursivelyVisible(model) -> model.FindAllDescendants().Where(m => !m.IsHidden).ToList()
                FixChildrenRecursivelyVisible(manager);

                manager.Save();
            }

            void FixApsimGet(ManagerConverter manager)
            {
                string pattern = @"Apsim\.Get\(([^,]+),\s*((?>\((?<c>)|[^()]+|\)(?<-c>))*(?(c)(?!)))\)";
                manager.ReplaceRegex(pattern, match =>
                {
                    string replace = @"$1.FindByPath($2).Value";
                    if (match.Groups[1].Value.Contains(" "))
                        replace = replace.Replace("$1", "($1)");

                    return Regex.Replace(match.Value, pattern, replace);
                });
            }

            void FixFullPath(ManagerConverter manager)
            {
                string pattern = @"Apsim\.FullPath\(((?>\((?<c>)|[^()]+|\)(?<-c>))*(?(c)(?!)))\)";
                string replacement = "$1.FullPath";
                manager.ReplaceRegex(pattern, match =>
                {
                    if (match.Groups[1].Value.Contains(" "))
                        replacement = replacement.Replace("$1", "($1)");

                    return Regex.Replace(match.Value, pattern, replacement);
                });
            }

            void FixGetVariableObject(ManagerConverter manager)
            {
                string pattern = @"Apsim\.GetVariableObject\(([^,]+),\s*((?>\((?<c>)|[^()]+|\)(?<-c>))*(?(c)(?!)))\)";
                manager.ReplaceRegex(pattern, match =>
                {
                    string replace = @"$1.FindByPath($2)";
                    if (match.Groups[1].Value.Contains(" "))
                        replace = replace.Replace("$1", "($1)");

                    return Regex.Replace(match.Value, pattern, replace);
                });
            }


            void FixAncestor(ManagerConverter manager)
            {
                string pattern = @"Apsim\.Ancestor<([^>]+)>\(((?>\((?<c>)|[^()]+|\)(?<-c>))*(?(c)(?!)))\)";
                manager.ReplaceRegex(pattern, match =>
                {
                    string replace = @"$2.FindAncestor<$1>($3)";
                    if (match.Groups[2].Value.Contains(" "))
                        replace = replace.Replace("$2", "($2)");

                    return Regex.Replace(match.Value, pattern, replace);
                });
            }

            void FixSiblings(ManagerConverter manager)
            {
                bool replaced = false;
                string pattern = @"Apsim\.Siblings\(((?>\((?<c>)|[^()]+|\)(?<-c>))*(?(c)(?!)))\)";
                manager.ReplaceRegex(pattern, match =>
                {
                    replaced = true;

                    string replace = @"$1.FindAllSiblings().ToList<IModel>()";
                    if (match.Groups[1].Value.Contains(" "))
                        replace = replace.Replace("$1", "($1)");

                    return Regex.Replace(match.Value, pattern, replace);
                });

                if (replaced)
                {
                    List<string> usings = manager.GetUsingStatements().ToList();
                    if (!usings.Contains("System.Linq"))
                        usings.Add("System.Linq");
                    manager.SetUsingStatements(usings);
                }
            }

            void FixParentAllChildren(ManagerConverter manager)
            {
                string pattern = @"Apsim\.ParentAllChildren\(((?>\((?<c>)|[^()]+|\)(?<-c>))*(?(c)(?!)))\)";
                manager.ReplaceRegex(pattern, match =>
                {
                    string replace = @"$1.ParentAllDescendants()";
                    if (match.Groups[1].Value.Contains(" "))
                        replace = replace.Replace("$1", "($1)");

                    return Regex.Replace(match.Value, pattern, replace);
                });
            }

            void FixParent(ManagerConverter manager)
            {
                string pattern = @"Apsim\.Parent\(((?>\((?<c>)|[^()]+|\)(?<-c>))*(?(c)(?!)))\)";
                manager.ReplaceRegex(pattern, match =>
                {
                    string argsRegex = @"(?:[^,()]+((?:\((?>[^()]+|\((?<c>)|\)(?<-c>))*\)))*)+";
                    var args = Regex.Matches(match.Groups[1].Value, argsRegex);

                    if (args.Count != 2)
                        throw new Exception($"Incorrect number of arguments passed to Apsim.Parent()");

                    string modelName = args[0].Value;
                    if (modelName.Contains(" "))
                        modelName = $"({modelName})";

                    string type = args[1].Value.Replace("typeof(", "").TrimEnd(')').Trim();

                    return $"{modelName}.FindAncestor<{type}>()";
                });
            }

            void FixSet(ManagerConverter manager)
            {
                string pattern = @"Apsim\.Set\(((?>\((?<c>)|[^()]+|\)(?<-c>))*(?(c)(?!)))\)";
                manager.ReplaceRegex(pattern, match =>
                {
                    string argsRegex = @"(?:[^,()]+((?:\((?>[^()]+|\((?<c>)|\)(?<-c>))*\)))*)+";
                    var args = Regex.Matches(match.Groups[1].Value, argsRegex);

                    if (args.Count != 3)
                        throw new Exception($"Incorrect number of arguments passed to Apsim.Set()");

                    string model = args[0].Value.Trim();
                    if (model.Contains(" "))
                        model = $"({model})";

                    string path = args[1].Value.Trim();
                    string value = args[2].Value.Trim();

                    return $"{model}.FindByPath({path}).Value = {value}";
                });
            }

            void FixFind(ManagerConverter manager)
            {
                string pattern = @"Apsim\.Find\(((?>\((?<c>)|[^()]+|\)(?<-c>))*(?(c)(?!)))\)";
                manager.ReplaceRegex(pattern, match =>
                {
                    string argsRegex = @"(?:[^,()]+((?:\((?>[^()]+|\((?<c>)|\)(?<-c>))*\)))*)+";
                    var args = Regex.Matches(match.Groups[1].Value, argsRegex);

                    if (args.Count != 2)
                        throw new Exception($"Incorrect number of arguments passed to Apsim.Find()");

                    string model = args[0].Value.Trim();
                    if (model.Contains(" "))
                        model = $"({model})";

                    string pathOrType = args[1].Value.Trim();
                    if (pathOrType.Contains("typeof("))
                    {
                        string type = pathOrType.Replace("typeof(", "").TrimEnd(')');
                        return $"{model}.FindInScope<{type}>()";
                    }
                    else
                        return $"{model}.FindInScope({pathOrType})";
                });
            }

            void FixFindAll(ManagerConverter manager)
            {
                string pattern = @"Apsim\.FindAll\(((?>\((?<c>)|[^()]+|\)(?<-c>))*(?(c)(?!)))\)";
                bool replaced = manager.ReplaceRegex(pattern, match =>
                {
                    string argsRegex = @"(?:[^,()]+((?:\((?>[^()]+|\((?<c>)|\)(?<-c>))*\)))*)+";
                    var args = Regex.Matches(match.Groups[1].Value, argsRegex);

                    if (args.Count == 1)
                    {
                        string model = args[0].Value.Trim();
                        if (model.Contains(" "))
                            model = $"({model})";

                        return $"{model}.FindAllInScope().ToList()";
                    }
                    else if (args.Count == 2)
                    {
                        string model = args[0].Value.Trim();
                        if (model.Contains(" "))
                            model = $"({model})";

                        string type = args[1].Value.Trim().Replace("typeof(", "").TrimEnd(')');

                        // See comment in the FixChildren() method. This really isn't ideal.
                        return $"{model}.FindAllInScope<{type}>().OfType<IModel>().ToList()";
                    }
                    else
                        throw new Exception($"Incorrect number of arguments passed to Apsim.FindAll()");
                });

                if (replaced)
                    AddLinqIfNotExist(manager);
            }

            void FixChild(ManagerConverter manager)
            {
                string pattern = @"Apsim\.Child\(((?>\((?<c>)|[^()]+|\)(?<-c>))*(?(c)(?!)))\)";
                manager.ReplaceRegex(pattern, match =>
                {
                    string argsRegex = @"(?:[^,()]+((?:\((?>[^()]+|\((?<c>)|\)(?<-c>))*\)))*)+";
                    var args = Regex.Matches(match.Groups[1].Value, argsRegex);

                    if (args.Count != 2)
                        throw new Exception($"Incorrect number of arguments passed to Apsim.Find()");

                    string model = args[0].Value.Trim();
                    if (model.Contains(" "))
                        model = $"({model})";

                    string pathOrType = args[1].Value.Trim();
                    if (pathOrType.Contains("typeof("))
                    {
                        string type = pathOrType.Replace("typeof(", "").TrimEnd(')');
                        return $"{model}.FindChild<{type}>()";
                    }
                    else
                        return $"{model}.FindChild({pathOrType})";
                });

                pattern = @"(FindChild<([^>]+)>\(\)) as \2";
                manager.ReplaceRegex(pattern, "$1");
            }

            void FixChildren(ManagerConverter manager)
            {

                string pattern = @"Apsim\.Children\(((?>\((?<c>)|[^()]+|\)(?<-c>))*(?(c)(?!)))\)";
                bool replaced = manager.ReplaceRegex(pattern, match =>
                {
                    string argsRegex = @"(?:[^,()]+((?:\((?>[^()]+|\((?<c>)|\)(?<-c>))*\)))*)+";
                    var args = Regex.Matches(match.Groups[1].Value, argsRegex);

                    if (args.Count != 2)
                        throw new Exception($"Incorrect number of arguments passed to Apsim.Children()");

                    string model = args[0].Value.Trim();
                    if (model.Contains(" "))
                        model = $"({model})";

                    string type = args[1].Value.Trim();

                    Match simplify = Regex.Match(type, @"typeof\(([^\)]+)\)");
                    if (simplify.Groups.Count == 2)
                    {
                        type = simplify.Groups[1].Value;

                        // Unfortunately we need some sort of cast here, in case the type
                        // being searched for is an interface such as IPlant which doesn't
                        // implement IModel, even though realistically the only results
                        // which FindAllChildren() will return are guaranteed to be IModels.
                        // In an ideal world, the user wouldn't access any members of IModel,
                        // and we could just happily return an IEnumerable<IPlant> or
                        // List<IPlant>, but that's obviously not a guarantee we can make.
                        return $"{model}.FindAllChildren<{type}>().OfType<IModel>().ToList()";
                    }
                    else
                    {
                        // Need to ensure that we're using System.Linq;
                        return $"{model}.FindAllChildren().Where(c => {type}.IsAssignableFrom(c.GetType())).ToList()";
                    }
                });

                if (replaced)
                    AddLinqIfNotExist(manager);
            }

            void FixChildrenRecursively(ManagerConverter manager)
            {
                string pattern = @"Apsim\.ChildrenRecursively\(((?>\((?<c>)|[^()]+|\)(?<-c>))*(?(c)(?!)))\)";
                bool replaced = manager.ReplaceRegex(pattern, match =>
                {
                    string argsRegex = @"(?:[^,()]+((?:\((?>[^()]+|\((?<c>)|\)(?<-c>))*\)))*)+";
                    var args = Regex.Matches(match.Groups[1].Value, argsRegex);

                    if (args.Count == 1)
                    {

                        string model = args[0].Value.Trim();
                        if (model.Contains(" "))
                            model = $"({model})";

                        return $"{model}.FindAllDescendants().ToList()";
                    }
                    else if (args.Count == 2)
                    {
                        string model = args[0].Value.Trim();
                        if (model.Contains(" "))
                            model = $"({model})";

                        string type = args[1].Value.Trim();

                        Match simplify = Regex.Match(type, @"typeof\(([^\)]+)\)");
                        if (simplify.Groups.Count == 2)
                        {
                            // Code uses a simple typeof(X) to reference the type. This can be converted to the generic usage.
                            type = simplify.Groups[1].Value;
                            return $"{model}.FindAllDescendants<{type}>().OfType<IModel>().ToList()";
                        }
                        else
                            // This is a bit uglier and we need to use a qnd linq query to fix it up.
                            return $"{model}.FindAllDescendants().Where(d => {type}.IsAssignableFrom(d.GetType())).ToList()";
                    }
                    else
                        throw new Exception($"Incorrect number of arguments passed to Apsim.ChildrenRecursively()");
                });

                if (replaced)
                    AddLinqIfNotExist(manager);
            }

            void AddLinqIfNotExist(ManagerConverter manager)
            {
                List<string> usings = manager.GetUsingStatements().ToList();
                if (!usings.Contains("System.Linq"))
                    usings.Add("System.Linq");
                manager.SetUsingStatements(usings);
            }

            void FixChildrenRecursivelyVisible(ManagerConverter manager)
            {
                string pattern = @"Apsim\.ChildrenRecursivelyVisible\(((?>\((?<c>)|[^()]+|\)(?<-c>))*(?(c)(?!)))\)";
                bool replaced = manager.ReplaceRegex(pattern, match =>
                {
                    string argsRegex = @"(?:[^,()]+((?:\((?>[^()]+|\((?<c>)|\)(?<-c>))*\)))*)+";
                    var args = Regex.Matches(match.Groups[1].Value, argsRegex);

                    if (args.Count == 1)
                    {
                        string model = args[0].Value.Trim();
                        if (model.Contains(" "))
                            model = $"({model})";

                        return $"{model}.FindAllDescendants().Where(m => !m.IsHidden).ToList()";
                    }
                    else
                        throw new Exception($"Incorrect number of arguments passed to Apsim.ChildrenRecursivelyVisible()");
                });

                if (replaced)
                    AddLinqIfNotExist(manager);
            }
        }

        /// <summary>
        /// Upgrade to version 112. Lots of breaking changes to class Plant.
        /// </summary>
        /// <param name="root">The root json token.</param>
        /// <param name="fileName">The name of the apsimx file.</param>
        private static void UpgradeToVersion112(JObject root, string fileName)
        {
            var changes = new Tuple<string, string>[]
            {
                new Tuple<string, string>("Plant.Canopy", "Plant.Leaf"),
                new Tuple<string, string>("[Plant].Canopy", "[Plant].Leaf"),
                new Tuple<string, string>("plant.Canopy", "plant.Leaf"),
                new Tuple<string, string>("[plant].Canopy", "[plant].Leaf"),
                new Tuple<string, string>("Wheat.Canopy", "Wheat.Leaf"),
                new Tuple<string, string>("[Wheat].Canopy", "[Wheat].Leaf"),
                new Tuple<string, string>("wheat.Canopy", "wheat.Leaf"),
                new Tuple<string, string>("[wheat].Canopy", "[wheat].Leaf"),
                new Tuple<string, string>("[Phenology].CurrentPhaseName", "[Phenology].CurrentPhase.Name"),
                new Tuple<string, string>("[phenology].CurrentPhaseName", "[phenology].CurrentPhase.Name"),
                new Tuple<string, string>("Phenology.CurrentPhaseName", "Phenology.CurrentPhase.Name"),
                new Tuple<string, string>("phenology.CurrentPhaseName", "phenology.CurrentPhase.Name"),
                new Tuple<string, string>("[Plant].Phenology.DaysAfterSowing", "[Plant].DaysAfterSowing"),
                new Tuple<string, string>("Plant.Phenology.DaysAfterSowing", "Plant.DaysAfterSowing"),
                new Tuple<string, string>("Phenology.DaysAfterSowing", "DaysAfterSowing"),
                new Tuple<string, string>("[Phenology].DaysAfterSowing", "[Plant].DaysAfterSowing"),
            };
            JsonUtilities.RenameVariables(root, changes);

            // Some more complicated changes to manager code.
            foreach (ManagerConverter manager in JsonUtilities.ChildManagers(root))
            {
                ConvertPlantPropertyToDirectLink(manager, "Root", "Models.PMF.Organs");
                ConvertPlantPropertyToDirectLink(manager, "Structure", "Models.PMF.Struct");
                ConvertPlantPropertyToDirectLink(manager, "Phenology", "Models.PMF.Phen");
            }

            void ConvertPlantPropertyToDirectLink(ManagerConverter manager, string property, string nameSpace)
            {
                string code = manager.ToString();
                if (code == null)
                    return;
                if (code.Contains($".{property}."))
                {
                    string plantName = Regex.Match(code, $@"(\w+)\.{property}\.").Groups[1].Value;
                    JObject zone = JsonUtilities.Ancestor(manager.Token, typeof(Zone));
                    if (zone == null)
                    {
                        JObject replacements = JsonUtilities.Ancestor(manager.Token, "Replacements");
                        if (replacements != null)
                        {
                            JObject replacement = JsonUtilities.ChildrenRecursively(root).Where(j => j != manager.Token && j["Name"].ToString() == manager.Token["Name"].ToString()).FirstOrDefault();
                            if (replacement != null)
                                zone = JsonUtilities.Ancestor(replacement, typeof(Zone));
                            else
                                // This manager script is under replacements, but is not replacing any models.
                                // It is also likely to contain compilation errors due to API changes. Therefore
                                // we will disable it to suppress these errors.
                                manager.Token["Enabled"] = false;
                        }
                    }

                    int numPlantsInZone = JsonUtilities.ChildrenRecursively(zone, "Plant").Count;
                    if (numPlantsInZone > 0)
                    {
                        manager.AddUsingStatement(nameSpace);

                        bool isOptional = false;
                        Declaration plantLink = manager.GetDeclarations().Find(d => d.InstanceName == plantName);
                        if (plantLink != null)
                        {
                            string linkAttribute = plantLink.Attributes.Find(a => a.Contains("[Link"));
                            if (linkAttribute != null && linkAttribute.Contains("IsOptional = true"))
                                isOptional = true;
                        }

                        string link;
                        int numPlantsWithCorrectName = JsonUtilities.ChildrenRecursively(zone, "Plant").Count(p => p["Name"].ToString() == plantName);
                        if (string.IsNullOrEmpty(plantName) || numPlantsWithCorrectName == 0)
                            link = $"[Link{(isOptional ? "(IsOptional = true)" : "")}]";
                        else
                            link = $"[Link(Type = LinkType.Path, Path = \"[{plantName}].{property}\"{(isOptional ? ", IsOptional = true" : "")})]";

                        string memberName = property[0].ToString().ToLower() + property.Substring(1);
                        manager.AddDeclaration(property, memberName, new string[1] { link });

                        if (!string.IsNullOrEmpty(plantName))
                            manager.ReplaceRegex($"([^\"]){plantName}\\.{property}", $"$1{memberName}");
                        manager.Save();
                    }
                }
            }
        }

        /// <summary>
        /// Upgrade to version 113. Rename SowPlant2Type to SowingParameters.
        /// </summary>
        /// <param name="root">The root json token.</param>
        /// <param name="fileName">The name of the apsimx file.</param>
        private static void UpgradeToVersion113(JObject root, string fileName)
        {
            foreach (ManagerConverter manager in JsonUtilities.ChildManagers(root))
                if (manager.Replace("SowPlant2Type", "SowingParameters"))
                    manager.Save();
        }

        /// <summary>
        /// Upgrade to version 114. Remove references to Plant.IsC4.
        /// </summary>
        /// <param name="root">The root json token.</param>
        /// <param name="fileName">The name of the apsimx file.</param>
        private static void UpgradeToVersion114(JObject root, string fileName)
        {
            foreach (ManagerConverter manager in JsonUtilities.ChildManagers(root))
                if (manager.ReplaceRegex(@"(\w+)\.IsC4", "$1.FindByPath(\"Leaf.Photosynthesis.FCO2.PhotosyntheticPathway\")?.Value?.ToString() == \"C4\""))
                    manager.Save();
        }

        /// <summary>
        /// Upgrade to version 115. Add mortality rate constant of 0 to any plants
        /// which do not already have a mortality rate.
        /// </summary>
        /// <param name="root">The root json token.</param>
        /// <param name="fileName">The name of the apsimx file.</param>
        /// <remarks>
        /// This is part of the change to make mortality rate non-optional.
        /// </remarks>
        private static void UpgradeToVersion115(JObject root, string fileName)
        {
            foreach (JObject plant in JsonUtilities.ChildrenRecursively(root, nameof(Plant)))
            {
                if ((plant["ResourceName"] == null || JsonUtilities.Ancestor(plant, "Replacements") != null) && JsonUtilities.ChildWithName(plant, "MortalityRate", ignoreCase: true) == null)
                {
                    Constant mortalityRate = new Constant();
                    mortalityRate.Name = "MortalityRate";
                    mortalityRate.FixedValue = 0;
                    JsonUtilities.AddModel(plant, mortalityRate);
                }
            }
        }

        /// <summary>
        /// Upgrade to version 115. Add PlantType to IPlants.
        /// </summary>
        /// <param name="root">The root json token.</param>
        /// <param name="fileName">The name of the apsimx file.</param>
        private static void UpgradeToVersion116(JObject root, string fileName)
        {
            foreach (JObject pasture in JsonUtilities.ChildrenRecursively(root, "PastureSpecies"))
            {
                string plantType = pasture["ResourceName"]?.ToString();//?.Substring("AGP".Length);
                if (string.IsNullOrEmpty(plantType))
                    plantType = pasture["Name"]?.ToString();
                pasture["PlantType"] = plantType;
            }

            foreach (JObject plant in JsonUtilities.ChildrenRecursively(root, "Plant"))
                plant["PlantType"] = plant["CropType"]?.ToString();

            JsonUtilities.RenameVariables(root, new Tuple<string, string>[] { new Tuple<string, string>("CropType", "PlantType") });
        }

        /// <summary>
        /// Upgrade to version 115. Add PlantType to IPlants.
        /// </summary>
        /// <param name="root">The root json token.</param>
        /// <param name="fileName">The name of the apsimx file.</param>
        private static void UpgradeToVersion117(JObject root, string fileName)
        {
            foreach (JObject croptimizr in JsonUtilities.ChildrenRecursively(root, "CroptimizR"))
            {
                string variableName = croptimizr["VariableName"]?.ToString();
                JArray variableNames = new JArray(new object[1] { variableName });
                croptimizr.Remove("VariableName");
                croptimizr["VariableNames"] = variableNames;
            }
        }


        /// <summary>
        /// Renames Initial NO3N and NH4N to NO3 and NH4
        /// </summary>
        /// <param name="root">The root JSON token.</param>
        /// <param name="fileName">The name of the apsimx file.</param>
        private static void UpgradeToVersion118(JObject root, string fileName)
        {
            foreach (var sample in JsonUtilities.ChildrenRecursively(root, "Sample"))
            {
                JsonUtilities.RenameChildModel(sample, "NO3N", "NO3");
                JsonUtilities.RenameChildModel(sample, "NH4N", "NH4");
            }

            foreach (var chloride in JsonUtilities.ChildrenRecursively(root, "Chloride"))
            {
                chloride["$type"] = "Models.Soils.Nutrients.Solute, Models";
                chloride["Name"] = "CL";
            }
        }

        /// <summary>
        /// Change report and manager scripts for soil variables that have been out of soil class. 
        /// </summary>
        /// <param name="root">The root json token.</param>
        /// <param name="fileName">The name of the apsimx file.</param>
        private static void UpgradeToVersion119(JObject root, string fileName)
        {
            var changes = new Tuple<string, string>[]
            {
                new Tuple<string, string>("[ISoil]", "[Soil]"),
                new Tuple<string, string>("[Soil].Temperature", "[Soil].Temperature.Value"),
                new Tuple<string, string>("Soil.Temperature", "Soil.Temperature.Value"),
                new Tuple<string, string>("[Soil].FBiom", "[Soil].Organic.FBiom"),
                new Tuple<string, string>("[Soil].FInert", "[Soil].Organic.FInert"),
                new Tuple<string, string>("[Soil].InitialRootWt", "[Soil].Organic.FOM"),
                new Tuple<string, string>("[Soil].DepthMidPoints", "[Soil].Physical.DepthMidPoints"),
                new Tuple<string, string>("[Soil].Thickness", "[Soil].Physical.Thickness"),
                new Tuple<string, string>("[Soil].BD", "[Soil].Physical.BD"),
                new Tuple<string, string>("[Soil].AirDry", "[Soil].Physical.AirDry"),
                new Tuple<string, string>("[Soil].LL15", "[Soil].Physical.LL15"),   // will also convert LL15mm
                new Tuple<string, string>("[Soil].DUL", "[Soil].Physical.DUL"),     // will also convert DULmm
                new Tuple<string, string>("[Soil].SAT", "[Soil].Physical.SAT"),     // will also convert SATmm
                new Tuple<string, string>("[Soil].PAWC", "[Soil].Physical.PAWC"),   // will also convert PAWCmm
                new Tuple<string, string>("[Soil].PAW", "[Soil].SoilWater.PAW"),    // will also convert PAWmm
                new Tuple<string, string>("[Soil].Water", "[Soil].SoilWater.SWmm"),
                new Tuple<string, string>("[Soil].KS", "[Soil].Physical.KS"),
            };
            JsonUtilities.RenameVariables(root, changes);

            // Look in manager scripts and move some soil properties to the soil physical instance.
            var variablesToMove = new ManagerReplacement[]
            {
                new ManagerReplacement("Soil.ThicknessCumulative", "soilPhysical.ThicknessCumulative", "IPhysical"),
                new ManagerReplacement("Soil.Thickness", "soilPhysical.Thickness", "IPhysical"),
                new ManagerReplacement("Soil.BD", "soilPhysical.BD", "IPhysical"),
                new ManagerReplacement("Soil.AirDry", "soilPhysical.AirDry", "IPhysical"),
                new ManagerReplacement("Soil.LL15", "soilPhysical.LL15", "IPhysical"),
                new ManagerReplacement("Soil.LL15mm", "soilPhysical.LL15mm", "IPhysical"),
                new ManagerReplacement("Soil.DUL", "soilPhysical.DUL", "IPhysical"),
                new ManagerReplacement("Soil.DULmm", "soilPhysical.DULmm", "IPhysical"),
                new ManagerReplacement("Soil.SAT", "soilPhysical.SAT", "IPhysical"),
                new ManagerReplacement("Soil.KS", "soilPhysical.KS", "IPhysical"),
                new ManagerReplacement("Soil.PAWC", "soilPhysical.PAWC", "IPhysical"),
                new ManagerReplacement("Soil.PAWCmm", "soilPhysical.PAWCmm", "IPhysical"),
                new ManagerReplacement("Soil.SoilWater", "waterBalance", "ISoilWater"),
                new ManagerReplacement("Soil.Water", "waterBalance.SWmm", "ISoilWater"),
            };
            foreach (var manager in JsonUtilities.ChildManagers(root))
            {
                bool changesMade = manager.MoveVariables(variablesToMove);

                if (changesMade)
                {
                    manager.AddUsingStatement("Models.Interfaces");
                    manager.Save();
                }
            }

            // Rename the CERESSoilTemperature model to SoilTemperature
            foreach (var soil in JsonUtilities.ChildrenRecursively(root, "Soil"))
                JsonUtilities.RenameChildModel(soil, "CERESSoilTemperature", "Temperature");
        }

        /// <summary>
        /// Remove empty samples from soils.
        /// </summary>
        /// <param name="root">The root json token.</param>
        /// <param name="fileName">The name of the apsimx file.</param>
        private static void UpgradeToVersion120(JObject root, string fileName)
        {
            foreach (JObject sample in JsonUtilities.ChildrenRecursively(root, "Sample"))
            {
                if ((sample["NO3N"] == null || !sample["NO3N"].HasValues)
                 && (sample["NH4N"] == null || !sample["NH4N"].HasValues)
                 && (sample["SW"] == null || !sample["SW"].HasValues)
                 && (sample["OC"] == null || !sample["OC"].HasValues)
                 && (sample["EC"] == null || !sample["EC"].HasValues)
                 && (sample["CL"] == null || !sample["CL"].HasValues)
                 && (sample["ESP"] == null || !sample["ESP"].HasValues)
                 && (sample["PH"] == null || !sample["PH"].HasValues))
                {
                    // The sample is empty. If it is not being overridden by a factor
                    // or replacements, get rid of it.
                    JObject expt = JsonUtilities.Ancestor(sample, typeof(Experiment));
                    if (expt != null)
                    {
                        // The sample is in an experiment. If it's being overriden by a factor,
                        // ignore it.
                        JObject factors = JsonUtilities.ChildWithName(expt, "Factors");
                        if (factors != null && JsonUtilities.DescendantOfType(factors, "Sample") != null)
                            continue;
                    }

                    JObject replacements = JsonUtilities.DescendantOfType(root, "Replacements");
                    if (replacements != null && JsonUtilities.DescendantOfType(replacements, "Sample") != null)
                        continue;

                    JObject parent = JsonUtilities.Parent(sample) as JObject;
                    string name = sample["Name"]?.ToString();
                    if (parent != null && !string.IsNullOrEmpty(name))
                        JsonUtilities.RemoveChild(parent, name);
                }
            }
        }

        /// <summary>
        /// Replace all instances of PhaseBasedSwitch with PhaseLookupValues.
        /// </summary>
        /// <param name="root">The root json token.</param>
        /// <param name="fileName">The name of the apsimx file.</param>
        private static void UpgradeToVersion121(JObject root, string fileName)
        {
            foreach (JObject phaseSwitch in JsonUtilities.ChildrenRecursively(root, "PhaseBasedSwitch"))
            {
                phaseSwitch["$type"] = "Models.Functions.PhaseLookupValue, Models";
                Constant value = new Constant();
                value.FixedValue = 1;
                JsonUtilities.AddModel(phaseSwitch, value);
            }
        }

        /// <summary>
        /// Set maps' default zoom level to 360.
        /// </summary>
        /// <param name="root">The root json token.</param>
        /// <param name="fileName">The name of the apsimx file.</param>
        private static void UpgradeToVersion122(JObject root, string fileName)
        {
            foreach (JObject map in JsonUtilities.ChildrenRecursively(root, nameof(Map)))
            {
                map["Zoom"] = 360;
                map["Center"]["Latitude"] = 0;
                map["Center"]["Longitude"] = 0;
            }
        }

        /// <summary>
        /// Remove all references to Arbitrator.WDemand, Arbitrator.WSupply, and Arbitrator.WAllocated.
        /// </summary>
        /// <param name="root">The root json token.</param>
        /// <param name="fileName">The name of the apsimx file.</param>
        private static void UpgradeToVersion123(JObject root, string fileName)
        {
            string[] patterns = new[]
            {
                "Arbitrator.WSupply",
                "[Arbitrator].WSupply",
                "Arbitrator.WDemand",
                "[Arbitrator].WDemand",
                "Arbitrator.WAllocated",
                "[Arbitrator].WAllocated",
            };
            foreach (JObject report in JsonUtilities.ChildrenRecursively(root, typeof(Report).Name))
            {
                if (report["VariableNames"] is JArray variables)
                {
                    for (int i = variables.Count - 1; i >= 0; i--)
                        if (patterns.Any(p => variables[i].ToString().Contains(p)))
                            variables.RemoveAt(i);
                    report["VariableNames"] = variables;
                }
            }
        }

        /// <summary>
        /// Rename RadIntTot to RadiationIntercepted.
        /// </summary>
        /// <param name="root">The root json token.</param>
        /// <param name="fileName">The name of the apsimx file.</param>
        private static void UpgradeToVersion124(JObject root, string fileName)
        {
            Tuple<string, string>[] changes = new Tuple<string, string>[1]
            {
                new Tuple<string, string>("RadIntTot", "RadiationIntercepted")
            };
            JsonUtilities.RenameVariables(root, changes);
            foreach (ManagerConverter manager in JsonUtilities.ChildManagers(root))
            {
                bool changed = false;
                foreach (Tuple<string, string> change in changes)
                    changed |= manager.Replace(change.Item1, change.Item2, true);
                if (changed)
                    manager.Save();
            }
        }

        /// <summary>
        /// Add a default value for Sobol's variable to aggregate.
        /// This was previously assumed to be Clock.Today.Year but
        /// has been extracted to a variable.
        /// </summary>
        /// <param name="root">The root json token.</param>
        /// <param name="fileName">The name of the apsimx file.</param>
        private static void UpgradeToVersion125(JObject root, string fileName)
        {
            foreach (JObject sobol in JsonUtilities.ChildrenRecursively(root, "Sobol"))
            {
                sobol["TableName"] = "Report";
                sobol["AggregationVariableName"] = "Clock.Today.Year";
            }
        }

        /// <summary>
        /// Add progeny destination phase and mortality function.
        /// </summary>
        /// <param name="root"></param>
        /// <param name="fileName"></param>
        private static void UpgradeToVersion900(JObject root, string fileName)
        {
            foreach (JObject LC in JsonUtilities.ChildrenRecursively(root, "LifeCycle"))
            {
                foreach (JObject LP in JsonUtilities.ChildrenRecursively(LC, "LifeCyclePhase"))
                {
                    JsonUtilities.AddConstantFunctionIfNotExists(LP, "Migration", "0.0");
                    JObject ProgDest = JsonUtilities.CreateNewChildModel(LP, "ProgenyDestination", "Models.LifeCycle.ProgenyDestinationPhase");
                    ProgDest["NameOfLifeCycleForProgeny"] = LC["Name"].ToString();
                    ProgDest["NameOfPhaseForProgeny"] = LP["NameOfPhaseForProgeny"].ToString();
                }
            }
        }

        /// <summary>
        /// Move physical properties off Weirdo class and use Physical class instead.
        /// </summary>
        /// <param name="root">The root json token.</param>
        /// <param name="fileName">The name of the apsimx file.</param>
        private static void UpgradeToVersion126(JObject root, string fileName)
        {

            foreach (var soil in JsonUtilities.ChildrenRecursively(root, "Soil"))
            {
                var weirdo = JsonUtilities.Children(soil).Find(child => JsonUtilities.Type(child) == "WEIRDO");
                if (weirdo != null)
                {
                    Physical physical = new Physical();
                    physical.Name = "Physical";
                    if (weirdo["BD"].ToArray().Length > 0)
                        physical.BD = weirdo["BD"].Values<double>().ToArray();
                    if (weirdo["DUL"].ToArray().Length > 0)
                        physical.DUL = weirdo["DUL"].Values<double>().ToArray();
                    if (weirdo["LL15"].ToArray().Length > 0)
                        physical.LL15 = weirdo["LL15"].Values<double>().ToArray();
                    if (weirdo["SAT"].ToArray().Length > 0)
                        physical.SAT = weirdo["SAT"].Values<double>().ToArray();
                    if (weirdo["Thickness"].ToArray().Length > 0)
                        physical.Thickness = weirdo["Thickness"].Values<double>().ToArray();
                    JsonUtilities.AddModel(soil, physical);
                }
            }
        }

        /// <summary>
        /// </summary>
        /// <remarks>
        /// Previously, we used a custom markdown extension to implement support
        /// for markup superscript/subscripts, but given how slow this is, we've
        /// decided to just stick with the built-in extensions, so we need to
        /// change the syntax in all existing files.
        /// </remarks>
        /// <param name="root">The root json token.</param>
        /// <param name="fileName">The name of the apsimx file.</param>
        private static void UpgradeToVersion127(JObject root, string fileName)
        {
            foreach (JObject memo in JsonUtilities.ChildrenRecursively(root, "Memo"))
            {
                string text = memo["Text"]?.ToString();
                if (!string.IsNullOrEmpty(text))
                {
                    text = Regex.Replace(text, "<sup>([^<]+)</sup>", "^$1^");
                    text = Regex.Replace(text, "<sub>([^<]+)</sub>", "~$1~");
                    memo["Text"] = text;
                }
            }
            foreach (var TrModelNode in JsonUtilities.ChildrenRecursively(root, "MaximumHourlyTrModel"))
                TrModelNode["$type"] = "Models.Functions.SupplyFunctions.LimitedTranspirationRate, Models";
        }

        /// <summary>
        /// Upgrade to version 128. Add ResourceName property to Fertiliser models.
        /// </summary>
        /// <param name="root">The root json token.</param>
        /// <param name="fileName">The name of the apsimx file.</param>
        private static void UpgradeToVersion128(JObject root, string fileName)
        {
            foreach (JObject fertiliser in JsonUtilities.ChildrenRecursively(root, nameof(Fertiliser)))
                fertiliser["ResourceName"] = "Fertiliser";
        }

        /// <summary>
        /// Add canopy width Function.
        /// </summary>
        /// <param name="root">Root node.</param>
        /// <param name="fileName">Path to the .apsimx file.</param>
        private static void UpgradeToVersion129(JObject root, string fileName)
        {
            foreach (JObject Root in JsonUtilities.ChildrenOfType(root, "EnergyBalance"))
            {
                JsonUtilities.RenameChildModel(Root, "FRGRFunction", "FRGRer");
                JsonUtilities.RenameChildModel(Root, "GAIFunction", "GreenAreaIndex");
                JsonUtilities.RenameChildModel(Root, "ExtinctionCoefficientFunction", "GreenExtinctionCoefficient");
                JsonUtilities.RenameChildModel(Root, "ExtinctionCoefficientDeadFunction", "DeadExtinctionCoefficient");
                JsonUtilities.RenameChildModel(Root, "HeightFunction", "Tallness");
                JsonUtilities.RenameChildModel(Root, "DepthFunction", "Deepness");
                JsonUtilities.RenameChildModel(Root, "WidthFunction", "Wideness");
                JsonUtilities.RenameChildModel(Root, "GAIDeadFunction", "DeadAreaIndex");
                JsonUtilities.AddConstantFunctionIfNotExists(Root, "Wideness", "0");
                JsonUtilities.AddConstantFunctionIfNotExists(Root, "DeadExtinctionCoefficient", "0");
                JsonUtilities.AddConstantFunctionIfNotExists(Root, "GreenExtinctionCoefficient", "0");
                JsonUtilities.AddConstantFunctionIfNotExists(Root, "GreenAreaIndex", "0");
                JsonUtilities.AddConstantFunctionIfNotExists(Root, "DeadAreaIndex", "0");
            }
        }

        /// <summary>
        /// Add some extra constants to GenericOrgan to make 
        /// optional functions non-optional.
        /// </summary>
        /// <param name="root">Root node.</param>
        /// <param name="fileName">Path to the .apsimx file.</param>
        private static void UpgradeToVersion130(JObject root, string fileName)
        {
            foreach (JObject organ in JsonUtilities.ChildrenRecursively(root, "GenericOrgan"))
            {
                JArray organChildren = organ["Children"] as JArray;
                if (organChildren == null)
                {
                    organChildren = new JArray();
                    organ["Children"] = organChildren;
                }

                // Add a photosynthesis constant with a value of 0.
                JsonUtilities.AddConstantFunctionIfNotExists(organ, "Photosynthesis", "0");

                // Add an initial nconc which points to minimum NConc.
                JsonUtilities.AddVariableReferenceIfNotExists(organ, "initialNConcFunction", $"[{organ["Name"]}].MinimumNConc");

                // Add a BiomassDemand with 3 child constants (structural, metabolic, storage)
                // each with a value of 1.
                if (JsonUtilities.ChildWithName(organ, "dmDemandPriorityFactors", true) == null)
                {
                    JObject demand = new JObject();
                    demand["$type"] = "Models.PMF.BiomassDemand, Models";
                    demand["Name"] = "dmDemandPriorityFactors";
                    JsonUtilities.AddConstantFunctionIfNotExists(demand, "Structural", "1");
                    JsonUtilities.AddConstantFunctionIfNotExists(demand, "Metabolic", "1");
                    JsonUtilities.AddConstantFunctionIfNotExists(demand, "Storage", "1");
                    organChildren.Add(demand);
                }
            }
        }

        /// <summary>
        /// Rename DroughtInducedSenescence and Lag functions so they can be used for other stresses 
        /// optional functions non-optional.
        /// </summary>
        /// <param name="root">Root node.</param>
        /// <param name="fileName">Path to the .apsimx file.</param>
        private static void UpgradeToVersion131(JObject root, string fileName)
        {
            foreach (JObject Root in JsonUtilities.ChildrenOfType(root, "Leaf+LeafCohortParameters"))
            {
                JsonUtilities.RenameChildModel(Root, "DroughtInducedLagAcceleration", "LagAcceleration");
                JsonUtilities.RenameChildModel(Root, "DroughtInducedSenAcceleration", "SenescenceAcceleration");
            }
        }

        /// <summary>
        /// Replace all XmlIgnore attributes with JsonIgnore attributes in manager scripts.
        /// </summary>
        /// <param name="root">Root node.</param>
        /// <param name="fileName">Path to the .apsimx file.</param>
        private static void UpgradeToVersion132(JObject root, string fileName)
        {
            foreach (ManagerConverter manager in JsonUtilities.ChildManagers(root))
            {
                bool changed = manager.Replace("[XmlIgnore]", "[JsonIgnore]");
                changed |= manager.Replace("[System.Xml.Serialization.XmlIgnore]", "[JsonIgnore]");
                if (changed)
                {
                    manager.AddUsingStatement("Newtonsoft.Json");
                    manager.Save();
                }
            }
        }

        /// <summary>
        /// Remove the WaterAvailableMethod from PastureSpecies.
        /// </summary>
        /// <param name="root">Root node.</param>
        /// <param name="fileName">Path to the .apsimx file.</param>
        private static void UpgradeToVersion133(JObject root, string fileName)
        {
            foreach (JObject pasturSpecies in JsonUtilities.ChildrenRecursively(root, "PastureSpecies"))
                pasturSpecies.Remove("WaterAvailableMethod");
        }

        /// <summary>
        /// Set MicroClimate's reference height to 2 if it's 0.
        /// </summary>
        /// <param name="root">Root node.</param>
        /// <param name="fileName">Path to the .apsimx file.</param>
        private static void UpgradeToVersion134(JObject root, string fileName)
        {
            const string propertyName = "ReferenceHeight";
            foreach (JObject microClimate in JsonUtilities.ChildrenRecursively(root, "MicroClimate"))
            {
                JToken property = microClimate[propertyName];
                if (property == null || property.Value<double>() <= 0)
                    microClimate[propertyName] = 2;
            }
        }

        /// <summary>
        /// Rename memos' MemoText property to Text. This is only relevant when
        /// importing files from old apsim (hopefully). It's really a cludge to
        /// work around a bug in the xml to json converter which I'm not brave
        /// enough to change.
        /// </summary>
        /// <param name="root">Root node.</param>
        /// <param name="fileName">Path to the .apsimx file.</param>
        private static void UpgradeToVersion135(JObject root, string fileName)
        {
            foreach (JObject memo in JsonUtilities.ChildrenRecursively(root, "Memo"))
                JsonUtilities.RenameProperty(memo, "MemoText", "Text");
        }

        /// <summary>
        /// Replace XmlIgnore attributes with JsonIgnore attributes in manager scripts.
        /// </summary>
        /// <param name="root">Root node.</param>
        /// <param name="fileName">Path to the .apsimx file.</param>
        private static void UpgradeToVersion136(JObject root, string fileName)
        {
            foreach (ManagerConverter manager in JsonUtilities.ChildManagers(root))
            {
                bool changed = manager.Replace("[XmlIgnore]", "[JsonIgnore]");
                changed |= manager.Replace("[System.Xml.Serialization.XmlIgnore]", "[JsonIgnore]");
                if (changed)
                {
                    manager.AddUsingStatement("Newtonsoft.Json");
                    manager.Save();
                }
            }
        }

        /// <summary>
        /// Rename RootShapeCylindre to RootShapeCylinder.
        /// </summary>
        /// <param name="root">Root node.</param>
        /// <param name="fileName">Path to the .apsimx file.</param>
        private static void UpgradeToVersion137(JObject root, string fileName)
        {
            foreach (JObject cylinder in JsonUtilities.ChildrenRecursively(root, "RootShapeCylindre"))
                cylinder["$type"] = "Models.Functions.RootShape.RootShapeCylinder, Models";
        }

        /// <summary>
        /// Remove all parameters from sugarcane and change it to use the sugarcane resource.
        /// </summary>
        /// <param name="root">Root node.</param>
        /// <param name="fileName">Path to the .apsimx file.</param>
        private static void UpgradeToVersion138(JObject root, string fileName)
        {
            foreach (JObject sugar in JsonUtilities.ChildrenRecursively(root, "Sugarcane"))
            {
                if (sugar["ResourceName"] == null || sugar["ResourceName"].ToString() != "Sugarcane")
                {
                    sugar.RemoveAll();
                    sugar["$type"] = "Models.Sugarcane, Models";
                    sugar["Name"] = "Sugarcane";
                    sugar["ResourceName"] = "Sugarcane";
                    sugar["IncludeInDocumentation"] = true;
                    sugar["Enabled"] = true;
                    sugar["ReadOnly"] = false;
                }
            }
        }

        /// <summary>
        /// Add priority factor functions into each demand function 
        /// </summary>
        /// <param name="root">Root node.</param>
        /// <param name="fileName">Path to the .apsimx file.</param>
        private static void UpgradeToVersion139(JObject root, string fileName)
        {
            foreach (JObject organ in JsonUtilities.ChildrenInNameSpace(root, "Models.PMF.Organs"))
            {
                // Add priority factors to leaf and reproductive organ where they are currently optional
                if ((JsonUtilities.Type(organ) == "Leaf") || (JsonUtilities.Type(organ) == "ReproductiveOrgan"))
                {
                    JObject PriorityFactors = JsonUtilities.ChildWithName(organ, "dmDemandPriorityFactors");
                    if (PriorityFactors == null)
                    {
                        PriorityFactors = JsonUtilities.ChildWithName(organ, "DMDemandPriorityFactors");
                    }
                    if (PriorityFactors == null)
                    {
                        JObject PFactors = new JObject();
                        PFactors["$type"] = "Models.PMF.BiomassDemand, Models";
                        PFactors["Name"] = "DMDemandPriorityFactors";
                        JsonUtilities.AddConstantFunctionIfNotExists(PFactors, "Structural", "1");
                        JsonUtilities.AddConstantFunctionIfNotExists(PFactors, "Metabolic", "1");
                        JsonUtilities.AddConstantFunctionIfNotExists(PFactors, "Storage", "1");
                        (organ["Children"] as JArray).Add(PFactors);
                    }

                    JObject NPFactors = new JObject();
                    NPFactors["$type"] = "Models.PMF.BiomassDemand, Models";
                    NPFactors["Name"] = "NDemandPriorityFactors";
                    JsonUtilities.AddConstantFunctionIfNotExists(NPFactors, "Structural", "1");
                    JsonUtilities.AddConstantFunctionIfNotExists(NPFactors, "Metabolic", "1");
                    JsonUtilities.AddConstantFunctionIfNotExists(NPFactors, "Storage", "1");
                    (organ["Children"] as JArray).Add(NPFactors);
                }
                else if ((JsonUtilities.Type(organ) == "SimpleLeaf") || (JsonUtilities.Type(organ) == "GenericOrgan")
                    || (JsonUtilities.Type(organ) == "Root"))
                // Move proority factors into Demand node and add if not currently there
                {
                    JObject PriorityFactors = JsonUtilities.ChildWithName(organ, "DMDemandPriorityFactors");
                    if (PriorityFactors != null)
                    {
                        JsonUtilities.RemoveChild(organ, "DMDemandPriorityFactors");
                    }
                    if (PriorityFactors == null)
                    {
                        PriorityFactors = JsonUtilities.ChildWithName(organ, "dmDemandPriorityFactors");

                        if (PriorityFactors != null)
                        {
                            JsonUtilities.RemoveChild(organ, "dmDemandPriorityFactors");
                        }
                    }
                    JObject DMDemands = JsonUtilities.ChildWithName(organ, "DMDemands");
                    if (DMDemands != null)
                    {
                        DMDemands["$type"] = "Models.PMF.BiomassDemandAndPriority, Models";
                        if (PriorityFactors != null)
                        {
                            JObject Structural = JsonUtilities.ChildWithName(PriorityFactors, "Structural");
                            Structural["Name"] = "QStructuralPriority";
                            (DMDemands["Children"] as JArray).Add(Structural);
                            JObject Metabolic = JsonUtilities.ChildWithName(PriorityFactors, "Metabolic");
                            Metabolic["Name"] = "QMetabolicPriority";
                            (DMDemands["Children"] as JArray).Add(Metabolic);
                            JObject Storage = JsonUtilities.ChildWithName(PriorityFactors, "Storage");
                            Storage["Name"] = "QStoragePriority";
                            (DMDemands["Children"] as JArray).Add(Storage);
                        }
                        else
                        {
                            JsonUtilities.AddConstantFunctionIfNotExists(DMDemands, "QStructuralPriority", "1");
                            JsonUtilities.AddConstantFunctionIfNotExists(DMDemands, "QMetabolicPriority", "1");
                            JsonUtilities.AddConstantFunctionIfNotExists(DMDemands, "QStoragePriority", "1");
                        }
                    }
                    JObject NDemands = JsonUtilities.ChildWithName(organ, "NDemands");
                    if (NDemands != null)
                    {
                        NDemands["$type"] = "Models.PMF.BiomassDemandAndPriority, Models";
                        JsonUtilities.AddConstantFunctionIfNotExists(NDemands, "QStructuralPriority", "1");
                        JsonUtilities.AddConstantFunctionIfNotExists(NDemands, "QMetabolicPriority", "1");
                        JsonUtilities.AddConstantFunctionIfNotExists(NDemands, "QStoragePriority", "1");
                    }
                }
            }
        }

        /// <summary>
        /// Remove all occurences of SoilNitrogenPlantAvailable NO3 and NH4 types.
        /// </summary>
        /// <param name="root">Root node.</param>
        /// <param name="fileName">Path to the .apsimx file.</param>
        private static void UpgradeToVersion140(JObject root, string fileName)
        {

            foreach (var PAN in JsonUtilities.ChildrenOfType(root, "SoilNitrogenPlantAvailableNO3"))
                PAN.Remove();
            foreach (var PAN in JsonUtilities.ChildrenOfType(root, "SoilNitrogenPlantAvailableNH4"))
                PAN.Remove();

        }


        /// <summary>
        /// Convert CompositeBiomass from a Propertys property to OrganNames.
        /// </summary>
        /// <param name="root">Root node.</param>
        /// <param name="fileName">Path to the .apsimx file.</param>
        private static void UpgradeToVersion141(JObject root, string fileName)
        {
            foreach (var compositeBiomass in JsonUtilities.ChildrenRecursively(root, "CompositeBiomass"))
            {
                var properties = compositeBiomass["Propertys"] as JArray;
                if (properties != null)
                {
                    bool includeLive = false;
                    bool includeDead = false;
                    var organNames = new List<string>();

                    foreach (var property in properties.Values<string>())
                    {
                        var match = Regex.Match(property, @"\[(\w+)\]\.(\w+)");
                        if (match.Success)
                        {
                            organNames.Add(match.Groups[1].Value);
                            if (match.Groups[2].Value.Equals("Live", StringComparison.InvariantCultureIgnoreCase))
                                includeLive = true;
                            else
                                includeDead = true;
                        }
                    }
                    compositeBiomass["Propertys"] = null;
                    compositeBiomass["OrganNames"] = new JArray(organNames.Distinct());
                    compositeBiomass["IncludeLive"] = includeLive;
                    compositeBiomass["IncludeDead"] = includeDead;
                }
            }
        }

        /// <summary>
        /// Change OilPalm.NUptake to OilPalm.NitrogenUptake
        /// </summary>
        /// <param name="root">Root node.</param>
        /// <param name="fileName">Path to the .apsimx file.</param>
        private static void UpgradeToVersion142(JObject root, string fileName)
        {
            foreach (ManagerConverter manager in JsonUtilities.ChildManagers(root))
            {
                bool changed1 = manager.Replace("OilPalm.NUptake", "OilPalm.NitrogenUptake");
                bool changed2 = manager.Replace("OilPalm.SWUptake", "OilPalm.WaterUptake");
                if (changed1 || changed2)
                    manager.Save();
            }

            foreach (var report in JsonUtilities.ChildrenOfType(root, "Report"))
            {
                JsonUtilities.SearchReplaceReportVariableNames(report, "[OilPalm].NUptake", "[OilPalm].NitrogenUptake");
                JsonUtilities.SearchReplaceReportVariableNames(report, "[OilPalm].SWUptake", "[OilPalm].WaterUptake");
                JsonUtilities.SearchReplaceReportVariableNames(report, "OilPalm.NUptake", "OilPalm.NitrogenUptake");
                JsonUtilities.SearchReplaceReportVariableNames(report, "OilPalm.SWUptake", "OilPalm.WaterUptake");
            }
        }

        /// <summary>
        /// Changes to facilitate the autodocs refactor:
        /// - Rename Models.Axis to APSIM.Shared.Graphing.Axis.
        /// - Copy the value of all folders' IncludeInDocumentation property
        ///   into their new ShowInDocs property.
        /// </summary>
        /// <param name="root">Root node.</param>
        /// <param name="fileName">Path to the .apsimx file.</param>
        private static void UpgradeToVersion143(JObject root, string fileName)
        {
            if (JsonUtilities.Type(root) == "Graph")
                FixGraph(root);
            foreach (JObject graph in JsonUtilities.ChildrenRecursively(root, "Graph"))
                FixGraph(graph);

            foreach (JObject folder in JsonUtilities.ChildrenRecursively(root, "Folder"))
            {
                JToken showInDocs = folder["ShowPageOfGraphs"];
                bool show = showInDocs != null && showInDocs.Value<bool>();
                folder["ShowInDocs"] = show && ShouldShowInDocs(folder);
            }

            void FixGraph(JObject graph)
            {
                JToken axes = graph["Axis"];
                if (axes == null)
                    return;
                foreach (JObject axis in axes)
                {
                    // Class moved into APSIM.Shared.Graphing namespace.
                    axis["$type"] = "APSIM.Shared.Graphing.Axis, APSIM.Shared";

                    // Type property renamed to Position.
                    JsonUtilities.RenameProperty(axis, "Type", "Position");

                    // Min/Max/Interval properties are now nullable doubles.
                    // null is used to indicate no value, rather than NaN.
                    RemoveAxisNaNs(axis, "Minimum");
                    RemoveAxisNaNs(axis, "Maximum");
                    RemoveAxisNaNs(axis, "Interval");
                }
            }

            void RemoveAxisNaNs(JObject axis, string propertyName)
            {
                JToken value = axis[propertyName];
                if (value == null)
                    return;
                if (value.Value<string>() == "NaN")
                    axis[propertyName] = null;
            }

            bool ShouldShowInDocs(JObject folder)
            {
                JToken includeInDocumentation = folder["IncludeInDocumentation"];
                if (includeInDocumentation == null || !includeInDocumentation.Value<bool>())
                    return false;
                // bool isFolder = JsonUtilities.Type(folder) == "Folder";
                // if (isFolder)
                // {
                //     JToken showPageOfGraphs = folder["ShowPageOfGraphs"];
                //     if (showPageOfGraphs == null || !showPageOfGraphs.Value<bool>())
                //         return false;
                // }
                JObject parent = (JObject)JsonUtilities.Parent(folder);
                if (parent == null)
                    return true;
                else
                    return ShouldShowInDocs(parent);
            }
        }

        /// <summary>
        /// Change the namespace of the Coordinate type.
        /// Change the namespace of the DirectedGraph type.
        /// </summary>
        /// <param name="root"></param>
        /// <param name="fileName"></param>
        private static void UpgradeToVersion144(JObject root, string fileName)
        {
            foreach (JObject map in JsonUtilities.ChildrenRecursively(root, "Map"))
            {
                JObject center = map["Center"] as JObject;
                if (center != null)
                    center["$type"] = "Models.Mapping.Coordinate, Models";
            }
            foreach (JObject nutrient in JsonUtilities.ChildrenRecursively(root, "Nutrient"))
            {
                JToken graph = nutrient["DirectedGraphInfo"];
                if (graph != null)
                {
                    graph["$type"] = "APSIM.Shared.Graphing.DirectedGraph, APSIM.Shared";
                    JArray nodes = graph["Nodes"] as JArray;
                    if (nodes != null)
                        foreach (JToken node in nodes)
                            node["$type"] = "APSIM.Shared.Graphing.Node, APSIM.Shared";
                    JArray arcs = graph["Arcs"] as JArray;
                    if (arcs != null)
                        foreach (JToken arc in arcs)
                            arc["$type"] = "APSIM.Shared.Graphing.Arc, APSIM.Shared";
                }
            }
        }

        /// <summary>
        /// Add in a Forages model at the simulation level if Stock or SimpleGrazing 
        /// are in the simulation.
        /// </summary>
        /// <param name="root">Root node.</param>
        /// <param name="fileName">Path to the .apsimx file.</param>
        private static void UpgradeToVersion145(JObject root, string fileName)
        {
            foreach (JObject simulation in JsonUtilities.ChildrenRecursively(root, "Simulation"))
            {
                List<JObject> stockModels = JsonUtilities.ChildrenRecursively(simulation, "Stock");
                JObject stock = null;
                if (stockModels.Any())
                    stock = stockModels.First();

                List<JObject> simpleGrazing = JsonUtilities.ChildrenRecursively(simulation, "SimpleGrazing");
                if (stock != null || simpleGrazing.Any())
                {
                    // Add in a Forages model.
                    JObject forages = new JObject();
                    forages["$type"] = "Models.ForageDigestibility.Forages, Models";
                    forages["Name"] = "Forages";

                    JArray simulationChildren = simulation["Children"] as JArray;
                    int position = simulationChildren.IndexOf(stock);
                    if (position == -1)
                        simulationChildren.Add(forages);
                    else
                        simulationChildren.Insert(position + 1, forages);
                }
            }
        }

        /// <summary>
        /// Fix API calls to summary.WriteX, and pass in an appropriate message type.
        /// </summary>
        /// <param name="root">Root node.</param>
        /// <param name="fileName">File name.</param>
        private static void UpgradeToVersion146(JObject root, string fileName)
        {
            const string infoPattern = @"\.WriteMessage\(((?>\((?<c>)|[^()]+|\)(?<-c>))*(?(c)(?!)))\);";
            const string warningPattern = @"\.WriteWarning\(((?>\((?<c>)|[^()]+|\)(?<-c>))*(?(c)(?!)))\);";
            const string errorPattern = @"\.WriteError\(((?>\((?<c>)|[^()]+|\)(?<-c>))*(?(c)(?!)))\);";
            const string infoReplace = ".WriteMessage($1, MessageType.Diagnostic);";
            const string warningReplace = ".WriteMessage($1, MessageType.Warning);";
            const string errorReplace = ".WriteMessage($1, MessageType.Error);";
            foreach (ManagerConverter manager in JsonUtilities.ChildManagers(root))
            {
                bool replace = manager.ReplaceRegex(infoPattern, infoReplace);
                replace |= manager.ReplaceRegex(warningPattern, warningReplace);
                replace |= manager.ReplaceRegex(errorPattern, errorReplace);
                if (replace)
                    manager.Save();
            }
        }

        /// <summary>
        /// Rename report function log to log10.
        /// </summary>
        /// <param name="root">Root node.</param>
        /// <param name="fileName">File name.</param>
        private static void UpgradeToVersion147(JObject root, string fileName)
        {
            foreach (JObject report in JsonUtilities.ChildrenRecursively(root, "Report"))
            {
                JArray variables = report["VariableNames"] as JArray;
                if (variables != null)
                    foreach (JValue variable in variables)
                        if (variable.Value is string)
                            variable.Value = ((string)variable.Value).Replace("log(", "log10(");
            }
        }

        /// <summary>
        /// Remove all graphs which are children of XYPairs. An older version
        /// contained a bug which inserted duplicate graphs here. (Duplicate
        /// models will now cause a file to fail to run.)
        /// </summary>
        /// <param name="root">Root node.</param>
        /// <param name="fileName">File name.</param>
        private static void UpgradeToVersion148(JObject root, string fileName)
        {
            foreach (JObject xyPairs in JsonUtilities.ChildrenRecursively(root, "XYPairs"))
                foreach (JObject graph in JsonUtilities.ChildrenOfType(xyPairs, "Graph"))
                    JsonUtilities.RemoveChild(xyPairs, JsonUtilities.Name(graph));
        }

        /// <summary>
        /// Change EmergingPhase to use a child Target IFunction rather than built in shootlag, shootrate.
        /// Also add a seed mortality function to plant models.
        /// </summary>
        /// <param name="root">Root node.</param>
        /// <param name="fileName">File name.</param>
        private static void UpgradeToVersion149(JObject root, string fileName)
        {
            foreach (JObject emergingPhase in JsonUtilities.ChildrenRecursively(root, "EmergingPhase"))
            {
                var shootLag = emergingPhase["ShootLag"].ToString();
                var shootRate = emergingPhase["ShootRate"].ToString();
                emergingPhase.Remove("ShootLag");
                emergingPhase.Remove("ShootRate");

                var target = JsonUtilities.CreateNewChildModel(emergingPhase, "Target", "Models.Functions.AddFunction");
                JsonUtilities.AddConstantFunctionIfNotExists(target, "ShootLag", shootLag);
                var depthxRate = JsonUtilities.CreateNewChildModel(target, "DepthxRate", "Models.Functions.MultiplyFunction");

                var sowingDepthReference = JsonUtilities.CreateNewChildModel(depthxRate, "SowingDepth", "Models.Functions.VariableReference");
                sowingDepthReference["VariableName"] = "[Plant].SowingData.Depth";

                JsonUtilities.AddConstantFunctionIfNotExists(depthxRate, "ShootRate", shootRate);
            }

            foreach (JObject plant in JsonUtilities.ChildrenRecursively(root, "Plant"))
            {
                if (JsonUtilities.ChildWithName(plant, "MortalityRate") != null)
                    JsonUtilities.AddConstantFunctionIfNotExists(plant, "SeedMortality", "0.0");
            }
        }

        /// <summary>
        /// The previous converter function added a constant called
        /// SeedMortality, which should have been called SeedMortalityRate.
        /// Unfortunately, the cat is already out of the bag, so I've fixed this
        /// by writing a new converter function.
        /// </summary>
        /// <param name="root">Root node.</param>
        /// <param name="fileName">File name.</param>
        private static void UpgradeToVersion150(JObject root, string fileName)
        {
            const string correctName = "SeedMortalityRate";
            foreach (JObject plant in JsonUtilities.ChildrenRecursively(root, "Plant"))
            {
                if (JsonUtilities.Children(plant).Count > 0)
                {
                    JObject seedMortality = JsonUtilities.ChildWithName(plant, "SeedMortality", ignoreCase: true);
                    if (seedMortality == null)
                        // If no seed mortality exists, add it in with the right name.
                        JsonUtilities.AddConstantFunctionIfNotExists(plant, correctName, 0);
                    else
                        // We already have a seed mortality. Just rename it.
                        JsonUtilities.RenameModel(seedMortality, correctName);
                }
            }
        }

        /// <summary>
        /// Update modified models to new CLEM refactor with Comparable child models.
        /// </summary>
        /// <param name="root">Root node.</param>
        /// <param name="fileName">File name.</param>
        private static void UpgradeToVersion151(JObject root, string fileName)
        {
            Dictionary<string, string> searchReplaceStrings = new Dictionary<string, string>()
            {
                { "Models.CLEM.Groupings.LabourFilterGroup", "Models.CLEM.Groupings.LabourGroup" },
                { "Models.CLEM.Activities.RuminantActivityFee", "Models.CLEM.Activities.ActivityFee" },
                { "Models.CLEM.Activities.CropActivityFee", "Models.CLEM.Activities.ActivityFee" },
                { "Models.CLEM.Activities.ResourceActivityFee", "Models.CLEM.Activities.ActivityFee" },
                { "Models.CLEM.Activities.LabourActivityFee", "Models.CLEM.Activities.ActivityFee" },
                { "Models.CLEM.Activities.TruckingSettings", "Models.CLEM.Activities.RuminantTrucking" },
                { "Models.CLEM.Activities.ActivityCutAndCarryLimiter", "Models.CLEM.Limiters.ActivityCarryLimiter" },
                { "Models.CLEM.Activities.ActivityTimerBreedForMilking", "Models.CLEM.Timers.ActivityTimerBreedForMilking" },
                { "Models.CLEM.Activities.ActivityTimerCropHarvest", "Models.CLEM.Timers.ActivityTimerCropHarvest" },
                { "Models.CLEM.Activities.ActivityTimerDateRange", "Models.CLEM.Timers.ActivityTimerDateRange" },
                { "Models.CLEM.Activities.ActivityTimerInterval", "Models.CLEM.Timers.ActivityTimerInterval" },
                { "Models.CLEM.Activities.ActivityTimerLinked", "Models.CLEM.Timers.ActivityTimerLinked" },
                { "Models.CLEM.Activities.ActivityTimerMonthRange", "Models.CLEM.Timers.ActivityTimerMonthRange" },
                { "Models.CLEM.Activities.ActivityTimerPastureLevel", "Models.CLEM.Timers.ActivityTimerPastureLevel" },
                { "Models.CLEM.Activities.ActivityTimerResourceLevel", "Models.CLEM.Timers.ActivityTimerResourceLevel" },
                { "Models.CLEM.Activities.ActivityTimerSequence", "Models.CLEM.Timers.ActivityTimerSequence" },
            };

            foreach (var item in searchReplaceStrings)
                JsonUtilities.ReplaceChildModelType(root, item.Key, item.Value);
        }

        /// <summary>
        /// Move solutes out from under nutrient into soil.
        /// </summary>
        /// <param name="root">Root node.</param>
        /// <param name="fileName">File name.</param>
        private static void UpgradeToVersion152(JObject root, string fileName)
        {
            foreach (JObject soil in JsonUtilities.ChildrenRecursively(root, "Soil"))
            {
                var nutrient = JsonUtilities.ChildWithName(soil, "Nutrient");
                var soilNitrogen = JsonUtilities.ChildWithName(soil, "SoilNitrogen");
                var nutrientPatchManager = JsonUtilities.ChildWithName(soil, "NutrientPatchManager");
                var physical = JsonUtilities.ChildWithName(soil, "Physical", ignoreCase: true);
                var chemical = JsonUtilities.ChildWithName(soil, "Chemical", ignoreCase: true);
                var organic = JsonUtilities.ChildWithName(soil, "Organic", ignoreCase: true);
                var samples = JsonUtilities.ChildrenOfType(soil, "Sample");

                if (soil != null && physical != null && chemical != null && organic != null)
                {
                    var soilChildren = soil["Children"] as JArray;
                    var chemicalChildren = chemical["Children"] as JArray;
                    var bdToken = physical["BD"] as JArray;

                    // Add a nutrient model if neither Nutrient or SoilNitrogen exists.
                    if (nutrient == null && soilNitrogen == null)
                    {
                        soilChildren.Add(new JObject()
                        {
                            ["$type"] = "Models.Soils.Nutrients.Nutrient, Models",
                            ["Name"] = "Nutrient",
                            ["ResourceName"] = "Nutrient"
                        });
                    }

                    if (soilChildren != null && bdToken != null)
                    {
                        var bd = bdToken.Values<double>().ToArray();
                        var bdThickness = physical["Thickness"].Values<double>().ToArray();
                        var organicThickness = organic["Thickness"].Values<double>().ToArray();
                        var chemicalThickness = chemical["Thickness"].Values<double>().ToArray();

                        string soluteTypeName = "Models.Soils.Solute, Models";
                        if (soilNitrogen != null)
                            soluteTypeName = "Models.Soils.SoilNitrogen{soluteName}, Models";
                        else if (nutrientPatchManager != null)
                            soluteTypeName = "Models.Soils.NutrientPatching.SolutePatch, Models";

                        // create a collection of JTokens to search for solute initialisation values.
                        var tokensContainingValues = new JObject[] { organic, chemical }
                                                     .Concat(samples.Reverse<JObject>());

                        var oc = GetValues(tokensContainingValues, "OC", 1.0, bd, bdThickness, organicThickness);
                        StoreValuesInToken(oc, organic, "Carbon", "CarbonUnits");

                        var ph = GetValues(tokensContainingValues, "PH", 7.0, bd, bdThickness, chemicalThickness);
                        StoreValuesInToken(ph, chemical, "PH", "PHUnits");

                        var ec = GetValues(tokensContainingValues, "EC", 0.0, bd, bdThickness, chemicalThickness);
                        StoreValuesInToken(ec, chemical, "EC", "PHUnits");

                        var esp = GetValues(tokensContainingValues, "ESP", 0.0, bd, bdThickness, chemicalThickness);
                        StoreValuesInToken(esp, chemical, "ESP", "PHUnits");

                        // iterate through existing solutes (e.g. CL) and store their initial values in the solute.
                        foreach (var solute in JsonUtilities.ChildrenOfType(soil, "Solute"))
                        {
                            var soluteName = solute["Name"].ToString();
                            var soluteValues = GetValues(tokensContainingValues, soluteName, 0.0, bd, bdThickness, null);

                            if (soluteValues.Item1 != null)
                            {
                                solute["$type"] = soluteTypeName;
                                solute["InitialValues"] = new JArray(soluteValues.Item1);
                                solute["InitialValuesUnits"] = soluteValues.Item2;
                                solute["Thickness"] = new JArray(soluteValues.Item3);
                            }
                        }

                        // Move solutes from nutrient to soil.
                        var no3Token = JsonUtilities.ChildWithName(soil, "NO3");
                        if (no3Token == null)
                        {
                            var no3 = GetValues(tokensContainingValues, "NO3", 0.1, bd, bdThickness, null);
                            soilChildren.Add(CreateSoluteToken(no3, soluteTypeName, "NO3"));
                        }

                        var nh4Token = JsonUtilities.ChildWithName(soil, "NH4");
                        if (nh4Token == null)
                        {
                            var nh4 = GetValues(tokensContainingValues, "NH4", 0.01, bd, bdThickness, null);
                            soilChildren.Add(CreateSoluteToken(nh4, soluteTypeName, "NH4"));
                        }

                        var labileP = GetValues(tokensContainingValues, "LabileP", 0.0, bd, bdThickness, null);
                        var unavailableP = GetValues(tokensContainingValues, "UnavailableP", 0.0, bd, bdThickness, null);
                        if (labileP.Item1 != null && unavailableP.Item1 != null)
                        {
                            soilChildren.Add(CreateSoluteToken(labileP, soluteTypeName, "LabileP"));
                            soilChildren.Add(CreateSoluteToken(unavailableP, soluteTypeName, "UnavailableP"));
                        }
                        if (nutrientPatchManager != null)
                        {
                            soilChildren.Add(CreateSoluteToken((null, null, null), soluteTypeName, "PlantAvailableNO3"));
                            soilChildren.Add(CreateSoluteToken((null, null, null), soluteTypeName, "PlantAvailableNH4"));
                        }

                        // Remove solutes from under nutrient model
                        var nutrientModel = nutrient;
                        if (soilNitrogen != null)
                            nutrientModel = soilNitrogen;
                        if (nutrientPatchManager != null)
                            nutrientModel = nutrientPatchManager;
                        if (nutrientModel != null)
                        {
                            var token = JsonUtilities.ChildWithName(nutrientModel, "NO3");
                            if (token != null)
                                token.Remove();
                            token = JsonUtilities.ChildWithName(nutrientModel, "NH4");
                            if (token != null)
                                token.Remove();
                            token = JsonUtilities.ChildWithName(nutrientModel, "Urea");
                            if (token != null)
                                token.Remove();
                            token = JsonUtilities.ChildWithName(nutrientModel, "PlantAvailableNO3");
                            if (token != null)
                                token.Remove();
                            token = JsonUtilities.ChildWithName(nutrientModel, "PlantAvailableNH4");
                            if (token != null)
                                token.Remove();
                        }

                        // Add a urea solute to soil
                        var ureaToken = JsonUtilities.ChildWithName(soil, "Urea");
                        if (ureaToken == null)
                        {
                            var urea = (double[])Array.CreateInstance(typeof(double), chemicalThickness.Length);
                            soilChildren.Add(CreateSoluteToken((urea, "kgha", chemicalThickness), soluteTypeName, "Urea"));
                        }
                    }


                    // By this point any remaining samples should just have SW values or be blank.
                    // Delete the blank samples and move the remaining ones to under the Physical node.
                    JObject water = null;
                    foreach (JObject sample in JsonUtilities.ChildrenRecursively(soil, "Sample"))
                    {
                        var sw = sample["SW"] as JArray;
                        if (sw != null && MathUtilities.ValuesInArray(sw.Values<double>()))
                        {
                            // Does a water node already exist?
                            water = JsonUtilities.ChildWithName(soil, "Water");
                            if (water == null)
                            {
                                water = sample;
                                // Turn a sample into a Water node.
                                sample.Remove("NO3");
                                sample.Remove("NH4");
                                sample.Remove("Urea");
                                sample.Remove("LabileP");
                                sample.Remove("UnavailableP");
                                sample.Remove("OC");
                                sample.Remove("EC");
                                sample.Remove("PH");
                                sample.Remove("CL");
                                sample.Remove("ESP");
                                water["Name"] = "Water";
                                water["$type"] = "Models.Soils.Water, Models";
                            }
                            else
                                sample.Remove();  // remove the sample.

                            water["InitialValues"] = sample["SW"];
                            sample.Remove("SW");
                        }
                        else
                            sample.Remove();
                    }

                    // Convert InitWater to a Water node.
                    foreach (var initWater in JsonUtilities.ChildrenOfType(soil, "InitialWater"))
                    {
                        var percentMethod = initWater["PercentMethod"].Value<string>();
                        bool filledFromTop = percentMethod == "0" || percentMethod == "FilledFromTop";
                        double fractionFull = Math.Min(1.0, initWater["FractionFull"].Value<double>());
                        double depthWetSoil = double.NaN;
                        if (initWater["DepthWetSoil"] != null)
                            depthWetSoil = initWater["DepthWetSoil"].Value<double>();
                        string relativeTo = "LL15";
                        if (initWater["RelativeTo"] != null)
                            relativeTo = initWater["RelativeTo"].ToString();
                        double[] thickness = physical["Thickness"].Values<double>().ToArray();
                        double[] airdry = physical["AirDry"].Values<double>().ToArray();
                        double[] ll15 = physical["LL15"].Values<double>().ToArray();
                        double[] dul = physical["DUL"].Values<double>().ToArray();
                        double[] ll;
                        double[] xf = null;
                        double[] sat = physical["SAT"].Values<double>().ToArray();
                        if (relativeTo == "LL15")
                            ll = ll15;
                        else
                        {
                            var nameToFind = relativeTo + "Soil";
                            var plantCrop = JsonUtilities.ChildrenOfType(physical, "SoilCrop")
                                                            .Find(sc => sc["Name"].ToString().Equals(relativeTo, StringComparison.InvariantCultureIgnoreCase));
                            if (plantCrop == null)
                            {
                                relativeTo = "LL15";
                                ll = ll15;
                            }
                            else
                            {
                                ll = plantCrop["LL"].Values<double>().ToArray();
                                xf = plantCrop["XF"].Values<double>().ToArray();
                            }
                        }
                        if (xf == null)
                            xf = Enumerable.Repeat(1.0, thickness.Length).ToArray();

                        if (water == null)
                        {
                            water = initWater;
                            water["Name"] = "Water";
                            water["$type"] = "Models.Soils.Water, Models";
                            water.Remove("PercentMethod");
                            water.Remove("FractionFull");
                            water.Remove("DepthWetSoil");
                        }
                        else
                        {
                            initWater.Remove();
                        }

                        if (!double.IsNaN(depthWetSoil))
                            water["InitialValues"] = new JArray(Water.DistributeToDepthOfWetSoil(depthWetSoil, thickness, ll, dul));
                        else
                        {
                            if (filledFromTop)
                                water["InitialValues"] = new JArray(Water.DistributeWaterFromTop(fractionFull, thickness, airdry, ll, dul, sat, xf));
                            else
                                water["InitialValues"] = new JArray(Water.DistributeWaterEvenly(fractionFull, thickness, airdry, ll, dul, sat, xf));
                        }
                        water["Thickness"] = new JArray(thickness);
                        water["FilledFromTop"] = filledFromTop;
                    }

                    // If there is no water node, then create one.
                    if (JsonUtilities.ChildWithName(soil, "Water") == null)
                    {
                        if (soilChildren != null)
                        {
                            soilChildren.Add(new JObject()
                            {
                                ["$type"] = "Models.Soils.Water, Models",
                                ["Name"] = "Water",
                                ["Thickness"] = physical["Thickness"]
                            });
                        }
                    }
                }
            }

            // Convert all SwimSoluteParameters into regular solutes.
            foreach (JObject swimSolute in JsonUtilities.ChildrenRecursively(root, "SwimSoluteParameters"))
            {
                var parent = JsonUtilities.Parent(swimSolute);
                if (parent["$type"].ToString().Contains(".Swim3"))
                {
                    var soil = JsonUtilities.Parent(parent) as JObject;
                    string soluteName = swimSolute["Name"].ToString();
                    var solute = JsonUtilities.ChildWithName(soil, soluteName, true);

                    if (solute != null)
                    {
                        solute["WaterTableConcentration"] = swimSolute["WaterTableConcentration"];
                        solute["D0"] = swimSolute["D0"];
                        solute["Exco"] = swimSolute["Exco"];
                        solute["FIP"] = swimSolute["FIP"];
                        if (solute["Thickness"] == null)
                        {
                            solute["Thickness"] = swimSolute["Thickness"];
                            int numLayers = (solute["Thickness"] as JArray).Count;
                            solute["InitialValues"] = new JArray(Enumerable.Repeat(0.0, numLayers));
                        }
                    }
                    swimSolute.Remove();
                }
                else
                    swimSolute["$type"] = "Models.Soils.Solute, Models";
            }

            foreach (JObject swimWT in JsonUtilities.ChildrenRecursively(root, "SwimWaterTable"))
                swimWT.Remove();

            // Make sure all solutes have the new $type
            foreach (JObject solute in JsonUtilities.ChildrenRecursively(root, "Solute"))
                solute["$type"] = "Models.Soils.Solute, Models";

            // Rename variables.
            var variableRenames = new Tuple<string, string>[]
            {
                new Tuple<string, string>("[Soil].Swim3.SWmm", "[Soil].Water.MM"),
                new Tuple<string, string>("[Soil].Swim3.SW", "[Soil].Water.Volumetric"),
                new Tuple<string, string>("[Swim3].SWmm", "[Soil].Water.MM"),
                new Tuple<string, string>("[Swim3].SW", "[Soil].Water.Volumetric"),

                new Tuple<string, string>("[Soil].SoilWater.SWmm", "[Soil].Water.MM"),
                new Tuple<string, string>("[Soil].SoilWater.SW", "[Soil].Water.Volumetric"),
                new Tuple<string, string>("[SoilWater].SWmm", "[Soil].Water.MM"),
                new Tuple<string, string>("[SoilWater].SW", "[Soil].Water.Volumetric"),
                new Tuple<string, string>("[Soil].Initialwater.SW", "[Soil].Water.InitialValues"),
                new Tuple<string, string>("[Soil].InitialWater.SW", "[Soil].Water.InitialValues"),
                new Tuple<string, string>("[Soil].Initial.SW", "[Soil].Water.InitialValues"),
                new Tuple<string, string>("[Soil].Initial Water.SW", "[Soil].Water.InitialValues"),
                new Tuple<string, string>("[Soil].Initial water.SW", "[Soil].Water.InitialValues"),
                new Tuple<string, string>("[Soil].InitialWater.FractionFull", "[Soil].Water.FractionFull"),
                new Tuple<string, string>("[Soil].Initial.OC", "[Soil].Organic.Carbon"),

                new Tuple<string, string>("[Swim3].Cl", "[Soil].Cl"),

                new Tuple<string, string>("[Soil].Nutrient.NO3.Denitrification", "[Nutrient].Denitrification"),
                new Tuple<string, string>("[Soil].Nutrient.NH4.Nitrification", "[Nutrient].Nitrification"),
                new Tuple<string, string>("[Soil].Nutrient.LabileP.PFlow", "[Nutrient].LabileToUnavailablePFlow"),
                new Tuple<string, string>("[Soil].Nutrient.UnavailableP.PFlow", "[Nutrient].UnavailableToLabilePFlow"),
                new Tuple<string, string>("[Soil].Nutrient.NO3", "[Soil].NO3"),
                new Tuple<string, string>("[Soil].Nutrient.NH4", "[Soil].NH4"),
                new Tuple<string, string>("[Soil].Nutrient.Urea", "[Soil].Urea"),
                new Tuple<string, string>("[Nutrient].NO3.Denitrification", "[Nutrient].Denitrification"),
                new Tuple<string, string>("[Nutrient].NH4.Nitrification", "[Nutrient].Nitrification"),
                new Tuple<string, string>("[Nutrient].LabileP.PFlow", "[Nutrient].LabileToUnavailablePFlow"),
                new Tuple<string, string>("[Nutrient].UnavailableP.PFlow", "[Nutrient].UnavailableToLabilePFlow"),
                new Tuple<string, string>("[Nutrient].NO3", "[Soil].NO3"),
                new Tuple<string, string>("[Nutrient].NH4", "[Soil].NH4"),
                new Tuple<string, string>("[Nutrient].Urea", "[Soil].Urea"),

                new Tuple<string, string>("[Soil].Chemical.LabileP", "[LabileP].InitialValues"),
                new Tuple<string, string>("[Soil].Chemical.UnavailableP", "[UnavailableP].InitialValues"),
                new Tuple<string, string>("[Chemical].LabileP", "[LabileP].InitialValues"),
                new Tuple<string, string>("[Chemical].UnavailableP", "[UnavailableP].InitialValues"),

                new Tuple<string, string>("[Soil].Nutrient.LabileP", "[Soil].LabileP"),
                new Tuple<string, string>("[Soil].Nutrient.UnavailableP", "[Soil].UnavailableP"),
                new Tuple<string, string>("[Nutrient].LabileP", "[Soil].LabileP"),
                new Tuple<string, string>("[Nutrient].UnavailableP", "[Soil].UnavailableP"),

                // SoilNitrogen variables
                new Tuple<string, string>("[Soil].SoilNitrogen.NO3", "[Soil].NO3"),
                new Tuple<string, string>("[Soil].SoilNitrogen.NH4", "[Soil].NH4"),
                new Tuple<string, string>("[Soil].SoilNitrogen.Urea", "[Soil].Urea"),
                new Tuple<string, string>("[SoilNitrogen].NO3", "[Soil].NO3"),
                new Tuple<string, string>("[SoilNitrogen].NH4", "[Soil].NH4"),
                new Tuple<string, string>("[SoilNitrogen].Urea", "[Soil].Urea"),

                new Tuple<string, string>(".Chemical.NO3N", ".NO3.InitialValues"),
            };
            JsonUtilities.RenameVariables(root, variableRenames);

            // Add a "using Models.Soils" to manager models if they reference solute.
            foreach (var manager in JsonUtilities.ChildManagers(root))
            {
                var usingStatements = manager.GetUsingStatements();
                var found = usingStatements.Where(u => u == "Models.Soils").Any();
                if (!found)
                {
                    usingStatements = usingStatements.Append("Models.Soils");
                    manager.SetUsingStatements(usingStatements);
                    manager.Save();
                }
            }

            // Go through all samples under CompositeFactor and convert to parameter sets rather
            // than model replacements.
            foreach (JObject compositeFactor in JsonUtilities.ChildrenRecursively(root, "CompositeFactor"))
            {
                foreach (var sample in JsonUtilities.ChildrenOfType(compositeFactor, "Sample"))
                {
                    var thickness = sample["Thickness"];
                    if (thickness != null)
                    {
                        var sw = sample["SW"];
                        if (sw != null && sw is JArray)
                        {
                            StoreValuesInCompositeFactor(compositeFactor, thickness, $"[Water].Thickness");
                            StoreValuesInCompositeFactor(compositeFactor, sw, $"[Water].InitialValues");
                        }
                        var no3 = sample["NO3"];
                        if (no3 != null && no3 is JArray)
                        {
                            StoreValuesInCompositeFactor(compositeFactor, thickness, $"[{sample["Name"]}].Thickness");
                            StoreValuesInCompositeFactor(compositeFactor, no3, $"[{sample["Name"]}].InitialValues");
                            StoreStringInCompositeFactor(compositeFactor, "ppm", $"[{sample["Name"]}].InitialValuesUnits");
                        }
                        var nh4 = sample["NH4"];
                        if (nh4 != null && nh4 is JArray)
                        {
                            StoreValuesInCompositeFactor(compositeFactor, thickness, $"[{sample["Name"]}].Thickness");
                            StoreValuesInCompositeFactor(compositeFactor, nh4, $"[{sample["Name"]}].InitialValues");
                            StoreStringInCompositeFactor(compositeFactor, "ppm", $"[{sample["Name"]}].InitialValuesUnits");
                        }
                    }
                    sample.Remove();
                    JArray specifications = compositeFactor["Specifications"] as JArray;
                    var specificationStrings = specifications.Values<string>().ToArray();
                    int indexOfItemToRemove = Array.IndexOf(specificationStrings, $"[{sample["Name"]}]");
                    if (indexOfItemToRemove == -1)
                        indexOfItemToRemove = Array.IndexOf(specificationStrings, "[InitialWater]");
                    if (indexOfItemToRemove != -1)
                        specifications.RemoveAt(indexOfItemToRemove);
                }
            }
        }

        /// <summary>
        /// Store values into a CompositeFactor as a property set.
        /// </summary>
        /// <param name="compositeFactor">The composite factor token.</param>
        /// <param name="values">Values to store.</param>
        /// <param name="variableName">Name of variable.</param>
        private static void StoreValuesInCompositeFactor(JObject compositeFactor, JToken values, string variableName)
        {
            JArray specifications = compositeFactor["Specifications"] as JArray;
            var doubleValues = values.Values<string>();
            if (MathUtilities.ValuesInArray(doubleValues))
            {
                string valuesAsString = StringUtilities.BuildString(doubleValues.ToArray(), ",");
                specifications.Add($"{variableName}={valuesAsString}");
            }
        }

        /// <summary>
        /// Store string value into a CompositeFactor as a property set.
        /// </summary>
        /// <param name="compositeFactor">The composite factor token.</param>
        /// <param name="st">Values to store.</param>
        /// <param name="variableName">Name of variable.</param>
        private static void StoreStringInCompositeFactor(JObject compositeFactor, string st, string variableName)
        {
            JArray specifications = compositeFactor["Specifications"] as JArray;
            specifications.Add($"{variableName}={st}");
        }

        /// <summary>
        /// Store values in a token.
        /// </summary>
        /// <param name="value">Tuple of (values, units, thickness).</param>
        /// <param name="token">The token to store the value into.</param>
        /// <param name="elementName"></param>
        /// <param name="unitsElementName"></param>
        private static void StoreValuesInToken((double[], string, double[]) value, JObject token, string elementName, string unitsElementName)
        {
            if (value.Item1 != null)
            {
                token[elementName] = new JArray(value.Item1);
                if (value.Item2 != null)
                    token[unitsElementName] = value.Item2;
            }
        }

        /// <summary>
        /// Create a solute JToken
        /// </summary>
        /// <param name="value">Tuple of (values, units, thickness).</param>
        /// <param name="soluteTypeName">Type name of the solute.</param>
        /// <param name="soluteName">Name of the solute.</param>
        /// <returns></returns>
        private static JObject CreateSoluteToken((double[], string, double[]) value, string soluteTypeName, string soluteName)
        {
            var token = new JObject()
            {
                ["$type"] = soluteTypeName.Replace("{soluteName}", soluteName),
                ["Name"] = soluteName
            };
            if (value.Item1 != null)
            {
                token["InitialValues"] = new JArray(value.Item1);
                token["Thickness"] = new JArray(value.Item3);
            }
            if (value.Item2 != null)
                token["InitialValuesUnits"] = value.Item2;
            return token;
        }

        /// <summary>
        /// Get values of a property. Looks through tokens and finds first occurrance and returns it.
        /// </summary>
        /// <param name="tokens">Tokens to search through.</param>
        /// <param name="nodeName"></param>
        /// <param name="defaultValue"></param>
        /// <param name="bd">Bulk density</param>
        /// <param name="bdThickness">Bulk density thickness.</param>
        /// <param name="thicknessToReturn">The target thickness.</param>
        /// <returns>Tuple of (values, units, thickness).</returns>
        public static (double[], string, double[]) GetValues(IEnumerable<JObject> tokens, string nodeName, double defaultValue,
                                                             double[] bd, double[] bdThickness,
                                                             double[] thicknessToReturn)
        {
            foreach (var token in tokens)
            {
                string units = null;

                var valuesToken = token[nodeName] as JArray;
                if (nodeName == "NO3" || nodeName == "NH4")
                {
                    if (valuesToken == null)
                    {
                        valuesToken = token[nodeName + "N"] as JArray;
                        units = "ppm";
                    }
                    else
                        units = "kgha";
                }
                else if (valuesToken == null && nodeName == "OC")
                {
                    valuesToken = token["Carbon"] as JArray;
                    units = "Total";
                }
                else if (nodeName == "CL")
                    units = "ppm";

                if (valuesToken != null)
                {
                    var values = valuesToken.Values<double>().ToArray();
                    if (MathUtilities.ValuesInArray(values))
                    {
                        // Found values - convert to same layer structure.
                        var sampleToken = JsonUtilities.Parent(valuesToken);
                        var valuesThickness = sampleToken["Thickness"].Values<double>().ToArray();
                        var unitsToken = sampleToken[$"{nodeName}Units"];
                        if (unitsToken != null)
                            units = unitsToken.ToString();

                        if (thicknessToReturn != null)
                        {
                            if (units == "kgha")
                                values = SoilUtilities.MapMass(values, valuesThickness,
                                                               thicknessToReturn,
                                                               allowMissingValues: true);
                            else
                                values = SoilUtilities.MapConcentration(values, valuesThickness,
                                                                        thicknessToReturn,
                                                                        defaultValue,
                                                                        allowMissingValues: true);
                        }

                        return (values, units, valuesThickness);
                    }
                }
            }

            return (null, null, null);
        }

        /// <summary>
        /// Replace replacements with a simple folder.
        /// </summary>
        /// <param name="root">Root node.</param>
        /// <param name="fileName">File name.</param>
        private static void UpgradeToVersion153(JObject root, string fileName)
        {
            foreach (JObject replacements in JsonUtilities.ChildrenRecursively(root, "Replacements"))
            {
                replacements["$type"] = "Models.Core.Folder, Models";
            }
        }

        /// <summary>
        /// Change .psi to .PSI (uppercase)
        /// </summary>
        /// <param name="root">Root node.</param>
        /// <param name="fileName">File name.</param>
        private static void UpgradeToVersion154(JObject root, string fileName)
        {
            foreach (JObject report in JsonUtilities.ChildrenRecursively(root, "Report"))
                JsonUtilities.SearchReplaceReportVariableNames(report, ".psi", ".PSI");
            foreach (JObject manager in JsonUtilities.ChildrenRecursively(root, "Manager"))
                JsonUtilities.ReplaceManagerCode(manager, ".psi", ".PSI");
        }

        /// <summary>
        /// Replace CultivarFolder with a simple folder.
        /// </summary>
        /// <param name="root">Root node.</param>
        /// <param name="fileName">File name.</param>
        private static void UpgradeToVersion155(JObject root, string fileName)
        {
            foreach (JObject cultivarFolder in JsonUtilities.ChildrenRecursively(root, "CultivarFolder"))
                cultivarFolder["$type"] = "Models.Core.Folder, Models";
        }


        /// <summary>
        /// Change PredictedObserved to make SimulationName an explicit first field to match on.
        /// </summary>
        /// <param name="root">Root node.</param>
        /// <param name="fileName">File name.</param>
        private static void UpgradeToVersion156(JObject root, string fileName)
        {
            foreach (JObject predictedObserved in JsonUtilities.ChildrenRecursively(root, "PredictedObserved"))
            {
                var field = predictedObserved["FieldName3UsedForMatch"];
                if (!String.IsNullOrEmpty(field?.Value<string>()))
                    predictedObserved["FieldName4UsedForMatch"] = field.Value<string>();

                field = predictedObserved["FieldName2UsedForMatch"];
                if (!String.IsNullOrEmpty(field?.Value<string>()))
                    predictedObserved["FieldName3UsedForMatch"] = field.Value<string>();

                field = predictedObserved["FieldNameUsedForMatch"];
                if (!String.IsNullOrEmpty(field?.Value<string>()))
                    predictedObserved["FieldName2UsedForMatch"] = field.Value<string>();

                predictedObserved["FieldNameUsedForMatch"] = "SimulationName";
            }
        }

        /// <summary>
        /// Rename 'Plantain' model to 'PlantainForage'
        /// </summary>
        /// <param name="root">The root JSON token.</param>
        /// <param name="fileName">The name of the apsimx file.</param>
        private static void UpgradeToVersion157(JObject root, string fileName)
        {
            // change the name of any Plantain plant
            foreach (JObject crop in JsonUtilities.ChildrenRecursively(root, "Plant"))
            {
                if (crop["Name"].ToString().Equals("Plantain", StringComparison.InvariantCultureIgnoreCase))
                {
                    crop["Name"] = "PlantainForage";
                    crop["ResourceName"] = "PlantainForage";
                }
            }

            // change all references to the model in the soil-plant params table
            foreach (JObject soilCrop in JsonUtilities.ChildrenRecursively(root, "SoilCrop"))
            {
                if (soilCrop["Name"].ToString().Equals("PlantainSoil", StringComparison.InvariantCultureIgnoreCase))
                {
                    JsonUtilities.RenameModel(soilCrop, "PlantainForageSoil");
                }
            }

            // change all references to the model in any report table
            foreach (var report in JsonUtilities.ChildrenOfType(root, "Report"))
            {
                JsonUtilities.SearchReplaceReportVariableNames(report, "[Plantain]", "[PlantainForage]");
                JsonUtilities.SearchReplaceReportVariableNames(report, ".Plantain.", ".PlantainForage.");
            }

            foreach (JObject manager in JsonUtilities.ChildrenRecursively(root, "Manager"))
            {
                JsonUtilities.ReplaceManagerCode(manager, "[Plantain]", "[PlantainForage]");
                JsonUtilities.ReplaceManagerCode(manager, ".Plantain.", ".PlantainForage.");
                JsonUtilities.ReplaceManagerCode(manager, "Plantain.", "PlantainForage.");
            }

            // change all references to the model in any operations table
            foreach (var operations in JsonUtilities.ChildrenOfType(root, "Operations"))
            {
                var operation = operations["Operation"];
                if (operation != null && operation.HasValues)
                {
                    for (int i = 0; i < operation.Count(); i++)
                    {
                        var specification = operation[i]["Action"];
                        var specificationString = specification.ToString();
                        specificationString = specificationString.Replace("[Plantain]", "[PlantainForage]");
                        specificationString = specificationString.Replace(".Plantain.", ".PlantainForage.");
                        operation[i]["Action"] = specificationString;
                    }
                }
            }

            // change all references to the model in any experiment.factor
            foreach (var factor in JsonUtilities.ChildrenOfType(root, "Factor"))
            {
                var specification = factor["Specification"];
                if (specification != null)
                {
                    var specificationString = specification.ToString();
                    specificationString = specificationString.Replace("[Plantain]", "[PlantainForage]");
                    specificationString = specificationString.Replace(".Plantain.", ".PlantainForage.");
                    factor["Specification"] = specificationString;
                }
            }

            // change all references to the model in any experiment.compositefactor
            foreach (var factor in JsonUtilities.ChildrenOfType(root, "CompositeFactor"))
            {
                var specifications = factor["Specifications"];
                if (specifications != null)
                {
                    for (int i = 0; i < specifications.Count(); i++)
                    {
                        var specificationString = specifications[i].ToString();
                        specificationString = specificationString.Replace("[Plantain]", "[PlantainForage]");
                        specificationString = specificationString.Replace(".Plantain.", ".PlantainForage.");
                        specifications[i] = specificationString;
                    }
                }
            }
        }

        /// <summary>
        /// Change [Root].LayerMidPointDepth to [Physical].LayerMidPointDepth
        /// </summary>
        /// <param name="root">Root node.</param>
        /// <param name="fileName">File name.</param>
        private static void UpgradeToVersion158(JObject root, string fileName)
        {
            //Fix variable references
            foreach (JObject varref in JsonUtilities.ChildrenOfType(root, "VariableReference"))
            {
                if (varref["VariableName"].ToString() == "[Root].LayerMidPointDepth")
                    varref["VariableName"] = "[Physical].DepthMidPoints";
            }
        }

        /// <summary>
        /// Changes to some arbitrator structures and types to tidy up and make new arbitration approach possible.
        /// </summary>
        /// <param name="root"></param>
        /// <param name="fileName"></param>
        private static void UpgradeToVersion159(JObject root, string fileName)
        {
            foreach (JObject demand in JsonUtilities.ChildrenRecursively(root, "BiomassDemandAndPriority"))
            {
                demand["$type"] = "Models.PMF.NutrientDemandFunctions, Models";
            }
            foreach (JObject demand in JsonUtilities.ChildrenRecursively(root, "BiomassDemand"))
            {
                demand["$type"] = "Models.PMF.NutrientPoolFunctions, Models";
            }
            foreach (JObject demand in JsonUtilities.ChildrenRecursively(root, "EnergyBalance"))
            {
                demand["$type"] = "Models.PMF.EnergyBalance, Models";
            }

            foreach (JObject manager in JsonUtilities.ChildrenRecursively(root, "Manager"))
            {
                JsonUtilities.ReplaceManagerCode(manager, "BiomassDemand", "NutrientPoolFunctions");
                JsonUtilities.ReplaceManagerCode(manager, "BiomassDemandAndPriority", "NutrientDemandFunctions");
                JsonUtilities.ReplaceManagerCode(manager, "Reallocation", "ReAllocation");
                JsonUtilities.ReplaceManagerCode(manager, "Retranslocation", "ReTranslocation");
            }

        }

        /// <summary>
        /// Changes to some arbitrator structures and types to tidy up and make new arbitration approach possible.
        /// </summary>
        /// <param name="root"></param>
        /// <param name="fileName"></param>
        private static void UpgradeToVersion160(JObject root, string fileName)
        {
            foreach (JObject demand in JsonUtilities.ChildrenRecursively(root, "ThreeHourSin"))
            {
                demand["$type"] = "Models.Functions.ThreeHourAirTemperature, Models";
            }
            foreach (JObject demand in JsonUtilities.ChildrenRecursively(root, "HourlyInterpolation"))
            {
                demand["$type"] = "Models.Functions.SubDailyInterpolation, Models";
            }
        }

        /// <summary>
        /// Change SimpleLeaf.Tallness to Height
        /// </summary>
        /// <param name="root"></param>
        /// <param name="fileName"></param>
        private static void UpgradeToVersion161(JObject root, string fileName)
        {
            foreach (JObject leaf in JsonUtilities.ChildrenRecursively(root, "SimpleLeaf"))
            {
                JObject tallness = JsonUtilities.ChildWithName(leaf, "Tallness");
                if (tallness != null)
                    tallness["Name"] = "HeightFunction";
            }

            // Remove tallness from manager scripts.
            foreach (JObject manager in JsonUtilities.ChildrenRecursively(root, "Manager"))
            {
                JsonUtilities.ReplaceManagerCode(manager, ".Tallness", ".HeightFunction");
            }


            // Remove tallness from report variables.
            foreach (var report in JsonUtilities.ChildrenOfType(root, "Report"))
            {
                JsonUtilities.SearchReplaceReportVariableNames(report, ".Tallness", ".HeightFunction");
            }

            // Remove tallness from cultivars.
            foreach (JObject cultivar in JsonUtilities.ChildrenRecursively(root, "Cultivar"))
            {
                if (!cultivar["Command"].HasValues)
                    continue;

                foreach (JValue command in cultivar["Command"].Children())
                    command.Value = command.Value.ToString().Replace("[Leaf].Tallness", "[Leaf].HeightFunction");
            }
        }

        /// <summary>
        /// Move SetEmergenceDate and SetGerminationDate to Phenology.
        /// </summary>
        /// <param name="root"></param>
        /// <param name="fileName"></param>
        private static void UpgradeToVersion162(JObject root, string fileName)
        {
            // Move SetEmergenceDate and SetGerminationDat in manager scripts.
            foreach (JObject manager in JsonUtilities.ChildrenRecursively(root, "Manager"))
            {
                JsonUtilities.ReplaceManagerCode(manager, ".SetEmergenceDate", ".Phenology.SetEmergenceDate");
                JsonUtilities.ReplaceManagerCode(manager, ".SetGerminationDate", ".Phenology.SetGerminationDate");
            }

            // Move SetEmergenceDate and SetGerminationDate in operations.
            foreach (JObject operations in JsonUtilities.ChildrenRecursively(root, "Operations"))
            {
                var operation = operations["Operation"];
                if (operation != null && operation.HasValues)
                {
                    for (int i = 0; i < operation.Count(); i++)
                    {
                        var specification = operation[i]["Action"];
                        var specificationString = specification.ToString();
                        specificationString = specificationString.Replace(".SetEmergenceDate", ".Phenology.SetEmergenceDate");
                        specificationString = specificationString.Replace(".SetGerminationDate", ".Phenology.SetGerminationDate");
                        operation[i]["Action"] = specificationString;
                    }
                }
            }
        }

        /// <summary>
        /// Rearrange the BiomassRemoval defaults in the plant models and manager scripts.
        /// </summary>
        /// <param name="root"></param>
        /// <param name="fileName"></param>
        private static void UpgradeToVersion163(JObject root, string fileName)
        {
            foreach (JObject biomassRemoval in JsonUtilities.ChildrenRecursively(root, "BiomassRemoval"))
            {
                // Find a harvest OrganBiomassRemovalType child
                JObject harvest = JsonUtilities.ChildWithName(biomassRemoval, "Harvest");
                if (harvest != null)
                {
                    biomassRemoval["HarvestFractionLiveToRemove"] = harvest["FractionLiveToRemove"];
                    biomassRemoval["HarvestFractionDeadToRemove"] = harvest["FractionDeadToRemove"];
                    biomassRemoval["HarvestFractionLiveToResidue"] = harvest["FractionLiveToResidue"];
                    biomassRemoval["HarvestFractionDeadToResidue"] = harvest["FractionDeadToResidue"];
                }
                biomassRemoval["Children"] = new JArray();
            }
            foreach (ManagerConverter manager in JsonUtilities.ChildManagers(root)
                                                              .Where(man => !man.IsEmpty))
            {
                string managerName = manager.Name;

                // Remove the 'RemoveFractions' declaration
                string declarationPattern = @$".+RemovalFractions\s+(\w+).+";
                Match declarationMatch = Regex.Match(manager.ToString(), declarationPattern);
                if (declarationMatch.Success)
                {
                    // Remove the declaration
                    string declarationInstanceName = declarationMatch.Groups[1].Value;
                    manager.ReplaceRegex(declarationPattern, string.Empty);

                    // Remove the 'RemovalFractions' instance creation.
                    manager.ReplaceRegex(@$"{declarationInstanceName}\W*new.+;", string.Empty);

                    // Find all biomass removal fractions.
                    var matches = manager.FindRegexMatches(@$" +{declarationInstanceName}.SetFractionTo(\w+)\(""(\w+)""\s*,\s*([\w\d.,\(\)+\-*]+)(?:\s*,\s*""(\w+)"")*\);[\s\r]*\n")
                                         .Where(man => !manager.PositionIsCommented(man.Index));
                    List<OrganFractions> organs = new List<OrganFractions>();

                    foreach (Match match in matches)
                    {
                        if (!manager.PositionIsCommented(match.Index))
                        {
                            bool remove = match.Groups[1].Value == "Remove";
                            string organName = match.Groups[2].Value;
                            string fractionObjectName = match.Groups[3].Value;
                            bool isLive = true;
                            if (match.Groups[5].Value == "Dead")
                                isLive = false;
                            var organ = organs.Find(o => o.Name == organName);
                            if (organ == null)
                            {
                                organ = new OrganFractions(organName);
                                organs.Add(organ);
                            }
                            if (isLive)
                            {
                                if (remove)
                                    organ.FractionLiveToRemove = fractionObjectName;
                                else
                                    organ.FractionLiveToResidue = fractionObjectName;
                            }
                            else
                            {
                                if (remove)
                                    organ.FractionDeadToRemove = fractionObjectName;
                                else
                                    organ.FractionDeadToResidue = fractionObjectName;
                            }
                        }
                    }

                    string code = manager.ToString();

                    // Calculate the level of indentation based on the first match.
                    int indent = 0;
                    if (matches.Any())
                    {
                        int pos = matches.First().Index;
                        indent = code.IndexOf(code.Substring(pos).First(ch => ch != ' '), pos) - pos;
                    }

                    // Delete the removal fraction matches lines. 
                    // Do it in reverse order so that match.Index remains valid.
                    foreach (Match match in matches.Reverse())
                        code = code.Remove(match.Index, match.Length);

                    // Find the RemoveBiomass method call.
                    Match removeBiomassMatch = Regex.Match(code, @" +(\w+).RemoveBiomass\(.+\);");
                    if (removeBiomassMatch.Success)
                    {
                        var modelName = removeBiomassMatch.Groups[1].Value;

                        // Add in code to get each organ
                        string codeToInsert = null;
                        foreach (var organ in organs)
                        {
                            codeToInsert += new string(' ', indent);
                            codeToInsert += $"var {organ.Name} = {modelName}.FindChild<IHasDamageableBiomass>(\"{organ.Name}\");" + Environment.NewLine;
                        }

                        // Add in code to remove biomass from organ.
                        foreach (var organ in organs)
                        {
                            codeToInsert += new string(' ', indent);
                            codeToInsert += $"{organ.Name}.RemoveBiomass(liveToRemove: {organ.FractionLiveToRemove}, deadToRemove: {organ.FractionDeadToRemove}, " +
                                                                        $"liveToResidue: {organ.FractionLiveToResidue}, deadToResidue: {organ.FractionDeadToResidue});" + Environment.NewLine;
                        }

                        // Remove unwanted code and replace with new code.
                        code = code.Remove(removeBiomassMatch.Index, removeBiomassMatch.Length);
                        if (codeToInsert != null)
                            code = code.Insert(removeBiomassMatch.Index, codeToInsert);

                        // Replace 'SetThinningProportion'.
                        Match thinningMatch = Regex.Match(code, $@" +\w+\.SetThinningProportion\s*=\s*(.+);");
                        if (thinningMatch.Success)
                        {
                            string newThinningCode = new string(' ', indent) +
                                                    $"{modelName}.structure?.DoThin({thinningMatch.Groups[1].Value});";
                            code = code.Remove(thinningMatch.Index, thinningMatch.Length);
                            code = code.Insert(thinningMatch.Index, newThinningCode);
                        }


                        // Replace 'SetPhenologyStage'.
                        Match stageMatch = Regex.Match(code, $@" +\w+\.SetPhenologyStage\s*=\s*(.+);");
                        if (stageMatch.Success)
                        {
                            string newStageCode = new string(' ', indent) +
                                                    $"{modelName}.Phenology?.SetToStage({stageMatch.Groups[1].Value});";
                            code = code.Remove(stageMatch.Index, stageMatch.Length);
                            code = code.Insert(stageMatch.Index, newStageCode);
                        }

                        manager.Read(code);

                        // Add in a using statement.
                        var usings = manager.GetUsingStatements();
                        usings = usings.Append("Models.PMF.Interfaces");
                        manager.SetUsingStatements(usings);
                    }

                    // Save the manager.
                    manager.Save();
                }
            }
        }

        private class OrganFractions
        {
            public OrganFractions(string name)
            {
                Name = name;
            }

            public string Name { get; }

            public string FractionLiveToRemove { get; set; } = "0.0";
            public string FractionDeadToRemove { get; set; } = "0.0";
            public string FractionLiveToResidue { get; set; } = "0.0";
            public string FractionDeadToResidue { get; set; } = "0.0";
        }

        /// <summary>
        /// Change Manger Code from String into Array of Strings (each line is an element)
        /// For better readability of apsim files.
        /// </summary>
        /// <param name="root"></param>
        /// <param name="fileName"></param>
        private static void UpgradeToVersion164(JObject root, string fileName)
        {
            foreach (ManagerConverter manager in JsonUtilities.ChildManagers(root))
            {
                string[] code = manager.Token["Code"].ToString().Split('\n');
                manager.Token["CodeArray"] = new JArray(code);
                manager.Save();
            }
        }

        /// <summary>
        /// Adds a line property to the Operation object. This stores the input that is given, 
        /// even if it is not able to be parsed as an Operation
        /// </summary>
        /// <param name="root"></param>
        /// <param name="fileName"></param>
        private static void UpgradeToVersion165(JObject root, string fileName)
        {
            foreach (JObject operations in JsonUtilities.ChildrenRecursively(root, "Operations"))
            {
                var operation = operations["Operation"];
                if (operation != null && operation.HasValues)
                {
                    for (int i = 0; i < operation.Count(); i++)
                    {
                        bool enabled = false;
                        if (operation[i]["Enabled"] != null)
                            enabled = (bool)operation[i]["Enabled"];

                        string commentChar = enabled ? "" : "//";

                        string dateStr = "";
                        if (enabled)
                            if (operation[i]["Date"] != null)
                                dateStr = DateTime.Parse(operation[i]["Date"].ToString()).ToString("yyyy-MM-dd");

                        operation[i]["Line"] = commentChar + dateStr + " " + operation[i]["Action"];
                    }
                }
            }
        }

        /// <summary>
        /// Change SoilNitrogen to Nutrient
        /// </summary>
        /// <param name="root">The root JSON token.</param>
        /// <param name="_">The name of the apsimx file.</param>
        private static void UpgradeToVersion166(JObject root, string _)
        {
            foreach (var soilNitrogen in JsonUtilities.ChildrenOfType(root, "SoilNitrogen"))
            {
                var parent = JsonUtilities.Parent(soilNitrogen);
                // check for an existing Nutrient node. If it exists, do not add another one.
                JObject parentObject = parent.ToObject<JObject>();
                var existingNutrient = JsonUtilities.ChildrenOfType(parentObject, "Nutrient");
                if (existingNutrient.Count == 0)
                {
                    var nutrient = JsonUtilities.CreateNewChildModel(parent, "Nutrient", "Models.Soils.Nutrients.Nutrient");
                    nutrient["ResourceName"] = "Nutrient";
                }
                soilNitrogen.Remove();
            }

            foreach (var solute in JsonUtilities.ChildrenOfType(root, "SoilNitrogenNH4"))
                solute["$type"] = "Models.Soils.Solute, Models";

            foreach (var solute in JsonUtilities.ChildrenOfType(root, "SoilNitrogenNO3"))
                solute["$type"] = "Models.Soils.Solute, Models";

            foreach (var solute in JsonUtilities.ChildrenOfType(root, "SoilNitrogenUrea"))
                solute["$type"] = "Models.Soils.Solute, Models";


            foreach (var manager in JsonUtilities.ChildManagers(root))
            {
                manager.Replace("using Models.Soils;", "using Models.Soils;\r\nusing Models.Soils.Nutrients;");

                bool changeMade = false;

                var declarations = manager.GetDeclarations();
                foreach (var declaration in declarations)
                {
                    if (declaration.TypeName == "SoilNitrogenNO3" || declaration.TypeName == "SoilNitrogenNH4" || declaration.TypeName == "SoilNitrogenUrea")
                    {
                        declaration.TypeName = "Solute";
                        var linkAttributeIndex = declaration.Attributes.IndexOf("[Link]");
                        if (linkAttributeIndex != -1)
                        {
                            declaration.Attributes[linkAttributeIndex] = "[Link(Path=\"[NO3]\")]";
                        }

                        manager.SetDeclarations(declarations);
                        changeMade = true;
                    }
                    else if (declaration.TypeName == "SoilNitrogen")
                    {
                        declaration.TypeName = "Nutrient";
                        manager.SetDeclarations(declarations);
                        changeMade = true;
                    }
                }

                changeMade = manager.Replace(".FindInScope<SoilNitrogen>() as SoilNitrogen;", ".FindInScope<Nutrient>() as Nutrient;") || changeMade;
                changeMade = manager.Replace("SoilNitrogenNO3 SoilNitrogenNO3;", "Solute SoilNitrogenNO3;") || changeMade;


                changeMade = manager.Replace("SoilNitrogen nitrogen;", "Nutrient nitrogen;") || changeMade;
                changeMade = manager.Replace("SoilNitrogen.FOMN", "Nutrient.FOM.N") || changeMade;
                changeMade = manager.Replace("SoilNitrogen.FOMC", "Nutrient.FOM.C") || changeMade;
                changeMade = manager.Replace("SoilNitrogen.HumicN", "Nutrient.Humic.N") || changeMade;
                changeMade = manager.Replace("SoilNitrogen.HumicC", "Nutrient.Humic.C") || changeMade;
                changeMade = manager.Replace("SoilNitrogen.MicrobialN", "Nutrient.Microbial.N") || changeMade;
                changeMade = manager.Replace("SoilNitrogen.MicrobialC", "Nutrient.Microbial.C") || changeMade;
                changeMade = manager.Replace("SoilNitrogen.MineralisedN", "Nutrient.MineralisedN") || changeMade;
                changeMade = manager.Replace("SoilNitrogen.TotalN", "Nutrient.TotalN") || changeMade;
                changeMade = manager.Replace("SoilNitrogen.TotalC", "Nutrient.TotalC") || changeMade;
                changeMade = manager.Replace("SoilNitrogen.mineral_n", "Nutrient.MineralN") || changeMade;
                changeMade = manager.Replace(".mineral_n", ".MineralN") || changeMade;
                changeMade = manager.Replace("SoilNitrogen.Denitrification", "Nutrient.Natm") || changeMade;
                changeMade = manager.Replace("SoilNitrogen.n2o_atm", "Nutrient.N2Oatm") || changeMade;
                changeMade = manager.Replace("SoilNitrogen.dlt_n_min_res", "ResidueDecomposition.MineralisedN") || changeMade;

                if (changeMade)
                {
                    manager.AddDeclaration("Nutrient", "Nutrient", new string[] { "[Link]" });
                    manager.AddDeclaration("CarbonFlow", "ResidueDecomposition", new string[] { "[Link(Path=\"[Nutrient].SurfaceResidue.Decomposition\")]" });
                    manager.Save();
                }
            }

            foreach (var report in JsonUtilities.ChildrenOfType(root, "Report"))
            {
                JsonUtilities.SearchReplaceReportVariableNames(report, "SoilNitrogen.NO3.kgha", "[NO3].kgha");
                JsonUtilities.SearchReplaceReportVariableNames(report, "SoilNitrogen.NH4.kgha", "[NH4].kgha");
                JsonUtilities.SearchReplaceReportVariableNames(report, "SoilNitrogen.Urea.kgha", "[Urea].kgha");
                JsonUtilities.SearchReplaceReportVariableNames(report, "[SoilNitrogen].NO3.kgha", "[NO3].kgha");
                JsonUtilities.SearchReplaceReportVariableNames(report, "[SoilNitrogen].NH4.kgha", "[NH4].kgha");
                JsonUtilities.SearchReplaceReportVariableNames(report, "[SoilNitrogen].Urea.kgha", "[Urea].kgha");

                JsonUtilities.SearchReplaceReportVariableNames(report, ".SoilNitrogen.FOM.N", ".Nutrient.FOM.N");
                JsonUtilities.SearchReplaceReportVariableNames(report, ".SoilNitrogen.FOM.C", ".Nutrient.FOM.C");
                JsonUtilities.SearchReplaceReportVariableNames(report, ".SoilNitrogen.Humic.N", ".Nutrient.Humic.N");
                JsonUtilities.SearchReplaceReportVariableNames(report, ".SoilNitrogen.Humic.C", ".Nutrient.Humic.C");
                JsonUtilities.SearchReplaceReportVariableNames(report, ".SoilNitrogen.Microbial.N", ".Nutrient.Microbial.N");
                JsonUtilities.SearchReplaceReportVariableNames(report, ".SoilNitrogen.Microbial.C", ".Nutrient.Microbial.C");

                JsonUtilities.SearchReplaceReportVariableNames(report, ".SoilNitrogen.FOMN", ".Nutrient.FOM.N");
                JsonUtilities.SearchReplaceReportVariableNames(report, ".SoilNitrogen.FOMC", ".Nutrient.FOM.C");
                JsonUtilities.SearchReplaceReportVariableNames(report, ".SoilNitrogen.HumicN", ".Nutrient.Humic.N");
                JsonUtilities.SearchReplaceReportVariableNames(report, ".SoilNitrogen.HumicC", ".Nutrient.Humic.C");
                JsonUtilities.SearchReplaceReportVariableNames(report, ".SoilNitrogen.MicrobialN", ".Nutrient.Microbial.N");
                JsonUtilities.SearchReplaceReportVariableNames(report, ".SoilNitrogen.MicrobialC", ".Nutrient.Microbial.C");
                JsonUtilities.SearchReplaceReportVariableNames(report, ".SoilNitrogen.urea", "[Urea].kgha");
                JsonUtilities.SearchReplaceReportVariableNames(report, ".SoilNitrogen.dlt_n_min_res", ".Nutrient.SurfaceResidue.Decomposition.MineralisedN");
                JsonUtilities.SearchReplaceReportVariableNames(report, ".SoilNitrogen.MineralisedN", ".Nutrient.MineralisedN");
                JsonUtilities.SearchReplaceReportVariableNames(report, ".SoilNitrogen.Denitrification", ".Nutrient.Natm");
                JsonUtilities.SearchReplaceReportVariableNames(report, ".SoilNitrogen.n2o_atm", ".Nutrient.N2Oatm");
                JsonUtilities.SearchReplaceReportVariableNames(report, ".SoilNitrogen.TotalC", ".Nutrient.TotalC");
                JsonUtilities.SearchReplaceReportVariableNames(report, ".SoilNitrogen.TotalN", ".Nutrient.TotalN");
                JsonUtilities.SearchReplaceReportVariableNames(report, ".SoilNitrogen.mineral_n", ".Nutrient.MineralN");
                JsonUtilities.SearchReplaceReportVariableNames(report, ".SoilNitrogen.Nitrification", ".Nutrient.NH4.Nitrification");
            }

            foreach (var series in JsonUtilities.ChildrenOfType(root, "Series"))
            {
                if (series["XFieldName"] != null)
                {
                    series["XFieldName"] = series["XFieldName"].ToString().Replace("SoilNitrogen.NO3.kgha", "NO3.kgha");
                    series["XFieldName"] = series["XFieldName"].ToString().Replace("SoilNitrogen.NH4.kgha", "NH4.kgha");
                    series["XFieldName"] = series["XFieldName"].ToString().Replace("SoilNitrogen.Urea.kgha", "Urea.kgha");
                }
                if (series["YFieldName"] != null)
                {
                    series["YFieldName"] = series["YFieldName"].ToString().Replace("SoilNitrogen.NO3.kgha", "NO3.kgha");
                    series["YFieldName"] = series["YFieldName"].ToString().Replace("SoilNitrogen.NH4.kgha", "NH4.kgha");
                    series["YFieldName"] = series["YFieldName"].ToString().Replace("SoilNitrogen.Urea.kgha", "Urea.kgha");
                }
            }
        }

        /// <summary>
        /// Change SoilNitrogen to Nutrient
        /// </summary>
        /// <param name="root">The root JSON token.</param>
        /// <param name="_">The name of the apsimx file.</param>
        private static void UpgradeToVersion167(JObject root, string _)
        {
            foreach (var manager in JsonUtilities.ChildManagers(root))
            {
                bool changeMade = manager.Replace("[Nutrient].SurfaceResidue.Decomposition", "[SurfaceOrganicMatter].SurfaceResidue.Decomposition");

                if (changeMade)
                    manager.Save();
            }

            foreach (var report in JsonUtilities.ChildrenOfType(root, "Report"))
            {
                JsonUtilities.SearchReplaceReportVariableNames(report, "[Soil].Nutrient.SurfaceResidue.Decomposition", "[SurfaceOrganicMatter].SurfaceResidue.Decomposition");
                JsonUtilities.SearchReplaceReportVariableNames(report, "[Nutrient].SurfaceResidue.Decomposition", "[SurfaceOrganicMatter].SurfaceResidue.Decomposition");
                JsonUtilities.SearchReplaceReportVariableNames(report, "[Soil].Nutrient.MineralisedNSurfaceResidue", "[SurfaceOrganicMatter].SurfaceResidue.Decomposition.MineralisedN");
                JsonUtilities.SearchReplaceReportVariableNames(report, "[Nutrient].MineralisedNSurfaceResidue", "[SurfaceOrganicMatter].SurfaceResidue.Decomposition.MineralisedN");
            }
        }

        /// <summary>
        /// Change NutrientPool to OrganicPool and CarbonFlow to OrganicFlow
        /// </summary>
        /// <param name="root">The root JSON token.</param>
        /// <param name="_">The name of the apsimx file.</param>
        private static void UpgradeToVersion168(JObject root, string _)
        {
            foreach (var nutrientPool in JsonUtilities.ChildrenOfType(root, "NutrientPool"))
                nutrientPool["$type"] = "Models.Soils.Nutrients.OrganicPool, Models";
            foreach (var carbonFlow in JsonUtilities.ChildrenOfType(root, "CarbonFlow"))
                carbonFlow["$type"] = "Models.Soils.Nutrients.OrganicFlow, Models";

            foreach (var manager in JsonUtilities.ChildManagers(root))
            {
                bool changeMade = manager.Replace("NutrientPool", "OrganicPool");
                changeMade = manager.Replace("CarbonFlow", "OrganicFlow") || changeMade;
                changeMade = manager.Replace("OrganicPoolFunctions", "NutrientPoolFunctions") || changeMade;

                if (changeMade)
                    manager.Save();
            }
        }

        /// <summary>
        /// Set TopLevel flag in any Rotation managers
        /// </summary>
        /// <param name="root">The root JSON token.</param>
        /// <param name="_">The name of the apsimx file.</param>
        private static void UpgradeToVersion169(JObject root, string _)
        {
            foreach (var rotationManager in JsonUtilities.ChildrenOfType(root, "RotationManager"))
            {
                rotationManager["TopLevel"] = true;
            }
        }

        /// <summary>
        /// Change the namespace for scrum to SimplePlantModels
        /// </summary>
        /// <param name="root"></param>
        /// <param name="fileName"></param>
        private static void UpgradeToVersion170(JObject root, string fileName)
        {
            foreach (var scrum in JsonUtilities.ChildrenOfType(root, "ScrumCrop"))
            {
                scrum["$type"] = "Models.PMF.SimplePlantModels.ScrumCrop, Models";
            }
            foreach (var strum in JsonUtilities.ChildrenOfType(root, "StrumTree"))
            {
                strum["$type"] = "Models.PMF.SimplePlantModels.StrumTree, Models";
            }
            foreach (var scrumMGMT in JsonUtilities.ChildrenOfType(root, "ScrumManagement"))
            {
                scrumMGMT["$type"] = "Models.PMF.SimplePlantModels.ScrumManagement, Models";
            }

            // scrum name space refs in managers.
            foreach (ManagerConverter manager in JsonUtilities.ChildManagers(root))
            {
                manager.Replace("Models.PMF.Scrum", "Models.PMF.SimplePlantModels");
                manager.Save();
            }
        }
<<<<<<< HEAD
        /// <summary>
        /// Change Maize model to use simple leaf class
        /// </summary>
        /// <param name="root">The root JSON token.</param>
        /// <param name="_">The name of the apsimx file.</param>
        private static void UpgradeToVersion171(JObject root, string _)
        {

            foreach (var report in JsonUtilities.ChildrenOfType(root, "Report"))
            {
                JsonUtilities.SearchReplaceReportVariableNames(report, "[Maize].Structure.LeafTipsAppeared", "[Maize].Leaf.Tips");
                JsonUtilities.SearchReplaceReportVariableNames(report, "[Maize].Leaf.ExpandedCohortNo", "[Maize].Leaf.Ligules");
                JsonUtilities.SearchReplaceReportVariableNames(report, "[Maize].Structure.Height", "[Maize].Leaf.Height");
            }
        }

=======

        /// <summary>
        /// Add minimum germination temperature to GerminatingPhase under Phenology.
        /// </summary>
        /// <param name="root">The root JSON token.</param>
        /// <param name="fileName">The name of the apsimx file.</param>
        private static void UpgradeToVersion171(JObject root, string fileName)
        {
            foreach (JObject NNP in JsonUtilities.ChildrenRecursively(root, "GerminatingPhase"))
            {
                //check if child already has a MinSoilTemperature
                if (JsonUtilities.ChildWithName(NNP, "MinSoilTemperature") == null)
                {
                    Constant value = new Constant();
                    value.Name = "MinSoilTemperature";
                    value.FixedValue = 0.0;
                    JsonUtilities.AddModel(NNP, value);
                }
            }
        }

		/// <summary>
		/// Changes example met file names in Weather.FileName to conform to new naming.
		/// </summary>
		/// <param name="root"></param>
		/// <param name="fileName"></param>
		private static void UpgradeToVersion172(JObject root, string fileName)
		{
			Dictionary<string, string> newWeatherFileNames = new()
			{
				{"/Examples/WeatherFiles/Dalby.met", "/Examples/WeatherFiles/AU_Dalby.met"},
				{"/Examples/WeatherFiles/Gatton.met", "/Examples/WeatherFiles/AU_Gatton.met"},
				{"/Examples/WeatherFiles/Goond.met", "/Examples/WeatherFiles/AU_Goondiwindi.met"},
				{"/Examples/WeatherFiles/Ingham.met", "/Examples/WeatherFiles/AU_Ingham.met"},
				{"/Examples/WeatherFiles/Kingaroy.met", "/Examples/WeatherFiles/AU_Kingaroy.met"},
				{"/Examples/WeatherFiles/WaggaWagga.met", "/Examples/WeatherFiles/AU_WaggaWagga.met"},
				{"/Examples/WeatherFiles/Curvelo.met", "/Examples/WeatherFiles/BR_Curvelo.met"},
				{"/Examples/WeatherFiles/1000_39425.met", "/Examples/WeatherFiles/KE_Gubatu.met"},
				{"/Examples/WeatherFiles/75_34825.met", "/Examples/WeatherFiles/KE_Kapsotik.met"},
				{"/Examples/WeatherFiles/-1025_34875.met", "/Examples/WeatherFiles/KE_Kinyoro.met"},
				{"/Examples/WeatherFiles/-1375_37985.met", "/Examples/WeatherFiles/KE_Kitui.met"},
				{"/Examples/WeatherFiles/-2500_39425.met", "/Examples/WeatherFiles/KE_Kone.met"},
				{"/Examples/WeatherFiles/-225_36025.met", "/Examples/WeatherFiles/KE_MajiMoto.met"},
				{"/Examples/WeatherFiles/4025_36675.met", "/Examples/WeatherFiles/KE_Sabaret.met"},
				{"/Examples/WeatherFiles/VCS_Ruakura.met", "/Examples/WeatherFiles/NZ_Hamilton.met"},
				{"/Examples/WeatherFiles/lincoln.met", "/Examples/WeatherFiles/NZ_Lincoln"},
				{"/Examples/WeatherFiles/Makoka.met", "/Examples/WeatherFiles/NZ_Makoka.met"},
				{"/Examples/WeatherFiles/Site1003_SEA.met","/Examples/WeatherFiles/NZ_Seddon.met"},
				{"/Examples/WeatherFiles/Popondetta.met", "/Examples/WeatherFiles/PG_Popondetta.met"}
			};

			List<string> splits = new List<string>();
			foreach(var weather in JsonUtilities.ChildrenOfType(root, "Weather"))
			{
				foreach(KeyValuePair<string,string> pair in newWeatherFileNames)
				{
					if(weather["FileName"] != null)
					{
                        string fixedFileNameString = weather["FileName"].ToString();
                        fixedFileNameString = fixedFileNameString.Replace("\\\\", "/");
                        fixedFileNameString = fixedFileNameString.Replace("\\", "/");
                        fixedFileNameString = fixedFileNameString.Replace(pair.Key, pair.Value);
                        weather["FileName"] = fixedFileNameString;
					}
				}
			}
		}

        /// <summary>
        /// Change references to ScriptModel to Script in manager scripts
        /// </summary>
        /// <param name="root">The root JSON token.</param>
        /// <param name="fileName">The name of the apsimx file.</param>
        private static void UpgradeToVersion173(JObject root, string fileName)
        {
            foreach (var manager in JsonUtilities.ChildManagers(root))
            {
                //rename uses of ScriptModel to Script
                bool changeMade = manager.Replace(".ScriptModel as ", ".Script as ", true);
                if (changeMade)
                    manager.Save();
            }
        }

        /// <summary>
        /// Change name based system to id based system in directed graphs
        /// </summary>
        /// <param name="root">The root JSON token.</param>
        /// <param name="_">The name of the apsimx file.</param>
        private static void UpgradeToVersion174(JObject root, string _)
        {
            foreach (var rotationManager in JsonUtilities.ChildrenOfType(root, "RotationManager"))
            {
                //give each node an id
                int id = 0;
                foreach (var node in rotationManager["Nodes"])
                {
                    id += 1;
                    node["ID"] = id;
                    node["$type"] = "APSIM.Shared.Graphing.Node, APSIM.Shared";
                }

                //give each arc an id
                foreach (var arc in rotationManager["Arcs"])
                {
                    id += 1;
                    arc["ID"] = id;
                    arc["$type"] = "APSIM.Shared.Graphing.Arc, APSIM.Shared";

                    //connect up arc source/dest with ids instead of names
                    string sourceName = arc["SourceName"].ToString();
                    int sourceID = 0;
                    foreach (var node in rotationManager["Nodes"])
                        if (node["Name"].ToString() == sourceName)
                            sourceID = (int)node["ID"];

                    string destinationName = arc["DestinationName"].ToString();
                    int destinationID = 0;
                    foreach (var node in rotationManager["Nodes"])
                        if (node["Name"].ToString() == destinationName)
                            destinationID = (int)node["ID"];

                    arc["SourceID"] = sourceID;
                    arc["DestinationID"] = destinationID;
                }
            }
        }

        /// <summary>
        /// Add ResourceName to MicroClimate
        /// </summary>
        /// <param name="root"></param>
        /// <param name="fileName"></param>
        private static void UpgradeToVersion175(JObject root, string fileName)
        {
            foreach (JObject microClimate in JsonUtilities.ChildrenRecursively(root, "MicroClimate"))
                microClimate["ResourceName"] = "MicroClimate";
        }

        /// <summary>
        /// Rename Wheat Report Variables
        /// </summary>
        /// <param name="root"></param>
        /// <param name="fileName"></param>
        private static void UpgradeToVersion176(JObject root, string fileName)
        {
            foreach (var report in JsonUtilities.ChildrenOfType(root, "Report"))
            {
                JsonUtilities.SearchReplaceReportVariableNames(report, "[Wheat].Leaf.AppearedCohortNo", "[Wheat].Leaf.Tips");
                JsonUtilities.SearchReplaceReportVariableNames(report, "[Wheat].Leaf.ExpandedCohortNo", "[Wheat].Leaf.Ligules");
                JsonUtilities.SearchReplaceReportVariableNames(report, "[Wheat].Structure.Height", "[Wheat].Leaf.Height");
                JsonUtilities.SearchReplaceReportVariableNames(report, "[Wheat].Structure.LeafTipsAppeared", "[Wheat].Leaf.Tips");
                JsonUtilities.SearchReplaceReportVariableNames(report, "[Wheat].Structure.FinalLeafNumber", "[Wheat].Leaf.FinalLeafNumber");
                JsonUtilities.SearchReplaceReportVariableNames(report, "[Wheat].Structure.MainStemPopn", "[Wheat].Leaf.MainStemPopulation");
                JsonUtilities.SearchReplaceReportVariableNames(report, "[Wheat].Structure.TotalStemPopn", "[Wheat].Leaf.StemPopulation");
                JsonUtilities.SearchReplaceReportVariableNames(report, "[Wheat].Structure.BranchNumber", "[Wheat].Leaf.StemNumberPerPlant");
                JsonUtilities.SearchReplaceReportVariableNames(report, "[Wheat].Structure.Phyllochron", "[Wheat].Phenology.Phyllochron");
            }
            foreach (var graph in JsonUtilities.ChildrenOfType(root, "Series"))
            {
                JsonUtilities.SearchReplaceGraphVariableNames(graph, "Wheat.Leaf.AppearedCohortNo", "Wheat.Leaf.Tips");
                JsonUtilities.SearchReplaceGraphVariableNames(graph, "Wheat.Leaf.ExpandedCohortNo", "Wheat.Leaf.Ligules");
                JsonUtilities.SearchReplaceGraphVariableNames(graph, "Wheat.Structure.Height", "Wheat.Leaf.Height");
                JsonUtilities.SearchReplaceGraphVariableNames(graph, "Wheat.Structure.LeafTipsAppeared", "Wheat.Leaf.Tips");
                JsonUtilities.SearchReplaceGraphVariableNames(graph, "Wheat.Structure.FinalLeafNumber", "Wheat.Leaf.FinalLeafNumber");
                JsonUtilities.SearchReplaceGraphVariableNames(graph, "Wheat.Structure.MainStemPopn", "Wheat.Leaf.MainStemPopulation");
                JsonUtilities.SearchReplaceGraphVariableNames(graph, "Wheat.Structure.TotalStemPopn", "Wheat.Leaf.StemPopulation");
                JsonUtilities.SearchReplaceGraphVariableNames(graph, "Wheat.Structure.BranchNumber", "Wheat.Leaf.StemNumberPerPlant");
                JsonUtilities.SearchReplaceGraphVariableNames(graph, "Wheat.Structure.Phyllochron", "Wheat.Phenology.Phyllochron");
            }
        }
>>>>>>> 38e6b378
    }
}
<|MERGE_RESOLUTION|>--- conflicted
+++ resolved
@@ -23,11 +23,7 @@
     public class Converter
     {
         /// <summary>Gets the latest .apsimx file format version.</summary>
-<<<<<<< HEAD
-        public static int LatestVersion { get { return 171; } }
-=======
         public static int LatestVersion { get { return 176; } }
->>>>>>> 38e6b378
 
         /// <summary>Converts a .apsimx string to the latest version.</summary>
         /// <param name="st">XML or JSON string to convert.</param>
@@ -5398,24 +5394,6 @@
                 manager.Save();
             }
         }
-<<<<<<< HEAD
-        /// <summary>
-        /// Change Maize model to use simple leaf class
-        /// </summary>
-        /// <param name="root">The root JSON token.</param>
-        /// <param name="_">The name of the apsimx file.</param>
-        private static void UpgradeToVersion171(JObject root, string _)
-        {
-
-            foreach (var report in JsonUtilities.ChildrenOfType(root, "Report"))
-            {
-                JsonUtilities.SearchReplaceReportVariableNames(report, "[Maize].Structure.LeafTipsAppeared", "[Maize].Leaf.Tips");
-                JsonUtilities.SearchReplaceReportVariableNames(report, "[Maize].Leaf.ExpandedCohortNo", "[Maize].Leaf.Ligules");
-                JsonUtilities.SearchReplaceReportVariableNames(report, "[Maize].Structure.Height", "[Maize].Leaf.Height");
-            }
-        }
-
-=======
 
         /// <summary>
         /// Add minimum germination temperature to GerminatingPhase under Phenology.
@@ -5587,6 +5565,5 @@
                 JsonUtilities.SearchReplaceGraphVariableNames(graph, "Wheat.Structure.Phyllochron", "Wheat.Phenology.Phyllochron");
             }
         }
->>>>>>> 38e6b378
     }
 }
