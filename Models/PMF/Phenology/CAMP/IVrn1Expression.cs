--- conflicted
+++ resolved
@@ -6,15 +6,9 @@
     {
         /// <summary>The plases name</summary>
         string Name { get; }
-<<<<<<< HEAD
         
         /// <summary> Vrn1 expression</summary>
         double Vrn1 { get;}
-=======
-
-        /// <summary> Fraction of progress through the phase</summary>
-        double Vrn1 { get; }
->>>>>>> 999c7c9f
 
         /// <summary> Vrn 2 expression</summary>
         double Vrn2 { get; }
