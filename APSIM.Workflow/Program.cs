--- conflicted
+++ resolved
@@ -1,5 +1,4 @@
-<<<<<<< HEAD
-﻿using APSIM.Shared.Utilities;
+using APSIM.Shared.Utilities;
 using CommandLine;
 using System;
 using System.Collections.Generic;
@@ -7,17 +6,7 @@
 using System.Linq;
 using Microsoft.Extensions.Logging;
 using Microsoft.Extensions.Logging.Console;
-=======
-﻿using CommandLine;
-using System.Diagnostics;
-using Models.Core;
-using Models.Core.ApsimFile;
-using Models.Climate;
-using APSIM.Shared.Utilities;
-using System.IO.Compression;
-using System.Net;
 using APSIM.Core;
->>>>>>> 701b9e74
 
 namespace APSIM.Workflow;
 
@@ -29,18 +18,6 @@
 {
     /// <summary>Exit code for the application.</summary>
     private static int exitCode = 0;
-<<<<<<< HEAD
-=======
-    public static List<string> apsimFilePaths = [];
-
-    /// <summary>
-    /// Production token URL
-    /// </summary>
-    public static string WORKFLO_API_TOKEN_URL = "https://digitalag.csiro.au/workflo/antiforgery/token";
-
-    // // Development token URL
-    // public static WORKFLO_API_TOKEN_URL = "http://localhost:8040/antiforgery/token";
->>>>>>> 701b9e74
 
     /// <summary>List of APSIM file paths to be processed.</summary>
     public static List<string> apsimFilePaths = new();
@@ -91,7 +68,6 @@
             }
             if (!string.IsNullOrWhiteSpace(options.DirectoryPath))
             {
-<<<<<<< HEAD
                 try
                 {
                     bool weatherFilesCopied = false;
@@ -121,167 +97,17 @@
                     string splitDirectory = newSplitDirectories.FirstOrDefault();
                     if (options.Verbose)
                         logger.LogInformation("Split directory: " + splitDirectory);
-=======
-                Program.apsimFilePaths = StandardiseFilePaths(Directory.GetFiles(options.DirectoryPath, "*.apsimx").ToList());
-                Console.WriteLine("Processing file: " + options.DirectoryPath);
-                bool weatherFilesCopied = CopyWeatherFiles(options, Program.apsimFilePaths );
-
-                WorkFloFileUtilities.CreateValidationWorkFloFile(options.DirectoryPath, Program.apsimFilePaths);
-                if (!File.Exists(Path.Combine(options.DirectoryPath, "workflow.yml")))
-                    throw new Exception("Error: Failed to create validation workflow file.");
-
-                if(options.Verbose)
-                    Console.WriteLine("Validation workflow file created.");
-
-                bool zipFileCreated = CreateZipFile(options.DirectoryPath);
-
-                if(options.Verbose && zipFileCreated)
-                    Console.WriteLine("Zip file created.");
-
-                if(weatherFilesCopied & zipFileCreated)
-                {
-                    SubmitWorkFloJob(options.DirectoryPath).Wait();
-                }
-                else
-                {
-                    throw new Exception("There was an issue organising the files for submittal to Azure.\n");
-                }
-
-                if (options.Verbose)
-                    Console.WriteLine("Finished with exit code " + exitCode);
-            }
-        }
-        catch (Exception ex)
-        {
-            Console.WriteLine("Error: " + ex.Message);
-            exitCode = 1;
-        }
-    }
-
-    private static async Task SubmitWorkFloJob(string directoryPath)
-    {
-
-        // Setup HTTP client with cookie container.
-        CookieContainer cookieContainer = new();
-        HttpClientHandler httpClientHandler = new()
-        {
-            CookieContainer = cookieContainer,
-            UseCookies = true,
-        };
-
-        // Get Token for subsequent request.
-        using HttpClient httpClient = new(httpClientHandler);
-        Uri tokenUri = new(Program.WORKFLO_API_TOKEN_URL);
-        var response = await httpClient.GetAsync(tokenUri);
-        var token = await httpClient.GetStringAsync(tokenUri);
-        CookieCollection responseCookies = cookieContainer.GetCookies(tokenUri);
-
-        // Submit Azure job.
-        HttpResponseMessage submitAzureRequest = await SendSubmitAzureJobRequest(directoryPath, httpClient, token);
-        if (submitAzureRequest.IsSuccessStatusCode)
-        {
-            Console.WriteLine("WorkFlo job submitted successfully.");
-        }
-        else
-        {
-            var responseContentJson = submitAzureRequest.Content.ReadAsStringAsync().Result;
-            Console.WriteLine("Error: Failed to submit WorkFlo job. Reason:\n" + responseContentJson);
-            exitCode = 1;
-        }
-    }
-
-    private static async Task<HttpResponseMessage> SendSubmitAzureJobRequest(string directoryPath, HttpClient httpClient, string token)
-    {
-        Uri azureSubmitJobUri = new(Program.WORKFLO_API_SUBMIT_AZURE_URL);
-        var content = new MultipartFormDataContent
-        {
-            { new StreamContent(File.OpenRead(Path.Combine(directoryPath, "payload.zip")), 8192), "file", "payload.zip" }
-        };
-        content.Headers.Add("X-XSRF-TOKEN", token);
-        HttpRequestMessage request = new(HttpMethod.Post, azureSubmitJobUri) { Content = content };
-        HttpResponseMessage message = await httpClient.SendAsync(request);
-        return message;
-    }
-
-    /// <summary>
-    /// Creates a zip file from the specified directory.
-    /// </summary>
-    /// <param name="directoryPath">directory where payload files can be found.</param>
-    private static bool CreateZipFile(string directoryPath)
-    {
-        if (directoryPath == null)
-            throw new Exception("Error: Directory path is null while trying to create zip file.");
-
-        var parentDirectory = Directory.GetParent(directoryPath);
-        if (parentDirectory == null || parentDirectory.Parent == null)
-            throw new Exception("Error: Directory path is invalid while trying to create zip file.");
-        string directoryParentPath = parentDirectory.Parent.FullName;
-        string zipFilePath = Path.Combine(directoryParentPath, "payload.zip");
-
-        if (File.Exists(zipFilePath))
-            File.Delete(zipFilePath);
-
-        RemoveDatabaseFiles(directoryPath);
-
-        ZipFile.CreateFromDirectory(directoryPath, zipFilePath, CompressionLevel.SmallestSize, false);
-
-        if (!File.Exists(zipFilePath))
-            throw new Exception("Error: Failed to create zip file.");
-
-        string finalZipFilePath = Path.Combine(directoryPath, "payload.zip");
-        if(File.Exists(finalZipFilePath))
-            File.Delete(finalZipFilePath);
-
-        File.Move(zipFilePath, finalZipFilePath);
-        return true;
-    }
-
-    /// <summary>
-    /// Removes the database files from Directory to reduce request entity size for WorkFlo API.
-    /// </summary>
-    /// <remarks>The db files are not needed as they will be regenerated on Azure.</remarks>
-    /// <param name="directoryPath"></param>
-    private static void RemoveDatabaseFiles(string directoryPath)
-    {
-        foreach(string dbFilePath in Directory.GetFiles(directoryPath,"*.db"))
-        {
-            File.Delete(dbFilePath);
-        }
-    }
-
-    /// <summary>
-    /// Handles parser errors to ensure that a non-zero exit code
-    /// is returned when parse errors are encountered.
-    /// </summary>
-    /// <param name="errors">Parse errors.</param>
-    private static void HandleParseError(IEnumerable<Error> errors)
-    {
-        // To help with Jenkins only errors.
-        foreach (var error in errors)
-        {
-            //We need to exclude these as the nuget package has a bug that causes them to appear even if there is no error.
-            if (error as VersionRequestedError == null && error as HelpRequestedError == null && error as MissingRequiredOptionError == null)
-            {
-                Console.WriteLine("Console error output: " + error.ToString());
-                Trace.WriteLine("Trace error output: " + error.ToString());
-            }
-        }
->>>>>>> 701b9e74
 
                     // Check that xlsx files are present in the split directory
                     logger.LogInformation($"Before creating workflow file, xlsx files found in {splitDirectory} :{Directory.GetFiles(splitDirectory, "*.xlsx", SearchOption.AllDirectories).Length != 0}");
 
                     WorkFloFileUtilities.CreateValidationWorkFloFile(splitDirectory, newSplitDirectories, options.GitHubAuthorID, options.DockerImageTag);  
 
-<<<<<<< HEAD
                     if (!File.Exists(Path.Combine(splitDirectory, "workflow.yml")))
                     {
                         exitCode++;
                         throw new Exception("Error: Failed to create validation workflow file.");
                     }
-=======
-                var simulations = FileFormat.ReadFromString<Simulations>(apsimxFileText).Model as Simulations;
->>>>>>> 701b9e74
 
                     if(options.Verbose)
                         logger.LogInformation("Validation workflow file created.");
@@ -339,19 +165,7 @@
     {
         foreach (var error in errors)
         {
-<<<<<<< HEAD
             if (error as VersionRequestedError == null && error as HelpRequestedError == null && error as MissingRequiredOptionError == null)
-=======
-
-            if (string.IsNullOrWhiteSpace(apsimFilePath))
-            {
-                throw new Exception("Error: APSIMX file not found while searching the directory.");
-            }
-
-            apsimxFileText = File.ReadAllText(apsimFilePath);
-
-            if (string.IsNullOrWhiteSpace(apsimxFileText))
->>>>>>> 701b9e74
             {
                 logger.LogError("Console error output: " + error.ToString());
                 logger.LogError("Trace error output: " + error.ToString());
