﻿using Models.Core;
using Models.CLEM.Activities;
using System;
using System.Collections.Generic;
using System.Linq;
using System.Text;
using Models.Core.Attributes;
using System.ComponentModel.DataAnnotations;
using Models.CLEM.Resources;
using Newtonsoft.Json;
using System.IO;

namespace Models.CLEM.Groupings
{
    ///<summary>
    /// Contains a group of filters to identify individual in labour pool
    ///</summary> 
    [Serializable]
    [ViewName("UserInterface.Views.PropertyView")]
    [PresenterName("UserInterface.Presenters.PropertyPresenter")]
    [ValidParent(ParentType = typeof(LabourActivityFeed))]
    [Description("This labour filter group selects specific individuals from the labour pool using any number of Labour Filters. This filter group includes feeding rules. No filters will apply rules to all individuals. Multiple feeding groups will select groups of individuals required.")]
    [Version(1, 0, 1, "")]
<<<<<<< HEAD
    [HelpUri(@"Content/Features/Filters/LabourFeedGroup.htm")]
    public class LabourFeedGroup : FilterGroup<Labour>
=======
    [HelpUri(@"Content/Features/Filters/Groups/LabourFeedGroup.htm")]
    public class LabourFeedGroup: CLEMModel, IFilterGroup
>>>>>>> d8a787eb
    {
        /// <summary>
        /// Value to supply for each month
        /// </summary>
        [Description("Value to supply")]
        [GreaterThanValue(0)]
        public double Value { get; set; }

        /// <summary>
        /// Constructor
        /// </summary>
        public LabourFeedGroup()
        {
            base.ModelSummaryStyle = HTMLSummaryStyle.SubActivity;
        }

        #region descriptive summary

        /// <summary>
        /// Provides the description of the model settings for summary (GetFullSummary)
        /// </summary>
        /// <param name="formatForParentControl">Use full verbose description</param>
        /// <returns></returns>
        public override string ModelSummary(bool formatForParentControl)
        {
            using (StringWriter htmlWriter = new StringWriter())
            {
                if (this.Parent.GetType() != typeof(LabourActivityFeed))
                {
                    htmlWriter.Write("<div class=\"warningbanner\">This Labour Feed Group must be placed beneath a Labour Activity Feed component</div>");
                    return htmlWriter.ToString();
                }

                LabourFeedActivityTypes ft = (this.Parent as LabourActivityFeed).FeedStyle;
                htmlWriter.Write("\r\n<div class=\"activityentry\">");
                switch (ft)
                {
                    case LabourFeedActivityTypes.SpecifiedDailyAmountPerAE:
                    case LabourFeedActivityTypes.SpecifiedDailyAmountPerIndividual:
                        htmlWriter.Write("<span class=\"" + ((Value <= 0) ? "errorlink" : "setvalue") + "\">" + Value.ToString() + "</span>");
                        break;
                    default:
                        break;
                }

                ZoneCLEM zoneCLEM = FindAncestor<ZoneCLEM>();
                ResourcesHolder resHolder = zoneCLEM.FindChild<ResourcesHolder>();
                HumanFoodStoreType food = resHolder.GetResourceItem(this, (this.Parent as LabourActivityFeed).FeedTypeName, OnMissingResourceActionTypes.Ignore, OnMissingResourceActionTypes.Ignore) as HumanFoodStoreType;
                if (food != null)
                {
                    htmlWriter.Write(" " + food.Units + " ");
                }

                htmlWriter.Write("<span class=\"setvalue\">");
                switch (ft)
                {
                    case LabourFeedActivityTypes.SpecifiedDailyAmountPerIndividual:
                        htmlWriter.Write(" per individual per day");
                        break;
                    case LabourFeedActivityTypes.SpecifiedDailyAmountPerAE:
                        htmlWriter.Write(" per AE per day");
                        break;
                    default:
                        break;
                }
                htmlWriter.Write("</span> ");
                switch (ft)
                {
                    case LabourFeedActivityTypes.SpecifiedDailyAmountPerAE:
                    case LabourFeedActivityTypes.SpecifiedDailyAmountPerIndividual:
                        htmlWriter.Write("is fed to each individual");
                        break;
                }
                htmlWriter.Write(" that matches the following conditions:");

                htmlWriter.Write("</div>");
                return htmlWriter.ToString(); 
            }
        }

        /// <summary>
        /// Provides the closing html tags for object
        /// </summary>
        /// <returns></returns>
        public override string ModelSummaryInnerClosingTags(bool formatForParentControl)
        {
            return "\r\n</div>";
        }

        /// <summary>
        /// Provides the closing html tags for object
        /// </summary>
        /// <returns></returns>
        public override string ModelSummaryInnerOpeningTags(bool formatForParentControl)
        {
            using (StringWriter htmlWriter = new StringWriter())
            {
                htmlWriter.Write("\r\n<div class=\"filterborder clearfix\">");

                if (FindAllChildren<Filter>().Count() == 0)                
                    htmlWriter.Write("<div class=\"filter\">All individuals</div>");
                
                return htmlWriter.ToString(); 
            }
        }

        #endregion
    }
}<|MERGE_RESOLUTION|>--- conflicted
+++ resolved
@@ -21,13 +21,8 @@
     [ValidParent(ParentType = typeof(LabourActivityFeed))]
     [Description("This labour filter group selects specific individuals from the labour pool using any number of Labour Filters. This filter group includes feeding rules. No filters will apply rules to all individuals. Multiple feeding groups will select groups of individuals required.")]
     [Version(1, 0, 1, "")]
-<<<<<<< HEAD
-    [HelpUri(@"Content/Features/Filters/LabourFeedGroup.htm")]
+    [HelpUri(@"Content/Features/Filters/Groups/LabourFeedGroup.htm")]
     public class LabourFeedGroup : FilterGroup<Labour>
-=======
-    [HelpUri(@"Content/Features/Filters/Groups/LabourFeedGroup.htm")]
-    public class LabourFeedGroup: CLEMModel, IFilterGroup
->>>>>>> d8a787eb
     {
         /// <summary>
         /// Value to supply for each month
