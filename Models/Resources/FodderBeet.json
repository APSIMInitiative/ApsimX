--- conflicted
+++ resolved
@@ -1,11 +1,7 @@
 {
   "$type": "Models.Core.Simulations, Models",
   "ExplorerWidth": 0,
-<<<<<<< HEAD
-  "Version": 202,
-=======
   "Version": 203,
->>>>>>> bcaf8b2e
   "Name": "Simulations",
   "Children": [
     {
