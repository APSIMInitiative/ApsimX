using CommandLine;
using System;
using System.Collections.Generic;
using System.IO;
using System.Linq;
using Microsoft.Extensions.Logging;
using Microsoft.Extensions.Logging.Console;
using System.Diagnostics;
using System.Threading.Tasks;
using Humanizer;
using System.Threading;

namespace APSIM.Workflow;


/// <summary>
/// Main program class for the APSIM.Workflow application.
/// </summary>
public class Program
{
    /// <summary>Exit code for the application.</summary>
    private static int exitCode = 0;

    /// <summary>List of APSIM file paths to be processed.</summary>
    public static List<string> apsimFilePaths = new();

    private static ILogger<Program> logger;


    /// <summary> Main entry point for APSIM.WorkFlow</summary>
    /// <param name="args">command line arguments</param>
    public static int Main(string[] args)
    {
        using var loggerFactory = LoggerFactory.Create(builder =>
        {
            builder.AddConsole(options =>
            {
                options.FormatterName = MinimalConsoleFormatter.FormatterName;
            });
            builder.AddConsoleFormatter<MinimalConsoleFormatter, ConsoleFormatterOptions>();
        });
        logger = loggerFactory.CreateLogger<Program>();

        Parser.Default.ParseArguments<Options>(args).WithParsed(RunOptions).WithNotParsed(HandleParseError);

        return exitCode;
    }


    /// <summary>Runs the application with the specified options.</summary>
    /// <param name="options"></param>
    private static void RunOptions(Options options)
    {
        try
        {
            if (options.SplitFiles != null)
            {
                FileSplitter.Run(options.DirectoryPath, options.SplitFiles, true, logger);
                return;
            }
            else if (options.ValidationLocations)
            {
                if (options.Verbose)
                    logger.LogInformation("Validation locations:");

                foreach (string dir in ValidationLocationUtility.GetDirectoryPaths())
                {
                    Console.WriteLine(dir);
                }
            }
            if (!string.IsNullOrEmpty(options.DirectoryPath))
            {
                Stopwatch stopwatch = new Stopwatch();
                stopwatch.Start();
                try
                {
                    PrepareAndSubmitWorkflowJob(options);
                    stopwatch.Stop();
                }
                catch (Exception ex)
                {
                    logger.LogError($"Validation workflow error: {ex.Message}\n{ex.StackTrace}");
                    stopwatch.Stop();
                    logger.LogInformation($"Workflow failed after: {stopwatch.Elapsed.Humanize()}");
                    exitCode = 1;
                }

                logger.LogInformation($"Validation workflow completed successfully in {stopwatch.Elapsed.Humanize()}");
            }
        }
        catch (Exception ex)
        {
            logger.LogError("Error: " + ex.Message);
            exitCode = 1;
        }
    }

    private static void PrepareAndSubmitWorkflowJob(Options options)
    {
        WorkFloFileUtilities.CreateValidationWorkFloFile(options);
        if (options.Verbose)
            logger.LogInformation("Validation workflow file created.");

        bool zipFileCreated = PayloadUtilities.CreateZipFile(options.DirectoryPath, options.Verbose);
        if (options.Verbose && zipFileCreated)
            logger.LogInformation("Zip file created.");

        if (zipFileCreated & exitCode == 0)
        {
            if (options.Verbose)
                logger.LogInformation("Submitting workflow job to Azure.");

            PayloadUtilities.SubmitWorkFloJob(options.DirectoryPath).Wait();
        }
        else if (zipFileCreated & exitCode != 0)
        {
            logger.LogError("There was an issue with the validation workflow. Please check the logs for more details.");
        }
        else throw new Exception("There was an issue organising the files for submittal to Azure.\n");
        

        
    }

    /// <summary>
    /// Prints the contents of the split directory.
    /// </summary>
    /// <param name="splitDirectory">The path to the split directory.</param>
    private static void PrintSplitDirectoryContents(string splitDirectory)
    {
        logger.LogInformation(splitDirectory);
        logger.LogInformation($"Files in {splitDirectory}:");
        foreach (string file in Directory.GetFiles(splitDirectory))
        {
            logger.LogInformation("  " + Path.GetFileName(file));
        }
        logger.LogInformation("");
    }


    /// <summary>
    /// Handles parser errors to ensure that a non-zero exit code
    /// is returned when parse errors are encountered.
    /// </summary>
    /// <param name="errors">Parse errors</param>
    private static void HandleParseError(IEnumerable<Error> errors)
    {
        foreach (var error in errors)
        {
            if (error as VersionRequestedError == null && error as HelpRequestedError == null && error as MissingRequiredOptionError == null)
            {
                logger.LogError("Console error output: " + error.ToString());
                logger.LogError("Trace error output: " + error.ToString());
            }
        }

        if (!(errors.IsHelp() || errors.IsVersion() || errors.Any(e => e is MissingRequiredOptionError)))
            exitCode = 1;
    }

<<<<<<< HEAD
    /// <summary>
    /// Copies the weather files from the specified directories in the apsimx file to the directory.
    /// </summary>
    /// <param name="zipFile"></param>
    private static bool CopyWeatherFiles(Options options, List<string> apsimFilePaths)
    {
        try
        {
            foreach (string apsimFilePath in apsimFilePaths)
            {
                string apsimxFileText = GetApsimXFileTextFromFile(apsimFilePath);
                if (string.IsNullOrWhiteSpace(apsimxFileText))
                {
                    throw new Exception("Error: Failed to get APSIMX file text.");
                }

                var simulations = FileFormat.ReadFromString<Simulations>(apsimxFileText).Model as Simulations;

                if (simulations == null)
                {
                    throw new Exception("Error: Failed to read simulations from APSIMX file.");
                }

                List<Weather> weatherModels = simulations.Node.FindChildren<Weather>(recurse: true).ToList();

                if (weatherModels.Count != 0)
                {
                    if (options.Verbose)
                    {
                        Console.WriteLine("Weather files found");
                    }
                }
                else
                {
                    Console.WriteLine("No weather files found");
                    return true;
                }

                foreach (Weather weather in weatherModels)
                {
                    string oldPath = weather.FileName;
                    string source = PathUtilities.GetAbsolutePath(weather.FileName, "").Replace("\\", "/").Replace("APSIM.Workflow/", "");
                    string destination = Path.Combine(options.DirectoryPath, Path.GetFileName(source)).Replace("\\", "/");
                    string containerWorkingDirPath = "/wd";
                    string newPath = Path.Combine(containerWorkingDirPath, Path.GetFileName(source)).Replace("\\", "/");

                    try
                    {
                        // only copies if the file is in a directory other than the current one.
                        if (oldPath.Contains("\\") || oldPath.Contains("/"))
                            File.Copy(source, destination, true);
                    }
                    catch (Exception ex)
                    {
                        throw new Exception($"Unable to copy weather file from {source} to {destination}. Exception:\n {ex}");
                    }

                    if (options.Verbose)
                    {
                        Console.WriteLine($"Copied weather file: " + "'" + source + "'" + " to " + "'" + destination + "'");
                    }
                    UpdateWeatherFileNamePathInApsimXFile(apsimxFileText, oldPath, newPath, options, apsimFilePath);
                }
            }
        }
        catch (Exception ex)
        {
            Console.WriteLine("Error: " + ex.Message);
            exitCode = 1;
        }
        return true;
    }

    /// <summary>
    /// Standardises the file paths to use forward slashes.
    /// </summary>
    /// <param name="apsimFilePaths"></param>
    /// <returns></returns>
    private static List<string> StandardiseFilePaths(List<string> apsimFilePaths)
    {
        List<string> fixedPaths = new();
        foreach (string path in apsimFilePaths)
        {
            string newPath = path.Replace("\\", "/");
            fixedPaths.Add(newPath);
        }
        return fixedPaths;
    }

    /// <summary>
    /// Gets the path of the apsimx file from the directory.
    /// </summary>
    /// <param name="zipFile"></param>
    /// <returns>a string</returns>
    /// <exception cref="Exception"></exception>
    public static string GetApsimXFileTextFromFile(string apsimFilePath)
    {
        string apsimxFileText = string.Empty;
        try
        {

            if (string.IsNullOrWhiteSpace(apsimFilePath))
            {
                throw new Exception("Error: APSIMX file not found while searching the directory.");
            }

            apsimxFileText = File.ReadAllText(apsimFilePath);

            if (string.IsNullOrWhiteSpace(apsimxFileText))
            {
                throw new Exception("Error: While getting apsimx file text, it was found to be null.");
            }
        }
        catch (Exception ex)
        {
            Console.WriteLine("Error: " + ex.Message);
            exitCode = 1;
        }

        return apsimxFileText;
    }

        /// <summary>
        /// Updates the weather file name path in the APSIMX file.
        /// </summary>
        /// <param name="apsimxFileText">The APSIMX file text.</param>
        /// <param name="oldPath">The old path of the weather file.</param>
        /// <param name="newPath">The new path of the weather file.</param>
        /// <param name="directoryPath">The directory path.</param>
        public static void UpdateWeatherFileNamePathInApsimXFile(string apsimxFileText, string oldPath, string newPath, Options options, string apsimFilePath)
        {
            string newApsimxFileText = apsimxFileText.Replace("\\\\", "\\").Replace(oldPath, newPath);

            if (string.IsNullOrWhiteSpace(options.DirectoryPath))
                throw new Exception("Error: Directory path is null while trying to update weather file path in APSIMX file.");

            string savePath = Path.Combine(options.DirectoryPath, Path.GetFileName(apsimFilePath)).Replace("\\", "/");

            try
            {
                File.WriteAllText(savePath, newApsimxFileText);
            }
            catch (Exception)
            {
                throw new Exception($"Unable to save new weather file path to weather file at :{savePath}");
            }

            if(options.Verbose)
            {
                Console.WriteLine("Successfully updated weather file path in " + savePath);
            }
        }

}


=======
    
}
>>>>>>> 45740614
<|MERGE_RESOLUTION|>--- conflicted
+++ resolved
@@ -117,9 +117,9 @@
             logger.LogError("There was an issue with the validation workflow. Please check the logs for more details.");
         }
         else throw new Exception("There was an issue organising the files for submittal to Azure.\n");
-        
 
-        
+
+
     }
 
     /// <summary>
@@ -158,164 +158,5 @@
             exitCode = 1;
     }
 
-<<<<<<< HEAD
-    /// <summary>
-    /// Copies the weather files from the specified directories in the apsimx file to the directory.
-    /// </summary>
-    /// <param name="zipFile"></param>
-    private static bool CopyWeatherFiles(Options options, List<string> apsimFilePaths)
-    {
-        try
-        {
-            foreach (string apsimFilePath in apsimFilePaths)
-            {
-                string apsimxFileText = GetApsimXFileTextFromFile(apsimFilePath);
-                if (string.IsNullOrWhiteSpace(apsimxFileText))
-                {
-                    throw new Exception("Error: Failed to get APSIMX file text.");
-                }
 
-                var simulations = FileFormat.ReadFromString<Simulations>(apsimxFileText).Model as Simulations;
-
-                if (simulations == null)
-                {
-                    throw new Exception("Error: Failed to read simulations from APSIMX file.");
-                }
-
-                List<Weather> weatherModels = simulations.Node.FindChildren<Weather>(recurse: true).ToList();
-
-                if (weatherModels.Count != 0)
-                {
-                    if (options.Verbose)
-                    {
-                        Console.WriteLine("Weather files found");
-                    }
-                }
-                else
-                {
-                    Console.WriteLine("No weather files found");
-                    return true;
-                }
-
-                foreach (Weather weather in weatherModels)
-                {
-                    string oldPath = weather.FileName;
-                    string source = PathUtilities.GetAbsolutePath(weather.FileName, "").Replace("\\", "/").Replace("APSIM.Workflow/", "");
-                    string destination = Path.Combine(options.DirectoryPath, Path.GetFileName(source)).Replace("\\", "/");
-                    string containerWorkingDirPath = "/wd";
-                    string newPath = Path.Combine(containerWorkingDirPath, Path.GetFileName(source)).Replace("\\", "/");
-
-                    try
-                    {
-                        // only copies if the file is in a directory other than the current one.
-                        if (oldPath.Contains("\\") || oldPath.Contains("/"))
-                            File.Copy(source, destination, true);
-                    }
-                    catch (Exception ex)
-                    {
-                        throw new Exception($"Unable to copy weather file from {source} to {destination}. Exception:\n {ex}");
-                    }
-
-                    if (options.Verbose)
-                    {
-                        Console.WriteLine($"Copied weather file: " + "'" + source + "'" + " to " + "'" + destination + "'");
-                    }
-                    UpdateWeatherFileNamePathInApsimXFile(apsimxFileText, oldPath, newPath, options, apsimFilePath);
-                }
-            }
-        }
-        catch (Exception ex)
-        {
-            Console.WriteLine("Error: " + ex.Message);
-            exitCode = 1;
-        }
-        return true;
-    }
-
-    /// <summary>
-    /// Standardises the file paths to use forward slashes.
-    /// </summary>
-    /// <param name="apsimFilePaths"></param>
-    /// <returns></returns>
-    private static List<string> StandardiseFilePaths(List<string> apsimFilePaths)
-    {
-        List<string> fixedPaths = new();
-        foreach (string path in apsimFilePaths)
-        {
-            string newPath = path.Replace("\\", "/");
-            fixedPaths.Add(newPath);
-        }
-        return fixedPaths;
-    }
-
-    /// <summary>
-    /// Gets the path of the apsimx file from the directory.
-    /// </summary>
-    /// <param name="zipFile"></param>
-    /// <returns>a string</returns>
-    /// <exception cref="Exception"></exception>
-    public static string GetApsimXFileTextFromFile(string apsimFilePath)
-    {
-        string apsimxFileText = string.Empty;
-        try
-        {
-
-            if (string.IsNullOrWhiteSpace(apsimFilePath))
-            {
-                throw new Exception("Error: APSIMX file not found while searching the directory.");
-            }
-
-            apsimxFileText = File.ReadAllText(apsimFilePath);
-
-            if (string.IsNullOrWhiteSpace(apsimxFileText))
-            {
-                throw new Exception("Error: While getting apsimx file text, it was found to be null.");
-            }
-        }
-        catch (Exception ex)
-        {
-            Console.WriteLine("Error: " + ex.Message);
-            exitCode = 1;
-        }
-
-        return apsimxFileText;
-    }
-
-        /// <summary>
-        /// Updates the weather file name path in the APSIMX file.
-        /// </summary>
-        /// <param name="apsimxFileText">The APSIMX file text.</param>
-        /// <param name="oldPath">The old path of the weather file.</param>
-        /// <param name="newPath">The new path of the weather file.</param>
-        /// <param name="directoryPath">The directory path.</param>
-        public static void UpdateWeatherFileNamePathInApsimXFile(string apsimxFileText, string oldPath, string newPath, Options options, string apsimFilePath)
-        {
-            string newApsimxFileText = apsimxFileText.Replace("\\\\", "\\").Replace(oldPath, newPath);
-
-            if (string.IsNullOrWhiteSpace(options.DirectoryPath))
-                throw new Exception("Error: Directory path is null while trying to update weather file path in APSIMX file.");
-
-            string savePath = Path.Combine(options.DirectoryPath, Path.GetFileName(apsimFilePath)).Replace("\\", "/");
-
-            try
-            {
-                File.WriteAllText(savePath, newApsimxFileText);
-            }
-            catch (Exception)
-            {
-                throw new Exception($"Unable to save new weather file path to weather file at :{savePath}");
-            }
-
-            if(options.Verbose)
-            {
-                Console.WriteLine("Successfully updated weather file path in " + savePath);
-            }
-        }
-
-}
-
-
-=======
-    
-}
->>>>>>> 45740614
+}