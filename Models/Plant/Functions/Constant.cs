--- conflicted
+++ resolved
@@ -12,11 +12,7 @@
     /// </summary>
     [Serializable]
     [ViewName("UserInterface.Views.GridView")]
-<<<<<<< HEAD
-    [PresenterName("UserInterface.Presenters.ConstantPresenter")]
-=======
     [PresenterName("UserInterface.Presenters.PropertyPresenter")]
->>>>>>> 459749e4
     public class Constant : Model, IFunction
     {
         /// <summary>Gets the value.</summary>
