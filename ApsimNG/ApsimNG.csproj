--- conflicted
+++ resolved
@@ -742,11 +742,8 @@
     <EmbeddedResource Include="Resources\AgPastureTissueDynamics.png" />
     <EmbeddedResource Include="Resources\MenuImages\Settings.png" />
     <EmbeddedResource Include="Resources\LargeImages\WhiteClover.png" />
-<<<<<<< HEAD
     <EmbeddedResource Include="Resources\TreeViewImages\G_Range.png" />
-=======
     <EmbeddedResource Include="Resources\RadInt.jpg" />
->>>>>>> b57e2149
     <Content Include="Resources\TreeViewImages\apsim logo32.png" />
     <None Include="Resources\window_delete1.png" />
     <None Include="Resources\Close1.png" />
