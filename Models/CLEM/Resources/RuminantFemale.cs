﻿using System;
using System.Collections.Generic;
using System.Linq;

namespace Models.CLEM.Resources
{
    /// <summary>
    /// Object for an individual female Ruminant.
    /// </summary>
    [Serializable]
    public class RuminantFemale : Ruminant
    {
        /// <inheritdoc/>
        public override Sex Sex { get { return Sex.Female; } }

        /// <inheritdoc/>
        public override string BreederClass
        {
            get
            {
                if (IsPreBreeder)
                    return "PreBreeder";
                else
                {
                    if(IsSpayed)
                        return "Spayed";
                    else if (IsWebbed)
                        return "Webbed";
                    else
                        return "Breeder";
                }
            }
        }

        /// <inheritdoc/>
        [FilterByProperty]
        public override bool IsSterilised { get { return (IsWebbed || IsSpayed); } }

        /// <summary>
        /// Is the female webbed
        /// </summary>
        [FilterByProperty]
        public bool IsWebbed { get { return Attributes.Exists("Webbed"); } }

        /// <summary>
        /// Is the female spayed
        /// </summary>
        [FilterByProperty]
        public bool IsSpayed { get { return Attributes.Exists("Spayed"); } }

        /// <summary>
        /// Is female weaned and of minimum breeding age and weight 
        /// </summary>
        [FilterByProperty]
        public bool IsBreeder
        {
            get
            {
<<<<<<< HEAD
                return Weaned && (AgeInDays >= BreedParams.MinimumAge1stMating.InDays) && (HighWeight >= BreedParams.MinimumSize1stMating * StandardReferenceWeight);
=======
                return Weaned && !IsPreBreeder && !IsSterilised;
>>>>>>> dce17a51
            }
        }

        /// <summary>
        /// Is this individual a valid breeder and in condition
        /// </summary>
        public override bool IsAbleToBreed
        {
            get
            {
<<<<<<< HEAD
                return (this.IsBreeder && !this.IsPregnant && TimeSince(RuminantTimeSpanTypes.GaveBirth).TotalDays >= BreedParams.MinimumDaysBirthToConception && (!IsWebbed && !IsSpayed));
=======
                return (IsBreeder && !IsPregnant && (Age - AgeAtLastBirth) * 30.4 >= BreedParams.MinimumDaysBirthToConception);
            }
        }

        /// <summary>
        /// Indicates if this female is a heifer
        /// Heifer equals less than min breed age and no offspring
        /// </summary>
        [FilterByProperty]
        public bool IsHeifer
        {
            get
            {
                // wiki - weaned, no calf, <3 years. We use the ageAtFirstMating
                // AL updated 28/10/2020. Removed ( && Age < BreedParams.MinimumAge1stMating ) as a heifer can be more than this age if first preganancy failed or missed.
                // this was a misunderstanding opn my part.
                return (Weaned && NumberOfBirths == 0);
            }
        }

        /// <summary>
        /// Indicates if this female is a weaned but less than age at first mating 
        /// </summary>
        [FilterByProperty]
        public bool IsPreBreeder
        {
            get
            {
                // wiki - weaned, no calf, <3 years. We use the ageAtFirstMating
                // AL updated 28/10/2020. Removed ( && Age < BreedParams.MinimumAge1stMating ) as a heifer can be more than this age if first preganancy failed or missed.
                // this was a misunderstanding opn my part.
                //return (Weaned && Age < BreedParams.MinimumAge1stMating); need to include size restriction as well
                return (Weaned && ((HighWeight >= BreedParams.MinimumSize1stMating * StandardReferenceWeight) & (Age >= BreedParams.MinimumAge1stMating)) == false);
>>>>>>> dce17a51
            }
        }

        /// <summary>
        /// Date of last birth
        /// </summary>
        public DateTime DateOfLastBirth { get; set; }

        /// <summary>
        /// Date of last conception
        /// </summary>
        public DateTime DateLastConceived { get; set; }

        ///// <summary>
        ///// The age of female at last birth
        ///// </summary>
        //public double AgeAtLastBirth { get { return TimeSince(RuminantTimeSpanTypes.GaveBirth).TotalDays; } }

        ///// <summary>
        ///// The time (months) passed since last birth
        ///// Returns 0 for pre-first birth females
        ///// </summary>
        //[FilterByProperty]
        //public double MonthsSinceLastBirth
        //{
        //    get
        //    {
        //        if (AgeAtLastBirth > 0)
        //            return Age - AgeAtLastBirth;
        //        else
        //            return 0;
        //    }
        //}

        /// <summary>
        /// Number of births for the female (twins = 1 birth)
        /// </summary>
        [FilterByProperty]
        public int NumberOfBirths { get; set; }

        /// <summary>
        /// Number of offspring for the female
        /// </summary>
        [FilterByProperty]
        public int NumberOfOffspring { get; set; }

        /// <summary>
        /// Number of weaned offspring for the female
        /// </summary>
        [FilterByProperty]
        public int NumberOfWeaned { get; set; }

        /// <summary>
        /// Number of conceptions for the female
        /// </summary>
        [FilterByProperty]
        public int NumberOfConceptions { get; set; }

        /// <summary>
        /// Births this timestep
        /// </summary>
        public int NumberOfBirthsThisTimestep { get; set; }

        ///// <summary>
        ///// The age at last conception
        ///// </summary>
        //public double AgeAtLastConception { get { return TimeSince(RuminantTimeSpanTypes.Conceived).TotalDays; } }

        /// <summary>
        /// Weight at time of conception
        /// </summary>
        public double WeightAtConception { get; set; }

        /// <summary>
        /// Highest weight achieved when not pregnant
        /// </summary>
        public double HighWeightWhenNotPregnant { get; set; }

        /// <summary>
        /// Track the highest weight of a female when not pregnant
        /// </summary>
        /// <param name="weight"></param>
        public void UpdateHighWeightWhenNotPregnant(double weight)
        {
            if(!IsPregnant)
            {
                HighWeightWhenNotPregnant = Math.Max(HighWeightWhenNotPregnant, weight);
            }
        }

        /// <summary>
        /// Predicted birth weight of offspring scaled by mother's relative weight
        /// </summary>
        public double ScaledBirthWeight 
        { 
            get
            {
<<<<<<< HEAD
                return (1 - 0.33 + 0.33 * RelativeSize) * BreedParams.BirthScalar * StandardReferenceWeight;
=======
                return Age - Math.Max(BreedParams.MinimumAge1stMating, AgeEnteredSimulation);
>>>>>>> dce17a51
            }
        }

        /// <summary>
        /// Previous conception rate
        /// </summary>
        public double PreviousConceptionRate { get; set; }

        ///// <summary>
        ///// Months since minimum breeding age or entering the population
        ///// </summary>
        //public double NumberOfBreedingMonths
        //{
        //    get
        //    {
        //        return Age - Math.Max(this.BreedParams.MinimumAge1stMating, this.AgeEnteredSimulation);
        //    }
        //}

        /// <summary>
        /// Store for the style of mating
        /// </summary>
        [FilterByProperty]
        public MatingStyle LastMatingStyle { get; set; }

        /// <summary>
        /// Calculate the number of offspring this preganacy given multiple offspring rates
        /// </summary>
        /// <returns></returns>
        public int CalulateNumberOfOffspringThisPregnancy()
        {
            int birthCount = 1;
            if (BreedParams.MultipleBirthRate != null)
            {
                double rnd = RandomNumberGenerator.Generator.NextDouble();
                double birthProb = 0;
                foreach (double i in BreedParams.MultipleBirthRate)
                {
                    birthCount++;
                    birthProb += i;
                    if (rnd <= birthProb)
                        return birthCount;
                }
                birthCount = 1;
            }
            return birthCount;
        }

        /// <summary>
        /// Indicates if birth is due this month
        /// Knows whether the fetus(es) have survived
        /// </summary>
        public double DaysPregnant
        {
            get
            {
                if (IsPregnant)
                    return TimeSince(RuminantTimeSpanTypes.Conceived).TotalDays;
                else
                    return 0;
            }
        }

        /// <summary>
        /// Indicates if birth is due this month
        /// Knows whether the feotus(es) have survived
        /// </summary>
        public bool BirthDue
        {
            get
            {
                if (IsPregnant)
<<<<<<< HEAD
                    return TimeSince(RuminantTimeSpanTypes.Conceived).TotalDays >= BreedParams.GestationLength.InDays;
=======
                    return Age >= AgeAtLastConception + BreedParams.GestationLength;
>>>>>>> dce17a51
                else
                    return false;
            }
        }

        /// <summary>
        /// Proportion of pregnancy achieved
        /// </summary>
        public double ProportionOfPregnancy
        {
            get
            {
                if (IsPregnant)
                    return TimeSince(RuminantTimeSpanTypes.Conceived).TotalDays/BreedParams.GestationLength.InDays;
                else
                    return 0;
            }
        }


        /// <summary>
        /// Method to handle birth changes
        /// </summary>
        public void UpdateBirthDetails(DateTime date)
        {
            if (CarryingCount > 0)
            {
                NumberOfBirths++;
                NumberOfOffspring += CarryingCount;
                NumberOfBirthsThisTimestep = CarryingCount;
            }
<<<<<<< HEAD

            DateOfLastBirth = date;
            ProportionMilkProductionAchieved = 1;
            MilkLag = 1;
=======
            AgeAtLastBirth = Age;
>>>>>>> dce17a51
            CarryingCount = 0;
            MilkingPerformed = false;
            RelativeConditionAtParturition = RelativeCondition;
        }

        /// <summary>
        /// Allows an activity to pre calculate conception rate
        /// </summary>
        public double? ActivityDeterminedConceptionRate { get; set; }

        /// <summary>
        /// Indicates if the individual is pregnant
        /// </summary>
        [FilterByProperty]
        public bool IsPregnant
        {
            get
            {
                return (CarryingCount > 0);
            }
        }

        /// <summary>
        /// Indicates if individual is carrying multiple feotus
        /// </summary>
        public int CarryingCount { get; set; }

        /// <summary>
        /// Method to remove one offspring that dies between conception and death
        /// </summary>
        public void OneOffspringDies(DateTime date)
        {
            CarryingCount--;
            if (CarryingCount <= 0)
<<<<<<< HEAD
                DateOfLastBirth = date;
=======
                AgeAtLastBirth = Age;
>>>>>>> dce17a51
        }

        /// <summary>
        /// Number of breeding months in simulation. Years since min breeding age or entering the simulation for breeding stats calculations..
        /// </summary>
        public bool SuccessfulPregnancy
        {
            get
            {
<<<<<<< HEAD
                return TimeSince(RuminantTimeSpanTypes.Conceived, DateOfLastBirth).TotalDays == this.BreedParams.GestationLength.InDays;
=======
                return AgeAtLastBirth - AgeAtLastConception == BreedParams.GestationLength;
>>>>>>> dce17a51
            }
        }

        /// <summary>
        /// Method to handle conception changes
        /// </summary>
        public void UpdateConceptionDetails(int number, double rate, int ageOffset, DateTime date)
        {
            // if she was dry breeder remove flag as she has become pregnant.

            if (SaleFlag == HerdChangeReason.DryBreederSale)
                SaleFlag = HerdChangeReason.None;

            PreviousConceptionRate = rate;
            CarryingCount = number;
<<<<<<< HEAD
            //ToDo: Chech this is correct
            DateLastConceived = date.AddDays(ageOffset);
            //AgeAtLastConception = this.Age + ageOffset;
            // use normalised weight for age if offset provided for pre simulation allocation
            WeightAtConception = (ageOffset < 0) ? this.CalculateNormalisedWeight(TimeSince(RuminantTimeSpanTypes.Birth, DateLastConceived).TotalDays) : this.Weight;
=======
            AgeAtLastConception = Age + ageOffset;
            // use normalised weight for age if offset provided for pre simulation allocation
            WeightAtConception = (ageOffset < 0) ? CalculateNormalisedWeight(AgeAtLastConception) : Weight;
>>>>>>> dce17a51
            NumberOfConceptions++;
            ReplacementBreeder = false;
        }

        /// <summary>
        /// Indicates if the individual is lactating
        /// </summary>
        [FilterByProperty]
        public bool IsLactating
        {
            get
            {
                //(a)Has at least one suckling offspring(i.e.unweaned offspring)
                //Or
                //(b) Is being milked
                //and
                //(c) Less than Milking days since last birth
<<<<<<< HEAD
                return ((this.SucklingOffspringList.Any() | this.MilkingPerformed) && TimeSince(RuminantTimeSpanTypes.GaveBirth).TotalDays <= this.BreedParams.MilkingDays);
=======
                return ((SucklingOffspringList.Any() | MilkingPerformed) && (Age - AgeAtLastBirth) * 30.4 <= BreedParams.MilkingDays);
>>>>>>> dce17a51
            }
        }

        /// <summary>
        /// Lactation information
        /// </summary>
        public RuminantLactationInfo Milk { get; set; } = new RuminantLactationInfo();

        /// <summary>
        /// The proportion of the potential milk production achieved in timestep
        /// </summary>
        public double ProportionMilkProductionAchieved { get; set; }

        /// <summary>
        /// The body condition score at birth.
        /// </summary>
        public double RelativeConditionAtParturition { get; set; }

        /// <summary>
        /// Calculate the MilkinIndicates if the individual is lactating
        /// </summary>
        public double DaysLactating
        {
            get
            {
                if (SucklingOffspringList.Any() | MilkingPerformed)
                {
<<<<<<< HEAD
                    double dl = TimeSince(RuminantTimeSpanTypes.GaveBirth).TotalDays;
                    // ToDo: CLOCK add half a timestep
                    if (dl + 15 <= this.BreedParams.MilkingDays)
                        return dl + 15;
                    //double dl = (((this.Age - this.AgeAtLastBirth) * 30.4 <= this.BreedParams.MilkingDays) ? (this.Age - this.AgeAtLastBirth) * 30.4 : 0);
                    //return dl + 15;
=======
                    double dl = (((Age - AgeAtLastBirth) * 30.4 <= BreedParams.MilkingDays) ? (Age - AgeAtLastBirth) * 30.4 : 0);
                    // add half a timestep
                    return dl + 15;
>>>>>>> dce17a51
                }
                //else
                return 0;
            }
        }

        /// <summary>
        /// Lag term for milk production
        /// </summary>
        public double MilkLag { get; set; }

        /// <summary>
        /// Tracks the nutrition after peak lactation for milk production.
        /// </summary>
        public double NutritionAfterPeakLactationFactor { get; set; }

        /// <summary>
        /// Determines if milking has been performed on individual to increase milk production
        /// </summary>
        [FilterByProperty]
        public bool MilkingPerformed { get; set; }

        /// <summary>
        /// Amount of milk available in the month (L)
        /// </summary>
        public double MilkCurrentlyAvailable { get; set; }

        /// <summary>
        /// Potential amount of milk produced (L/day)
        /// </summary>
        public double MilkProductionPotential { get; set; }

        /// <summary>
        /// Amount of milk produced (L/day)
        /// </summary>
        public double MilkProduction { get; set; }

        /// <summary>
        /// Amount of milk produced this time step
        /// </summary>
        public double MilkProducedThisTimeStep { get; set; }

        /// <summary>
        /// Amount of milk suckled this time step
        /// </summary>
        public double MilkSuckledThisTimeStep { get; set; }

        /// <summary>
        /// Amount of milk milked this time step
        /// </summary>
        public double MilkMilkedThisTimeStep { get; set; }

        /// <summary>
        /// Method to remove milk from female
        /// </summary>
        /// <param name="amount">Amount to take</param>
        /// <param name="reason">Reason for taking milk</param>
        public void TakeMilk(double amount, MilkUseReason reason)
        {
            amount = Math.Min(amount, MilkCurrentlyAvailable);
            MilkCurrentlyAvailable -= amount;
            switch (reason)
            {
                case MilkUseReason.Suckling:
                    MilkSuckledThisTimeStep += amount;
                    break;
                case MilkUseReason.Milked:
                    MilkMilkedThisTimeStep += amount;
                    break;
                default:
                    throw new ApplicationException("Unknown MilkUseReason [" + reason + "] in TakeMilk method of [r=RuminantFemale]");
            }
        }

        /// <summary>
        /// A list of individuals currently suckling this female
        /// </summary>
        public List<Ruminant> SucklingOffspringList { get; set; }

        /// <summary>
        /// Constructor
        /// </summary>
        public RuminantFemale(RuminantType setParams, DateTime date, int setAge, double setWeight)
            : base(setParams, setAge, setWeight, date)
        {
            SucklingOffspringList = new List<Ruminant>();
        }
    }

    /// <summary>
    /// Reasons for milk to be taken from female
    /// </summary>
    public enum MilkUseReason
    {
        /// <summary>
        /// Consumed by sucklings
        /// </summary>
        Suckling,
        /// <summary>
        /// Milked
        /// </summary>
        Milked
    }

    /// <summary>
    /// Style of mating
    /// </summary>
    public enum MatingStyle
    {
        /// <summary>
        /// Natural mating
        /// </summary>
        Natural,
        /// <summary>
        /// Controlled mating
        /// </summary>
        Controlled,
        /// <summary>
        /// Wild breeder
        /// </summary>
        WildBreeder,
        /// <summary>
        /// Mating assigned at setup
        /// </summary>
        PreSimulation
    }
}<|MERGE_RESOLUTION|>--- conflicted
+++ resolved
@@ -49,18 +49,14 @@
         public bool IsSpayed { get { return Attributes.Exists("Spayed"); } }
 
         /// <summary>
-        /// Is female weaned and of minimum breeding age and weight 
+        /// Is female weaned and of minimum breeding age and weight and not sterilised 
         /// </summary>
         [FilterByProperty]
         public bool IsBreeder
         {
             get
             {
-<<<<<<< HEAD
-                return Weaned && (AgeInDays >= BreedParams.MinimumAge1stMating.InDays) && (HighWeight >= BreedParams.MinimumSize1stMating * StandardReferenceWeight);
-=======
                 return Weaned && !IsPreBreeder && !IsSterilised;
->>>>>>> dce17a51
             }
         }
 
@@ -71,10 +67,7 @@
         {
             get
             {
-<<<<<<< HEAD
-                return (this.IsBreeder && !this.IsPregnant && TimeSince(RuminantTimeSpanTypes.GaveBirth).TotalDays >= BreedParams.MinimumDaysBirthToConception && (!IsWebbed && !IsSpayed));
-=======
-                return (IsBreeder && !IsPregnant && (Age - AgeAtLastBirth) * 30.4 >= BreedParams.MinimumDaysBirthToConception);
+                return (this.IsBreeder && !this.IsPregnant && TimeSince(RuminantTimeSpanTypes.GaveBirth).TotalDays >= BreedParams.MinimumDaysBirthToConception);
             }
         }
 
@@ -106,8 +99,7 @@
                 // AL updated 28/10/2020. Removed ( && Age < BreedParams.MinimumAge1stMating ) as a heifer can be more than this age if first preganancy failed or missed.
                 // this was a misunderstanding opn my part.
                 //return (Weaned && Age < BreedParams.MinimumAge1stMating); need to include size restriction as well
-                return (Weaned && ((HighWeight >= BreedParams.MinimumSize1stMating * StandardReferenceWeight) & (Age >= BreedParams.MinimumAge1stMating)) == false);
->>>>>>> dce17a51
+                return (Weaned && ((HighWeight >= BreedParams.MinimumSize1stMating * StandardReferenceWeight) & (AgeInDays >= BreedParams.MinimumAge1stMating.InDays)) == false);
             }
         }
 
@@ -205,11 +197,7 @@
         { 
             get
             {
-<<<<<<< HEAD
                 return (1 - 0.33 + 0.33 * RelativeSize) * BreedParams.BirthScalar * StandardReferenceWeight;
-=======
-                return Age - Math.Max(BreedParams.MinimumAge1stMating, AgeEnteredSimulation);
->>>>>>> dce17a51
             }
         }
 
@@ -225,7 +213,7 @@
         //{
         //    get
         //    {
-        //        return Age - Math.Max(this.BreedParams.MinimumAge1stMating, this.AgeEnteredSimulation);
+        //        return Age - Math.Max(BreedParams.MinimumAge1stMating, AgeEnteredSimulation);
         //    }
         //}
 
@@ -282,11 +270,7 @@
             get
             {
                 if (IsPregnant)
-<<<<<<< HEAD
                     return TimeSince(RuminantTimeSpanTypes.Conceived).TotalDays >= BreedParams.GestationLength.InDays;
-=======
-                    return Age >= AgeAtLastConception + BreedParams.GestationLength;
->>>>>>> dce17a51
                 else
                     return false;
             }
@@ -318,14 +302,9 @@
                 NumberOfOffspring += CarryingCount;
                 NumberOfBirthsThisTimestep = CarryingCount;
             }
-<<<<<<< HEAD
-
             DateOfLastBirth = date;
             ProportionMilkProductionAchieved = 1;
             MilkLag = 1;
-=======
-            AgeAtLastBirth = Age;
->>>>>>> dce17a51
             CarryingCount = 0;
             MilkingPerformed = false;
             RelativeConditionAtParturition = RelativeCondition;
@@ -360,11 +339,7 @@
         {
             CarryingCount--;
             if (CarryingCount <= 0)
-<<<<<<< HEAD
                 DateOfLastBirth = date;
-=======
-                AgeAtLastBirth = Age;
->>>>>>> dce17a51
         }
 
         /// <summary>
@@ -374,11 +349,7 @@
         {
             get
             {
-<<<<<<< HEAD
                 return TimeSince(RuminantTimeSpanTypes.Conceived, DateOfLastBirth).TotalDays == this.BreedParams.GestationLength.InDays;
-=======
-                return AgeAtLastBirth - AgeAtLastConception == BreedParams.GestationLength;
->>>>>>> dce17a51
             }
         }
 
@@ -394,17 +365,12 @@
 
             PreviousConceptionRate = rate;
             CarryingCount = number;
-<<<<<<< HEAD
+
             //ToDo: Chech this is correct
             DateLastConceived = date.AddDays(ageOffset);
             //AgeAtLastConception = this.Age + ageOffset;
             // use normalised weight for age if offset provided for pre simulation allocation
             WeightAtConception = (ageOffset < 0) ? this.CalculateNormalisedWeight(TimeSince(RuminantTimeSpanTypes.Birth, DateLastConceived).TotalDays) : this.Weight;
-=======
-            AgeAtLastConception = Age + ageOffset;
-            // use normalised weight for age if offset provided for pre simulation allocation
-            WeightAtConception = (ageOffset < 0) ? CalculateNormalisedWeight(AgeAtLastConception) : Weight;
->>>>>>> dce17a51
             NumberOfConceptions++;
             ReplacementBreeder = false;
         }
@@ -422,11 +388,7 @@
                 //(b) Is being milked
                 //and
                 //(c) Less than Milking days since last birth
-<<<<<<< HEAD
                 return ((this.SucklingOffspringList.Any() | this.MilkingPerformed) && TimeSince(RuminantTimeSpanTypes.GaveBirth).TotalDays <= this.BreedParams.MilkingDays);
-=======
-                return ((SucklingOffspringList.Any() | MilkingPerformed) && (Age - AgeAtLastBirth) * 30.4 <= BreedParams.MilkingDays);
->>>>>>> dce17a51
             }
         }
 
@@ -446,30 +408,20 @@
         public double RelativeConditionAtParturition { get; set; }
 
         /// <summary>
-        /// Calculate the MilkinIndicates if the individual is lactating
-        /// </summary>
-        public double DaysLactating
-        {
-            get
-            {
-                if (SucklingOffspringList.Any() | MilkingPerformed)
+        /// Calculate the the number of days lacating for the individual
+        /// </summary>
+        /// <param name="halfIntervalOffset">Number of days to offset (e.g. half time step)</param>
+        public double DaysLactating(double halfIntervalOffset)
+        {
+            if(SucklingOffspringList.Any() || MilkingPerformed)
+            {
+                double milkdays = TimeSince(RuminantTimeSpanTypes.GaveBirth).TotalDays + halfIntervalOffset;
+                if (milkdays <= BreedParams.MilkingDays)
                 {
-<<<<<<< HEAD
-                    double dl = TimeSince(RuminantTimeSpanTypes.GaveBirth).TotalDays;
-                    // ToDo: CLOCK add half a timestep
-                    if (dl + 15 <= this.BreedParams.MilkingDays)
-                        return dl + 15;
-                    //double dl = (((this.Age - this.AgeAtLastBirth) * 30.4 <= this.BreedParams.MilkingDays) ? (this.Age - this.AgeAtLastBirth) * 30.4 : 0);
-                    //return dl + 15;
-=======
-                    double dl = (((Age - AgeAtLastBirth) * 30.4 <= BreedParams.MilkingDays) ? (Age - AgeAtLastBirth) * 30.4 : 0);
-                    // add half a timestep
-                    return dl + 15;
->>>>>>> dce17a51
+                    return milkdays;
                 }
-                //else
-                return 0;
-            }
+            }
+            return 0;
         }
 
         /// <summary>
