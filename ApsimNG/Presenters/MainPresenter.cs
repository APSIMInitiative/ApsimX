--- conflicted
+++ resolved
@@ -3,19 +3,6 @@
 using System.IO;
 using System.Reflection;
 using APSIM.Shared.Utilities;
-<<<<<<< HEAD
-using Models.Core;
-using System.Linq;
-using Utility;
-using Models.Core.ApsimFile;
-using Models.Core.Apsim710File;
-using UserInterface.Views;
-using UserInterface.Interfaces;
-using UserInterface.EventArguments;
-
-namespace UserInterface.Presenters
-{
-=======
 using UserInterface.Interfaces;
 using Models.Core;
 using UserInterface.Views;
@@ -28,7 +15,6 @@
 namespace UserInterface.Presenters
 {
 
->>>>>>> aaee9894
     /// <summary>
     /// This presenter class provides the functionality behind a TabbedExplorerView 
     /// which is a tab control where each tabs represent an .apsimx file. Each tab
