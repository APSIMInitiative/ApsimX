--- conflicted
+++ resolved
@@ -47,14 +47,10 @@
         /// <summary>This lists all the stages that are pased on this day</summary>
         private List<string> stagesPassedToday = new List<string>();
 
-<<<<<<< HEAD
-
-=======
         /// <summary> flag set if SetToStage called today </summary>
         private bool stageSetToday = false;
 
-        
->>>>>>> ca7ab7c1
+
         ///4. Public Events And Enums
         /// -------------------------------------------------------------------------------------------------
 
