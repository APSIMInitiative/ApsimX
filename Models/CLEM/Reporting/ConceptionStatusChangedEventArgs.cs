﻿using Models.CLEM.Resources;
using System;
using System.Globalization;

namespace Models.CLEM.Reporting
{
    /// <summary>
    /// Class for reporting conception status change details
    /// </summary>
    [Serializable]
    public class ConceptionStatusChangedEventArgs : EventArgs
    {
        /// <summary>
        /// Current status to report
        /// </summary>
        public ConceptionStatus Status { get; set; }

        /// <summary>
        /// Female being reported
        /// </summary>
        public RuminantFemale Female { get; set; }

        /// <summary>
        /// Date of conception
        /// </summary>
        public DateTime ConceptionDate { get; set; }

        /// <summary>
        /// Default constructor
        /// </summary>
        public ConceptionStatusChangedEventArgs()
        {

        }

        /// <summary>
        /// Constructor
        /// </summary>
        /// <param name="status">Change status</param>
        /// <param name="female">Individual being reported</param>
        /// <param name="dateTime">Current clock</param>
        /// <param name="offspring">The offspring related to</param>
        public ConceptionStatusChangedEventArgs(ConceptionStatus status, RuminantFemale female, DateTime dateTime, Ruminant offspring = null)
        {
            Update(status, female, dateTime, offspring);
        }

        /// <summary>
        /// Update the conception status of an individual for reporting
        /// </summary>
        /// <param name="status">Status to use</param>
        /// <param name="female">Female this change applies to</param>
        /// <param name="date">Date of change</param>
        /// <param name="offspring">Offspring included</param>
        /// <param name="calculateFromAge">Use female age and age at last conception to calculate conception date assuming Clock.Today passed as date</param>
        public void Update(ConceptionStatus status, RuminantFemale female, DateTime date, Ruminant offspring = null, bool calculateFromAge = true)
        {
            Status = status;
            Female = female;
<<<<<<< HEAD
            UpdateConceptionDate(date, offspring?.AgeInDays);
=======
            UpdateConceptionDate(date, offspring?.Age, calculateFromAge);
>>>>>>> dce17a51
        }

        /// <summary>
        /// Performs the update of conception dates based on events such as birth
        /// </summary>
<<<<<<< HEAD
        /// <param name="date">Current date conception change</param>
        /// <param name="offspringAge">Age of offspring in days</param>
=======
        /// <param name="date"></param>
        /// <param name="offspringAge"></param>
        /// <param name="calculateFromAge">Use female age and age at last conception to calculate conception date assuming Clock.Today passed as date</param>
>>>>>>> dce17a51
        /// <exception cref="ArgumentException"></exception>
        public void UpdateConceptionDate(DateTime date, double? offspringAge = null, bool calculateFromAge = true)
        {
            switch (Status)
            {
                case ConceptionStatus.Conceived:
                case ConceptionStatus.Failed:
                case ConceptionStatus.Birth:
<<<<<<< HEAD
                    ConceptionDate = date.AddDays(-1 * Convert.ToInt32(Female.TimeSince(RuminantTimeSpanTypes.Conceived).TotalDays, CultureInfo.InvariantCulture));
                    //ConceptionDate = new DateTime(ConceptionDate.Year, ConceptionDate.Month, DateTime.DaysInMonth(ConceptionDate.Year, ConceptionDate.Month));
=======
                    if(calculateFromAge)
                        ConceptionDate = date.AddMonths(-1 * Convert.ToInt32(Female.Age - Female.AgeAtLastConception, CultureInfo.InvariantCulture));
                    else ConceptionDate = date;

                    ConceptionDate = new DateTime(ConceptionDate.Year, ConceptionDate.Month, DateTime.DaysInMonth(ConceptionDate.Year, ConceptionDate.Month));
>>>>>>> dce17a51
                    break;
                case ConceptionStatus.Weaned:
                    if (offspringAge is null)
                        throw new ArgumentException("Code logic error: An offspring must be supplied in ConceptionStatusChangedEventArgs when status is Weaned");
<<<<<<< HEAD
                    ConceptionDate = date.AddDays(-1 * Convert.ToInt32(offspringAge + Female.BreedParams.GestationLength.InDays, CultureInfo.InvariantCulture));
                    //ConceptionDate = new DateTime(ConceptionDate.Year, ConceptionDate.Month, DateTime.DaysInMonth(ConceptionDate.Year, ConceptionDate.Month));
=======
                    ConceptionDate = date.AddMonths(-1 * Convert.ToInt32(offspringAge + Female.BreedParams.GestationLength, CultureInfo.InvariantCulture));
                    ConceptionDate = new DateTime(ConceptionDate.Year, ConceptionDate.Month, DateTime.DaysInMonth(ConceptionDate.Year, ConceptionDate.Month));
>>>>>>> dce17a51
                    break;
                case ConceptionStatus.Unsuccessful:
                case ConceptionStatus.NotMated:
                case ConceptionStatus.NotReady:
                    ConceptionDate = date;
                    break;
                default:
                    break;
            }
        }
    }
}<|MERGE_RESOLUTION|>--- conflicted
+++ resolved
@@ -57,24 +57,15 @@
         {
             Status = status;
             Female = female;
-<<<<<<< HEAD
-            UpdateConceptionDate(date, offspring?.AgeInDays);
-=======
-            UpdateConceptionDate(date, offspring?.Age, calculateFromAge);
->>>>>>> dce17a51
+            UpdateConceptionDate(date, offspring?.AgeInDays, calculateFromAge);
         }
 
         /// <summary>
         /// Performs the update of conception dates based on events such as birth
         /// </summary>
-<<<<<<< HEAD
         /// <param name="date">Current date conception change</param>
         /// <param name="offspringAge">Age of offspring in days</param>
-=======
-        /// <param name="date"></param>
-        /// <param name="offspringAge"></param>
         /// <param name="calculateFromAge">Use female age and age at last conception to calculate conception date assuming Clock.Today passed as date</param>
->>>>>>> dce17a51
         /// <exception cref="ArgumentException"></exception>
         public void UpdateConceptionDate(DateTime date, double? offspringAge = null, bool calculateFromAge = true)
         {
@@ -83,27 +74,19 @@
                 case ConceptionStatus.Conceived:
                 case ConceptionStatus.Failed:
                 case ConceptionStatus.Birth:
-<<<<<<< HEAD
-                    ConceptionDate = date.AddDays(-1 * Convert.ToInt32(Female.TimeSince(RuminantTimeSpanTypes.Conceived).TotalDays, CultureInfo.InvariantCulture));
-                    //ConceptionDate = new DateTime(ConceptionDate.Year, ConceptionDate.Month, DateTime.DaysInMonth(ConceptionDate.Year, ConceptionDate.Month));
-=======
                     if(calculateFromAge)
-                        ConceptionDate = date.AddMonths(-1 * Convert.ToInt32(Female.Age - Female.AgeAtLastConception, CultureInfo.InvariantCulture));
+                        ConceptionDate = date.AddDays(-1 * Convert.ToInt32(Female.TimeSince(RuminantTimeSpanTypes.Conceived).TotalDays, CultureInfo.InvariantCulture));
+//                        ConceptionDate = date.AddMonths(-1 * Convert.ToInt32(Female.Age - Female.AgeAtLastConception, CultureInfo.InvariantCulture));
                     else ConceptionDate = date;
 
                     ConceptionDate = new DateTime(ConceptionDate.Year, ConceptionDate.Month, DateTime.DaysInMonth(ConceptionDate.Year, ConceptionDate.Month));
->>>>>>> dce17a51
                     break;
                 case ConceptionStatus.Weaned:
                     if (offspringAge is null)
                         throw new ArgumentException("Code logic error: An offspring must be supplied in ConceptionStatusChangedEventArgs when status is Weaned");
-<<<<<<< HEAD
+
                     ConceptionDate = date.AddDays(-1 * Convert.ToInt32(offspringAge + Female.BreedParams.GestationLength.InDays, CultureInfo.InvariantCulture));
                     //ConceptionDate = new DateTime(ConceptionDate.Year, ConceptionDate.Month, DateTime.DaysInMonth(ConceptionDate.Year, ConceptionDate.Month));
-=======
-                    ConceptionDate = date.AddMonths(-1 * Convert.ToInt32(offspringAge + Female.BreedParams.GestationLength, CultureInfo.InvariantCulture));
-                    ConceptionDate = new DateTime(ConceptionDate.Year, ConceptionDate.Month, DateTime.DaysInMonth(ConceptionDate.Year, ConceptionDate.Month));
->>>>>>> dce17a51
                     break;
                 case ConceptionStatus.Unsuccessful:
                 case ConceptionStatus.NotMated:
