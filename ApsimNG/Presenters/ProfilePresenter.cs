--- conflicted
+++ resolved
@@ -8,8 +8,6 @@
 
 namespace UserInterface.Presenters
 {
-<<<<<<< HEAD
-=======
     using APSIM.Shared.Graphing;
     using APSIM.Shared.Utilities;
     using Models.Core;
@@ -20,7 +18,6 @@
     using System.Linq;
     using Views;
 
->>>>>>> 68c337be
     /// <summary>A presenter for the soil profile models.</summary>
     public class ProfilePresenter : IPresenter
     {
@@ -123,11 +120,6 @@
                 DisconnectEvents();
                 try
                 {
-<<<<<<< HEAD
-                    if (water != null && (model is Physical || model is Water))
-                        WaterPresenter.PopulateWaterGraph(graph, physical.Thickness, physical.AirDry, physical.DUL, physical.SAT,
-                                                          water.RelativeTo, water.Thickness, water.RelativeToLL, water.InitialValues);
-=======
                     if (water != null && (model is Physical || model is Water || model is SoilCrop))
                     {
                         string llsoilName = null;
@@ -146,8 +138,7 @@
                         WaterPresenter.PopulateWaterGraph(graph, physical.Thickness, physical.AirDry, physical.LL15, physical.DUL, physical.SAT,
                                                           "LL15", water.Thickness, physical.LL15, water.InitialValues, llsoilName, llsoil);
                     }
-                        
->>>>>>> 68c337be
+                    
                     else if (model is Organic organic)
                         PopulateOrganicGraph(graph, organic.Thickness, organic.FOM, organic.FBiom, organic.FInert);
                     else if (model is Solute solute && solute.Thickness != null)
