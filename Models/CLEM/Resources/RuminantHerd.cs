using Docker.DotNet.Models;
using Models.CLEM.Groupings;
using Models.CLEM.Reporting;
using Models.Core;
using Models.Core.Attributes;
using Newtonsoft.Json;
using System;
using System.Collections.Generic;
using System.ComponentModel.DataAnnotations;
using System.Globalization;
using System.Linq;

namespace Models.CLEM.Resources
{
    ///<summary>
    /// Parent model of the herd of Ruminant Types.
    ///</summary> 
    [Serializable]
    [ViewName("UserInterface.Views.PropertyView")]
    [PresenterName("UserInterface.Presenters.PropertyPresenter")]
    [ValidParent(ParentType = typeof(ResourcesHolder))]
    [Description("Resource group for all rumiant types (herds or breeds) in the simulation")]
    [Version(1, 0, 1, "")]
    [HelpUri(@"Content/Features/Resources/Ruminants/RuminantHerd.htm")]
    public class RuminantHerd : ResourceBaseWithTransactions
    {
        [Link]
        private readonly Clock clock = null;
        private int id = 1;

        /// <summary>
        /// Access to the herd grouped by transaction style for reporting in FinalizeTimeStep before EndTimeStep
        /// </summary>
        private IEnumerable<RuminantReportTypeDetails> groupedHerdForReporting;

        /// <summary>
        /// Transaction grouping style
        /// </summary>
        [Description("Herd transactions grouping style")]
        [Required(AllowEmptyStrings = false, ErrorMessage = "Herd transactions grouping style required")]
        public RuminantTransactionsGroupingStyle TransactionStyle { get; set; }

        /// <summary>
        /// Current state of this resource.
        /// </summary>
        [JsonIgnore]
        public List<Ruminant> Herd;

        /// <summary>
        /// List of requested purchases.
        /// </summary>
        [JsonIgnore]
        public List<Ruminant> PurchaseIndividuals;

        /// <summary>
        /// The last individual to be added or removed (for reporting)
        /// </summary>
        [JsonIgnore]
        public Ruminant LastIndividualChanged { get; set; }

        /// <summary>
        /// The details of an individual for reporting
        /// </summary>
        [JsonIgnore]
        public RuminantReportItemEventArgs ReportIndividual { get; set; }

        /// <summary>
        /// Get the next unique individual id number
        /// </summary>
        public int NextUniqueID { get { return id++; } }

        /// <summary>An event handler to allow us to initialise ourselves.</summary>
        /// <param name="sender">The sender.</param>
        /// <param name="e">The <see cref="EventArgs"/> instance containing the event data.</param>
        [EventSubscribe("CLEMInitialiseResource")]
        private void OnCLEMInitialiseResource(object sender, EventArgs e)
        {
            id = 1;
            Herd = new List<Ruminant>();
            PurchaseIndividuals = new List<Ruminant>();

            // for each Ruminant type 
            foreach (RuminantType rType in this.FindAllChildren<RuminantType>())
                foreach (RuminantInitialCohorts ruminantCohorts in rType.FindAllChildren<RuminantInitialCohorts>())
                    foreach (var ind in ruminantCohorts.CreateIndividuals(clock.Start??default))
                    {
                        ind.SaleFlag = HerdChangeReason.InitialHerd;
                        AddRuminant(ind, this);
                    }

            // Assign mothers to suckling calves
            foreach (string herdName in Herd.Select(a => a.HerdName).Distinct())
            {
                List<Ruminant> herd = Herd.Where(a => a.HerdName == herdName).ToList();

                if (herd.Count > 0)
                {
                    // get list of all sucking individuals
                    var sucklingGroups = herd.Where(a => a.Weaned == false).GroupBy(a => a.AgeInDays).OrderByDescending(a => a.Key);

                    foreach (var sucklingList in sucklingGroups)
                    {
                        // get list of females of breeding age and condition
                        List<RuminantFemale> breedFemales = herd.OfType<RuminantFemale>().Where(a => a.AgeInDays >= a.BreedParams.MinimumAge1stMating.InDays + a.BreedParams.GestationLength.InDays + sucklingList.Key && a.HighWeight >= (a.BreedParams.MinimumSize1stMating * a.StandardReferenceWeight) && a.Weight >= (a.BreedParams.CriticalCowWeight * a.StandardReferenceWeight)).OrderByDescending(a => a.AgeInDays).ToList();

                        if (breedFemales.Count == 0)
                        {
                            if (sucklingList.Any())
                            {
                                Summary.WriteMessage(this, $"Insufficient breeding females to assign [{sucklingList.Count()}] x [{sucklingList.Key}] month old sucklings for herd [r={herdName}].\r\nUnassigned sucklings will need to graze or be fed and may have reduced growth until weaned.\r\nBreeding females must be at least minimum breeding age + gestation length + age of sucklings at the start of the simulation to provide a suckling.", MessageType.Warning);
                                break;
                            }
                        }
                        else
                        {
                            // assign calves to cows
                            int sucklingCount = 0;
                            int numberThisPregnancy = breedFemales[0].CalulateNumberOfOffspringThisPregnancy();
                            int previousRuminantID = -1;
                            foreach (var suckling in sucklingList)
                            {
                                sucklingCount++;
                                if (breedFemales.Count > 0)
                                {
                                    // if next new female set up some details
                                    if (breedFemales[0].ID != previousRuminantID)
                                    {
                                        //Initialise female milk production in at birth so ready for sucklings to consume
                                        //ToDo: CLOCK age plus half interval for sucklings
                                        double milkTime = (suckling.AgeInDays) + 15; // +15 equivalent to mid month production

                                        // need to calculate normalised animal weight here for milk production
                                        double milkProduction = breedFemales[0].BreedParams.MilkPeakYield * breedFemales[0].Weight / breedFemales[0].NormalisedAnimalWeight * (Math.Pow(((milkTime + breedFemales[0].BreedParams.MilkOffsetDay) / breedFemales[0].BreedParams.MilkPeakDay), breedFemales[0].BreedParams.MilkCurveSuckling)) * Math.Exp(breedFemales[0].BreedParams.MilkCurveSuckling * (1 - (milkTime + breedFemales[0].BreedParams.MilkOffsetDay) / breedFemales[0].BreedParams.MilkPeakDay));
                                        breedFemales[0].MilkProduction = Math.Max(milkProduction, 0.0);
                                        breedFemales[0].MilkCurrentlyAvailable = milkProduction * 30.4;

                                        // generalised curve
                                        // previously * 30.64
                                        double currentIPI = Math.Pow(breedFemales[0].BreedParams.InterParturitionIntervalIntercept * (breedFemales[0].Weight / breedFemales[0].StandardReferenceWeight), breedFemales[0].BreedParams.InterParturitionIntervalCoefficient);
                                        // restrict minimum period between births
                                        currentIPI = Math.Max(currentIPI, breedFemales[0].BreedParams.GestationLength.InDays + 60);

                                        //breedFemales[0].Parity = breedFemales[0].Age - suckling.Age - 9;
                                        // AL removed the -9 as this would make it conception month not birth month
                                        breedFemales[0].DateOfLastBirth = breedFemales[0].DateOfBirth.AddDays(breedFemales[0].AgeInDays - suckling.AgeInDays);
                                        breedFemales[0].DateLastConceived = breedFemales[0].DateOfBirth.AddDays(-breedFemales[0].BreedParams.GestationLength.InDays);
                                        breedFemales[0].DateEnteredSimulation = breedFemales[0].DateLastConceived;
                                        //breedFemales[0].AgeAtLastBirth = breedFemales[0].Age - suckling.Age;
                                        //breedFemales[0].AgeAtLastConception = breedFemales[0].AgeAtLastBirth - breedFemales[0].BreedParams.GestationLength;
                                        //breedFemales[0].SetAgeEnteredSimulation(breedFemales[0].AgeAtLastConception);
                                    }

                                    // add this offspring to birth count
                                    if (suckling.AgeInDays == 0)
                                        breedFemales[0].NumberOfBirthsThisTimestep++;

                                    // suckling mother set
                                    suckling.Mother = breedFemales[0];
                                    // add suckling to suckling offspring of mother.
                                    breedFemales[0].SucklingOffspringList.Add(suckling);

                                    // add this suckling to mother's offspring count.
                                    breedFemales[0].NumberOfOffspring++;

                                    // check if a twin and if so apply next individual to same mother.
                                    // otherwise remove this mother from the list and change counters
                                    if (numberThisPregnancy == 1)
                                    {
                                        breedFemales[0].NumberOfBirths++;
                                        breedFemales[0].NumberOfConceptions = 1;
                                        breedFemales.RemoveAt(0);
                                    }
                                    else
                                        numberThisPregnancy--;
                                }
                                else
                                {
                                    Summary.WriteMessage(this, $"Insufficient breeding females to assign [{sucklingList.Count() - sucklingCount}] x [{sucklingList.Key}] month old sucklings for herd [r={herdName}].\r\nUnassigned calves will need to graze or be fed and may have reduced growth until weaned.\r\nBreeding females must be at least minimum breeding age + gestation length + age of sucklings at the start of the simulation to provide a suckling.", MessageType.Warning);
                                    break;
                                }
                            }

                        }
                    }

                    // gestation interval at smallest size generalised curve
<<<<<<< HEAD
                    double minAnimalWeight = herd[0].StandardReferenceWeight - ((1 - herd[0].BreedParams.SRWBirth) * herd[0].StandardReferenceWeight) * Math.Exp(-(herd[0].BreedParams.AgeGrowthRateCoefficient * (herd[0].BreedParams.MinimumAge1stMating.InDays)) / (Math.Pow(herd[0].StandardReferenceWeight, herd[0].BreedParams.SRWGrowthScalar)));
=======
                    double minAnimalWeight = herd[0].StandardReferenceWeight - ((1 - herd[0].BreedParams.BirthScalar) * herd[0].StandardReferenceWeight) * Math.Exp(-(herd[0].BreedParams.AgeGrowthRateCoefficient * (herd[0].BreedParams.MinimumAge1stMating * 30.4)) / (Math.Pow(herd[0].StandardReferenceWeight, herd[0].BreedParams.SRWGrowthScalar)));
>>>>>>> 17eade32
                    double minsizeIPI = Math.Pow(herd[0].BreedParams.InterParturitionIntervalIntercept * (minAnimalWeight / herd[0].StandardReferenceWeight), herd[0].BreedParams.InterParturitionIntervalCoefficient);
                    // restrict minimum period between births
                    minsizeIPI = Math.Max(minsizeIPI, herd[0].BreedParams.GestationLength.InDays + 2);

                    // assigning values for the remaining females who haven't just bred.
                    // i.e met breeding rules and not pregnant or lactating (just assigned suckling), but calculate for underweight individuals not previously provided sucklings.
                    double ageFirstBirth = herd[0].BreedParams.MinimumAge1stMating.InDays + herd[0].BreedParams.GestationLength.InDays;
                    foreach (RuminantFemale female in herd.OfType<RuminantFemale>().Where(a => !a.IsLactating && !a.IsPregnant && (a.AgeInDays >= a.BreedParams.MinimumAge1stMating.InDays + a.BreedParams.GestationLength.InDays & a.HighWeight >= a.BreedParams.MinimumSize1stMating * a.StandardReferenceWeight)))
                    {
                        // generalised curve
                        double currentIPI = Math.Pow(herd[0].BreedParams.InterParturitionIntervalIntercept * (female.Weight / female.StandardReferenceWeight), herd[0].BreedParams.InterParturitionIntervalCoefficient);
                        // restrict minimum period between births (previously +61)
                        currentIPI = Math.Max(currentIPI, female.BreedParams.GestationLength.InDays + 60);

                        // calculate number of births assuming conception at min age first mating
                        // therefore first birth min age + gestation length

                        int numberOfBirths = Convert.ToInt32((female.AgeInDays - ageFirstBirth) / ((currentIPI + minsizeIPI) / 2), CultureInfo.InvariantCulture) - 1;
                        female.DateOfLastBirth = female.DateOfBirth.AddDays(ageFirstBirth + (currentIPI * numberOfBirths));
                        female.DateLastConceived = female.DateOfLastBirth.AddDays(-female.BreedParams.GestationLength.InDays);
                        //female.AgeAtLastBirth = ageFirstBirth + (currentIPI * numberOfBirths);
                        //female.AgeAtLastConception = female.AgeAtLastBirth - female.BreedParams.GestationLength;
                    }
                }
            }
            // group herd ready for reporting
            string warnMessage = $"Some ruminants did not have a [PriceGroup] of style [Purchase] for reporting value in a [Herd Summary].{System.Environment.NewLine}The values reported will not include these individuals. Ensure all individuals have a purchase price in order to provide ruminant value in summary reports.";
            groupedHerdForReporting = SummarizeIndividualsByGroups(Herd, PurchaseOrSalePricingStyleType.Purchase, warnMessage);
        }

        /// <summary>An event handler to allow us to peform atsks at the end of the simulation</summary>
        /// <param name="sender">The sender.</param>
        /// <param name="e">The <see cref="EventArgs"/> instance containing the event data.</param>
        [EventSubscribe("EndOfSimulation")]
        private void OnEndOfSimulation(object sender, EventArgs e)
        {
            // report all females of breeding age at end of simulation
            RuminantReportItemEventArgs args = new RuminantReportItemEventArgs
            {
                Category = "breeding stats"
            };

            foreach (RuminantFemale female in Herd.Where(a => a.Sex == Sex.Female && a.AgeInDays >= a.BreedParams.MinimumAge1stMating.InDays))
            {
                args.RumObj = female;
                OnFinalFemaleOccurred(args);
            }
        }

        /// <summary>
        /// Add individual/cohort to the the herd
        /// </summary>
        /// <param name="ind">Individual Ruminant to add</param>
        /// <param name="model">Model adding individual</param>
        public void AddRuminant(Ruminant ind, IModel model)
        {
            if (ind.ID == 0)
                ind.ID = this.NextUniqueID;

            Herd.Add(ind);
            LastIndividualChanged = ind;

            // check mandatory attributes
            ind.BreedParams.CheckMandatoryAttributes(ind, model);

            LastTransaction.TransactionType = TransactionType.Gain;
            LastTransaction.Amount = 1;
            LastTransaction.Activity = model as CLEMModel;
            LastTransaction.RelatesToResource = null;
            LastTransaction.Category = ind.SaleFlag.ToString();
            LastTransaction.ResourceType = ind.BreedParams;
            LastTransaction.ExtraInformation = ind;

            OnTransactionOccurred(null);

            // remove change flag
            ind.SaleFlag = HerdChangeReason.None;
        }

        /// <summary>
        /// Remove list of Ruminants from the herd
        /// </summary>
        /// <param name="list">List of Ruminants to remove</param>
        /// <param name="model">Model removing individuals</param>
        public void RemoveRuminant(IEnumerable<Ruminant> list, IModel model)
        {
            foreach (var ind in list.ToList())
                // report removal
                RemoveRuminant(ind, model);
        }

        /// <summary>
        /// Remove individual/cohort from the herd
        /// </summary>
        /// <param name="ind">Individual Ruminant to remove</param>
        /// <param name="model">Model removing individual</param>
        public void RemoveRuminant(Ruminant ind, IModel model)
        {
            // Remove mother ID from any suckling offspring
            if (ind is RuminantFemale)
            {
                while ((ind as RuminantFemale).SucklingOffspringList.Any())
                {
                    Ruminant offspring = (ind as RuminantFemale).SucklingOffspringList.FirstOrDefault();
                    offspring.MotherLost();
                }
            }

            // if sold and unweaned set mothers weaning count + 1 as effectively weaned in process and not death
            if (!ind.Weaned & !ind.SaleFlag.ToString().Contains("Died"))
            {
                if (ind.Mother != null)
                {
                    ind.Mother.SucklingOffspringList.Remove(ind);
                    ind.Mother.NumberOfWeaned++;
                }
            }

            Herd.Remove(ind);
            LastIndividualChanged = ind;

            LastTransaction.TransactionType = TransactionType.Loss;
            LastTransaction.Amount = 1;
            LastTransaction.Activity = model as CLEMModel;
            LastTransaction.RelatesToResource = null;
            LastTransaction.Category = ind.SaleFlag.ToString();
            LastTransaction.ResourceType = ind.BreedParams;
            LastTransaction.ExtraInformation = ind;

            OnTransactionOccurred(null);

            // report female breeding stats if needed
            if (ind.Sex == Sex.Female & ind.AgeInDays >= ind.BreedParams.MinimumAge1stMating.InDays)
            {
                RuminantReportItemEventArgs args = new RuminantReportItemEventArgs
                {
                    RumObj = ind,
                    Category = "breeding stats"
                };
                OnFinalFemaleOccurred(args);
            }

            // remove change flag
            ind.SaleFlag = HerdChangeReason.None;
        }

        /// <summary>
        /// Overrides the base class method to allow for clean up
        /// </summary>
        [EventSubscribe("Completed")]
        private new void OnSimulationCompleted(object sender, EventArgs e)
        {
            Herd?.Clear();
            Herd = null;
            PurchaseIndividuals?.Clear();
            PurchaseIndividuals = null;
        }

        ///<inheritdoc/>
        [EventSubscribe("CLEMStartOfTimeStep")]
        private void OnCLEMStartOfTimeStep(object sender, EventArgs e)
        {
            // clear purchased individuals at start of time step as there is no carryover
            // this is not the responsibility of any activity as we cannbe assured of what activities will be run.
            PurchaseIndividuals?.Clear();
        }

        #region group tracking

        /// <summary>
        /// Overrides the base class method to allow for changes before end of month reporting
        /// </summary>
        [EventSubscribe("CLEMHerdSummary")]
        private void OnCLEMHerdSummary(object sender, EventArgs e)
        {
            // group herd ready for reporting
            // performed at herd summary to avoid end of step aging purchases etc
            string warnMessage = $"Some ruminants did not have a [PriceGroup] of style [Purchase] for reporting value in a [Herd Summary].{System.Environment.NewLine}The values reported will not include these individuals. Ensure all individuals have a purchase price in order to provide ruminant value in summary reports.";
            groupedHerdForReporting = SummarizeIndividualsByGroups(Herd, PurchaseOrSalePricingStyleType.Purchase, warnMessage);
        }

        /// <summary>
        /// Get the specific report group with details to report from the grouped herd
        /// </summary>
        /// <param name="ruminantTypeName">Name of ruminant type</param>
        /// <param name="groupName">Name of group category</param>
        /// <returns>The group details</returns>
        public RuminantReportGroupDetails GetRuminantReportGroup(string ruminantTypeName, string groupName)
        {
            if (groupedHerdForReporting.Any())
            {
                var rumGroup = groupedHerdForReporting.FirstOrDefault(a => a.RuminantTypeName == ruminantTypeName);
                if (rumGroup != null)
                {
                    if (groupName == "") // blank requests the totals across all groups if present.
                    {
                        return new RuminantReportGroupDetails
                        {
                            GroupName = "All",
                            TotalAdultEquivalent = rumGroup.RuminantTypeGroup.Sum(a => a.TotalAdultEquivalent),
                            TotalPrice = rumGroup.RuminantTypeGroup.Sum(a => a.TotalPrice),
                            TotalWeight = rumGroup.RuminantTypeGroup.Sum(a => a.TotalWeight),
                            Count = rumGroup.RuminantTypeGroup.Sum(a => a.Count)
                        };
                    }
                    else
                    {
                        var catGroup = rumGroup.RuminantTypeGroup.FirstOrDefault(a => a.GroupName == groupName);
                        if (catGroup != null)
                            return catGroup;
                    }
                }
            }
            return new RuminantReportGroupDetails() { Count = 0, TotalAdultEquivalent = 0, TotalWeight = 0, TotalPrice = 0, GroupName = groupName };
        }

        /// <summary>
        /// Generate the store for tracking individuals in groups for reporting
        /// </summary>
        /// <returns>Dicitonary of ResourceTypes and categories for each</returns>
        public IEnumerable<string> GetReportingGroups(RuminantType ruminantType)
        {
            List<string> catNames = new List<string>();
            switch (TransactionStyle)
            {
                case RuminantTransactionsGroupingStyle.Combined:
                    catNames.Add("All");
                    break;
                case RuminantTransactionsGroupingStyle.ByPriceGroup:
                    var animalPricing = ruminantType.FindAllChildren<AnimalPricing>().FirstOrDefault();
                    if (animalPricing != null)
                        catNames.AddRange(animalPricing.FindAllChildren<AnimalPriceGroup>().Select(a => a.Name));
                    break;
                case RuminantTransactionsGroupingStyle.ByClass:
                    catNames.AddRange(Enum.GetNames(typeof(RuminantClass)));
                    break;
                case RuminantTransactionsGroupingStyle.BySexAndClass:
                    var classes = Enum.GetNames(typeof(RuminantClass));
                    foreach (var item in classes)
                    {
                        switch (item)
                        {
                            case "Castrate":
                            case "Sire":
                                catNames.Add($"{item}Male");
                                break;
                            default:
                                catNames.Add($"{item}Female");
                                catNames.Add($"{item}Male");
                                break;
                        }
                    }
                    break;
                default:
                    break;
            }
            return catNames;
        }

        /// <summary>
        /// Group and summarize individuals by transaction style for reporting
        /// </summary>
        /// <param name="individuals">Individuals to summarize</param>
        /// <param name="priceStyle">Price style to use</param>
        /// <param name="warningMessage">A custom warning message used if prices cannot be found otherwise the standard messge will be reported for each unique missing price</param>
        /// <returns>A grouped summary of individuals</returns>
        public IEnumerable<RuminantReportTypeDetails> SummarizeIndividualsByGroups(IEnumerable<Ruminant> individuals, PurchaseOrSalePricingStyleType priceStyle, string warningMessage = "")
        {
            bool multi = individuals.Select(a => a.BreedParams.Name).Distinct().Count() > 1;
            var groupedInd = from ind in individuals
                             group ind by ind.BreedParams.Name into breedGroup
                             select new RuminantReportTypeDetails()
                             {
                                 RuminantTypeName = breedGroup.Key,
                                 RuminantTypeNameToDisplay = (multi ? breedGroup.Key : ""),
                                 RuminantTypeGroup = from gind in breedGroup
                                                     group gind by gind.GetTransactionCategory(TransactionStyle, priceStyle) into catind
                                                     select new RuminantReportGroupDetails()
                                                     {
                                                         GroupName = catind.Key,
                                                         Count = catind.Count(),
                                                         TotalAdultEquivalent = catind.Sum(a => a.AdultEquivalent),
                                                         TotalWeight = catind.Sum(a => a.Weight),
                                                         TotalPrice = catind.Sum(a => a.BreedParams.GetPriceGroupOfIndividual(a, priceStyle, warningMessage)?.CalculateValue(a))
                                                     }
                             };
            return groupedInd;
        }

        #endregion 

        #region weaning event

        /// <summary>
        /// Override base event
        /// </summary>
        public void OnWeanOccurred(EventArgs e)
        {
            ReportIndividual = e as RuminantReportItemEventArgs;
            WeanOccurred?.Invoke(this, e);
        }

        /// <summary>
        /// Override base event
        /// </summary>
        public event EventHandler WeanOccurred;

        private void Resource_WeanOccurred(object sender, EventArgs e)
        {
            OnWeanOccurred(e);
        }

        #endregion

        #region breeding female left herd event

        /// <summary>
        /// Override base event
        /// </summary>
        public void OnFinalFemaleOccurred(EventArgs e)
        {
            ReportIndividual = e as RuminantReportItemEventArgs;
            FinalFemaleOccurred?.Invoke(this, e);
        }

        /// <summary>
        /// Override base event
        /// </summary>
        public event EventHandler FinalFemaleOccurred;

        private void Resource_FinalFemaleOccurred(object sender, EventArgs e)
        {
            OnFinalFemaleOccurred(e);
        }

        #endregion

        #region descriptive summary

        /// <inheritdoc/>
        public override string ModelSummary()
        {
            string html = "";
            html += "\r\n<div class=\"activityentry\">Activities reporting on herds will group individuals";
            switch (TransactionStyle)
            {
                case RuminantTransactionsGroupingStyle.Combined:
                    html += " into a single transaction per RuminantType.";
                    break;
                case RuminantTransactionsGroupingStyle.ByPriceGroup:
                    html += " by the pricing groups provided for the RuminantType.";
                    break;
                case RuminantTransactionsGroupingStyle.ByClass:
                    html += " by the class of individuals.";
                    break;
                case RuminantTransactionsGroupingStyle.BySexAndClass:
                    html += " by the sex and class of individuals.";
                    break;
                default:
                    html += " by [Unknown grouping style]";
                    break;
            }
            html += "</div>";
            return html;
        }

        #endregion
    }

    /// <summary>
    /// A list of the ruminant type groups found in herd
    /// </summary>
    public class RuminantReportTypeDetails
    {
        /// <summary>
        /// Name of ruminant type
        /// </summary>
        public string RuminantTypeName { get; set; }

        /// <summary>
        /// Name of ruminant type
        /// </summary>
        public string RuminantTypeNameToDisplay { get; set; }

        /// <summary>
        /// A list of all the details for the type
        /// </summary>
        public IEnumerable<RuminantReportGroupDetails> RuminantTypeGroup { get; set; }
    }

    /// <summary>
    /// Details of a ruminant reporting group
    /// </summary>
    public class RuminantReportGroupDetails
    {
        /// <summary>
        /// Name of group
        /// </summary>
        public string GroupName { get; set; }

        /// <summary>
        /// Number of individuals
        /// </summary>
        public int? Count { get; set; }

        /// <summary>
        /// Sum of adult equivalents
        /// </summary>
        public double? TotalAdultEquivalent { get; set; }

        /// <summary>
        /// Sum of weight
        /// </summary>
        public double? TotalWeight { get; set; }

        /// <summary>
        /// Sum of price
        /// </summary>
        public double? TotalPrice { get; set; }

        /// <summary>
        /// Average adult equivalents
        /// </summary>
        public double AverageAdultEquivalent { get { return (TotalAdultEquivalent ?? 0.0) / Convert.ToDouble(Count ?? 1); } }

        /// <summary>
        /// Average weight
        /// </summary>
        public double AverageWeight { get { return (TotalWeight ?? 0.0) / Convert.ToDouble(Count ?? 1); } }

        /// <summary>
        /// Average price
        /// </summary>
        public double AveragePrice { get { return (TotalPrice ?? 0.0) / Convert.ToDouble(Count ?? 1); } }

    }
}<|MERGE_RESOLUTION|>--- conflicted
+++ resolved
@@ -184,11 +184,7 @@
                     }
 
                     // gestation interval at smallest size generalised curve
-<<<<<<< HEAD
-                    double minAnimalWeight = herd[0].StandardReferenceWeight - ((1 - herd[0].BreedParams.SRWBirth) * herd[0].StandardReferenceWeight) * Math.Exp(-(herd[0].BreedParams.AgeGrowthRateCoefficient * (herd[0].BreedParams.MinimumAge1stMating.InDays)) / (Math.Pow(herd[0].StandardReferenceWeight, herd[0].BreedParams.SRWGrowthScalar)));
-=======
-                    double minAnimalWeight = herd[0].StandardReferenceWeight - ((1 - herd[0].BreedParams.BirthScalar) * herd[0].StandardReferenceWeight) * Math.Exp(-(herd[0].BreedParams.AgeGrowthRateCoefficient * (herd[0].BreedParams.MinimumAge1stMating * 30.4)) / (Math.Pow(herd[0].StandardReferenceWeight, herd[0].BreedParams.SRWGrowthScalar)));
->>>>>>> 17eade32
+                    double minAnimalWeight = herd[0].StandardReferenceWeight - ((1 - herd[0].BreedParams.BirthScalar) * herd[0].StandardReferenceWeight) * Math.Exp(-(herd[0].BreedParams.AgeGrowthRateCoefficient * (herd[0].BreedParams.MinimumAge1stMating.InDays)) / (Math.Pow(herd[0].StandardReferenceWeight, herd[0].BreedParams.SRWGrowthScalar)));
                     double minsizeIPI = Math.Pow(herd[0].BreedParams.InterParturitionIntervalIntercept * (minAnimalWeight / herd[0].StandardReferenceWeight), herd[0].BreedParams.InterParturitionIntervalCoefficient);
                     // restrict minimum period between births
                     minsizeIPI = Math.Max(minsizeIPI, herd[0].BreedParams.GestationLength.InDays + 2);
