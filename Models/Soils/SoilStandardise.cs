using System;
using System.Collections.Generic;
using System.Linq;
using APSIM.Core;
using APSIM.Numerics;
using APSIM.Shared.Utilities;
using Models.Core;
using Models.Core.ApsimFile;
using Models.Interfaces;
using Models.Soils;
using Models.Soils.Nutrients;
using Models.Soils.SoilTemp;
using Models.WaterModel;
using static Models.Soils.Chemical;
using static Models.Soils.Solute;
namespace Models.Soils;

/// <summary>
/// Encapsulates code to sanitise a soil to make it ready for running.
/// </summary>
public static class SoilSanitise
{
    /// <summary>
    /// Clone and sanitise a soil.
    /// </summary>
    /// <param name="soil">The soil</param>
    /// <param name="targetThickness">The layer thickness to change the soil to. Leave null for physical thickness</param>
    public static Soil CloneAndSanitise(this Soil soil, double[] targetThickness = null)
    {
        Soil clonedSoil = soil.Clone();
        Node.Create(clonedSoil);
        Sanitise(clonedSoil, targetThickness);
        return clonedSoil;
    }

    /// <summary>
    /// Sanitise a soil.
    /// </summary>
    /// <param name="soil"></param>
    /// <param name="targetThickness">The layer thickness to change the soil to. Leave null for physical thickness</param>
    public static void Sanitise(this Soil soil, double[] targetThickness = null)
    {
        var physical = soil.Node.FindChild<Physical>();
        var chemical = soil.Node.FindChild<Chemical>();
        var layerStructure = soil.Node.FindChild<LayerStructure>();
        var organic = soil.Node.FindChild<Organic>();
        var water = soil.Node.FindChild<Water>();
        var waterBalance = soil.Node.FindChild<ISoilWater>();
        var temperature = soil.Node.FindChild<Models.Soils.SoilTemp.SoilTemperature>();

        // Determine the target layer structure.
        if (targetThickness == null)
        {
            targetThickness = physical.Thickness;
            if (layerStructure != null)
            {
                targetThickness = layerStructure.Thickness;
                if (targetThickness.Sum() > physical.Thickness.Sum())
                    throw new Exception("The LayerStructure profile is deeper than the physical profile. This is not allowed.");
            }
        }

        if (physical != null)
            SanitisePhysical(physical, targetThickness);
        if (organic != null)
            SanitiseOrganic(organic, targetThickness);
        if (chemical != null)
            SanitiseChemical(chemical, physical, organic, targetThickness);
        if (water != null && physical != null)
            SanitiseWater(water, physical, targetThickness);
        if (waterBalance != null)
        {
            if (waterBalance is WaterBalance wb)
                SanitiseWaterBalance(wb, physical, targetThickness);
            else if (waterBalance is WEIRDO weirdo)
                SanitiseWeirdo(weirdo, targetThickness);
        }
        if (temperature != null)
            SanitiseSoilTemperature(temperature, targetThickness);

        foreach (var solute in soil.Node.FindChildren<Solute>())
            SanitiseSolute(solute, targetThickness);
    }


    /// <summary>
    /// Initialise soil and add in missing children.
    /// </summary>
    /// <param name="soil">The soil to repair.</param>
    public static void InitialiseSoil(Soil soil)
    {
        var physical = soil.Node.FindChild<Physical>();
        if (physical != null)
        {
            // Ensure soil has a water noe.
            var water = soil.Node.FindChild<Water>();
            if (water == null)
            {
                water = new();
                soil.Node.AddChild(water);
            }
            if (water.Thickness == null)
                water.Thickness = physical.Thickness;
            if (water.InitialValues == null)
                water.InitialValues = physical.DUL;

            // Ensure soil has a WaterBalance node.
            var waterBalance = soil.Node.FindChild<WaterBalance>();
            if (waterBalance == null)
            {
                waterBalance = new WaterBalance()
                {
                    ResourceName = "WaterBalance",
                    SummerDate = "1-Nov",
                    SummerU = 5.0,
                    SummerCona = 5.0,
                    WinterDate = "1-Apr",
                    WinterU = 5.0,
                    WinterCona = 5.0,
                    DiffusConst = 40.0,
                    DiffusSlope = 16.0,
                    Salb = 0.12,
                    CN2Bare = 73.0,
                    CNRed = 20.0,
                    CNCov = 0.8,
                    Thickness = physical.Thickness,
                    SWCON = MathUtilities.CreateArrayOfValues(0.3, physical.Thickness.Length)
                };
                Node.Create(waterBalance);
                soil.Node.AddChild(waterBalance);
            }

            // Ensure soil has an Organic node.
<<<<<<< HEAD
            var organic = soil.Node.FindChild<Organic>();
=======
                var organic = soil.FindChild<Organic>();
>>>>>>> ce631ee9
            if (organic == null)
                soil.Node.AddChild(new Organic()
                {
                    Thickness = physical.Thickness,
                    Carbon = MathUtilities.CreateArrayOfValues(0.2, physical.Thickness.Length),
                    SoilCNRatio = MathUtilities.CreateArrayOfValues(12, physical.Thickness.Length),
                    FBiom = MathUtilities.CreateArrayOfValues(0.2, physical.Thickness.Length),
                    FInert = MathUtilities.CreateArrayOfValues(0.8, physical.Thickness.Length),
                    FOM = MathUtilities.CreateArrayOfValues(100, physical.Thickness.Length),
                });

            // Ensure soil has an Chemical node.
            var chemical = soil.Node.FindChild<Chemical>();
            if (chemical == null)
                soil.Node.AddChild(new Chemical()
                {
                    Thickness = physical.Thickness,
                    PH = MathUtilities.CreateArrayOfValues(7, physical.Thickness.Length)
                });

            // Ensure soil has an Nutrient node.
            var nutrient = soil.Node.FindChild<Nutrient>();
            if (nutrient == null)
            {
                nutrient = new Nutrient()
                {
                    ResourceName = "Nutrient"
                };
                Node.Create(nutrient);
                soil.Node.AddChild(nutrient);
            }

            // Ensure solutes exist in soil.
<<<<<<< HEAD
            if (soil.Node.FindChild<Solute>("NO3") == null)
                soil.Node.AddChild(new Solute()
                {
                    Name = "NO3",
                    Thickness = physical.Thickness,
                    InitialValues = MathUtilities.CreateArrayOfValues(1.0, physical.Thickness.Length)
                });
            if (soil.Node.FindChild<Solute>("NH4") == null)
=======
                if (soil.FindChild<Solute>("NO3") == null)
                    soil.Node.AddChild(new Solute()
                    {
                        Name = "NO3",
                        Thickness = physical.Thickness,
                        InitialValues = MathUtilities.CreateArrayOfValues(1.0, physical.Thickness.Length)
                    });
            if (soil.FindChild<Solute>("NH4") == null)
>>>>>>> ce631ee9
                soil.Node.AddChild(new Solute()
                {
                    Name = "NH4",
                    Thickness = physical.Thickness,
                    InitialValues = MathUtilities.CreateArrayOfValues(0.1, physical.Thickness.Length)
                });
            if (soil.Node.FindChild<Solute>("Urea") == null)
                soil.Node.AddChild(new Solute()
                {
                    Name = "Urea",
                    Thickness = physical.Thickness,
                    InitialValues = MathUtilities.CreateArrayOfValues(0, physical.Thickness.Length)
                });

            // Ensure soil has a soil temperature node.
            var soilTemperature = soil.Node.FindChild<SoilTemperature>();
            if (soilTemperature == null)
                soil.Node.AddChild(new SoilTemperature() { Name = "Temperature" });
            else
                soilTemperature.Name = "Temperature";

            var euc = physical.Node.FindChild<SoilCrop>("EucalyptusSoil");
            var pinus = physical.Node.FindChild<SoilCrop>("PinusSoil");
            if (euc != null && pinus == null)
            {
                pinus = euc.Clone();
                pinus.Name = "PinusSoil";
                physical.Node.AddChild(pinus);
            }
            var scrum = physical.Node.FindChild<SoilCrop>("SCRUMSoil");
            var firstSoilCrop = physical.Node.FindChild<SoilCrop>();
            if (scrum == null && firstSoilCrop != null)
            {
                scrum = firstSoilCrop.Clone();
                scrum.Name = "SCRUMSoil";
                physical.Node.AddChild(scrum);
            }
        }
    }


    /// <summary>Sanitises the chemical model ready for running in a simulation.</summary>
    /// <param name="chemical">The chemical node</param>
    /// <param name="physical">The physical node</param>
    /// <param name="organic">The organic node</param>
    /// <param name="targetThickness">Target thickness.</param>
    private static void SanitiseChemical(Chemical chemical, Physical physical, Organic organic, double[] targetThickness)
    {
        if (!MathUtilities.AreEqual(targetThickness, chemical.Thickness))
        {
            chemical.PH = SoilUtilities.MapConcentration(chemical.PH, chemical.Thickness, targetThickness, 7.0);
            chemical.EC = SoilUtilities.MapConcentration(chemical.EC, chemical.Thickness, targetThickness, MathUtilities.LastValue(chemical.EC));
            chemical.ESP = SoilUtilities.MapConcentration(chemical.ESP, chemical.Thickness, targetThickness, MathUtilities.LastValue(chemical.ESP));

            if (chemical.CEC != null && chemical.CEC.Length > 0 && chemical.CEC.Length != targetThickness.Length)
                chemical.CEC = SoilUtilities.MapConcentration(chemical.CEC, chemical.Thickness, targetThickness, MathUtilities.LastValue(chemical.CEC));

            chemical.Thickness = targetThickness;
        }
        if (chemical.PHUnits == PHUnitsEnum.CaCl2)
        {
            chemical.PH = SoilUtilities.PHCaCl2ToWater(chemical.PH);
            chemical.PHUnits = PHUnitsEnum.Water;
        }

        chemical.EC = MathUtilities.FillMissingValues(chemical.EC, chemical.Thickness.Length, 0);
        chemical.ESP = MathUtilities.FillMissingValues(chemical.ESP, chemical.Thickness.Length, 0);
        chemical.PH = MathUtilities.FillMissingValues(chemical.PH, chemical.Thickness.Length, 7.0);

        InFill(chemical, physical, organic);
    }

    /// <summary>Sanitises the organic model ready for running in a simulation.</summary>
    /// <param name="organic">The organic instance to sanitise</param>
    /// <param name="targetThickness">Target thickness.</param>
    private static void SanitiseOrganic(Organic organic, double[] targetThickness)
    {
        if (!MathUtilities.AreEqual(targetThickness, organic.Thickness))
        {
            organic.FBiom = SoilUtilities.MapConcentration(organic.FBiom, organic.Thickness, targetThickness, MathUtilities.LastValue(organic.FBiom));
            organic.FInert = SoilUtilities.MapConcentration(organic.FInert, organic.Thickness, targetThickness, MathUtilities.LastValue(organic.FInert));
            organic.Carbon = SoilUtilities.MapConcentration(organic.Carbon, organic.Thickness, targetThickness, MathUtilities.LastValue(organic.Carbon));
            organic.SoilCNRatio = SoilUtilities.MapConcentration(organic.SoilCNRatio, organic.Thickness, targetThickness, MathUtilities.LastValue(organic.SoilCNRatio));
            organic.FOM = SoilUtilities.MapMass(organic.FOM, organic.Thickness, targetThickness, false);
            organic.Thickness = targetThickness;
        }

        if (organic.FBiom != null)
            MathUtilities.ReplaceMissingValues(organic.FBiom, MathUtilities.LastValue(organic.FBiom));
        if (organic.FInert != null)
            MathUtilities.ReplaceMissingValues(organic.FInert, MathUtilities.LastValue(organic.FInert));
        if (organic.Carbon != null)
            MathUtilities.ReplaceMissingValues(organic.Carbon, MathUtilities.LastValue(organic.Carbon));

        if (organic.CarbonUnits == Organic.CarbonUnitsEnum.WalkleyBlack)
        {
            organic.Carbon = SoilUtilities.OCWalkleyBlackToTotal(organic.Carbon);
            organic.CarbonUnits = Organic.CarbonUnitsEnum.Total;
        }

        if (!MathUtilities.ValuesInArray(organic.Carbon))
            organic.Carbon = null;
        if (organic.Carbon != null)
            organic.Carbon = MathUtilities.FixArrayLength(organic.Carbon, organic.Thickness.Length);
    }

    /// <summary>Sanitises the physical model ready for running in a simulation.</summary>
    /// <param name="physical">The physical model to sanitise</param>
    /// <param name="targetThickness"></param>
    private static void SanitisePhysical(Physical physical, double[] targetThickness)
    {
        if (!MathUtilities.AreEqual(targetThickness, physical.Thickness))
        {
            foreach (var crop in (physical as IModel).Node.FindChildren<SoilCrop>())
            {
                crop.KL = SoilUtilities.MapConcentration(crop.KL, physical.Thickness, targetThickness, MathUtilities.LastValue(crop.KL));
                crop.XF = SoilUtilities.MapConcentration(crop.XF, physical.Thickness, targetThickness, MathUtilities.LastValue(crop.XF));
                crop.LL = SoilUtilities.MapConcentration(crop.LL, physical.Thickness, targetThickness, MathUtilities.LastValue(crop.LL));
            }

            physical.BD = SoilUtilities.MapConcentration(physical.BD, physical.Thickness, targetThickness, MathUtilities.LastValue(physical.BD));
            physical.AirDry = SoilUtilities.MapConcentration(physical.AirDry, physical.Thickness, targetThickness, MathUtilities.LastValue(physical.AirDry));
            physical.LL15 = SoilUtilities.MapConcentration(physical.LL15, physical.Thickness, targetThickness, MathUtilities.LastValue(physical.LL15));
            physical.DUL = SoilUtilities.MapConcentration(physical.DUL, physical.Thickness, targetThickness, MathUtilities.LastValue(physical.DUL));
            physical.SAT = SoilUtilities.MapConcentration(physical.SAT, physical.Thickness, targetThickness, MathUtilities.LastValue(physical.SAT));
            physical.KS = SoilUtilities.MapConcentration(physical.KS, physical.Thickness, targetThickness, MathUtilities.LastValue(physical.KS));
            if (physical.ParticleSizeClay != null && physical.ParticleSizeClay.Length > 0 && physical.ParticleSizeClay.Length != targetThickness.Length)
                physical.ParticleSizeClay = SoilUtilities.MapConcentration(physical.ParticleSizeClay, physical.Thickness, targetThickness, MathUtilities.LastValue(physical.ParticleSizeClay));
            if (physical.ParticleSizeSand != null && physical.ParticleSizeSand.Length > 0 && physical.ParticleSizeSand.Length != targetThickness.Length)
                physical.ParticleSizeSand = SoilUtilities.MapConcentration(physical.ParticleSizeSand, physical.Thickness, targetThickness, MathUtilities.LastValue(physical.ParticleSizeSand));
            if (physical.ParticleSizeSilt != null && physical.ParticleSizeSilt.Length > 0 && physical.ParticleSizeSilt.Length != targetThickness.Length)
                physical.ParticleSizeSilt = SoilUtilities.MapConcentration(physical.ParticleSizeSilt, physical.Thickness, targetThickness, MathUtilities.LastValue(physical.ParticleSizeSilt));
            if (physical.Rocks != null && physical.Rocks.Length > 0 && physical.Rocks.Length != targetThickness.Length)
                physical.Rocks = SoilUtilities.MapConcentration(physical.Rocks, physical.Thickness, targetThickness, MathUtilities.LastValue(physical.Rocks));
            physical.Thickness = targetThickness;

            foreach (var crop in (physical as IModel).Node.FindChildren<SoilCrop>())
            {
                var soilCrop = crop as SoilCrop;
                // Ensure crop LL are between Airdry and DUL.
                for (int i = 0; i < soilCrop.LL.Length; i++)
                    soilCrop.LL = MathUtilities.Constrain(soilCrop.LL, physical.AirDry, physical.DUL);
            }
        }

        // Add soil/crop parameterisations is on a vertosol soil.
        AddPredictedCrops(physical);

        physical.InFill();
    }

    /// <summary>
    /// Fill missing values with default values.
    /// </summary>
    /// <param name="physical">The physical model.</param>
    public static void InFill(this Physical physical)
    {
        // Fill in missing XF values.
        foreach (var crop in (physical as IModel).Node.FindChildren<SoilCrop>())
        {
            if (crop.KL == null)
                FillInKLForCrop(crop);

            var (cropValues, cropMetadata) = SoilUtilities.FillMissingValues(crop.LL, crop.LLMetadata, physical.Thickness.Length, (i) => i < physical.LL15.Length ? physical.LL15[i] : physical.LL15.Last());
            crop.LL = cropValues;
            crop.LLMetadata = cropMetadata;

            (cropValues, cropMetadata) = SoilUtilities.FillMissingValues(crop.KL, crop.KLMetadata, physical.Thickness.Length, (i) => 0.06);
            crop.KL = cropValues;
            crop.KLMetadata = cropMetadata;

            (cropValues, cropMetadata) = SoilUtilities.FillMissingValues(crop.XF, crop.XFMetadata, physical.Thickness.Length, (i) => 1.0);
            crop.XF = cropValues;
            crop.XFMetadata = cropMetadata;

            // Modify wheat crop for sub soil constraints.
            //if (crop.Name.Equals("WheatSoil", StringComparison.InvariantCultureIgnoreCase))
            //    ModifyKLForSubSoilConstraints(crop);
        }

        // Make sure there are the correct number of KS values.
        if (physical.KS != null && physical.KS.Length > 0)
            physical.KS = MathUtilities.FillMissingValues(physical.KS, physical.Thickness.Length, 0.0);

        physical.ParticleSizeClay = MathUtilities.SetArrayOfCorrectSize(physical.ParticleSizeClay, physical.Thickness.Length);
        physical.ParticleSizeClayMetadata = MathUtilities.SetArrayOfCorrectSize(physical.ParticleSizeClayMetadata, physical.Thickness.Length);
        physical.ParticleSizeSand = MathUtilities.SetArrayOfCorrectSize(physical.ParticleSizeSand, physical.Thickness.Length);
        physical.ParticleSizeSandMetadata = MathUtilities.SetArrayOfCorrectSize(physical.ParticleSizeSandMetadata, physical.Thickness.Length);
        physical.ParticleSizeSilt = MathUtilities.SetArrayOfCorrectSize(physical.ParticleSizeSilt, physical.Thickness.Length);
        physical.ParticleSizeSiltMetadata = MathUtilities.SetArrayOfCorrectSize(physical.ParticleSizeSiltMetadata, physical.Thickness.Length);

        // Fill in missing particle size values.
        for (int i = 0; i < physical.Thickness.Length; i++)
        {
            bool clayIsSupplied = !double.IsNaN(physical.ParticleSizeClay[i]);
            bool siltIsSupplied = !double.IsNaN(physical.ParticleSizeSilt[i]);
            bool sandIsSupplied = !double.IsNaN(physical.ParticleSizeSand[i]);

            if (!clayIsSupplied && !siltIsSupplied && !sandIsSupplied)
            {
                SetDefaultClay(physical, i, 30);
                SetDefaultSilt(physical, i, 65);
                SetDefaultSand(physical, i, 5);
            }
            else if (clayIsSupplied && !siltIsSupplied && !sandIsSupplied)
            {
                SetDefaultSilt(physical, i, 0.65 * (100 - physical.ParticleSizeClay[i]));
                SetDefaultSand(physical, i, 100 - physical.ParticleSizeClay[i] - physical.ParticleSizeSilt[i]);
            }
            else if (siltIsSupplied && !clayIsSupplied && !sandIsSupplied)
            {
                SetDefaultClay(physical, i, 0.3 * (100 - physical.ParticleSizeSilt[i]));
                SetDefaultSand(physical, i, 100 - physical.ParticleSizeClay[i] - physical.ParticleSizeSilt[i]);
            }
            else if (sandIsSupplied && !clayIsSupplied && !siltIsSupplied)
            {
                SetDefaultClay(physical, i, 0.3 * (100 - physical.ParticleSizeSilt[i]));
                SetDefaultSilt(physical, i, 100 - physical.ParticleSizeClay[i] - physical.ParticleSizeSand[i]);
            }
            else if (clayIsSupplied && siltIsSupplied && !sandIsSupplied)
                SetDefaultSand(physical, i, 100 - physical.ParticleSizeClay[i] - physical.ParticleSizeSilt[i]);
            else if (clayIsSupplied && sandIsSupplied && !siltIsSupplied)
                SetDefaultSilt(physical, i, 100 - physical.ParticleSizeClay[i] - physical.ParticleSizeSand[i]);
            else if (siltIsSupplied && sandIsSupplied && !clayIsSupplied)
                SetDefaultClay(physical, i, 100 - physical.ParticleSizeSilt[i] - physical.ParticleSizeSand[i]);
        }

        // Fill in missing rocks.
        physical.Rocks = MathUtilities.SetArrayOfCorrectSize(physical.Rocks, physical.Thickness.Length);
        physical.RocksMetadata = MathUtilities.SetArrayOfCorrectSize(physical.RocksMetadata, physical.Thickness.Length);
        var (values, metadata) = SoilUtilities.FillMissingValues(physical.Rocks, physical.RocksMetadata, physical.Thickness.Length, (i) =>
        {
            double bd = i < physical.BD.Length ? physical.BD[i] : physical.BD.Last();
            double sat = i < physical.SAT.Length ? physical.SAT[i] : physical.SAT.Last();
            double particleDensity = 2.65;
            double totalPorosity = (1 - bd / particleDensity) * 0.93;
            double rocksFraction = 1 - sat / totalPorosity;
            if (rocksFraction > 0.1)
                return rocksFraction;
            else
                return 0;
        });
        physical.Rocks = values;
        physical.RocksMetadata = metadata;
    }

    /// <summary>
    /// In fill chemistry instance if necessary.
    /// </summary>
    /// <param name="chemical"></param>
    /// <param name="physical"></param>
    /// <param name="organic"></param>
    public static void InFill(this Chemical chemical, Physical physical, Organic organic)
    {
        if (chemical.CEC == null || chemical.CEC.Length == 0)
        {
            // Map some variables to the same thickness as the chemical model.
            double[] oc = SoilUtilities.MapConcentration(organic.Carbon, organic.Thickness, chemical.Thickness, MathUtilities.LastValue(organic.Carbon));
            double[] particleSizeClay = SoilUtilities.MapConcentration(physical.ParticleSizeClay, physical.Thickness, chemical.Thickness, MathUtilities.LastValue(physical.ParticleSizeClay));
            double[] particleSizeSand = SoilUtilities.MapConcentration(physical.ParticleSizeSand, physical.Thickness, chemical.Thickness, MathUtilities.LastValue(physical.ParticleSizeSand));

            // Create a pedo transfer function for when CEC is missing.
            double[] cec = new double[chemical.Thickness.Length];
            string[] cecMetadata = new string[chemical.Thickness.Length];
            for (int z = 0; z < chemical.Thickness.Length; z++)
            {
                if (cec[z] == MathUtilities.MissingValue || !double.IsNaN(cec[z]))
                {
                    // This comes from Vogeler (2022): https://www.sciencedirect.com/science/article/pii/S2215016122000176
                    cec[z] = 2.25 * oc[z] + 0.267 * particleSizeClay[z] + 0.067 * particleSizeSand[z];
                    cecMetadata[z] = "Calculated";
                }
            }
            chemical.CEC = cec;
            chemical.CECMetadata = cecMetadata;
        }
    }

    /// <summary>Gets the model ready for running in a simulation.</summary>
    /// <param name="water">The water node to sanitise</param>
    /// <param name="physcial">The physcial node</param>
    /// <param name="targetThickness">Target thickness.</param>
    private static void SanitiseWater(Water water, Physical physcial, double[] targetThickness)
    {
        if (!MathUtilities.AreEqual(targetThickness, water.Thickness))
        {
            double[] standardInitialValues = null;
            if (water.InitialValues != null)
                standardInitialValues = MapSW(physcial, water.InitialValues, water.Thickness, targetThickness);

            //need to set the new thickness before initial values to avoid error checking issues
            water.Thickness = targetThickness;
            if (standardInitialValues != null)
                water.InitialValues = standardInitialValues;
        }
        water.Reset();
    }

    /// <summary>Gets the model ready for running in a simulation.</summary>
    /// <param name="solute">The solute model to sanitise</param>
    /// <param name="targetThickness">Target thickness.</param>
    private static void SanitiseSolute(Solute solute, double[] targetThickness)
    {
        // Define default ppm value to use below bottom layer of this solute if necessary.
        double defaultValue = 0;

        if (!MathUtilities.AreEqual(targetThickness, solute.Thickness))
        {
            if (solute.Exco != null)
                solute.Exco = SoilUtilities.MapConcentration(solute.Exco, solute.Thickness, targetThickness, 0.2);
            if (solute.FIP != null)
                solute.FIP = SoilUtilities.MapConcentration(solute.FIP, solute.Thickness, targetThickness, 0.2);

            if (solute.InitialValuesUnits == UnitsEnum.kgha)
                solute.InitialValues = SoilUtilities.kgha2ppm(solute.Thickness, solute.SoluteBD, solute.InitialValues);
            solute.InitialValues = SoilUtilities.MapConcentration(solute.InitialValues, solute.Thickness, targetThickness, defaultValue);
            solute.Thickness = targetThickness;
            if (solute.InitialValuesUnits == UnitsEnum.kgha)
                solute.InitialValues = SoilUtilities.ppm2kgha(solute.Thickness, solute.SoluteBD, solute.InitialValues);
        }

        if (solute.FIP != null) solute.FIP = MathUtilities.FillMissingValues(solute.FIP, solute.Thickness.Length, solute.FIP.Last());
        if (solute.Exco != null) solute.Exco = MathUtilities.FillMissingValues(solute.Exco, solute.Thickness.Length, solute.Exco.Last());
        solute.InitialValues = MathUtilities.FillMissingValues(solute.InitialValues, solute.Thickness.Length, defaultValue);
        solute.Reset();
    }

    /// <summary>Gets the model ready for running in a simulation.</summary>
    /// <param name="waterBalance">The water balance model to sanitise</param>
    /// <param name="physical">The physical model</param>
    /// <param name="targetThickness">Target thickness.</param>
    private static void SanitiseWaterBalance(WaterBalance waterBalance, Physical physical, double[] targetThickness)
    {
        waterBalance.SetPhysical(physical);
        if (!MathUtilities.AreEqual(targetThickness, waterBalance.Thickness))
        {
            waterBalance.KLAT = SoilUtilities.MapConcentration(waterBalance.KLAT, waterBalance.Thickness, targetThickness, MathUtilities.LastValue(waterBalance.KLAT));
            waterBalance.SWCON = SoilUtilities.MapConcentration(waterBalance.SWCON, waterBalance.Thickness, targetThickness, 0.0);

            waterBalance.Thickness = targetThickness;
        }
        if (waterBalance.SWCON == null)
            waterBalance.SWCON = MathUtilities.CreateArrayOfValues(0.3, waterBalance.Thickness.Length);
        MathUtilities.ReplaceMissingValues(waterBalance.SWCON, 0.0);
    }

    /// <summary>Gets the model ready for running in a simulation.</summary>
    /// <param name="weirdo">The weirdo model</param>
    /// <param name="targetThickness">Target thickness.</param>
    private static void SanitiseWeirdo(WEIRDO weirdo, double[] targetThickness)
    {
        weirdo.CFlow = MathUtilities.Multiply_Value(weirdo.CFlow, 1e-10);
        weirdo.CFlow = SoilUtilities.MapConcentration(weirdo.CFlow, weirdo.Thickness, targetThickness, weirdo.CFlow[weirdo.CFlow.Length - 1]);
        weirdo.XFlow = SoilUtilities.MapConcentration(weirdo.XFlow, weirdo.Thickness, targetThickness, weirdo.XFlow[weirdo.XFlow.Length - 1]);
        weirdo.PsiBub = SoilUtilities.MapConcentration(weirdo.PsiBub, weirdo.Thickness, targetThickness, weirdo.PsiBub[weirdo.PsiBub.Length - 1]);
        weirdo.UpperRepellentWC = SoilUtilities.MapConcentration(weirdo.UpperRepellentWC, weirdo.Thickness, targetThickness, weirdo.UpperRepellentWC[weirdo.UpperRepellentWC.Length - 1]);
        weirdo.LowerRepellentWC = SoilUtilities.MapConcentration(weirdo.LowerRepellentWC, weirdo.Thickness, targetThickness, weirdo.LowerRepellentWC[weirdo.LowerRepellentWC.Length - 1]);
        weirdo.MinRepellancyFactor = SoilUtilities.MapConcentration(weirdo.MinRepellancyFactor, weirdo.Thickness, targetThickness, weirdo.MinRepellancyFactor[weirdo.MinRepellancyFactor.Length - 1]);
        weirdo.Thickness = targetThickness;
    }

    /// <summary>Gets the model ready for running in a simulation.</summary>
    /// <param name="soilTemperature">Soil temperature model</param>
    /// <param name="targetThickness">Target thickness.</param>
    private static void SanitiseSoilTemperature(SoilTemperature soilTemperature, double[] targetThickness)
    {
        soilTemperature.InitialValues = SoilUtilities.MapInterpolation(soilTemperature.InitialValues, soilTemperature.Thickness, targetThickness, allowMissingValues:true);
    }

    /// <summary>Map soil water from one layer structure to another.</summary>
    /// <param name="physical">The physical model</param>
    /// <param name="fromValues">The from values.</param>
    /// <param name="fromThickness">The from thickness.</param>
    /// <param name="toThickness">To thickness.</param>
    /// <returns></returns>
    private static double[] MapSW(Physical physical, double[] fromValues, double[] fromThickness, double[] toThickness)
    {
        if (fromValues == null || fromThickness == null)
            return null;

        // convert from values to a mass basis with a dummy bottom layer.
        List<double> values = new List<double>();
        values.AddRange(fromValues);
        values.Add(MathUtilities.LastValue(fromValues) * 0.8);
        values.Add(MathUtilities.LastValue(fromValues) * 0.4);
        values.Add(0.0);
        List<double> thickness = new List<double>();
        thickness.AddRange(fromThickness);
        thickness.Add(MathUtilities.LastValue(fromThickness));
        thickness.Add(MathUtilities.LastValue(fromThickness));
        thickness.Add(3000);

        // Get the first crop ll or ll15.
        var firstCrop = (physical as IModel).Node.FindChild<SoilCrop>();
        double[] LowerBound;
        if (physical != null && firstCrop != null)
            LowerBound = SoilUtilities.MapConcentration(firstCrop.LL, physical.Thickness, thickness.ToArray(), MathUtilities.LastValue(firstCrop.LL));
        else
            LowerBound = SoilUtilities.MapConcentration(physical.LL15, physical.Thickness, thickness.ToArray(), physical.LL15.Last());
        if (LowerBound == null)
            throw new Exception("Cannot find crop lower limit or LL15 in soil");

        // Make sure all SW values below LastIndex don't go below CLL.
        int bottomLayer = fromThickness.Length - 1;
        for (int i = bottomLayer + 1; i < thickness.Count; i++)
            values[i] = Math.Max(values[i], LowerBound[i]);

        double[] massValues = MathUtilities.Multiply(values.ToArray(), thickness.ToArray());

        // Convert mass back to concentration and return
        return MathUtilities.Divide(SoilUtilities.MapMass(massValues, thickness.ToArray(), toThickness), toThickness);
    }

    /// <summary>Set the default clay content.</summary>
    /// <param name="physical">The physical model</param>
    /// <param name="i">Layer index.</param>
    /// <param name="value">The value.</param>
    private static void SetDefaultClay(Physical physical, int i, double value)
    {
        physical.ParticleSizeClay[i] = value;
        physical.ParticleSizeClayMetadata[i] = "Calculated";
    }

    /// <summary>Set the default silt content.</summary>
    /// <param name="physical">The physical model</param>
    /// <param name="i">Layer index.</param>
    /// <param name="value">The value.</param>
    private static void SetDefaultSilt(Physical physical, int i, double value)
    {
        physical.ParticleSizeSilt[i] = value;
        physical.ParticleSizeSiltMetadata[i] = "Calculated";
    }

    /// <summary>Set the default sand content.</summary>
    /// <param name="physical">The physical model</param>
    /// <param name="i">Layer index.</param>
    /// <param name="value">The value.</param>
    private static void SetDefaultSand(Physical physical, int i, double value)
    {
        physical.ParticleSizeSand[i] = value;
        physical.ParticleSizeSandMetadata[i] = "Calculated";
    }

    /// <summary>Fills in KL for crop.</summary>
    /// <param name="crop">The crop.</param>
    private static void FillInKLForCrop(SoilCrop crop)
    {
        if (crop.Name == null)
            throw new Exception("Crop has no name");
        int i = StringUtilities.IndexOfCaseInsensitive(cropNames, crop.Name + "Soil");
        if (i != -1)
        {
            var water = crop.Parent as Physical;

            double[] KLs = GetRowOfArray(defaultKLs, i);

            double[] cumThickness = SoilUtilities.ToCumThickness(water.Thickness);
            crop.KL = new double[water.Thickness.Length];
            for (int l = 0; l < water.Thickness.Length; l++)
            {
                bool didInterpolate;
                crop.KL[l] = MathUtilities.LinearInterpReal(cumThickness[l], defaultKLThickness, KLs, out didInterpolate);
                crop.KLMetadata = Enumerable.Repeat("Calculated", water.Thickness.Length).ToArray();
            }
        }
    }

    /// <summary>Gets the row of a 2 dimensional array.</summary>
    /// <param name="array">The array.</param>
    /// <param name="row">The row index</param>
    /// <returns>The values in the specified row.</returns>
    private static double[] GetRowOfArray(double[,] array, int row)
    {
        List<double> values = new List<double>();
        for (int col = 0; col < array.GetLength(1); col++)
            values.Add(array[row, col]);

        return values.ToArray();
    }

    private static string[] cropNames = {"Wheat", "Oats",
                                            "Sorghum", "Barley", "Chickpea", "Mungbean", "Cotton", "Canola",
                                            "PigeonPea", "Maize", "Cowpea", "Sunflower", "Fababean", "Lucerne",
                                            "Lupin", "Lentil", "Triticale", "Millet", "Soybean" };

    private static double[] defaultKLThickness = new double[] { 150, 300, 600, 900, 1200, 1500, 1800 };
    private static double[,] defaultKLs =  {{0.06,   0.06,   0.06,   0.04,   0.04,   0.02,   0.01},
                                            {0.06,   0.06,   0.06,   0.04,   0.04,   0.02,   0.01},
                                            {0.07,   0.07,   0.07,   0.05,   0.05,   0.04,   0.03},
                                            {0.07,   0.07,   0.07,   0.05,   0.05,   0.03,   0.02},
                                            {0.06,   0.06,   0.06,   0.06,   0.06,   0.06,   0.06},
                                            {0.06,   0.06,   0.06,   0.04,   0.04,   0.00,   0.00},
                                            {0.10,   0.10,   0.10,   0.10,   0.09,   0.07,   0.05},
                                            {0.06,   0.06,   0.06,   0.04,   0.04,   0.02,   0.01},
                                            {0.06,   0.06,   0.06,   0.05,   0.04,   0.02,   0.01},
                                            {0.06,   0.06,   0.06,   0.04,   0.04,   0.02,   0.01},
                                            {0.06,   0.06,   0.06,   0.04,   0.04,   0.02,   0.01},
                                            {0.10,   0.10,   0.08,   0.06,   0.04,   0.02,   0.01},
                                            {0.08,   0.08,   0.08,   0.08,   0.06,   0.04,   0.03},
                                            {0.10,   0.10,   0.10,   0.10,   0.09,   0.09,   0.09},
                                            {0.06,   0.06,   0.06,   0.04,   0.04,   0.02,   0.01},
                                            {0.06,   0.06,   0.06,   0.04,   0.04,   0.02,   0.01},
                                            {0.07,   0.07,   0.07,   0.04,   0.02,   0.01,   0.01},
                                            {0.07,   0.07,   0.07,   0.05,   0.05,   0.04,   0.03},
                                            {0.06,   0.06,   0.06,   0.04,   0.04,   0.02,   0.01}};

    /// <summary>
    /// The black vertosol crop list
    /// </summary>
    private static string[] BlackVertosolCropList = new string[] { "Wheat", "Sorghum", "Cotton" };
    /// <summary>
    /// The grey vertosol crop list
    /// </summary>
    private static string[] GreyVertosolCropList = new string[] { "Wheat", "Sorghum", "Cotton", "Barley", "Chickpea", "Fababean", "Mungbean" };
    /// <summary>
    /// The predicted thickness
    /// </summary>
    private static double[] PredictedThickness = new double[] { 150, 150, 300, 300, 300, 300, 300 };
    /// <summary>
    /// The predicted xf
    /// </summary>
    private static double[] PredictedXF = new double[] { 1.00, 1.00, 1.00, 1.00, 1.00, 1.00, 1.00 };
    /// <summary>
    /// The wheat kl
    /// </summary>
    private static double[] WheatKL = new double[] { 0.06, 0.06, 0.06, 0.04, 0.04, 0.02, 0.01 };
    /// <summary>
    /// The sorghum kl
    /// </summary>
    private static double[] SorghumKL = new double[] { 0.07, 0.07, 0.07, 0.05, 0.05, 0.04, 0.03 };
    /// <summary>
    /// The barley kl
    /// </summary>
    private static double[] BarleyKL = new double[] { 0.07, 0.07, 0.07, 0.05, 0.05, 0.03, 0.02 };
    /// <summary>
    /// The chickpea kl
    /// </summary>
    private static double[] ChickpeaKL = new double[] { 0.06, 0.06, 0.06, 0.06, 0.06, 0.06, 0.06 };
    /// <summary>
    /// The mungbean kl
    /// </summary>
    private static double[] MungbeanKL = new double[] { 0.06, 0.06, 0.06, 0.04, 0.04, 0.00, 0.00 };
    /// <summary>
    /// The cotton kl
    /// </summary>
    private static double[] CottonKL = new double[] { 0.10, 0.10, 0.10, 0.10, 0.09, 0.07, 0.05 };
    /// <summary>
    /// The canola kl
    /// </summary>
    /// private static double[] CanolaKL = new double[] { 0.06, 0.06, 0.06, 0.04, 0.04, 0.02, 0.01 };
    /// <summary>
    /// The pigeon pea kl
    /// </summary>
    /// private static double[] PigeonPeaKL = new double[] { 0.06, 0.06, 0.06, 0.05, 0.04, 0.02, 0.01 };
    /// <summary>
    /// The maize kl
    /// </summary>
    /// private static double[] MaizeKL = new double[] { 0.06, 0.06, 0.06, 0.04, 0.04, 0.02, 0.01 };
    /// <summary>
    /// The cowpea kl
    /// </summary>
    /// private static double[] CowpeaKL = new double[] { 0.06, 0.06, 0.06, 0.04, 0.04, 0.02, 0.01 };
    /// <summary>
    /// The sunflower kl
    /// </summary>
    /// private static double[] SunflowerKL = new double[] { 0.01, 0.01, 0.08, 0.06, 0.04, 0.02, 0.01 };
    /// <summary>
    /// The fababean kl
    /// </summary>
    private static double[] FababeanKL = new double[] { 0.08, 0.08, 0.08, 0.08, 0.06, 0.04, 0.03 };
    /// <summary>
    /// The lucerne kl
    /// </summary>
    /// private static double[] LucerneKL = new double[] { 0.01, 0.01, 0.01, 0.01, 0.09, 0.09, 0.09 };
    /// <summary>
    /// The perennial kl
    /// </summary>
    /// private static double[] PerennialKL = new double[] { 0.01, 0.01, 0.01, 0.01, 0.09, 0.07, 0.05 };

    /// <summary>
    ///
    /// </summary>
    private class BlackVertosol
    {
        /// <summary>
        /// The cotton a
        /// </summary>
        internal static double[] CottonA = new double[] { 0.832, 0.868, 0.951, 0.988, 1.043, 1.095, 1.151 };
        /// <summary>
        /// The sorghum a
        /// </summary>
        internal static double[] SorghumA = new double[] { 0.699, 0.802, 0.853, 0.907, 0.954, 1.003, 1.035 };
        /// <summary>
        /// The wheat a
        /// </summary>
        internal static double[] WheatA = new double[] { 0.124, 0.049, 0.024, 0.029, 0.146, 0.246, 0.406 };

        /// <summary>
        /// The cotton b
        /// </summary>
        internal static double CottonB = -0.0070;
        /// <summary>
        /// The sorghum b
        /// </summary>
        internal static double SorghumB = -0.0038;
        /// <summary>
        /// The wheat b
        /// </summary>
        internal static double WheatB = 0.0116;

    }
    /// <summary>
    ///
    /// </summary>
    private class GreyVertosol
    {
        /// <summary>
        /// The cotton a
        /// </summary>
        internal static double[] CottonA = new double[] { 0.853, 0.851, 0.883, 0.953, 1.022, 1.125, 1.186 };
        /// <summary>
        /// The sorghum a
        /// </summary>
        internal static double[] SorghumA = new double[] { 0.818, 0.864, 0.882, 0.938, 1.103, 1.096, 1.172 };
        /// <summary>
        /// The wheat a
        /// </summary>
        internal static double[] WheatA = new double[] { 0.660, 0.655, 0.701, 0.745, 0.845, 0.933, 1.084 };
        /// <summary>
        /// The barley a
        /// </summary>
        internal static double[] BarleyA = new double[] { 0.847, 0.866, 0.835, 0.872, 0.981, 1.036, 1.152 };
        /// <summary>
        /// The chickpea a
        /// </summary>
        internal static double[] ChickpeaA = new double[] { 0.435, 0.452, 0.481, 0.595, 0.668, 0.737, 0.875 };
        /// <summary>
        /// The fababean a
        /// </summary>
        internal static double[] FababeanA = new double[] { 0.467, 0.451, 0.396, 0.336, 0.190, 0.134, 0.084 };
        /// <summary>
        /// The mungbean a
        /// </summary>
        internal static double[] MungbeanA = new double[] { 0.779, 0.770, 0.834, 0.990, 1.008, 1.144, 1.150 };
        /// <summary>
        /// The cotton b
        /// </summary>
        internal static double CottonB = -0.0082;
        /// <summary>
        /// The sorghum b
        /// </summary>
        internal static double SorghumB = -0.007;
        /// <summary>
        /// The wheat b
        /// </summary>
        internal static double WheatB = -0.0032;
        /// <summary>
        /// The barley b
        /// </summary>
        internal static double BarleyB = -0.0051;
        /// <summary>
        /// The chickpea b
        /// </summary>
        internal static double ChickpeaB = 0.0029;
        /// <summary>
        /// The fababean b
        /// </summary>
        internal static double FababeanB = 0.02455;
        /// <summary>
        /// The mungbean b
        /// </summary>
        internal static double MungbeanB = -0.0034;
    }

    /// <summary>
    /// Return a list of predicted crop names or an empty string[] if none found.
    /// </summary>
    /// <returns></returns>
    private static void AddPredictedCrops(IPhysical physical)
    {
        var soil = (physical as IModel).Parent as Soil;
        if (soil.SoilType != null)
        {
            string[] predictedCropNames = null;
            if (soil.ASCOrder == "Vertosol" && soil.ASCSubOrder == "Black")
                soil.SoilType = "Black Vertosol";
            else if (soil.ASCOrder == "Vertosol" && soil.ASCSubOrder == "Grey")
                soil.SoilType = "Grey Vertosol";

            if (soil.SoilType.Equals("Black Vertosol", StringComparison.CurrentCultureIgnoreCase))
                predictedCropNames = BlackVertosolCropList;
            else if (soil.SoilType.Equals("Grey Vertosol", StringComparison.CurrentCultureIgnoreCase))
                predictedCropNames = GreyVertosolCropList;

            if (predictedCropNames != null)
            {
                var water = soil.Node.FindChild<Physical>();
                var crops = water.Node.FindChildren<SoilCrop>().ToList();

                foreach (string cropName in predictedCropNames)
                {
                    // if a crop parameterisation already exists for this crop then don't add a predicted one.
                    if (crops.Find(c => c.Name.Equals(cropName + "Soil", StringComparison.InvariantCultureIgnoreCase)) == null)
                        Structure.Add(PredictedCrop(soil, cropName), water);
                }
            }
        }
    }

    /// <summary>
    /// Return a predicted SoilCrop for the specified crop name or null if not found.
    /// </summary>
    /// <param name="soil">The soil.</param>
    /// <param name="CropName">Name of the crop.</param>
    /// <returns></returns>
    private static SoilCrop PredictedCrop(Soil soil, string CropName)
    {
        double[] A = null;
        double B = double.NaN;
        double[] KL = null;

        if (soil.SoilType == null)
            return null;

        if (soil.SoilType.Equals("Black Vertosol", StringComparison.CurrentCultureIgnoreCase))
        {
            if (CropName.Equals("Cotton", StringComparison.CurrentCultureIgnoreCase))
            {
                A = BlackVertosol.CottonA;
                B = BlackVertosol.CottonB;
                KL = CottonKL;
            }
            else if (CropName.Equals("Sorghum", StringComparison.CurrentCultureIgnoreCase))
            {
                A = BlackVertosol.SorghumA;
                B = BlackVertosol.SorghumB;
                KL = SorghumKL;
            }
            else if (CropName.Equals("Wheat", StringComparison.CurrentCultureIgnoreCase))
            {
                A = BlackVertosol.WheatA;
                B = BlackVertosol.WheatB;
                KL = WheatKL;
            }
        }
        else if (soil.SoilType.Equals("Grey Vertosol", StringComparison.CurrentCultureIgnoreCase))
        {
            if (CropName.Equals("Cotton", StringComparison.CurrentCultureIgnoreCase))
            {
                A = GreyVertosol.CottonA;
                B = GreyVertosol.CottonB;
                KL = CottonKL;
            }
            else if (CropName.Equals("Sorghum", StringComparison.CurrentCultureIgnoreCase))
            {
                A = GreyVertosol.SorghumA;
                B = GreyVertosol.SorghumB;
                KL = SorghumKL;
            }
            else if (CropName.Equals("Wheat", StringComparison.CurrentCultureIgnoreCase))
            {
                A = GreyVertosol.WheatA;
                B = GreyVertosol.WheatB;
                KL = WheatKL;
            }
            else if (CropName.Equals("Barley", StringComparison.CurrentCultureIgnoreCase))
            {
                A = GreyVertosol.BarleyA;
                B = GreyVertosol.BarleyB;
                KL = BarleyKL;
            }
            else if (CropName.Equals("Chickpea", StringComparison.CurrentCultureIgnoreCase))
            {
                A = GreyVertosol.ChickpeaA;
                B = GreyVertosol.ChickpeaB;
                KL = ChickpeaKL;
            }
            else if (CropName.Equals("Fababean", StringComparison.CurrentCultureIgnoreCase))
            {
                A = GreyVertosol.FababeanA;
                B = GreyVertosol.FababeanB;
                KL = FababeanKL;
            }
            else if (CropName.Equals("Mungbean", StringComparison.CurrentCultureIgnoreCase))
            {
                A = GreyVertosol.MungbeanA;
                B = GreyVertosol.MungbeanB;
                KL = MungbeanKL;
            }
        }


        if (A == null)
            return null;

        var physical = soil.Node.FindChild<IPhysical>();
        double[] LL = PredictedLL(physical, A, B);
        LL = SoilUtilities.MapConcentration(LL, PredictedThickness, physical.Thickness, LL.Last());
        KL = SoilUtilities.MapConcentration(KL, PredictedThickness, physical.Thickness, KL.Last());
        double[] XF = SoilUtilities.MapConcentration(PredictedXF, PredictedThickness, physical.Thickness, PredictedXF.Last());
        string[] Metadata = StringUtilities.CreateStringArray("Estimated", physical.Thickness.Length);
        LL = MathUtilities.Constrain(LL, physical.LL15, physical.DUL);

        return new SoilCrop()
        {
            Name = CropName + "Soil",
            LL = LL,
            LLMetadata = Metadata,
            KL = KL,
            KLMetadata = Metadata,
            XF = XF,
            XFMetadata = Metadata
        };
    }

    /// <summary>
    /// Calculate and return a predicted LL from the specified A and B values.
    /// </summary>
    /// <param name="physical">The soil physical properties.</param>
    /// <param name="A">a.</param>
    /// <param name="B">The b.</param>
    /// <returns></returns>
    private static double[] PredictedLL(IPhysical physical, double[] A, double B)
    {
        double[] LL15 = SoilUtilities.MapConcentration(physical.LL15, physical.Thickness, PredictedThickness, physical.LL15.Last());
        double[] DUL = SoilUtilities.MapConcentration(physical.DUL, physical.Thickness, PredictedThickness, physical.DUL.Last());
        double[] LL = new double[PredictedThickness.Length];
        for (int i = 0; i != PredictedThickness.Length; i++)
        {
            double DULPercent = DUL[i] * 100.0;
            LL[i] = DULPercent * (A[i] + B * DULPercent);
            LL[i] /= 100.0;

            // Bound the predicted LL values.
            LL[i] = Math.Max(LL[i], LL15[i]);
            LL[i] = Math.Min(LL[i], DUL[i]);
        }

        //  make the top 3 layers the same as the top 3 layers of LL15
        if (LL.Length >= 3)
        {
            LL[0] = LL15[0];
            LL[1] = LL15[1];
            LL[2] = LL15[2];
        }
        return LL;
    }


    /// <summary>Standard thicknesses</summary>
    private static readonly double[] StandardThickness = new double[] { 100, 100, 200, 200, 200, 200, 200 };
    /// <summary>Standard Kls</summary>
    private static readonly double[] StandardKL = new double[] { 0.06, 0.06, 0.04, 0.04, 0.04, 0.04, 0.02 };
}<|MERGE_RESOLUTION|>--- conflicted
+++ resolved
@@ -131,11 +131,7 @@
             }
 
             // Ensure soil has an Organic node.
-<<<<<<< HEAD
             var organic = soil.Node.FindChild<Organic>();
-=======
-                var organic = soil.FindChild<Organic>();
->>>>>>> ce631ee9
             if (organic == null)
                 soil.Node.AddChild(new Organic()
                 {
@@ -169,25 +165,14 @@
             }
 
             // Ensure solutes exist in soil.
-<<<<<<< HEAD
-            if (soil.Node.FindChild<Solute>("NO3") == null)
-                soil.Node.AddChild(new Solute()
-                {
-                    Name = "NO3",
-                    Thickness = physical.Thickness,
-                    InitialValues = MathUtilities.CreateArrayOfValues(1.0, physical.Thickness.Length)
-                });
-            if (soil.Node.FindChild<Solute>("NH4") == null)
-=======
-                if (soil.FindChild<Solute>("NO3") == null)
+                if (soil.Node.FindChild<Solute>("NO3") == null)
                     soil.Node.AddChild(new Solute()
                     {
                         Name = "NO3",
                         Thickness = physical.Thickness,
                         InitialValues = MathUtilities.CreateArrayOfValues(1.0, physical.Thickness.Length)
                     });
-            if (soil.FindChild<Solute>("NH4") == null)
->>>>>>> ce631ee9
+            if (soil.Node.FindChild<Solute>("NH4") == null)
                 soil.Node.AddChild(new Solute()
                 {
                     Name = "NH4",
