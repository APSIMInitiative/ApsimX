--- conflicted
+++ resolved
@@ -49,23 +49,16 @@
     <PackageReference Include="Microsoft.Azure.Batch" Version="15.4.0" />
     <PackageReference Include="Microsoft.Azure.Storage.Blob" Version="11.2.3" />
     <PackageReference Include="Microsoft.Azure.Storage.Common" Version="11.2.3" />
-<<<<<<< HEAD
-    <PackageReference Include="Microsoft.CodeAnalysis" Version="4.4.0" />
-    <PackageReference Include="Microsoft.CodeAnalysis.CSharp" Version="4.4.0" />
-    <PackageReference Include="Microsoft.CodeAnalysis.CSharp.Features" Version="4.4.0" />
-    <PackageReference Include="Microsoft.CodeAnalysis.CSharp.Workspaces" Version="4.4.0" />
-    <PackageReference Include="StyleCop.Analyzers" Version="1.1.118">
-      <PrivateAssets>all</PrivateAssets>
-      <IncludeAssets>runtime; build; native; contentfiles; analyzers; buildtransitive</IncludeAssets>
-    </PackageReference>
-=======
     <PackageReference Include="Microsoft.CodeAnalysis" Version="4.5.0" />
     <PackageReference Include="Microsoft.CodeAnalysis.Common" Version="4.5.0" />
     <PackageReference Include="Microsoft.CodeAnalysis.CSharp" Version="4.5.0" />
     <PackageReference Include="Microsoft.CodeAnalysis.CSharp.Features" Version="4.5.0" />
     <PackageReference Include="Microsoft.CodeAnalysis.CSharp.Workspaces" Version="4.5.0" />
     <PackageReference Include="OxyPlot.SkiaSharp" Version="2.1.2" />
->>>>>>> a6a18837
+    <PackageReference Include="StyleCop.Analyzers" Version="1.1.118">
+      <PrivateAssets>all</PrivateAssets>
+      <IncludeAssets>runtime; build; native; contentfiles; analyzers; buildtransitive</IncludeAssets>
+    </PackageReference>
     <PackageReference Include="System.CodeDom" Version="6.0.0" />
     <PackageReference Include="System.Configuration.ConfigurationManager" Version="6.0.1" />
     <PackageReference Include="System.Resources.Extensions" Version="6.0.0" />
