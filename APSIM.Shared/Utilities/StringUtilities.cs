using System;
using System.Collections;
using System.Collections.Generic;
using System.Collections.Specialized;
using System.Globalization;
using System.Text;

namespace APSIM.Shared.Utilities
{


    /// <summary>
    /// Static functions for string manipulation
    /// </summary>
    public static class StringUtilities
    {
        /// <summary>
        /// This function converts a C string to a vb string by returning everything 
        /// up to the null character 
        /// </summary>
        /// <param name="cstring"></param>
        /// <returns></returns>
        public static string CStringToVBString(string cstring)
        {
            string result;
            try
            {
                char NullChar = new char();
                result = cstring.Substring(0, cstring.IndexOf(NullChar));
            }
            catch (System.Exception)
            {
                throw new Exception("Error converting string type from CS to VB: " + cstring);
            }

            return result;
        }

        /// <summary>
        /// A version of IndexOf that is case insensitive. 
        /// </summary>
        public static int IndexOfCaseInsensitive(string[] values, string st)
        {
            for (int i = 0; (i <= (values.Length - 1)); i++)
            {
                if (String.Equals(values[i], st, StringComparison.CurrentCultureIgnoreCase))
                {
                    return i;
                }
            }
            return -1;
        }

        /// <summary>
        /// A version of IndexOf that is case insensitive. 
        /// </summary>
        public static int IndexOfCaseInsensitive(StringCollection values, string st)
        {
            for (int i = 0; (i <= (values.Count - 1)); i++)
            {
                if (String.Equals(values[i], st, StringComparison.CurrentCultureIgnoreCase))
                {
                    return i;
                }
            }
            return -1;

        }

        /// <summary>
        /// A version of IndexOf that is case insensitive. 
        /// </summary> 
        public static int IndexOfCaseInsensitive(List<string> values, string st)
        {
            for (int i = 0; (i <= (values.Count - 1)); i++)
            {
                if (String.Equals(values[i], st, StringComparison.CurrentCultureIgnoreCase))
                {
                    return i;
                }
            }
            return -1;

        }

        /// <summary>
        /// A version of Array.Contains that is case insensitive. 
        /// </summary>
        public static bool Contains(IEnumerable values, string st)
        {
            foreach (string Value in values)
                if (Value.Equals(st, StringComparison.CurrentCultureIgnoreCase))
                    return true;
            return false;
        }
        /// <summary>
        /// This method complements the string function IndexOfAny by
        /// providing a NOT version. Returns -1 if non of the specified
        /// characters are found in specified string.
        /// </summary>
        public static int IndexNotOfAny(string text, char[] delimiters)
        {
            return IndexNotOfAny(text, delimiters, 0);
        }

        /// <summary>
        /// This method complements the string function IndexOfAny by
        /// providing a NOT version. Returns -1 if non of the specified
        /// characters are found in specified string.
        /// </summary>
        public static int IndexNotOfAny(string text, char[] delimiters, int pos)
        {
            string DelimitersString = new string(delimiters);
            for (int i = pos; i < text.Length; i++)
            {
                if (DelimitersString.IndexOf(text[i]) == -1)
                    return i;
            }
            return -1;
        }

        /// <summary>
        /// This method splits values on a comma but also honours double quotes
        /// ensuring something in double quotes is never split.
        ///     eg: if text = value1, "value 2, 2a", value3
        ///     then: words[0] = value1
        ///           words[1] = value2, 2a
        ///           words[2] = value3
        /// All values returned have been trimmed of spaces and double quotes.
        /// </summary>
        public static StringCollection SplitStringHonouringQuotes(string text, string delimiters)
        {
            StringCollection ReturnStrings = new StringCollection();
            if (text.Trim() == "")
                return ReturnStrings;

            bool InsideQuotes = false;
            int Start = IndexNotOfAny(text, " ".ToCharArray());
            for (int i = Start; i < text.Length; i++)
            {
                if (text[i] == '"')
                    InsideQuotes = !InsideQuotes; // toggle

                else if (!InsideQuotes)
                {
                    if (delimiters.IndexOf(text[i]) != -1)
                    {
                        // Found a word - store it.
                        if (Start != i)
                            ReturnStrings.Add(text.Substring(Start, i - Start).Trim(" ".ToCharArray()));
                        Start = i + 1;

                    }
                }
            }
            if (Start != text.Length)
                ReturnStrings.Add(text.Substring(Start, text.Length - Start).Trim(" ".ToCharArray()));

            // remove leading and trailing quote if necessary.
            for (int i = 0; i < ReturnStrings.Count; i++)
            {
                if (ReturnStrings[i][0] == '"' && ReturnStrings[i][ReturnStrings[i].Length - 1] == '"')
                {
                    ReturnStrings[i] = ReturnStrings[i].Substring(1, ReturnStrings[i].Length - 2).Trim();
                    if (ReturnStrings[i] == "")
                    {
                        ReturnStrings.RemoveAt(i);
                        i--;
                    }
                }
            }
            return ReturnStrings;
        }

        /// <summary>
        /// Split the specified Text into bits. Bits are separated by delimiter characters but
        /// brackets must be honoured. Example Text given Delimiter='.':
        ///     Organs[AboveGround].Live.Wt   
        ///         Bits[0] = Organs[AboveGround]  
        ///         Bits[1]=Live   
        ///         Bits[2]=Wt
        ///     Leaf.Leaves[Leaf.CurrentRank].CoverAbove
        ///         Bits[0]=Leaf
        ///         Bits[1]=Leaves[Leaf.CurrentRank]
        ///         Bits[2]=CoverAbove
        /// </summary>
        public static string[] SplitStringHonouringBrackets(string text, string delimiters, char openBracket, char closeBracket)
        {
            List<string> ReturnStrings = new List<string>();
            if (text.Trim() == "")
                return ReturnStrings.ToArray();
            //if no delimiters in the string then return the original
            if (text.IndexOfAny(delimiters.ToCharArray()) < 0)
            {
                ReturnStrings.Add(text.Trim());
                return ReturnStrings.ToArray();
            }

            bool InsideBracket = false;
            int Start = IndexNotOfAny(text, delimiters.ToCharArray());
            for (int i = Start; i < text.Length; i++)
            {
                if (text[i] == openBracket)
                    InsideBracket = true; // toggle
                else if (text[i] == closeBracket)
                    InsideBracket = false;
                else if (!InsideBracket)
                {
                    if (delimiters.IndexOf(text[i]) != -1)
                    {
                        // Found a word - store it.
                        if (Start != i)
                            ReturnStrings.Add(text.Substring(Start, i - Start).Trim());
                        Start = i + 1;
                    }
                }
            }
            if (Start != text.Length)
                ReturnStrings.Add(text.Substring(Start, text.Length - Start).Trim());

            return ReturnStrings.ToArray();
        }

        /// <summary>
        /// Returns true if the 2 specified strings are equal
        /// </summary>
        /// <param name="st1"></param>
        /// <param name="st2"></param>
        /// <returns></returns>
        public static bool StringsAreEqual(string st1, string st2)
        {
            return st1.Equals(st2, StringComparison.InvariantCultureIgnoreCase);
        }

        /// <summary>
        /// Remove, and return everything after the specified
        /// delimiter from the specified string. 
        /// </summary>
        public static string SplitOffAfterDelimiter(ref string st, string delimiter)
        {
            string ReturnString = "";
            int PosDelimiter = st.IndexOf(delimiter);
            if (PosDelimiter != -1)
            {
                ReturnString = st.Substring(PosDelimiter + delimiter.Length).Trim();
                st = st.Remove(PosDelimiter, st.Length - PosDelimiter);
            }
            return ReturnString;
        }

        /// <summary>
        /// Split off a bracketed value from the end of the specified string.
        /// The bracketed value is then returned, without the brackets,
        /// or blank if not found.
        /// </summary>
        public static string SplitOffBracketedValue(ref string st, char openBracket, char closeBracket)
        {
            string ReturnString = "";

            int PosOpenBracket = st.LastIndexOf(openBracket);
            if (PosOpenBracket != -1)
            {
                int PosCloseBracket = st.LastIndexOf(closeBracket);
                if (PosCloseBracket != -1 && PosOpenBracket < PosCloseBracket)
                {
                    ReturnString = st.Substring(PosOpenBracket + 1, PosCloseBracket - PosOpenBracket - 1).Trim();
                    st = st.Remove(PosOpenBracket, PosCloseBracket - PosOpenBracket + 1).Trim();
                }
            }
            return ReturnString;
        }

        /// <summary>
        /// Remove a substring (starting from OpenBracket) from a string.
        /// </summary>
        public static string RemoveAfter(string st, char openBracket)
        {
            int Pos = st.LastIndexOf(openBracket);
            if (Pos != -1)
                return st.Substring(0, Pos);
            else
                return st;
        }

        /// <summary>
        /// Return a substring after the delimiter
        /// </summary>
        public static string GetAfter(string st, string delimiter)
        {
            int Pos = st.LastIndexOf(delimiter);
            if (Pos != -1)
                return st.Substring(Pos + delimiter.Length);
            else
                return st;
        }

        /// <summary>
        /// Return true if specified string is numeric
        /// </summary>
        public static bool IsNumeric(string st)
        {
            float Value;
            return Single.TryParse(st, out Value);
        }

        /// <summary>
        /// Return true if specified string is a date time.
        /// </summary>
        public static bool IsDateTime(string st)
        {
            DateTime Value;
            return DateTime.TryParse(st, out Value);
        }

        /// <summary>
        /// Indent the specified string a certain number of spaces.
        /// </summary>
        public static string IndentText(string st, int numChars)
        {
            if (st == null)
                return st;
            string space = new string(' ', numChars);
            return space + st.Replace("\n", "\n" + space);
        }

        /// <summary>
        /// Indent the specified string a certain number of spaces.
        /// </summary>
        public static string UnIndentText(string st, int numChars)
        {
            if (st.Length < numChars)
                return st;
            string returnString = st.Remove(0, numChars);

            string space = "\r\n" + new string(' ', numChars);
            return returnString.Replace(space, "\r\n");
        }

        /// <summary>
        /// Convert the specified string to a double. Will throw a user-readable
        /// message if conversion fails.
        /// </summary>
        /// <param name="str">The string to be converted to a number.</param>
        public static double ParseDouble(string str)
        {
            try
            {
                return Convert.ToDouble(str, CultureInfo.InvariantCulture);
            }
            catch (Exception error)
            {
                throw new InvalidOperationException($"Cannot convert '{str}' to a number", error);
            }
        }

        /// <summary>
        /// Return a string with double quotes around St
        /// </summary>
        /// <param name="st"></param>
        /// <returns></returns>
        public static string DQuote(string st)
        {
            if (st.IndexOfAny(new char[] { ' ', '&', '<', '>', '(', ')',
                                           '[', ']', '{', '}', '=', ';',
                                           '!', '\'', '+', ',', '^',
                                           '`', '~', '|','@' }) >= 0)
                return "\"" + st + "\"";
            return st;
        }

        /// <summary>
        /// Return a type for the specified string
        /// </summary>
        /// <param name="value"></param>
        /// <param name="units"></param>
        /// <returns></returns>
        public static Type DetermineType(string value, string units)
        {
            Type ColumnType;
            if (value == "?")
                ColumnType = Type.GetType("System.String");

            else if (MathUtilities.IsNumericalenUS(value))
                ColumnType = Type.GetType("System.Single");

            else if ((units == "" || units == "()") && StringUtilities.IsDateTime(value))
                ColumnType = Type.GetType("System.DateTime");

            else if ((units.Contains("d") && units.Contains("/") && units.Contains("y"))
                      || StringUtilities.IsDateTime(value))
                ColumnType = Type.GetType("System.DateTime");

            else
                ColumnType = Type.GetType("System.String");

            return ColumnType;
        }

        /// <summary>
        /// Create a string array containing the specified number of values.
        /// </summary>
        /// <param name="value"></param>
        /// <param name="numValues"></param>
        /// <returns></returns>
        public static string[] CreateStringArray(string value, int numValues)
        {
            string[] Arr = new string[numValues];
            for (int i = 0; i < numValues; i++)
                Arr[i] = value;
            return Arr;
        }

        /// <summary>
        /// Find the matching closing bracket.
        /// </summary>
        /// <param name="contents"></param>
        /// <param name="startPos"></param>
        /// <param name="openBracket"></param>
        /// <param name="closeBracket"></param>
        /// <returns></returns>
        public static int FindMatchingClosingBracket(string contents, int startPos, char openBracket, char closeBracket)
        {
            char[] CharSet = new char[2] { openBracket, closeBracket };
            int Pos = contents.IndexOfAny(CharSet, startPos);

            int Count = 0;
            while (Pos != -1)
            {
                if (contents[Pos] == openBracket)
                    Count++;
                else
                    Count--;
                if (Count == 0)
                    return Pos;

                Pos = contents.IndexOfAny(CharSet, Pos + 1);
            }

            return -1;
        }

        /// <summary>
        /// Convert a FORTRAN type APSIM name e.g. canopy_water_balance into a camel case name
        /// like CanopyWaterBalance
        /// </summary>
        public static string CamelCase(string name)
        {
            int PosUnderScore = -1;
            do
            {
                string UpperChar = name[PosUnderScore + 1].ToString();
                UpperChar = UpperChar.ToUpper();
                name = name.Remove(PosUnderScore + 1, 1);
                name = name.Insert(PosUnderScore + 1, UpperChar);

                if (PosUnderScore != -1)
                    name = name.Remove(PosUnderScore, 1);
                PosUnderScore = name.IndexOf('_');
            }
            while (PosUnderScore != -1);
            return name;
        }

        /// <summary>
        /// A helper function for getting the parent name from the specified
        /// fully qualified name passed in. Assumes delimiter of '.'.
        /// e.g. if Name = Paddock.ModelB
        ///      then returns Paddock
        /// </summary>
        public static string ParentName(string name, char delimiter = '.')
        {
            string ReturnName = "";
            if (name.Length > 0)
            {
                int PosLastPeriod = name.LastIndexOf(delimiter);
                if (PosLastPeriod >= 0)
                    ReturnName = name.Substring(0, PosLastPeriod);
            }
            return ReturnName;
        }

        /// <summary>
        /// A helper function for getting the child name from the specified
        /// fully qualified name passed in. Assumes delimiter of '.'.
        /// e.g. if Name = Paddock.ModelB
        ///      then returns ModelB
        /// </summary>
        public static string ChildName(string name, char delimiter = '.')
        {
            string ReturnName = "";
            if (name.Length > 0)
            {
                int PosLastPeriod = name.LastIndexOf(delimiter);
                if (PosLastPeriod >= 0)
                    ReturnName = name.Substring(PosLastPeriod + 1);
            }
            return ReturnName;
        }

        /// <summary>
        /// A helper function for building a string from an array of values.
        /// Format specifies the level of precision written e.g. "f2"
        /// </summary>
        public static string BuildString(IEnumerable<double> values, string format)
        {
            string ReturnString = "";
            foreach (double Value in values)
                ReturnString += "   " + Value.ToString(format);
            return ReturnString;
        }

        /// <summary>
        /// A helper function for building a string from an array of strings.
        /// Separator is inserted between each string.
        /// </summary>
        public static string BuildString<T>(IEnumerable<T> values, string separator)
        {
            if (values == null)
                return "";
            string returnString = string.Empty;
            foreach (var value in values)
            {
                if (returnString != string.Empty)
                    returnString += separator;
                returnString += value;
            }
            return returnString;
        }

        /// <summary>
        /// Build a string for a series of values
        /// </summary>
        /// <param name="values">The values to use to construct the string</param>
        /// <param name="delimiter">The delimiter to use between the strings</param>
        /// <param name="prefix">The prefix string to put in front of each string - can be null for no prefix</param>
        /// <param name="suffix">The suffix string to put in after each string - can be null for no suffix</param>
        /// <param name="format">The format string to use to format the value e.g. N2 - can be null for no format</param>
        /// <returns>The return string</returns>
        public static string Build(IEnumerable values, string delimiter, string prefix = null, string suffix = null, string format = null)
        {
            StringBuilder result = new StringBuilder();
            bool first = true;
            foreach (object value in values)
            {
                // Add in delimiter
                if (!first)
                    result.Append(delimiter);
                else
                    first = false;

                // Add prefix
                if (prefix != null)
                    result.Append(prefix);

                // Add value
                if (format == null)
                    result.Append(value.ToString());
                else
                    result.Append(string.Format($"{{0:{format}}}", value));

                // Add suffix
                if (prefix != null)
                    result.Append(suffix);
            }

            return result.ToString();
        }

        /// <summary>
        /// Look through the specified string for an environment variable name surrounded by
        /// % characters. Replace them with the environment variable value.
        /// </summary>
        public static string ReplaceEnvironmentVariables(string commandLine)
        {
            if (commandLine == null)
                return commandLine;

            int PosPercent = commandLine.IndexOf('%');
            while (PosPercent != -1)
            {
                string Value = null;
                int EndVariablePercent = commandLine.IndexOf('%', PosPercent + 1);
                if (EndVariablePercent != -1)
                {
                    string VariableName = commandLine.Substring(PosPercent + 1, EndVariablePercent - PosPercent - 1);
                    Value = System.Environment.GetEnvironmentVariable(VariableName);
                    if (Value == null)
                        Value = System.Environment.GetEnvironmentVariable(VariableName, EnvironmentVariableTarget.User);
                }

                if (Value != null)
                {
                    commandLine = commandLine.Remove(PosPercent, EndVariablePercent - PosPercent + 1);
                    commandLine = commandLine.Insert(PosPercent, Value);
                    PosPercent = PosPercent + 1;
                }

                else
                    PosPercent = PosPercent + 1;

                if (PosPercent >= commandLine.Length)
                    PosPercent = -1;
                else
                    PosPercent = commandLine.IndexOf('%', PosPercent);
            }
            return commandLine;
        }

        /// <summary>
        /// Store all macros found in the command line arguments. Macros are keyword = value
        /// </summary>
        public static Dictionary<string, string> ParseCommandLine(string[] args)
        {
            Dictionary<string, string> options = new Dictionary<string, string>(StringComparer.CurrentCultureIgnoreCase);
            for (int i = 0; i < args.Length; i++)
            {
                StringCollection bits = SplitStringHonouringQuotes(args[i], "=");
                if (bits.Count > 0)
                {
                    string name = bits[0].Replace("\"", "");
                    string value = null;
                    if (bits.Count > 1)
                        value = bits[1].Replace("\"", "");
                    options.Add(name, value);
                }
            }
            return options;
        }

        /// <summary>
        /// Convert the specified enum to a list of strings.
        /// </summary>
        /// <param name="obj"></param>
        /// <returns></returns>
        public static string[] EnumToStrings(object obj)
        {
            List<string> items = new List<string>();
            foreach (object e in obj.GetType().GetEnumValues())
            {
                items.Add(e.ToString());
            }

            return items.ToArray();
        }

        /// <summary>Counts the number of times that stringToFind exists in text.</summary>
        /// <param name="text">The text.</param>
        /// <param name="stringToFind">The string to find.</param>
        /// <returns>The number of times found.</returns>
        public static int CountSubStrings(string text, string stringToFind)
        {
            int count = 0;
            int pos = 0;
            while ((pos = text.IndexOf(stringToFind, pos)) != -1)
            {
                count++;
                pos += stringToFind.Length;
            }

            return count;
        }

        /// The following set of routines is taken from the old CPI 
        /// StdStrng.pas unit.
        /// Token-handling routines for use in parsing.  A token is either:
        ///   * a string made up of alphanumeric characters and/or the underscore
        ///   * any string enclosed in double quotes (the quotes are stripped) 
        ///   * a punctuation mark (other than double quotes) 
        // Token handling is case-insensitive.

        private static char[] whitespace = { '\t', '\r', '\n', ' ' };
        private static char[] punctuation = { ',', ';', ':', '(', ')', '[', ']', '{', '}', '<', '>', '=', '+', '-', '*', '/', '\\', '&', '^', '~', '%' };

        /// <summary>
        /// TextToken strips the first token from a string.
        ///</summary>
        ///<param name="inSt">
        /// String from which a token is to be taken.  It is returned as the
        /// remaining part of the input value (including any leading whitespace).
        ///</param>
        ///<param name="token">
        /// Returned as the token which has been taken from InSt.  If InSt is
        /// null or entirely whitespace, then Token will be the null string.
        ///</param>
        ///<param name="bRetainCase">
        /// If true, case is unchanged, otherwise the "returned" token is converted
        /// to uppercase.
        ///</param>
        public static void TextToken(ref string inSt, out string token, bool bRetainCase = false)
        {
            int breakPos = 0;
            token = "";
            inSt = inSt.TrimStart(whitespace); //  Start by clearing any whitespace at the beginning of inSt
            if (inSt.Length > 0)               // A Null string will return a null token   
            {
                if (inSt[0] == '"')            // Quoted token
                {
                    inSt = inSt.Remove(0, 1);
                    int idx = inSt.IndexOf('"');
                    if (idx < 0)
                        breakPos = inSt.Length;
                    else
                    {
                        breakPos = idx;
                        inSt = inSt.Remove(idx, 1);
                    }
                }
                else if ((inSt.Length >= 2) && (inSt[1] == '=') &&     // ">=", "<=", and "/=" are treated as tokens in their own right
                    (inSt[0] == '>' || inSt[0] == '<' || inSt[0] == '/'))
                    breakPos = 2;
                else if (inSt.IndexOfAny(punctuation, 0, 1) == 0)      // Other punctuation marks are taken as tokens
                    breakPos = 1;
                else                                                   // With anything else, go looking for whitespace as a break point
                {
                    int idxWhite = inSt.IndexOfAny(whitespace);
                    int idxPunc = inSt.IndexOfAny(punctuation);
                    if (idxWhite > 0)
                    {
                        if (idxPunc >= 0)
                            breakPos = System.Math.Min(idxWhite, idxPunc);
                        else
                            breakPos = idxWhite;
                    }
                    else
                    {
                        if (idxPunc >= 0)
                            breakPos = idxPunc;
                        else
                            breakPos = inSt.Length;
                    }
                }
                token = inSt.Substring(0, breakPos);                    // Split the string
                inSt = inSt.Remove(0, breakPos);
                if (!bRetainCase)
                    token = token.ToUpper();                            // Enforce case-insensitivity
            }
        }

        /// <summary>
        /// Function which returns TRUE i.f.f. the first token in a string matches
        /// an input token.  The match is case-insensitive. 
        /// </summary>
        /// <param name="inSt">
        /// String in which to look for Match.  If Match is found, then inSt
        /// will contain the remainder of the string (including any leading
        /// whitespace) on return. If not, inSt is returned unchanged. 
        /// </param>
        /// <param name="match">
        /// Token to be sought.  If Match is not a token, its first token is used instead. 
        /// </param>
        /// <returns>
        /// TRUE i.f.f. the first token in a string match
        /// </returns>
        public static bool MatchToken(ref string inSt, string match)
        {
            string storeSt = inSt;
            string token;
            string matchToken;
            TextToken(ref inSt, out token);
            TextToken(ref match, out matchToken);
            bool result = token == matchToken;
            if (!result)
                inSt = storeSt;
            return result;
        }

        /// <summary>
        /// Take an integer from the front of a string.
        /// </summary>
        /// <param name="inSt">
        /// String from which to take an integer.  If it is found, then inSt
        /// will contain the remainder of the string (including any leading
        /// whitespace).  If not, InSt is returned unchanged.
        /// </param>
        /// <param name="n">
        /// Returns the integer value.  If no integer is found in the string, 
        /// N is undefined.
        /// </param>
        /// <returns>
        /// Returns TRUE i.f.f. an integer was found.
        /// </returns>
        public static bool TokenInt(ref string inSt, ref int n)
        {
            string parseSt = inSt;
            string token = "";
            TextToken(ref parseSt, out token);  // Extract text from the front of ParseSt
            if (token == "-")
            {
                TextToken(ref parseSt, out token);
                token = "-" + token;
            }
            bool result = int.TryParse(token, NumberStyles.Any, CultureInfo.InvariantCulture, out n); // Parse the integer
            if (result)
                inSt = parseSt;
            return result;
        }

        /// <summary>
        /// Take a floating-point value from the front of a string.
        ///  Rules are analogous to Token_Int. Exponential notation is dealt with.
        /// </summary>
        /// <param name="inSt">
        /// String from which to take a value.  If it is found, then inSt
        /// will contain the remainder of the string (including any leading
        /// whitespace).  If not, InSt is returned unchanged.
        /// </param>
        /// <param name="x">
        /// Returns the value.  If no value is found in the string, 
        /// x is undefined.
        /// </param>
        /// <returns>
        /// Returns TRUE i.f.f. a value was found.
        /// </returns>
        public static bool TokenFloat(ref string inSt, ref Single x)
        {
            string parseSt = inSt;
            string token = "";
            TextToken(ref parseSt, out token);  // Extract text from the front of ParseSt
            if (token == "-")
            {
                TextToken(ref parseSt, out token);
                token = "-" + token;
            }

            if (token.Length > 0 && token.IndexOf('E') == token.Length - 1)  // Number is in exponential format
            {
                MatchToken(ref parseSt, "+");
                int exponent = 0;
                if (TokenInt(ref parseSt, ref exponent))
                    token = token + exponent.ToString();  // Add the exponent to token
                else
                    token = "";          // This forces a FALSE return
            }

            bool result = Single.TryParse(token, System.Globalization.NumberStyles.Any, CultureInfo.InvariantCulture, out x); // Parse the value
            if (result)
                inSt = parseSt;
            return result;
        }

        /// <summary>
        /// Take a double value from the front of a string.
        ///  Rules are analogous to Token_Int. Exponential notation is dealt with.
        /// </summary>
        /// <param name="inSt">
        /// String from which to take a value.  If it is found, then inSt
        /// will contain the remainder of the string (including any leading
        /// whitespace).  If not, InSt is returned unchanged.
        /// </param>
        /// <param name="x">
        /// Returns the value.  If no value is found in the string, 
        /// x is undefined.
        /// </param>
        /// <returns>
        /// Returns TRUE i.f.f. a value was found.
        /// </returns>
        public static bool TokenDouble(ref string inSt, ref double x)
        {
            string parseSt = inSt;
            string token = "";
            TextToken(ref parseSt, out token);  // Extract text from the front of ParseSt
            if (token == "-")
            {
                TextToken(ref parseSt, out token);
                token = "-" + token;
            }

            if (token.Length > 0 && token.IndexOf('E') == token.Length - 1)  // Number is in exponential format
            {
                MatchToken(ref parseSt, "+");
                int exponent = 0;
                if (TokenInt(ref parseSt, ref exponent))
                    token = token + exponent.ToString();  // Add the exponent to token
                else
                    token = "";          // This forces a FALSE return
            }

            bool result = Double.TryParse(token, System.Globalization.NumberStyles.Any, CultureInfo.InvariantCulture, out x); // Parse the value
            if (result)
                inSt = parseSt;
            return result;
        }
        /// <summary>
        /// Removes string from end of a given string
        /// </summary>
        /// <param name="s"></param>
        /// <param name="remove"></param>
        /// <returns></returns>
        public static string RemoveTrailingString(string s, string remove)
        {
            if (string.IsNullOrEmpty(s))
                return string.Empty;
            if (s.EndsWith(remove))
            {
                int pos = s.LastIndexOf(remove);
                return s.Substring(0, pos);
            }
            else
                return s;

        }

        /// <summary>
        /// Prepares a string for display in a Gtk control which makes use of Pango markup
        /// by quoting the ampersand character
        /// </summary>
        /// <param name="s">Input string</param>
        /// <returns>The string with any ampersand characters quoted</returns>
        public static string PangoString(string s)
        {
            return s.Replace("&", "&amp;");
        }

        /// <summary>Remove the end of a string following word and return it.</summary>
        /// <param name="st">The string.</param>
        /// <param name="word">Word to look for.</param>
        /// <returns>The value after the word or null if not found.</returns>
        public static string RemoveWordAfter(ref string st, string word)
        {
            string stringToFind = " " + word + " ";
            int posWord = st.IndexOf(stringToFind);
            if (posWord != -1)
            {
                string value = st.Substring(posWord + stringToFind.Length).Trim();
                st = st.Remove(posWord);
                return value;
            }
            else
                return null;
        }

        /// <summary>Remove the start of a string before the word.</summary>
        /// <param name="st">The string.</param>
        /// <param name="word">Word to look for.</param>
        /// <returns>The value before the word or null if not found.</returns>
        public static string RemoveWordBefore(ref string st, string word)
        {
            string stringToFind = " " + word + " ";
            int posWord = st.IndexOf(stringToFind);
            if (posWord != -1)
            {
                string value = st.Substring(0, posWord).Trim();
                st = st.Remove(0, posWord + stringToFind.Length);
                return value;
            }
            else
                return null;
        }

<<<<<<< HEAD
        /// <summary>
        /// Gets a specific line of text from a multiline string, preserving empty lines.
        /// </summary>
        /// <param name="text">Text.</param>
        /// <param name="lineNo">0-indexed line number.</param>
        /// <returns>String containing a specific line of text.</returns>
        public static string GetLine(string text, int lineNo)
        {
            // string.Split(Environment.NewLine.ToCharArray()) doesn't work well for us on Windows - Mono.TextEditor seems 
            // to use unix-style line endings, so every second element from the returned array is an empty string.
            // If we remove all empty strings from the result then we also remove any lines which were deliberately empty.

            string currentLine;
            using (System.IO.StringReader reader = new System.IO.StringReader(text))
            {
                int i = 0;
                while ((currentLine = reader.ReadLine()) != null && i < lineNo)
                {
                    i++;
                }
            }
            return currentLine;
=======
        /// <summary>Removes all symbols from a string</summary>
        /// <param name="input">The string.</param>
        /// <returns>The string without symbols</returns>
        public static string CleanStringOfSymbols(string input)
        {
            string symbols = "`~!@#$%^&*()_+-={}|[]\\:\";'<>?,./' \t\n";
            string output = input;
            for (int i = 0; i < symbols.Length; i++)
                output = output.Replace(symbols[i].ToString(), "");
            return output;
>>>>>>> 475870f7
        }
    }
}<|MERGE_RESOLUTION|>--- conflicted
+++ resolved
@@ -947,30 +947,6 @@
                 return null;
         }
 
-<<<<<<< HEAD
-        /// <summary>
-        /// Gets a specific line of text from a multiline string, preserving empty lines.
-        /// </summary>
-        /// <param name="text">Text.</param>
-        /// <param name="lineNo">0-indexed line number.</param>
-        /// <returns>String containing a specific line of text.</returns>
-        public static string GetLine(string text, int lineNo)
-        {
-            // string.Split(Environment.NewLine.ToCharArray()) doesn't work well for us on Windows - Mono.TextEditor seems 
-            // to use unix-style line endings, so every second element from the returned array is an empty string.
-            // If we remove all empty strings from the result then we also remove any lines which were deliberately empty.
-
-            string currentLine;
-            using (System.IO.StringReader reader = new System.IO.StringReader(text))
-            {
-                int i = 0;
-                while ((currentLine = reader.ReadLine()) != null && i < lineNo)
-                {
-                    i++;
-                }
-            }
-            return currentLine;
-=======
         /// <summary>Removes all symbols from a string</summary>
         /// <param name="input">The string.</param>
         /// <returns>The string without symbols</returns>
@@ -981,7 +957,30 @@
             for (int i = 0; i < symbols.Length; i++)
                 output = output.Replace(symbols[i].ToString(), "");
             return output;
->>>>>>> 475870f7
+        }
+        
+        /// <summary>
+        /// Gets a specific line of text from a multiline string, preserving empty lines.
+        /// </summary>
+        /// <param name="text">Text.</param>
+        /// <param name="lineNo">0-indexed line number.</param>
+        /// <returns>String containing a specific line of text.</returns>
+        public static string GetLine(string text, int lineNo)
+        {
+            // string.Split(Environment.NewLine.ToCharArray()) doesn't work well for us on Windows - Mono.TextEditor seems 
+            // to use unix-style line endings, so every second element from the returned array is an empty string.
+            // If we remove all empty strings from the result then we also remove any lines which were deliberately empty.
+
+            string currentLine;
+            using (System.IO.StringReader reader = new System.IO.StringReader(text))
+            {
+                int i = 0;
+                while ((currentLine = reader.ReadLine()) != null && i < lineNo)
+                {
+                    i++;
+                }
+            }
+            return currentLine;
         }
     }
 }