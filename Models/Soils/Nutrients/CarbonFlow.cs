--- conflicted
+++ resolved
@@ -149,11 +149,6 @@
                 }
 
             }
-<<<<<<< HEAD
-=======
-            solutes.SetSolute("NH4", SoluteSetterType.Soil, NH4);
-            solutes.SetSolute("NO3", SoluteSetterType.Soil, NO3);
->>>>>>> 552a2b51
         }
 
         /// <summary>Writes documentation for this function by adding to the list of documentation tags.</summary>
