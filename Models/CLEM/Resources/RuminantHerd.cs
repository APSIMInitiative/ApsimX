using Docker.DotNet.Models;
using Models.CLEM.Groupings;
using Models.CLEM.Reporting;
using Models.Core;
using Models.Core.Attributes;
using Newtonsoft.Json;
using System;
using System.Collections.Generic;
using System.ComponentModel.DataAnnotations;
using System.Globalization;
using System.Linq;

namespace Models.CLEM.Resources
{
    ///<summary>
    /// Parent model of the herd of Ruminant Types.
    ///</summary> 
    [Serializable]
    [ViewName("UserInterface.Views.PropertyView")]
    [PresenterName("UserInterface.Presenters.PropertyPresenter")]
    [ValidParent(ParentType = typeof(ResourcesHolder))]
    [Description("Resource group for all rumiant types (herds or breeds) in the simulation")]
    [Version(1, 0, 1, "")]
    [HelpUri(@"Content/Features/Resources/Ruminants/RuminantHerd.htm")]
    public class RuminantHerd : ResourceBaseWithTransactions
    {
        [Link]
        private readonly Clock clock = null;
        private int id = 1;

        /// <summary>
        /// Access to the herd grouped by transaction style for reporting in FinalizeTimeStep before EndTimeStep
        /// </summary>
        private IEnumerable<RuminantReportTypeDetails> groupedHerdForReporting;

        /// <summary>
        /// Transaction grouping style
        /// </summary>
        [Description("Herd transactions grouping style")]
        [Required(AllowEmptyStrings = false, ErrorMessage = "Herd transactions grouping style required")]
        public RuminantTransactionsGroupingStyle TransactionStyle { get; set; }

        /// <summary>
        /// Current state of this resource.
        /// </summary>
        [JsonIgnore]
        public List<Ruminant> Herd;

        /// <summary>
        /// List of requested purchases.
        /// </summary>
        [JsonIgnore]
        public List<Ruminant> PurchaseIndividuals;

        /// <summary>
        /// The last individual to be added or removed (for reporting)
        /// </summary>
        [JsonIgnore]
        public Ruminant LastIndividualChanged { get; set; }

        /// <summary>
        /// The details of an individual for reporting
        /// </summary>
        [JsonIgnore]
        public RuminantReportItemEventArgs ReportIndividual { get; set; }

        /// <summary>
        /// Get the next unique individual id number
        /// </summary>
        public int NextUniqueID { get { return id++; } }

        /// <summary>An event handler to allow us to initialise ourselves.</summary>
        /// <param name="sender">The sender.</param>
        /// <param name="e">The <see cref="EventArgs"/> instance containing the event data.</param>
        [EventSubscribe("CLEMInitialiseResource")]
        private void OnCLEMInitialiseResource(object sender, EventArgs e)
        {
            id = 1;
            Herd = new List<Ruminant>();
            PurchaseIndividuals = new List<Ruminant>();

            // for each Ruminant type 
            foreach (RuminantType rType in this.FindAllChildren<RuminantType>())
                foreach (RuminantInitialCohorts ruminantCohorts in rType.FindAllChildren<RuminantInitialCohorts>())
                    foreach (var ind in ruminantCohorts.CreateIndividuals(clock.Start??default))
                    {
                        ind.SaleFlag = HerdChangeReason.InitialHerd;
                        AddRuminant(ind, this);
                    }

            // Assign mothers to suckling calves
            foreach (string herdName in Herd.Select(a => a.HerdName).Distinct())
            {
                List<Ruminant> herd = Herd.Where(a => a.HerdName == herdName).ToList();

                if (herd.Count > 0)
                {
                    // get list of all sucking individuals
                    var sucklingGroups = herd.Where(a => a.Weaned == false).GroupBy(a => a.AgeInDays).OrderByDescending(a => a.Key);

                    foreach (var sucklingList in sucklingGroups)
                    {
                        // get list of females of breeding age and condition
                        List<RuminantFemale> breedFemales = herd.OfType<RuminantFemale>().Where(a => a.AgeInDays >= a.BreedParams.MinimumAge1stMating.InDays + a.BreedParams.GestationLength.InDays + sucklingList.Key && a.HighWeight >= (a.BreedParams.MinimumSize1stMating * a.StandardReferenceWeight) && a.Weight >= (a.BreedParams.CriticalCowWeight * a.StandardReferenceWeight)).OrderByDescending(a => a.AgeInDays).ToList();

                        //if (sucklingList.Any() && !breedFemales.Any())
                        //{
                        //    Summary.WriteMessage(this, $"Insufficient breeding females to assign [{sucklingList.Count()}] x [{sucklingList.Key}] month old sucklings for herd [r={herdName}].\r\nUnassigned sucklings will need to graze or be fed and may have reduced growth until weaned.\r\nBreeding females must be at least minimum breeding age + gestation length + age of sucklings at the start of the simulation to provide a suckling.", MessageType.Warning);
                        //    break;
                        //}

                        // assign calves to cows
                        int sucklingCount = 0;
                        int numberThisPregnancy = breedFemales[0].CalulateNumberOfOffspringThisPregnancy();
                        int previousRuminantID = -1;
                        foreach (var suckling in sucklingList)
                        {
                            sucklingCount++;
                            if (breedFemales.Any())
                            {
                                // if next new female set up some details
                                if (breedFemales[0].ID != previousRuminantID)
                                {
<<<<<<< HEAD
                                    // if next new female set up some details
                                    if (breedFemales[0].ID != previousRuminantID)
                                    {
                                        //Initialise female milk production in at birth so ready for sucklings to consume
                                        //ToDo: CLOCK age plus half interval for sucklings
                                        double milkTime = (suckling.AgeInDays) + 15; // +15 equivalent to mid month production

                                        // need to calculate normalised animal weight here for milk production
                                        double milkProduction = breedFemales[0].BreedParams.MilkPeakYield * breedFemales[0].Weight / breedFemales[0].NormalisedAnimalWeight * (Math.Pow(((milkTime + breedFemales[0].BreedParams.MilkOffsetDay) / breedFemales[0].BreedParams.MilkPeakDay), breedFemales[0].BreedParams.MilkCurveSuckling)) * Math.Exp(breedFemales[0].BreedParams.MilkCurveSuckling * (1 - (milkTime + breedFemales[0].BreedParams.MilkOffsetDay) / breedFemales[0].BreedParams.MilkPeakDay));
                                        breedFemales[0].MilkProduction = Math.Max(milkProduction, 0.0);
                                        breedFemales[0].MilkCurrentlyAvailable = milkProduction * 30.4;

                                        // generalised curve
                                        // previously * 30.64
                                        double currentIPI = Math.Pow(breedFemales[0].BreedParams.InterParturitionIntervalIntercept * (breedFemales[0].Weight / breedFemales[0].StandardReferenceWeight), breedFemales[0].BreedParams.InterParturitionIntervalCoefficient);
                                        // restrict minimum period between births
                                        currentIPI = Math.Max(currentIPI, breedFemales[0].BreedParams.GestationLength.InDays + 60);

                                        //breedFemales[0].Parity = breedFemales[0].Age - suckling.Age - 9;
                                        // AL removed the -9 as this would make it conception month not birth month
                                        breedFemales[0].DateOfLastBirth = breedFemales[0].DateOfBirth.AddDays(breedFemales[0].AgeInDays - suckling.AgeInDays);
                                        breedFemales[0].DateLastConceived = breedFemales[0].DateOfBirth.AddDays(-breedFemales[0].BreedParams.GestationLength.InDays);
                                        breedFemales[0].DateEnteredSimulation = breedFemales[0].DateLastConceived;
                                        //breedFemales[0].AgeAtLastBirth = breedFemales[0].Age - suckling.Age;
                                        //breedFemales[0].AgeAtLastConception = breedFemales[0].AgeAtLastBirth - breedFemales[0].BreedParams.GestationLength;
                                        //breedFemales[0].SetAgeEnteredSimulation(breedFemales[0].AgeAtLastConception);
                                    }

                                    // add this offspring to birth count
                                    if (suckling.AgeInDays == 0)
                                        breedFemales[0].NumberOfBirthsThisTimestep++;

                                    // suckling mother set
                                    suckling.Mother = breedFemales[0];
                                    // add suckling to suckling offspring of mother.
                                    breedFemales[0].SucklingOffspringList.Add(suckling);

                                    // add this suckling to mother's offspring count.
                                    breedFemales[0].NumberOfOffspring++;

                                    // check if a twin and if so apply next individual to same mother.
                                    // otherwise remove this mother from the list and change counters
                                    if (numberThisPregnancy == 1)
                                    {
                                        breedFemales[0].NumberOfBirths++;
                                        breedFemales[0].NumberOfConceptions = 1;
                                        breedFemales.RemoveAt(0);
                                    }
                                    else
                                        numberThisPregnancy--;
=======
                                    //Initialise female milk production in at birth so ready for sucklings to consume
                                    double milkTime = (suckling.Age * 30.4) + 15; // +15 equivalent to mid month production

                                    // need to calculate normalised animal weight here for milk production
                                    double milkProduction = breedFemales[0].BreedParams.MilkPeakYield * breedFemales[0].Weight / breedFemales[0].NormalisedAnimalWeight * (Math.Pow(((milkTime + breedFemales[0].BreedParams.MilkOffsetDay) / breedFemales[0].BreedParams.MilkPeakDay), breedFemales[0].BreedParams.MilkCurveSuckling)) * Math.Exp(breedFemales[0].BreedParams.MilkCurveSuckling * (1 - (milkTime + breedFemales[0].BreedParams.MilkOffsetDay) / breedFemales[0].BreedParams.MilkPeakDay));
                                    breedFemales[0].MilkProduction = Math.Max(milkProduction, 0.0);
                                    breedFemales[0].MilkCurrentlyAvailable = milkProduction * 30.4;

                                    // generalised curve
                                    // previously * 30.64
                                    double currentIPI = Math.Pow(breedFemales[0].BreedParams.InterParturitionIntervalIntercept * (breedFemales[0].Weight / breedFemales[0].StandardReferenceWeight), breedFemales[0].BreedParams.InterParturitionIntervalCoefficient);
                                    // restrict minimum period between births
                                    currentIPI = Math.Max(currentIPI, breedFemales[0].BreedParams.GestationLength + 2);

                                    //breedFemales[0].Parity = breedFemales[0].Age - suckling.Age - 9;
                                    // AL removed the -9 as this would make it conception month not birth month
                                    breedFemales[0].AgeAtLastBirth = breedFemales[0].Age - suckling.Age;
                                    breedFemales[0].AgeAtLastConception = breedFemales[0].AgeAtLastBirth - breedFemales[0].BreedParams.GestationLength;
                                    breedFemales[0].SetAgeEnteredSimulation(breedFemales[0].AgeAtLastConception);
>>>>>>> dce17a51
                                }

                                // add this offspring to birth count
                                if (suckling.Age == 0)
                                    breedFemales[0].NumberOfBirthsThisTimestep++;

                                // suckling mother set
                                suckling.Mother = breedFemales[0];
                                // add suckling to suckling offspring of mother.
                                breedFemales[0].SucklingOffspringList.Add(suckling);

                                // add this suckling to mother's offspring count.
                                breedFemales[0].NumberOfOffspring++;

                                // check if a twin and if so apply next individual to same mother.
                                // otherwise remove this mother from the list and change counters
                                if (numberThisPregnancy == 1)
                                {
                                    breedFemales[0].NumberOfBirths++;
                                    breedFemales[0].NumberOfConceptions = 1;
                                    breedFemales.RemoveAt(0);
                                }
                                else
                                    numberThisPregnancy--;
                            }
                            else
                            {
                                Summary.WriteMessage(this, $"Insufficient breeding females to assign [{sucklingList.Count() - sucklingCount}] x [{sucklingList.Key}] month old sucklings for herd [r={herdName}].\r\nUnassigned calves will need to graze or be fed and may have reduced growth until weaned.\r\nBreeding females must be at least minimum breeding age + gestation length + age of sucklings at the start of the simulation to provide a suckling.", MessageType.Warning);
                                break;
                            }
                        }

                    }

                    // gestation interval at smallest size generalised curve
                    double minAnimalWeight = herd[0].StandardReferenceWeight - ((1 - herd[0].BreedParams.BirthScalar) * herd[0].StandardReferenceWeight) * Math.Exp(-(herd[0].BreedParams.AgeGrowthRateCoefficient * (herd[0].BreedParams.MinimumAge1stMating.InDays)) / (Math.Pow(herd[0].StandardReferenceWeight, herd[0].BreedParams.SRWGrowthScalar)));
                    double minsizeIPI = Math.Pow(herd[0].BreedParams.InterParturitionIntervalIntercept * (minAnimalWeight / herd[0].StandardReferenceWeight), herd[0].BreedParams.InterParturitionIntervalCoefficient);
                    // restrict minimum period between births
                    minsizeIPI = Math.Max(minsizeIPI, herd[0].BreedParams.GestationLength.InDays + 2);

                    // assigning values for the remaining females who haven't just bred.
                    // i.e met breeding rules and not pregnant or lactating (just assigned suckling), but calculate for underweight individuals not previously provided sucklings.
                    double ageFirstBirth = herd[0].BreedParams.MinimumAge1stMating.InDays + herd[0].BreedParams.GestationLength.InDays;
                    foreach (RuminantFemale female in herd.OfType<RuminantFemale>().Where(a => !a.IsLactating && !a.IsPregnant && (a.AgeInDays >= a.BreedParams.MinimumAge1stMating.InDays + a.BreedParams.GestationLength.InDays & a.HighWeight >= a.BreedParams.MinimumSize1stMating * a.StandardReferenceWeight)))
                    {
                        // generalised curve
                        double currentIPI = Math.Pow(herd[0].BreedParams.InterParturitionIntervalIntercept * (female.Weight / female.StandardReferenceWeight), herd[0].BreedParams.InterParturitionIntervalCoefficient);
                        // restrict minimum period between births (previously +61)
                        currentIPI = Math.Max(currentIPI, female.BreedParams.GestationLength.InDays + 60);

                        // calculate number of births assuming conception at min age first mating
                        // therefore first birth min age + gestation length

                        int numberOfBirths = Convert.ToInt32((female.AgeInDays - ageFirstBirth) / ((currentIPI + minsizeIPI) / 2), CultureInfo.InvariantCulture) - 1;
                        female.DateOfLastBirth = female.DateOfBirth.AddDays(ageFirstBirth + (currentIPI * numberOfBirths));
                        female.DateLastConceived = female.DateOfLastBirth.AddDays(-female.BreedParams.GestationLength.InDays);
                        //female.AgeAtLastBirth = ageFirstBirth + (currentIPI * numberOfBirths);
                        //female.AgeAtLastConception = female.AgeAtLastBirth - female.BreedParams.GestationLength;
                    }
                }
            }
            // group herd ready for reporting
            string warnMessage = $"Some ruminants did not have a [PriceGroup] of style [Purchase] for reporting value in a [Herd Summary].{System.Environment.NewLine}The values reported will not include these individuals. Ensure all individuals have a purchase price in order to provide ruminant value in summary reports.";
            groupedHerdForReporting = SummarizeIndividualsByGroups(Herd, PurchaseOrSalePricingStyleType.Purchase, warnMessage);
        }

        /// <summary>An event handler to allow us to peform atsks at the end of the simulation</summary>
        /// <param name="sender">The sender.</param>
        /// <param name="e">The <see cref="EventArgs"/> instance containing the event data.</param>
        [EventSubscribe("EndOfSimulation")]
        private void OnEndOfSimulation(object sender, EventArgs e)
        {
            // report all females of breeding age at end of simulation
            RuminantReportItemEventArgs args = new RuminantReportItemEventArgs
            {
                Category = "breeding stats"
            };

            foreach (RuminantFemale female in Herd.Where(a => a.Sex == Sex.Female && a.AgeInDays >= a.BreedParams.MinimumAge1stMating.InDays))
            {
                args.RumObj = female;
                OnFinalFemaleOccurred(args);
            }
        }

        /// <summary>
        /// Add individual/cohort to the the herd
        /// </summary>
        /// <param name="ind">Individual Ruminant to add</param>
        /// <param name="model">Model adding individual</param>
        public void AddRuminant(Ruminant ind, IModel model)
        {
            if (ind.ID == 0)
                ind.ID = this.NextUniqueID;

            Herd.Add(ind);
            LastIndividualChanged = ind;

            // check mandatory attributes
            ind.BreedParams.CheckMandatoryAttributes(ind, model);

            LastTransaction.TransactionType = TransactionType.Gain;
            LastTransaction.Amount = 1;
            LastTransaction.Activity = model as CLEMModel;
            LastTransaction.RelatesToResource = null;
            LastTransaction.Category = ind.SaleFlag.ToString();
            LastTransaction.ResourceType = ind.BreedParams;
            LastTransaction.ExtraInformation = ind;

            OnTransactionOccurred(null);

            // remove change flag
            ind.SaleFlag = HerdChangeReason.None;
        }

        /// <summary>
        /// Remove list of Ruminants from the herd
        /// </summary>
        /// <param name="list">List of Ruminants to remove</param>
        /// <param name="model">Model removing individuals</param>
        public void RemoveRuminant(IEnumerable<Ruminant> list, IModel model)
        {
            foreach (var ind in list.ToList())
                // report removal
                RemoveRuminant(ind, model);
        }

        /// <summary>
        /// Remove individual/cohort from the herd
        /// </summary>
        /// <param name="ind">Individual Ruminant to remove</param>
        /// <param name="model">Model removing individual</param>
        public void RemoveRuminant(Ruminant ind, IModel model)
        {
            // Remove mother ID from any suckling offspring
            if (ind is RuminantFemale)
            {
                while ((ind as RuminantFemale).SucklingOffspringList.Any())
                {
                    Ruminant offspring = (ind as RuminantFemale).SucklingOffspringList.FirstOrDefault();
                    offspring.MotherLost();
                }
            }

            // if sold and unweaned set mothers weaning count + 1 as effectively weaned in process and not death
            if (!ind.Weaned & !ind.SaleFlag.ToString().Contains("Died"))
            {
                if (ind.Mother != null)
                {
                    ind.Mother.SucklingOffspringList.Remove(ind);
                    ind.Mother.NumberOfWeaned++;
                }
            }

            Herd.Remove(ind);
            LastIndividualChanged = ind;

            LastTransaction.TransactionType = TransactionType.Loss;
            LastTransaction.Amount = 1;
            LastTransaction.Activity = model as CLEMModel;
            LastTransaction.RelatesToResource = null;
            LastTransaction.Category = ind.SaleFlag.ToString();
            LastTransaction.ResourceType = ind.BreedParams;
            LastTransaction.ExtraInformation = ind;

            OnTransactionOccurred(null);

            // report female breeding stats if needed
            if (ind.Sex == Sex.Female & ind.AgeInDays >= ind.BreedParams.MinimumAge1stMating.InDays)
            {
                RuminantReportItemEventArgs args = new RuminantReportItemEventArgs
                {
                    RumObj = ind,
                    Category = "breeding stats"
                };
                OnFinalFemaleOccurred(args);
            }

            // remove change flag
            ind.SaleFlag = HerdChangeReason.None;
        }

        /// <summary>
        /// Overrides the base class method to allow for clean up
        /// </summary>
        [EventSubscribe("Completed")]
        private new void OnSimulationCompleted(object sender, EventArgs e)
        {
            Herd?.Clear();
            Herd = null;
            PurchaseIndividuals?.Clear();
            PurchaseIndividuals = null;
        }

        ///<inheritdoc/>
        [EventSubscribe("CLEMStartOfTimeStep")]
        private void OnCLEMStartOfTimeStep(object sender, EventArgs e)
        {
            // clear purchased individuals at start of time step as there is no carryover
            // this is not the responsibility of any activity as we cannbe assured of what activities will be run.
            PurchaseIndividuals?.Clear();
        }

        #region group tracking

        /// <summary>
        /// Overrides the base class method to allow for changes before end of month reporting
        /// </summary>
        [EventSubscribe("CLEMHerdSummary")]
        private void OnCLEMHerdSummary(object sender, EventArgs e)
        {
            // group herd ready for reporting
            // performed at herd summary to avoid end of step aging purchases etc
            string warnMessage = $"Some ruminants did not have a [PriceGroup] of style [Purchase] for reporting value in a [Herd Summary].{System.Environment.NewLine}The values reported will not include these individuals. Ensure all individuals have a purchase price in order to provide ruminant value in summary reports.";
            groupedHerdForReporting = SummarizeIndividualsByGroups(Herd, PurchaseOrSalePricingStyleType.Purchase, warnMessage);
        }

        /// <summary>
        /// Get the specific report group with details to report from the grouped herd
        /// </summary>
        /// <param name="ruminantTypeName">Name of ruminant type</param>
        /// <param name="groupName">Name of group category</param>
        /// <returns>The group details</returns>
        public RuminantReportGroupDetails GetRuminantReportGroup(string ruminantTypeName, string groupName)
        {
            if (groupedHerdForReporting.Any())
            {
                var rumGroup = groupedHerdForReporting.FirstOrDefault(a => a.RuminantTypeName == ruminantTypeName);
                if (rumGroup != null)
                {
                    if (groupName == "") // blank requests the totals across all groups if present.
                    {
                        return new RuminantReportGroupDetails
                        {
                            GroupName = "All",
                            TotalAdultEquivalent = rumGroup.RuminantTypeGroup.Sum(a => a.TotalAdultEquivalent),
                            TotalPrice = rumGroup.RuminantTypeGroup.Sum(a => a.TotalPrice),
                            TotalWeight = rumGroup.RuminantTypeGroup.Sum(a => a.TotalWeight),
                            Count = rumGroup.RuminantTypeGroup.Sum(a => a.Count)
                        };
                    }
                    else
                    {
                        var catGroup = rumGroup.RuminantTypeGroup.FirstOrDefault(a => a.GroupName == groupName);
                        if (catGroup != null)
                            return catGroup;
                    }
                }
            }
            return new RuminantReportGroupDetails() { Count = 0, TotalAdultEquivalent = 0, TotalWeight = 0, TotalPrice = 0, GroupName = groupName };
        }

        /// <summary>
        /// Generate the store for tracking individuals in groups for reporting
        /// </summary>
        /// <returns>Dicitonary of ResourceTypes and categories for each</returns>
        public IEnumerable<string> GetReportingGroups(RuminantType ruminantType)
        {
            List<string> catNames = new List<string>();
            switch (TransactionStyle)
            {
                case RuminantTransactionsGroupingStyle.Combined:
                    catNames.Add("All");
                    break;
                case RuminantTransactionsGroupingStyle.ByPriceGroup:
                    var animalPricing = ruminantType.FindAllChildren<AnimalPricing>().FirstOrDefault();
                    if (animalPricing != null)
                        catNames.AddRange(animalPricing.FindAllChildren<AnimalPriceGroup>().Select(a => a.Name));
                    break;
                case RuminantTransactionsGroupingStyle.ByClass:
                    catNames.AddRange(Enum.GetNames(typeof(RuminantClass)));
                    break;
                case RuminantTransactionsGroupingStyle.BySexAndClass:
                    var classes = Enum.GetNames(typeof(RuminantClass));
                    foreach (var item in classes)
                    {
                        switch (item)
                        {
                            case "Castrate":
                            case "Sire":
                                catNames.Add($"{item}Male");
                                break;
                            default:
                                catNames.Add($"{item}Female");
                                catNames.Add($"{item}Male");
                                break;
                        }
                    }
                    break;
                default:
                    break;
            }
            return catNames;
        }

        /// <summary>
        /// Group and summarize individuals by transaction style for reporting
        /// </summary>
        /// <param name="individuals">Individuals to summarize</param>
        /// <param name="priceStyle">Price style to use</param>
        /// <param name="warningMessage">A custom warning message used if prices cannot be found otherwise the standard messge will be reported for each unique missing price</param>
        /// <returns>A grouped summary of individuals</returns>
        public IEnumerable<RuminantReportTypeDetails> SummarizeIndividualsByGroups(IEnumerable<Ruminant> individuals, PurchaseOrSalePricingStyleType priceStyle, string warningMessage = "")
        {
            bool multi = individuals.Select(a => a.BreedParams.Name).Distinct().Count() > 1;
            var groupedInd = from ind in individuals
                             group ind by ind.BreedParams.Name into breedGroup
                             select new RuminantReportTypeDetails()
                             {
                                 RuminantTypeName = breedGroup.Key,
                                 RuminantTypeNameToDisplay = (multi ? breedGroup.Key : ""),
                                 RuminantTypeGroup = from gind in breedGroup
                                                     group gind by gind.GetTransactionCategory(TransactionStyle, priceStyle) into catind
                                                     select new RuminantReportGroupDetails()
                                                     {
                                                         GroupName = catind.Key,
                                                         Count = catind.Count(),
                                                         TotalAdultEquivalent = catind.Sum(a => a.AdultEquivalent),
                                                         TotalWeight = catind.Sum(a => a.Weight),
                                                         TotalPrice = catind.Sum(a => a.BreedParams.GetPriceGroupOfIndividual(a, priceStyle, warningMessage)?.CalculateValue(a))
                                                     }
                             };
            return groupedInd;
        }

        #endregion 

        #region weaning event

        /// <summary>
        /// Override base event
        /// </summary>
        public void OnWeanOccurred(EventArgs e)
        {
            ReportIndividual = e as RuminantReportItemEventArgs;
            WeanOccurred?.Invoke(this, e);
        }

        /// <summary>
        /// Override base event
        /// </summary>
        public event EventHandler WeanOccurred;

        private void Resource_WeanOccurred(object sender, EventArgs e)
        {
            OnWeanOccurred(e);
        }

        #endregion

        #region breeding female left herd event

        /// <summary>
        /// Override base event
        /// </summary>
        public void OnFinalFemaleOccurred(EventArgs e)
        {
            ReportIndividual = e as RuminantReportItemEventArgs;
            FinalFemaleOccurred?.Invoke(this, e);
        }

        /// <summary>
        /// Override base event
        /// </summary>
        public event EventHandler FinalFemaleOccurred;

        private void Resource_FinalFemaleOccurred(object sender, EventArgs e)
        {
            OnFinalFemaleOccurred(e);
        }

        #endregion

        #region descriptive summary

        /// <inheritdoc/>
        public override string ModelSummary()
        {
            string html = "";
            html += "\r\n<div class=\"activityentry\">Activities reporting on herds will group individuals";
            switch (TransactionStyle)
            {
                case RuminantTransactionsGroupingStyle.Combined:
                    html += " into a single transaction per RuminantType.";
                    break;
                case RuminantTransactionsGroupingStyle.ByPriceGroup:
                    html += " by the pricing groups provided for the RuminantType.";
                    break;
                case RuminantTransactionsGroupingStyle.ByClass:
                    html += " by the class of individuals.";
                    break;
                case RuminantTransactionsGroupingStyle.BySexAndClass:
                    html += " by the sex and class of individuals.";
                    break;
                default:
                    html += " by [Unknown grouping style]";
                    break;
            }
            html += "</div>";
            return html;
        }

        #endregion
    }

    /// <summary>
    /// A list of the ruminant type groups found in herd
    /// </summary>
    public class RuminantReportTypeDetails
    {
        /// <summary>
        /// Name of ruminant type
        /// </summary>
        public string RuminantTypeName { get; set; }

        /// <summary>
        /// Name of ruminant type
        /// </summary>
        public string RuminantTypeNameToDisplay { get; set; }

        /// <summary>
        /// A list of all the details for the type
        /// </summary>
        public IEnumerable<RuminantReportGroupDetails> RuminantTypeGroup { get; set; }
    }

    /// <summary>
    /// Details of a ruminant reporting group
    /// </summary>
    public class RuminantReportGroupDetails
    {
        /// <summary>
        /// Name of group
        /// </summary>
        public string GroupName { get; set; }

        /// <summary>
        /// Number of individuals
        /// </summary>
        public int? Count { get; set; }

        /// <summary>
        /// Sum of adult equivalents
        /// </summary>
        public double? TotalAdultEquivalent { get; set; }

        /// <summary>
        /// Sum of weight
        /// </summary>
        public double? TotalWeight { get; set; }

        /// <summary>
        /// Sum of price
        /// </summary>
        public double? TotalPrice { get; set; }

        /// <summary>
        /// Average adult equivalents
        /// </summary>
        public double AverageAdultEquivalent { get { return (TotalAdultEquivalent ?? 0.0) / Convert.ToDouble(Count ?? 1); } }

        /// <summary>
        /// Average weight
        /// </summary>
        public double AverageWeight { get { return (TotalWeight ?? 0.0) / Convert.ToDouble(Count ?? 1); } }

        /// <summary>
        /// Average price
        /// </summary>
        public double AveragePrice { get { return (TotalPrice ?? 0.0) / Convert.ToDouble(Count ?? 1); } }

    }
}<|MERGE_RESOLUTION|>--- conflicted
+++ resolved
@@ -25,7 +25,7 @@
     public class RuminantHerd : ResourceBaseWithTransactions
     {
         [Link]
-        private readonly Clock clock = null;
+        private readonly CLEMEvents events = null;
         private int id = 1;
 
         /// <summary>
@@ -82,7 +82,7 @@
             // for each Ruminant type 
             foreach (RuminantType rType in this.FindAllChildren<RuminantType>())
                 foreach (RuminantInitialCohorts ruminantCohorts in rType.FindAllChildren<RuminantInitialCohorts>())
-                    foreach (var ind in ruminantCohorts.CreateIndividuals(clock.Start??default))
+                    foreach (var ind in ruminantCohorts.CreateIndividuals(events.Clock.Start??default))
                     {
                         ind.SaleFlag = HerdChangeReason.InitialHerd;
                         AddRuminant(ind, this);
@@ -102,12 +102,6 @@
                     {
                         // get list of females of breeding age and condition
                         List<RuminantFemale> breedFemales = herd.OfType<RuminantFemale>().Where(a => a.AgeInDays >= a.BreedParams.MinimumAge1stMating.InDays + a.BreedParams.GestationLength.InDays + sucklingList.Key && a.HighWeight >= (a.BreedParams.MinimumSize1stMating * a.StandardReferenceWeight) && a.Weight >= (a.BreedParams.CriticalCowWeight * a.StandardReferenceWeight)).OrderByDescending(a => a.AgeInDays).ToList();
-
-                        //if (sucklingList.Any() && !breedFemales.Any())
-                        //{
-                        //    Summary.WriteMessage(this, $"Insufficient breeding females to assign [{sucklingList.Count()}] x [{sucklingList.Key}] month old sucklings for herd [r={herdName}].\r\nUnassigned sucklings will need to graze or be fed and may have reduced growth until weaned.\r\nBreeding females must be at least minimum breeding age + gestation length + age of sucklings at the start of the simulation to provide a suckling.", MessageType.Warning);
-                        //    break;
-                        //}
 
                         // assign calves to cows
                         int sucklingCount = 0;
@@ -116,65 +110,14 @@
                         foreach (var suckling in sucklingList)
                         {
                             sucklingCount++;
-                            if (breedFemales.Any())
+                            if (breedFemales.Count > 0)
                             {
                                 // if next new female set up some details
                                 if (breedFemales[0].ID != previousRuminantID)
                                 {
-<<<<<<< HEAD
-                                    // if next new female set up some details
-                                    if (breedFemales[0].ID != previousRuminantID)
-                                    {
-                                        //Initialise female milk production in at birth so ready for sucklings to consume
-                                        //ToDo: CLOCK age plus half interval for sucklings
-                                        double milkTime = (suckling.AgeInDays) + 15; // +15 equivalent to mid month production
-
-                                        // need to calculate normalised animal weight here for milk production
-                                        double milkProduction = breedFemales[0].BreedParams.MilkPeakYield * breedFemales[0].Weight / breedFemales[0].NormalisedAnimalWeight * (Math.Pow(((milkTime + breedFemales[0].BreedParams.MilkOffsetDay) / breedFemales[0].BreedParams.MilkPeakDay), breedFemales[0].BreedParams.MilkCurveSuckling)) * Math.Exp(breedFemales[0].BreedParams.MilkCurveSuckling * (1 - (milkTime + breedFemales[0].BreedParams.MilkOffsetDay) / breedFemales[0].BreedParams.MilkPeakDay));
-                                        breedFemales[0].MilkProduction = Math.Max(milkProduction, 0.0);
-                                        breedFemales[0].MilkCurrentlyAvailable = milkProduction * 30.4;
-
-                                        // generalised curve
-                                        // previously * 30.64
-                                        double currentIPI = Math.Pow(breedFemales[0].BreedParams.InterParturitionIntervalIntercept * (breedFemales[0].Weight / breedFemales[0].StandardReferenceWeight), breedFemales[0].BreedParams.InterParturitionIntervalCoefficient);
-                                        // restrict minimum period between births
-                                        currentIPI = Math.Max(currentIPI, breedFemales[0].BreedParams.GestationLength.InDays + 60);
-
-                                        //breedFemales[0].Parity = breedFemales[0].Age - suckling.Age - 9;
-                                        // AL removed the -9 as this would make it conception month not birth month
-                                        breedFemales[0].DateOfLastBirth = breedFemales[0].DateOfBirth.AddDays(breedFemales[0].AgeInDays - suckling.AgeInDays);
-                                        breedFemales[0].DateLastConceived = breedFemales[0].DateOfBirth.AddDays(-breedFemales[0].BreedParams.GestationLength.InDays);
-                                        breedFemales[0].DateEnteredSimulation = breedFemales[0].DateLastConceived;
-                                        //breedFemales[0].AgeAtLastBirth = breedFemales[0].Age - suckling.Age;
-                                        //breedFemales[0].AgeAtLastConception = breedFemales[0].AgeAtLastBirth - breedFemales[0].BreedParams.GestationLength;
-                                        //breedFemales[0].SetAgeEnteredSimulation(breedFemales[0].AgeAtLastConception);
-                                    }
-
-                                    // add this offspring to birth count
-                                    if (suckling.AgeInDays == 0)
-                                        breedFemales[0].NumberOfBirthsThisTimestep++;
-
-                                    // suckling mother set
-                                    suckling.Mother = breedFemales[0];
-                                    // add suckling to suckling offspring of mother.
-                                    breedFemales[0].SucklingOffspringList.Add(suckling);
-
-                                    // add this suckling to mother's offspring count.
-                                    breedFemales[0].NumberOfOffspring++;
-
-                                    // check if a twin and if so apply next individual to same mother.
-                                    // otherwise remove this mother from the list and change counters
-                                    if (numberThisPregnancy == 1)
-                                    {
-                                        breedFemales[0].NumberOfBirths++;
-                                        breedFemales[0].NumberOfConceptions = 1;
-                                        breedFemales.RemoveAt(0);
-                                    }
-                                    else
-                                        numberThisPregnancy--;
-=======
                                     //Initialise female milk production in at birth so ready for sucklings to consume
-                                    double milkTime = (suckling.Age * 30.4) + 15; // +15 equivalent to mid month production
+                                    //ToDo: CLOCK age plus half interval for sucklings
+                                    double milkTime = (suckling.AgeInDays) + events.Interval/2.0; // +15 equivalent to mid month production
 
                                     // need to calculate normalised animal weight here for milk production
                                     double milkProduction = breedFemales[0].BreedParams.MilkPeakYield * breedFemales[0].Weight / breedFemales[0].NormalisedAnimalWeight * (Math.Pow(((milkTime + breedFemales[0].BreedParams.MilkOffsetDay) / breedFemales[0].BreedParams.MilkPeakDay), breedFemales[0].BreedParams.MilkCurveSuckling)) * Math.Exp(breedFemales[0].BreedParams.MilkCurveSuckling * (1 - (milkTime + breedFemales[0].BreedParams.MilkOffsetDay) / breedFemales[0].BreedParams.MilkPeakDay));
@@ -185,18 +128,20 @@
                                     // previously * 30.64
                                     double currentIPI = Math.Pow(breedFemales[0].BreedParams.InterParturitionIntervalIntercept * (breedFemales[0].Weight / breedFemales[0].StandardReferenceWeight), breedFemales[0].BreedParams.InterParturitionIntervalCoefficient);
                                     // restrict minimum period between births
-                                    currentIPI = Math.Max(currentIPI, breedFemales[0].BreedParams.GestationLength + 2);
+                                    currentIPI = Math.Max(currentIPI, breedFemales[0].BreedParams.GestationLength.InDays + 60);
 
                                     //breedFemales[0].Parity = breedFemales[0].Age - suckling.Age - 9;
                                     // AL removed the -9 as this would make it conception month not birth month
-                                    breedFemales[0].AgeAtLastBirth = breedFemales[0].Age - suckling.Age;
-                                    breedFemales[0].AgeAtLastConception = breedFemales[0].AgeAtLastBirth - breedFemales[0].BreedParams.GestationLength;
-                                    breedFemales[0].SetAgeEnteredSimulation(breedFemales[0].AgeAtLastConception);
->>>>>>> dce17a51
+                                    breedFemales[0].DateOfLastBirth = breedFemales[0].DateOfBirth.AddDays(breedFemales[0].AgeInDays - suckling.AgeInDays);
+                                    breedFemales[0].DateLastConceived = breedFemales[0].DateOfBirth.AddDays(-breedFemales[0].BreedParams.GestationLength.InDays);
+                                    breedFemales[0].DateEnteredSimulation = breedFemales[0].DateLastConceived;
+                                    //breedFemales[0].AgeAtLastBirth = breedFemales[0].Age - suckling.Age;
+                                    //breedFemales[0].AgeAtLastConception = breedFemales[0].AgeAtLastBirth - breedFemales[0].BreedParams.GestationLength;
+                                    //breedFemales[0].SetAgeEnteredSimulation(breedFemales[0].AgeAtLastConception);
                                 }
 
                                 // add this offspring to birth count
-                                if (suckling.Age == 0)
+                                if (suckling.AgeInDays == 0)
                                     breedFemales[0].NumberOfBirthsThisTimestep++;
 
                                 // suckling mother set
@@ -271,7 +216,7 @@
                 Category = "breeding stats"
             };
 
-            foreach (RuminantFemale female in Herd.Where(a => a.Sex == Sex.Female && a.AgeInDays >= a.BreedParams.MinimumAge1stMating.InDays))
+            foreach (RuminantFemale female in Herd.OfType<RuminantFemale>().Where(a => a.AgeInDays >= a.BreedParams.MinimumAge1stMating.InDays))
             {
                 args.RumObj = female;
                 OnFinalFemaleOccurred(args);
