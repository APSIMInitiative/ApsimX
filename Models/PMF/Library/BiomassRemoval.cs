﻿namespace Models.PMF.Library
{
    using Models.Core;
    using Models.Interfaces;
    using Interfaces;
    using Soils;
    using System;
    using APSIM.Services.Documentation;
    using System.Collections.Generic;
    using System.Data;

    /// <summary>
    /// This organ will respond to certain management actions by either removing some
    /// of its biomass from the system or transferring some of its biomass to the soil
    /// surface residues. The following table describes the default proportions of live
    /// and dead biomass that are transferred out of the simulation using "Removed" or
    /// to soil surface residue using "To Residue" for a range of management actions.
    /// The total percentage removed for live or dead must not exceed 100%. The
    /// difference between the total and 100% gives the biomass remaining on the plant.
    /// These can be changed during a simulation using a manager script.
    /// </summary>
    [Serializable]
    [ValidParent(ParentType = typeof(IOrgan))]
<<<<<<< HEAD
    [ViewName("UserInterface.Views.GridView")]
    [PresenterName("UserInterface.Presenters.BiomassRemovalPresenter")]
    public class BiomassRemoval : Model
=======
    [ViewName("UserInterface.Views.PropertyView")]
    [PresenterName("UserInterface.Presenters.CompositePropertyPresenter")]
    public class BiomassRemoval : Model, ICustomDocumentation
>>>>>>> 729b226d
    {
        [Link]
        Plant plant = null;

        [Link]
        ISurfaceOrganicMatter surfaceOrganicMatter = null;

        [Link]
        Summary summary = null;

        /// <summary>Biomass removal defaults for different event types e.g. prune, cut etc.</summary>
        [Link(Type = LinkType.Child)]
        public List<OrganBiomassRemovalType> defaults = null;

        /// <summary>Invoked when fresh organic matter needs to be incorporated into soil</summary>
        public event FOMLayerDelegate IncorpFOM;

        /// <summary>Removes biomass from live and dead biomass pools, may send to surface organic matter</summary>
        /// <param name="biomassRemoveType">Name of event that triggered this biomass removal call.</param>
        /// <param name="amount">The fractions of biomass to remove</param>
        /// <param name="Live">Live biomass pool</param>
        /// <param name="Dead">Dead biomass pool</param>
        /// <param name="Removed">The removed pool to add to.</param>
        /// <param name="Detached">The detached pool to add to.</param>
        /// <param name="writeToSummary">Write the biomass removal to summary file?</param>
        /// <returns>The remaining live fraction.</returns>
        public double RemoveBiomass(string biomassRemoveType, OrganBiomassRemovalType amount, 
                                    Biomass Live, Biomass Dead, 
                                    Biomass Removed, Biomass Detached,
                                    bool writeToSummary = true)
        {
            if (amount == null)
                amount = FindDefault(biomassRemoveType);
            else
                CheckRemoveFractions(biomassRemoveType, amount);

            double liveFractionToRemove = amount.FractionLiveToRemove + amount.FractionLiveToResidue;
            double deadFractionToRemove = amount.FractionDeadToRemove + amount.FractionDeadToResidue;

            if (liveFractionToRemove+ deadFractionToRemove > 0.0)
            {
                Biomass removing;
                Biomass detaching;
                double totalBiomass = Live.Wt + Dead.Wt;
                if (totalBiomass > 0)
                {
                    double remainingLiveFraction = RemoveBiomassFromLiveAndDead(amount, Live, Dead, out removing, out detaching);

                    // Add the detaching biomass to total removed and detached
                    Removed.Add(removing);
                    Detached.Add(detaching);

                    // Pass the detaching biomass to surface organic matter model.
                    //TODO: in reality, the dead material is different from the live, so it would be better to add them as separate pools to SurfaceOM
                    surfaceOrganicMatter.Add(detaching.Wt * 10.0, detaching.N * 10.0, 0.0, plant.PlantType, Name);

                    if (writeToSummary)
                    {
                        double totalFractionToRemove = (Removed.Wt + detaching.Wt) * 100.0 / totalBiomass;
                        double toResidue = detaching.Wt * 100.0 / (Removed.Wt + detaching.Wt);
                        double removedOff = Removed.Wt * 100.0 / (Removed.Wt + detaching.Wt);
                        summary.WriteMessage(Parent, "Removing " + totalFractionToRemove.ToString("0.0")
                                                 + "% of " + Parent.Name.ToLower() + " biomass from " + plant.Name
                                                 + ". Of this " + removedOff.ToString("0.0") + "% is removed from the system and "
                                                 + toResidue.ToString("0.0") + "% is returned to the surface organic matter.");
                        summary.WriteMessage(Parent, "Removed " + Removed.Wt.ToString("0.0") + " g/m2 of dry matter weight and "
                                                 + Removed.N.ToString("0.0") + " g/m2 of N.");
                    }
                    return remainingLiveFraction;
                }
            }

            return 1.0;
        }


        /// <summary>Removes biomass from live and dead biomass pools and send to soil</summary>
        /// <param name="biomassRemoveType">Name of event that triggered this biomass remove call.</param>
        /// <param name="removal">The fractions of biomass to remove</param>
        /// <param name="Live">Live biomass pool</param>
        /// <param name="Dead">Dead biomass pool</param>
        /// <param name="Removed">The removed pool to add to.</param>
        /// <param name="Detached">The detached pool to add to.</param>
        public void RemoveBiomassToSoil(string biomassRemoveType, OrganBiomassRemovalType removal,
                                        Biomass[] Live, Biomass[] Dead,
                                        Biomass Removed, Biomass Detached)
        {
            if (removal == null)
                removal = FindDefault(biomassRemoveType);

            //NOTE: roots don't have dead biomass
            double totalFractionToRemove = removal.FractionLiveToRemove + removal.FractionLiveToResidue;

            if (totalFractionToRemove > 0)
            {
                //NOTE: at the moment Root has no Dead pool
                FOMLayerLayerType[] FOMLayers = new FOMLayerLayerType[Live.Length];
                double remainingFraction = 1.0 - (removal.FractionLiveToResidue + removal.FractionLiveToRemove);
                for (int layer = 0; layer < Live.Length; layer++)
                {
                    Biomass removing;
                    Biomass detaching;
                    double remainingLiveFraction = RemoveBiomassFromLiveAndDead(removal, Live[layer], Dead[layer], out removing, out detaching);

                    // Add the detaching biomass to total removed and detached
                    Removed.Add(removing);
                    Detached.Add(detaching);

                    // Pass the detaching biomass to surface organic matter model.
                    FOMType fom = new FOMType();
                    fom.amount = (float)(detaching.Wt * 10);
                    fom.N = (float)(detaching.N * 10);
                    fom.C = (float)(0.40 * detaching.Wt * 10);
                    fom.P = 0.0;
                    fom.AshAlk = 0.0;

                    FOMLayerLayerType Layer = new FOMLayerLayerType();
                    Layer.FOM = fom;
                    Layer.CNR = 0.0;
                    Layer.LabileP = 0.0;
                    FOMLayers[layer] = Layer;
                }
                FOMLayerType FomLayer = new FOMLayerType();
                FomLayer.Type = plant.PlantType;
                FomLayer.Layer = FOMLayers;
                IncorpFOM.Invoke(FomLayer);
            }
        }


        /// <summary>Finds a specific biomass removal default for the specified name</summary>
        /// <param name="name">Name of the removal type e.g. cut, prune etc.</param>
        /// <returns>Returns the default or null if not found.</returns>
        public OrganBiomassRemovalType FindDefault(string name)
        {
            OrganBiomassRemovalType amount = defaults.Find(d => d.Name == name);

            CheckRemoveFractions(name, amount);

            return amount;
        }

        /// <summary>Checks whether specified biomass removal fractions are within limits</summary>
        /// <param name="name">Name of the removal type e.g. cut, prune etc.</param>
        /// <param name="amount">The removal amount fractions</param>
        /// <returns>Returns true if fractions are ok, false otherwise.</returns>
        public bool CheckRemoveFractions(string name, OrganBiomassRemovalType amount)
        {
            bool testFractions = true;
            if (amount == null)
            {
                testFractions = false;
                throw new Exception("Cannot test null biomass removal - " + Parent.Name + ".BiomassRemovalFractions." + name);
            }

            if (amount.FractionLiveToRemove + amount.FractionLiveToResidue > 1.0)
            {
                testFractions = false;

                throw new Exception("The sum of FractionToResidue and FractionToRemove for " + Parent.Name
                                    + " is greater than one for live biomass.  Had this exception not been triggered, the biomass for "
                                    + Name + " would go negative");
            }

            if (amount.FractionDeadToRemove + amount.FractionDeadToResidue > 1.0)
            {
                testFractions = false;
                throw new Exception("The sum of FractionToResidue and FractionToRemove for " + Parent.Name
                                    + " is greater than one for dead biomass.  Had this exception not been triggered, the biomass for "
                                    + Name + " would go negative");
            }

            return testFractions;
        }

        /// <summary>Removes biomass from live and dead biomass pools</summary>
        /// <param name="amount">The fractions of biomass to remove</param>
        /// <param name="Live">Live biomass pool</param>
        /// <param name="Dead">Dead biomass pool</param>
        /// <param name="removing">The removed pool to add to.</param>
        /// <param name="detaching">The amount of detaching material</param>
        private static double RemoveBiomassFromLiveAndDead(OrganBiomassRemovalType amount, Biomass Live, Biomass Dead, out Biomass removing, out Biomass detaching)
        {
            double remainingLiveFraction = 1.0 - (amount.FractionLiveToResidue + amount.FractionLiveToRemove);
            double remainingDeadFraction = 1.0 - (amount.FractionDeadToResidue + amount.FractionDeadToRemove);

            detaching = Live * amount.FractionLiveToResidue + Dead * amount.FractionDeadToResidue;
            removing = Live * amount.FractionLiveToRemove + Dead * amount.FractionDeadToRemove;

            Live.Multiply(remainingLiveFraction);
            Dead.Multiply(remainingDeadFraction);
            return remainingLiveFraction;
        }

        /// <summary>
        /// Document the model.
        /// </summary>
        /// <param name="indent">Indentation level.</param>
        /// <param name="headingLevel">Heading level.</param>
        public override IEnumerable<ITag> Document(int indent, int headingLevel)
        {
            foreach (ITag tag in base.Document(indent, headingLevel))
                yield return tag;

            DataTable data = new DataTable();
            data.Columns.Add("Method", typeof(string));
            data.Columns.Add("% Live Removed", typeof(int));
            data.Columns.Add("% Dead Removed", typeof(int));
            data.Columns.Add("% Live To Residue", typeof(int));
            data.Columns.Add("% Dead To Residue", typeof(int));

            foreach (OrganBiomassRemovalType removal in this.FindAllChildren<OrganBiomassRemovalType>())
            {
                DataRow row = data.NewRow();
                data.Rows.Add(row);
                row["Method"] = removal.Name;
                row["% Live Removed"] = removal.FractionLiveToRemove * 100;
                row["% Dead Removed"] = removal.FractionDeadToRemove * 100;
                row["% Live To Residue"] = removal.FractionLiveToResidue * 100;
                row["% Dead To Residue"] = removal.FractionDeadToResidue * 100;
            }

            yield return new Table(data, indent);
        }
    }
}<|MERGE_RESOLUTION|>--- conflicted
+++ resolved
@@ -21,15 +21,9 @@
     /// </summary>
     [Serializable]
     [ValidParent(ParentType = typeof(IOrgan))]
-<<<<<<< HEAD
-    [ViewName("UserInterface.Views.GridView")]
-    [PresenterName("UserInterface.Presenters.BiomassRemovalPresenter")]
-    public class BiomassRemoval : Model
-=======
     [ViewName("UserInterface.Views.PropertyView")]
     [PresenterName("UserInterface.Presenters.CompositePropertyPresenter")]
     public class BiomassRemoval : Model, ICustomDocumentation
->>>>>>> 729b226d
     {
         [Link]
         Plant plant = null;
