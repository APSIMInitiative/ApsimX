﻿namespace Models.Storage
{
    using APSIM.Shared.Utilities;
    using Models.Core;
    using System;
    using System.Collections.Generic;
    using System.Data;
    using System.IO;
    using System.Linq;
    using System.Reflection;
    using System.Text;
    using System.Threading;
    using System.Threading.Tasks;
    using System.Xml.Serialization;

    /// <summary>
    /// # [Name]
    /// A storage service for reading and writing to/from a database.
    /// </summary>
    [Serializable]
    [ViewName("UserInterface.Views.DataStoreView")]
    [PresenterName("UserInterface.Presenters.DataStorePresenter")]
    [ValidParent(ParentType = typeof(Simulations))]
    public class DataStore : Model, IDataStore, IDisposable
    {
        /// <summary>A database connection</summary>
        [NonSerialized]
        private IDatabaseConnection connection = null;

        [NonSerialized]
        private DataStoreReader dbReader = new DataStoreReader();

        [NonSerialized]
        private DataStoreWriter dbWriter = new DataStoreWriter();

        /// <summary>
        /// Selector for the database type. Set in the constructors.
        /// </summary>
        public bool useFirebird { get; set; } = false;

        /// <summary>Returns the file name of the .db file</summary>
        [XmlIgnore]
        public string FileName { get; set; }

        /// <summary>Get a reader to perform read operations on the datastore.</summary>
        public IStorageReader Reader { get { return dbReader; } }

        /// <summary>Get a writer to perform write operations on the datastore.</summary>
        public IStorageWriter Writer { get { return dbWriter; } }

        /// <summary>Constructor</summary>
        public DataStore()
        {
        }

        /// <summary>Constructor</summary>
        public DataStore(string fileNameToUse)
        {
            FileName = fileNameToUse;
        }

        /// <summary>Constructor</summary>
        public DataStore(IDatabaseConnection db)
        {
            connection = db;
            dbReader.SetConnection(connection);
            dbWriter.SetConnection(connection);
        }

        /// <summary>
        /// Use C# destructor syntax for finalization code.
        /// This destructor will run only if the Dispose method
        /// does not get called.
        /// It gives your base class the opportunity to finalize.
        /// Do not provide destructors in types derived from this class.
        /// </summary>
        ~DataStore()
        {
            // Do not re-create Dispose clean-up code here.
            // Calling Dispose(false) is optimal in terms of
            // readability and maintainability.
            Dispose(false);
        }

        /// <summary>
        /// Track whether Dispose has been called
        /// </summary>
        private bool disposed = false;

        /// <summary>Dispose method</summary>
        public void Dispose()
        {
            Dispose(true);
            // This object will be cleaned up by the Dispose method.
            // Therefore, you should call GC.SupressFinalize to
            // take this object off the finalization queue
            // and prevent finalization code for this object
            // from executing a second time.
            GC.SuppressFinalize(this);
            Close();
        }

        /// <summary>
        /// Dispose(bool disposing) executes in two distinct scenarios.
        /// If disposing equals true, the method has been called directly
        /// or indirectly by a user's code. Managed and unmanaged resources
        /// can be disposed.
        /// If disposing equals false, the method has been called by the
        /// runtime from inside the finalizer and you should not reference
        /// other objects. Only unmanaged resources can be disposed.
        /// </summary>
        /// <param name="disposing"></param>
        protected virtual void Dispose(bool disposing)
        {
            // Check to see if Dispose has already been called.
            if (!this.disposed)
            {
                // If disposing equals true, dispose all managed
                // and unmanaged resources.
                if (disposing)
                {
                    // Dispose managed resources.
                    // component.Dispose();
                }

                // Call the appropriate methods to clean up
                // unmanaged resources here.
                // If disposing is false,
                // only the following code is executed.
                Close();

                // Note disposing has been done.
                disposed = true;
            }
        }

        /// <summary>Object has been created.</summary>
        public override void OnCreated()
        {
            if (connection == null)
                Open();
        }
<<<<<<< HEAD
         
=======

        /// <summary>
        /// Add units to table. Removes old units first.
        /// </summary>
        /// <param name="tableName">The table name</param>
        /// <param name="columnNames">The column names to add</param>
        /// <param name="columnUnits">The column units to add</param>
        public void AddUnitsForTable(string tableName, List<string> columnNames, List<string> columnUnits)
        {
            Table foundTable = tables.Find(t => t.Name == tableName);
            if (foundTable != null)
            {
                for (int i = 0; i < columnNames.Count; i++)
                {
                    Table.Column column = foundTable.Columns.Find(c => c.Name == columnNames[i]);
                    if (column != null)
                        column.Units = columnUnits[i];
                }
            }

            connection.ExecuteNonQuery("DELETE FROM [_Units] WHERE TableName = '" + tableName + "'");

            List<object[]> values = new List<object[]>();
            for (int i = 0; i < columnNames.Count; i++)
            {
                values.Add(new object[] { tableName, columnNames[i], columnUnits[i] });
            }
            List<string> unitsColumns = new List<string>(new string[] { "TableName", "ColumnHeading", "Units" });
            connection.InsertRows("_Units", unitsColumns, values);
        }

        /// <summary>
        /// Create a table in the database based on the specified data. If a 'SimulationName'
        /// column is found a corresponding 'SimulationID' column will be created.
        /// </summary>
        /// <param name="data">The data to write</param>
        public void WriteTable(DataTable data)
        {
            Open(readOnly: false);
            SortedSet<string> simulationNames = new SortedSet<string>();

            List<string> columnNames = new List<string>();
            foreach (DataColumn column in data.Columns)
                columnNames.Add(column.ColumnName);
            string[] units = new string[columnNames.Count];

            foreach (DataRow row in data.Rows)
            {
                object[] values = new object[columnNames.Count];
                string simulationName = null;
                if (data.Columns.Contains("SimulationName"))
                    simulationName = row["SimulationName"].ToString();
                for (int colIndex = 0; colIndex < data.Columns.Count; colIndex++)
                    values[colIndex] = row[colIndex];
                WriteRow(simulationName, data.TableName, columnNames, units, values);
                simulationNames.Add(simulationName);
            }

            bool startWriteThread = writeTask == null || writeTask.IsCompleted;
            if (startWriteThread)
            {
                StartDBWriteThread();
                StopDBWriteThread();
            }
        }

        /// <summary>Delete the specified table.</summary>
        /// <param name="tableName">Name of the table.</param>
        public void DeleteDataInTable(string tableName)
        {
            Open(readOnly: false);

            int checkpointID = checkpointIDs["Current"];

            if (tables.Find(table => table.Name == tableName) != null)
                connection.ExecuteNonQuery("DELETE FROM [" + tableName + "] WHERE [CheckpointID] = " + checkpointID);
        }

        /// <summary>Return all data from the specified simulation and table name.</summary>
        /// <param name="sql">The SQL.</param>
        /// <returns></returns>
        public DataTable RunQuery(string sql)
        {
            Open(readOnly: true);

            try
            {
                return connection.ExecuteQuery(sql);
            }
            catch (Exception)
            {
                return null;
            }
        }

        /// <summary>Executes specified query.</summary>
        /// <param name="sql">The SQL.</param>
        /// <returns></returns>
        public DataTable ExecuteQuery(string sql)
        {
            Open(readOnly: false);

            try
            {
                return connection.ExecuteQuery(sql);
            }
            catch (Exception)
            {
                return null;
            }
        }

        /// <summary>Return a list of simulations names or empty string[]. Never returns null.</summary>
        /// <param name="tableName">The table name</param>
        public IEnumerable<string> ColumnNames(string tableName)
        {
            Open(readOnly: true);
            Table table = tables.Find(t => t.Name == tableName);
            if (table != null)
                return table.Columns.Select(c => c.Name);
            return new string[0];
        }

        /// <summary>Delete all tables</summary>
        public void EmptyDataStore()
        {
            bool openForReadOnly = true;
            if (connection != null)
                openForReadOnly = connection.IsReadOnly;

            // Don't iterate through the table or TableNames properties directly,
            // since the deletion operation can mess up the iterator.
            string[] tableNames = TableNames.ToArray();
            foreach (string tableName in tableNames)
            {
                DeleteDataInTable(tableName);
            }

            Open(openForReadOnly);
        }

        /// <summary>Get a simulation ID for the specified simulation name</summary>
        /// <param name="simulationName">The simulation name to look for</param>
        /// <returns>The database ID or -1 if not found</returns>
        public int GetSimulationID(string simulationName)
        {
            int id;
            if (simulationIDs.TryGetValue(simulationName, out id))
                return id;
            return -1;
        }

        /// <summary>Get a checkpoint ID for the specified checkpoint name</summary>
        /// <param name="checkpointName">The simulation name to look for</param>
        /// <returns>The database ID or -1 if not found</returns>
        public int GetCheckpointID(string checkpointName)
        {
            int id;
            if (checkpointIDs.TryGetValue(checkpointName, out id))
                return id;
            return -1;
        }

        /// <summary>
        /// Return list of checkpoints.
        /// </summary>
        /// <returns></returns>
        public List<string> Checkpoints()
        {
            Open(readOnly: false);
            return checkpointIDs.Keys.ToList();
        }

        /// <summary>Add a checkpoint</summary>
        /// <param name="name">Name of checkpoint</param>
        /// <param name="filesToCheckpoint">Files to checkpoint</param>
        public void AddCheckpoint(string name, IEnumerable<string> filesToCheckpoint = null)
        {
            if (checkpointIDs.ContainsKey(name))
                DeleteCheckpoint(name);

            Open(readOnly: false);
            if (!useFirebird)
                connection.ExecuteNonQuery("BEGIN");

            int checkpointID = checkpointIDs["Current"];
            int newCheckpointID = checkpointIDs.Values.Max() + 1;

            foreach (Table t in tables)
            {
                List<string> columnNames = t.Columns.Select(column => column.Name).ToList();
                if (t.Name != "_CheckpointFiles" && columnNames.Contains("CheckpointID"))
                {
                    columnNames.Remove("CheckpointID");

                    string csvFieldNames = null;
                    foreach (string columnName in columnNames)
                    {
                        if (csvFieldNames != null)
                            csvFieldNames += ",";
                        csvFieldNames += "[" + columnName + "]";
                    }

                    connection.ExecuteNonQuery("INSERT INTO [" + t.Name + "] (" + "CheckpointID," + csvFieldNames + ")" +
                                               " SELECT " + newCheckpointID + "," + csvFieldNames +
                                               " FROM " + t.Name +
                                               " WHERE CheckpointID = " + checkpointID);
                }
            }
            string version = Assembly.GetExecutingAssembly().GetName().Version.ToString();
            string now = connection.AsSQLString(DateTime.Now);
            connection.ExecuteNonQuery("INSERT INTO [_Checkpoints] (ID, Name, Version, Date) VALUES (" + newCheckpointID + ", '" + name + "', '" + version + "', '" + now + "')");

            if (filesToCheckpoint != null)
            {
                // Add in all referenced files.
                Simulations sims = Apsim.Parent(this, typeof(Simulations)) as Simulations;

                List<object[]> valueList = new List<object[]>();
                foreach (string fileName in filesToCheckpoint)
                {
                    object[] values = new object[3];
                    if (File.Exists(fileName))
                    {
                        values[0] = newCheckpointID;
                        values[1] = fileName;
                        values[2] = File.ReadAllBytes(fileName);
                        valueList.Add(values);
                    }
                }

                List<string> colNames = new List<string>(new string[] { "CheckpointID", "FileName", "Contents" });
                connection.InsertRows("_CheckpointFiles", colNames, valueList);
            }

            if (!useFirebird)
                connection.ExecuteNonQuery("END");
            Open(readOnly: true);

            checkpointIDs.Add(name, newCheckpointID);
        }

        /// <summary>Delete a checkpoint</summary>
        /// <param name="name">Name of checkpoint</param>
        public void DeleteCheckpoint(string name)
        {
            if (!checkpointIDs.ContainsKey(name))
                throw new Exception("Cannot find checkpoint: " + name);

            if (!useFirebird)
                connection.ExecuteNonQuery("BEGIN");
            int checkpointID = checkpointIDs[name];
            foreach (Table t in tables)
            {
                List<string> columnNames = t.Columns.Select(column => column.Name).ToList();
                if (columnNames.Contains("CheckpointID"))
                    connection.ExecuteNonQuery("DELETE FROM [" + t.Name +
                                               "] WHERE [CheckpointID] = " + checkpointID);
            }
            connection.ExecuteNonQuery("DELETE FROM [_Checkpoints]" +
                                        " WHERE [ID] = " + checkpointID);
            if (!useFirebird)
                connection.ExecuteNonQuery("END");
            checkpointIDs.Remove(name);
        }

        /// <summary>Revert a checkpoint</summary>
        /// <param name="name">Name of checkpoint</param>
        public void RevertCheckpoint(string name)
        {
            if (!checkpointIDs.ContainsKey(name))
                throw new Exception("Cannot find checkpoint: " + name);

            // Revert all files.
            var files = GetCheckpointFiles(name);
            foreach (DataStore.CheckpointFile checkpointFile in files)
                File.WriteAllBytes(checkpointFile.fileName, checkpointFile.contents);

            // Revert data
            if (!useFirebird)
                connection.ExecuteNonQuery("BEGIN");
            int checkpointID = checkpointIDs[name];
            int currentID = checkpointIDs["Current"];
            foreach (Table t in tables)
            {
                List<string> columnNames = t.Columns.Select(column => column.Name).ToList();

                if (t.Name != "_CheckpointFiles" && columnNames.Contains("CheckpointID"))
                {
                    // Get a comma separated list of column names.
                    string csvFieldNames = null;
                    foreach (string columnName in columnNames)
                    {
                        if (csvFieldNames != null)
                            csvFieldNames += ",";
                        csvFieldNames += "[" + columnName + "]";
                    }

                    // Delete old current values.
                    connection.ExecuteNonQuery("DELETE FROM [" + t.Name +
                                               "] WHERE CheckpointID = " + currentID);

                    // Copy checkpoint values to current values.
                    connection.ExecuteNonQuery("INSERT INTO [" + t.Name + "] (" + "CheckpointID," + csvFieldNames + ")" +
                                               " SELECT " + currentID + "," + csvFieldNames +
                                               " FROM [" + t.Name +
                                               "] WHERE CheckpointID = " + checkpointID);
                }
            }
            if (!useFirebird)
                connection.ExecuteNonQuery("END");
        }

        /// <summary>Return a list of checkpoint files</summary>
        /// <param name="name">Name of checkpoint</param>
        public IEnumerable<CheckpointFile> GetCheckpointFiles(string name)
        {
            List<CheckpointFile> files = new List<CheckpointFile>();
            int checkpointID = GetCheckpointID(name);
            if (checkpointID != -1)
            {
                DataTable data = connection.ExecuteQuery("SELECT * FROM [_CheckpointFiles] WHERE CheckpointID = " + checkpointID);
                foreach (DataRow row in data.Rows)
                {
                    CheckpointFile file = new CheckpointFile();
                    file.fileName = row["FileName"] as string;
                    file.contents = row["Contents"] as byte[];
                    files.Add(file);
                }
            }
            return files;
        }

        /// <summary>Wait for all records to be written.</summary>
        private void WaitForAllRecordsToBeWritten()
        {
            // Make sure all existing writing has completed.
            if (writeTask != null && !writeTask.IsCompleted)
                while (IsDataToWrite())
                    Thread.Sleep(100);
        }

        /// <summary>Is there data to be written?</summary>
        private bool IsDataToWrite()
        {
            foreach (Table data in dataToWrite)
            {
                if (data.NumRowsToWrite > 0)
                    return true;
            }
            return false;
        }

        /// <summary>Start the thread that writes to the .db</summary>
        private void StartDBWriteThread()
        {
            stoppingWriteToDB = false;
            writeTask = Task.Run(() => WriteDBWorker());
        }

        /// <summary>Stop the thread that writes to the .db</summary>
        private void StopDBWriteThread()
        {
            stoppingWriteToDB = true;
            writeTask?.Wait();
        }

        /// <summary>Worker method for writing to the .db file. This runs in own thread.</summary>
        private void WriteDBWorker()
        {
            Table dataToWriteToDB = null;
            try
            {
                while (true)
                {
                    dataToWriteToDB = null;
                    lock (dataToWrite)
                    {
                        // Find the table with the most number of rows to write.
                        int maxNumRows = 0;
                        foreach (Table t in dataToWrite)
                        {
                            if (t.NumRowsToWrite > maxNumRows)
                            {
                                maxNumRows = t.NumRowsToWrite;
                                dataToWriteToDB = t;
                            }
                        }
                    }

                    if (dataToWriteToDB == null)
                    {
                        if (stoppingWriteToDB)
                            break;
                        else
                            Thread.Sleep(100);
                    }
                    else
                    {
                        lock (dataToWriteToDB)
                        {
                            if (!useFirebird)
                                connection.ExecuteNonQuery("BEGIN");
                            try
                            {
                                dataToWriteToDB.WriteRows(connection, simulationIDs);
                            }
                            finally
                            {
                                if (!useFirebird)
                                    connection.ExecuteNonQuery("END");
                            }
                        }
                    }
                }
            }
            catch (Exception err)
            {
                string msg = "Error writing to database";
                if (dataToWriteToDB != null)
                    msg += " \"" + dataToWriteToDB.Name + "\"";
                if (Char.IsNumber(dataToWriteToDB.Name[0]))
                    msg += ": sheet name must not begin with a number!";
                throw new Exception(msg, err);
            }

            WriteUnitsTable();

            foreach (Table table in dataToWrite)
            {
                Table foundTable = tables.Find(t => t.Name == table.Name);
                if (foundTable == null)
                    tables.Add(table);
                else
                    foundTable.MergeColumns(table);
            }
            dataToWrite.Clear();
        }

        /// <summary>Write a _units table to .db</summary>
        private void WriteUnitsTable()
        {
            if (useFirebird)
            {
                StringBuilder insertSql = new StringBuilder();
                foreach (Table table in dataToWrite)
                {
                    insertSql.Append("DELETE FROM [_Units] WHERE TableName = '" + table.Name + "';\n");

                    foreach (Table.Column column in table.Columns)
                    {
                        if (column.Units != null)
                        {
                            insertSql.Append("INSERT INTO [_Units] (TableName, ColumnHeading, Units) VALUES ('");
                            insertSql.Append(table.Name);
                            insertSql.Append("','");
                            insertSql.Append(column.Name);
                            insertSql.Append("','");
                            insertSql.Append(column.Units);
                            insertSql.Append("\');\n");

                        }
                    }
                }

                if (insertSql.Length > 0)
                {
                    StringBuilder sql = new StringBuilder();
                    sql.Append("set term ^ ;\n");
                    sql.Append("EXECUTE BLOCK AS BEGIN\n");
                    sql.Append(insertSql);    
                    sql.Append("END ^");
                    connection.ExecuteNonQuery(sql.ToString());
                }
            }
            else
            {
                connection.ExecuteNonQuery("BEGIN");
                foreach (Table table in dataToWrite)
                {
                    connection.ExecuteQuery("DELETE FROM [_Units] WHERE TableName = '" + table.Name + "'");

                    foreach (Table.Column column in table.Columns)
                    {
                        if (column.Units != null)
                        {
                            StringBuilder sql = new StringBuilder();
                            sql.Append("INSERT INTO [_Units] (TableName, ColumnHeading, Units) VALUES ('");
                            sql.Append(table.Name);
                            sql.Append("','");
                            sql.Append(column.Name);
                            sql.Append("','");
                            sql.Append(column.Units);
                            sql.Append("\')");
                            connection.ExecuteNonQuery(sql.ToString());
                        }
                    }
                }
                connection.ExecuteNonQuery("END");
            }
        }

>>>>>>> bfbade93
        /// <summary>Open the database.</summary>
        public void Open()
        {

            if (FileName == null)
            {
                Simulations simulations = Apsim.Parent(this, typeof(Simulations)) as Simulations;
                if (simulations != null)
                {
                    FileName = simulations.FileName;
                    if (useFirebird)
                        FileName = Path.ChangeExtension(simulations.FileName, ".fdb");
                    else
                        FileName = Path.ChangeExtension(simulations.FileName, ".db");
                }
            }

            // If still no file was specified, then throw.
            if (FileName == null)
                FileName = ":memory:";

            if (useFirebird)
                connection = new Firebird();
            else
                connection = new SQLite();

            connection.OpenDatabase(FileName, readOnly: false);

            dbReader.SetConnection(connection);
            dbWriter.SetConnection(connection);
        }

        /// <summary>Close the database.</summary>
        public void Close()
        {
            if (connection != null)
            {
                connection.CloseDatabase();
                connection = null;
            }
        }
    }
}<|MERGE_RESOLUTION|>--- conflicted
+++ resolved
@@ -21,50 +21,78 @@
     [ViewName("UserInterface.Views.DataStoreView")]
     [PresenterName("UserInterface.Presenters.DataStorePresenter")]
     [ValidParent(ParentType = typeof(Simulations))]
-    public class DataStore : Model, IDataStore, IDisposable
+    public class DataStore : Model, IStorageReader, IStorageWriter, IDisposable
     {
         /// <summary>A database connection</summary>
         [NonSerialized]
         private IDatabaseConnection connection = null;
 
+        /// <summary>
+        /// Selector for the database type. Set in the constructors.
+        /// </summary>
+        private bool useFirebird;
+
+        /// <summary>A List of tables that needs writing.</summary>
         [NonSerialized]
-        private DataStoreReader dbReader = new DataStoreReader();
-
+        private List<Table> tables = new List<Table>();
+
+        /// <summary>Data that needs writing</summary>
         [NonSerialized]
-        private DataStoreWriter dbWriter = new DataStoreWriter();
-
-        /// <summary>
-        /// Selector for the database type. Set in the constructors.
-        /// </summary>
-        public bool useFirebird { get; set; } = false;
+        private List<Table> dataToWrite = new List<Table>();
+
+        /// <summary>The IDS for all simulations</summary>
+        [NonSerialized]
+        private Dictionary<string, int> simulationIDs = new Dictionary<string, int>(StringComparer.OrdinalIgnoreCase);
+
+        /// <summary>The IDs for all checkpoints</summary>
+        [NonSerialized]
+        private Dictionary<string, int> checkpointIDs = new Dictionary<string, int>(StringComparer.OrdinalIgnoreCase);
+
+        /// <summary>Are we stopping writing to the DB?</summary>
+        private bool stoppingWriteToDB;
+
+        /// <summary>A task, run asynchronously, that writes to the .db</summary>
+        [NonSerialized]
+        private Task writeTask;
+
+        /// <summary>Return a list of simulations names or empty string[]. Never returns null.</summary>
+        public string[] SimulationNames
+        {
+            get
+            {
+                if (FileName == null)
+                    Open(readOnly: true);
+                return simulationIDs.Select(p => p.Key).ToArray();
+            }
+        }
+
+        /// <summary>Returns a list of table names</summary>
+        public IEnumerable<string> TableNames
+        {
+            get
+            {
+                if (FileName == null)
+                    Open(readOnly: true);
+                return tables.FindAll(t => !t.Name.StartsWith("_")).Select(t => t.Name);
+            }
+        }
 
         /// <summary>Returns the file name of the .db file</summary>
         [XmlIgnore]
         public string FileName { get; set; }
 
-        /// <summary>Get a reader to perform read operations on the datastore.</summary>
-        public IStorageReader Reader { get { return dbReader; } }
-
-        /// <summary>Get a writer to perform write operations on the datastore.</summary>
-        public IStorageWriter Writer { get { return dbWriter; } }
-
         /// <summary>Constructor</summary>
         public DataStore()
         {
+            useFirebird = false;    // select Firebird or SQLite
         }
 
         /// <summary>Constructor</summary>
         public DataStore(string fileNameToUse)
         {
             FileName = fileNameToUse;
-        }
-
-        /// <summary>Constructor</summary>
-        public DataStore(IDatabaseConnection db)
-        {
-            connection = db;
-            dbReader.SetConnection(connection);
-            dbWriter.SetConnection(connection);
+            if (string.Compare(Path.GetExtension(FileName), ".fdb", true) == 0)
+                useFirebird = true; 
         }
 
         /// <summary>
@@ -134,15 +162,211 @@
             }
         }
 
-        /// <summary>Object has been created.</summary>
-        public override void OnCreated()
-        {
-            if (connection == null)
-                Open();
-        }
-<<<<<<< HEAD
-         
-=======
+        /// <summary>Write to permanent storage.</summary>
+        /// <param name="simulationName">Name of simulation</param>
+        /// <param name="tableName">Name of table</param>
+        /// <param name="columnNames">Column names</param>
+        /// <param name="columnUnits">Column units</param>
+        /// <param name="valuesToWrite">Values of row to write</param>
+        public void WriteRow(string simulationName, string tableName, IEnumerable<string> columnNames, IEnumerable<string> columnUnits, IEnumerable<object> valuesToWrite)
+        {
+            Table t;
+            int checkpointID = checkpointIDs["Current"];
+            int simulationID = -1;
+            if (simulationName != null)
+            {
+                if (!simulationIDs.TryGetValue(simulationName, out simulationID))
+                    simulationID = 0;  // Denotes a simulation name was supplied but it isn't one we know about.
+            }
+            lock (dataToWrite)
+            {
+                t = dataToWrite.Find(table => table.Name == tableName);
+                if (t == null)
+                {
+                    t = new Table(tableName);
+                    dataToWrite.Add(t);
+                }
+            }
+            t.AddRow(connection, checkpointID, simulationID, columnNames, columnUnits, valuesToWrite);
+        }
+
+        /// <summary>Simulation runs are about to begin.</summary>
+        [EventSubscribe("RunCommencing")]
+        private void OnRunCommencing(Dictionary<string, string> knownSimulationNames = null,
+                                     IEnumerable<string> simulationNamesBeingRun = null)
+        {
+            stoppingWriteToDB = false;
+            if (knownSimulationNames != null)
+            {
+                Open(readOnly: false);
+                CleanupDB(knownSimulationNames, simulationNamesBeingRun);
+            }
+            StartDBWriteThread();
+        }
+
+        /// <summary>Finish writing to DB file</summary>
+        [EventSubscribe("EndRun")]
+        private void OnEndRun(object sender, EventArgs e)
+        {
+            StopDBWriteThread();
+
+            Open(readOnly: true);
+
+            // Cleanup unused fields.
+            CleanupUnusedFields();
+
+            // Call the all completed event in all models
+            if (Parent != null)
+            {
+                object[] args = new object[] { this, new EventArgs() };
+                foreach (IPostSimulationTool tool in Apsim.FindAll(Parent, typeof(IPostSimulationTool)))
+                {
+                    if ((tool as IModel).Enabled)
+                        tool.Run(this);
+                }
+            }
+        }
+
+        /// <summary>
+        /// Return all data from the specified simulation and table name. If simulationName = "*"
+        /// the all simulation data will be returned.
+        /// </summary>
+        /// <param name="checkpointName">Name of the checkpoint.</param>
+        /// <param name="simulationName">Name of the simulation.</param>
+        /// <param name="tableName">Name of the table.</param>
+        /// <param name="fieldNames">Optional column names to retrieve from storage</param>
+        /// <param name="filter">Optional filter</param>
+        /// <param name="from">Optional start index. Only used when 'count' specified. The record number to offset.</param>
+        /// <param name="count">Optional number of records to return or all if 0.</param>
+        /// <param name="orderBy">Optional column name to order by</param>
+        /// <returns></returns>
+        public DataTable GetData(string tableName, string checkpointName = null, string simulationName = null, IEnumerable<string> fieldNames = null,
+                                 string filter = null,
+                                 int from = 0, int count = 0, 
+                                 string orderBy = null)
+        {
+            Open(readOnly: true);
+
+            Table table = tables.Find(t => t.Name == tableName);
+            if (connection == null || table == null)
+                return null;
+
+            StringBuilder sql = new StringBuilder();
+
+            bool hasToday = false;
+
+            // Write SELECT clause
+            List<string> fieldList = null;
+            if (fieldNames == null)
+                fieldList = table.Columns.Select(col => col.Name).ToList();
+            else
+                fieldList = fieldNames.ToList();
+
+            bool hasSimulationName = fieldList.Contains("SimulationID") || fieldList.Contains("SimulationName") || simulationName != null;
+
+            sql.Append("SELECT C.[Name] AS CheckpointName, C.[ID] AS CheckpointID");
+            if (hasSimulationName)
+                sql.Append(", S.[Name] AS SimulationName, S.[ID] AS SimulationID");
+
+            fieldList.Remove("CheckpointID");
+            fieldList.Remove("SimulationName");
+            fieldList.Remove("SimulationID");
+
+            foreach (string fieldName in fieldList)
+            {
+                if (table.HasColumn(fieldName))
+                {
+                    sql.Append(",T.");
+                    sql.Append("[");
+                    sql.Append(fieldName);
+                    sql.Append(']');
+                    if (fieldName == "Clock.Today")
+                        hasToday = true;
+                }
+            }
+
+            // Write FROM clause
+            sql.Append(" FROM [_Checkpoints] C");
+            if (hasSimulationName)
+                sql.Append(", [_Simulations] S");
+            sql.Append(", [" + tableName);
+            sql.Append("] T ");
+
+            // Write WHERE clause
+            sql.Append("WHERE [CheckpointID] = C.[ID]");
+            if (hasSimulationName)
+            {
+                sql.Append(" AND [SimulationID] = S.[ID]");
+                if (simulationName != null)
+                {
+                    sql.Append(" AND S.[Name] = '");
+                    sql.Append(simulationName);
+                    sql.Append('\'');
+                }
+            }
+
+            // Write checkpoint name
+            if (checkpointName == null)
+                sql.Append(" AND C.[Name] = 'Current'");
+            else
+                sql.Append(" AND C.[Name] = '" + checkpointName + "'");
+
+            if (filter != null)
+            {
+                sql.Append(" AND (");
+                sql.Append(filter);
+                sql.Append(")");
+            }
+
+            // Write ORDER BY clause
+            if (orderBy == null)
+            {
+                if (hasSimulationName)
+                {
+                    sql.Append(" ORDER BY S.[ID]");
+                    if (hasToday)
+                        sql.Append(", T.[Clock.Today]");
+                }
+            }
+            else
+            {
+                sql.Append(" ORDER BY " + orderBy);
+            }
+
+            // Write LIMIT/OFFSET clause
+            if (count > 0)
+            {
+                sql.Append(" LIMIT ");
+                sql.Append(count);
+                sql.Append(" OFFSET ");
+                sql.Append(from);
+            }
+            // It appears that the a where clause that has 'SimulationName in ('xxx, 'yyy') is
+            // case sensitive despite having COLLATE NOCASE in the 'CREATE TABLE _Simulations'
+            // statement. I don't know why this is. The replace below seems to fix the problem.
+            var st = sql.ToString();
+            if (!useFirebird)
+                st = st.Replace("SimulationName IN ", "SimulationName COLLATE NOCASE IN ");
+            return connection.ExecuteQuery(st);
+        }
+
+        /// <summary>
+        /// Obtain the units for a column of data
+        /// </summary>
+        /// <param name="tableName">Name of the table</param>
+        /// <param name="columnHeading">Name of the data column</param>
+        /// <returns>The units (with surrounding parentheses), or null if not available</returns>
+        public string GetUnits(string tableName, string columnHeading)
+        {
+            Table table = tables.Find(t => t.Name == tableName);
+            if (table != null)
+            {
+                Table.Column column = table.Columns.Find(c => c.Name == columnHeading);
+                if (column != null && !String.IsNullOrEmpty(column.Units))
+                    return "(" + column.Units + ")";
+            }
+            return null;
+        }
 
         /// <summary>
         /// Add units to table. Removes old units first.
@@ -645,37 +869,94 @@
             }
         }
 
->>>>>>> bfbade93
         /// <summary>Open the database.</summary>
-        public void Open()
-        {
+        /// <param name="readOnly">Open for readonly access?</param>
+        /// <returns>True if file was successfully opened</returns>
+        public bool Open(bool readOnly)
+        {
+            if (connection != null && !connection.IsOpen)
+                connection = null;
+            if (connection != null && readOnly == connection.IsReadOnly)
+                return true;  // already open.
+
+            if (connection != null && readOnly && !connection.IsReadOnly)
+                return false;  // can't open for reading as we are currently writing
 
             if (FileName == null)
             {
                 Simulations simulations = Apsim.Parent(this, typeof(Simulations)) as Simulations;
                 if (simulations != null)
                 {
-                    FileName = simulations.FileName;
-                    if (useFirebird)
+                    if (!useFirebird)
+                        FileName = Path.ChangeExtension(simulations.FileName, ".db");
+                    else
                         FileName = Path.ChangeExtension(simulations.FileName, ".fdb");
-                    else
-                        FileName = Path.ChangeExtension(simulations.FileName, ".db");
-                }
-            }
-
-            // If still no file was specified, then throw.
-            if (FileName == null)
-                FileName = ":memory:";
+                }
+                else
+                    throw new Exception("Cannot find a filename for the DataStore database.");
+            }
+
+            Close();
 
             if (useFirebird)
+            {
                 connection = new Firebird();
+            }
             else
+            {
                 connection = new SQLite();
-
-            connection.OpenDatabase(FileName, readOnly: false);
-
-            dbReader.SetConnection(connection);
-            dbWriter.SetConnection(connection);
+            }
+
+            if (!File.Exists(FileName))
+            {
+                connection.OpenDatabase(FileName, readOnly: false);
+            }
+            else
+                connection.OpenDatabase(FileName, readOnly);
+
+            // ## would be great to find a nicer place to describe this. The Firebird and SQLite objects need to remain generic
+            // and not contain Apsim specific table designs, but separating the code is needed but not ideal to have it in 
+            // the DataStore as the aim is to make this general. Importantly the DataStore public interface looks generic (not database specific)!
+            if (!useFirebird)
+            {
+                if (!connection.TableExists("_Checkpoints"))
+                {
+                    connection.ExecuteNonQuery("CREATE TABLE _Checkpoints (ID INTEGER PRIMARY KEY ASC, Name TEXT, Version TEXT, Date TEXT)");
+                    connection.ExecuteNonQuery("INSERT INTO [_Checkpoints] (Name) VALUES ('Current')");
+                }
+                if (!connection.TableExists("_CheckpointFiles"))
+                    connection.ExecuteNonQuery("CREATE TABLE _CheckpointFiles (CheckpointID INTEGER, FileName TEXT, Contents BLOB)");
+                if (!connection.TableExists("_Simulations"))
+                    connection.ExecuteNonQuery("CREATE TABLE _Simulations (ID INTEGER PRIMARY KEY ASC, Name TEXT COLLATE NOCASE, FolderName TEXT COLLATE NOCASE)");
+                if (!connection.TableExists("_Messages"))
+                    connection.ExecuteNonQuery("CREATE TABLE _Messages (CheckpointID INTEGER, ComponentID INTEGER, SimulationID INTEGER, ComponentName TEXT, Date TEXT, Message TEXT, MessageType INTEGER)");
+                if (!connection.TableExists("_Units"))
+                    connection.ExecuteNonQuery("CREATE TABLE _Units (TableName TEXT, ColumnHeading TEXT, Units TEXT)");
+            }
+            else
+            {
+                if (!connection.TableExists("_Checkpoints"))
+                {
+                    connection.ExecuteNonQuery("CREATE TABLE \"_Checkpoints\" (ID INTEGER generated by default as identity PRIMARY KEY NOT NULL, \"Name\" VARCHAR(50), \"Version\" VARCHAR(50), \"Date\" TIMESTAMP)");
+                    connection.ExecuteNonQuery("INSERT INTO [_Checkpoints] (\"Name\") VALUES ('Current')");
+                }
+                if (!connection.TableExists("_CheckpointFiles"))
+                    connection.ExecuteNonQuery("CREATE TABLE \"_CheckpointFiles\" (\"CheckpointID\" INTEGER, \"FileName\" VARCHAR(50), \"Contents\" BLOB SUB_TYPE BINARY)");
+                if (!connection.TableExists("_Simulations"))
+                    connection.ExecuteNonQuery("CREATE TABLE \"_Simulations\" (\"ID\" INTEGER generated by default as identity PRIMARY KEY NOT NULL, \"Name\" VARCHAR(50) COLLATE UNICODE_CI, \"FolderName\" VARCHAR(50) COLLATE UNICODE_CI)");
+                if (!connection.TableExists("_Messages"))
+                    connection.ExecuteNonQuery("CREATE TABLE \"_Messages\" (\"CheckpointID\" INTEGER, \"ComponentID\" INTEGER, \"SimulationID\" INTEGER, \"ComponentName\" VARCHAR(50), \"Date\" TIMESTAMP, \"Message\" VARCHAR(2500), \"MessageType\" INTEGER)");
+                if (!connection.TableExists("_Units"))
+                    connection.ExecuteNonQuery("CREATE TABLE \"_Units\" (\"TableName\" VARCHAR(50), \"ColumnHeading\" VARCHAR(50), \"Units\" VARCHAR(15))");
+            }
+
+            connection.CloseDatabase();
+
+            connection.OpenDatabase(FileName, readOnly);
+
+            Refresh();
+
+            return true;
         }
 
         /// <summary>Close the database.</summary>
@@ -683,9 +964,347 @@
         {
             if (connection != null)
             {
+                tables.Clear();
+                simulationIDs.Clear();
+                checkpointIDs.Clear();
                 connection.CloseDatabase();
                 connection = null;
             }
         }
+
+        /// <summary>Refresh our tables structure and simulation Ids</summary>
+        private void Refresh()
+        {
+            // Get a list of table names.
+            List<string> tableNames = connection.GetTableNames();
+            foreach (string tableName in tableNames)
+            {
+                Table table = tables.Find(t => t.Name == tableName);
+                if (table == null)
+                {
+                    table = new Table(tableName);
+                    tables.Add(table);
+                }
+                table.SetConnection(connection);
+            }
+
+            // Get a list of simulation names
+            simulationIDs.Clear();
+
+            bool haveSimulationTable = tables.Find(table => table.Name == "_Simulations") != null;
+            if (haveSimulationTable)
+            {
+                DataTable simulationTable = connection.ExecuteQuery("SELECT [ID], [Name] FROM [_Simulations] ORDER BY [Name]");
+                foreach (DataRow row in simulationTable.Rows)
+                {
+                    string name = row["Name"].ToString();
+                    if (!simulationIDs.ContainsKey(name))
+                        simulationIDs.Add(name, Convert.ToInt32(row["ID"]));
+                }
+            }
+
+            // Get a list of checkpoint names
+            checkpointIDs.Clear();
+
+            bool haveCheckpointTable = tables.Find(table => table.Name == "_Checkpoints") != null;
+            if (haveCheckpointTable)
+            {
+                DataTable checkpointTable = connection.ExecuteQuery("SELECT [ID], [Name] FROM [_Checkpoints] ORDER BY [Name]");
+                foreach (DataRow row in checkpointTable.Rows)
+                {
+                    string name = row["Name"].ToString();
+                    if (!checkpointIDs.ContainsKey(name))
+                        checkpointIDs.Add(name, Convert.ToInt32(row["ID"]));
+                }
+            }
+        }
+
+        /// <summary>Remove all simulations from the database that don't exist in 'simulationNamesBeingRun'.</summary>
+        /// <param name="knownSimulationNames">A dictionary mapping simulation names in the .apsimx file to the name of their folder.</param>
+        /// <param name="simulationNamesBeingRun">The names of the simulations about to be run.</param>
+        private void CleanupDB(Dictionary<string, string> knownSimulationNames, IEnumerable<string> simulationNamesBeingRun = null)
+        {
+            // Get a list of simulation names that are in the .db but we know nothing about them
+            // i.e. they are old and no longer needed.
+            List<string> unknownSimulationNames = simulationIDs.Keys.Where(simName => !knownSimulationNames.Keys.Contains(simName)).Cast<string>().ToList();
+
+            if (unknownSimulationNames.Count() > 0)
+            {
+                unknownSimulationNames = unknownSimulationNames.ConvertAll(s=> s.ToUpper());
+                // Delete the unknown simulation names from the simulations table. Case insensitive check.
+                ExecuteDeleteQuery("DELETE FROM [_Simulations] WHERE UPPER([Name]) IN (", unknownSimulationNames, ")");
+
+                // Delete all data for simulations we know nothing about - even from checkpoints
+                foreach (Table table in tables)
+                    if (table.Columns.Find(c => c.Name == "SimulationID") != null)
+                        ExecuteDeleteQueryUsingIDs("DELETE FROM [" + table.Name + "] WHERE [SimulationID] IN (", unknownSimulationNames, ")");
+            }
+            // Delete all data that we are about to run,
+            if (checkpointIDs.Any())
+            {
+                int currentCheckpointID = checkpointIDs["Current"];
+                foreach (Table table in tables)
+                    if (table.Columns.Find(c => c.Name == "SimulationID") != null)
+                        ExecuteDeleteQueryUsingIDs("DELETE FROM [" + table.Name + "] WHERE [SimulationID] IN (", simulationNamesBeingRun, ") AND [CheckpointID]=" + currentCheckpointID);
+            }
+
+            List<string> simulationNamesToAdd = new List<string>();
+            if (tables.First(t => t.Name == "_Simulations").Columns.Find(c => c.Name == "FolderName") == null)
+            {
+                // If the Simulations table doesn't contain a FolderName column, we delete all data from the table,
+                // add the new column, and fill the table with all known simulation names.
+                connection.ExecuteNonQuery("DELETE FROM [_Simulations]");
+                if (useFirebird)
+                    connection.ExecuteNonQuery("ALTER TABLE [_Simulations] ADD [FolderName] VARCHAR(100) COLLATE UNICODE_CI");
+                else
+                    connection.ExecuteNonQuery("ALTER TABLE [_Simulations] ADD [FolderName] TEXT COLLATE NOCASE");
+                simulationNamesToAdd = knownSimulationNames.Keys.ToList();
+            }
+            else
+            {
+                // The Simulations table already contains a FolderName column. All we need to do is add any simulation name which either
+                // doesn't already exist in the table, or exists with an incorrect folder name.
+                DataTable simulationTable = connection.ExecuteQuery("SELECT [ID], [Name], [FolderName] FROM [_Simulations] ORDER BY [Name]");
+                foreach (KeyValuePair<string, string> sim in knownSimulationNames)
+                {
+                    bool found = false;
+                    foreach (DataRow row in simulationTable.Rows)
+                    {
+                        if ((string)row["Name"] == sim.Key)
+                        {
+                            if ((string)row["FolderName"] != sim.Value)
+                            {
+                                connection.ExecuteNonQuery("DELETE FROM [_Simulations] WHERE [ID]=" + (string)row["ID"]);
+                                simulationNamesToAdd.Add(sim.Key);
+                            }
+                            found = true;
+                            break;
+                        }
+                    }
+                    if (!found)
+                        simulationNamesToAdd.Add(sim.Key);
+                }
+            }
+
+            // Make sure each known simulation name has an ID in the simulations table in the .db
+            // We only insert those simulations which are not already present in the simulations table.
+            ExecuteInsertQuery("_Simulations", "[Name], [FolderName]", simulationNamesToAdd.Select(s => string.Format("{0}', '{1}", s, knownSimulationNames[s])));
+
+            // Refresh our simulation table in memory now that we have removed unwanted ones.
+            Refresh();
+        }
+
+        /// <summary>
+        /// Cleanup all null fields in all tables.
+        /// </summary>
+        private void CleanupUnusedFields()
+        {
+            foreach (Table table in tables)
+            {
+                if (!table.Name.StartsWith("_"))
+                {
+                    var columnsToRemove = new List<string>();
+                    foreach (Table.Column column in table.Columns)
+                    {
+                        string bracketedColumnName = "[" + column.Name + "]";
+                        DataTable data = connection.ExecuteQuery("SELECT " + bracketedColumnName + " FROM [" + table.Name + "] WHERE " + bracketedColumnName + " IS NOT NULL LIMIT 1");
+                        if (data.Rows.Count == 0)
+                            columnsToRemove.Add(column.Name);
+                    }
+                    if (columnsToRemove.Count > 0)
+                    {
+                        table.Columns.RemoveAll(column => columnsToRemove.Contains(column.Name));
+                        connection.DropColumns(table.Name, columnsToRemove);
+                    }
+                }
+            }
+        }
+
+        /// <summary>
+        /// Execute an INSERT or DELETE query, inserting or deleting the specified simulation names.
+        /// </summary>
+        /// <param name="tableName">Name of table to insert into</param>
+        /// <param name="columnName">Name of column in table to insert values for</param>
+        /// <param name="simulationNames">The names of the simulations</param>
+        private void ExecuteInsertQuery(string tableName, string columnName, IEnumerable<string> simulationNames)
+        {
+            StringBuilder sql = new StringBuilder();
+
+            if (useFirebird)
+            {
+                StringBuilder insertSql = new StringBuilder();
+                for (int i = 0; i < simulationNames.Count(); i++)
+                {
+                    if (!simulationIDs.ContainsKey(simulationNames.ElementAt(i)))
+                    {
+                        insertSql.AppendFormat("INSERT INTO \"{0}\" ({1}) VALUES('{2}');\n", tableName, columnName, simulationNames.ElementAt(i));
+                        connection.ExecuteNonQuery(insertSql.ToString());
+                    }
+                }
+                /*if (insertSql.Length > 0)
+                {
+                    sql.Append("set term ^ ;\n");
+                    sql.Append("EXECUTE BLOCK AS BEGIN\n");
+                    sql.Append(insertSql);
+                    sql.Append("END ^");
+                    connection.ExecuteNonQuery(sql.ToString());
+                }*/
+            }
+            else
+            {
+                for (int i = 0; i < simulationNames.Count(); i++)
+                {
+                    if (!simulationIDs.ContainsKey(simulationNames.ElementAt(i)))
+                    {
+                        if (sql.Length > 0)
+                            sql.Append(',');
+                        sql.AppendFormat("('{0}')", simulationNames.ElementAt(i));
+                    }
+
+                    // It appears that SQLite can't handle lots of values in SQL INSERT INTO statements
+                    // so we will run the query on batches of ~100 values at a time.
+                    if (sql.Length > 0 && ((i + 1) % 100 == 0 || i == simulationNames.Count() - 1))
+                    {
+                        sql.Insert(0, "INSERT INTO [" + tableName + "] (" + columnName + ") VALUES ");
+                        connection.ExecuteNonQuery(sql.ToString());
+                        sql.Clear();
+                    }
+                }
+            }
+        }
+
+
+        /// <summary>
+        /// Execute an INSERT or DELETE query, inserting or deleting the specified simulation names.
+        /// </summary>
+        /// <param name="sqlPrefix">SQL prefix</param>
+        /// <param name="simulationNames">The names of the simulations</param>
+        /// <param name="sqlSuffix">SQL suffix</param>
+        private void ExecuteDeleteQuery(string sqlPrefix, IEnumerable<string> simulationNames, string sqlSuffix)
+        {
+            StringBuilder sql = new StringBuilder();
+
+            if (useFirebird)
+            {
+                for (int i = 0; i < simulationNames.Count(); i++)
+                {
+                    if (sql.Length > 0)
+                        sql.Append(',');
+                    sql.AppendFormat("'{0}'", simulationNames.ElementAt(i));
+                }
+                if (sql.Length > 0)
+                    connection.ExecuteNonQuery(sqlPrefix + sql + sqlSuffix);
+            }
+            else
+            {
+                for (int i = 0; i < simulationNames.Count(); i++)
+                {
+                    if (sql.Length > 0)
+                        sql.Append(',');
+                    sql.AppendFormat("'{0}'", simulationNames.ElementAt(i));
+
+                    // It appears that SQLite can't handle lots of values in SQL INSERT INTO statements
+                    // so we will run the query on batches of ~100 values at a time.
+                    if (sql.Length > 0 && ((i + 1) % 100 == 0 || i == simulationNames.Count() - 1))
+                    {
+                        connection.ExecuteNonQuery(sqlPrefix + sql + sqlSuffix);
+                        sql.Clear();
+                    }
+                }
+            }
+        }
+
+        /// <summary>
+        /// Execute an INSERT or DELETE query, inserting or deleting the specified simulation names.
+        /// This method will use IDs.
+        /// </summary>
+        /// <param name="sqlPrefix">SQL prefix</param>
+        /// <param name="simulationNames">The names of the simulations</param>
+        /// <param name="sqlSuffix">SQL suffix</param>
+        private void ExecuteDeleteQueryUsingIDs(string sqlPrefix, IEnumerable<string> simulationNames, string sqlSuffix)
+        {
+            StringBuilder sql = new StringBuilder();
+
+            if (useFirebird)
+            {
+                for (int i = 0; i < simulationNames.Count(); i++)
+                {
+                    string simulationName = simulationNames.ElementAt(i);
+                    if (simulationIDs.ContainsKey(simulationName))
+                    {
+                        if (sql.Length > 0)
+                            sql.Append(',');
+                        sql.Append(simulationIDs[simulationName]);
+                    }
+                }
+                if (sql.Length > 0)
+                    connection.ExecuteNonQuery(sqlPrefix + sql + sqlSuffix);
+            }
+            else
+            {
+                for (int i = 0; i < simulationNames.Count(); i++)
+                {
+                    string simulationName = simulationNames.ElementAt(i);
+                    if (simulationIDs.ContainsKey(simulationName))
+                    {
+                        if (sql.Length > 0)
+                            sql.Append(',');
+                        sql.Append(simulationIDs[simulationName]);
+                    }
+                    
+                    // It appears that SQLite can't handle lots of values in SQL DELETE statements
+                    // so we will run the query on batches of ~100 values at a time.
+                    if (sql.Length > 0 && ((i + 1) % 100 == 0 || i == simulationNames.Count() - 1))
+                    {
+                        connection.ExecuteNonQuery(sqlPrefix + sql + sqlSuffix);
+                        sql.Clear();
+                    }
+                }
+            }
+        }
+
+        /// <summary>
+        /// Using the SimulationName column in the specified 'table', add a
+        /// SimulationID column.
+        /// </summary>
+        /// <param name="table">The table.</param>
+        private void AddSimulationIDColumnToTable(DataTable table)
+        {
+            table.Columns.Add("CheckpointID", typeof(int)).SetOrdinal(0);
+            table.Columns.Add("SimulationID", typeof(int)).SetOrdinal(0);
+            int checkpointID = checkpointIDs["Current"];
+            foreach (DataRow row in table.Rows)
+            {
+                row["CheckpointID"] = checkpointID;
+                string simulationName = row["SimulationName"].ToString();
+                if (simulationName != null)
+                {
+                    int id = 0;
+                    simulationIDs.TryGetValue(simulationName, out id);
+                    if (id > 0)
+                        row["SimulationID"] = id;
+                }
+            }
+        }
+
+        /// <summary>
+        /// Get the table column names
+        /// </summary>
+        /// <param name="tableName">The table name</param>
+        /// <returns>List of table names</returns>
+        public List<string> GetTableColumns(string tableName)
+        {
+            return connection.GetTableColumns(tableName);
+        }
+
+        /// <summary>Encapsulates a file that has been checkpointed</summary>
+        public struct CheckpointFile
+        {
+            /// <summary>Name of file</summary>
+            public string fileName;
+
+            /// <summary>Contents of file</summary>
+            public byte[] contents;
+        }
     }
 }