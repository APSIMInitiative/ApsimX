--- conflicted
+++ resolved
@@ -1114,48 +1114,11 @@
               "ReadOnly": false
             },
             {
-<<<<<<< HEAD
-              "$type": "Models.Functions.OnEventFunction, Models",
-              "SetEvent": "Emergence",
-              "ReSetEvent": "never",
-              "Name": "EmergenceDAS",
-              "Children": [
-                {
-                  "$type": "Models.Memo, Models",
-                  "Text": "\nA function is used to provide flowering date as days after sowing(DAS).\n",
-                  "Name": "memo",
-                  "Children": [],
-                  "IncludeInDocumentation": true,
-                  "Enabled": true,
-                  "ReadOnly": false
-                },
-                {
-                  "$type": "Models.Functions.Constant, Models",
-                  "FixedValue": 0.0,
-                  "Units": null,
-                  "Name": "PreEventValue",
-                  "Children": [],
-                  "IncludeInDocumentation": true,
-                  "Enabled": true,
-                  "ReadOnly": false
-                },
-                {
-                  "$type": "Models.Functions.VariableReference, Models",
-                  "VariableName": "[Phenology].DaysAfterSowing",
-                  "Name": "PostEventValue",
-                  "Children": [],
-                  "IncludeInDocumentation": true,
-                  "Enabled": true,
-                  "ReadOnly": false
-                }
-              ],
-=======
               "$type": "Models.Functions.Constant, Models",
               "FixedValue": 120.0,
               "Units": "oC.d",
               "Name": "BasePhyllochron",
               "Children": [],
->>>>>>> 589f47bd
               "IncludeInDocumentation": true,
               "Enabled": true,
               "ReadOnly": false
@@ -6957,55 +6920,9 @@
                   "ReadOnly": false
                 },
                 {
-<<<<<<< HEAD
-                  "$type": "Models.PMF.Cultivar, Models",
-                  "Command": [
-                    "[Phenology].MinimumLeafNumber.FixedValue = 14",
-                    "[Phenology].VrnSensitivity.FixedValue = 1",
-                    "[Phenology].PpSensitivity.FixedValue = 2"
-                  ],
-                  "Name": "CRWT153",
-                  "Children": [],
-                  "IncludeInDocumentation": true,
-                  "Enabled": true,
-                  "ReadOnly": false
-                },
-                {
-                  "$type": "Models.PMF.Cultivar, Models",
-                  "Command": [
-                    "[Phenology].MinimumLeafNumber.FixedValue = 8.5",
-                    "[Phenology].VrnSensitivity.FixedValue = 0",
-                    "[Phenology].PpSensitivity.FixedValue = 0",
-                    "[Structure].Phyllochron.BasePhyllochron.FixedValue = 80",
-                    "[Leaf].CohortParameters.MaxArea.AreaLargestLeaves.FixedValue = 1600",
-                    "[Grain].MaximumPotentialGrainSize.FixedValue = 0.051",
-                    "[Grain].NumberFunction.GrainNumber.GrainsPerGramOfStem.FixedValue = 35",
-                    "[Leaf].ExtinctionCoeff.VegetativePhase.FixedValue = 0.5",
-                    "[Structure].BranchingRate.PotentialBranchingRate.Vegetative.PotentialBranchingRate.XYPairs.Y = 0,0,0,0,4,7,12,20",
-                    "[Grain].MaximumNConc.FixedValue = 0.025",
-                    "[Grain].MaxNConcDailyGrowth.FixedValue = 0.025",
-                    "[Leaf].ExtinctionCoeff.DevelopmentFactor.XYPairs.Y = 1,1,1.4",
-                    "[Leaf].CohortParameters.MinimumNConc.XYPairs.Y = 0.01,0.008,0.008",
-                    "[Stem].MinimumNConc.FixedValue = 0.006",
-                    "[Spike].DMRetranslocationFactor.ReproductiveGrowth.DMRetranslocationFactor.FixedValue = 0.05"
-                  ],
-                  "Name": "Discovery",
-                  "Children": [
-                    {
-                      "$type": "Models.Memo, Models",
-                      "Text": "This is a spring wheat with a high grain number and later tillering\n",
-                      "Name": "Memo",
-                      "Children": [],
-                      "IncludeInDocumentation": true,
-                      "Enabled": true,
-                      "ReadOnly": false
-                    }
-                  ],
-=======
                   "$type": "Models.Core.Alias, Models",
                   "Name": "Burunga",
                   "Children": [],
->>>>>>> 589f47bd
                   "IncludeInDocumentation": true,
                   "Enabled": true,
                   "ReadOnly": false
@@ -7168,21 +7085,6 @@
               "ReadOnly": false
             },
             {
-<<<<<<< HEAD
-          "$type": "Models.PMF.CultivarFolder, Models",
-          "Name": "Australia",
-          "Children": [
-            {
-              "$type": "Models.PMF.Cultivar, Models",
-              "Command": [
-                    "[Phenology].MinimumLeafNumber.FixedValue = 5",
-                    "[Phenology].VrnSensitivity.FixedValue = 0",
-                    "[Phenology].PpSensitivity.FixedValue = 4",
-                    "[Phenology].EarlyReproductivePpSensitivity.FixedValue = 0",
-                    "[Structure].Phyllochron.BasePhyllochron.FixedValue = 100"
-              ],
-              "Name": "Axe",
-=======
               "$type": "Models.PMF.Cultivar, Models",
               "Command": [
                 "[Phenology].MinimumLeafNumber.FixedValue = 6",
@@ -7235,7 +7137,6 @@
                 "[Phenology].PpSensitivity.FixedValue = 4"
               ],
               "Name": "GattonHartog",
->>>>>>> 589f47bd
               "Children": [],
               "IncludeInDocumentation": true,
               "Enabled": true,
@@ -7244,14 +7145,6 @@
             {
               "$type": "Models.PMF.Cultivar, Models",
               "Command": [
-<<<<<<< HEAD
-                    "[Phenology].MinimumLeafNumber.FixedValue = 6",
-                    "[Phenology].VrnSensitivity.FixedValue = 0",
-                    "[Phenology].PpSensitivity.FixedValue = 4",
-                    "[Structure].Phyllochron.BasePhyllochron.FixedValue = 100"
-                  ],
-              "Name": "Bolac",
-=======
                 "[Phenology].MinimumLeafNumber.FixedValue = 5",
                 "[Phenology].VrnSensitivity.FixedValue = 0",
                 "[Phenology].PpSensitivity.FixedValue = 3.5",
@@ -7260,7 +7153,6 @@
                 "[Phenology].HeadEmergenceLongDayBase.FixedValue"
               ],
               "Name": "Gamenya",
->>>>>>> 589f47bd
               "Children": [],
               "IncludeInDocumentation": true,
               "Enabled": true,
@@ -7268,19 +7160,6 @@
             },
             {
               "$type": "Models.PMF.Cultivar, Models",
-<<<<<<< HEAD
-                  "Command": [
-                    "[Phenology].MinimumLeafNumber.FixedValue = 6",
-                    "[Phenology].VrnSensitivity.FixedValue = 0",
-                    "[Phenology].PpSensitivity.FixedValue = 4",
-                    "[Structure].Phyllochron.BasePhyllochron.FixedValue = 100"
-                  ],
-              "Name": "Cunningham",
-              "Children": [
-                {
-                  "$type": "Models.Core.Alias, Models",
-                  "Name": "Anlace",
-=======
               "Command": [
                 "[Phenology].MinimumLeafNumber.FixedValue = 5",
                 "[Phenology].VrnSensitivity.FixedValue = 0",
@@ -7292,451 +7171,101 @@
                 {
                   "$type": "Models.Core.Alias, Models",
                   "Name": "Braewood",
->>>>>>> 589f47bd
-                  "Children": [],
-                  "IncludeInDocumentation": true,
-                  "Enabled": true,
-                  "ReadOnly": false
-                },
-                {
-                  "$type": "Models.Core.Alias, Models",
-<<<<<<< HEAD
-                  "Name": "Arrivato",
-=======
+                  "Children": [],
+                  "IncludeInDocumentation": true,
+                  "Enabled": true,
+                  "ReadOnly": false
+                },
+                {
+                  "$type": "Models.Core.Alias, Models",
                   "Name": "Chara",
->>>>>>> 589f47bd
-                  "Children": [],
-                  "IncludeInDocumentation": true,
-                  "Enabled": true,
-                  "ReadOnly": false
-                },
-                {
-                  "$type": "Models.Core.Alias, Models",
-<<<<<<< HEAD
-                  "Name": "Babbler",
-=======
+                  "Children": [],
+                  "IncludeInDocumentation": true,
+                  "Enabled": true,
+                  "ReadOnly": false
+                },
+                {
+                  "$type": "Models.Core.Alias, Models",
                   "Name": "Clearfield_stl",
->>>>>>> 589f47bd
-                  "Children": [],
-                  "IncludeInDocumentation": true,
-                  "Enabled": true,
-                  "ReadOnly": false
-                },
-                {
-                  "$type": "Models.Core.Alias, Models",
-<<<<<<< HEAD
-                  "Name": "Barham",
-=======
+                  "Children": [],
+                  "IncludeInDocumentation": true,
+                  "Enabled": true,
+                  "ReadOnly": false
+                },
+                {
+                  "$type": "Models.Core.Alias, Models",
                   "Name": "Drysdale",
->>>>>>> 589f47bd
-                  "Children": [],
-                  "IncludeInDocumentation": true,
-                  "Enabled": true,
-                  "ReadOnly": false
-                },
-<<<<<<< HEAD
-                {
-                  "$type": "Models.Core.Alias, Models",
-                  "Name": "Baxter",
-                  "Children": [],
-                  "IncludeInDocumentation": true,
-                  "Enabled": true,
-                  "ReadOnly": false
-                },
-                {
-                  "$type": "Models.Core.Alias, Models",
-                  "Name": "Bowie",
-                  "Children": [],
-                  "IncludeInDocumentation": true,
-                  "Enabled": true,
-                  "ReadOnly": false
-                },
-                {
-                  "$type": "Models.Core.Alias, Models",
-                  "Name": "Buckley",
-                  "Children": [],
-                  "IncludeInDocumentation": true,
-                  "Enabled": true,
-                  "ReadOnly": false
-                },
-                {
-                  "$type": "Models.Core.Alias, Models",
-                  "Name": "Buckly",
-                  "Children": [],
-                  "IncludeInDocumentation": true,
-                  "Enabled": true,
-                  "ReadOnly": false
-                },
-                {
-                  "$type": "Models.Core.Alias, Models",
-                  "Name": "Burunga",
-                  "Children": [],
-                  "IncludeInDocumentation": true,
-                  "Enabled": true,
-                  "ReadOnly": false
-                },
-                {
-                  "$type": "Models.Core.Alias, Models",
-                  "Name": "Camm",
-                  "Children": [],
-                  "IncludeInDocumentation": true,
-                  "Enabled": true,
-                  "ReadOnly": false
-                },
-                {
-                  "$type": "Models.Core.Alias, Models",
-                  "Name": "Carinya",
-                  "Children": [],
-                  "IncludeInDocumentation": true,
-                  "Enabled": true,
-                  "ReadOnly": false
-                },
-                {
-                  "$type": "Models.Core.Alias, Models",
-                  "Name": "ChiefCLPlus",
-                  "Children": [],
-                  "IncludeInDocumentation": true,
-                  "Enabled": true,
-                  "ReadOnly": false
-                },
-                {
-                  "$type": "Models.Core.Alias, Models",
-                  "Name": "CLF_Janz",
-                  "Children": [],
-                  "IncludeInDocumentation": true,
-                  "Enabled": true,
-                  "ReadOnly": false
-                },
-                {
-                  "$type": "Models.Core.Alias, Models",
-                  "Name": "Dagger",
-                  "Children": [],
-                  "IncludeInDocumentation": true,
-                  "Enabled": true,
-                  "ReadOnly": false
-                },
-                {
-                  "$type": "Models.Core.Alias, Models",
-                  "Name": "DBAAurora",
-                  "Children": [],
-                  "IncludeInDocumentation": true,
-                  "Enabled": true,
-                  "ReadOnly": false
-                },
-                {
-                  "$type": "Models.Core.Alias, Models",
-                  "Name": "ElmoreCLPlus",
-                  "Children": [],
-                  "IncludeInDocumentation": true,
-                  "Enabled": true,
-                  "ReadOnly": false
-                },
-                {
-                  "$type": "Models.Core.Alias, Models",
-                  "Name": "Espada",
-                  "Children": [],
-                  "IncludeInDocumentation": true,
-                  "Enabled": true,
-                  "ReadOnly": false
-                },
-                {
-                  "$type": "Models.Core.Alias, Models",
-                  "Name": "Frame",
-                  "Children": [],
-                  "IncludeInDocumentation": true,
-                  "Enabled": true,
-                  "ReadOnly": false
-                },
-                {
-                  "$type": "Models.Core.Alias, Models",
-                  "Name": "Gazelle",
-                  "Children": [],
-                  "IncludeInDocumentation": true,
-                  "Enabled": true,
-                  "ReadOnly": false
-                },
-                {
-                  "$type": "Models.Core.Alias, Models",
-                  "Name": "Halberd",
-                  "Children": [],
-                  "IncludeInDocumentation": true,
-                  "Enabled": true,
-                  "ReadOnly": false
-                },
-                {
-                  "$type": "Models.Core.Alias, Models",
-                  "Name": "Hybrid_Meteor",
-                  "Children": [],
-                  "IncludeInDocumentation": true,
-                  "Enabled": true,
-                  "ReadOnly": false
-                },
-                {
-                  "$type": "Models.Core.Alias, Models",
-                  "Name": "JusticaCLPlus",
-                  "Children": [],
-                  "IncludeInDocumentation": true,
-                  "Enabled": true,
-                  "ReadOnly": false
-                },
-                {
-                  "$type": "Models.Core.Alias, Models",
-                  "Name": "Preston",
-                  "Children": [],
-                  "IncludeInDocumentation": true,
-                  "Enabled": true,
-                  "ReadOnly": false
-                },
-                {
-                  "$type": "Models.Core.Alias, Models",
-                  "Name": "Saphire",
-                  "Children": [],
-                  "IncludeInDocumentation": true,
-                  "Enabled": true,
-                  "ReadOnly": false
-                },
-                {
-                  "$type": "Models.Core.Alias, Models",
-                  "Name": "Scout",
-                  "Children": [],
-                  "IncludeInDocumentation": true,
-                  "Enabled": true,
-                  "ReadOnly": false
-                },
-                {
-                  "$type": "Models.Core.Alias, Models",
-                  "Name": "Stiletto",
-                  "Children": [],
-                  "IncludeInDocumentation": true,
-                  "Enabled": true,
-                  "ReadOnly": false
-                },
-                {
-                  "$type": "Models.Core.Alias, Models",
-                  "Name": "Ventura",
-                  "Children": [],
-                  "IncludeInDocumentation": true,
-                  "Enabled": true,
-                  "ReadOnly": false
-                },
-                {
-                  "$type": "Models.Core.Alias, Models",
-                  "Name": "Wallup",
-                  "Children": [],
-                  "IncludeInDocumentation": true,
-                  "Enabled": true,
-                  "ReadOnly": false
-                }
-              ],
-              "IncludeInDocumentation": true,
-              "Enabled": true,
-              "ReadOnly": false
-            },
-            {
-              "$type": "Models.PMF.Cultivar, Models",
-                  "Command": [
-                    "[Phenology].MinimumLeafNumber.FixedValue = 6",
-                    "[Phenology].VrnSensitivity.FixedValue = 0",
-                    "[Phenology].PpSensitivity.FixedValue = 4",
-                    "[Structure].Phyllochron.BasePhyllochron.FixedValue = 100"
-                  ],
-              "Name": "Derrimut",
-              "Children": [],
-              "IncludeInDocumentation": true,
-              "Enabled": true,
-              "ReadOnly": false
-            },
-            {
-              "$type": "Models.PMF.Cultivar, Models",
-                  "Command": [
-                    "[Phenology].MinimumLeafNumber.FixedValue = 6",
-                    "[Phenology].VrnSensitivity.FixedValue = 1",
-                    "[Phenology].PpSensitivity.FixedValue = 4",
-                    "[Structure].Phyllochron.BasePhyllochron.FixedValue = 100"
-                  ],
-                  "Name": "EGAGregory",
-              "Children": [
-                {
-                  "$type": "Models.Core.Alias, Models",
-                  "Name": "Gregory",
-=======
+                  "Children": [],
+                  "IncludeInDocumentation": true,
+                  "Enabled": true,
+                  "ReadOnly": false
+                },
                 {
                   "$type": "Models.Core.Alias, Models",
                   "Name": "Envoy",
->>>>>>> 589f47bd
-                  "Children": [],
-                  "IncludeInDocumentation": true,
-                  "Enabled": true,
-                  "ReadOnly": false
-                },
-                {
-                  "$type": "Models.Core.Alias, Models",
-<<<<<<< HEAD
-                  "Name": "Lancer",
-=======
+                  "Children": [],
+                  "IncludeInDocumentation": true,
+                  "Enabled": true,
+                  "ReadOnly": false
+                },
+                {
+                  "$type": "Models.Core.Alias, Models",
                   "Name": "Estoc",
->>>>>>> 589f47bd
-                  "Children": [],
-                  "IncludeInDocumentation": true,
-                  "Enabled": true,
-                  "ReadOnly": false
-<<<<<<< HEAD
-                }
-              ],
-              "IncludeInDocumentation": true,
-              "Enabled": true,
-              "ReadOnly": false
-            },
-            {
-              "$type": "Models.PMF.Cultivar, Models",
-              "Command": [
-                "[Phenology].MinimumLeafNumber.FixedValue = 8",
-                "[Phenology].VrnSensitivity.FixedValue = 0",
-                "[Phenology].PpSensitivity.FixedValue = 4"
-              ],
-              "Name": "GattonHartog",
-              "Children": [],
-              "IncludeInDocumentation": true,
-              "Enabled": true,
-              "ReadOnly": false
-            },
-            {
-              "$type": "Models.PMF.Cultivar, Models",
-              "Command": [
-                "[Phenology].MinimumLeafNumber.FixedValue = 5",
-                "[Phenology].VrnSensitivity.FixedValue = 0",
-                "[Phenology].PpSensitivity.FixedValue = 3.5",
-                "[Structure].Phyllochron.BasePhyllochron.FixedValue = 100",
-                "[Phenology].EarlyReproductivePpSensitivity.FixedValue = 0",
-                "[Phenology].EarlyReproductiveLongDayBase.FixedValue"
-              ],
-              "Name": "Gamenya",
-              "Children": [],
-              "IncludeInDocumentation": true,
-              "Enabled": true,
-              "ReadOnly": false
-            },
-            {
-              "$type": "Models.PMF.Cultivar, Models",
-                  "Command": [
-                    "[Phenology].MinimumLeafNumber.FixedValue = 5",
-                    "[Phenology].VrnSensitivity.FixedValue = 0",
-                    "[Phenology].PpSensitivity.FixedValue = 4",
-                    "[Structure].Phyllochron.BasePhyllochron.FixedValue = 100"
-                  ],
-              "Name": "Gauntlet",
-              "Children": [
-                {
-                  "$type": "Models.Core.Alias, Models",
-                  "Name": "Chara",
-=======
+                  "Children": [],
+                  "IncludeInDocumentation": true,
+                  "Enabled": true,
+                  "ReadOnly": false
                 },
                 {
                   "$type": "Models.Core.Alias, Models",
                   "Name": "Giles",
->>>>>>> 589f47bd
-                  "Children": [],
-                  "IncludeInDocumentation": true,
-                  "Enabled": true,
-                  "ReadOnly": false
-                },
-                {
-                  "$type": "Models.Core.Alias, Models",
-<<<<<<< HEAD
-                  "Name": "Clearfield_stl",
-=======
+                  "Children": [],
+                  "IncludeInDocumentation": true,
+                  "Enabled": true,
+                  "ReadOnly": false
+                },
+                {
+                  "$type": "Models.Core.Alias, Models",
                   "Name": "Harper",
->>>>>>> 589f47bd
-                  "Children": [],
-                  "IncludeInDocumentation": true,
-                  "Enabled": true,
-                  "ReadOnly": false
-                },
-                {
-                  "$type": "Models.Core.Alias, Models",
-<<<<<<< HEAD
-                  "Name": "Drysdale",
-=======
+                  "Children": [],
+                  "IncludeInDocumentation": true,
+                  "Enabled": true,
+                  "ReadOnly": false
+                },
+                {
+                  "$type": "Models.Core.Alias, Models",
                   "Name": "Krichauff",
->>>>>>> 589f47bd
-                  "Children": [],
-                  "IncludeInDocumentation": true,
-                  "Enabled": true,
-                  "ReadOnly": false
-                },
-                {
-                  "$type": "Models.Core.Alias, Models",
-<<<<<<< HEAD
-                  "Name": "Envoy",
-=======
+                  "Children": [],
+                  "IncludeInDocumentation": true,
+                  "Enabled": true,
+                  "ReadOnly": false
+                },
+                {
+                  "$type": "Models.Core.Alias, Models",
                   "Name": "Magenta",
->>>>>>> 589f47bd
-                  "Children": [],
-                  "IncludeInDocumentation": true,
-                  "Enabled": true,
-                  "ReadOnly": false
-                },
-                {
-                  "$type": "Models.Core.Alias, Models",
-<<<<<<< HEAD
-                  "Name": "Estoc",
-=======
+                  "Children": [],
+                  "IncludeInDocumentation": true,
+                  "Enabled": true,
+                  "ReadOnly": false
+                },
+                {
+                  "$type": "Models.Core.Alias, Models",
                   "Name": "Mitch",
->>>>>>> 589f47bd
-                  "Children": [],
-                  "IncludeInDocumentation": true,
-                  "Enabled": true,
-                  "ReadOnly": false
-                },
-                {
-                  "$type": "Models.Core.Alias, Models",
-<<<<<<< HEAD
-                  "Name": "Giles",
-=======
+                  "Children": [],
+                  "IncludeInDocumentation": true,
+                  "Enabled": true,
+                  "ReadOnly": false
+                },
+                {
+                  "$type": "Models.Core.Alias, Models",
                   "Name": "Phantom",
->>>>>>> 589f47bd
-                  "Children": [],
-                  "IncludeInDocumentation": true,
-                  "Enabled": true,
-                  "ReadOnly": false
-                },
-                {
-                  "$type": "Models.Core.Alias, Models",
-<<<<<<< HEAD
-                  "Name": "Harper",
-                  "Children": [],
-                  "IncludeInDocumentation": true,
-                  "Enabled": true,
-                  "ReadOnly": false
-                },
-                {
-                  "$type": "Models.Core.Alias, Models",
-                  "Name": "Krichauff",
-                  "Children": [],
-                  "IncludeInDocumentation": true,
-                  "Enabled": true,
-                  "ReadOnly": false
-                },
-                {
-                  "$type": "Models.Core.Alias, Models",
-                  "Name": "Mitch",
-                  "Children": [],
-                  "IncludeInDocumentation": true,
-                  "Enabled": true,
-                  "ReadOnly": false
-                },
-                {
-                  "$type": "Models.Core.Alias, Models",
-                  "Name": "Phantom",
-                  "Children": [],
-                  "IncludeInDocumentation": true,
-                  "Enabled": true,
-                  "ReadOnly": false
-                },
-                {
-                  "$type": "Models.Core.Alias, Models",
-=======
->>>>>>> 589f47bd
+                  "Children": [],
+                  "IncludeInDocumentation": true,
+                  "Enabled": true,
+                  "ReadOnly": false
+                },
+                {
+                  "$type": "Models.Core.Alias, Models",
                   "Name": "Pugsley",
                   "Children": [],
                   "IncludeInDocumentation": true,
@@ -7837,21 +7366,12 @@
             {
               "$type": "Models.PMF.Cultivar, Models",
               "Command": [
-<<<<<<< HEAD
-                    "[Phenology].MinimumLeafNumber.FixedValue = 6",
-                    "[Phenology].VrnSensitivity.FixedValue = 0",
-                    "[Phenology].PpSensitivity.FixedValue = 4",
-                    "[Structure].Phyllochron.BasePhyllochron.FixedValue = 100",
-                    "[Grain].NumberFunction.GrainNumber.GrainsPerGramOfStem.FixedValue = 20"
-                  ],
-=======
                 "[Phenology].MinimumLeafNumber.FixedValue = 6",
                 "[Phenology].VrnSensitivity.FixedValue = 0",
                 "[Phenology].PpSensitivity.FixedValue = 4",
                 "[Structure].Phyllochron.BasePhyllochron.FixedValue = 100",
                 "[Grain].NumberFunction.GrainNumber.GrainsPerGramOfStem.FixedValue = 20"
               ],
->>>>>>> 589f47bd
               "Name": "H45",
               "Children": [
                 {
@@ -7976,8 +7496,6 @@
                   "$type": "Models.Core.Alias, Models",
                   "Name": "Correll",
                   "Children": [],
-<<<<<<< HEAD
-=======
                   "IncludeInDocumentation": true,
                   "Enabled": true,
                   "ReadOnly": false
@@ -8185,169 +7703,139 @@
                   "$type": "Models.Core.Alias, Models",
                   "Name": "Condo",
                   "Children": [],
->>>>>>> 589f47bd
-                  "IncludeInDocumentation": true,
-                  "Enabled": true,
-                  "ReadOnly": false
-                },
-                {
-                  "$type": "Models.Core.Alias, Models",
-<<<<<<< HEAD
-                  "Name": "Diamondbird",
-=======
+                  "IncludeInDocumentation": true,
+                  "Enabled": true,
+                  "ReadOnly": false
+                },
+                {
+                  "$type": "Models.Core.Alias, Models",
                   "Name": "Dart",
->>>>>>> 589f47bd
-                  "Children": [],
-                  "IncludeInDocumentation": true,
-                  "Enabled": true,
-                  "ReadOnly": false
-                },
-                {
-                  "$type": "Models.Core.Alias, Models",
-<<<<<<< HEAD
-                  "Name": "Gladius",
-                  "Children": [],
-                  "IncludeInDocumentation": true,
-                  "Enabled": true,
-                  "ReadOnly": false
-                },
-                {
-                  "$type": "Models.Core.Alias, Models",
-                  "Name": "Goroke",
-                  "Children": [],
-                  "IncludeInDocumentation": true,
-                  "Enabled": true,
-                  "ReadOnly": false
-                },
-                {
-                  "$type": "Models.Core.Alias, Models",
-                  "Name": "GrenadeCLPlus",
-                  "Children": [],
-                  "IncludeInDocumentation": true,
-                  "Enabled": true,
-                  "ReadOnly": false
-                },
-                {
-                  "$type": "Models.Core.Alias, Models",
-                  "Name": "Guardian",
-                  "Children": [],
-                  "IncludeInDocumentation": true,
-                  "Enabled": true,
-                  "ReadOnly": false
-                },
-                {
-                  "$type": "Models.Core.Alias, Models",
-                  "Name": "Halbred",
-                  "Children": [],
-                  "IncludeInDocumentation": true,
-                  "Enabled": true,
-                  "ReadOnly": false
-                },
-                {
-                  "$type": "Models.Core.Alias, Models",
-                  "Name": "Impala",
-                  "Children": [],
-                  "IncludeInDocumentation": true,
-                  "Enabled": true,
-                  "ReadOnly": false
-                },
-                {
-                  "$type": "Models.Core.Alias, Models",
-                  "Name": "Justica",
-                  "Children": [],
-                  "IncludeInDocumentation": true,
-                  "Enabled": true,
-                  "ReadOnly": false
-                },
-                {
-                  "$type": "Models.Core.Alias, Models",
-                  "Name": "Kord",
-                  "Children": [],
-                  "IncludeInDocumentation": true,
-                  "Enabled": true,
-                  "ReadOnly": false
-                },
-                {
-                  "$type": "Models.Core.Alias, Models",
-                  "Name": "Merlin",
-                  "Children": [],
-                  "IncludeInDocumentation": true,
-                  "Enabled": true,
-                  "ReadOnly": false
-                },
-                {
-                  "$type": "Models.Core.Alias, Models",
-                  "Name": "Mitre",
-                  "Children": [],
-                  "IncludeInDocumentation": true,
-                  "Enabled": true,
-                  "ReadOnly": false
-                },
-                {
-                  "$type": "Models.Core.Alias, Models",
-                  "Name": "Peake",
-                  "Children": [],
-                  "IncludeInDocumentation": true,
-                  "Enabled": true,
-                  "ReadOnly": false
-                },
-                {
-                  "$type": "Models.Core.Alias, Models",
-                  "Name": "Shield",
-                  "Children": [],
-                  "IncludeInDocumentation": true,
-                  "Enabled": true,
-                  "ReadOnly": false
-                },
-                {
-                  "$type": "Models.Core.Alias, Models",
-                  "Name": "Spitfire",
-                  "Children": [],
-                  "IncludeInDocumentation": true,
-                  "Enabled": true,
-                  "ReadOnly": false
-                },
-                {
-                  "$type": "Models.Core.Alias, Models",
-                  "Name": "Sunguard",
-                  "Children": [],
-                  "IncludeInDocumentation": true,
-                  "Enabled": true,
-                  "ReadOnly": false
-                },
-                {
-                  "$type": "Models.Core.Alias, Models",
-                  "Name": "Sunstate",
-                  "Children": [],
-                  "IncludeInDocumentation": true,
-                  "Enabled": true,
-                  "ReadOnly": false
-                },
-                {
-                  "$type": "Models.Core.Alias, Models",
-                  "Name": "Yallaroi",
-                  "Children": [],
-                  "IncludeInDocumentation": true,
-                  "Enabled": true,
-                  "ReadOnly": false
-                },
-                {
-                  "$type": "Models.Core.Alias, Models",
-                  "Name": "Yawa",
-                  "Children": [],
-                  "IncludeInDocumentation": true,
-                  "Enabled": true,
-                  "ReadOnly": false
-                    },
-                    {
-                      "$type": "Models.Core.Alias, Models",
-                      "Name": "Yitpi",
-                      "Children": [],
-                      "IncludeInDocumentation": true,
-                      "Enabled": true,
-                      "ReadOnly": false
-                    }
-                  ],
+                  "Children": [],
+                  "IncludeInDocumentation": true,
+                  "Enabled": true,
+                  "ReadOnly": false
+                },
+                {
+                  "$type": "Models.Core.Alias, Models",
+                  "Name": "Dollarbird",
+                  "Children": [],
+                  "IncludeInDocumentation": true,
+                  "Enabled": true,
+                  "ReadOnly": false
+                },
+                {
+                  "$type": "Models.Core.Alias, Models",
+                  "Name": "Emurock",
+                  "Children": [],
+                  "IncludeInDocumentation": true,
+                  "Enabled": true,
+                  "ReadOnly": false
+                },
+                {
+                  "$type": "Models.Core.Alias, Models",
+                  "Name": "Hyperno",
+                  "Children": [],
+                  "IncludeInDocumentation": true,
+                  "Enabled": true,
+                  "ReadOnly": false
+                },
+                {
+                  "$type": "Models.Core.Alias, Models",
+                  "Name": "ImposeCLPlus",
+                  "Children": [],
+                  "IncludeInDocumentation": true,
+                  "Enabled": true,
+                  "ReadOnly": false
+                },
+                {
+                  "$type": "Models.Core.Alias, Models",
+                  "Name": "Kalka",
+                  "Children": [],
+                  "IncludeInDocumentation": true,
+                  "Enabled": true,
+                  "ReadOnly": false
+                },
+                {
+                  "$type": "Models.Core.Alias, Models",
+                  "Name": "Kirchauff",
+                  "Children": [],
+                  "IncludeInDocumentation": true,
+                  "Enabled": true,
+                  "ReadOnly": false
+                },
+                {
+                  "$type": "Models.Core.Alias, Models",
+                  "Name": "Kukri",
+                  "Children": [],
+                  "IncludeInDocumentation": true,
+                  "Enabled": true,
+                  "ReadOnly": false
+                },
+                {
+                  "$type": "Models.Core.Alias, Models",
+                  "Name": "Hunter",
+                  "Children": [],
+                  "IncludeInDocumentation": true,
+                  "Enabled": true,
+                  "ReadOnly": false
+                },
+                {
+                  "$type": "Models.Core.Alias, Models",
+                  "Name": "LRPBArrow",
+                  "Children": [],
+                  "IncludeInDocumentation": true,
+                  "Enabled": true,
+                  "ReadOnly": false
+                },
+                {
+                  "$type": "Models.Core.Alias, Models",
+                  "Name": "Mace",
+                  "Children": [],
+                  "IncludeInDocumentation": true,
+                  "Enabled": true,
+                  "ReadOnly": false
+                },
+                {
+                  "$type": "Models.Core.Alias, Models",
+                  "Name": "Ouyen",
+                  "Children": [],
+                  "IncludeInDocumentation": true,
+                  "Enabled": true,
+                  "ReadOnly": false
+                },
+                {
+                  "$type": "Models.Core.Alias, Models",
+                  "Name": "Ruby",
+                  "Children": [],
+                  "IncludeInDocumentation": true,
+                  "Enabled": true,
+                  "ReadOnly": false
+                },
+                {
+                  "$type": "Models.Core.Alias, Models",
+                  "Name": "Tamaroi",
+                  "Children": [],
+                  "IncludeInDocumentation": true,
+                  "Enabled": true,
+                  "ReadOnly": false
+                },
+                {
+                  "$type": "Models.Core.Alias, Models",
+                  "Name": "Young",
+                  "Children": [],
+                  "IncludeInDocumentation": true,
+                  "Enabled": true,
+                  "ReadOnly": false
+                },
+                {
+                  "$type": "Models.Core.Alias, Models",
+                  "Name": "Katana",
+                  "Children": [],
+                  "IncludeInDocumentation": true,
+                  "Enabled": true,
+                  "ReadOnly": false
+                }
+              ],
               "IncludeInDocumentation": true,
               "Enabled": true,
               "ReadOnly": false
@@ -8356,289 +7844,12 @@
               "$type": "Models.PMF.Cultivar, Models",
               "Command": [
                 "[Phenology].MinimumLeafNumber.FixedValue = 6",
-                "[Phenology].VrnSensitivity.FixedValue = 0",
+                "[Phenology].VrnSensitivity.FixedValue = 1",
                 "[Phenology].PpSensitivity.FixedValue = 4",
                 "[Structure].Phyllochron.BasePhyllochron.FixedValue = 100"
               ],
-              "Name": "Hibred_Mercury",
-              "Children": [
-                {
-                  "$type": "Models.Core.Alias, Models",
-                  "Name": "Agtscythe",
-=======
-                  "Name": "Dollarbird",
->>>>>>> 589f47bd
-                  "Children": [],
-                  "IncludeInDocumentation": true,
-                  "Enabled": true,
-                  "ReadOnly": false
-                },
-                {
-                  "$type": "Models.Core.Alias, Models",
-<<<<<<< HEAD
-                  "Name": "Arrino",
-                  "Children": [],
-                  "IncludeInDocumentation": true,
-                  "Enabled": true,
-                  "ReadOnly": false
-                },
-                {
-                  "$type": "Models.Core.Alias, Models",
-                  "Name": "Bonnie_rock",
-                  "Children": [],
-                  "IncludeInDocumentation": true,
-                  "Enabled": true,
-                  "ReadOnly": false
-                },
-                {
-                  "$type": "Models.Core.Alias, Models",
-                  "Name": "Bowerbird",
-                  "Children": [],
-                  "IncludeInDocumentation": true,
-                  "Enabled": true,
-                  "ReadOnly": false
-                },
-                {
-                  "$type": "Models.Core.Alias, Models",
-                  "Name": "Condo",
-                  "Children": [],
-                  "IncludeInDocumentation": true,
-                  "Enabled": true,
-                  "ReadOnly": false
-                },
-                {
-                  "$type": "Models.Core.Alias, Models",
-                  "Name": "Dart",
-                  "Children": [],
-                  "IncludeInDocumentation": true,
-                  "Enabled": true,
-                  "ReadOnly": false
-                },
-                {
-                  "$type": "Models.Core.Alias, Models",
-                  "Name": "Dollarbird",
-                  "Children": [],
-                  "IncludeInDocumentation": true,
-                  "Enabled": true,
-                  "ReadOnly": false
-                },
-                {
-                  "$type": "Models.Core.Alias, Models",
-                  "Name": "Emurock",
-                  "Children": [],
-                  "IncludeInDocumentation": true,
-                  "Enabled": true,
-                  "ReadOnly": false
-                },
-                {
-                  "$type": "Models.Core.Alias, Models",
-                  "Name": "Hyperno",
-                  "Children": [],
-                  "IncludeInDocumentation": true,
-                  "Enabled": true,
-                  "ReadOnly": false
-                },
-                {
-                  "$type": "Models.Core.Alias, Models",
-                  "Name": "ImposeCLPlus",
-                  "Children": [],
-                  "IncludeInDocumentation": true,
-                  "Enabled": true,
-                  "ReadOnly": false
-                },
-                {
-                  "$type": "Models.Core.Alias, Models",
-                  "Name": "Kalka",
-                  "Children": [],
-                  "IncludeInDocumentation": true,
-                  "Enabled": true,
-                  "ReadOnly": false
-                },
-                {
-                  "$type": "Models.Core.Alias, Models",
-                  "Name": "Kirchauff",
-                  "Children": [],
-                  "IncludeInDocumentation": true,
-                  "Enabled": true,
-                  "ReadOnly": false
-                },
-                {
-                  "$type": "Models.Core.Alias, Models",
-                  "Name": "Kukri",
-                  "Children": [],
-                  "IncludeInDocumentation": true,
-                  "Enabled": true,
-                  "ReadOnly": false
-                },
-                {
-                  "$type": "Models.Core.Alias, Models",
-                  "Name": "Hunter",
-                  "Children": [],
-                  "IncludeInDocumentation": true,
-                  "Enabled": true,
-                  "ReadOnly": false
-                },
-                {
-                  "$type": "Models.Core.Alias, Models",
-                  "Name": "LRPBArrow",
-                  "Children": [],
-                  "IncludeInDocumentation": true,
-                  "Enabled": true,
-                  "ReadOnly": false
-                },
-                {
-                  "$type": "Models.Core.Alias, Models",
-                  "Name": "Ouyen",
-=======
-                  "Name": "Emurock",
->>>>>>> 589f47bd
-                  "Children": [],
-                  "IncludeInDocumentation": true,
-                  "Enabled": true,
-                  "ReadOnly": false
-                },
-                {
-                  "$type": "Models.Core.Alias, Models",
-<<<<<<< HEAD
-                  "Name": "Ruby",
-=======
-                  "Name": "Hyperno",
->>>>>>> 589f47bd
-                  "Children": [],
-                  "IncludeInDocumentation": true,
-                  "Enabled": true,
-                  "ReadOnly": false
-                },
-                {
-                  "$type": "Models.Core.Alias, Models",
-<<<<<<< HEAD
-                  "Name": "Tamaroi",
-=======
-                  "Name": "ImposeCLPlus",
->>>>>>> 589f47bd
-                  "Children": [],
-                  "IncludeInDocumentation": true,
-                  "Enabled": true,
-                  "ReadOnly": false
-                },
-                {
-                  "$type": "Models.Core.Alias, Models",
-<<<<<<< HEAD
-                  "Name": "Katana",
-=======
-                  "Name": "Kalka",
->>>>>>> 589f47bd
-                  "Children": [],
-                  "IncludeInDocumentation": true,
-                  "Enabled": true,
-                  "ReadOnly": false
-<<<<<<< HEAD
-                }
-              ],
-              "IncludeInDocumentation": true,
-              "Enabled": true,
-              "ReadOnly": false
-            },
-            {
-              "$type": "Models.PMF.Cultivar, Models",
-                  "Command": [
-                    "[Phenology].MinimumLeafNumber.FixedValue = 6",
-                    "[Phenology].VrnSensitivity.FixedValue = 1",
-                    "[Phenology].PpSensitivity.FixedValue = 4",
-                    "[Structure].Phyllochron.BasePhyllochron.FixedValue = 100"
-                  ],
               "Name": "Janz",
               "Children": [],
-              "IncludeInDocumentation": true,
-              "Enabled": true,
-              "ReadOnly": false
-            },
-            {
-                  "$type": "Models.PMF.Cultivar, Models",
-                  "Command": [
-                    "[Phenology].MinimumLeafNumber.FixedValue = 8",
-                    "[Phenology].VrnSensitivity.FixedValue = 0",
-                    "[Phenology].PpSensitivity.FixedValue = 4",
-                    "[Structure].Phyllochron.BasePhyllochron.FixedValue = 100"
-                  ],
-                  "Name": "Kellalac",
-                  "Children": [
-                    {
-                  "$type": "Models.Core.Alias, Models",
-                  "Name": "Beaufort",
-=======
-                },
-                {
-                  "$type": "Models.Core.Alias, Models",
-                  "Name": "Kirchauff",
->>>>>>> 589f47bd
-                  "Children": [],
-                  "IncludeInDocumentation": true,
-                  "Enabled": true,
-                  "ReadOnly": false
-                },
-                {
-                  "$type": "Models.Core.Alias, Models",
-<<<<<<< HEAD
-                  "Name": "Calingiri",
-=======
-                  "Name": "Kukri",
->>>>>>> 589f47bd
-                  "Children": [],
-                  "IncludeInDocumentation": true,
-                  "Enabled": true,
-                  "ReadOnly": false
-                },
-                {
-                  "$type": "Models.Core.Alias, Models",
-<<<<<<< HEAD
-                  "Name": "Endure",
-=======
-                  "Name": "Hunter",
->>>>>>> 589f47bd
-                  "Children": [],
-                  "IncludeInDocumentation": true,
-                  "Enabled": true,
-                  "ReadOnly": false
-                },
-                {
-                  "$type": "Models.Core.Alias, Models",
-<<<<<<< HEAD
-                  "Name": "Forrest",
-=======
-                  "Name": "LRPBArrow",
->>>>>>> 589f47bd
-                  "Children": [],
-                  "IncludeInDocumentation": true,
-                  "Enabled": true,
-                  "ReadOnly": false
-                },
-                {
-                  "$type": "Models.Core.Alias, Models",
-<<<<<<< HEAD
-                  "Name": "Scenario",
-=======
-                  "Name": "Mace",
->>>>>>> 589f47bd
-                  "Children": [],
-                  "IncludeInDocumentation": true,
-                  "Enabled": true,
-                  "ReadOnly": false
-                },
-                {
-                  "$type": "Models.Core.Alias, Models",
-<<<<<<< HEAD
-                  "Name": "Zen",
-=======
-                  "Name": "Ouyen",
->>>>>>> 589f47bd
-                  "Children": [],
-                  "IncludeInDocumentation": true,
-                  "Enabled": true,
-                  "ReadOnly": false
-<<<<<<< HEAD
-                }
-              ],
               "IncludeInDocumentation": true,
               "Enabled": true,
               "ReadOnly": false
@@ -8651,355 +7862,50 @@
                 "[Phenology].PpSensitivity.FixedValue = 4",
                 "[Structure].Phyllochron.BasePhyllochron.FixedValue = 100"
               ],
-              "Name": "Kennedy",
-              "Children": [],
-              "IncludeInDocumentation": true,
-              "Enabled": true,
-              "ReadOnly": false
-            },
-            {
-              "$type": "Models.PMF.Cultivar, Models",
-              "Command": [
-                "[Phenology].MinimumLeafNumber.FixedValue = 6",
-                "[Phenology].VrnSensitivity.FixedValue = 0",
-                "[Phenology].PpSensitivity.FixedValue = 5",
-                "[Structure].Phyllochron.BasePhyllochron.FixedValue = 100"
-              ],
-              "Name": "Lang",
-              "Children": [],
-              "IncludeInDocumentation": true,
-              "Enabled": true,
-              "ReadOnly": false
-            },
-            {
-              "$type": "Models.PMF.Cultivar, Models",
-              "Command": [
-                "[Phenology].MinimumLeafNumber.FixedValue = 5",
-                "[Phenology].VrnSensitivity.FixedValue = 0",
-                "[Phenology].PpSensitivity.FixedValue = 4",
-                "[Structure].Phyllochron.BasePhyllochron.FixedValue = 100"
-              ],
-              "Name": "Livingston",
-              "Children": [],
-              "IncludeInDocumentation": true,
-              "Enabled": true,
-              "ReadOnly": false
-            },
-            {
-              "$type": "Models.PMF.Cultivar, Models",
-              "Command": [
-                "[Phenology].MinimumLeafNumber.FixedValue = 6",
-                "[Phenology].VrnSensitivity.FixedValue = 0",
-                "[Phenology].PpSensitivity.FixedValue = 4",
-                "[Structure].Phyllochron.BasePhyllochron.FixedValue = 100"
-              ],
-              "Name": "Lincoln",
-              "Children": [],
-              "IncludeInDocumentation": true,
-              "Enabled": true,
-              "ReadOnly": false
-            },
-            {
-                  "$type": "Models.PMF.Cultivar, Models",
-                  "Command": [
-                    "[Phenology].MinimumLeafNumber.FixedValue = 6",
-                    "[Phenology].VrnSensitivity.FixedValue = 0",
-                    "[Phenology].PpSensitivity.FixedValue = 4",
-                    "[Structure].Phyllochron.BasePhyllochron.FixedValue = 100"
-                  ],
-              "Name": "Mace",
-              "Children": [],
-              "IncludeInDocumentation": true,
-              "Enabled": true,
-              "ReadOnly": false
-            },
-            {
-              "$type": "Models.PMF.Cultivar, Models",
-              "Command": [
-                "[Phenology].MinimumLeafNumber.FixedValue = 7",
-                "[Phenology].VrnSensitivity.FixedValue = 5",
-                "[Phenology].PpSensitivity.FixedValue = 5",
-                "[Phenology].EarlyReproductiveLongDayBase.FixedValue = 3.5 ",
-                "[Structure].Phyllochron.BasePhyllochron.FixedValue = 100"
-              ],
-              "Name": "MacKellar",
-              "Children": [
-                {
-                  "$type": "Models.Core.Alias, Models",
-                  "Name": "Adagio",
-=======
-                },
-                {
-                  "$type": "Models.Core.Alias, Models",
-                  "Name": "Ruby",
->>>>>>> 589f47bd
-                  "Children": [],
-                  "IncludeInDocumentation": true,
-                  "Enabled": true,
-                  "ReadOnly": false
-                },
-                {
-                  "$type": "Models.Core.Alias, Models",
-<<<<<<< HEAD
-                  "Name": "Brennan",
-=======
-                  "Name": "Tamaroi",
->>>>>>> 589f47bd
-                  "Children": [],
-                  "IncludeInDocumentation": true,
-                  "Enabled": true,
-                  "ReadOnly": false
-                },
-                {
-                  "$type": "Models.Core.Alias, Models",
-<<<<<<< HEAD
-                  "Name": "Declic",
-=======
-                  "Name": "Young",
->>>>>>> 589f47bd
-                  "Children": [],
-                  "IncludeInDocumentation": true,
-                  "Enabled": true,
-                  "ReadOnly": false
-                },
-                {
-                  "$type": "Models.Core.Alias, Models",
-<<<<<<< HEAD
-                  "Name": "Revenue",
-=======
-                  "Name": "Katana",
->>>>>>> 589f47bd
-                  "Children": [],
-                  "IncludeInDocumentation": true,
-                  "Enabled": true,
-                  "ReadOnly": false
-                }
-              ],
-              "IncludeInDocumentation": true,
-              "Enabled": true,
-              "ReadOnly": false
-            },
-            {
-              "$type": "Models.PMF.Cultivar, Models",
-              "Command": [
-<<<<<<< HEAD
-                "[Phenology].MinimumLeafNumber.FixedValue = 7",
-                "[Phenology].VrnSensitivity.FixedValue = 1",
-                "[Phenology].PpSensitivity.FixedValue = 4",
-                "[Structure].Phyllochron.BasePhyllochron.FixedValue = 100",
-                "[Grain].NumberFunction.GrainNumber.GrainsPerGramOfStem.FixedValue = 22"
-              ],
-              "Name": "Matong",
-              "Children": [],
-              "IncludeInDocumentation": true,
-              "Enabled": true,
-              "ReadOnly": false
-            },
-            {
-              "$type": "Models.PMF.Cultivar, Models",
-              "Command": [
-                "[Phenology].MinimumLeafNumber.FixedValue = 8",
-                "[Phenology].VrnSensitivity.FixedValue = 0",
-                "[Phenology].PpSensitivity.FixedValue = 5",
-                "[Structure].Phyllochron.BasePhyllochron.FixedValue = 90"
-              ],
-              "Name": "McCubbin",
-              "Children": [],
-              "IncludeInDocumentation": true,
-              "Enabled": true,
-              "ReadOnly": false
-            },
-            {
-              "$type": "Models.PMF.Cultivar, Models",
-              "Command": [
-                "[Phenology].MinimumLeafNumber.FixedValue = 7",
-                "[Phenology].VrnSensitivity.FixedValue = 0",
-                "[Phenology].PpSensitivity.FixedValue = 4",
-                "[Phenology].EarlyReproductiveLongDayBase.FixedValue = 3.5",
-                "[Structure].Phyllochron.BasePhyllochron.FixedValue = 80"
-              ],
-              "Name": "Mercury",
-              "Children": [],
-              "IncludeInDocumentation": true,
-              "Enabled": true,
-              "ReadOnly": false
-            },
-            {
-              "$type": "Models.PMF.Cultivar, Models",
-              "Command": [
-                "[Phenology].MinimumLeafNumber.FixedValue = 8",
-                "[Phenology].VrnSensitivity.FixedValue = 0",
-                "[Phenology].PpSensitivity.FixedValue = 4",
-                "[Structure].Phyllochron.BasePhyllochron.FixedValue = 100"
-              ],
-              "Name": "Ruby",
-=======
-                "[Phenology].MinimumLeafNumber.FixedValue = 6",
-                "[Phenology].VrnSensitivity.FixedValue = 1",
-                "[Phenology].PpSensitivity.FixedValue = 4",
-                "[Structure].Phyllochron.BasePhyllochron.FixedValue = 100"
-              ],
-              "Name": "Janz",
->>>>>>> 589f47bd
-              "Children": [],
-              "IncludeInDocumentation": true,
-              "Enabled": true,
-              "ReadOnly": false
-            },
-            {
-              "$type": "Models.PMF.Cultivar, Models",
-              "Command": [
-<<<<<<< HEAD
-                "[Phenology].MinimumLeafNumber.FixedValue = 7",
-                "[Phenology].VrnSensitivity.FixedValue = 0",
-                "[Phenology].PpSensitivity.FixedValue = 4",
-                "[Structure].Phyllochron.BasePhyllochron.FixedValue = 100",
-                "[Grain].MaximumPotentialGrainSize.FixedValue = 0.045"
-              ],
-              "Name": "Spear",
-              "Children": [],
-              "IncludeInDocumentation": true,
-              "Enabled": true,
-              "ReadOnly": false
-            },
-            {
-              "$type": "Models.PMF.Cultivar, Models",
-                  "Command": [
-                    "[Phenology].MinimumLeafNumber.FixedValue = 7",
-                    "[Phenology].VrnSensitivity.FixedValue = 0",
-                    "[Phenology].PpSensitivity.FixedValue = 5",
-                    "[Structure].Phyllochron.BasePhyllochron.FixedValue = 100"
-                  ],
-              "Name": "Sunbri",
-              "Children": [],
-              "IncludeInDocumentation": true,
-              "Enabled": true,
-              "ReadOnly": false
-            },
-            {
-              "$type": "Models.PMF.Cultivar, Models",
-              "Command": [
-                "[Phenology].MinimumLeafNumber.FixedValue = 6.5",
-                "[Phenology].VrnSensitivity.FixedValue = 0",
-                "[Phenology].PpSensitivity.FixedValue = 3.5",
-                "[Phenology].EarlyReproductivePpSensitivity.FixedValue = 4",
-                "[Structure].Phyllochron.BasePhyllochron.FixedValue = 100"
-              ],
-              "Name": "Sunco",
-              "Children": [
-                {
-                  "$type": "Models.Core.Alias, Models",
-                  "Name": "Advantage",
-=======
-                "[Phenology].MinimumLeafNumber.FixedValue = 8",
-                "[Phenology].VrnSensitivity.FixedValue = 0",
-                "[Phenology].PpSensitivity.FixedValue = 4",
-                "[Structure].Phyllochron.BasePhyllochron.FixedValue = 100"
-              ],
               "Name": "Kelallac",
               "Children": [
                 {
                   "$type": "Models.Core.Alias, Models",
                   "Name": "Beaufort",
->>>>>>> 589f47bd
-                  "Children": [],
-                  "IncludeInDocumentation": true,
-                  "Enabled": true,
-                  "ReadOnly": false
-                },
-                {
-                  "$type": "Models.Core.Alias, Models",
-<<<<<<< HEAD
-                  "Name": "Bellaroi",
-=======
+                  "Children": [],
+                  "IncludeInDocumentation": true,
+                  "Enabled": true,
+                  "ReadOnly": false
+                },
+                {
+                  "$type": "Models.Core.Alias, Models",
                   "Name": "Calingiri",
->>>>>>> 589f47bd
-                  "Children": [],
-                  "IncludeInDocumentation": true,
-                  "Enabled": true,
-                  "ReadOnly": false
-                },
-                {
-                  "$type": "Models.Core.Alias, Models",
-<<<<<<< HEAD
-                  "Name": "Caparoi",
-=======
+                  "Children": [],
+                  "IncludeInDocumentation": true,
+                  "Enabled": true,
+                  "ReadOnly": false
+                },
+                {
+                  "$type": "Models.Core.Alias, Models",
                   "Name": "Endure",
->>>>>>> 589f47bd
-                  "Children": [],
-                  "IncludeInDocumentation": true,
-                  "Enabled": true,
-                  "ReadOnly": false
-                },
-                {
-                  "$type": "Models.Core.Alias, Models",
-<<<<<<< HEAD
-                  "Name": "Suntop",
-                  "Children": [],
-                  "IncludeInDocumentation": true,
-                  "Enabled": true,
-                  "ReadOnly": false
-                }
-              ],
-              "IncludeInDocumentation": true,
-              "Enabled": true,
-              "ReadOnly": false
-            },
-            {
-              "$type": "Models.PMF.Cultivar, Models",
-              "Command": [
-                "[Phenology].MinimumLeafNumber.FixedValue = 8",
-                "[Phenology].VrnSensitivity.FixedValue = 0",
-                "[Phenology].PpSensitivity.FixedValue = 4",
-                "[Structure].Phyllochron.BasePhyllochron.FixedValue = 100"
-              ],
-              "Name": "Ventura",
-              "Children": [],
-              "IncludeInDocumentation": true,
-              "Enabled": true,
-              "ReadOnly": false
-            },
-            {
-              "$type": "Models.PMF.Cultivar, Models",
-              "Command": [
-                "[Phenology].MinimumLeafNumber.FixedValue = 6",
-                "[Phenology].PpSensitivity.FixedValue = 3",
-                "[Phenology].VrnSensitivity.FixedValue = 4.3",
-                "[Structure].Phyllochron.BasePhyllochron.FixedValue = 97",
-                "[Structure].Phyllochron.PhotoPeriodEffect.XYPairs.Y[1]=1.6",
-                "[Phenology].EarlyReproductiveLongDayBase.FixedValue = 5.3",
-                "[Phenology].EarlyReproductivePpSensitivity.FixedValue = 2.4"
-              ],
-              "Name": "Wedgetail",
-              "Children": [
-                {
-                  "$type": "Models.Core.Alias, Models",
-                  "Name": "Lorikeet",
-=======
+                  "Children": [],
+                  "IncludeInDocumentation": true,
+                  "Enabled": true,
+                  "ReadOnly": false
+                },
+                {
+                  "$type": "Models.Core.Alias, Models",
                   "Name": "Forrest",
->>>>>>> 589f47bd
-                  "Children": [],
-                  "IncludeInDocumentation": true,
-                  "Enabled": true,
-                  "ReadOnly": false
-                },
-                {
-                  "$type": "Models.Core.Alias, Models",
-<<<<<<< HEAD
-                  "Name": "Rosella",
-=======
+                  "Children": [],
+                  "IncludeInDocumentation": true,
+                  "Enabled": true,
+                  "ReadOnly": false
+                },
+                {
+                  "$type": "Models.Core.Alias, Models",
                   "Name": "Scenario",
->>>>>>> 589f47bd
-                  "Children": [],
-                  "IncludeInDocumentation": true,
-                  "Enabled": true,
-                  "ReadOnly": false
-                },
-                {
-                  "$type": "Models.Core.Alias, Models",
-<<<<<<< HEAD
-                  "Name": "Whistler",
-=======
+                  "Children": [],
+                  "IncludeInDocumentation": true,
+                  "Enabled": true,
+                  "ReadOnly": false
+                },
+                {
+                  "$type": "Models.Core.Alias, Models",
                   "Name": "Zen",
                   "Children": [],
                   "IncludeInDocumentation": true,
@@ -9112,37 +8018,27 @@
                 {
                   "$type": "Models.Core.Alias, Models",
                   "Name": "Brennan",
->>>>>>> 589f47bd
-                  "Children": [],
-                  "IncludeInDocumentation": true,
-                  "Enabled": true,
-                  "ReadOnly": false
-                },
-                {
-                  "$type": "Models.Core.Alias, Models",
-<<<<<<< HEAD
-                  "Name": "Wylah",
-=======
+                  "Children": [],
+                  "IncludeInDocumentation": true,
+                  "Enabled": true,
+                  "ReadOnly": false
+                },
+                {
+                  "$type": "Models.Core.Alias, Models",
                   "Name": "Declic",
->>>>>>> 589f47bd
-                  "Children": [],
-                  "IncludeInDocumentation": true,
-                  "Enabled": true,
-                  "ReadOnly": false
-                },
-                {
-                  "$type": "Models.Core.Alias, Models",
-<<<<<<< HEAD
-                  "Name": "Eaglehawk",
-=======
+                  "Children": [],
+                  "IncludeInDocumentation": true,
+                  "Enabled": true,
+                  "ReadOnly": false
+                },
+                {
+                  "$type": "Models.Core.Alias, Models",
                   "Name": "Revenue",
->>>>>>> 589f47bd
                   "Children": [],
                   "IncludeInDocumentation": true,
                   "Enabled": true,
                   "ReadOnly": false
                 }
-<<<<<<< HEAD
               ],
               "IncludeInDocumentation": true,
               "Enabled": true,
@@ -9151,287 +8047,11 @@
             {
               "$type": "Models.PMF.Cultivar, Models",
               "Command": [
-                "[Phenology].MinimumLeafNumber.FixedValue = 5",
-                "[Phenology].VrnSensitivity.FixedValue = 0",
-                "[Phenology].PpSensitivity.FixedValue = 4",
-                "[Structure].Phyllochron.BasePhyllochron.FixedValue = 100"
-              ],
-              "Name": "Westonia",
-              "Children": [],
-              "IncludeInDocumentation": true,
-              "Enabled": true,
-              "ReadOnly": false
-            },
-            {
-              "$type": "Models.PMF.Cultivar, Models",
-              "Command": [
-                "[Phenology].MinimumLeafNumber.FixedValue = 6",
-                "[Phenology].VrnSensitivity.FixedValue = 0",
-                "[Phenology].PpSensitivity.FixedValue = 4",
-                "[Structure].Phyllochron.BasePhyllochron.FixedValue = 100",
-                "[Grain].NumberFunction.GrainNumber.GrainsPerGramOfStem.FixedValue = 20",
-                "[Grain].MaximumPotentialGrainSize.FixedValue = 0.045"
-              ],
-              "Name": "Wilgoyne",
-              "Children": [],
-              "IncludeInDocumentation": true,
-              "Enabled": true,
-              "ReadOnly": false
-            },
-            {
-              "$type": "Models.PMF.Cultivar, Models",
-                  "Command": [
-                    "[Phenology].MinimumLeafNumber.FixedValue = 8",
-                    "[Phenology].VrnSensitivity.FixedValue = 0",
-                    "[Phenology].PpSensitivity.FixedValue = 4",
-                    "[Structure].Phyllochron.BasePhyllochron.FixedValue = 100"
-                  ],
-              "Name": "Wyalkatchem",
-              "Children": [],
-              "IncludeInDocumentation": true,
-              "Enabled": true,
-              "ReadOnly": false
-            },
-            {
-              "$type": "Models.PMF.Cultivar, Models",
-                  "Command": [
-                    "[Phenology].MinimumLeafNumber.FixedValue = 8",
-                    "[Phenology].VrnSensitivity.FixedValue = 0",
-                    "[Phenology].PpSensitivity.FixedValue = 5",
-                    "[Phenology].EarlyReproductiveLongDayBase.FixedValue = 2.5",
-                    "[Phenology].EarlyReproductivePpSensitivity.FixedValue = 5",
-                    "[Structure].Phyllochron.BasePhyllochron.FixedValue = 80"
-                  ],
-                  "Name": "Yitpi",
-              "Children": [],
-              "IncludeInDocumentation": true,
-              "Enabled": true,
-              "ReadOnly": false
-            },
-            {
-                  "$type": "Models.PMF.Cultivar, Models",
-                  "Command": [
-                    "[Phenology].MinimumLeafNumber.FixedValue = 8",
-                    "[Phenology].VrnSensitivity.FixedValue = 0",
-                    "[Phenology].PpSensitivity.FixedValue = 4",
-                    "[Structure].Phyllochron.BasePhyllochron.FixedValue = 100"
-                  ],
-              "Name": "Young",
-              "Children": [],
-              "IncludeInDocumentation": true,
-              "Enabled": true,
-              "ReadOnly": false
-            },
-            {
-              "$type": "Models.PMF.Cultivar, Models",
-              "Command": [
-                "[Phenology].MinimumLeafNumber.FixedValue = 6.3",
-                "[Phenology].PpSensitivity.FixedValue = 1.7",
-                "[Phenology].VrnSensitivity.FixedValue = 5.0",
-                "[Structure].Phyllochron.BasePhyllochron.FixedValue = 99",
-                "[Structure].Phyllochron.PhotoPeriodEffect.XYPairs.Y[1]=1.3",
-                "[Phenology].EarlyReproductiveLongDayBase.FixedValue = 4.2",
-                "[Phenology].EarlyReproductivePpSensitivity.FixedValue = 0.0"
-              ],
-              "Name": "Scepter",
-              "Children": [],
-              "IncludeInDocumentation": true,
-              "Enabled": true,
-              "ReadOnly": false
-            },
-            {
-              "$type": "Models.PMF.Cultivar, Models",
-              "Command": [
-                "[Phenology].MinimumLeafNumber.FixedValue = 6.0",
-                "[Phenology].PpSensitivity.FixedValue = 2.0",
-                "[Phenology].VrnSensitivity.FixedValue = 6.7",
-                "[Structure].Phyllochron.BasePhyllochron.FixedValue = 75",
-                "[Structure].Phyllochron.PhotoPeriodEffect.XYPairs.Y[1]=1.7",
-                "[Phenology].EarlyReproductiveLongDayBase.FixedValue = 6.0",
-                "[Phenology].EarlyReproductivePpSensitivity.FixedValue = 0.0"
-              ],
-              "Name": "Crusader",
-              "Children": [],
-              "IncludeInDocumentation": true,
-              "Enabled": true,
-              "ReadOnly": false
-            },
-            {
-              "$type": "Models.PMF.Cultivar, Models",
-              "Command": [
-                "[Phenology].MinimumLeafNumber.FixedValue = 5.7",
-                "[Phenology].PpSensitivity.FixedValue = 5.3",
-                "[Phenology].VrnSensitivity.FixedValue = 2.3",
-                "[Structure].Phyllochron.BasePhyllochron.FixedValue = 98",
-                "[Structure].Phyllochron.PhotoPeriodEffect.XYPairs.Y[1]=1.4",
-                "[Phenology].EarlyReproductiveLongDayBase.FixedValue = 5.1",
-                "[Phenology].EarlyReproductivePpSensitivity.FixedValue = 5.2"
-              ],
-              "Name": "Cutlass",
-              "Children": [],
-              "IncludeInDocumentation": true,
-              "Enabled": true,
-              "ReadOnly": false
-            },
-            {
-              "$type": "Models.PMF.Cultivar, Models",
-              "Command": [
-                "[Phenology].MinimumLeafNumber.FixedValue = 6.0",
-                "[Phenology].PpSensitivity.FixedValue = 4.0",
-                "[Phenology].VrnSensitivity.FixedValue = 4.7",
-                "[Structure].Phyllochron.BasePhyllochron.FixedValue = 102",
-                "[Structure].Phyllochron.PhotoPeriodEffect.XYPairs.Y[1]=1.5",
-                "[Phenology].EarlyReproductiveLongDayBase.FixedValue = 4.2",
-                "[Phenology].EarlyReproductivePpSensitivity.FixedValue = 1.3"
-              ],
-              "Name": "Ellison",
-              "Children": [],
-              "IncludeInDocumentation": true,
-              "Enabled": true,
-              "ReadOnly": false
-            },
-            {
-              "$type": "Models.PMF.Cultivar, Models",
-              "Command": [
-                "[Phenology].MinimumLeafNumber.FixedValue = 8.0",
-                "[Phenology].PpSensitivity.FixedValue = 1.7",
-                "[Phenology].VrnSensitivity.FixedValue = 8.0",
-                "[Structure].Phyllochron.BasePhyllochron.FixedValue = 72",
-                "[Structure].Phyllochron.PhotoPeriodEffect.XYPairs.Y[1]=1.8",
-                "[Phenology].EarlyReproductiveLongDayBase.FixedValue = 4.3",
-                "[Phenology].EarlyReproductivePpSensitivity.FixedValue = 1.6"
-              ],
-              "Name": "Longsword",
-              "Children": [],
-              "IncludeInDocumentation": true,
-              "Enabled": true,
-              "ReadOnly": false
-            },
-            {
-              "$type": "Models.PMF.Cultivar, Models",
-              "Command": [
-                "[Phenology].MinimumLeafNumber.FixedValue = 6.7",
-                "[Phenology].PpSensitivity.FixedValue = 1.7",
-                "[Phenology].VrnSensitivity.FixedValue = 5.7",
-                "[Structure].Phyllochron.BasePhyllochron.FixedValue = 98",
-                "[Structure].Phyllochron.PhotoPeriodEffect.XYPairs.Y[1]=1.4",
-                "[Phenology].EarlyReproductiveLongDayBase.FixedValue = 4.5",
-                "[Phenology].EarlyReproductivePpSensitivity.FixedValue = 0.9"
-              ],
-              "Name": "Magenta",
-              "Children": [],
-              "IncludeInDocumentation": true,
-              "Enabled": true,
-              "ReadOnly": false
-            },
-            {
-              "$type": "Models.PMF.Cultivar, Models",
-              "Command": [
-                "[Phenology].MinimumLeafNumber.FixedValue = 7.3",
-                "[Phenology].PpSensitivity.FixedValue = 0.0",
-                "[Phenology].VrnSensitivity.FixedValue = 6.3",
-                "[Structure].Phyllochron.BasePhyllochron.FixedValue = 83",
-                "[Structure].Phyllochron.PhotoPeriodEffect.XYPairs.Y[1]=1.5",
-                "[Phenology].EarlyReproductiveLongDayBase.FixedValue = 3.7",
-                "[Phenology].EarlyReproductivePpSensitivity.FixedValue = 2.6"
-              ],
-              "Name": "CSIROW007",
-              "Children": [],
-              "IncludeInDocumentation": true,
-              "Enabled": true,
-              "ReadOnly": false
-            },
-            {
-              "$type": "Models.PMF.Cultivar, Models",
-              "Command": [
-                "[Phenology].MinimumLeafNumber.FixedValue = 7.0",
-                "[Phenology].PpSensitivity.FixedValue = 1.7",
-                "[Phenology].VrnSensitivity.FixedValue = 5.3",
-                "[Structure].Phyllochron.BasePhyllochron.FixedValue = 91",
-                "[Structure].Phyllochron.PhotoPeriodEffect.XYPairs.Y[1]=1.4",
-                "[Phenology].EarlyReproductiveLongDayBase.FixedValue = 3.4",
-                "[Phenology].EarlyReproductivePpSensitivity.FixedValue = 9.7"
-              ],
-              "Name": "CSIROW023",
-              "Children": [],
-              "IncludeInDocumentation": true,
-              "Enabled": true,
-              "ReadOnly": false
-            },
-            {
-              "$type": "Models.PMF.Cultivar, Models",
-              "Command": [
-                "[Phenology].MinimumLeafNumber.FixedValue = 7.7",
-                "[Phenology].PpSensitivity.FixedValue = 1.3",
-                "[Phenology].VrnSensitivity.FixedValue = 6.3",
-                "[Structure].Phyllochron.BasePhyllochron.FixedValue = 85",
-                "[Structure].Phyllochron.PhotoPeriodEffect.XYPairs.Y[1]=1.4",
-                "[Phenology].EarlyReproductiveLongDayBase.FixedValue = 3.8",
-                "[Phenology].EarlyReproductivePpSensitivity.FixedValue = 2.8"
-=======
->>>>>>> 589f47bd
-              ],
-              "Name": "CSIROW073",
-              "Children": [],
-              "IncludeInDocumentation": true,
-              "Enabled": true,
-              "ReadOnly": false
-            },
-            {
-              "$type": "Models.PMF.Cultivar, Models",
-              "Command": [
-<<<<<<< HEAD
-                "[Phenology].MinimumLeafNumber.FixedValue = 7.3",
-                "[Phenology].PpSensitivity.FixedValue = 3.7",
-                "[Phenology].VrnSensitivity.FixedValue = 1.3",
-                "[Structure].Phyllochron.BasePhyllochron.FixedValue = 91",
-                "[Structure].Phyllochron.PhotoPeriodEffect.XYPairs.Y[1]=1.2",
-                "[Phenology].EarlyReproductiveLongDayBase.FixedValue = 4.3",
-                "[Phenology].EarlyReproductivePpSensitivity.FixedValue = 8.5"
-              ],
-              "Name": "Braewood",
-              "Children": [],
-              "IncludeInDocumentation": true,
-              "Enabled": true,
-              "ReadOnly": false
-            }
-          ],
-          "IncludeInDocumentation": true,
-          "Enabled": true,
-          "ReadOnly": false
-        },
-        {
-              "$type": "Models.PMF.CultivarFolder, Models",
-              "Name": "Turkey",
-              "Children": [
-                {
-                  "$type": "Models.PMF.Cultivar, Models",
-                  "Command": [
-                    "[Phenology].MinimumLeafNumber.FixedValue = 7",
-                    "[Phenology].VrnSensitivity.FixedValue = 4",
-                    "[Phenology].PpSensitivity.FixedValue = 4",
-                    "[Structure].Phyllochron.BasePhyllochron.FixedValue = 100",
-                    "[Grain].NumberFunction.GrainNumber.GrainsPerGramOfStem.FixedValue = 16",
-                    "[Grain].MaximumPotentialGrainSize.FixedValue = 0.050",
-                    "[Grain].MaximumNConc.FixedValue = 0.026",
-                    "[Phenology].GrainFilling.Target.FixedValue = 450",
-                    "[Stem].DMRetranslocationFactor.ReproductiveGrowth.DMRetranslocationFactor.FixedValue = 0.2",
-                    "[Stem].DMDemands.Structural.StructuralFraction.VegetativeGrowth.Fraction.FixedValue = 0.6",
-                    "[Leaf].ExtinctionCoeff.VegetativePhase.FixedValue = 0.8"
-                  ],
-                  "Name": "Konya",
-                  "Children": [],
-                  "IncludeInDocumentation": true,
-                  "Enabled": true,
-                  "ReadOnly": false
-                }
-=======
                 "[Phenology].MinimumLeafNumber.FixedValue = 7",
                 "[Phenology].VrnSensitivity.FixedValue = 1",
                 "[Phenology].PpSensitivity.FixedValue = 4",
                 "[Structure].Phyllochron.BasePhyllochron.FixedValue = 100",
                 "[Grain].NumberFunction.GrainNumber.GrainsPerGramOfStem.FixedValue = 22"
->>>>>>> 589f47bd
               ],
               "Name": "Matong",
               "Children": [],
