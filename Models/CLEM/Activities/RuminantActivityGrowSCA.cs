﻿using Models.Core;
using Models.CLEM.Resources;
using System;
using System.Collections.Generic;
using System.Linq;
using Newtonsoft.Json;
using Models.Core.Attributes;
using System.IO;
using APSIM.Shared.Utilities;

namespace Models.CLEM.Activities
{
    /// <summary>Ruminant growth activity (SCA version)</summary>
    /// <summary>This class represents the CLEM activity responsible for determining potential intake, tracking the quality of all food eaten, and providing energy for all needs (e.g. wool production, pregnancy, lactation and growth).</summary>
    /// <remarks>This activity controls mortality and tracks body condition, while the Breed activity is responsible for conception and births.</remarks>
    /// <version>2.0</version>
    /// <updates>Version 2.0 is consistent with SCA Feeding Standards of Domesticated Ruminants and is a major update to CLEM from the IAT/NABSA animal production, requiring changes to a number of other components and providing new parameters.</updates>
    [Serializable]
    [ViewName("UserInterface.Views.PropertyView")]
    [PresenterName("UserInterface.Presenters.PropertyPresenter")]
    [ValidParent(ParentType = typeof(CLEMActivityBase))]
    [ValidParent(ParentType = typeof(ActivitiesHolder))]
    [ValidParent(ParentType = typeof(ActivityFolder))]
    [Description("Performs growth and aging of all ruminants based on Australian Feeding Standard. Only one instance of this activity is permitted")]
    [Version(2, 0, 1, "Updated to full SCA compliance")]
    [HelpUri(@"Content/Features/Activities/Ruminant/RuminantGrowSCA.htm")]
    public class RuminantActivityGrowSCA : CLEMActivityBase
    {
        [Link]
        private readonly CLEMEvents events = null;

        private GreenhouseGasesType methaneEmissions;
        private ProductStoreTypeManure manureStore;
        private RuminantHerd ruminantHerd;
        private readonly FoodResourcePacket milkPacket;
        private double kl = 0;
        private double MP2 = 0;

        /// <summary>
        /// Methane store for emissions.
        /// </summary>
        [Description("Greenhouse gas store for methane emissions")]
        [Core.Display(Type = DisplayType.DropDown, Values = "GetResourcesAvailableByName", ValuesArgs = new object[] { new object[] { "Use store named Metane if present", typeof(GreenhouseGases) } })]
        [System.ComponentModel.DefaultValue("Use store named Methane if present")]
        public string MethaneStoreName { get; set; }

        /// <summary>
        /// Perform Activity with partial resources available.
        /// </summary>
        [JsonIgnore]
        public new OnPartialResourcesAvailableActionTypes OnPartialResourcesAvailableAction { get; set; }

        /// <summary>
        /// Constructor.
        /// </summary>
        public RuminantActivityGrowSCA()
        {
            this.SetDefaults();
            milkPacket = new FoodResourcePacket()
            {
                // ToDo: fill with correct values
                TypeOfFeed = FeedType.Milk,
                RumenDegradableProteinContent = 0,
                FatContent = 0,
                NitrogenToCrudeProteinFactor = 5.0,
                NitrogenContent = 0,
                // Energy content will be set in code based on breed parameter
                EnergyContent = 0,
                // Amount will be set in code
                Amount = 0
            };
        }

        /// <summary>An event handler to allow us to initialise ourselves.</summary>
        /// <param name="sender">The sender.</param>
        /// <param name="e">The <see cref="EventArgs"/> instance containing the event data.</param>
        [EventSubscribe("CLEMInitialiseActivity")]
        private void OnCLEMInitialiseActivity(object sender, EventArgs e)
        {
            if(MethaneStoreName is null || MethaneStoreName == "Use store named Methane if present")
                methaneEmissions = Resources.FindResourceType<GreenhouseGases, GreenhouseGasesType>(this, "Methane", OnMissingResourceActionTypes.Ignore, OnMissingResourceActionTypes.Ignore);
            else
                methaneEmissions = Resources.FindResourceType<GreenhouseGases, GreenhouseGasesType>(this, MethaneStoreName, OnMissingResourceActionTypes.ReportErrorAndStop, OnMissingResourceActionTypes.ReportErrorAndStop);
            manureStore = Resources.FindResourceType<ProductStore, ProductStoreTypeManure>(this, "Manure", OnMissingResourceActionTypes.Ignore, OnMissingResourceActionTypes.Ignore);
            ruminantHerd = Resources.FindResourceGroup<RuminantHerd>();
        }

        /// <summary>Function to determine naturally wean individuals at start of timestep.</summary>
        /// <param name="sender">The sender.</param>
        /// <param name="e">The <see cref="EventArgs"/> instance containing the event data.</param>
        [EventSubscribe("CLEMStartOfTimeStep")]
        private void OnCLEMStartOfTimeStep(object sender, EventArgs e)
        {
            // Natural weaning takes place here before animals eat or take milk from mother.
            foreach (var ind in ruminantHerd.Herd.Where(a => a.Weaned == false && MathUtilities.IsGreaterThan(a.AgeInDays, a.WeaningAge)))
            {
<<<<<<< HEAD
                ind.Wean(true, "Natural", events.Clock.Today);
                // report wean. If mother has died create temp female with the mother's ID for reporting only
                ind.BreedParams.OnConceptionStatusChanged(new Reporting.ConceptionStatusChangedEventArgs(Reporting.ConceptionStatus.Weaned, ind.Mother ?? new RuminantFemale(ind.BreedParams, events.Clock.Today, -1, 999) { ID = ind.MotherID }, events.Clock.Today, ind));
=======
                ind.Wean(true, "Natural");
                // report wean. If mother has died create temp female with the mother's ID for reporting only.
                ind.BreedParams.OnConceptionStatusChanged(new Reporting.ConceptionStatusChangedEventArgs(Reporting.ConceptionStatus.Weaned, ind.Mother ?? new RuminantFemale(ind.BreedParams, -1, 999) { ID = ind.MotherID }, clock.Today, ind));
>>>>>>> e7406729
            }
        }

        /// <summary>Function to determine all individuals potential intake and suckling intake after milk consumption from mother.</summary>
        /// <param name="sender">The sender.</param>
        /// <param name="e">The <see cref="EventArgs"/> instance containing the event data.</param>
        [EventSubscribe("CLEMPotentialIntake")]
        private void OnCLEMPotentialIntake(object sender, EventArgs e)
        {
            // Calculate potential intake and reset stores
            // Order age descending so breeder females calculate milk production before suckings grow.
            foreach (var groupInd in ruminantHerd.Herd.GroupBy(a => a.IsSucklingWithMother).OrderBy(a => a.Key))
            {
                foreach (var ind in groupInd)
                {
                    CalculatePotentialIntake(ind);
                    // Perform after potential intake calculation as it needs MEContent from previous month for Lactation energy.
                    // After this these tallies can be reset ready for following intake and updating. 
                    ind.Intake.Reset();
                    ind.Energy.Reset();
                }
            }
        }

        /// <summary>
        /// Method to calculate the potential intake.
        /// </summary>
        /// <param name="ind">Individual for which potential intake is determined.</param>
        private void CalculatePotentialIntake(Ruminant ind)
        {
            // all in units per day and multiplied at end of this section
            if (!ind.Weaned)
            {
                // potential milk intake/animal/day
                ind.Intake.Milk.Expected = ind.BreedParams.MilkIntakeIntercept + ind.BreedParams.MilkIntakeCoefficient * ind.Weight;

                // get estimated milk available
                // this will be updated to the corrected milk available in the calculate energy section when this method is called again.
                double actualMilk = Math.Min(ind.Intake.Milk.Expected, ind.MothersMilkProductionAvailable);

                // if milk supply low, suckling will subsitute forage up to a specified % of bodyweight (R_C60)
                if (MathUtilities.IsLessThan(actualMilk, ind.Weight * ind.BreedParams.MilkLWTFodderSubstitutionProportion))
                    ind.Intake.Feed.Expected = Math.Max(0.0, ind.Weight * ind.BreedParams.MaxJuvenileIntake - actualMilk * ind.BreedParams.ProportionalDiscountDueToMilk);
            }
            else
            {
                double liveWeightForIntake = Math.Min(ind.HighWeight, ind.NormalisedAnimalWeight);
                // Normalised weight now performed at allocation of weight in Ruminant

                // Reference: SCA Metabolic LWTs
                if (ind.IsWeaner)
                {
                    ind.Intake.Feed.Expected = ind.BreedParams.IntakeCoefficient * ind.StandardReferenceWeight * (Math.Pow(liveWeightForIntake, 0.75) / Math.Pow(ind.StandardReferenceWeight, 0.75)) * (ind.BreedParams.IntakeIntercept - (Math.Pow(liveWeightForIntake, 0.75) / Math.Pow(ind.StandardReferenceWeight, 0.75)));
                }
                else // weaned individuals >= 12 months
                {
                    ind.Intake.Feed.Expected = ind.BreedParams.IntakeCoefficient * liveWeightForIntake * (ind.BreedParams.IntakeIntercept - liveWeightForIntake / ind.StandardReferenceWeight);
                }

                if (ind is RuminantFemale femaleind)
                {
                    // Increase potential intake for lactating breeder
                    if (femaleind.IsLactating)
                    {
                        // move to half way through timestep is now in female.DaysLactating
                        // Reference: Intake multiplier for lactating cow (M.Freer)
                        // double intakeMilkMultiplier = 1 + 0.57 * Math.Pow((dayOfLactation / 81.0), 0.7) * Math.Exp(0.7 * (1 - (dayOfLactation / 81.0)));
                        // To make this flexible for sheep and goats, added three new Ruminant Coeffs
                        // Feeding standard values for Beef, Dairy suck, Dairy non-suck and sheep are:
                        // For 0.57 (A) use .42, .58, .85 and .69; for 0.7 (B) use 1.7, 0.7, 0.7 and 1.4, for 81 (C) use 62, 81, 81, 28
                        // added LactatingPotentialModifierConstantA, LactatingPotentialModifierConstantB and LactatingPotentialModifierConstantC
                        // replaces (A), (B) and (C) 
                        double intakeMilkMultiplier = 1 + ind.BreedParams.LactatingPotentialModifierConstantA * Math.Pow((femaleind.DaysLactating / ind.BreedParams.LactatingPotentialModifierConstantB), ind.BreedParams.LactatingPotentialModifierConstantC) * Math.Exp(ind.BreedParams.LactatingPotentialModifierConstantC * (1 - (femaleind.DaysLactating / ind.BreedParams.LactatingPotentialModifierConstantB)))*(1 - 0.5 + 0.5 * ind.RelativeCondition);

                        ind.Intake.Feed.Expected *= intakeMilkMultiplier;

                        // calculate estimated milk production for time step here
                        // assuming average feed quality if no previous diet values
                        // This needs to happen before suckling potential intake can be determined.
                        double tempMilkProtein = 0;
                        _ = CalculateLactationEnergy(femaleind, false, ref tempMilkProtein);
                    }
                    else
                    {
                        femaleind.Milk.Reset();
                    }
                }

                //TODO: option to restrict potential further due to stress (e.g. heat, cold, rain)

                //TODO: reduce intake based on high fat to protein concentration.
                //TODO: what actually stops an animal growing when feed better than maintenance energy.. just add fat until fat reduces hunger?
            }
            // set monthly potential intake
            ind.Intake.Feed.Expected *= events.Interval;
        }

<<<<<<< HEAD
        /// <summary>Function to calculate growth of herd for the timestep</summary>
=======
        /// <summary>Function to calculate growth of herd for the monthly timestep.</summary>
>>>>>>> e7406729
        /// <param name="sender">The sender.</param>
        /// <param name="e">The <see cref="EventArgs"/> instance containing the event data.</param>
        [EventSubscribe("CLEMAnimalWeightGain")]
        private void OnCLEMAnimalWeightGain(object sender, EventArgs e)
        {
            this.Status = ActivityStatus.NotNeeded;

            foreach (var breed in ruminantHerd.Herd.GroupBy(a => a.BreedParams.Name))
            {
                int unfed = 0;
                int unfedcalves = 0;
                double totalMethane = 0;
                foreach (Ruminant ind in breed.OrderByDescending(a => a.AgeInDays))
                {
                    this.Status = ActivityStatus.Success;
                    if (ind.Weaned && ind.Intake.Feed.Actual == 0)
                        unfed++;
                    else if(!ind.Weaned && MathUtilities.IsLessThanOrEqual(ind.Intake.Milk.Actual + ind.Intake.Feed.Actual, 0))
                        unfedcalves++;

                    // Adjusting potential intake for digestability of fodder is now done in RuminantActivityGrazePasture.
                    // ToDo: check that the new protein requirements don't provide this functionality. 

                    CalculateEnergy(ind, out double methane);

                    // Sum and produce one event for breed at end of loop
                    totalMethane += methane;
                }

                ReportUnfedIndividualsWarning(breed, unfed, unfedcalves);

                // g per day -> total kg
                methaneEmissions?.Add(totalMethane * events.Interval / 1000, this, breed.Key, TransactionCategory);
            }
        }

        /// <summary>
        /// Function to calculate energy from intake and subsequent growth.
        /// </summary>
        /// <remarks>
        /// All energy calculations are per day and multiplied at end to give weight gain for time step (monthly). 
        /// Energy and body mass change are based on SCA - Nutrient Requirements of Domesticated Ruminants, CSIRO
        /// </remarks>
        /// <param name="ind">Indivudal ruminant for calculation.</param>
        /// <param name="methaneProduced">Output parameter for methane produced.</param>
        private void CalculateEnergy(Ruminant ind, out double methaneProduced)
        {
            double intakeDaily = ind.Intake.Feed.Actual / 30.4;
            double feedingLevel = 0;
            kl = 0;
            MP2 = 0;

            // The feed quality measures are now provided in IFeedType and FoodResourcePackets
<<<<<<< HEAD
            // The individual tracks the quality of mixed feed types based on broad type (concentrate, forage, or milk) in Intake
            // Energy metabolic - have DMD, fat content % CP% as inputs from ind as supplement and forage, do not need ether extract (fat) for forage
=======
            // The individual tracks the quality of mixed feed types based on broad type (forages, concentrates, or milk) in Intake
            // Energy metabolic - have DMD, fat content % CP% as inputs from ind as supplement and forage, do not need either extract (fat) for forage
>>>>>>> e7406729
            // We can move these calculations to the RuminantIntake and calculate as they arrive or 

            // Sme 1 for females and castrates
            double sme = 1;
            // Sme 1.15 for all non-castrated males.
            if (ind.Weaned && ind.Sex == Sex.Male && (ind as RuminantMale).IsCastrated == false)
                sme = 1.15;

            double conceptusProtein = 0;
            double conceptusFat = 0;
            double milkProtein = 0;

            // calculate here as is also needed in not weaned.. in case consumed feed and milk.
            double km = 0.02 * ind.Intake.MDSolid + 0.5;
            double kg = 0.006 + ind.Intake.MDSolid * 0.042;

            if (ind.Weaned)
            {
                // TODO: rename params.EMainIntercept ->  HPVisceraFL  HeatProduction FeedLevel
                // TODO: rename params.EMainCoefficient ->  FHPScalar

                CalculateMaintenanceEnergy(ind, km, ref feedingLevel, sme);

                if (ind is RuminantFemale indFemale)
                {
                    // Determine energy required for fetal development
                    ind.Energy.ForFetus = CalculatePregnancyEnergy(indFemale, ref conceptusProtein, ref conceptusFat);

                    // calculate energy for lactation
                    // look for milk production calculated before offspring may have been weaned
                    // recalculate milk production based on DMD and MEContent of food provided
                    // MJ / time step
                    ind.Energy.ForLactation = CalculateLactationEnergy(indFemale, true);
                }

                // we implemented this in the equation above, but this uses a parameter. Can we delete this parameter and assume fixed 6 years for all ruminants?
                // set maintenance age to maximum of 6 years (2190 days). Now uses EnergyMaintenanceMaximumAge (in years)
                //double maintenanceAge = Math.Min(ind.Age * 30.4, ind.BreedParams.EnergyMaintenanceMaximumAge * 365);

                // Reference: SCA p.24
                // Reference p19 (1.20). Does not include MEgraze or Ecold, also skips M,
                // 0.000082 is -0.03 Age in Years/365 for days 
                // TODO: delete ind.BreedParams.EMaintCoefficient
                // TODO: delete ind.BreedParams.EMaintExponent
                // TODO: delete ind.BreedParams.EMaintIntercept
            }
            else // Unweaned
            {
                // unweaned individuals are assumed to be suckling as natural weaning rate set regardless of inclusion of a wean activity.
                // unweaned individuals without mother or milk from mother will need to try and survive on limited pasture until weaned.
                // CLEM has a rule for how much these individuals can eat which is defined in PotentialIntake()

                // recalculate milk intake based on mothers updated milk production for the time step using the previous monthly potential milk intake
                ind.Intake.Milk.Actual = Math.Min(ind.Intake.Milk.Expected, ind.MothersMilkProductionAvailable * 30.4);
                // remove consumed milk from mother.
                ind.Mother?.TakeMilk(ind.Intake.Milk.Actual, MilkUseReason.Suckling);
                double milkIntakeDaily = ind.Intake.Milk.Actual / 30.4;

                // Below now uses actual intake received rather than assume all potential intake is eaten
                double kml = 1;
                //double kgl = 1; overwirte kg in statement below so it can be used in common code outside weaned loop

                // ToDo: everything in following should be using milkIntakeDaily not MilkIntake for timestep right?

                if (MathUtilities.IsPositive(intakeDaily + milkIntakeDaily))
                {
                    // average energy efficiency for maintenance
                    kml = ((milkIntakeDaily * 0.85) + (intakeDaily * km)) / (milkIntakeDaily + intakeDaily);
                    // average energy efficiency for growth
                    // previously kgl, but we can override kg as it is next used in energyPredictedBodyMassChange outside the loop with the same equation as weaned except for the kg vs kgl term
                    kg = ((milkIntakeDaily * 0.7) + (intakeDaily * kg)) / (milkIntakeDaily + intakeDaily);
                }

                // ToDo: ensure MilkIntakeMaximum is daily and add units to summary description

                milkPacket.EnergyContent = ind.BreedParams.EnergyContentMilk;
                milkPacket.Amount = Math.Min(ind.BreedParams.MilkIntakeMaximum, milkIntakeDaily)*30.4;
                ind.Intake.AddFeed(milkPacket);

                CalculateMaintenanceEnergy(ind, kml, ref feedingLevel, sme);

<<<<<<< HEAD
                feedingLevel = ind.Energy.FromIntake / ind.Energy.ForMaintenance;
                gainLossAdj = feedingLevel - 1;
=======
                feedingLevel = ind.EnergyFromIntake / ind.EnergyForMaintenance;
>>>>>>> e7406729
            }

            // Wool production
            ind.Energy.ForWool = CalculateWoolEnergy(ind);

            //TODO: add draft individual energy requirement: does this also apply to unweaned individuals? If so move ouside loop
            //TODO: add mustering and movement to feed energy
            //TODO: allow zero feed or reduction on days when herd is moved.

            // protein use for maintenance
            var milkStore = ind.Intake.GetStore(FeedType.Milk);
            double EndogenousUrinaryProtein = ind.BreedParams.BreedEUPFactor1 * Math.Log(ind.Weight) - ind.BreedParams.BreedEUPFactor2;
            double EndogenousFecalProtein = 0.0152 * ind.Intake.SolidIntake + (5.26 * (10 ^ -4)) * milkStore.ME;
            double DermalProtein = (1.1 * (10 ^ -4)) * Math.Pow(ind.Weight,0.75);
            // digestible protein leaving stomach from milk
            double DPLSmilk = milkStore.CrudeProtein * 0.92;
            // efficiency of using DPLS
            double kDPLS = (ind.Weaned)? 0.7: 0.7 / (1 + ((0.7 / 0.8)-1)*(DPLSmilk / ind.DPLS) ); //EQn 103
            double proteinForMaintenance = EndogenousUrinaryProtein + EndogenousFecalProtein + DermalProtein;

            double emptyBodyGain = 0;

            // loop to perform 2nd time if lactation reduced due to protein.
            bool recalculate = true;
            double proteinContentOfGain = 0;
            double netEnergyAvailableForGain = 0;
            double proteinGain1 = 0;

            while (recalculate)
            {
                proteinGain1 = kDPLS * (ind.DPLS - ((proteinForMaintenance + conceptusProtein + milkProtein) / kDPLS));

                // mj/kg gain
                double energyEmptyBodyGain = ind.BreedParams.GrowthEnergyIntercept1 - ind.SizeFactor1ForGain * (ind.BreedParams.GrowthEnergyIntercept2 - (ind.BreedParams.GrowthEnergySlope1 * (feedingLevel - 1))) + ind.SizeFactor2ForGain * (ind.BreedParams.GrowthEnergySlope2 * (ind.RelativeCondition - 1));
                // units = kg protein/kg gain
                proteinContentOfGain = ind.BreedParams.ProteinGainIntercept1 + ind.SizeFactor1ForGain * (ind.BreedParams.ProteinGainIntercept2 - ind.BreedParams.ProteinGainSlope1 * (feedingLevel - 1)) + ind.SizeFactor2ForGain * ind.BreedParams.ProteinGainSlope2 * (ind.RelativeCondition - 1);
                // units MJ tissue gain/kg ebg
                double proteinGainMJ = 23.8 * proteinContentOfGain;
                double fatGainMJ = energyEmptyBodyGain - proteinGainMJ;

                // NEG1
                ind.EnergyAvailableForGain = kg * (ind.Intake.ME - (ind.EnergyForMaintenance + ind.EnergyForFetus + ind.EnergyForLactation));
                double ProteinNet1 = proteinGain1 - (proteinContentOfGain * (ind.EnergyAvailableForGain / energyEmptyBodyGain));
                recalculate = false;

                if (milkProtein > 0 && ProteinNet1 < milkProtein)
                {
                    // MilkProteinLimit replaces MP2 in equations 75 and 76
                    // ie it recalculates ME for lactation and protein for lactation

                    // recalculate MP to replace the MP2 and recalculate milk production and Energy for lactation
                    double MP = (1 + Math.Min(0, (ProteinNet1 / milkProtein))) * MP2;

                    milkProtein = ind.BreedParams.ProteinContentMilk * MP / ind.BreedParams.EnergyContentMilk;

<<<<<<< HEAD
                    RuminantFemale checkFemale = ind as RuminantFemale;
                    checkFemale.MilkCurrentlyAvailable = MP * events.Interval;
                    checkFemale.MilkProducedThisTimeStep = checkFemale.MilkCurrentlyAvailable;
=======
                    var female = ind as RuminantFemale;
                    female.MilkCurrentlyAvailable = MP * 30.4;
                    female.MilkProducedThisTimeStep = female.MilkCurrentlyAvailable;
>>>>>>> e7406729

                    ind.EnergyForLactation = MP / 0.94 * kl;
                    recalculate = (MP != MP2);

<<<<<<< HEAD
                    double NEG2 = NEG1 + CL5 * (MP2 - MilkProteinLimit);
                    double PG2 = ProteinGain1 + (MP2 - MilkProteinLimit) * (CL5 / CL6);
                    double ProteinNet2 = PG2 - ProteinContentOfGain(NEG2 / energyEmptyBodyGain);
                    netEnergyAvailableForGain = NEG2 + Cg12 * energyEmptyBodyGain * ((Math.Min(0, ProteinNet2) / ProteinContentOfGain));
                    emptyBodyGain = NEG / energyEmptyBodyGain;
=======
                    // adjusted NEG1/ 
                    double NEG2 = ind.EnergyAvailableForGain + ind.BreedParams.CL5 * (MP2 - MP);
                    double PG2 = proteinGain1 + (MP2 - MP) * (ind.BreedParams.CL5 / ind.BreedParams.CL6);
                    double ProteinNet2 = PG2 - proteinContentOfGain * (NEG2 / energyEmptyBodyGain);
                    netEnergyAvailableForGain = NEG2 + ind.BreedParams.CG12 * energyEmptyBodyGain * ((Math.Min(0, ProteinNet2) / proteinContentOfGain));
                    emptyBodyGain = ind.EnergyAvailableForGain / energyEmptyBodyGain;
>>>>>>> e7406729
                }
                else
                {
                    netEnergyAvailableForGain = ind.EnergyAvailableForGain + ind.BreedParams.CG12 * energyEmptyBodyGain * (Math.Min(0, proteinGain1) / proteinContentOfGain);
                    emptyBodyGain = netEnergyAvailableForGain / energyEmptyBodyGain;
                }
            }

            double energyPredictedBodyMassChange = ind.BreedParams.EBW2LW * emptyBodyGain;
            
            ind.PreviousWeight = ind.Weight;
            // update weight based on the time-step
            ind.Weight = Math.Max(0.0, ind.Weight + energyPredictedBodyMassChange * 30.4);

            double kgProteinChange = Math.Min(proteinGain1, proteinContentOfGain * emptyBodyGain);
            double MJProteinChange = 23.8 * kgProteinChange;

            // protein mass on protein basis not mass of lean tissue mass. use conversvion XXXX for weight to perform checksum.
            ind.AdjustProteinMass(MJProteinChange * 30.4);

            double MJFatChange = netEnergyAvailableForGain - MJProteinChange;
            double kgFatChange = MJFatChange / 39.6;
            ind.AdjustFatMass(kgFatChange * 30.4);

            // N balance = 
            double Nbal =  ind.Intake.CrudeProtein/6.25 - (milkProtein / ind.BreedParams.Prt2NMilk) - ((conceptusProtein + kgProteinChange) / ind.BreedParams.Prt2NTissue);

            // Total fecal protein
            double TFP = ind.Intake.IndigestibleUDP + ind.BreedParams.CA7 * ind.BreedParams.CA8 * MicrobialCP + (1 - ind.BreedParams.CA5) * ProteinIntakeMilk + EndogenousFecalProtein;

            // Total urinary protein
            double TUP = ind.Intake.CrudeProtein - (conceptusProtein + milkProtein + kgProteinChange) - TFP - DermalProtein;
            double NExcreted = TFP + TUP;

            ind.UrineN = TUP / 6.25;
            ind.FecalN = TFP / 6.25;

            // Nbal should be close ish to TFP + TUP

            // Blaxter and Claperton 1965
            ind.Methane = CH1 * (ind.Intake.Feed) * ((CH2 + CH3 * ind.Intake.MDSolid) + (feedingLevel + 1) * (CH4 + CH5 * ind.Intake.MDSolid));

            // Function to calculate approximate methane produced by animal, based on feed intake based on Freer spreadsheet
            // methaneproduced is  0.02 * intakeDaily * ((13 + 7.52 * energyMetabolic) + energyMetablicFromIntake / energyMaintenance * (23.7 - 3.36 * energyMetabolic)); // MJ per day
            // methane is methaneProduced / 55.28 * 1000; // grams per day

            // Charmley et al 2016 can be substituted by intercept = 0 and coefficient = 20.7
            // per day at this point.
            methaneProduced = ind.BreedParams.MethaneProductionCoefficient * intakeDaily;
        }

        /// <summary>
<<<<<<< HEAD
        /// Calculate maintenance energy and reduce intake based on any rumen protein deficiency
=======
        /// Calculate maintenance energy and reduce intake and recalculate based on rumen protein deficiency.
>>>>>>> e7406729
        /// </summary>
        /// <param name="ind">The individual ruminant.</param>
        /// <param name="km"></param>
        /// <param name="feedingLevel"></param>
        /// <param name="sme"></param>
        private static void CalculateMaintenanceEnergy(Ruminant ind, double km, ref double feedingLevel, double sme)
        {
            // Calculate maintenance energy then determine the protein requirement of rumen bacteria
            // Adjust intake proportionally and recalulate maintenance energy with adjusted intake energy
            int recalculate = 0;
            (double reduction, double RDPReq) cp_out;
            do
            {
                // SCA assumes Age is double and in years    MainCoeff 0.26     EmainExp 0.03 (age in years)    the eqn changes to age in days
                // ToDo: Delete EMaintExponent as fixed at -0.03

                if (!ind.Weaned)
                    // ToDo: this maint doesn't include the intake energy or is that kml?
                    ind.Energy.ForMaintenance = (ind.BreedParams.EMaintCoefficient * Math.Pow(ind.Weight, 0.75) / km) * Math.Exp(-0.03 * ind.AgeInYears);
                else
                    ind.Energy.ForMaintenance = ind.BreedParams.Kme * sme * (ind.BreedParams.FHPScalar * Math.Pow(ind.Weight, 0.75) / km) * Math.Exp(-0.03 * Math.Min(ind.AgeInYears, 6)) + (ind.BreedParams.HPVisceraFL * ind.EnergyFromIntake);

                feedingLevel = (ind.Energy.FromIntake / ind.Energy.ForMaintenance) - 1;

                cp_out = CalculateCrudeProtein(ind, feedingLevel);
                if (cp_out.reduction < 1 & recalculate == 0)
                    ind.Intake.AdjustIntakeByRumenProteinRequired(cp_out.reduction);
                else
                    break;

                recalculate++;
            }
            while (recalculate < 2);

            ind.DPLS = CalculateDigestibleProteinLeavingStomach(ind, cp_out.RDPReq);
        }

        private static double CalculateDigestibleProteinLeavingStomach(Ruminant ind, double RDPRequired)
        {
            FoodResourceStore forage = ind.Intake.GetStore(FeedType.Forage);
            FoodResourceStore concentrate = ind.Intake.GetStore(FeedType.Concentrate);
            FoodResourceStore milk = ind.Intake.GetStore(FeedType.Milk);

            // digestibility of undegradable protein for each feet type
<<<<<<< HEAD
            double forageDUDP = Math.Max(0.05, Math.Min(5.5 * forage.Details.CrudeProteinContent - 0.178, 0.85));
            double concentrateDUDP = 0.9 * (1 - (concentrate.Details.ADIP / concentrate.Details.UndegradableCrudeProteinContent));
=======
            //double forageDUDP = Math.Max(0.05, Math.Min(5.5 * forage.Details.CrudeProteinContent - 0.178, 0.85));
            //double concentrateDUDP = 0.9 * (1 - ((concentrate.Details.ADIP / concentrate.Details.UndegradableCrudeProteinContent));
>>>>>>> e7406729

            return forage.DUDP * forage.UndegradableCrudeProtein + concentrate.DUDP * concentrate.UndegradableCrudeProtein + (0.92 * milk.CrudeProtein) + (0.6 * RDPRequired);
        }
        private static (double reduction, double RDPReq) CalculateCrudeProtein(Ruminant ind, double feedingLevel)
        {
            // 1. calc RDP intake. Rumen Degradable Protein

            FoodResourceStore forage = ind.Intake.GetStore(FeedType.Forage);
            FoodResourceStore concentrate = ind.Intake.GetStore(FeedType.Concentrate);

            if (feedingLevel > 0)
            {
                if(forage != null)
                    ind.Intake.ReduceDegradableProtein(FeedType.Forage, (1 - (ind.BreedParams.RumenDegradabilityIntercept - ind.BreedParams.RumenDegradabilitySlope * forage.Details?.DryMatterDigestibility??0) * feedingLevel));
                if (concentrate != null)
                    ind.Intake.ReduceDegradableProtein(FeedType.Concentrate, (1 - ind.BreedParams.RumenDegradabilityConcentrateSlope * feedingLevel)); // Eq.(50)
            }

            // Crude protein has been adjusted in previous loop if feeding level > 0
            double RDPIntake = ind.Intake.RDP;  //forage?.DegradableCrudeProtein??0 + concentrate?.DegradableCrudeProtein??0; //Eq.(50)

            // 2. calc UDP intake by difference(CPI-RDPI)

            // double UDPIntake = ind.Intake.CrudeProtein - RDPIntake;

            // 3.calculate RDP requirement

            // ignored GrassGro timeOfYearFactor 19/9/2023 as calculation showed it has very little effect compared with the error in parameterisation and tracking of feed quality and a monthly timestep
            // double timeOfYearFactorRDPR = 1 + rumenDegradableProteinTimeOfYear * latitude / 40 * Math.Sin(2 * Math.PI * dayOfYear / 365); //Eq.(52)
            double fermentableSupplementMEI = (13.3 * concentrate.Details?.DryMatterDigestibility??0 + 1.32) * concentrate?.Details.Amount??0; //Eq.(32) - (Ether extract set to zero)

            double RDPReq = (ind.BreedParams.RumenDegradableProteinIntercept + ind.BreedParams.RumenDegradableProteinSlope * (1 - Math.Exp(-ind.BreedParams.RumenDegradableProteinExponent *
                (feedingLevel + 1)))) * (forage?.Details.EnergyContent??0 + fermentableSupplementMEI);

            if(RDPReq > RDPIntake)
            {
                return ((RDPIntake / RDPReq) * ind.BreedParams.RumenDegradableProteinShortfallScalar, RDPReq);
            }
            return (1, RDPReq);
        }

        /// <summary>
        /// Determine the energy required for wool growth.
        /// </summary>
        /// <param name="ind">Ruminant individual.</param>
        /// <returns>Daily energy required for wool production time step.</returns>
        private double CalculateWoolEnergy(Ruminant ind)
        {
            // TODO: wool production energy here!
            // TODO: include wool production here.

            // grow wool and cashmere
            // TODO: move to the Calculate Wool Energy method
            //ind.Wool += ind.BreedParams.WoolCoefficient * ind.MetabolicIntake;
            //ind.Cashmere += ind.BreedParams.CashmereCoefficient * ind.MetabolicIntake;

            return 0;
        }

        /// <summary>
        /// Determine the energy required for lactation.
        /// </summary>
<<<<<<< HEAD
        /// <param name="ind">Female individual</param>
        /// <param name="updateValues">A flag to indicate whether tracking values should be updated in this calculation as call from PotenitalIntake and CalculateEnergy</param>
        /// <returns>Daily energy required for lactation this time step</returns>
        private double CalculateLactationEnergy(RuminantFemale ind, bool updateValues)
=======
        /// <param name="ind">Female individual.</param>
        /// <param name="updateValues">A flag to indicate whether tracking values should be updated in this calculation as call from PotenitalIntake and CalculateEnergy.</param>
        /// <param name="milkProtein">Protein required for milk production.</param>
        /// <returns>Daily energy required for lactation this time step.</returns>
        private double CalculateLactationEnergy(RuminantFemale ind, bool updateValues, ref double milkProtein)
>>>>>>> e7406729
        {
            if (ind.IsLactating | MathUtilities.IsPositive(ind.MilkProductionPotential))
            {
                ind.Milk.Milked = 0;
                ind.Milk.Suckled = 0;

                // this is called in potential intake using last months energy available after pregnancy
                // and called again in CalculateEnergy of Weight Gain where it uses the energy available after ____ maint? from the current time step.

                // update old parameters in breed params to new approach based on energy and not L milk.
                // TODO: new intercept = 0.4 and coefficient = 0.02
                // TODO: update peak yield.
                kl = ind.BreedParams.ELactationEfficiencyCoefficient * ind.Intake.ME + ind.BreedParams.ELactationEfficiencyIntercept;
                double milkTime = ind.DaysLactating; // assumes mid month

                // determine milk production curve to use
                double milkCurve = ind.BreedParams.MilkCurveSuckling;
                // if milking is taking place use the non-suckling curve for duration of lactation
                // otherwise use the suckling curve where there is a larger drop off in milk production
                if (ind.SucklingOffspringList.Any() == false)
                    milkCurve = ind.BreedParams.MilkCurveNonSuckling;

                // calculate milk production (eqns 66 thru 76)

                // DR (Eq. 74) => ind.ProportionMilkProductionAchieved, calculated after lactation energy determined in energy method.

                double LR = ind.BreedParams.PotentialYieldReduction * ind.ProportionMilkProductionAchieved + (1 - ind.BreedParams.PotentialYieldReduction) * ind.MilkLag; // Eq.(73) 
                double nutritionAfterPeakLactationFactor = 0;
                if (milkTime > 0.7 * ind.BreedParams.MilkPeakDay)
                    nutritionAfterPeakLactationFactor = ind.NutritionAfterPeakLactationFactor - ind.BreedParams.PotentialYieldReduction2 * (LR - ind.ProportionMilkProductionAchieved);  // Eq.(72) 
                else
                    nutritionAfterPeakLactationFactor = 1;

                double Mm = (milkTime + ind.BreedParams.MilkOffsetDay) / ind.BreedParams.MilkPeakDay;

                double milkProductionMax = ind.BreedParams.PeakYieldScalar * Math.Pow(ind.StandardReferenceWeight, 0.75) * ind.RelativeSize * ind.RelativeConditionAtParturition * nutritionAfterPeakLactationFactor *
                    Math.Pow(Mm, milkCurve) * Math.Exp(milkCurve * (1 - Mm));

                if(updateValues)
                {
                    ind.ProportionMilkProductionAchieved = ind.MilkProducedThisTimeStep / ind.MilkProductionPotential;
                    ind.MilkLag = LR;
                    ind.NutritionAfterPeakLactationFactor = nutritionAfterPeakLactationFactor;
                }

                double ratioMilkProductionME = (ind.Energy.AfterPregnancy * 0.94 * kl)/milkProductionMax; // Eq. 68

                // LactationEnergyDeficit = 1.17
                // PotentialYieldParameter = 1.6
                // potentialYieldMEIEffect = 4
                // potentialYieldLactationEffect = 0.004 cattle / 0.008 sheep
                // potentialYieldLactationEffect2 = 0.006 cattle / 0.012 sheep
                // MilkConsumptionLimit1 = 0.42/0.3
                // MilkConsumptionLimit2 = 0.58/0.41
                // MilkConsumptionLimit3 = 0.036/0.071

                double ad = Math.Max(milkTime, ratioMilkProductionME / (2 * ind.BreedParams.PotentialYieldLactationEffect2));

                double MP1 = (ind.BreedParams.LactationEnergyDeficit * milkProductionMax) / (1 + Math.Exp(-(-ind.BreedParams.PotentialLactationYieldParameter + ind.BreedParams.PotentialYieldMEIEffect *
                    ratioMilkProductionME + ind.BreedParams.PotentialYieldLactationEffect * ad * (ratioMilkProductionME - ind.BreedParams.PotentialYieldLactationEffect2 * ad) - ind.BreedParams.PotentialYieldConditionEffect
                    * ind.RelativeCondition * (ratioMilkProductionME - ind.BreedParams.PotentialYieldConditionEffect2 * ind.RelativeCondition))));

                MP2 = Math.Min(MP1, ind.SucklingOffspringList.Count * ind.BreedParams.EnergyContentMilk * Math.Pow(ind.SucklingOffspringList.Average(a => a.Weight), 0.75) * (ind.BreedParams.MilkConsumptionLimit1 + ind.BreedParams.MilkConsumptionLimit2 * Math.Exp(-ind.BreedParams.MilkConsumptionLimit3 * milkTime)));

                // 0.032
                ind.Milk.Protein = ind.BreedParams.ProteinContentMilk * MP2 / ind.BreedParams.EnergyContentMilk;

                ind.Milk.Available = MP2 * events.Interval;
                ind.MilkProducedThisTimeStep = ind.MilkCurrentlyAvailable;

                // returns the energy required for milk production
                return MP2 / 0.94 * kl;
            }
            return 0;
        }

        /// <summary>
        /// Determine the energy required for pregnancy.
        /// </summary>
        /// <param name="ind">Female individua.l</param>
        /// <param name="conceptusProtein">Protein required by conceptus (kg).</param>
        /// <param name="conceptusFat">Fat required by conceptus (kg).</param>
        /// <returns>Energy required for fetus this time step.</returns>
        private double CalculatePregnancyEnergy(RuminantFemale ind, ref double conceptusProtein, ref double conceptusFat)
        {
            if (!ind.IsPregnant)
            {
                conceptusProtein = 0;
                conceptusFat = 0;
                return 0;
            }

            double normalWeightFetus = ind.ScaledBirthWeight * Math.Exp(ind.BreedParams.FetalNormWeightParameter * (1 - Math.Exp(ind.BreedParams.FetalNormWeightParameter2 * (1 - ind.ProportionOfPregnancy))));

            //ToDo: Fix fetus weight parameter
            double conceptusWeight = ind.NumberOfOffspring * (ind.BreedParams.ConceptusWeightRatio * ind.ScaledBirthWeight * Math.Exp(ind.BreedParams.ConceptusWeightParameter * (1 - Math.Exp(ind.BreedParams.ConceptusWeightParameter2 * (1 - ind.ProportionOfPregnancy))))      );// + (fetusWeight - normalWeightFetus));
            double relativeConditionFoet = double.NaN;

            // MJ per day
            double conceptusME = (ind.BreedParams.ConceptusEnergyContent * (ind.NumberOfOffspring * ind.BreedParams.ConceptusWeightRatio * ind.ScaledBirthWeight) * relativeConditionFoet *
                (ind.BreedParams.ConceptusEnergyParameter * ind.BreedParams.ConceptusEnergyParameter2 / (ind.BreedParams.GestationLength.InDays)) * 
                Math.Exp(ind.BreedParams.ConceptusEnergyParameter2 * (1 - ind.DaysPregnant / ind.BreedParams.GestationLength.InDays) + ind.BreedParams.ConceptusEnergyParameter * (1 - Math.Exp(ind.BreedParams.ConceptusEnergyParameter2 * (1 - ind.ProportionOfPregnancy))))) / 0.13;

            // kg protein per day
            double conceptusProteinReq = ind.BreedParams.ConceptusProteinContent * (ind.NumberOfOffspring * ind.BreedParams.ConceptusWeightRatio * ind.ScaledBirthWeight) * relativeConditionFoet * 
                (ind.BreedParams.ConceptusProteinParameter * ind.BreedParams.ConceptusProteinParameter2 / (ind.BreedParams.GestationLength.InDays)) * Math.Exp(ind.BreedParams.ConceptusProteinParameter2 * (1 - ind.ProportionOfPregnancy) + ind.BreedParams.ConceptusProteinParameter * (1 - Math.Exp(ind.BreedParams.ConceptusProteinParameter2 * (1 - ind.ProportionOfPregnancy))));

            //ind.Weight / ind.HighWeightWhenNotPregnant

            conceptusProtein = conceptusProteinReq * conceptusWeight;
            conceptusFat = (conceptusME - (conceptusProtein * 23.6)) / 39.3;

            return conceptusME * events.Interval;
        }

        /// <summary>
        /// Function to calculate manure production and place in uncollected manure pools of the "manure" resource in ProductResources.
        /// This is called at the end of CLEMAnimalWeightGain so after intake determines and before deaths and sales.
        /// </summary>
        /// <param name="sender">The sender.</param>
        /// <param name="e">The <see cref="EventArgs"/> instance containing the event data.</param>
        [EventSubscribe("CLEMCalculateManure")]
        private void OnCLEMCalculateManure(object sender, EventArgs e)
        {
            if (manureStore != null)
            {
                // sort by animal location
                foreach (var groupInds in ruminantHerd.Herd.GroupBy(a => a.Location))
                {
                    manureStore.AddUncollectedManure(groupInds.Key ?? "", groupInds.Sum(a => a.Intake.Feed.Actual * (100 - a.Intake.DMD) / 100));
                }
            }
        }

        /// <summary>
        /// Function to age individuals and remove those that died in time step.
        /// This needs to be undertaken prior to herd management.
        /// </summary>
        /// <param name="sender">The sender.</param>
        /// <param name="e">The <see cref="EventArgs"/> instance containing the event data.</param>
        [EventSubscribe("CLEMAgeResources")]
        private void OnCLEMAgeResources(object sender, EventArgs e)
        {
            // Age all individuals
            foreach (Ruminant ind in ruminantHerd.Herd)
                ind.SetCurrentDate(events.Clock.Today);
        }

        /// <summary>Function to determine which animals have died and remove from the population.</summary>
        /// <param name="sender">The sender.</param>
        /// <param name="e">The <see cref="EventArgs"/> instance containing the event data.</param>
        [EventSubscribe("CLEMAnimalDeath")]
        private void OnCLEMAnimalDeath(object sender, EventArgs e)
        {
            // remove individuals that died
            // currently performed in the month after weight has been adjusted
            // and before breeding, trading, culling etc (See Clock event order)

            // Calculated by
            // critical weight &&
            // juvenile (unweaned) death based on mothers weight &&
            // adult weight adjusted base mortality.
            // zero fat or protein mass in body

            List<Ruminant> herd = ruminantHerd.Herd;

            // zero fat or protein mass based mortality
            IEnumerable<Ruminant> died = herd.Where(a => a.FatMass <= 0 || a.ProteinMass <= 0);
            // set died flag
            foreach (Ruminant ind in died)
                ind.SaleFlag = HerdChangeReason.DiedUnderweight;
            
            //ToDo: remove once for loop checked.
            ruminantHerd.RemoveRuminant(died, this);

            // weight based mortality
            if (herd.Any())
            {
                switch (herd.FirstOrDefault().BreedParams.ConditionBasedMortalityStyle)
                {
                    case ConditionBasedCalculationStyle.ProportionOfMaxWeightToSurvive:
                        died = herd.Where(a => MathUtilities.IsLessThanOrEqual(a.Weight, a.HighWeight * a.BreedParams.ConditionBasedMortalityCutOff) && MathUtilities.IsLessThanOrEqual(RandomNumberGenerator.Generator.NextDouble(), a.BreedParams.BodyConditionScoreMortalityRate)).ToList();
                        break;
                    case ConditionBasedCalculationStyle.RelativeCondition:
                        died = herd.Where(a => MathUtilities.IsLessThanOrEqual(a.RelativeCondition, a.BreedParams.ConditionBasedMortalityCutOff) && MathUtilities.IsLessThanOrEqual(RandomNumberGenerator.Generator.NextDouble(), a.BreedParams.BodyConditionScoreMortalityRate)).ToList();
                        break;
                    case ConditionBasedCalculationStyle.BodyConditionScore:
                        died = herd.Where(a => MathUtilities.IsLessThanOrEqual(a.BodyConditionScore, a.BreedParams.ConditionBasedMortalityCutOff) && MathUtilities.IsLessThanOrEqual(RandomNumberGenerator.Generator.NextDouble(), a.BreedParams.BodyConditionScoreMortalityRate)).ToList();
                        break;
                    case ConditionBasedCalculationStyle.None:
                        break;
                    default:
                        break;
                }

                if (died.Any())
                {
                    foreach (Ruminant ind in died)
                    {
                        ind.Died = true;
                        ind.SaleFlag = HerdChangeReason.DiedUnderweight;
                    }
                    ruminantHerd.RemoveRuminant(died, this);
                }
            }

            // base mortality adjusted for condition
            foreach (var ind in ruminantHerd.Herd)
            {
                double mortalityRate = 0;
                if (!ind.Weaned)
                {
                    mortalityRate = 0;
                    if(ind.Mother == null || MathUtilities.IsLessThan(ind.Mother.Weight, ind.BreedParams.CriticalCowWeight * ind.StandardReferenceWeight))
                        // if no mother assigned or mother's weight is < CriticalCowWeight * SFR
                        mortalityRate = ind.BreedParams.JuvenileMortalityMaximum;
                    else
                        // if mother's weight >= criticalCowWeight * SFR
                        mortalityRate = Math.Exp(-Math.Pow(ind.BreedParams.JuvenileMortalityCoefficient * (ind.Mother.Weight / ind.Mother.NormalisedAnimalWeight), ind.BreedParams.JuvenileMortalityExponent));

                    mortalityRate += ind.BreedParams.MortalityBase;
                    mortalityRate = Math.Min(mortalityRate, ind.BreedParams.JuvenileMortalityMaximum);
                }
                else
                    mortalityRate = 1 - (1 - ind.BreedParams.MortalityBase) * (1 - Math.Exp(Math.Pow(-(ind.BreedParams.MortalityCoefficient * (ind.Weight / ind.NormalisedAnimalWeight - ind.BreedParams.MortalityIntercept)), ind.BreedParams.MortalityExponent)));

                // convert mortality from annual (calculated) to monthly (applied).
                if (MathUtilities.IsLessThanOrEqual(RandomNumberGenerator.Generator.NextDouble(), mortalityRate/((double)AgeSpecifier.DaysPerYear/events.Interval)))
                    ind.Died = true;
            }

            died = herd.Where(a => a.Died).ToList();
            foreach (Ruminant ind in died)
                ind.SaleFlag = HerdChangeReason.DiedUnderweight;
            //ToDo: remove once for loop checked.
            //died.Select(a => { a.SaleFlag = HerdChangeReason.DiedMortality; return a; }).ToList();

            //// TODO: separate foster from real mother for genetics
            //// check for death of mother with sucklings and try foster sucklings
            //IEnumerable<RuminantFemale> mothersWithSuckling = died.OfType<RuminantFemale>().Where(a => a.SucklingOffspringList.Any());
            //List<RuminantFemale> wetMothersAvailable = died.OfType<RuminantFemale>().Where(a => a.IsLactating & a.SucklingOffspringList.Count() == 0).OrderBy(a => a.DaysLactating).ToList();
            //int wetMothersAssigned = 0;
            //if (wetMothersAvailable.Any())
            //{
            //    if(mothersWithSuckling.Any())
            //    {
            //        foreach (var deadMother in mothersWithSuckling)
            //        {
            //            foreach (var suckling in deadMother.SucklingOffspringList)
            //            {
            //                if(wetMothersAssigned < wetMothersAvailable.Count)
            //                {
            //                    suckling.Mother = wetMothersAvailable[wetMothersAssigned];
            //                    wetMothersAssigned++;
            //                }
            //                else
            //                    break;
            //            }

            //        }
            //    }
            //}

            ruminantHerd.RemoveRuminant(died, this);
        }

`        private void ReportUnfedIndividualsWarning(IGrouping<string, Ruminant> breed, int unfed, int unfedcalves)
        {
            // alert user to unfed animals in the month as this should not happen
            if (unfed > 0)
            {
                string warn = $"individuals of [r={breed.Key}] not fed";
                string warnfull = $"Some individuals of [r={breed.Key}] were not fed in some months (e.g. [{unfed}] individuals in [{events.Clock.Today.Month}/{events.Clock.Today.Year}])\r\nFix: Check feeding strategy and ensure animals are moved to pasture or fed in yards";
                Warnings.CheckAndWrite(warn, Summary, this, MessageType.Warning, warnfull);
            }
            if (unfedcalves > 0)
            {
                string warn = $"calves of [r={breed.Key}] not fed";
                string warnfull = $"Some calves of [r={breed.Key}] were not fed in some months (e.g. [{unfedcalves}] individuals in [{events.Clock.Today.Month}/{events.Clock.Today.Year}])\r\nFix: Check calves are are fed, or have access to pasture (moved with mothers or separately) when no milk is available from mother";
                Warnings.CheckAndWrite(warn, Summary, this, MessageType.Warning, warnfull);
            }
        }

        #region descriptive summary

        /// <inheritdoc/>
        public override string ModelSummary()
        {
            using StringWriter htmlWriter = new StringWriter();
            htmlWriter.Write("\r\n<div class=\"activityentry\">Methane emissions will be placed in ");
            if (MethaneStoreName is null || MethaneStoreName == "Use store named Methane if present")
                htmlWriter.Write("<span class=\"resourcelink\">GreenhouseGases.Methane</span> if present");
            else
                htmlWriter.Write($"<span class=\"resourcelink\">{MethaneStoreName}</span>");
            htmlWriter.Write("</div>");
            return htmlWriter.ToString();
        } 
        #endregion

    }
}<|MERGE_RESOLUTION|>--- conflicted
+++ resolved
@@ -94,15 +94,9 @@
             // Natural weaning takes place here before animals eat or take milk from mother.
             foreach (var ind in ruminantHerd.Herd.Where(a => a.Weaned == false && MathUtilities.IsGreaterThan(a.AgeInDays, a.WeaningAge)))
             {
-<<<<<<< HEAD
                 ind.Wean(true, "Natural", events.Clock.Today);
                 // report wean. If mother has died create temp female with the mother's ID for reporting only
                 ind.BreedParams.OnConceptionStatusChanged(new Reporting.ConceptionStatusChangedEventArgs(Reporting.ConceptionStatus.Weaned, ind.Mother ?? new RuminantFemale(ind.BreedParams, events.Clock.Today, -1, 999) { ID = ind.MotherID }, events.Clock.Today, ind));
-=======
-                ind.Wean(true, "Natural");
-                // report wean. If mother has died create temp female with the mother's ID for reporting only.
-                ind.BreedParams.OnConceptionStatusChanged(new Reporting.ConceptionStatusChangedEventArgs(Reporting.ConceptionStatus.Weaned, ind.Mother ?? new RuminantFemale(ind.BreedParams, -1, 999) { ID = ind.MotherID }, clock.Today, ind));
->>>>>>> e7406729
             }
         }
 
@@ -200,11 +194,7 @@
             ind.Intake.Feed.Expected *= events.Interval;
         }
 
-<<<<<<< HEAD
         /// <summary>Function to calculate growth of herd for the timestep</summary>
-=======
-        /// <summary>Function to calculate growth of herd for the monthly timestep.</summary>
->>>>>>> e7406729
         /// <param name="sender">The sender.</param>
         /// <param name="e">The <see cref="EventArgs"/> instance containing the event data.</param>
         [EventSubscribe("CLEMAnimalWeightGain")]
@@ -258,13 +248,8 @@
             MP2 = 0;
 
             // The feed quality measures are now provided in IFeedType and FoodResourcePackets
-<<<<<<< HEAD
             // The individual tracks the quality of mixed feed types based on broad type (concentrate, forage, or milk) in Intake
             // Energy metabolic - have DMD, fat content % CP% as inputs from ind as supplement and forage, do not need ether extract (fat) for forage
-=======
-            // The individual tracks the quality of mixed feed types based on broad type (forages, concentrates, or milk) in Intake
-            // Energy metabolic - have DMD, fat content % CP% as inputs from ind as supplement and forage, do not need either extract (fat) for forage
->>>>>>> e7406729
             // We can move these calculations to the RuminantIntake and calculate as they arrive or 
 
             // Sme 1 for females and castrates
@@ -346,12 +331,7 @@
 
                 CalculateMaintenanceEnergy(ind, kml, ref feedingLevel, sme);
 
-<<<<<<< HEAD
-                feedingLevel = ind.Energy.FromIntake / ind.Energy.ForMaintenance;
-                gainLossAdj = feedingLevel - 1;
-=======
                 feedingLevel = ind.EnergyFromIntake / ind.EnergyForMaintenance;
->>>>>>> e7406729
             }
 
             // Wool production
@@ -407,33 +387,19 @@
 
                     milkProtein = ind.BreedParams.ProteinContentMilk * MP / ind.BreedParams.EnergyContentMilk;
 
-<<<<<<< HEAD
                     RuminantFemale checkFemale = ind as RuminantFemale;
                     checkFemale.MilkCurrentlyAvailable = MP * events.Interval;
                     checkFemale.MilkProducedThisTimeStep = checkFemale.MilkCurrentlyAvailable;
-=======
-                    var female = ind as RuminantFemale;
-                    female.MilkCurrentlyAvailable = MP * 30.4;
-                    female.MilkProducedThisTimeStep = female.MilkCurrentlyAvailable;
->>>>>>> e7406729
 
                     ind.EnergyForLactation = MP / 0.94 * kl;
                     recalculate = (MP != MP2);
 
-<<<<<<< HEAD
-                    double NEG2 = NEG1 + CL5 * (MP2 - MilkProteinLimit);
-                    double PG2 = ProteinGain1 + (MP2 - MilkProteinLimit) * (CL5 / CL6);
-                    double ProteinNet2 = PG2 - ProteinContentOfGain(NEG2 / energyEmptyBodyGain);
-                    netEnergyAvailableForGain = NEG2 + Cg12 * energyEmptyBodyGain * ((Math.Min(0, ProteinNet2) / ProteinContentOfGain));
-                    emptyBodyGain = NEG / energyEmptyBodyGain;
-=======
                     // adjusted NEG1/ 
                     double NEG2 = ind.EnergyAvailableForGain + ind.BreedParams.CL5 * (MP2 - MP);
                     double PG2 = proteinGain1 + (MP2 - MP) * (ind.BreedParams.CL5 / ind.BreedParams.CL6);
                     double ProteinNet2 = PG2 - proteinContentOfGain * (NEG2 / energyEmptyBodyGain);
                     netEnergyAvailableForGain = NEG2 + ind.BreedParams.CG12 * energyEmptyBodyGain * ((Math.Min(0, ProteinNet2) / proteinContentOfGain));
                     emptyBodyGain = ind.EnergyAvailableForGain / energyEmptyBodyGain;
->>>>>>> e7406729
                 }
                 else
                 {
@@ -486,11 +452,7 @@
         }
 
         /// <summary>
-<<<<<<< HEAD
         /// Calculate maintenance energy and reduce intake based on any rumen protein deficiency
-=======
-        /// Calculate maintenance energy and reduce intake and recalculate based on rumen protein deficiency.
->>>>>>> e7406729
         /// </summary>
         /// <param name="ind">The individual ruminant.</param>
         /// <param name="km"></param>
@@ -535,13 +497,8 @@
             FoodResourceStore milk = ind.Intake.GetStore(FeedType.Milk);
 
             // digestibility of undegradable protein for each feet type
-<<<<<<< HEAD
-            double forageDUDP = Math.Max(0.05, Math.Min(5.5 * forage.Details.CrudeProteinContent - 0.178, 0.85));
-            double concentrateDUDP = 0.9 * (1 - (concentrate.Details.ADIP / concentrate.Details.UndegradableCrudeProteinContent));
-=======
             //double forageDUDP = Math.Max(0.05, Math.Min(5.5 * forage.Details.CrudeProteinContent - 0.178, 0.85));
             //double concentrateDUDP = 0.9 * (1 - ((concentrate.Details.ADIP / concentrate.Details.UndegradableCrudeProteinContent));
->>>>>>> e7406729
 
             return forage.DUDP * forage.UndegradableCrudeProtein + concentrate.DUDP * concentrate.UndegradableCrudeProtein + (0.92 * milk.CrudeProtein) + (0.6 * RDPRequired);
         }
@@ -604,18 +561,11 @@
         /// <summary>
         /// Determine the energy required for lactation.
         /// </summary>
-<<<<<<< HEAD
-        /// <param name="ind">Female individual</param>
-        /// <param name="updateValues">A flag to indicate whether tracking values should be updated in this calculation as call from PotenitalIntake and CalculateEnergy</param>
-        /// <returns>Daily energy required for lactation this time step</returns>
-        private double CalculateLactationEnergy(RuminantFemale ind, bool updateValues)
-=======
         /// <param name="ind">Female individual.</param>
         /// <param name="updateValues">A flag to indicate whether tracking values should be updated in this calculation as call from PotenitalIntake and CalculateEnergy.</param>
         /// <param name="milkProtein">Protein required for milk production.</param>
         /// <returns>Daily energy required for lactation this time step.</returns>
         private double CalculateLactationEnergy(RuminantFemale ind, bool updateValues, ref double milkProtein)
->>>>>>> e7406729
         {
             if (ind.IsLactating | MathUtilities.IsPositive(ind.MilkProductionPotential))
             {
