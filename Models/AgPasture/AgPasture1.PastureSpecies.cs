﻿//-----------------------------------------------------------------------
// <copyright file="AgPasture1.PastureSpecies.cs" project="AgPasture" solution="APSIMx" company="APSIM Initiative">
//     Copyright (c) ASPIM initiative. All rights reserved.
// </copyright>
//-----------------------------------------------------------------------

using System;
using System.Reflection;
using System.Collections.Generic;
using System.Drawing.Text;
using System.Text;
using System.Linq;
using System.Linq.Expressions;
using System.Xml;
using System.Xml.Schema;
using System.Xml.Serialization;
using Models;
using Models.Core;
using Models.Soils;
using Models.PMF;
using Models.Arbitrator;
using Models.Soils.Arbitrator;
using Models.Interfaces;
using APSIM.Shared.Utilities;

namespace Models.AgPasture1
{
	/// <summary>Describes a pasture species</summary>
	[Serializable]
	[ViewName("UserInterface.Views.GridView")]
	[PresenterName("UserInterface.Presenters.PropertyPresenter")]
	public class PastureSpecies : Model, ICrop, ICrop2, IUptake
	{
		#region Links, events and delegates  -------------------------------------------------------------------------------

		//- Links  ----------------------------------------------------------------------------------------------------

		/// <summary>Link to APSIM's Clock (time information)</summary>
		[Link]
		private Clock myClock = null;

		/// <summary>Link to APSIM's WeatherFile (meteorological information)</summary>
		[Link]
		private IWeather myMetData = null;

		/// <summary>Link to the Soil (soil layers and other information)</summary>
		[Link]
		private Soils.Soil mySoil = null;

		/// <summary>Link to apsim's Resource Arbitrator module</summary>
		[Link(IsOptional=true)]
		private Arbitrator.Arbitrator myApsimArbitrator = null;

        //- Events  ---------------------------------------------------------------------------------------------------

        /// <summary>Reference to a NewCrop event</summary>
        /// <param name="Data">Data about crop type</param>
        public delegate void NewCropDelegate(PMF.NewCropType Data);

		/// <summary>Event to be invoked to tell other models about the existence of this species</summary>
		public event NewCropDelegate NewCrop;

		/// <summary>Event to be invoked when sowing or at initialisation (tell models about existence of this species).</summary>
		public event EventHandler Sowing;

		/// <summary>Reference to a FOM incorporation event</summary>
		/// <param name="Data">The data with soil FOM to be added.</param>
		public delegate void FOMLayerDelegate(Soils.FOMLayerType Data);

		/// <summary>Occurs when plant is depositing senesced roots.</summary>
		public event FOMLayerDelegate IncorpFOM;

		/// <summary>Reference to a BiomassRemoved event</summary>
		/// <param name="Data">The data about biomass deposited by this plant to the soil surface.</param>
		public delegate void BiomassRemovedDelegate(PMF.BiomassRemovedType Data);

		/// <summary>Occurs when plant is depositing litter.</summary>
		public event BiomassRemovedDelegate BiomassRemoved;

		/// <summary>Reference to a WaterChanged event</summary>
		/// <param name="Data">The changes in the amount of water for each soil layer.</param>
		public delegate void WaterChangedDelegate(PMF.WaterChangedType Data);

		/// <summary>Occurs when plant takes up water.</summary>
		public event WaterChangedDelegate WaterChanged;

		/// <summary>Reference to a NitrogenChanged event</summary>
		/// <param name="Data">The changes in the soil N for each soil layer.</param>
		public delegate void NitrogenChangedDelegate(Soils.NitrogenChangedType Data);

		/// <summary>Occurs when the plant takes up soil N.</summary>
		public event NitrogenChangedDelegate NitrogenChanged;

		#endregion

        #region Canopy interface
        /// <summary>Canopy type</summary>
        public string CanopyType { get { return CropType; } }

        /// <summary>Gets the LAI (m^2/m^2)</summary>
        public double LAI { get { return LAIGreen; } }

//        /// <summary>Gets the cover green (0-1)</summary>
//        public double CoverGreen { get { return GreenCover; } }

//        /// <summary>Gets the cover total (0-1)</summary>
//        public double CoverTotal { get { return TotalCover; } }

        /// <summary>Gets the canopy height (mm)</summary>
        [Description("Plants average height")]
        [Units("mm")]
        public double Height
        {
            get { return myPlantHeight; }  // minimum = 20mm  - TODO: update this function
        }

        /// <summary>Gets the canopy depth (mm)</summary>
        public double Depth { get { return Height; } }

        // TODO: have to verify how this works (what exactly is needed by MicroClimate
        /// <summary>Plant growth limiting factor, supplied to another module calculating potential transpiration</summary>
        public double FRGR
        { get { return 1.0; } }

        /// <summary>Potential evapotranspiration, as calculated by MicroClimate</summary>
        [XmlIgnore]
        public double PotentialEP
        {
            get
            {
                return myWaterDemand;
            }
            set
            {
                myWaterDemand = value;
                demandWater = myWaterDemand;
            }
        }

		/// <summary>Gets or sets the light profile for this plant, as calculated by MicroClimate</summary>
		[XmlIgnore]
		public CanopyEnergyBalanceInterceptionlayerType[] LightProfile
		{
			get { return myLightProfile; }
			set
			{
				RadnIntercepted = 0.0;
				for (int s = 0; s < value.Length; s++)
				{
					myLightProfile = value;
					RadnIntercepted += myLightProfile[s].amount;
				}
			}
		}
        #endregion

        #region ICrop implementation  --------------------------------------------------------------------------------------

        /// <summary>
		/// Generic descriptor used by MicroClimate to look up for canopy properties for this plant
		/// </summary>
		[Description("Generic type of crop")]
		[Units("")]
		public string CropType
		{
			get { return Name; }
		}

		/// <summary>Gets a list of cultivar names (not used by AgPasture)</summary>
		public string[] CultivarNames
		{
			get { return null; }
		}

        /// <summary>Returns true if the crop is ready for harvesting</summary>
        public bool IsReadyForHarvesting { get { return false; } }
<<<<<<< HEAD

        /// <summary>Harvest the crop</summary>
        public void Harvest() { }

        /// <summary>End the crop</summary>
        public void EndCrop() { }

        /// <summary>The intercepted solar radiation</summary>
        public double interceptedRadn;
=======

        /// <summary>Harvest the crop</summary>
        public void Harvest() { }

        /// <summary>End the crop</summary>
        public void EndCrop() { }

		/// <summary>The intercepted solar radiation</summary>
		public double RadnIntercepted;
>>>>>>> f9ba1a55
		/// <summary>Light profile (energy available for each canopy layer)</summary>
		private CanopyEnergyBalanceInterceptionlayerType[] myLightProfile;

		// TODO: Have to verify how this works, it seems Microclime needs a sow event, not new crop...
		/// <summary>Invokes the NewCrop event (info about this crop type)</summary>
		private void DoNewCropEvent()
		{
			if (NewCrop != null)
			{
				// Send out New Crop Event to tell other modules who I am and what I am
				PMF.NewCropType EventData = new PMF.NewCropType();
				EventData.crop_type = mySpeciesFamily;
				EventData.sender = Name;
				NewCrop.Invoke(EventData);
			}

			if (Sowing != null)
				Sowing.Invoke(this, new EventArgs());
		}

		/// <summary>Sows the plant</summary>
		/// <param name="cultivar"></param>
		/// <param name="population"></param>
		/// <param name="depth"></param>
		/// <param name="rowSpacing"></param>
		/// <param name="maxCover"></param>
		/// <param name="budNumber"></param>
		public void Sow(string cultivar, double population, double depth, double rowSpacing, double maxCover = 1, double budNumber = 1)
		{

		}

		#endregion

		#region ICrop2 implementation  -------------------------------------------------------------------------------------

		///// <summary>
		///// Generic descriptor used by MicroClimate to look up for canopy properties for this plant
		///// </summary>
		//[Description("Generic type of crop")]
		//[Units("")]
		//public string CropType
		//{
		//    get { return speciesFamily; }
		//}

		///// <summary>Gets a list of cultivar names (not used by AgPasture)</summary>
		//public string[] CultivarNames
		//{
		//    get { return null; }
		//}

		/// <summary>Flag whether the plant in the ground</summary>
		[XmlIgnore]
		public bool PlantInGround { get { return true; } }

		/// <summary>Flag whether the plant has emerged</summary>
		[XmlIgnore]
		public bool PlantEmerged { get { return true; } }

		/// <summary>
		/// The set of crop canopy properties used by Arbitrator for light and energy calculations
		/// </summary>
		public CanopyProperties CanopyProperties { get { return myCanopyProperties; } }
		/// <summary>The canopy data for this plant</summary>
		CanopyProperties myCanopyProperties = new CanopyProperties();

		/// <summary>
		/// The set of crop root properties used by Arbitrator for water and nutrient calculations
		/// </summary>
		public RootProperties RootProperties { get { return myRootProperties; } }
		/// <summary>The root data for this plant</summary>
		RootProperties myRootProperties = new RootProperties();

		///// <summary>The intercepted solar radiation</summary>
		//internal double interceptedRadn;
		///// <summary>Light profile (energy available for each canopy layer)</summary>
		//private CanopyEnergyBalanceInterceptionlayerType[] myLightProfile;
		///// <summary>Gets or sets the light profile for this plant, as calculated by MicroClimate</summary>
		//[XmlIgnore]
		//public CanopyEnergyBalanceInterceptionlayerType[] LightProfile
		//{
		//    get { return myLightProfile; }
		//    set
		//    {
		//        interceptedRadn = 0.0;
		//        for (int s = 0; s < value.Length; s++)
		//        {
		//            myLightProfile = value;
		//            interceptedRadn += myLightProfile[s].amount;
		//        }
		//    }
		//}

		/// <summary> Water demand for this plant (mm/day)</summary>
		[XmlIgnore]
		public double demandWater { get; set; }

		/// <summary> The actual supply of water to the plant (mm), values given for each soil layer</summary>
		[XmlIgnore]
		public double[] uptakeWater { get; set; }

		/// <summary>Nitrogen demand for this plant (kgN/ha/day)</summary>
		[XmlIgnore]
		public double demandNitrogen { get; set; }

		/// <summary>
		/// The actual supply of nitrogen (nitrate plus ammonium) to the plant (kgN/ha), values given for each soil layer
		/// </summary>
		[XmlIgnore]
		public double[] uptakeNitrogen { get; set; }

		/// <summary>The proportion of nitrogen uptake from each layer in the form of nitrate (0-1)</summary>
		[XmlIgnore]
		public double[] uptakeNitrogenPropNO3 { get; set; }

		# endregion

		#region Model parameters  ------------------------------------------------------------------------------------------

		// NOTE: default parameters describe a generic perennial ryegrass species

		/// <summary>Family type for this plant species (grass/legume/brassica)</summary>
		private string mySpeciesFamily = "Grass";
		/// <summary>Gets or sets the species family type.</summary>
		/// <value>The species family descriptor.</value>
		[Description("Family type for this plant species [grass/legume/brassica]:")]
		public string SpeciesFamily
		{
			get { return mySpeciesFamily; }
			set
			{
				mySpeciesFamily = value;
				myIsLegume = value.ToLower().Contains("legume");
			}
		}

		/// <summary>Metabolic pathway for C fixation during photosynthesis (C3/C4/CAM)</summary>
		private string myPhotosynthesisPathway = "C3";
		/// <summary>Gets or sets the species photosynthetic pathway.</summary>
		/// <value>The species photo pathway.</value>
		[Description("Metabolic pathway for C fixation during photosynthesis [C3/C4/CAM]:")]
		public string SpeciesPhotoPathway
		{
			get { return myPhotosynthesisPathway; }
			set { myPhotosynthesisPathway = value; }
		}

		/// <summary>The initial DM amount above ground (shoot)</summary>
		private double myIniDMShoot = 2000.0;
		/// <summary>Gets or sets the initial shoot DM.</summary>
		/// <value>The initial DM amount.</value>
		[Description("Initial above ground DM (leaf, stem, stolon, etc) [kg DM/ha]:")]
		[Units("kg/ha")]
		public double InitialDMShoot
		{
			get { return myIniDMShoot; }
			set { myIniDMShoot = value; }
		}

		/// <summary>The ini dm root</summary>
		private double myIniDMRoot = 500.0;
		/// <summary>Gets or sets the initial dm root.</summary>
		/// <value>The initial dm root.</value>
		[Description("Initial below ground DM (roots) [kg DM/ha]:")]
		[Units("kg/ha")]
		public double InitialDMRoot
		{
			get { return myIniDMRoot; }
			set { myIniDMRoot = value; }
		}

		/// <summary>The ini root depth</summary>
		private double myIniRootDepth = 750.0;
		/// <summary>Gets or sets the initial root depth.</summary>
		/// <value>The initial root depth.</value>
		[Description("Initial depth for roots [mm]:")]
		[Units("mm")]
		public double InitialRootDepth
		{
			get { return myIniRootDepth; }
			set { myIniRootDepth = value; }
		}

		// temporary?? initial DM fractions for grass or legume species
		/// <summary>The initial fractions of DM for grass</summary>
		private double[] myInitialDMFractions_grass = new double[] { 0.15, 0.25, 0.25, 0.05, 0.05, 0.10, 0.10, 0.05, 0.00, 0.00, 0.00 };
		/// <summary>The initial fractions of DM for legume</summary>
		private double[] myInitialDMFractions_legume = new double[] { 0.20, 0.25, 0.25, 0.00, 0.02, 0.04, 0.04, 0.00, 0.06, 0.12, 0.12 };

		/// <summary>
		/// Initial DM fractions for each plant tissue (in order: leaf1, leaf2, leaf3, leaf4, stem1, stem2, stem3, stem4, stolon1, stolon2, stolon3)
		/// </summary>
		private double[] myIniDMFraction;
		/// <summary>Gets or sets the initial dm fractions.</summary>
		/// <value>The initial dm fractions.</value>
		[XmlIgnore]
		[Units("0-1")]
		public double[] initialDMFractions
		{
			get { return myIniDMFraction; }
			set
			{
				//make sure we have te right number of values
				Array.Resize(ref value, 12);
				myIniDMFraction = new double[12];
				for (int i = 0; i < 12; i++)
					myIniDMFraction[i] = value[i];
			}
		}

		// - Growth and photosysnthesis  ------------------------------------------------------------------------------

		/// <summary>Reference CO2 assimilation rate during photosynthesis [mg CO2/m2 leaf/s]</summary>
		private double myReferencePhotosynthesisRate = 1.0;
		/// <summary>Reference CO2 assimilation rate during photosynthesis [mg CO2/m2 leaf/s]</summary>
		/// <value>The reference photosynthesis rate.</value>
		[Description("Reference CO2 assimilation rate during photosynthesis [mg CO2/m2/s]:")]
		[Units("mg/m^2/s")]
		public double ReferencePhotosynthesisRate
		{
			get { return myReferencePhotosynthesisRate; }
			set { myReferencePhotosynthesisRate = value; }
		}

		/// <summary>
		/// Maintenance respiration coefficient - Fraction of DM consumed by respiration [0-1]
		/// </summary>
		private double myMaintenanceRespirationCoef = 0.03;
		/// <summary>
		/// Maintenance respiration coefficient - Fraction of DM consumed by respiration [0-1]
		/// </summary>
		/// <value>The maintenance respiration coefficient.</value>
		[Description("Maintenance respiration coefficient [0-1]:")]
		[Units("0-1")]
		public double MaintenanceRespirationCoefficient
		{
			get { return myMaintenanceRespirationCoef; }
			set { myMaintenanceRespirationCoef = value; }
		}

		/// <summary>
		/// Growth respiration coefficient - fraction of photosynthesis CO2 not assimilated [0-1]
		/// </summary>
		private double myGrowthRespirationCoef = 0.25;
		/// <summary>
		/// Growth respiration coefficient - fraction of photosynthesis CO2 not assimilated (0-1)
		/// </summary>
		/// <value>The growth respiration coefficient.</value>
		[Description("Growth respiration coefficient [0-1]:")]
		[Units("0-1")]
		public double GrowthRespirationCoefficient
		{
			get { return myGrowthRespirationCoef; }
			set { myGrowthRespirationCoef = value; }
		}

		/// <summary>Light extinction coefficient [0-1]</summary>
		private double myLightExtentionCoeff = 0.5;
		/// <summary>Light extinction coefficient (0-1)</summary>
		/// <value>The light extention coeff.</value>
		[Description("Light extinction coefficient [0-1]:")]
		[Units("0-1")]
		public double LightExtentionCoeff
		{
			get { return myLightExtentionCoeff; }
			set { myLightExtentionCoeff = value; }
		}

		/// <summary>Minimum temperature for growth [oC]</summary>
		private double myGrowthTmin = 2.0;
		/// <summary>Minimum temperature for growth [oC]</summary>
		/// <value>The growth tmin.</value>
		[Description("Minimum temperature for growth [oC]:")]
		[Units("oC")]
		public double GrowthTmin
		{
			get { return myGrowthTmin; }
			set { myGrowthTmin = value; }
		}

		/// <summary>Maximum temperature for growth [oC]</summary>
		private double myGrowthTmax = 32.0;
		/// <summary>Maximum temperature for growth [oC]</summary>
		/// <value>The growth tmax.</value>
		[Description("Maximum temperature for growth [oC]:")]
		[Units("oC")]
		public double GrowthTmax
		{
			get { return myGrowthTmax; }
			set { myGrowthTmax = value; }
		}

		/// <summary>Optimum temperature for growth [oC]</summary>
		private double myGrowthTopt = 20.0;
		/// <summary>Optimum temperature for growth [oC]</summary>
		/// <value>The growth topt.</value>
		[Description("Optimum temperature for growth [oC]:")]
		[Units("oC")]
		public double GrowthTopt
		{
			get { return myGrowthTopt; }
			set { myGrowthTopt = value; }
		}

		/// <summary>Curve parameter for growth response to temperature</summary>
		private double myGrowthTq = 1.75;
		/// <summary>Curve parameter for growth response to temperature</summary>
		/// <value>The growth tq.</value>
		[Description("Curve parameter for growth response to temperature:")]
		[Units("-")]
		public double GrowthTq
		{
			get { return myGrowthTq; }
			set { myGrowthTq = value; }
		}

		/// <summary>Onset temperature for heat effects on growth [oC]</summary>
		private double myHeatOnsetT = 28.0;
		/// <summary>Onset temperature for heat effects on growth [oC]</summary>
		/// <value>The heat onset t.</value>
		[Description("Onset temperature for heat effects on growth [oC]:")]
		[Units("oC")]
		public double HeatOnsetT
		{
			get { return myHeatOnsetT; }
			set { myHeatOnsetT = value; }
		}

		/// <summary>Temperature for full heat effect on growth (no growth) [oC]</summary>
		private double myHeatFullT = 35.0;
		/// <summary>Temperature for full heat effect on growth (no growth) [oC]</summary>
		/// <value>The heat full t.</value>
		[Description("Temperature for full heat effect on growth [oC]:")]
		[Units("oC")]
		public double HeatFullT
		{
			get { return myHeatFullT; }
			set { myHeatFullT = value; }
		}

		/// <summary>Cumulative degrees for recovery from heat stress [oC]</summary>
		private double myHeatSumT = 30.0;
		/// <summary>Cumulative degrees for recovery from heat stress [oC]</summary>
		/// <value>The heat sum t.</value>
		[Description("Cumulative degrees for recovery from heat stress [oC]:")]
		[Units("oC")]
		public double HeatSumT
		{
			get { return myHeatSumT; }
			set { myHeatSumT = value; }
		}

		/// <summary>Reference temperature for recovery from heat stress [oC]</summary>
		private double myReferenceT4Heat = 25.0;
		/// <summary>Reference temperature for recovery from heat stress [oC]</summary>
		/// <value>The reference t4 heat.</value>
		[Description("Reference temperature for recovery from heat stress [oC]:")]
		[Units("oC")]
		public double ReferenceT4Heat
		{
			get { return myReferenceT4Heat; }
			set { myReferenceT4Heat = value; }
		}

		/// <summary>Onset temperature for cold effects on growth [oC]</summary>
		private double myColdOnsetT = 0.0;
		/// <summary>Onset temperature for cold effects on growth [oC]</summary>
		/// <value>The cold onset t.</value>
		[Description("Onset temperature for cold effects on growth [oC]:")]
		[Units("oC")]
		public double ColdOnsetT
		{
			get { return myColdOnsetT; }
			set { myColdOnsetT = value; }
		}

		/// <summary>Temperature for full cold effect on growth (no growth) [oC]</summary>
		private double myColdFullT = -3.0;
		/// <summary>Temperature for full cold effect on growth (no growth) [oC]</summary>
		/// <value>The cold full t.</value>
		[Description("Temperature for full cold effect on growth [oC]:")]
		[Units("oC")]
		public double ColdFullT
		{
			get { return myColdFullT; }
			set { myColdFullT = value; }
		}

		/// <summary>Cumulative degrees for recovery from cold stress [oC]</summary>
		private double myColdSumT = 20.0;
		/// <summary>Cumulative degrees for recovery from cold stress [oC]</summary>
		/// <value>The cold sum t.</value>
		[Description("Cumulative degrees for recovery from cold stress [oC]:")]
		[Units("oC")]
		public double ColdSumT
		{
			get { return myColdSumT; }
			set { myColdSumT = value; }
		}

		/// <summary>Reference temperature for recovery from cold stress [oC]</summary>
		private double myReferenceT4Cold = 0.0;
		/// <summary>Reference temperature for recovery from cold stress [oC]</summary>
		/// <value>The reference t4 cold.</value>
		[Description("Reference temperature for recovery from cold stress [oC]:")]
		[Units("oC")]
		public double ReferenceT4Cold
		{
			get { return myReferenceT4Cold; }
			set { myReferenceT4Cold = value; }
		}

		/// <summary>Specific leaf area [m^2/kg DM]</summary>
		private double mySpecificLeafArea = 20.0;
		/// <summary>Specific leaf area [m^2/kg DM]</summary>
		/// <value>The specific leaf area.</value>
		[Description("Specific leaf area [m^2/kg DM]:")]
		[Units("m^2/kg")]
		public double SpecificLeafArea
		{
			get { return mySpecificLeafArea; }
			set { mySpecificLeafArea = value; }
		}

		/// <summary>Specific root length [m/g DM]</summary>
		private double mySpecificRootLength = 75.0;
		/// <summary>Specific root length [m/g DM]</summary>
		/// <value>The length of the specific root.</value>
		[Description("Specific root length [m/g DM]:")]
		[Units("m/g")]
		public double SpecificRootLength
		{
			get { return mySpecificRootLength; }
			set { mySpecificRootLength = value; }
		}

		/// <summary>Maximum fraction of DM allocated to roots (from daily growth) [0-1]</summary>
		private double myMaxRootFraction = 0.25;
		/// <summary>Maximum fraction of DM allocated to roots (from daily growth) [0-1]</summary>
		/// <value>The maximum root fraction.</value>
		[Description("Maximum fraction of DM allocated to roots (from daily growth) [0-1]:")]
		[Units("0-1")]
		public double MaxRootFraction
		{
			get { return myMaxRootFraction; }
			set { myMaxRootFraction = value; }
		}

		/// <summary>Factor by which DM allocation to shoot is increased during 'spring'[0-1]</summary>
		private double myShootSeasonalAllocationIncrease = 0.8;
		/// <summary>Factor by which DM allocation to shoot is increased during 'spring' [0-1]</summary>
		/// <value>The shoot seasonal allocation increase.</value>
		/// <remarks>
		/// Allocation to shoot is typically given by 1-maxRootFraction, but for a certain 'spring' period it can be increased to simulate reproductive growth
		/// at this period shoot allocation is corrected by multiplying it by 1 + SeasonShootAllocationIncrease
		/// </remarks>
		[Description("Factor by which DM allocation to shoot is increased during 'spring' [0-1]:")]
		[Units("0-1")]
		public double ShootSeasonalAllocationIncrease
		{
			get { return myShootSeasonalAllocationIncrease; }
			set { myShootSeasonalAllocationIncrease = value; }
		}

		/// <summary>Day for the beginning of the period with higher shoot allocation ('spring')</summary>
		private int myDOYIniHighShoot = 232;
		/// <summary>Day for the beginning of the period with higher shoot allocation ('spring')</summary>
		/// <value>The day initialize higher shoot allocation.</value>
		/// <remarks>Care must be taken as this varies with north or south hemisphere</remarks>
		[Description("Day for the beginning of the period with higher shoot allocation ('spring'):")]
		[Units("-")]
		public int DayInitHigherShootAllocation
		{
			get { return myDOYIniHighShoot; }
			set { myDOYIniHighShoot = value; }
		}

		/// <summary>
		/// Number of days defining the duration of the three phases with higher DM allocation to shoot (onset, sill, return)
		/// </summary>
		private int[] myHigherShootAllocationPeriods = new int[] { 35, 60, 30 };
		/// <summary>
		/// Number of days defining the duration of the three phases with higher DM allocation to shoot (onset, sill, return)
		/// </summary>
		/// <value>The higher shoot allocation periods.</value>
		/// <remarks>
		/// Three numbers are needed, they define the duration of the phases for increase, plateau, and the deacrease in allocation
		/// The allocation to shoot is maximum at the plateau phase, it is 1 + SeasonShootAllocationIncrease times the value of maxSRratio
		/// </remarks>
		[Description("Duration of the three phases of higher DM allocation to shoot [days]:")]
		[Units("days")]
		public int[] HigherShootAllocationPeriods
		{
			get { return myHigherShootAllocationPeriods; }
			set
			{
				for (int i = 0; i < 3; i++)
					myHigherShootAllocationPeriods[i] = value[i];
				// so, if 1 or 2 values are supplied the remainder are not changed, if more values are given, they are ignored
			}
		}

		/// <summary>Fraction of new shoot growth allocated to leaves [0-1]</summary>
		private double myFracToLeaf = 0.7;
		/// <summary>Fraction of new shoot growth allocated to leaves [0-1]</summary>
		/// <value>The frac to leaf.</value>
		[Description("Fraction of new shoot growth allocated to leaves [0-1]:")]
		[Units("0-1")]
		public double FracToLeaf
		{
			get { return myFracToLeaf; }
			set { myFracToLeaf = value; }
		}

		/// <summary>Fraction of new shoot growth allocated to stolons [0-1]</summary>
		private double myFracToStolon = 0.0;
		/// <summary>Fraction of new shoot growth allocated to stolons [0-1]</summary>
		/// <value>The frac to stolon.</value>
		[Description("Fraction of new shoot growth allocated to stolons [0-1]:")]
		[Units("0-1")]
		public double FracToStolon
		{
			get { return myFracToStolon; }
			set { myFracToStolon = value; }
		}

		// Turnover rate  ---------------------------------------------------------------------------------------------

		/// <summary>Daily turnover rate for DM live to dead [0-1]</summary>
		private double myTurnoverRateLive2Dead = 0.025;
		/// <summary>Daily turnover rate for DM live to dead [0-1]</summary>
		/// <value>The turnover rate live2 dead.</value>
		[Description("Daily turnover rate for DM live to dead [0-1]:")]
		[Units("0-1")]
		public double TurnoverRateLive2Dead
		{
			get { return myTurnoverRateLive2Dead; }
			set { myTurnoverRateLive2Dead = value; }
		}

		/// <summary>Daily turnover rate for DM dead to litter [0-1]</summary>
		private double myTurnoverRateDead2Litter = 0.11;
		/// <summary>Daily turnover rate for DM dead to litter [0-1]</summary>
		/// <value>The turnover rate dead2 litter.</value>
		[Description("Daily turnover rate for DM dead to litter [0-1]:")]
		[Units("0-1")]
		public double TurnoverRateDead2Litter
		{
			get { return myTurnoverRateDead2Litter; }
			set { myTurnoverRateDead2Litter = value; }
		}

		/// <summary>Daily turnover rate for root senescence [0-1]</summary>
		private double myTurnoverRateRootSenescence = 0.02;
		/// <summary>Daily turnover rate for root senescence [0-1]</summary>
		/// <value>The turnover rate root senescence.</value>
		[Description("Daily turnover rate for root senescence [0-1]")]
		[Units("0-1")]
		public double TurnoverRateRootSenescence
		{
			get { return myTurnoverRateRootSenescence; }
			set { myTurnoverRateRootSenescence = value; }
		}

		/// <summary>Minimum temperature for tissue turnover [oC]</summary>
		private double myTissueTurnoverTmin = 2.0;
		/// <summary>Minimum temperature for tissue turnover [oC]</summary>
		/// <value>The tissue turnover tmin.</value>
		[Description("Minimum temperature for tissue turnover [oC]:")]
		[Units("oC")]
		public double TissueTurnoverTmin
		{
			get { return myTissueTurnoverTmin; }
			set { myTissueTurnoverTmin = value; }
		}

		/// <summary>Optimum temperature for tissue turnover [oC]</summary>
		private double myTissueTurnoverTopt = 20.0;
		/// <summary>Optimum temperature for tissue turnover [oC]</summary>
		/// <value>The tissue turnover topt.</value>
		[Description("Optimum temperature for tissue turnover [oC]:")]
		[Units("oC")]
		public double TissueTurnoverTopt
		{
			get { return myTissueTurnoverTopt; }
			set { myTissueTurnoverTopt = value; }
		}

		/// <summary>Maximum increase in tissue turnover due to water stress</summary>
		private double myTissueTurnoverWFactorMax = 2.0;
		/// <summary>Maximum increase in tissue turnover due to water stress</summary>
		/// <value>The tissue turnover w factor maximum.</value>
		[Description("Maximum increase in tissue turnover due to water stress:")]
		[Units("-")]
		public double TissueTurnoverWFactorMax
		{
			get { return myTissueTurnoverWFactorMax; }
			set { myTissueTurnoverWFactorMax = value; }
		}

		/// <summary>
		/// Optimum value GLFwater for tissue turnover [0-1] - below this value tissue turnover increases
		/// </summary>
		private double myTissueTurnoverGLFWopt = 0.5;
		/// <summary>
		/// Optimum value GLFwater for tissue turnover [0-1] - below this value tissue turnover increases
		/// </summary>
		/// <value>The tissue turnover GLF wopt.</value>
		[Description("Optimum value GLFwater for tissue turnover [0-1]")]
		[Units("0-1")]
		public double TissueTurnoverGLFWopt
		{
			get { return myTissueTurnoverGLFWopt; }
			set { myTissueTurnoverGLFWopt = value; }
		}

		/// <summary>Stock factor for increasing tissue turnover rate</summary>
		private double myStockParameter = 0.05;
		/// <summary>Stock factor for increasing tissue turnover rate</summary>
		/// <value>The stock parameter.</value>
		[XmlIgnore]
		[Units("-")]
		public double StockParameter
		{
			get { return myStockParameter; }
			set { myStockParameter = value; }
		}

		// - Digestibility values  ------------------------------------------------------------------------------------

		/// <summary>Digestibility of live plant material [0-1]</summary>
		private double myDigestibilityLive = 0.6;
		/// <summary>Digestibility of live plant material [0-1]</summary>
		/// <value>The digestibility live.</value>
		[Description("Digestibility of live plant material [0-1]:")]
		[Units("0-1")]
		public double DigestibilityLive
		{
			get { return myDigestibilityLive; }
			set { myDigestibilityLive = value; }
		}

		/// <summary>Digestibility of dead plant material [0-1]</summary>
		private double myDigestibilityDead = 0.2;
		/// <summary>Digestibility of dead plant material [0-1]</summary>
		/// <value>The digestibility dead.</value>
		[Description("Digestibility of dead plant material [0-1]:")]
		[Units("0-1")]
		public double DigestibilityDead
		{
			get { return myDigestibilityDead; }
			set { myDigestibilityDead = value; }
		}

		// - Minimum DM and preferences when harvesting  --------------------------------------------------------------

		/// <summary>Minimum above ground green DM [kg DM/ha]</summary>
		private double myMinimumGreenWt = 300.0;
		/// <summary>Minimum above ground green DM [kg DM/ha]</summary>
		/// <value>The minimum green DM weight.</value>
		[Description("Minimum above ground green DM [kg DM/ha]:")]
		[Units("kg/ha")]
		public double MinimumGreenWt
		{
			get { return myMinimumGreenWt; }
			set { myMinimumGreenWt = value; }
		}

		/// <summary>Minimum above ground dead DM [kg DM/ha]</summary>
		private double myMinimumDeadWt = 0.0;
		/// <summary>Minimum above ground dead DM [kg DM/ha]</summary>
		/// <value>The minimum dead DM weight.</value>
		[Description("Minimum above ground dead DM [kg DM/ha]")]
		[Units("kg/ha")]
		public double MinimumDeadWt
		{
			get { return myMinimumDeadWt; }
			set { myMinimumDeadWt = value; }
		}

		/// <summary>Preference for green DM during graze (weight factor)</summary>
		private double myPreferenceForGreenDM = 1.0;
		/// <summary>Preference for green DM during graze (weight factor)</summary>
		/// <value>The preference for green dm.</value>
		[Description("Preference for green DM during graze (weight factor):")]
		[Units("-")]
		public double PreferenceForGreenDM
		{
			get { return myPreferenceForGreenDM; }
			set { myPreferenceForGreenDM = value; }
		}

		/// <summary>Preference for dead DM during graze (weight factor)</summary>
		private double myPreferenceForDeadDM = 1.0;
		/// <summary>Preference for dead DM during graze (weight factor)</summary>
		/// <value>The preference for dead dm.</value>
		[Description("Preference for dead DM during graze (weight factor):")]
		[Units("-")]
		public double PreferenceForDeadDM
		{
			get { return myPreferenceForDeadDM; }
			set { myPreferenceForDeadDM = value; }
		}

		// - N concentration  -----------------------------------------------------------------------------------------

		/// <summary>Optimum N concentration in leaves [0-1]</summary>
		private double myLeafNopt = 0.04;
		/// <summary>Optimum N concentration in leaves [%]</summary>
		/// <value>The leaf nopt.</value>
		[Description("Optimum N concentration in young leaves [%]:")]
		[Units("%")]
		public double LeafNopt
		{
			get { return myLeafNopt * 100; }
			set { myLeafNopt = value / 100; }
		}

		/// <summary>Maximum N concentration in leaves (luxury N) [0-1]</summary>
		private double myLeafNmax = 0.05;
		/// <summary>Maximum N concentration in leaves (luxury N) [%]</summary>
		/// <value>The leaf nmax.</value>
		[Description("Maximum N concentration in leaves (luxury N) [%]:")]
		[Units("%")]
		public double LeafNmax
		{
			get { return myLeafNmax * 100; }
			set { myLeafNmax = value / 100; }
		}

		/// <summary>Minimum N concentration in leaves (dead material) [0-1]</summary>
		private double myLeafNmin = 0.012;
		/// <summary>Minimum N concentration in leaves (dead material) [%]</summary>
		/// <value>The leaf nmin.</value>
		[Description("Minimum N concentration in leaves (dead material) [%]:")]
		[Units("%")]
		public double LeafNmin
		{
			get { return myLeafNmin * 100; }
			set { myLeafNmin = value / 100; }
		}

		/// <summary>Concentration of N in stems relative to leaves [0-1]</summary>
		private double myRelativeNStems = 0.5;
		/// <summary>Concentration of N in stems relative to leaves [0-1]</summary>
		/// <value>The relative n stems.</value>
		[Description("Concentration of N in stems relative to leaves [0-1]:")]
		[Units("0-1")]
		public double RelativeNStems
		{
			get { return myRelativeNStems; }
			set { myRelativeNStems = value; }
		}

		/// <summary>Concentration of N in stolons relative to leaves [0-1]</summary>
		private double myRelativeNStolons = 0.0;
		/// <summary>Concentration of N in stolons relative to leaves [0-1]</summary>
		/// <value>The relative n stolons.</value>
		[Description("Concentration of N in stolons relative to leaves [0-1]:")]
		[Units("0-1")]
		public double RelativeNStolons
		{
			get { return myRelativeNStolons; }
			set { myRelativeNStolons = value; }
		}

		/// <summary>Concentration of N in roots relative to leaves [0-1]</summary>
		private double myRelativeNRoots = 0.5;
		/// <summary>Concentration of N in roots relative to leaves [0-1]</summary>
		/// <value>The relative n roots.</value>
		[Description("Concentration of N in roots relative to leaves [0-1]:")]
		[Units("0-1")]
		public double RelativeNRoots
		{
			get { return myRelativeNRoots; }
			set { myRelativeNRoots = value; }
		}

		/// <summary>Concentration of N in tissues at stage 2 relative to stage 1 [0-1]</summary>
		private double myRelativeNStage2 = 1.0;
		/// <summary>Concentration of N in tissues at stage 2 relative to stage 1 [0-1]</summary>
		/// <value>The relative n stage2.</value>
		[Description("Concentration of N in tissues at stage 2 relative to stage 1 [0-1]:")]
		[Units("0-1")]
		public double RelativeNStage2
		{
			get { return myRelativeNStage2; }
			set { myRelativeNStage2 = value; }
		}

		/// <summary>Concentration of N in tissues at stage 3 relative to stage 1 [0-1]</summary>
		private double myRelativeNStage3 = 1.0;
		/// <summary>Concentration of N in tissues at stage 3 relative to stage 1 [0-1]</summary>
		/// <value>The relative n stage3.</value>
		[Description("Concentration of N in tissues at stage 3 relative to stage 1 [0-1]:")]
		[Units("0-1")]
		public double RelativeNStage3
		{
			get { return myRelativeNStage3; }
			set { myRelativeNStage3 = value; }
		}

		// - N fixation  ----------------------------------------------------------------------------------------------

		/// <summary>Minimum fraction of N demand supplied by biologic N fixation [0-1]</summary>
		private double myMinimumNFixation = 0.0;
		/// <summary>Minimum fraction of N demand supplied by biologic N fixation [0-1]</summary>
		/// <value>The minimum n fixation.</value>
		[Description("Minimum fraction of N demand supplied by biologic N fixation [0-1]:")]
		[Units("0-1")]
		public double MinimumNFixation
		{
			get { return myMinimumNFixation; }
			set { myMinimumNFixation = value; }
		}

		/// <summary>Maximum fraction of N demand supplied by biologic N fixation [0-1]</summary>
		private double myMaximumNFixation = 0.0;
		/// <summary>Maximum fraction of N demand supplied by biologic N fixation [0-1]</summary>
		/// <value>The maximum n fixation.</value>
		[Description("Maximum fraction of N demand supplied by biologic N fixation [0-1]:")]
		[Units("0-1")]
		public double MaximumNFixation
		{
			get { return myMaximumNFixation; }
			set { myMaximumNFixation = value; }
		}

		// - Remobilisation and luxury N  -----------------------------------------------------------------------------

		/// <summary>Fraction of luxury N in tissue 2 available for remobilisation [0-1]</summary>
		private double myKappaNRemob2 = 0.0;
		/// <summary>Fraction of luxury N in tissue 2 available for remobilisation [0-1]</summary>
		/// <value>The kappa n remob2.</value>
		[Description("Fraction of luxury N in tissue 2 available for remobilisation [0-1]:")]
		[Units("0-1")]
		public double KappaNRemob2
		{
			get { return myKappaNRemob2; }
			set { myKappaNRemob2 = value; }
		}

		/// <summary>Fraction of luxury N in tissue 3 available for remobilisation [0-1]</summary>
		private double myKappaNRemob3 = 0.0;
		/// <summary>Fraction of luxury N in tissue 3 available for remobilisation [0-1]</summary>
		/// <value>The kappa n remob3.</value>
		[Description("Fraction of luxury N in tissue 3 available for remobilisation [0-1]:")]
		[Units("0-1")]
		public double KappaNRemob3
		{
			get { return myKappaNRemob3; }
			set { myKappaNRemob3 = value; }
		}

		/// <summary>Fraction of non-utilised remobilised N that is returned to dead material [0-1]</summary>
		private double myKappaNRemob4 = 0.0;
		/// <summary>Fraction of non-utilised remobilised N that is returned to dead material [0-1]</summary>
		/// <value>The kappa n remob4.</value>
		[Description("Fraction of non-utilised remobilised N that is returned to dead material [0-1]:")]
		[Units("0-1")]
		public double KappaNRemob4
		{
			get { return myKappaNRemob4; }
			set { myKappaNRemob4 = value; }
		}

		/// <summary>Fraction of senescent DM that is remobilised (as carbohydrate) [0-1]</summary>
		private double myKappaCRemob = 0.0;
		/// <summary>Fraction of senescent DM that is remobilised (as carbohydrate) [0-1]</summary>
		/// <value>The kappa c remob.</value>
		[XmlIgnore]
		[Units("0-1")]
		public double KappaCRemob
		{
			get { return myKappaCRemob; }
			set { myKappaCRemob = value; }
		}

		/// <summary>Fraction of senescent DM (protein) that is remobilised to new growth [0-1]</summary>
		private double myFacCNRemob = 0.0;
		/// <summary>Fraction of senescent DM (protein) that is remobilised to new growth [0-1]</summary>
		/// <value>The fac cn remob.</value>
		[XmlIgnore]
		[Units("0-1")]
		public double FacCNRemob
		{
			get { return myFacCNRemob; }
			set { myFacCNRemob = value; }
		}

		// - Effect of stress on growth  ------------------------------------------------------------------------------

		/// <summary>Curve parameter for the effect of N deficiency on plant growth</summary>
		private double myDillutionCoefN = 0.5;
		/// <summary>Curve parameter for the effect of N deficiency on plant growth</summary>
		/// <value>The dillution coef n.</value>
		[Description("Curve parameter for the effect of N deficiency on plant growth:")]
		[Units("-")]
		public double DillutionCoefN
		{
			get { return myDillutionCoefN; }
			set { myDillutionCoefN = value; }
		}

		/// <summary>Generic growth limiting factor [0-1]</summary>
		private double myGLFGeneric = 1.0;
		/// <summary>Gets or sets a generic growth limiting factor (arbitrary limitation).</summary>
		/// <value>The generic growth limiting factor.</value>
		/// <remarks> This factor is applied at same level as N, so it can be considered a nutrient limitation effect </remarks>
		[Description("Generic growth limiting factor [0-1]:")]
		[Units("0-1")]
		public double GlfGeneric
		{
			get { return myGLFGeneric; }
			set { myGLFGeneric = value; }
		}

		/// <summary>Exponent factor for the water stress function</summary>
		private double myWaterStressExponent = 1.0;
		/// <summary>Exponent factor for the water stress function</summary>
		/// <value>The water stress exponent.</value>
		[Description("Exponent factor for the water stress function:")]
		[Units("-")]
		public double WaterStressExponent
		{
			get { return myWaterStressExponent; }
			set { myWaterStressExponent = value; }
		}

		/// <summary>Maximum reduction in plant growth due to water logging (saturated soil) [0-1]</summary>
		private double myWaterLoggingCoefficient = 0.1;
		/// <summary>Maximum reduction in plant growth due to water logging (saturated soil) [0-1]</summary>
		/// <value>The water logging coefficient.</value>
		[Description("Maximum reduction in plant growth due to water logging (saturated soil) [0-1]:")]
		[Units("0-1")]
		public double WaterLoggingCoefficient
		{
			get { return myWaterLoggingCoefficient; }
			set { myWaterLoggingCoefficient = value; }
		}

		// - CO2 related  ---------------------------------------------------------------------------------------------

		/// <summary>Reference CO2 concentration for photosynthesis [ppm]</summary>
		private double myReferenceCO2 = 380.0;
		/// <summary>Reference CO2 concentration for photosynthesis [ppm]</summary>
		/// <value>The reference c o2.</value>
		[Description("Reference CO2 concentration for photosynthesis [ppm]:")]
		[Units("ppm")]
		public double ReferenceCO2
		{
			get { return myReferenceCO2; }
			set { myReferenceCO2 = value; }
		}

		/// <summary>
		/// Coefficient for the function describing the CO2 effect on photosynthesis [ppm CO2]
		/// </summary>
		private double myCoefficientCO2EffectOnPhotosynthesis = 700.0;
		/// <summary>
		/// Coefficient for the function describing the CO2 effect on photosynthesis [ppm CO2]
		/// </summary>
		/// <value>The coefficient c o2 effect on photosynthesis.</value>
		[Description("Coefficient for the function describing the CO2 effect on photosynthesis [ppm CO2]:")]
		[Units("ppm")]
		public double CoefficientCO2EffectOnPhotosynthesis
		{
			get { return myCoefficientCO2EffectOnPhotosynthesis; }
			set { myCoefficientCO2EffectOnPhotosynthesis = value; }
		}

		/// <summary>Scalling paramenter for the CO2 effects on N uptake [ppm Co2]</summary>
		private double myOffsetCO2EffectOnNuptake = 600.0;
		/// <summary>Scalling paramenter for the CO2 effects on N uptake [ppm Co2]</summary>
		/// <value>The offset c o2 effect on nuptake.</value>
		[Description("Scalling paramenter for the CO2 effects on N requirement [ppm Co2]:")]
		[Units("ppm")]
		public double OffsetCO2EffectOnNuptake
		{
			get { return myOffsetCO2EffectOnNuptake; }
			set { myOffsetCO2EffectOnNuptake = value; }
		}

		/// <summary>Minimum value for the effect of CO2 on N requirement [0-1]</summary>
		private double myMinimumCO2EffectOnNuptake = 0.7;
		/// <summary>Minimum value for the effect of CO2 on N requirement [0-1]</summary>
		/// <value>The minimum c o2 effect on nuptake.</value>
		[Description("Minimum value for the effect of CO2 on N requirement [0-1]:")]
		[Units("0-1")]
		public double MinimumCO2EffectOnNuptake
		{
			get { return myMinimumCO2EffectOnNuptake; }
			set { myMinimumCO2EffectOnNuptake = value; }
		}

		/// <summary>Exponent of the function describing the effect of CO2 on N requirement</summary>
		private double myExponentCO2EffectOnNuptake = 2.0;
		/// <summary>Exponent of the function describing the effect of CO2 on N requirement</summary>
		/// <value>The exponent c o2 effect on nuptake.</value>
		[Description("Exponent of the function describing the effect of CO2 on N requirement:")]
		[Units("-")]
		public double ExponentCO2EffectOnNuptake
		{
			get { return myExponentCO2EffectOnNuptake; }
			set { myExponentCO2EffectOnNuptake = value; }
		}

		// - Root distribution and height  ----------------------------------------------------------------------------

		/// <summary>Root distribution method (Homogeneous, ExpoLinear, UserDefined)</summary>
		private string myRootDistributionMethod = "ExpoLinear";
		/// <summary>Root distribution method (Homogeneous, ExpoLinear, UserDefined)</summary>
		/// <value>The root distribution method.</value>
		/// <exception cref="System.Exception">Root distribution method given ( + value +  is no valid</exception>
		[XmlIgnore]
		public string RootDistributionMethod
		{
			get { return myRootDistributionMethod; }
			set
			{
				switch (value.ToLower())
				{
					case "homogenous":
					case "userdefined":
					case "expolinear":
						myRootDistributionMethod = value;
						break;
					default:
						throw new Exception("Root distribution method given (" + value + " is no valid");
				}
			}
		}

		/// <summary>Fraction of root depth where its proportion starts to decrease</summary>
		private double myExpoLinearDepthParam = 0.12;
		/// <summary>Fraction of root depth where its proportion starts to decrease</summary>
		/// <value>The expo linear depth parameter.</value>
		[Description("Fraction of root depth where its proportion starts to decrease")]
		public double ExpoLinearDepthParam
		{
			get { return myExpoLinearDepthParam; }
			set
			{
				myExpoLinearDepthParam = value;
				if (myExpoLinearDepthParam == 1.0)
					myRootDistributionMethod = "Homogeneous";
			}
		}

		/// <summary>Exponent to determine mass distribution in the soil profile</summary>
		private double myExpoLinearCurveParam = 3.2;
		/// <summary>Exponent to determine mass distribution in the soil profile</summary>
		/// <value>The expo linear curve parameter.</value>
		[Description("Exponent to determine mass distribution in the soil profile")]
		public double ExpoLinearCurveParam
		{
			get { return myExpoLinearCurveParam; }
			set
			{
				myExpoLinearCurveParam = value;
				if (myExpoLinearCurveParam == 0.0)
					myRootDistributionMethod = "Homogeneous";	// It is impossible to solve, but its limit is a homogeneous distribution 
			}
		}

		// - Other parameters  ----------------------------------------------------------------------------------------
		/// <summary>Broken stick type function describing how plant height varies with DM</summary>
		[XmlIgnore]
		public BrokenStick HeightFromMass = new BrokenStick
		{
			X = new double[5] { 0, 1000, 2000, 3000, 4000 },
			Y = new double[5] { 0, 25, 75, 150, 250 }
		};

		/// <summary>The FVPD function</summary>
		[XmlIgnore]
		public BrokenStick FVPDFunction = new BrokenStick
		{
			X = new double[3] { 0.0, 10.0, 50.0 },
			Y = new double[3] { 1.0, 1.0, 1.0 }
		};

		/// <summary>Flag which module will perform the water uptake process</summary>
		internal string myWaterUptakeSource = "species";
		/// <summary>Flag whether the alternative water uptake process will be used</summary>
		internal string useAltWUptake = "no";
		/// <summary>Reference value of Ksat for water availability function</summary>
		internal double ReferenceKSuptake = 1000.0;
		/// <summary>Flag which module will perform the nitrogen uptake process</summary>
		internal string myNitrogenUptakeSource = "species";
		/// <summary>Flag whether the alternative nitrogen uptake process will be used</summary>
		internal string useAltNUptake = "no";
		/// <summary>Availability factor for NH4</summary>
		internal double kuNH4 = 0.50;
		/// <summary>Availability factor for NO3</summary>
		internal double kuNO3 = 0.95;
		/// <summary>Reference value for root length density fot the Water and N availability</summary>
		internal double ReferenceRLD = 2.0;

		/// <summary>the local value for stomatal conductance</summary>
		private double myStomatalConductanceMax = 1.0;
		/// <summary>The value for the maximum stomatal conductance (m/s)</summary>
		/// <value>Maximum stomatal conductance.</value>
		[Description("Maximum stomatal conductance (m/s)")]
		public double MaximumStomatalConductance
		{
			get { return myStomatalConductanceMax; }
			set { myStomatalConductanceMax = value; }
		}

		/// <summary>the local value for KNO3</summary>
		private double myKNO3 = 1.0;
		/// <summary>The value for the nitrate uptake coefficient</summary>
		/// <value>The kNO3 for this plant.</value>
		[Description("Nitrate uptake coefficient")]
		public double KNO3
		{
			get { return myKNO3; }
			set { myKNO3 = value; }
		}

		/// <summary>the local value for KNH4</summary>
		private double myKNH4 = 1.0;
		/// <summary>The value for the ammonium uptake coefficient</summary>
		/// <value>The local kNH4 for this plant.</value>
		[Description("Ammonium uptake coefficient")]
		public double KNH4
		{
			get { return myKNH4; }
			set { myKNH4 = value; }
		}

		#endregion

		#region Model outputs  ---------------------------------------------------------------------------------------------

		/// <summary>
		/// Is the plant alive?
		/// </summary>
		public bool IsAlive
		{
			get { return PlantStatus == "alive"; }
		}

		/// <summary>Gets the plant status.</summary>
		/// <value>The plant status (dead, alive, etc).</value>
		[Description("Plant status (dead, alive, etc)")]
		[Units("")]
		public string PlantStatus
		{
			get
			{
				if (myIsAlive)
					return "alive";
				else
					return "out";
			}
		}

		/// <summary>Gets the index for the plant development stage.</summary>
		/// <value>The stage index.</value>
		[Description("Plant development stage number")]
		[Units("")]
		public int Stage
		{
			get
			{
				if (myIsAlive)
				{
					if (myPhenoStage == 0)
						return 1;    //"sowing & germination";
					else
						return 3;    //"emergence" & "reproductive";
				}
				else
					return 0;
			}
		}

		/// <summary>Gets the name of the plant development stage.</summary>
		/// <value>The name of the stage.</value>
		[Description("Plant development stage name")]
		[Units("")]
		public string StageName
		{
			get
			{
				if (myIsAlive)
				{
					if (myPhenoStage == 0)
						return "sowing";
					else
						return "emergence";
				}
				else
					return "out";
			}
		}

		#region - DM and C amounts  ----------------------------------------------------------------------------------------

		/// <summary>Gets the total plant C content.</summary>
		/// <value>The plant C content.</value>
		[Description("Total amount of C in plants")]
		[Units("kgDM/ha")]
		public double TotalC
		{
			get { return TotalWt * CarbonFractionInDM; }
		}

		/// <summary>Gets the plant total dry matter weight.</summary>
		/// <value>The total DM weight.</value>
		[Description("Total plant dry matter weight")]
		[Units("kgDM/ha")]
		public double TotalWt
		{
			get { return myDMShoot + myDMRoot; }
		}

		/// <summary>Gets the plant DM weight above ground.</summary>
		/// <value>The above ground DM weight.</value>
		[Description("Dry matter weight above ground")]
		[Units("kgDM/ha")]
		public double AboveGroundWt
		{
			get { return myDMShoot; }
		}

		/// <summary>Gets the DM weight of live plant parts above ground.</summary>
		/// <value>The above ground DM weight of live plant parts.</value>
		[Description("Dry matter weight of alive plants above ground")]
		[Units("kgDM/ha")]
		public double AboveGrounLivedWt
		{
			get { return myDMShootGreen; }
		}

		/// <summary>Gets the DM weight of dead plant parts above ground.</summary>
		/// <value>The above ground dead DM weight.</value>
		[Description("Dry matter weight of dead plants above ground")]
		[Units("kgDM/ha")]
		public double AboveGroundDeadWt
		{
			get { return myDMShootDead; }
		}

		/// <summary>Gets the DM weight of the plant below ground.</summary>
		/// <value>The below ground DM weight of plant.</value>
		[Description("Dry matter weight below ground")]
		[Units("kgDM/ha")]
		public double BelowGroundWt
		{
			get { return myDMRoot; }
		}

		/// <summary>Gets the total standing DM weight.</summary>
		/// <value>The DM weight of leaves and stems.</value>
		[Description("Dry matter weight of standing herbage")]
		[Units("kgDM/ha")]
		public double StandingWt
		{
			get { return myLeaves.DMTotal + myStems.DMTotal; }
		}

		/// <summary>Gets the DM weight of standing live plant material.</summary>
		/// <value>The DM weight of live leaves and stems.</value>
		[Description("Dry matter weight of live standing plants parts")]
		[Units("kgDM/ha")]
		public double StandingLiveWt
		{
			get { return myLeaves.DMGreen + myStems.DMGreen; }
		}

		/// <summary>Gets the DM weight of standing dead plant material.</summary>
		/// <value>The DM weight of dead leaves and stems.</value>
		[Description("Dry matter weight of dead standing plants parts")]
		[Units("kgDM/ha")]
		public double StandingDeadWt
		{
			get { return myLeaves.tissue[3].DM + myStems.tissue[3].DM; }
		}

		/// <summary>Gets the total DM weight of leaves.</summary>
		/// <value>The leaf DM weight.</value>
		[Description("Dry matter weight of leaves")]
		[Units("kgDM/ha")]
		public double LeafWt
		{
			get { return myLeaves.DMTotal; }
		}

		/// <summary>Gets the DM weight of green leaves.</summary>
		/// <value>The green leaf DM weight.</value>
		[Description("Dry matter weight of live leaves")]
		[Units("kgDM/ha")]
		public double LeafGreenWt
		{
			get { return myLeaves.DMGreen; }
		}

		/// <summary>Gets the DM weight of dead leaves.</summary>
		/// <value>The dead leaf DM weight.</value>
		[Description("Dry matter weight of dead leaves")]
		[Units("kgDM/ha")]
		public double LeafDeadWt
		{
			get { return myLeaves.tissue[3].DM; }
		}

		/// <summary>Gets the toal DM weight of stems and sheath.</summary>
		/// <value>The stem DM weight.</value>
		[Description("Dry matter weight of stems and sheath")]
		[Units("kgDM/ha")]
		public double StemWt
		{
			get { return myStems.DMTotal; }
		}

		/// <summary>Gets the DM weight of live stems and sheath.</summary>
		/// <value>The live stems DM weight.</value>
		[Description("Dry matter weight of alive stems and sheath")]
		[Units("kgDM/ha")]
		public double StemGreenWt
		{
			get { return myStems.DMGreen; }
		}

		/// <summary>Gets the DM weight of dead stems and sheath.</summary>
		/// <value>The dead stems DM weight.</value>
		[Description("Dry matter weight of dead stems and sheath")]
		[Units("kgDM/ha")]
		public double StemDeadWt
		{
			get { return myStems.tissue[3].DM; }
		}

		/// <summary>Gets the total DM weight od stolons.</summary>
		/// <value>The stolon DM weight.</value>
		[Description("Dry matter weight of stolons")]
		[Units("kgDM/ha")]
		public double StolonWt
		{
			get { return myStolons.DMGreen; }
		}

		/// <summary>Gets the total DM weight of roots.</summary>
		/// <value>The root DM weight.</value>
		[Description("Dry matter weight of roots")]
		[Units("kgDM/ha")]
		public double RootWt
		{
			get { return myRoots.DMGreen; }
		}

		/// <summary>Gets the DM weight of leaves at stage1 (developing).</summary>
		/// <value>The stage1 leaf DM weight.</value>
		[Description("Dry matter weight of leaves at stage 1 (developing)")]
		[Units("kgDM/ha")]
		public double LeafStage1Wt
		{
			get
			{ return myLeaves.tissue[0].DM; }
		}

		/// <summary>Gets the DM weight of leaves stage2 (mature).</summary>
		/// <value>The stage2 leaf DM weight.</value>
		[Description("Dry matter weight of leaves at stage 2 (mature)")]
		[Units("kgDM/ha")]
		public double LeafStage2Wt
		{
			get { return myLeaves.tissue[1].DM; }
		}

		/// <summary>Gets the DM weight of leaves at stage3 (senescing).</summary>
		/// <value>The stage3 leaf DM weight.</value>
		[Description("Dry matter weight of leaves at stage 3 (senescing)")]
		[Units("kgDM/ha")]
		public double LeafStage3Wt
		{
			get { return myLeaves.tissue[2].DM; }
		}

		/// <summary>Gets the DM weight of leaves at stage4 (dead).</summary>
		/// <value>The stage4 leaf DM weight.</value>
		[Description("Dry matter weight of leaves at stage 4 (dead)")]
		[Units("kgDM/ha")]
		public double LeafStage4Wt
		{
			get { return myLeaves.tissue[3].DM; }
		}

		/// <summary>Gets the DM weight stems and sheath at stage1 (developing).</summary>
		/// <value>The stage1 stems DM weight.</value>
		[Description("Dry matter weight of stems at stage 1 (developing)")]
		[Units("kgDM/ha")]
		public double StemStage1Wt
		{
			get { return myStems.tissue[0].DM; }
		}

		/// <summary>Gets the DM weight of stems and sheath at stage2 (mature).</summary>
		/// <value>The stage2 stems DM weight.</value>
		[Description("Dry matter weight of stems at stage 2 (mature)")]
		[Units("kgDM/ha")]
		public double StemStage2Wt
		{
			get { return myStems.tissue[1].DM; }
		}

		/// <summary>Gets the DM weight of stems and sheath at stage3 (senescing)).</summary>
		/// <value>The stage3 stems DM weight.</value>
		[Description("Dry matter weight of stems at stage 3 (senescing)")]
		[Units("kgDM/ha")]
		public double StemStage3Wt
		{
			get { return myStems.tissue[2].DM; }
		}

		/// <summary>Gets the DM weight of stems and sheath at stage4 (dead).</summary>
		/// <value>The stage4 stems DM weight.</value>
		[Description("Dry matter weight of stems at stage 4 (dead)")]
		[Units("kgDM/ha")]
		public double StemStage4Wt
		{
			get { return myStems.tissue[3].DM; }
		}

		/// <summary>Gets the DM weight of stolons at stage1 (developing).</summary>
		/// <value>The stage1 stolon DM weight.</value>
		[Description("Dry matter weight of stolons at stage 1 (developing)")]
		[Units("kgDM/ha")]
		public double StolonStage1Wt
		{
			get { return myStolons.tissue[0].DM; }
		}

		/// <summary>Gets the DM weight of stolons at stage2 (mature).</summary>
		/// <value>The stage2 stolon DM weight.</value>
		[Description("Dry matter weight of stolons at stage 2 (mature)")]
		[Units("kgDM/ha")]
		public double StolonStage2Wt
		{
			get { return myStolons.tissue[1].DM; }
		}

		/// <summary>Gets the DM weight of stolons at stage3 (senescing).</summary>
		/// <value>The stage3 stolon DM weight.</value>
		[Description("Dry matter weight of stolons at stage 3 (senescing)")]
		[Units("kgDM/ha")]
		public double StolonStage3Wt
		{
			get { return myStolons.tissue[2].DM; }
		}

		#endregion

		#region - C and DM flows  ------------------------------------------------------------------------------------------

		/// <summary>Gets the potential carbon assimilation.</summary>
		/// <value>The potential carbon assimilation.</value>
		[Description("Potential C assimilation, corrected for extreme temperatures")]
		[Units("kgC/ha")]
		public double PotCarbonAssimilation
		{
			get { return myPgross; }
		}

		/// <summary>Gets the carbon loss via respiration.</summary>
		/// <value>The carbon loss via respiration.</value>
		[Description("Loss of C via respiration")]
		[Units("kgC/ha")]
		public double CarbonLossRespiration
		{
			get { return myResp_m; }
		}

		/// <summary>Gets the carbon remobilised from senescent tissue.</summary>
		/// <value>The carbon remobilised.</value>
		[Description("C remobilised from senescent tissue")]
		[Units("kgC/ha")]
		public double CarbonRemobilised
		{
			get { return myCRemobilised; }
		}

		/// <summary>Gets the gross potential growth rate.</summary>
		/// <value>The potential C assimilation, in DM equivalent.</value>
		[Description("Gross potential growth rate (potential C assimilation)")]
		[Units("kgDM/ha")]
		public double GrossPotentialGrowthWt
		{
			get { return myPgross / CarbonFractionInDM; }
		}

		/// <summary>Gets the respiration rate.</summary>
		/// <value>The loss of C due to respiration, in DM equivalent.</value>
		[Description("Respiration rate (DM lost via respiration)")]
		[Units("kgDM/ha")]
		public double RespirationWt
		{
			get { return myResp_m / CarbonFractionInDM; }
		}

		/// <summary>Gets the remobilisation rate.</summary>
		/// <value>The C remobilised, in DM equivalent.</value>
		[Description("C remobilisation (DM remobilised from old tissue to new growth)")]
		[Units("kgDM/ha")]
		public double RemobilisationWt
		{
			get { return myCRemobilised / CarbonFractionInDM; }
		}

		/// <summary>Gets the net potential growth rate.</summary>
		/// <value>The net potential growth rate.</value>
		[Description("Net potential growth rate")]
		[Units("kgDM/ha")]
		public double NetPotentialGrowthWt
		{
			get { return myDGrowthPot; }
		}

		/// <summary>Gets the potential growth rate after water stress.</summary>
		/// <value>The potential growth after water stress.</value>
		[Description("Potential growth rate after water stress")]
		[Units("kgDM/ha")]
		public double PotGrowthWt_Wstress
		{
			get { return myDGrowthWstress; }
		}

		/// <summary>Gets the actual growth rate.</summary>
		/// <value>The actual growth rate.</value>
		[Description("Actual growth rate, after nutrient stress")]
		[Units("kgDM/ha")]
		public double ActualGrowthWt
		{
			get { return myDGrowthActual; }
		}

		/// <summary>Gets the effective growth rate.</summary>
		/// <value>The effective growth rate.</value>
		[Description("Effective growth rate, after turnover")]
		[Units("kgDM/ha")]
		public double EffectiveGrowthWt
		{
			get { return myDGrowthEff; }
		}

		/// <summary>Gets the effective herbage growth rate.</summary>
		/// <value>The herbage growth rate.</value>
		[Description("Effective herbage growth rate, above ground")]
		[Units("kgDM/ha")]
		public double HerbageGrowthWt
		{
			get { return myDGrowthShoot; }
		}

		/// <summary>Gets the effective root growth rate.</summary>
		/// <value>The root growth DM weight.</value>
		[Description("Effective root growth rate")]
		[Units("kgDM/ha")]
		public double RootGrowthWt
		{
			get { return myDGrowthRoot; }
		}

		/// <summary>Gets the litter DM weight deposited onto soil surface.</summary>
		/// <value>The litter DM weight deposited.</value>
		[Description("Litter amount deposited onto soil surface")]
		[Units("kgDM/ha")]
		public double LitterWt
		{
			get { return myDLitter; }
		}

		/// <summary>Gets the senesced root DM weight.</summary>
		/// <value>The senesced root DM weight.</value>
		[Description("Amount of senesced roots added to soil FOM")]
		[Units("kgDM/ha")]
		public double RootSenescedWt
		{
			get { return myDRootSen; }
		}

		/// <summary>Gets the gross primary productivity.</summary>
		/// <value>The gross primary productivity.</value>
		[Description("Gross primary productivity")]
		[Units("kgDM/ha")]
		public double GPP
		{
			get { return myPgross / CarbonFractionInDM; }
		}

		/// <summary>Gets the net primary productivity.</summary>
		/// <value>The net primary productivity.</value>
		[Description("Net primary productivity")]
		[Units("kgDM/ha")]
		public double NPP
		{
			get { return (myPgross * (1 - myGrowthRespirationCoef) - myResp_m) / CarbonFractionInDM; }
		}

		/// <summary>Gets the net above-ground primary productivity.</summary>
		/// <value>The net above-ground primary productivity.</value>
		[Description("Net above-ground primary productivity")]
		[Units("kgDM/ha")]
		public double NAPP
		{
			get { return (myPgross * (1 - myGrowthRespirationCoef) - myResp_m) * myFShoot / CarbonFractionInDM; }
		}

		/// <summary>Gets the net below-ground primary productivity.</summary>
		/// <value>The net below-ground primary productivity.</value>
		[Description("Net below-ground primary productivity")]
		[Units("kgDM/ha")]
		public double NBPP
		{
			get { return (myPgross * (1 - myGrowthRespirationCoef) - myResp_m) * (1 - myFShoot) / CarbonFractionInDM; }
		}
		#endregion

		#region - N amounts  -----------------------------------------------------------------------------------------------

		/// <summary>Gets the plant total N content.</summary>
		/// <value>The total N content.</value>
		[Description("Total plant N amount")]
		[Units("kgN/ha")]
		public double TotalN
		{
			get { return myNShoot + myNRoot; }
		}

		/// <summary>Gets the N content in the plant above ground.</summary>
		/// <value>The above ground N content.</value>
		[Description("N amount of plant parts above ground")]
		[Units("kgN/ha")]
		public double AboveGroundN
		{
			get { return myNShoot; }
		}

		/// <summary>Gets the N content in live plant material above ground.</summary>
		/// <value>The N content above ground of live plants.</value>
		[Description("N amount of alive plant parts above ground")]
		[Units("kgN/ha")]
		public double AboveGroundLiveN
		{
			get { return myLeaves.NGreen+myStems.NGreen+myStolons.NGreen; }
		}

		/// <summary>Gets the N content of dead plant material above ground.</summary>
		/// <value>The N content above ground of dead plants.</value>
		[Description("N amount of dead plant parts above ground")]
		[Units("kgN/ha")]
		public double AboveGroundDeadN
		{
			get { return myLeaves.tissue[3].Namount+ myStems.tissue[3].Namount; }
		}

		/// <summary>Gets the N content of plants below ground.</summary>
		/// <value>The below ground N content.</value>
		[Description("N amount of plant parts below ground")]
		[Units("kgN/ha")]
		public double BelowGroundN
		{
			get { return myNRoot; }
		}

		/// <summary>Gets the N content of standing plants.</summary>
		/// <value>The N content of leaves and stems.</value>
		[Description("N amount of standing herbage")]
		[Units("kgN/ha")]
		public double StandingN
		{
			get { return myLeaves.DMTotal+myStems.DMTotal; }
		}

		/// <summary>Gets the N content of standing live plant material.</summary>
		/// <value>The N content of live leaves and stems.</value>
		[Description("N amount of alive standing herbage")]
		[Units("kgN/ha")]
		public double StandingLiveN
		{
			get { return myLeaves.DMGreen + myStems.DMGreen; }
		}

		/// <summary>Gets the N content  of standing dead plant material.</summary>
		/// <value>The N content of dead leaves and stems.</value>
		[Description("N amount of dead standing herbage")]
		[Units("kgN/ha")]
		public double StandingDeadN
		{
			get { return myLeaves.tissue[3].Namount+myStems.tissue[3].Namount; }
		}

		/// <summary>Gets the total N content of leaves.</summary>
		/// <value>The leaf N content.</value>
		[Description("N amount in the plant's leaves")]
		[Units("kgN/ha")]
		public double LeafN
		{
			get { return myLeaves.NTotal; }
		}

		/// <summary>Gets the total N content of stems and sheath.</summary>
		/// <value>The stem N content.</value>
		[Description("N amount in the plant's stems")]
		[Units("kgN/ha")]
		public double StemN
		{
			get { return myStems.NTotal; }
		}

		/// <summary>Gets the total N content of stolons.</summary>
		/// <value>The stolon N content.</value>
		[Description("N amount in the plant's stolons")]
		[Units("kgN/ha")]
		public double StolonN
		{
			get { return myStolons.NGreen; }
		}

		/// <summary>Gets the total N content of roots.</summary>
		/// <value>The root N content.</value>
		[Description("N amount in the plant's roots")]
		[Units("kgN/ha")]
		public double RootN
		{
			get { return myNRoot; }
		}

		/// <summary>Gets the N content of green leaves.</summary>
		/// <value>The green leaf N content.</value>
		[Description("N amount in alive leaves")]
		[Units("kgN/ha")]
		public double LeafGreenN
		{
			get { return myLeaves.NGreen; }
		}

		/// <summary>Gets the N content of dead leaves.</summary>
		/// <value>The dead leaf N content.</value>
		[Description("N amount in dead leaves")]
		[Units("kgN/ha")]
		public double LeafDeadN
		{
			get { return myLeaves.tissue[3].Namount; }
		}

		/// <summary>Gets the N content of green stems and sheath.</summary>
		/// <value>The green stem N content.</value>
		[Description("N amount in alive stems")]
		[Units("kgN/ha")]
		public double StemGreenN
		{
			get { return myStems.NGreen; }
		}

		/// <summary>Gets the N content  of dead stems and sheath.</summary>
		/// <value>The dead stem N content.</value>
		[Description("N amount in dead sytems")]
		[Units("kgN/ha")]
		public double StemDeadN
		{
			get { return myStems.tissue[3].Namount; }
		}

		/// <summary>Gets the N content of leaves at stage1 (developing).</summary>
		/// <value>The stage1 leaf N.</value>
		[Description("N amount in leaves at stage 1 (developing)")]
		[Units("kgN/ha")]
		public double LeafStage1N
		{
			get { return myLeaves.tissue[0].Namount; }
		}

		/// <summary>Gets the N content of leaves at stage2 (mature).</summary>
		/// <value>The stage2 leaf N.</value>
		[Description("N amount in leaves at stage 2 (mature)")]
		[Units("kgN/ha")]
		public double LeafStage2N
		{
			get { return myLeaves.tissue[1].Namount; }
		}

		/// <summary>Gets the N content of leaves at stage3 (senescing).</summary>
		/// <value>The stage3 leaf N.</value>
		[Description("N amount in leaves at stage 3 (senescing)")]
		[Units("kgN/ha")]
		public double LeafStage3N
		{
			get { return myLeaves.tissue[2].Namount; }
		}

		/// <summary>Gets the N content of leaves at stage4 (dead).</summary>
		/// <value>The stage4 leaf N.</value>
		[Description("N amount in leaves at stage 4 (dead)")]
		[Units("kgN/ha")]
		public double LeafStage4N
		{
			get { return myLeaves.tissue[3].Namount; }
		}

		/// <summary>Gets the N content of stems and sheath at stage1 (developing).</summary>
		/// <value>The stage1 stem N.</value>
		[Description("N amount in stems at stage 1 (developing)")]
		[Units("kgN/ha")]
		public double StemStage1N
		{
			get { return myStems.tissue[0].Namount; }
		}

		/// <summary>Gets the N content of stems and sheath at stage2 (mature).</summary>
		/// <value>The stage2 stem N.</value>
		[Description("N amount in stems at stage 2 (mature)")]
		[Units("kgN/ha")]
		public double StemStage2N
		{
			get { return myStems.tissue[1].Namount; }
		}

		/// <summary>Gets the N content of stems and sheath at stage3 (senescing).</summary>
		/// <value>The stage3 stem N.</value>
		[Description("N amount in stems at stage 3 (senescing)")]
		[Units("kgN/ha")]
		public double StemStage3N
		{
			get { return myStems.tissue[2].Namount; }
		}

		/// <summary>Gets the N content of stems and sheath at stage4 (dead).</summary>
		/// <value>The stage4 stem N.</value>
		[Description("N amount in stems at stage 4 (dead)")]
		[Units("kgN/ha")]
		public double StemStage4N
		{
			get { return myStems.tissue[3].Namount; }
		}

		/// <summary>Gets the N content of stolons at stage1 (developing).</summary>
		/// <value>The stage1 stolon N.</value>
		[Description("N amount in stolons at stage 1 (developing)")]
		[Units("kgN/ha")]
		public double StolonStage1N
		{
			get { return myStolons.tissue[0].Namount; }
		}

		/// <summary>Gets the N content of stolons at stage2 (mature).</summary>
		/// <value>The stage2 stolon N.</value>
		[Description("N amount in stolons at stage 2 (mature)")]
		[Units("kgN/ha")]
		public double StolonStage2N
		{
			get { return myStolons.tissue[1].Namount; }
		}

		/// <summary>Gets the N content of stolons as stage3 (senescing).</summary>
		/// <value>The stolon stage3 n.</value>
		[Description("N amount in stolons at stage 3 (senescing)")]
		[Units("kgN/ha")]
		public double StolonStage3N
		{
			get { return myStolons.tissue[1].Namount; }
		}

		#endregion

		#region - N concentrations  ----------------------------------------------------------------------------------------

		/// <summary>Gets the average N concentration of standing plant material.</summary>
		/// <value>The average N concentration of leaves and stems.</value>
		[Description("Average N concentration in standing plant parts")]
		[Units("kgN/kgDM")]
		public double StandingNConc
		{
			get { return MathUtilities.Divide(StandingN, StandingWt, 0.0); }
		}

		/// <summary>Gets the average N concentration of leaves.</summary>
		/// <value>The leaf N concentration.</value>
		[Description("Average N concentration in leaves")]
		[Units("kgN/kgDM")]
		public double LeafNConc
		{
			get { return myLeaves.NconcTotal; }
		}

		/// <summary>Gets the average N concentration of stems and sheath.</summary>
		/// <value>The stem N concentration.</value>
		[Description("Average N concentration in stems")]
		[Units("kgN/kgDM")]
		public double StemNConc
		{
			get { return myStems.NconcTotal; }
		}

		/// <summary>Gets the average N concentration of stolons.</summary>
		/// <value>The stolon N concentration.</value>
		[Description("Average N concentration in stolons")]
		[Units("kgN/kgDM")]
		public double StolonNConc
		{
			get { return myStolons.NconcTotal; }
		}

		/// <summary>Gets the average N concentration of roots.</summary>
		/// <value>The root N concentration.</value>
		[Description("Average N concentration in roots")]
		[Units("kgN/kgDM")]
		public double RootNConc
		{
			get { return myRoots.NconcTotal; }
		}

		/// <summary>Gets the N concentration of leaves at stage1 (developing).</summary>
		/// <value>The stage1 leaf N concentration.</value>
		[Description("N concentration of leaves at stage 1 (developing)")]
		[Units("kgN/kgDM")]
		public double LeafStage1NConc
		{
			get { return myLeaves.tissue[0].Nconc; }
		}

		/// <summary>Gets the N concentration of leaves at stage2 (mature).</summary>
		/// <value>The stage2 leaf N concentration.</value>
		[Description("N concentration of leaves at stage 2 (mature)")]
		[Units("kgN/kgDM")]
		public double LeafStage2NConc
		{
			get { return myLeaves.tissue[1].Nconc; }
		}

		/// <summary>Gets the N concentration of leaves at stage3 (senescing).</summary>
		/// <value>The stage3 leaf N concentration.</value>
		[Description("N concentration of leaves at stage 3 (senescing)")]
		[Units("kgN/kgDM")]
		public double LeafStage3NConc
		{
			get { return myLeaves.tissue[2].Nconc; }
		}

		/// <summary>Gets the N concentration of leaves at stage4 (dead).</summary>
		/// <value>The stage4 leaf N concentration.</value>
		[Description("N concentration of leaves at stage 4 (dead)")]
		[Units("kgN/kgDM")]
		public double LeafStage4NConc
		{
			get { return myLeaves.tissue[3].Nconc; }
		}

		/// <summary>Gets the N concentration of stems at stage1 (developing).</summary>
		/// <value>The stage1 stem N concentration.</value>
		[Description("N concentration of stems at stage 1 (developing)")]
		[Units("kgN/kgDM")]
		public double StemStage1NConc
		{
			get { return myStems.tissue[0].Nconc; }
		}

		/// <summary>Gets the N concentration of stems at stage2 (mature).</summary>
		/// <value>The stage2 stem N concentration.</value>
		[Description("N concentration of stems at stage 2 (mature)")]
		[Units("kgN/kgDM")]
		public double StemStage2NConc
		{
			get { return myStems.tissue[1].Nconc; }
		}

		/// <summary>Gets the N concentration of stems at stage3 (senescing).</summary>
		/// <value>The stage3 stem N concentration.</value>
		[Description("N concentration of stems at stage 3 (senescing)")]
		[Units("kgN/kgDM")]
		public double StemStage3NConc
		{
			get { return myStems.tissue[2].Nconc; }
		}

		/// <summary>Gets the N concentration of stems at stage4 (dead).</summary>
		/// <value>The stage4 stem N concentration.</value>
		[Description("N concentration of stems at stage 4 (dead)")]
		[Units("kgN/kgDM")]
		public double StemStage4NConc
		{
			get { return myStems.tissue[3].Nconc; }
		}

		/// <summary>Gets the N concentration of stolons at stage1 (developing).</summary>
		/// <value>The stage1 stolon N concentration.</value>
		[Description("N concentration of stolons at stage 1 (developing)")]
		[Units("kgN/kgDM")]
		public double StolonStage1NConc
		{
			get { return myStolons.tissue[0].Nconc; }
		}

		/// <summary>Gets the N concentration of stolons at stage2 (mature).</summary>
		/// <value>The stage2 stolon N concentration.</value>
		[Description("N concentration of stolons at stage 2 (mature)")]
		[Units("kgN/kgDM")]
		public double StolonStage2NConc
		{
			get { return myStolons.tissue[1].Nconc; }
		}

		/// <summary>Gets the N concentration of stolons at stage3 (senescing).</summary>
		/// <value>The stage3 stolon N concentration.</value>
		[Description("N concentration of stolons at stage 3 (senescing)")]
		[Units("kgN/kgDM")]
		public double StolonStage3NConc
		{
			get { return myStolons.tissue[2].Nconc; }
		}

		/// <summary>Gets the N concentration in new grown tissue.</summary>
		/// <value>The actual growth N concentration.</value>
		[Description("Concentration of N in new growth")]
		[Units("kgN/kgDM")]
		public double ActualGrowthNConc
		{
			get { return MathUtilities.Divide(myNewGrowthN, myDGrowthActual, 0.0); }
		}


		#endregion

		#region - N flows  -------------------------------------------------------------------------------------------------

		/// <summary>Gets amount of N remobilisable from senesced tissue.</summary>
		/// <value>The remobilisable N amount.</value>
		[Description("Amount of N remobilisable from senesced material")]
		[Units("kgN/ha")]
		public double RemobilisableN
		{
			get { return myNRemobilised; }
		}

		/// <summary>Gets the amount of N remobilised from senesced tissue.</summary>
		/// <value>The remobilised N amount.</value>
		[Description("Amount of N remobilised from senesced material")]
		[Units("kgN/ha")]
		public double RemobilisedN
		{
			get { return myNremob2NewGrowth; }
		}

		/// <summary>Gets the amount of luxury N potentially remobilisable.</summary>
		/// <value>The remobilisable luxury N amount.</value>
		[Description("Amount of luxury N potentially remobilisable")]
		[Units("kgN/ha")]
		public double RemobilisableLuxuryN
		{
			get { return myNLuxury2 + myNLuxury3; }
		}

		/// <summary>Gets the amount of luxury N remobilised.</summary>
		/// <value>The remobilised luxury N amount.</value>
		[Description("Amount of luxury N remobilised")]
		[Units("kgN/ha")]
		public double RemobilisedLuxuryN
		{
			get { return myNFastRemob2 + myNFastRemob3; }
		}

		/// <summary>Gets the amount of luxury N potentially remobilisable from tissue 2.</summary>
		/// <value>The remobilisable luxury N amoount.</value>
		[Description("Amount of luxury N potentially remobilisable from tissue 2")]
		[Units("kgN/ha")]
		public double RemobT2LuxuryN
		{
			get { return myNLuxury2; }
		}

		/// <summary>Gets the amount of luxury N potentially remobilisable from tissue 3.</summary>
		/// <value>The remobilisable luxury N amount.</value>
		[Description("Amount of luxury N potentially remobilisable from tissue 3")]
		[Units("kgN/ha")]
		public double RemobT3LuxuryN
		{
			get { return myNLuxury3; }
		}

		/// <summary>Gets the amount of atmospheric N fixed.</summary>
		/// <value>The fixed N amount.</value>
		[Description("Amount of atmospheric N fixed")]
		[Units("kgN/ha")]
		public double FixedN
		{
			get { return myNfixation; }
		}

		/// <summary>Gets the amount of N required with luxury uptake.</summary>
		/// <value>The required N with luxury.</value>
		[Description("Amount of N required with luxury uptake")]
		[Units("kgN/ha")]
		public double RequiredLuxuryN
		{
			get { return myNdemandLux; }
		}

		/// <summary>Gets the amount of N required for optimum N content.</summary>
		/// <value>The required optimum N amount.</value>
		[Description("Amount of N required for optimum growth")]
		[Units("kgN/ha")]
		public double RequiredOptimumN
		{
			get { return myNdemandOpt; }
		}

		/// <summary>Gets the amount of N demanded from soil.</summary>
		/// <value>The N demand from soil.</value>
		[Description("Amount of N demanded from soil")]
		[Units("kgN/ha")]
		public double DemandSoilN
		{
			get { return mySoilNDemand; }
		}

		/// <summary>Gets the amount of plant available N in the soil.</summary>
		/// <value>The soil available N.</value>
		[Description("Amount of N available in the soil")]
		[Units("kgN/ha")]
		public double[] SoilAvailableN
		{
			get { return mySoilAvailableN; }
		}

		/// <summary>Gets the amount of N taken up from soil.</summary>
		/// <value>The N uptake.</value>
		[Description("Amount of N uptake")]
		[Units("kgN/ha")]
		public double[] UptakeN
		{
			get { return mySoilNitrogenTakenUp; }
		}

		/// <summary>Gets the amount of N deposited as litter onto soil surface.</summary>
		/// <value>The litter N amount.</value>
		[Description("Amount of N deposited as litter onto soil surface")]
		[Units("kgN/ha")]
		public double LitterN
		{
			get { return myDNlitter; }
		}

		/// <summary>Gets the amount of N from senesced roots added to soil FOM.</summary>
		/// <value>The senesced root N amount.</value>
		[Description("Amount of N from senesced roots added to soil FOM")]
		[Units("kgN/ha")]
		public double SenescedRootN
		{
			get { return myDNrootSen; }
		}

		/// <summary>Gets the amount of N in new grown tissue.</summary>
		/// <value>The actual growth N amount.</value>
		[Description("Amount of N in new growth")]
		[Units("kgN/ha")]
		public double ActualGrowthN
		{
			get { return myNewGrowthN; }
		}

		#endregion

		#region - Turnover rates and DM allocation  ------------------------------------------------------------------------

		/// <summary>Gets the turnover rate for live DM (leaves, stems and sheath).</summary>
		/// <value>The turnover rate for live DM.</value>
		[Description("Turnover rate for live DM (leaves and stem)")]
		[Units("0-1")]
		public double LiveDMTurnoverRate
		{
			get { return myGama; }
		}

		/// <summary>Gets the turnover rate for dead DM (leaves, stems and sheath).</summary>
		/// <value>The turnover rate for dead DM.</value>
		[Description("Turnover rate for dead DM (leaves and stem)")]
		[Units("0-1")]
		public double DeadDMTurnoverRate
		{
			get { return myGamaD; }
		}

		/// <summary>Gets the turnover rate for live DM in stolons.</summary>
		/// <value>The turnover rate for stolon DM.</value>
		[Description("DM turnover rate for stolons")]
		[Units("0-1")]
		public double StolonDMTurnoverRate
		{
			get { return myGamaS; }
		}

		/// <summary>Gets the turnover rate for live DM in roots.</summary>
		/// <value>The turnover rate for root DM.</value>
		[Description("DM turnover rate for roots")]
		[Units("0-1")]
		public double RootDMTurnoverRate
		{
			get { return myGamaR; }
		}

		/// <summary>Gets the DM allocation to shoot.</summary>
		/// <value>The shoot DM allocation.</value>
		[Description("Fraction of DM allocated to Shoot")]
		[Units("0-1")]
		public double ShootDMAllocation
		{
			get { return myFShoot; }
		}

		/// <summary>Gets the DM allocation to roots.</summary>
		/// <value>The root dm allocation.</value>
		[Description("Fraction of DM allocated to roots")]
		[Units("0-1")]
		public double RootDMAllocation
		{
			get { return 1 - myFShoot; }
		}

		#endregion

		#region - LAI and cover  -------------------------------------------------------------------------------------------

		/// <summary>Gets the total plant LAI (leaf area index).</summary>
		/// <value>The total LAI.</value>
		[Description("Total leaf area index")]
		[Units("m^2/m^2")]
		public double LAITotal
		{
			get { return myLAIGreen + myLAIDead; }
		}

		/// <summary>Gets the plant's green LAI (leaf area index).</summary>
		/// <value>The green LAI.</value>
		[Description("Leaf area index of green leaves")]
		[Units("m^2/m^2")]
		public double LAIGreen
		{
			get { return myLAIGreen; }
		}

		/// <summary>Gets the plant's dead LAI (leaf area index).</summary>
		/// <value>The dead LAI.</value>
		[Description("Leaf area index of dead leaves")]
		[Units("m^2/m^2")]
		public double LAIDead
		{
			get { return myLAIDead; }
		}

		/// <summary>Gets the irradiance on top of canopy.</summary>
		/// <value>The irradiance on top of canopy.</value>
		[Description("Irridance on the top of canopy")]
		[Units("W.m^2/m^2")]
		public double IrradianceTopCanopy
		{
			get { return myIL; }
		}

		/// <summary>Gets the plant's total cover.</summary>
		/// <value>The total cover.</value>
		[Description("Fraction of soil covered by plants")]
		[Units("%")]
		public double CoverTotal
		{
			get
			{
				if (myLAIGreen + myLAIDead == 0) return 0;
				return (1.0 - (Math.Exp(-myLightExtentionCoeff * (myLAIGreen + myLAIDead))));
			}
		}

		/// <summary>Gets the plant's green cover.</summary>
		/// <value>The green cover.</value>
		[Description("Fraction of soil covered by green leaves")]
		[Units("%")]
		public double CoverGreen
		{
			get
			{
				if (myLAIGreen == 0)
					return 0.0;
				else
					return (1.0 - Math.Exp(-myLightExtentionCoeff * myLAIGreen));
			}
		}

		/// <summary>Gets the plant's dead cover.</summary>
		/// <value>The dead cover.</value>
		[Description("Fraction of soil covered by dead leaves")]
		[Units("%")]
		public double CoverDead
		{
			get
			{
				if (myLAIDead == 0)
					return 0.0;
				else
					return (1.0 - Math.Exp(-myLightExtentionCoeff * myLAIDead));
			}
		}

		#endregion

		#region - Root depth and distribution  -----------------------------------------------------------------------------

		/// <summary>Gets the root depth.</summary>
		/// <value>The root depth.</value>
		[Description("Depth of roots")]
		[Units("mm")]
		public double RootDepth
		{
			get { return myRootDepth; }
		}

		/// <summary>Gets the root frontier.</summary>
		/// <value>The layer at bottom of root zone.</value>
		[Description("Layer at bottom of root zone")]
		[Units("mm")]
		public double RootFrontier
		{
			get { return myRootFrontier; }
		}

		/// <summary>Gets the fraction of root dry matter for each soil layer.</summary>
		/// <value>The root fraction.</value>
		[Description("Fraction of root dry matter for each soil layer")]
		[Units("0-1")]
		public double[] RootWtFraction
		{
			get { return myRootFraction; }
		}

		/// <summary>Gets the plant's root length density for each soil layer.</summary>
		/// <value>The root length density.</value>
		[Description("Root length density")]
		[Units("mm/mm^3")]
		public double[] RLD
		{
			get
			{
				double[] result = new double[myNLayers];
				double Total_Rlength = myDMRoot * mySpecificRootLength;   // m root/ha
				Total_Rlength *= 0.0000001;  // convert into mm root/mm2 soil)
				for (int layer = 0; layer < result.Length; layer++)
				{
					result[layer] = myRootFraction[layer] * Total_Rlength / mySoil.Thickness[layer];    // mm root/mm3 soil
				}
				return result;
			}
		}

		#endregion

		#region - Water amounts  -------------------------------------------------------------------------------------------

		/// <summary>Gets the lower limit of soil water content for plant uptake.</summary>
		/// <value>The water uptake lower limit.</value>
		[Description("Lower limit of soil water content for plant uptake")]
		[Units("mm^3/mm^3")]
		public double[] LL
		{
			get
			{
				SoilCrop soilInfo = (SoilCrop)mySoil.Crop(Name);
				return soilInfo.LL;
			}
		}

		/// <summary>Gets the amount of water demanded by the plant.</summary>
		/// <value>The water demand.</value>
		[Description("Plant water demand")]
		[Units("mm")]
		public double WaterDemand
		{
			get { return myWaterDemand; }
		}

		/// <summary>Gets the amount of soil water available for uptake.</summary>
		/// <value>The soil available water.</value>
		[Description("Plant availabe water")]
		[Units("mm")]
		public double[] SoilAvailableWater
		{
			get { return mySoilAvailableWater; }
		}

		/// <summary>Gets the amount of water taken up by the plant.</summary>
		/// <value>The water uptake.</value>
		[Description("Plant water uptake")]
		[Units("mm")]
		public double[] WaterUptake
		{
			get { return mySoilWaterTakenUp; }
		}

		#endregion

		#region - Growth limiting factors  ---------------------------------------------------------------------------------

		/// <summary>Gets the growth limiting factor due to N availability.</summary>
		/// <value>The growth limiting factor due to N.</value>
		[Description("Growth limiting factor due to nitrogen")]
		[Units("0-1")]
		public double GlfN
		{
			get { return myGLFN; }
		}

		/// <summary>Gets the growth limiting factor due to N concentration in the plant.</summary>
		/// <value>The growth limiting factor due to N concentration.</value>
		[Description("Plant growth limiting factor due to plant N concentration")]
		[Units("0-1")]
		public double GlfNConcentration
		{
			get { return myNCFactor; }
		}

		/// <summary>Gets the growth limiting factor due to temperature.</summary>
		/// <value>The growth limiting factor due to temperature.</value>
		[Description("Growth limiting factor due to temperature")]
		[Units("0-1")]
		public double GlfTemperature
		{
			get { return TemperatureLimitingFactor(myTmeanW); }
		}

		/// <summary>Gets the growth limiting factor due to water availability.</summary>
		/// <value>The growth limiting factor due to water.</value>
		[Description("Growth limiting factor due to water deficit")]
		[Units("0-1")]
		public double GlfWater
		{
			get { return myGLFWater; }
		}

		// TODO: verify that this is really needed
		/// <summary>Gets the vapour pressure deficit factor.</summary>
		/// <value>The vapour pressure deficit factor.</value>
		[Description("Effect of vapour pressure on growth (used by micromet)")]
		[Units("0-1")]
		public double FVPD
		{
			get { return FVPDFunction.Value(VPD()); }
		}

		#endregion

		#region - Harvest variables  ---------------------------------------------------------------------------------------

		/// <summary>Gets the amount of dry matter harvestable (leaf + stem).</summary>
		/// <value>The harvestable DM weight.</value>
		[Description("Amount of dry matter harvestable (leaf+stem)")]
		[Units("kgDM/ha")]
		public double HarvestableWt
		{
			get { return Math.Max(0.0, StandingLiveWt - myMinimumGreenWt) + Math.Max(0.0, StandingDeadWt - myMinimumDeadWt); }
		}

		/// <summary>Gets the amount of dry matter harvested.</summary>
		/// <value>The harvested DM weight.</value>
		[Description("Amount of plant dry matter removed by harvest")]
		[Units("kgDM/ha")]
		public double HarvestedWt
		{
			get { return myDefoliatedDM; }
		}

		/// <summary>Gets the fraction of the plant that was harvested.</summary>
		/// <value>The fraction harvested.</value>
		[Description("Fraction harvested")]
		[Units("0-1")]
		public double HarvestedFraction
		{
			get { return myFractionHarvested; }
		}

		/// <summary>Gets the amount of plant N removed by harvest.</summary>
		/// <value>The harvested N amount.</value>
		[Description("Amount of plant nitrogen removed by harvest")]
		[Units("kgN/ha")]
		public double HarvestedN
		{
			get { return myDefoliatedN; }
		}

		/// <summary>Gets the N concentration in harvested DM.</summary>
		/// <value>The N concentration in harvested DM.</value>
		[Description("average N concentration of harvested material")]
		[Units("kgN/kgDM")]
		public double HarvestedNconc
		{
			get { return MathUtilities.Divide(HarvestedN, HarvestedWt, 0.0); }
		}

		/// <summary>Gets the average herbage digestibility.</summary>
		/// <value>The herbage digestibility.</value>
		[Description("Average digestibility of herbage")]
		[Units("0-1")]
		public double HerbageDigestibility
		{
			get { return myDigestHerbage; }
		}

		// TODO: Digestibility of harvested material should be better calculated (consider fraction actually removed)
		/// <summary>Gets the average digestibility of harvested DM.</summary>
		/// <value>The harvested digestibility.</value>
		[Description("Average digestibility of harvested meterial")]
		[Units("0-1")]
		public double HarvestedDigestibility
		{
			get { return myDigestDefoliated; }
		}

		/// <summary>Gets the average herbage ME (metabolisable energy).</summary>
		/// <value>The herbage ME.</value>
		[Description("Average ME of herbage")]
		[Units("(MJ/ha)")]
		public double HerbageME
		{
			get { return 16 * myDigestHerbage * StandingWt; }
		}

		/// <summary>Gets the average ME (metabolisable energy) of harvested DM.</summary>
		/// <value>The harvested ME.</value>
		[Description("Average ME of harvested material")]
		[Units("(MJ/ha)")]
		public double HarvestedME
		{
			get { return 16 * myDigestDefoliated * HarvestedWt; }
		}

        #endregion

        #endregion

        #region Private variables  -----------------------------------------------------------------------------------------

        /// <summary>The state of leaves (DM and N)</summary>
        private OrganPool myLeaves;

        /// <summary>The state of sheath/stems (DM and N)</summary>
        private OrganPool myStems;

        /// <summary>The state of stolons (DM and N)</summary>
        private OrganPool myStolons;

        /// <summary>The state of roots (DM and N)</summary>
        private OrganPool myRoots;

        /// <summary>Initialises the basic structure of a pasture plant</summary>
        public PastureSpecies()
	    {
            myLeaves = new OrganPool();
            myStems = new OrganPool();
            myStolons = new OrganPool();
            myRoots = new OrganPool();
        }

        /// <summary>The DM of shoot (g/m^2)</summary>
        private double myDMShoot;

        /// <summary>The DM of shoot (g/m^2)</summary>
        private double myDMShootGreen;

        /// <summary>The DM of shoot (g/m^2)</summary>
        private double myDMShootDead;

        /// <summary>The DM of roots (g/m^2)</summary>
        private double myDMRoot;

        /// <summary>The amount of N above ground (shoot)</summary>
        private double myNShoot;

        /// <summary>The amount of N below ground (root)</summary>
        private double myNRoot;

        /// <summary>flag whether several routines are ran by species or are controlled by the Swar</summary>
        internal bool myIsSwardControlled = false;

		/// <summary>flag whether this species is alive (activelly growing)</summary>
		private bool myIsAlive = true;

		// defining the plant type  -----------------------------------------------------------------------------------

		/// <summary>flag this species type, annual or perennial</summary>
		private bool myIsAnnual = false;
		/// <summary>flag whether this species is a legume</summary>
		private bool myIsLegume = false;

		// TODO: do we want to keep this??
		// Parameters for annual species  -----------------------------------------------------------------------------

		/// <summary>The day of year for emergence</summary>
		private int myDayEmerg = 0;
		/// <summary>The monthe of emergence</summary>
		private int myMonEmerg = 0;
		/// <summary>The day of anthesis</summary>
		private int myDayAnth = 0;
		/// <summary>The month of anthesis</summary>
		private int myMonAnth = 0;
		/// <summary>The number of days to mature</summary>
		private int myDaysToMature = 0;
		/// <summary>The number of days between emergence and anthesis</summary>
		private int myDaysEmgToAnth = 0;
		/// <summary>The phenologic stage (0= pre_emergence, 1= vegetative, 2= reproductive)</summary>
		private int myPhenoStage = 1;
		///// <summary>The phenologic factor</summary>
		//private double phenoFactor = 1;
		/// <summary>The number of days from emergence</summary>
		private int myDaysfromEmergence = 0;
		/// <summary>The number of days from anthesis</summary>
		private int myDaysfromAnthesis = 0;

		/// <summary>The daily variation in root depth</summary>
		private double myDRootDepth = 50;
		/// <summary>The maximum root depth</summary>
		private double myMaxRootDepth = 900;


		// N concentration thresholds for various tissues (set relative to leaf N)  -----------------------------------

		/// <summary>The optimum N concentration of stems and sheath</summary>
		private double myNcStemOpt;
		/// <summary>The optimum N concentration of stolons</summary>
		private double myNcStolonOpt;
		/// <summary>The optimum N concentration of roots</summary>
		private double myNcRootOpt;
		/// <summary>The maximum N concentration of stems andd sheath</summary>
		private double myNcStemMax;
		/// <summary>The maximum N concentration of stolons</summary>
		private double myNcStolonMax;
		/// <summary>The maximum N concentration of roots</summary>
		private double myNcRootMax;
		/// <summary>The minimum N concentration of stems and sheath</summary>
		private double myNcStemMin;
		/// <summary>The minimum N concentration of stolons</summary>
		private double myNcStolonMin;
		/// <summary>The minimum N concentration of roots</summary>
		private double myNcRootMin;


		// Amounts and fluxes of N in the plant  ----------------------------------------------------------------------

		/// <summary>The N demand for new growth, with luxury uptake</summary>
		private double myNdemandLux;
		/// <summary>The N demand for new growth, at optimum N content</summary>
		private double myNdemandOpt;
		/// <summary>The amount of N fixation from atmosphere (for legumes)</summary>
		internal double myNfixation = 0.0;
		/// <summary>The amount of N remobilised from senesced tissue</summary>
		private double myNRemobilised = 0.0;

        /// <summary>Some Description</summary>
        internal double myNleaf3Remob = 0.0;

        /// <summary>Some Description</summary>
        internal double myNstem3Remob = 0.0;

        /// <summary>Some Description</summary>
        internal double myNstol3Remob = 0.0;

        /// <summary>Some Description</summary>
        internal double myNrootRemob = 0.0;


        /// <summary>The amount of N actually remobilised to new growth</summary>
        private double myNremob2NewGrowth = 0.0;
		/// <summary>The amount of N used in new growth</summary>
		internal double myNewGrowthN = 0.0;
		/// <summary>The aount of luxury N (above Nopt) in tissue 2 potentially remobilisable</summary>
		private double myNLuxury2;
		/// <summary>The amount of luxury N (above Nopt) in tissue 3 potentially remobilisable</summary>
		private double myNLuxury3;
		/// <summary>The amount of luxury N actually remobilised from tissue 2</summary>
		private double myNFastRemob2 = 0.0;
		/// <summary>The amount of luxury N actually remobilised from tissue 3</summary>
		private double myNFastRemob3 = 0.0;

		// N uptake process  ------------------------------------------------------------------------------------------

		///// <summary>The amount of N demanded for new growth</summary>
		//private double myNitrogenDemand = 0.0;
		/// <summary>The amount of N in the soil available to the plant</summary>
		internal double[] mySoilAvailableN;
		/// <summary>The amount of NH4 in the soil available to the plant</summary>
		internal double[] mySoilNH4available;
		/// <summary>The amount of NO3 in the soil available to the plant</summary>
		internal double[] mySoilNO3available;
		/// <summary>The amount of N demanded from the soil</summary>
		private double mySoilNDemand;
		/// <summary>The amount of N actually taken up</summary>
		internal double mySoilNuptake;
		/// <summary>The amount of N uptake from each soil layer</summary>
		internal double[] mySoilNitrogenTakenUp;

		// water uptake process  --------------------------------------------------------------------------------------

		/// <summary>The amount of water demanded for new growth</summary>
		internal double myWaterDemand = 0.0;
		/// <summary>The amount of soil available water</summary>
		private double[] mySoilAvailableWater;
		/// <summary>The amount of soil water taken up</summary>
		internal double[] mySoilWaterTakenUp;

		// harvest and digestibility  ---------------------------------------------------------------------------------

		/// <summary>The DM amount harvested (defoliated)</summary>
		private double myDefoliatedDM = 0.0;
		/// <summary>The N amount harvested (defoliated)</summary>
		private double myDefoliatedN = 0.0;
		/// <summary>The digestibility of herbage</summary>
		private double myDigestHerbage = 0.0;
		/// <summary>The digestibility of defoliated material</summary>
		private double myDigestDefoliated = 0.0;
		/// <summary>The fraction of standing DM harvested</summary>
		internal double myFractionHarvested = 0.0;

		// Plant height, LAI and cover  -------------------------------------------------------------------------------

		/// <summary>The plant's average height</summary>
		private double myPlantHeight;
		/// <summary>The plant's green LAI</summary>
		private double myLAIGreen;
		/// <summary>The plant's dead LAI</summary>
		private double myLAIDead;

		// root variables  --------------------------------------------------------------------------------------------

		/// <summary>The plant's root depth</summary>
		private double myRootDepth = 0.0;
		/// <summary>The layer at the bottom of the root zone</summary>
		private int myRootFrontier = 1;
		/// <summary>The fraction of roots DM in each layer</summary>
		private double[] myRootFraction;
		/// <summary>The maximum shoot-root ratio</summary>
		private double myMaxSRratio;

		/// <summary>The fraction of each layer that is actually explored by roots (0-1)</summary>
		private double[] myRootExplorationFactor;

		// photosynthesis, growth and turnover  -----------------------------------------------------------------------

		/// <summary>The irradiance on top of canopy</summary>
		private double myIL;
		/// <summary>The gross photosynthesis rate (C assimilation)</summary>
		private double myPgross = 0.0;
		/// <summary>The growth respiration rate (C loss)</summary>
		private double myResp_g = 0.0;
		/// <summary>The maintenance respiration rate (C loss)</summary>
		private double myResp_m = 0.0;
		/// <summary>The amount of C remobilised from senesced tissue</summary>
		private double myCRemobilised = 0.0;

		/// <summary>Daily net growth potential (kgDM/ha)</summary>
		private double myDGrowthPot;
		/// <summary>Daily potential growth after water stress</summary>
		private double myDGrowthWstress;
		/// <summary>Daily growth after nutrient stress (actual growth)</summary>
		private double myDGrowthActual;

		/// <summary>Effective growth of roots</summary>
		private double myDGrowthRoot;
		/// <summary>Effective growth of shoot (herbage growth)</summary>
		private double myDGrowthShoot;
		/// <summary>Effective plant growth (actual growth minus senescence)</summary>
		private double myDGrowthEff;

		/// <summary>Daily litter production (dead to surface OM)</summary>
		private double myDLitter;
		/// <summary>N amount in litter procuded</summary>
		private double myDNlitter;
		/// <summary>Daily root sennesce (added to soil FOM)</summary>
		private double myDRootSen;
		/// <summary>N amount in senesced roots</summary>
		private double myDNrootSen;

		/// <summary>Fraction of growth allocated to shoot (0-1)</summary>
		private double myFShoot;

		/// <summary>The daily DM turnover rate (from tissue 1 to 2, then to 3, then to 4)</summary>
		private double myGama = 0.0;
		/// <summary>The daily DM turnover rate for stolons</summary>
		private double myGamaS = 0.0;	  // for stolons
		/// <summary>The daily DM turnover rate for dead tissue (from tissue 4 to litter)</summary>
		private double myGamaD = 0.0;
		/// <summary>The daily DM turnover rate for roots</summary>
		private double myGamaR = 0.0;

		// growth limiting factors ------------------------------------------------------------------------------------
		/// <summary>The GLF due to water stress</summary>
		internal double myGLFWater = 1.0;
		// private double glfTemp;   //The GLF due to temperature stress
		/// <summary>The GLF due to N stress</summary>
		internal double myGLFN = 0.0;
		/// <summary>The growth factor for N concentration</summary>
		private double myNCFactor = 1.0;

		// auxiliary variables for radiation and temperature stress  --------------------------------------------------

		/// <summary>Growth rate reduction factor due to high temperatures</summary>
		private double myHighTempEffect = 1.0;
		/// <summary>Growth rate reduction factor due to low temperatures</summary>
		private double myLowTempEffect = 1.0;
		/// <summary>Cumulative degress of temperature for recovery from heat damage</summary>
		private double myAccumT4Heat = 0.0;
		/// <summary>Cumulative degress of temperature for recovry from cold damage</summary>
		private double myAccumT4Cold = 0.0;

		// general auxiliary variables  -------------------------------------------------------------------------------

		/// <summary>Number of layers in the soil</summary>
		private int myNLayers = 0;
		/// <summary>Today's average temperature</summary>
		private double myTmean;
		/// <summary>Today's weighted mean temperature</summary>
		private double myTmeanW;
		/// <summary>State for this plant on the previous day</summary>
		private SpeciesState myPrevState;

		// TODO: Hope to get rid of these soon  --------------------------------------------------------
		/// <summary>fraction of Radn intercepted by this species</summary>
		internal double myRadnIntFrac = 1.0;
		/// <summary>Light extintion coefficient for all species</summary>
		internal double mySwardLightExtCoeff;
		/// <summary>average green cover for all species</summary>
		internal double mySwardGreenCover;

		#endregion

		#region Constants  -------------------------------------------------------------------------------------------------

		/// <summary>Average carbon content in plant dry matter</summary>
		const double CarbonFractionInDM = 0.4;

		/// <summary>Factor for converting nitrogen to protein</summary>
		const double NitrogenToProteinFactor = 6.25;

		/// <summary>The C:N ratio of protein</summary>
		const double CNratioProtein = 3.5;

		/// <summary>The C:N ratio of cell wall</summary>
		const double CNratioCellWall = 100.0;

	    /// <summary>Maximum difference between two values of double precision in this model</summary>
	    const double myEpsilon = 0.000001;

        #endregion

        #region Initialisation methods  ------------------------------------------------------------------------------------

        /// <summary>Performs the initialisation procedures for this species (set DM, N, LAI, etc)</summary>
        /// <param name="sender">The sender.</param>
        /// <param name="e">The <see cref="EventArgs"/> instance containing the event data.</param>
        [EventSubscribe("Commencing")]
		private void OnSimulationCommencing(object sender, EventArgs e)
		{
			// get the number of layers in the soil profile
			myNLayers = mySoil.Thickness.Length;

			// initialise soil water and N variables
			InitiliaseSoilArrays();

			// set initial plant state
			SetInitialState();

			// initialise the class which will hold yesterday's plant state
			myPrevState = new SpeciesState();

			// check whether uptake is done here or by another module
			if (myApsimArbitrator != null)
			{
				myWaterUptakeSource = "arbitrator";
				myNitrogenUptakeSource = "arbitrator";
			}

			// tell other modules about the existence of this species
			if (!myIsSwardControlled)
				DoNewCropEvent();
		}

		/// <summary>
		/// Initialise arrays to same length as soil layers
		/// </summary>
		private void InitiliaseSoilArrays()
		{
			mySoilAvailableWater = new double[myNLayers];
			mySoilWaterTakenUp = new double[myNLayers];
			mySoilNH4available = new double[myNLayers];
			mySoilNO3available = new double[myNLayers];
			mySoilAvailableN = new double[myNLayers];
			mySoilNitrogenTakenUp = new double[myNLayers];
		}

		/// <summary>
		/// Set the initial parameters for this plant, including DM and N content of various pools plus plant height and root depth
		/// </summary>
		private void SetInitialState()
		{
			// 1. Initialise DM of various tissue pools, user should supply initial values for shoot and root
			//dmTotal = iniDMShoot + iniDMRoot;

			// set initial DM fractions - Temporary?? TODO
			if (initialDMFractions == null)
			{
				if (myIsLegume)
					initialDMFractions = myInitialDMFractions_legume;
				else
					initialDMFractions = myInitialDMFractions_grass;
			}

            myLeaves.tissue[0].DM = myIniDMFraction[0] * myIniDMShoot;
            myLeaves.tissue[1].DM = myIniDMFraction[1] * myIniDMShoot;
            myLeaves.tissue[2].DM = myIniDMFraction[2] * myIniDMShoot;
            myLeaves.tissue[3].DM = myIniDMFraction[3] * myIniDMShoot;
            myStems.tissue[0].DM = myIniDMFraction[4] * myIniDMShoot;
            myStems.tissue[1].DM = myIniDMFraction[5] * myIniDMShoot;
            myStems.tissue[2].DM = myIniDMFraction[6] * myIniDMShoot;
            myStems.tissue[3].DM = myIniDMFraction[7] * myIniDMShoot;
            myStolons.tissue[0].DM = myIniDMFraction[8] * myIniDMShoot;
            myStolons.tissue[1].DM = myIniDMFraction[9] * myIniDMShoot;
            myStolons.tissue[2].DM = myIniDMFraction[10] * myIniDMShoot;
		    myStolons.tissue[3].DM = 0.0;
            myRoots.tissue[0].DM = myIniDMRoot;
		    myRoots.tissue[1].DM = 0.0;
            myRoots.tissue[2].DM = 0.0;
            myRoots.tissue[3].DM = 0.0;

            // 2. Initialise N content thresholds (optimum, maximum, and minimum)
            myNcStemOpt = myLeafNopt * myRelativeNStems;
			myNcStolonOpt = myLeafNopt * myRelativeNStolons;
			myNcRootOpt = myLeafNopt * myRelativeNRoots;

			myNcStemMax = myLeafNmax * myRelativeNStems;
			myNcStolonMax = myLeafNmax * myRelativeNStolons;
			myNcRootMax = myLeafNmax * myRelativeNRoots;

			myNcStemMin = myLeafNmin * myRelativeNStems;
			myNcStolonMin = myLeafNmin * myRelativeNStolons;
			myNcRootMin = myLeafNmin * myRelativeNRoots;

            // 3. Initialise the N amounts in each pool (assume to be at optimum)
            myLeaves.tissue[0].Nconc =  myLeafNopt;
            myLeaves.tissue[1].Nconc =  myLeafNopt;
            myLeaves.tissue[2].Nconc =  myLeafNopt;
            myLeaves.tissue[3].Nconc =  myLeafNmin;
            myStems.tissue[0].Nconc =  myNcStemOpt;
            myStems.tissue[1].Nconc =  myNcStemOpt;
            myStems.tissue[2].Nconc =  myNcStemOpt;
            myStems.tissue[3].Nconc =  myNcStemMin;
            myStolons.tissue[0].Nconc =  myNcStolonOpt;
            myStolons.tissue[1].Nconc =  myNcStolonOpt;
            myStolons.tissue[2].Nconc =  myNcStolonOpt;
            myRoots.tissue[0].Nconc =  myNcRootOpt;

			// 4. Root depth and distribution
			myRootDepth = myIniRootDepth;
			myRootExplorationFactor = new double[myNLayers];
			double cumDepth = 0.0;
			for (int layer = 0; layer < myNLayers; layer++)
			{
				cumDepth += mySoil.Thickness[layer];
				if (cumDepth <= myRootDepth)
				{
					myRootFrontier = layer;
					myRootExplorationFactor[layer] = LayerFractionWithRoots(layer);
				}
				else
				{
					layer = mySoil.Thickness.Length;
				}
			}
			myRootFraction = RootProfileDistribution();
			InitialiseRootsProperties();

			// 5. Canopy height and related variables
			myPlantHeight = Math.Max(20.0, HeightFromMass.Value(StandingWt));  // TODO:update this approach
			InitialiseCanopy();
			// maximum shoot:root ratio
			myMaxSRratio = (1 - MaxRootFraction) / MaxRootFraction;

			// 6. Set initial phenological stage
			if (myDMShoot+myDMRoot == 0.0)
				myPhenoStage = 0;
			else
				myPhenoStage = 1;

			// 7. aggregated auxiliary DM and N variables
			updateAggregated();

			// 8. Calculate the values for LAI
			EvaluateLAI();
		}

		/// <summary>Initialise the variables in canopy properties</summary>
		private void InitialiseCanopy()
		{
			myCanopyProperties.Name = Name;
			myCanopyProperties.CoverGreen = CoverGreen;
			myCanopyProperties.CoverTot = CoverTotal;
			myCanopyProperties.CanopyDepth = myPlantHeight;
			myCanopyProperties.CanopyHeight = myPlantHeight;
			myCanopyProperties.LAIGreen = myLAIGreen;
			myCanopyProperties.LAItot = LAITotal;
			myCanopyProperties.MaximumStomatalConductance = myStomatalConductanceMax;
			myCanopyProperties.HalfSatStomatalConductance = 200.0;  // TODO: this should be on the UI
			myCanopyProperties.CanopyEmissivity = 0.96;  // TODO: this should be on the UI
			myCanopyProperties.Frgr = FRGR;
		}

		/// <summary>Initialise the variables in root properties</summary>
		private void InitialiseRootsProperties()
		{
			SoilCrop soilCrop = this.mySoil.Crop(Name) as SoilCrop;

			myRootProperties.RootDepth = myRootDepth;
			myRootProperties.KL = soilCrop.KL;
			myRootProperties.MinNO3ConcForUptake = new double[mySoil.Thickness.Length];
			myRootProperties.MinNH4ConcForUptake = new double[mySoil.Thickness.Length];
			myRootProperties.KNO3 = myKNO3;
			myRootProperties.KNH4 = myKNH4;

			myRootProperties.LowerLimitDep = new double[mySoil.Thickness.Length];
			myRootProperties.UptakePreferenceByLayer = new double[mySoil.Thickness.Length];
			myRootProperties.RootExplorationByLayer = new double[mySoil.Thickness.Length];
			for (int layer = 0; layer < mySoil.Thickness.Length; layer++)
			{
				myRootProperties.LowerLimitDep[layer] = soilCrop.LL[layer] * mySoil.Thickness[layer];
				myRootProperties.MinNO3ConcForUptake[layer] = 0.0;
				myRootProperties.MinNH4ConcForUptake[layer] = 0.0;
				myRootProperties.UptakePreferenceByLayer[layer] = 1.0;
				myRootProperties.RootExplorationByLayer[layer] = myRootExplorationFactor[layer];
			}
			myRootProperties.RootLengthDensityByVolume = RLD;
		}

		/// <summary>Calculates the days emg to anth.</summary>
		/// <returns></returns>
		private int CalcDaysEmgToAnth()
		{
			int numbMonths = myMonAnth - myMonEmerg;  //emergence & anthesis in the same calendar year: monEmerg < monAnth
			if (myMonEmerg >= myMonAnth)			  //...across the calendar year
				numbMonths += 12;

			myDaysEmgToAnth = (int)(30.5 * numbMonths + (myDayAnth - myDayEmerg));

			return myDaysEmgToAnth;
		}

		#endregion

		#region Daily processes  -------------------------------------------------------------------------------------------

		/// <summary>EventHandler - preparation befor the main process</summary>
		/// <param name="sender">The sender.</param>
		/// <param name="e">The <see cref="EventArgs"/> instance containing the event data.</param>
		[EventSubscribe("DoDailyInitialisation")]
		private void OnDoDailyInitialisation(object sender, EventArgs e)
		{
			// 1. Zero out several variables
			RefreshVariables();

			// mean air temperature for today
			myTmean = (myMetData.MaxT + myMetData.MinT) * 0.5;
			myTmeanW = (myMetData.MaxT * 0.75) + (myMetData.MinT * 0.25);
		}

		/// <summary>Performs the plant growth calculations</summary>
		/// <param name="sender">The sender.</param>
		/// <param name="e">The <see cref="EventArgs"/> instance containing the event data.</param>
		[EventSubscribe("DoPlantGrowth")]
		private void OnDoPlantGrowth(object sender, EventArgs e)
		{
			if (!myIsSwardControlled)
			{
				if (myIsAlive)
				{
					// stores the current state for this species
					SaveCurrentState();

					// step 01 - preparation and potential growth
					CalcPotentialGrowth();

					// Water demand, supply, and uptake
					DoWaterCalculations();

					// step 02 - Potential growth after water limitations
					CalcGrowthWithWaterLimitations();

					// Nitrogen demand, supply, and uptake
					DoNitrogenCalculations();

					// step 03 - Actual growth after nutrient limitations, but before senescence
					CalcActualGrowthAndPartition();

					// step 04 - Effective growth after all limitations and senescence
					CalcTurnoverAndEffectiveGrowth();

					// Send amounts of litter and senesced roots to other modules
					DoSurfaceOMReturn(myDLitter, myDNlitter);
					DoIncorpFomEvent(myDRootSen, myDNrootSen);
				}
			}
			//else
			//    Growth is controlled by Sward (all species)
		}

		/// <summary>Calculates the potential growth.</summary>
		internal void CalcPotentialGrowth()
		{
			// update root depth (for annuals only)
			EvaluateRootGrowth();

			// Evaluate the phenologic stage, for annuals
			if (myIsAnnual)
				myPhenoStage = annualsPhenology();

			// Compute the potential growth
			if (myPhenoStage == 0 || myLAIGreen == 0.0)
			{
				// Growth before germination is null
				myPgross = 0.0;
				myResp_m = 0.0;
				myResp_g = 0.0;
				myCRemobilised = 0.0;
				myDGrowthPot = 0.0;
			}
			else
			{
				// Gross potential growth (kgC/ha/day)
				myPgross = DailyGrossPotentialGrowth();

				// Respiration (kgC/ha/day)
				myResp_m = DailyMaintenanceRespiration();
				myResp_g = DailyGrowthRespiration();

				// Remobilisation (kgC/ha/day) (got from previous day turnover)

				// Net potential growth (kgDM/ha/day)
				myDGrowthPot = DailyNetPotentialGrowth();
			}
		}

		/// <summary>Calculates the growth with water limitations.</summary>
		internal void CalcGrowthWithWaterLimitations()
		{
			// Potential growth after water limitations
			myDGrowthWstress = myDGrowthPot * Math.Pow(myGLFWater, myWaterStressExponent);

			// allocation of todays growth
			myFShoot = ToShootFraction();
			//   FL = UpdatefLeaf();
		}

		/// <summary>Calculates the actual growth and partition.</summary>
		internal void CalcActualGrowthAndPartition()
		{
			// Actual daily growth
			myDGrowthActual = DailyActualGrowth();

			// Partition growth into various tissues
			PartitionNewGrowth();
		}

		/// <summary>Calculates the turnover and effective growth.</summary>
		internal void CalcTurnoverAndEffectiveGrowth()
		{
			// Compute tissue turnover and remobilisation (C and N)
			TissueTurnoverAndRemobilisation();

			// Effective, or net, growth
			myDGrowthEff = myDGrowthShoot + myDGrowthRoot;

			// Update aggregate variables and digetibility
			updateAggregated();

			// Update LAI
			EvaluateLAI();

			myDigestHerbage = calcDigestibility();
		}

		#region - Handling and auxilary processes  -------------------------------------------------------------------------

		/// <summary>Refresh the value of several variables</summary>
		internal void RefreshVariables()
		{
			// reset some variables
			myDefoliatedDM = 0.0;
			myDefoliatedN = 0.0;
			myDigestDefoliated = 0.0;

			// TODO:
			// these are needed when AgPasture controls the growth (not necessarily the partition of soil stuff)
			// this is not sound and we should get rid of it very soon
			myRadnIntFrac = 1.0;
			if (!myIsSwardControlled)
			{
				mySwardLightExtCoeff = myLightExtentionCoeff;
				mySwardGreenCover = CalcPlantCover(myLAIGreen);
			}
			//else
			//    Sward will set these values

		}

        /// <summary>Stores the current state for this species</summary>
        internal void SaveCurrentState()
        {
            myPrevState.leaves.tissue[0].DM = myLeaves.tissue[0].DM;
            myPrevState.leaves.tissue[1].DM = myLeaves.tissue[1].DM;
            myPrevState.leaves.tissue[2].DM = myLeaves.tissue[2].DM;
            myPrevState.leaves.tissue[3].DM = myLeaves.tissue[3].DM;
            myPrevState.stems.tissue[0].DM = myStems.tissue[0].DM;
            myPrevState.stems.tissue[1].DM = myStems.tissue[1].DM;
            myPrevState.stems.tissue[2].DM = myStems.tissue[2].DM;
            myPrevState.stems.tissue[3].DM = myStems.tissue[3].DM;
            myPrevState.stolons.tissue[0].DM = myStolons.tissue[0].DM;
            myPrevState.stolons.tissue[1].DM = myStolons.tissue[1].DM;
            myPrevState.stolons.tissue[2].DM = myStolons.tissue[2].DM;
            myPrevState.roots.tissue[0].DM = myRoots.tissue[0].DM; // only one pool for roots

            myPrevState.leaves.tissue[0].Namount = myLeaves.tissue[0].Namount;
            myPrevState.leaves.tissue[1].Namount = myLeaves.tissue[1].Namount;
            myPrevState.leaves.tissue[2].Namount = myLeaves.tissue[2].Namount;
            myPrevState.leaves.tissue[3].Namount = myLeaves.tissue[3].Namount;
            myPrevState.stems.tissue[0].Namount = myStems.tissue[0].Namount;
            myPrevState.stems.tissue[1].Namount = myStems.tissue[1].Namount;
            myPrevState.stems.tissue[2].Namount = myStems.tissue[2].Namount;
            myPrevState.stems.tissue[3].Namount = myStems.tissue[3].Namount;
            myPrevState.stolons.tissue[0].Namount = myStolons.tissue[0].Namount;
            myPrevState.stolons.tissue[1].Namount = myStolons.tissue[1].Namount;
            myPrevState.stolons.tissue[2].Namount = myStolons.tissue[2].Namount;
            myPrevState.roots.tissue[0].Namount = myRoots.tissue[0].Namount; // only one pool for roots
        }

        /// <summary>Computes the value of auxiliary variables (aggregates for DM and N content)</summary>
        /// <exception cref="System.Exception">
        /// Loss of mass balance when aggregating plant dry matter after growth
        /// </exception>
        private void updateAggregated()
		{
			// auxiliary DM variables
			myDMShoot = myLeaves.DMTotal + myStems.DMTotal + myStolons.DMTotal;
            myDMShootGreen = myLeaves.DMGreen + myStems.DMGreen + myStolons.DMGreen;
            myDMShootDead = myLeaves.tissue[3].DM + myStems.tissue[3].DM + myStolons.tissue[3].DM;
            myDMRoot = myRoots.DMTotal;

			// auxiliary N variables
		    myNShoot = myLeaves.NTotal + myStems.NTotal + myStolons.NTotal;
		    myNRoot = myRoots.NTotal;
		}

		/// <summary>
		/// Evaluates the phenologic stage of annual plants, plus days from emergence or from anthesis
		/// </summary>
		/// <returns>An integer representing the plant's phenologic stage</returns>
		private int annualsPhenology()
		{
			int result = 0;
			if (myClock.Today.Month == myMonEmerg && myClock.Today.Day == myDayEmerg)
			{
				result = 1;		 //vegetative stage
				myDaysfromEmergence++;
			}
			else if (myClock.Today.Month == myMonAnth && myClock.Today.Day == myDayAnth)
			{
				result = 2;		 //reproductive stage
				myDaysfromAnthesis++;
				if (myDaysfromAnthesis >= myDaysToMature)
				{
					myPhenoStage = 0;
					myDaysfromEmergence = 0;
					myDaysfromAnthesis = 0;
				}
			}
			return result;
		}

		/// <summary>Reduction factor for potential growth due to phenology of annual species</summary>
		/// <returns>A factor to reduce plant growth (0-1)</returns>
		private double annualSpeciesReduction()
		{
			double rFactor = 1.0;
			if (myPhenoStage == 1 && myDaysfromEmergence < 60)  //decline at the begining due to seed bank effects ???
				rFactor = 0.5 + 0.5 * myDaysfromEmergence / 60;
			else if (myPhenoStage == 2)                       //decline of photosynthesis when approaching maturity
				rFactor = 1.0 - (double)myDaysfromAnthesis / myDaysToMature;
			return rFactor;
		}

		/// <summary>
		/// Computes the values of LAI (leaf area index) for green, dead, and total plant material
		/// </summary>
		private void EvaluateLAI()
		{
			double greenTissue = myLeaves.DMGreen + (myStolons.DMGreen * 0.3);  // assuming stolons have 0.3*SLA
			greenTissue /= 10000;   // converted from kg/ha to kg/m2
			myLAIGreen = greenTissue * mySpecificLeafArea;

			// Adjust accounting for resilience after unfavoured conditions
			if (!myIsLegume && myDMShootGreen < 1000)
			{
				greenTissue = myStems.DMGreen / 10000;
				myLAIGreen += greenTissue * mySpecificLeafArea * Math.Sqrt((1000 - myDMShootGreen) / 10000);
			}
			/* 
			 This adjust assumes cover will be bigger for the same amount of DM when DM is low, due to:
			 - light extinction coefficient will be bigger - plant leaves will be more horizontal than in dense high swards
			 - more parts (stems) will turn green for photosysnthesis (?)
			 - quick response of plant shoots to favoured conditions after release of stress
			 » Specific leaf area should be reduced (RCichota2014) - TODO
			 */

			myLAIDead = (myLeaves.tissue[3].DM / 10000) * mySpecificLeafArea;
		}

		/// <summary>Compute the average digestibility of aboveground plant material</summary>
		/// <returns>The digestibility of plant material (0-1)</returns>
		private double calcDigestibility()
		{
			if ((myLeaves.DMTotal + myStems.DMTotal) <= 0.0)
			{
				return 0.0;
			}

			// fraction of sugar (soluble carbohydrates)  - RCichota: this ignores any stored reserves (TODO: revise this approach)
			double fSugar = 0.5 * MathUtilities.Divide(myDGrowthActual, myDMShootGreen, 0.0);

			//Live
			double digestLive = 0.0;
		    double Ngreen = myLeaves.NGreen + myStems.NGreen + myStolons.NGreen;
			if (myDMShootGreen > 0.0 & Ngreen > 0.0)
			{
				double CNlive = MathUtilities.Divide(myDMShootGreen * CarbonFractionInDM, Ngreen, 0.0);   //CN ratio of live shoot tissue
				double ratio1 = CNratioCellWall / CNlive;
				double ratio2 = CNratioCellWall / CNratioProtein;
				double fProteinLive = (ratio1 - (1 - fSugar)) / (ratio2 - 1);          //Fraction of protein in living shoot
				double fWallLive = 1 - fSugar - fProteinLive;                          //Fraction of cell wall in living shoot
				digestLive = fSugar + fProteinLive + (myDigestibilityLive * fWallLive);
			}

			//Dead
			double digestDead = 0;
			if (myDMShootDead > 0.0 && (myLeaves.tissue[3].DM + myStems.tissue[3].DM) > 0.0)
			{
				double CNdead = MathUtilities.Divide(myDMShootDead * CarbonFractionInDM, myLeaves.tissue[3].Namount + myStems.tissue[3].Namount, 0.0);   //CN ratio of standing dead;
				double ratio1 = CNratioCellWall / CNdead;
				double ratio2 = CNratioCellWall / CNratioProtein;
				double fProteinDead = (ratio1 - 1) / (ratio2 - 1);          //Fraction of protein in standing dead
				double fWallDead = 1 - fProteinDead;                        //Fraction of cell wall in standing dead
				digestDead = fProteinDead + myDigestibilityDead * fWallDead;
			}

			double deadFrac = MathUtilities.Divide(myDMShootDead, myLeaves.tissue[3].DM + myStems.tissue[3].DM, 1.0);
			double result = (1 - deadFrac) * digestLive + deadFrac * digestDead;

			return result;
		}

		#endregion

		#region - Plant growth processes  ----------------------------------------------------------------------------------

		/// <summary>
		/// Computes the variations in root depth, including the layer containing the root frontier (for annuals only)
		/// </summary>
		/// <remarks>
		/// For perennials, the root depth and distribution are set at initialisation and do not change throughtout the simulation
		/// </remarks>
		private void EvaluateRootGrowth()
		{
			if (myIsAnnual)
			{
				//considering root distribution change, here?
				myRootDepth = myDRootDepth + (myMaxRootDepth - myDRootDepth) * myDaysfromEmergence / myDaysEmgToAnth;

				// get new layer for root frontier
				double cumDepth = 0.0;
				for (int layer = 0; layer < mySoil.Thickness.Length; layer++)
				{
					cumDepth += mySoil.Thickness[layer];
					if (cumDepth <= myRootDepth)
					{
						myRootFrontier = layer;
						myRootExplorationFactor[layer] = LayerFractionWithRoots(layer);
					}
					else
					{
						layer = mySoil.Thickness.Length;
					}
				}
			}
			// else:  both myRootDepth and myRootFrontier have been set at initialisation and do not change
		}

		/// <summary>Computes the plant's gross potential growth rate</summary>
		/// <returns>The potential amount of C assimilated via photosynthesis (kgC/ha)</returns>
		private double DailyGrossPotentialGrowth()
		{
			// 1. compute photosynthesis rate per leaf area

			// to be moved to parameter section
			// Photochemical, or photosynthetic, efficiency (mg CO2/J) - typically with small variance and little effect
			const double alpha = 0.01;
			// Photosynthesis curvature parameter (J/kg^2/s) - typically with small variance and little effect
			const double theta = 0.8;

			// Temp effects to Pmax
			double effTemp1 = TemperatureLimitingFactor(myTmean);
			double effTemp2 = TemperatureLimitingFactor(myTmeanW);

			// CO2 effects on Pmax
			double efCO2 = PCO2Effects();

			// N effects on Pmax
			myNCFactor = PmxNeffect();

			// Maximum photosynthetic rate (mg CO2/m^2 leaf/s)
			double Pmax_EarlyLateDay = myReferencePhotosynthesisRate * effTemp1 * efCO2 * myNCFactor;
			double Pmax_MiddleDay = myReferencePhotosynthesisRate * effTemp2 * efCO2 * myNCFactor;

			double myDayLength = 3600 * myMetData.CalculateDayLength(-6);  //conversion of hour to seconds

			// Photosynthetically active radiation, PAR = 0.5*Radn, converted from MJ/m2 to J/2 (10^6)
			double myPAR = 0.5 * RadnIntercepted * 1000000;

			// Irradiance, or radiation, on the canopy at the middle of the day (W/m^2)
			//IL = (4.0 / 3.0) * myPAR * swardLightExtCoeff / myDayLength;  TODO: enable this
			myIL = 1.33333 * myPAR * mySwardLightExtCoeff / myDayLength;
			double IL2 = myIL / 2;                      //IL for early & late period of a day

			// Photosynthesis per LAI under full irradiance at the top of the canopy (mg CO2/m^2 leaf/s)
			double photoAux1 = alpha * myIL + Pmax_MiddleDay;
			double photoAux2 = 4 * theta * alpha * myIL * Pmax_MiddleDay;
			double Pl_MiddleDay = (0.5 / theta) * (photoAux1 - Math.Sqrt(Math.Pow(photoAux1, 2.0) - photoAux2));

			photoAux1 = alpha * IL2 + Pmax_EarlyLateDay;
			photoAux2 = 4 * theta * alpha * IL2 * Pmax_EarlyLateDay;
			double Pl_EarlyLateDay = (0.5 / theta) * (photoAux1 - Math.Sqrt(Math.Pow(photoAux1, 2.0) - photoAux2));

			// Photosynthesis per leaf area for the day (mg CO2/m^2 leaf/day)
			double Pl_Daily = myDayLength * (Pl_MiddleDay + Pl_EarlyLateDay) * 0.5;

			// Photosynthesis for whole canopy, per ground area (mg CO2/m^2/day)
			double Pc_Daily = Pl_Daily * mySwardGreenCover * myRadnIntFrac / myLightExtentionCoeff;

			//  Carbon assimilation per leaf area (g C/m^2/day)
			double CarbonAssim = Pc_Daily * 0.001 * (12.0 / 44.0);         // Convert to from mgCO2 to kgC           

			// Base gross photosynthesis, converted to kg C/ha/day)
			double BaseGrossPhotosynthesis = CarbonAssim * 10;             // convertion = 10000 / 1000

			// Consider the extreme temperature effects (in practice only one temp stress factor is < 1)
			double ExtremeTemperatureFactor = HeatStress() * ColdStress();

			// Actual gross photosynthesis (gross potential growth - kg C/ha/day)
			return BaseGrossPhotosynthesis * ExtremeTemperatureFactor;

			// TODO: implement GLFGeneric...
		}

		/// <summary>Computes the plant's loss of C due to respiration</summary>
		/// <returns>The amount of C lost to atmosphere (kgC/ha)</returns>
		private double DailyMaintenanceRespiration()
		{
			// Temperature effects on respiration
			double Teffect = 0;
			if (myTmean > myGrowthTmin)
			{
				if (myTmean < myGrowthTopt)
				{
					Teffect = TemperatureLimitingFactor(myTmean);
				}
				else
				{
					Teffect = Math.Min(1.25, myTmean / myGrowthTopt);		// Using growthTopt as reference temperature, and maximum of 1.25
					Teffect *= TemperatureLimitingFactor(myGrowthTopt);
				}
			}

			// Total DM converted to C (kg/ha)
			double dmLive = (myDMShootGreen + myDMRoot) * CarbonFractionInDM;
			double result = dmLive * myMaintenanceRespirationCoef * Teffect * myNCFactor;
			return Math.Max(0.0, result);
		}

		/// <summary>Computes the plant's loss of C due to growth respiration</summary>
		/// <returns>The amount of C lost to atmosphere (kgC/ha)</returns>
		private double DailyGrowthRespiration()
		{
			return myPgross * myGrowthRespirationCoef;
		}
		/// <summary>Compute the plant's net potential growth</summary>
		/// <returns>The net potential growth (kg DM/ha)</returns>
		private double DailyNetPotentialGrowth()
		{
			// Net potential growth (C assimilation) for the day (excluding respiration)
			double NetPotGrowth = 0.0;
			NetPotGrowth = (1 - myGrowthRespirationCoef) * (myPgross + myCRemobilised - myResp_m);  // TODO: the respCoeff should only multiply Pgross
			//NetPotGrowth = Pgross + CRemobilised - Resp_g - Resp_m;
			NetPotGrowth = Math.Max(0.0, NetPotGrowth);

			// Net daily potential growth (kg DM/ha)
			NetPotGrowth /= CarbonFractionInDM;

			// phenologically related reduction in growth of annual species (from IJ)
			if (myIsAnnual)
				NetPotGrowth *= annualSpeciesReduction();

			return NetPotGrowth;
		}

		/// <summary>Computes the plant's potential growth rate</summary>
		/// <returns></returns>
		private double DailyActualGrowth()
		{
			// Adjust GLF due to N deficiency. Many plants (grasses) can grow more by reducing the N concentration
			//  in its tissues. This is represented here by reducing the effect of N deficiency using a power function,
			//  when exponent is 1.0, the reduction in growth is proportional to N deficiency; for many plants the value
			//  should be smaller than that. For grasses, the exponent is typically around 0.5.
			double glfNit = Math.Pow(myGLFN, myDillutionCoefN);

			// The generic limitation factor is assumed to be equivalent to a nutrient deficiency, so it is considered here
			myDGrowthActual = myDGrowthWstress * Math.Min(glfNit, myGLFGeneric);   // TODO: uptade the use of GLFGeneric

			return myDGrowthActual;
		}

		/// <summary>Update DM and N amounts of all tissues accounting for the new growth (plus leftover remobilisation)</summary>
		/// <exception cref="System.Exception">
		/// Mass balance lost on partition of new growth DM
		/// or
		/// Mass balance lost on partition of new growth N
		/// </exception>
		private void PartitionNewGrowth()
		{
			// TODO: implement fLeaf
			// Leaf appearance rate, as modified by temp & water stress  -  Not really used, should it??
			//double effTemp = TemperatureLimitingFactor(Tmean);
			//double effWater = Math.Pow(glfWater, 0.33333);
			//double rateLeafGrowth = leafRate * effTemp * effWater;
			//rateLeafGrowth = Math.Max(0.0, Math.Min(1.0, rateLeafGrowth));

			if (myDGrowthActual > 0.0)
			{
				// Fractions of new growth for each plant part (fShoot was calculated in DoPlantGrowth)
				double toLeaf = myFShoot * myFracToLeaf;
				double toStem = myFShoot * (1.0 - myFracToStolon - myFracToLeaf);
				double toStolon = myFShoot * myFracToStolon;
				double toRoot = 1.0 - myFShoot;

				// Checking mass balance
				double ToAll = toLeaf + toStolon + toStem + toRoot;
				if (Math.Abs(ToAll - 1.0) > 0.0001)
					throw new Exception("Mass balance lost on partition of new growth DM");

                // New growth is allocated to the first tissue pools
                myLeaves.tissue[0].DM += toLeaf * myDGrowthActual;
                myStems.tissue[0].DM += toStem * myDGrowthActual;
                myStolons.tissue[0].DM += toStolon * myDGrowthActual;
				myDMRoot += toRoot * myDGrowthActual;
				myDGrowthShoot = (toLeaf + toStem + toStolon) * myDGrowthActual;
				myDGrowthRoot = toRoot * myDGrowthActual;

				// Partitioning N based on DM fractions and on max [N] in plant parts
				double Nsum = toLeaf * myLeafNmax 
					        + toStem * myNcStemMax
							+ toStolon * myNcStolonMax
							+ toRoot * myNcRootMax;
				double toLeafN = toLeaf * MathUtilities.Divide(myLeafNmax, Nsum, 0.0);
				double toStemN = toStem * MathUtilities.Divide(myNcStemMax, Nsum, 0.0);
				double toStolonN = toStolon * MathUtilities.Divide(myNcStolonMax, Nsum, 0.0);
				double toRootN = toRoot * MathUtilities.Divide(myNcRootMax, Nsum, 0.0);

				// Checking mass balance
				ToAll = toRootN + toLeafN + toStolonN + toStemN;
				if (Math.Abs(ToAll - 1.0) > 0.0001)
					throw new Exception("Mass balance lost on partition of new growth N");

                // Allocate N from new growth to the first tissue pools
                myLeaves.tissue[0].DM += toLeafN * myNewGrowthN;
                myStems.tissue[0].DM += toStemN * myNewGrowthN;
                myStolons.tissue[0].DM += toStolonN * myNewGrowthN;
				myNRoot += toRootN * myNewGrowthN;

				// Fraction of Nremob not used in new growth that is returned to dead tissue
				double leftoverNremob = myNRemobilised * myKappaNRemob4;
				if ((leftoverNremob > 0.0) && (myPrevState.leaves.tissue[3].Namount + myPrevState.stems.tissue[3].Namount > 0.0))
				{
					Nsum = myPrevState.leaves.tissue[3].Namount + myPrevState.stems.tissue[3].Namount;
                    myLeaves.tissue[3].Namount += leftoverNremob * MathUtilities.Divide(myPrevState.leaves.tissue[3].Namount, Nsum, 0.0);
                    myStems.tissue[3].Namount += leftoverNremob * MathUtilities.Divide(myPrevState.stems.tissue[3].Namount, Nsum, 0.0);
					// Note: this is only valid for leaf and stems, the remaining (1-kappaNRemob4) and the amounts in roots
					//  and stolon is disposed (added to soil FOM or Surface OM via litter)
				}

				// Check whether luxury N was remobilised during N balance
				if (myNFastRemob2 + myNFastRemob3 > 0.0)
				{
					// If N was remobilised, update the N content in tissues accordingly
					//  partition between parts is assumed proportional to N content
					if (myNFastRemob2 > 0.0)
					{
						Nsum = myPrevState.leaves.tissue[1].Namount + myPrevState.stems.tissue[1].Namount + myPrevState.stolons.tissue[1].Namount;
                        myLeaves.tissue[1].Namount += myNFastRemob2 * MathUtilities.Divide(myPrevState.leaves.tissue[1].Namount, Nsum, 0.0);
                        myStems.tissue[1].Namount += myNFastRemob2 * MathUtilities.Divide(myPrevState.stems.tissue[1].Namount, Nsum, 0.0);
                        myStolons.tissue[1].Namount += myNFastRemob2 * MathUtilities.Divide(myPrevState.stolons.tissue[1].Namount, Nsum, 0.0);
					}
					if (myNFastRemob3 > 0.0)
					{
						Nsum = myPrevState.leaves.tissue[2].Namount + myPrevState.stems.tissue[2].Namount + myPrevState.stolons.tissue[2].Namount;
                        myLeaves.tissue[2].Namount += myNFastRemob3 * MathUtilities.Divide(myPrevState.leaves.tissue[2].Namount, Nsum, 0.0);
                        myStems.tissue[2].Namount += myNFastRemob3 * MathUtilities.Divide(myPrevState.stems.tissue[2].Namount, Nsum, 0.0);
                        myStolons.tissue[2].Namount += myNFastRemob3 * MathUtilities.Divide(myPrevState.stolons.tissue[2].Namount, Nsum, 0.0);
					}
				}
			}
			else
			{
				// no actuall growth, just zero out some variables
				myDGrowthShoot = 0.0;
				myDGrowthRoot = 0.0;
			}
		}

		/// <summary>Computes the fraction of today's growth allocated to shoot</summary>
		/// <returns>The fraction of DM growth allocated to shoot (0-1)</returns>
		/// <remarks>
		/// Takes into consideration any seasonal variations and defoliation, this is done by
		/// targeting a given shoot:root ratio (that is the maxSRratio)
		/// </remarks>
		private double ToShootFraction()
		{
			double result = 1.0;

			if (myPrevState.dmRoot > 0.00001 || myDMShootGreen < myPrevState.dmRoot)
			{
				double fac = 1.0;
				int doyIncrease = myDOYIniHighShoot + myHigherShootAllocationPeriods[0];  //35;   //75
				int doyPlateau = doyIncrease + myHigherShootAllocationPeriods[1];   // 95;   // 110;
				int doyDecrease = doyPlateau + myHigherShootAllocationPeriods[2];  // 125;  // 140;
				int doy = myClock.Today.DayOfYear;

				if (doy > myDOYIniHighShoot)
				{
					if (doy < doyIncrease)
						fac = 1 + myShootSeasonalAllocationIncrease * MathUtilities.Divide(doy - myDOYIniHighShoot, myHigherShootAllocationPeriods[0], 0.0);
					else if (doy <= doyPlateau)
						fac = 1.0 + myShootSeasonalAllocationIncrease;
					else if (doy <= doyDecrease)
						fac = 1 + myShootSeasonalAllocationIncrease * (1 - MathUtilities.Divide(doy - doyPlateau, myHigherShootAllocationPeriods[2], 0.0));
					else
						fac = 1;
				}
				else
				{
					if (doyDecrease > 365 && doy <= doyDecrease - 365)
						fac = 1 + myShootSeasonalAllocationIncrease * (1 - MathUtilities.Divide(365 + doy - doyPlateau, myHigherShootAllocationPeriods[2], 0.0));
				}

				double presentSRratio = myDMShootGreen / myPrevState.dmRoot;
				double targetedSRratio = fac * myMaxSRratio;
				double newSRratio;

				if (presentSRratio > targetedSRratio)
					newSRratio = targetedSRratio;
				else
					newSRratio = targetedSRratio * (targetedSRratio / presentSRratio);

				newSRratio *= Math.Min(myGLFWater, myGLFN);

				result = newSRratio / (1.0 + newSRratio);

				if (result / (1 - result) < targetedSRratio)
					result = targetedSRratio / (1 + targetedSRratio);
			}

			return result;
		}

		/// <summary>Tentative - correction for the fraction of DM allocated to leaves</summary>
		/// <returns></returns>
		private double UpdatefLeaf()
		{
			double result;
			if (myIsLegume)
			{
				if (myDMShootGreen > 0.0 && (myStolons.DMGreen / myDMShootGreen) > myFracToStolon)
					result = 1.0;
				else if (myDMShootGreen + myStolons.DMGreen < 2000)
					result = myFracToLeaf + (1 - myFracToLeaf) * (myDMShootGreen + myStolons.DMGreen) / 2000;
				else
					result = myFracToLeaf;
			}
			else
			{
				if (myDMShootGreen < 2000)
					result = myFracToLeaf + (1 - myFracToLeaf) * myDMShootGreen / 2000;
				else
					result = myFracToLeaf;
			}
			return result;
		}

	    /// <summary>Computes the turnover rate and update each tissue pool of all plant parts</summary>
	    /// <exception cref="System.Exception">
	    /// Loss of mass balance on C remobilisation - leaf
	    /// or
	    /// Loss of mass balance on C remobilisation - stem
	    /// or
	    /// Loss of mass balance on C remobilisation - stolon
	    /// or
	    /// Loss of mass balance on C remobilisation - root
	    /// </exception>
	    /// <remarks>The C and N amounts for remobilisation are also computed in here</remarks>
	    private void TissueTurnoverAndRemobilisation()
	    {
	        // The turnover rates are affected by temperature and soil moisture
	        double TempFac = TempFactorForTissueTurnover(myTmean);
	        double WaterFac = WaterFactorForTissueTurnover();
	        double WaterFac2Litter = Math.Pow(myGLFWater, 3);
	        double WaterFac2Root = 2 - myGLFWater;
	        double SR = 0; //stocking rate affecting transfer of dead to litter (default as 0 for now - should be read in)
	        double StockFac2Litter = myStockParameter * SR;

	        // Turnover rate for leaf and stem
	        myGama = myTurnoverRateLive2Dead * TempFac * WaterFac;

	        // Turnover rate for stolon
	        myGamaS = myGama;

	        //double gamad = gftt * gfwt * rateDead2Litter;

	        // Turnover rate for dead to litter (TODO: check the use of digestibility here)
	        myGamaD = myTurnoverRateDead2Litter * WaterFac2Litter * myDigestibilityDead / 0.4;
	        myGamaD += StockFac2Litter;

	        // Turnover rate for roots
	        myGamaR = myTurnoverRateRootSenescence * TempFac * WaterFac2Root;


	        if (myGama > 0.0)
	        {
	            // there is some tissue turnover
	            if (myIsAnnual)
	            {
	                if (myPhenoStage == 1)
	                {
	                    //vegetative
	                    myGama *= MathUtilities.Divide(myDaysfromEmergence, myDaysEmgToAnth, 1.0);
	                    myGamaR *= MathUtilities.Divide(myDaysfromEmergence, myDaysEmgToAnth, 1.0);
	                }
	                else if (myPhenoStage == 2)
	                {
	                    //reproductive
	                    myGama = 1 -
	                           (1 - myGama) * (1 - Math.Pow(MathUtilities.Divide(myDaysfromAnthesis, myDaysToMature, 1.0), 2));
	                }
	            }

	            // Fraction of DM defoliated today
	            double FracDefoliated = MathUtilities.Divide(myDefoliatedDM,
	                myDefoliatedDM + myPrevState.leaves.DMTotal + myPrevState.stems.DMTotal + myPrevState.stolons.DMTotal, 0.0);

	            // Adjust stolon turnover due to defoliation (increase stolon senescence)
	            myGamaS += FracDefoliated * (1 - myGama);

	            // Check whether todays senescence will result in dmShootGreen < dmGreenmin
	            //   if that is the case then adjust (reduce) the turnover rates
	            // TODO: possibly should skip this for annuals to allow them to die - phenololgy-related?

	            // TODO: here it should be dGrowthShoot, not total (will fix after tests)
	            //double dmGreenToBe = dmShootGreen + dGrowthShoot - gama * (prevState.dmLeaf3 + prevState.dmStem3 + prevState.dmStolon3);
	            double dmGreenToBe = myDMShootGreen + myDGrowthActual -
	                                 myGama * (myPrevState.leaves.tissue[3].DM + myPrevState.stems.tissue[3].DM + myPrevState.stolons.tissue[3].DM);
	            if (dmGreenToBe < myMinimumGreenWt)
	            {
	                if (myDMShootGreen + myDGrowthShoot < myMinimumGreenWt)
	                {
	                    // this should not happen anyway
	                    myGama = 0.0;
	                    myGamaS = 0.0;
	                    myGamaR = 0.0;
	                }
	                else
	                {
	                    double gama_adj = MathUtilities.Divide(myDMShootGreen + myDGrowthShoot - myMinimumGreenWt,
                            myPrevState.leaves.tissue[3].DM + myPrevState.stems.tissue[3].DM + myPrevState.stolons.tissue[3].DM, myGama);
	                    myGamaR *= gama_adj / myGama;
	                    myGamaD *= gama_adj / myGama;
	                    myGama = gama_adj;
	                }
	            }
	            if (myDMRoot < 0.5 * myMinimumGreenWt) // set a minimum root too, probably not really needed
	                myGamaR = 0;

	            // Do the actual DM turnover for all tissues
	            double facGrowingTissue = 2.0; //TODO: move this to parameter list
	            // Stems
	            double DMfrom1to2 = facGrowingTissue * myGama * myPrevState.leaves.tissue[0].DM;
	            double DMfrom2to3 = myGama * myPrevState.leaves.tissue[1].DM;
	            double DMfrom3to4 = myGama * myPrevState.leaves.tissue[2].DM;
	            double DMfrom4toL = myGamaD * myPrevState.leaves.tissue[3].DM;

	            double ChRemobSugar = DMfrom3to4 * myKappaCRemob;
	            double ChRemobProtein = DMfrom3to4 * (myPrevState.leaves.tissue[2].Nconc - myLeafNmin) * CNratioProtein *
	                                    myFacCNRemob;
	            if (DMfrom3to4 - ChRemobSugar - ChRemobProtein < -myEpsilon)
	            {
	                ChRemobSugar = DMfrom3to4 * ChRemobSugar / (ChRemobSugar + ChRemobProtein);
	                ChRemobProtein = DMfrom3to4 * ChRemobProtein / (ChRemobSugar + ChRemobProtein);
	                DMfrom3to4 = 0.0;
	            }
	            else
	            {
	                DMfrom3to4 -= ChRemobSugar + ChRemobProtein;
	            }

                myLeaves.tissue[0].DM += 0.0 - DMfrom1to2; // growth has been accounted for in PartitionNewGrowth
                myLeaves.tissue[1].DM += DMfrom1to2 - DMfrom2to3;
                myLeaves.tissue[2].DM += DMfrom2to3 - DMfrom3to4;
                myLeaves.tissue[3].DM += DMfrom3to4 - DMfrom4toL;
	            myDGrowthShoot -= DMfrom4toL;
	            myDLitter = DMfrom4toL;
	            double ChRemobl = ChRemobSugar + ChRemobProtein;

	            double Nfrom1to2 = DMfrom1to2 * myPrevState.leaves.tissue[0].Nconc;
	            double Nfrom2to3 = DMfrom2to3 * myPrevState.leaves.tissue[1].Nconc;
	            double Nfrom3to4 = DMfrom3to4 * myLeafNmin;
	            double Nfrom4toL = DMfrom4toL * myPrevState.leaves.tissue[3].Nconc;

	            myNleaf3Remob = DMfrom3to4 * (myPrevState.leaves.tissue[2].Nconc - myLeafNmin);

                myLeaves.tissue[0].Namount += 0.0 - Nfrom1to2;
                myLeaves.tissue[1].Namount += Nfrom1to2 - Nfrom2to3;
                myLeaves.tissue[2].Namount += Nfrom2to3 - Nfrom3to4 - myNleaf3Remob;
                myLeaves.tissue[3].Namount += Nfrom3to4 - Nfrom4toL;
	            myDNlitter = Nfrom4toL;

	            // Stems
	            DMfrom1to2 = facGrowingTissue * myGama * myPrevState.stems.tissue[0].DM;
	            DMfrom2to3 = myGama * myPrevState.stems.tissue[1].DM;
	            DMfrom3to4 = myGama * myPrevState.stems.tissue[2].DM;
	            DMfrom4toL = myGamaD * myPrevState.stems.tissue[3].DM;
	            ChRemobSugar = DMfrom3to4 * myKappaCRemob;
	            ChRemobProtein = DMfrom3to4 * (myPrevState.stems.tissue[2].Nconc - myLeafNmin) * CNratioProtein * myFacCNRemob;
	            if (DMfrom3to4 - ChRemobSugar - ChRemobProtein < -myEpsilon)
	            {
	                ChRemobSugar = DMfrom3to4 * ChRemobSugar / (ChRemobSugar + ChRemobProtein);
	                ChRemobProtein = DMfrom3to4 * ChRemobProtein / (ChRemobSugar + ChRemobProtein);
	                DMfrom3to4 = 0.0;
	            }
	            else
	            {
	                DMfrom3to4 -= ChRemobSugar + ChRemobProtein;
	            }

	            myStems.tissue[0].DM += 0.0 - DMfrom1to2; // DM in was considered in PartitionDMGrown()
	            myStems.tissue[1].DM += DMfrom1to2 - DMfrom2to3;
	            myStems.tissue[2].DM += DMfrom2to3 - DMfrom3to4;
	            myStems.tissue[3].DM += DMfrom3to4 - DMfrom4toL;
	            myDGrowthShoot -= DMfrom4toL;
	            myDLitter += DMfrom4toL;
	            ChRemobl += ChRemobSugar + ChRemobProtein;

	            Nfrom1to2 = myPrevState.stems.tissue[0].Nconc * DMfrom1to2;
	            Nfrom2to3 = myPrevState.stems.tissue[1].Nconc * DMfrom2to3;
	            Nfrom3to4 = myNcStemMin * DMfrom3to4;
	            Nfrom4toL = myPrevState.stems.tissue[3].Nconc * DMfrom4toL;
	            myNstem3Remob = (myPrevState.stems.tissue[2].Nconc - myNcStemMin) * DMfrom3to4;

	            myStems.tissue[0].Namount += 0.0 - Nfrom1to2; // N in was considered in PartitionDMGrown()
	            myStems.tissue[1].Namount += Nfrom1to2 - Nfrom2to3;
	            myStems.tissue[2].Namount += Nfrom2to3 - Nfrom3to4 - myNstem3Remob;
	            myStems.tissue[3].Namount += Nfrom3to4 - Nfrom4toL;
	            myDNlitter += Nfrom4toL;

	            // Stolons
	            if (myIsLegume)
	            {
	                DMfrom1to2 = facGrowingTissue * myGamaS * myPrevState.stolons.tissue[0].DM;
	                DMfrom2to3 = myGamaS * myPrevState.stolons.tissue[1].DM;
	                double DMfrom3toL = myGamaS * myPrevState.stolons.tissue[2].DM;
	                ChRemobSugar = DMfrom3toL * myKappaCRemob;
	                ChRemobProtein = DMfrom3toL * (myPrevState.stolons.tissue[2].Nconc - myLeafNmin) * CNratioProtein *
	                                 myFacCNRemob;
	                if (DMfrom3toL - ChRemobSugar - ChRemobProtein < -myEpsilon)
	                {
	                    ChRemobSugar = DMfrom3toL * ChRemobSugar / (ChRemobSugar + ChRemobProtein);
	                    ChRemobProtein = DMfrom3toL * ChRemobProtein / (ChRemobSugar + ChRemobProtein);
	                    DMfrom3toL = 0.0;
	                }
	                else
	                {
	                    DMfrom3toL -= ChRemobSugar + ChRemobProtein;
	                }

	                myStolons.tissue[0].DM += 0.0 - DMfrom1to2; // DM in was considered in PartitionDMGrown()
	                myStolons.tissue[1].DM += DMfrom1to2 - DMfrom2to3;
	                myStolons.tissue[2].DM += DMfrom2to3 - DMfrom3toL;
	                myDGrowthShoot -= DMfrom3toL;
	                myDLitter += DMfrom3toL;
	                ChRemobl += ChRemobSugar + ChRemobProtein;

	                Nfrom1to2 = myPrevState.stolons.tissue[0].Nconc * DMfrom1to2;
	                Nfrom2to3 = myPrevState.stolons.tissue[1].Nconc * DMfrom2to3;
	                Nfrom3to4 = 0.5 * (myPrevState.stolons.tissue[2].Nconc + myNcStolonMin) * DMfrom3toL;
	                myNstol3Remob = 0.5 * (myPrevState.stolons.tissue[2].Nconc - myNcStolonMin) * DMfrom3toL;

	                myStolons.tissue[0].Namount += 0.0 - Nfrom1to2; // N in was considered in PartitionDMGrown()
	                myStolons.tissue[1].Namount += Nfrom1to2 - Nfrom2to3;
	                myStolons.tissue[2].Namount += Nfrom2to3 - Nfrom3to4 - myNstol3Remob;
	                myDNlitter += Nfrom3to4;

	                // Add stuff from dead material (should only have values if KillCrop was used)
	                if (myStolons.tissue[3].DM > 0.0)
	                {
	                    myDLitter += myStolons.tissue[3].DM;
	                    myDNlitter += myStolons.tissue[3].Namount;
	                    myStolons.tissue[3].DM = 0.0;
	                    myStolons.tissue[3].Namount = 0.0;
	                }
	            }

	            // Roots
	            myDRootSen = myGamaR * myPrevState.roots.tissue[0].DM;
	            myRoots.tissue[0].DM -= myDRootSen;
	            ChRemobSugar = myDRootSen * myKappaCRemob;
	            ChRemobProtein = myDRootSen * (myPrevState.roots.tissue[2].Nconc - myLeafNmin) * CNratioProtein * myFacCNRemob;
	            if (myDRootSen - ChRemobSugar - ChRemobProtein < -myEpsilon)
	            {
	                ChRemobSugar = myDRootSen * ChRemobSugar / (ChRemobSugar + ChRemobProtein);
	                ChRemobProtein = myDRootSen * ChRemobProtein / (ChRemobSugar + ChRemobProtein);
	                myDRootSen = 0.0;
	            }
	            else
	            {
	                myDRootSen -= ChRemobSugar + ChRemobProtein;
	            }

	            ChRemobl += ChRemobSugar + ChRemobProtein;

	            myNrootRemob = 0.5 * (myPrevState.roots.tissue[0].Nconc - myNcRootMin) * myDRootSen;
	            myDNrootSen = myPrevState.roots.tissue[0].Nconc * myDRootSen - myNrootRemob;
	            myRoots.tissue[0].Namount -= myPrevState.roots.tissue[0].Nconc * myDRootSen;

	            // Add stuff from dead material (should only have values if KillCrop was used)
	            if (myRoots.tissue[3].DM > 0.0)
	            {
	                myDRootSen += myRoots.tissue[3].DM;
	                myDNrootSen += myRoots.tissue[3].Namount;
	                myRoots.tissue[3].DM = 0.0;
	                myRoots.tissue[3].Namount = 0.0;
	            }

	            // Remobilised C to be used in tomorrow's growth (converted from carbohydrate to C)
	            myCRemobilised = ChRemobl * CarbonFractionInDM;

	            // Fraction of N remobilised yesterday that not used in new growth
	            //  it is added to today's litter
	            double leftoverNremob = myNRemobilised * (1 - myKappaNRemob4);
	            myDNlitter += leftoverNremob;

	            // N remobilised to be potentially used for growth tomorrow
	            myNRemobilised = myNleaf3Remob + myNstem3Remob + myNstol3Remob + myNrootRemob;
	            myPrevState.Nremob = myNRemobilised;
	            myNLuxury2 = Math.Max(0.0, myLeaves.tissue[1].Nconc - LeafNopt * myRelativeNStage2) * myLeaves.tissue[1].DM +
	                       Math.Max(0.0, myStems.tissue[1].Nconc - myNcStemOpt * myRelativeNStage2) * myStems.tissue[1].DM +
	                       Math.Max(0.0, myStolons.tissue[1].Nconc - myNcStolonOpt * myRelativeNStage2) * myStolons.tissue[1].DM;
	            myNLuxury3 = Math.Max(0.0, myLeaves.tissue[2].Nconc - LeafNopt * myRelativeNStage3) * myLeaves.tissue[2].DM +
	                       Math.Max(0.0, myStems.tissue[2].Nconc - myNcStemOpt * myRelativeNStage3) * myStems.tissue[2].DM +
	                       Math.Max(0.0, myStolons.tissue[2].Nconc - myNcStolonOpt * myRelativeNStage3) * myStolons.tissue[2].DM;
	            // only a fraction of luxury N is available for remobilisation:
	            myNLuxury2 *= myKappaNRemob2;
	            myNLuxury3 *= myKappaNRemob3;
	        }
	        else
	        {
	            // No turnover, just zero out some variables
	            myDLitter = 0.0;
	            myDNlitter = 0.0;
	            myDRootSen = 0.0;
	            myDNrootSen = 0.0;
	            myCRemobilised = 0.0;
	            myNRemobilised = 0.0;
	        }
	        // N remobilisable from luxury N to be potentially used for growth tomorrow
	        myNLuxury2 = Math.Max(0.0, (myLeaves.tissue[1].Nconc - myLeafNopt * myRelativeNStage3) * myLeaves.tissue[1].DM) +
                       Math.Max(0.0, (myStems.tissue[1].Nconc - myNcStemOpt * myRelativeNStage3) * myStems.tissue[1].DM) +
                       Math.Max(0.0, (myStolons.tissue[1].Nconc - myNcStolonOpt * myRelativeNStage3) * myStolons.tissue[1].DM);
	        myNLuxury3 = Math.Max(0.0, (myLeaves.tissue[2].Nconc - myLeafNopt * myRelativeNStage3) * myLeaves.tissue[2].DM) +
                       Math.Max(0.0, (myStems.tissue[2].Nconc - myNcStemOpt * myRelativeNStage3) * myStems.tissue[2].DM) +
                       Math.Max(0.0, (myStolons.tissue[2].Nconc - myNcStolonOpt * myRelativeNStage3) * myStolons.tissue[2].DM);
	        // only a fraction of luxury N is actually available for remobilisation:
	        myNLuxury2 *= myKappaNRemob2;
	        myNLuxury3 *= myKappaNRemob3;
	    }

	    #endregion

		#region - Water uptake processes  ----------------------------------------------------------------------------------

		/// <summary>Gets the water uptake for each layer as calculated by an external module (SWIM)</summary>
		/// <param name="SoilWater">The soil water.</param>
		/// <remarks>
		/// This method is only used when an external method is used to compute water uptake (this includes AgPasture)
		/// </remarks>
		[EventSubscribe("WaterUptakesCalculated")]
		private void OnWaterUptakesCalculated(PMF.WaterUptakesCalculatedType SoilWater)
		{
			for (int iCrop = 0; iCrop < SoilWater.Uptakes.Length; iCrop++)
			{
				if (SoilWater.Uptakes[iCrop].Name == Name)
				{
					for (int layer = 0; layer < SoilWater.Uptakes[iCrop].Amount.Length; layer++)
						mySoilWaterTakenUp[layer] = SoilWater.Uptakes[iCrop].Amount[layer];
				}
			}
		}
		
		/// <summary>
		/// Gets the amount of water uptake for this species as computed by the resource Arbitrator
		/// </summary>
		private void GetWaterUptake()
		{
			Array.Clear(mySoilWaterTakenUp, 0, mySoilWaterTakenUp.Length);
			for (int layer = 0; layer <= myRootFrontier; layer++)
				mySoilWaterTakenUp[layer] = uptakeWater[layer];
		}

		/// <summary>
		/// Consider water uptake calculations (plus GLFWater)
		/// </summary>
		internal void DoWaterCalculations()
		{
			if (myWaterUptakeSource == "species")
			{ // this module will compute water uptake
				MyWaterCalculations();

				// get the drought effects
				myGLFWater = WaterDeficitFactor();
				// get the water logging effects (only if there is no drought effect)
				if (myGLFWater > 0.999)
					myGLFWater = WaterLoggingFactor();
			}
			//else if myWaterUptakeSource == "AgPasture"
			//      myWaterDemand should have been supplied by MicroClimate (supplied as PotentialEP)
			//      water supply is hold by AgPasture only
			//      myWaterUptake should have been computed by AgPasture (set directly)
			//      glfWater is computed and set by AgPasture
			else if (myWaterUptakeSource == "arbitrator")
			{ // water uptake has been calcualted by the resource arbitrator

				// get the array with the amount of water taken up
				GetWaterUptake();

				// get the drought effects
				myGLFWater = WaterDeficitFactor();
				// get the water logging effects (only if there is no drought effect)
				if (myGLFWater > 0.999)
					myGLFWater = WaterLoggingFactor();
			}
			//else
			//      water uptake be calculated by other modules (e.g. SWIM) and supplied as
			//  Note: when AgPasture is doing the water uptake, it can do it using its own calculations or other module's...
		}

		/// <summary>
		/// Gather the amount of available eater and computes the water uptake for this species
		/// </summary>
		/// <remarks>
		/// Using this routine is discourage as it ignores the presence of other species and thus
		/// might result in loss of mass balance or unbalanced supply, i.e. over-supply for one
		/// while under-supply for other species (depending on the order that species are considered)
		/// </remarks>
		private void MyWaterCalculations()
		{
			mySoilAvailableWater = GetSoilAvailableWater();
			// myWaterDemand given by MicroClimate
			if (myWaterUptakeSource.ToLower() == "species")
				mySoilWaterTakenUp = DoSoilWaterUptake();
			//else
			//    uptake is controlled by the sward or by another apsim module
		}

		/// <summary>
		/// Finds out the amount soil water available for this plant (ignoring any other species)
		/// </summary>
		/// <returns>The amount of water available to plants in each layer</returns>
		internal double[] GetSoilAvailableWater()
		{
			double[] result = new double[myNLayers];
			SoilCrop soilCropData = (SoilCrop)mySoil.Crop(Name);
			if (useAltWUptake == "no")
			{
				for (int layer = 0; layer <= myRootFrontier; layer++)
				{
					result[layer] = Math.Max(0.0, mySoil.Water[layer] - soilCropData.LL[layer] * mySoil.Thickness[layer])
								  * LayerFractionWithRoots(layer);
					result[layer] *= soilCropData.KL[layer];
				}
			}
			else
			{ // Method implemented by RCichota
				// Available Water is function of root density, soil water content, and soil hydraulic conductivity
				// Assumptions: all factors are exponential functions and vary between 0 and 1;
				//   - If root density is equal to ReferenceRLD then plant can explore 90% of the water;
				//   - If soil Ksat is equal to ReferenceKSuptake then soil can supply 90% of its available water;
				//   - If soil water content is at DUL then 90% of its water is available;
				double[] myRLD = RLD;
				double facRLD = 0.0;
				double facCond = 0.0;
				double facWcontent = 0.0;
				for (int layer = 0; layer <= myRootFrontier; layer++)
				{
					facRLD = 1 - Math.Pow(10, -myRLD[layer] / ReferenceRLD);
					facCond = 1 - Math.Pow(10, -mySoil.KS[layer] / ReferenceKSuptake);
					facWcontent = 1 - Math.Pow(10,
								-(Math.Max(0.0, mySoil.Water[layer] - mySoil.SoilWater.LL15mm[layer]))
								/ (mySoil.SoilWater.DULmm[layer] - mySoil.SoilWater.LL15mm[layer]));

					// Theoretical total available water
					result[layer] = Math.Max(0.0, mySoil.Water[layer] - soilCropData.LL[layer] * mySoil.Thickness[layer])
								  * LayerFractionWithRoots(layer);
					// Actual available water
					result[layer] *= facRLD * facCond * facWcontent;
				}
			}

			return result;
		}

		/// <summary>Computes the actual water uptake and send the deltas to soil module</summary>
		/// <returns>The amount of water taken up for each soil layer</returns>
		/// <exception cref="System.Exception">Error on computing water uptake</exception>
		private double[] DoSoilWaterUptake()
		{
			PMF.WaterChangedType WaterTakenUp = new PMF.WaterChangedType();
			WaterTakenUp.DeltaWater = new double[myNLayers];

			double uptakeFraction = Math.Min(1.0, MathUtilities.Divide(myWaterDemand, mySoilAvailableWater.Sum(), 0.0));
			double[] result = new double[myNLayers];

			if (useAltWUptake == "no")
			{
				for (int layer = 0; layer <= myRootFrontier; layer++)
				{
					result[layer] = mySoilAvailableWater[layer] * uptakeFraction;
					WaterTakenUp.DeltaWater[layer] = -result[layer];
				}
			}
			else
			{ // Method implemented by RCichota
				// Uptake is distributed over the profile according to water availability,
				//  this means that water status and root distribution have been taken into account

				for (int layer = 0; layer <= myRootFrontier; layer++)
				{
					result[layer] = mySoilAvailableWater[layer] * uptakeFraction;
					WaterTakenUp.DeltaWater[layer] = -result[layer];
				}
				if (Math.Abs(WaterTakenUp.DeltaWater.Sum() + myWaterDemand) > 0.0001)
					throw new Exception("Error on computing water uptake");
			}

			// send the delta water taken up
			WaterChanged.Invoke(WaterTakenUp);

			return result;
		}

		#endregion

		#region - Nitrogen uptake processes  -------------------------------------------------------------------------------

		/// <summary>
		/// Gets the amount of nitrogen uptake for this species as computed by the resource Arbitrator
		/// </summary>
		private void GetNitrogenUptake()
		{
			// get N demand (optimum and luxury)
			CalcNDemand();

			// get N fixation
			myNfixation = CalcNFixation();

			// evaluate the use of N remobilised and get soil N demand
			CalcSoilNDemand();

			// get the amount of N taken up from soil
			Array.Clear(mySoilNitrogenTakenUp, 0, mySoilNitrogenTakenUp.Length);
			mySoilNuptake = 0.0;
			for (int layer = 0; layer <= myRootFrontier; layer++)
			{
				mySoilNitrogenTakenUp[layer] = uptakeNitrogen[layer];
				mySoilNuptake += mySoilNitrogenTakenUp[layer];
			}
			myNewGrowthN = myNfixation + myNremob2NewGrowth + mySoilNuptake;

			// evaluate whether further remobilisation (from luxury N) is needed
			CalcNLuxuryRemob();
			myNewGrowthN += myNFastRemob3 + myNFastRemob2;
		}

		/// <summary>
		/// Consider nitrogen uptake calculations (plus GLFN)
		/// </summary>
		internal void DoNitrogenCalculations()
		{
			if (myNitrogenUptakeSource == "species")
			{ // this module will compute the N uptake
				MyNitrogenCalculations();
				if (myNewGrowthN > 0.0)
					myGLFN = Math.Min(1.0, Math.Max(0.0, MathUtilities.Divide(myNewGrowthN, myNdemandOpt, 1.0)));
				else
					myGLFN = 1.0;
			}
			//else if (myNitrogenUptakeSource == "AgPasture")
			//{
			//    NdemandOpt is called by AgPasture
			//    NdemandLux is called by AgPasture
			//    Nfix is called by AgPasture
			//    myNitrogenSupply is hold by AgPasture
			//    soilNdemand is computed by AgPasture
			//    soilNuptake is computed by AgPasture
			//    remob2NewGrowth is computed by AgPasture
			//}
			else if (myNitrogenUptakeSource == "arbitrator")
			{ // Nitrogen uptake was computed by the resource arbitrator

				// get the amount of N taken up
				GetNitrogenUptake();
				if (myNewGrowthN > 0.0)
					myGLFN = Math.Min(1.0, Math.Max(0.0, MathUtilities.Divide(myNewGrowthN, myNdemandOpt, 1.0)));
				else
					myGLFN = 1.0;
			}
			//else
			//   N uptake is computed by another module (not implemented yet)
		}

		/// <summary>Performs the computations for N balance and uptake</summary>
		private void MyNitrogenCalculations()
		{
			// get soil available N
			if (myNitrogenUptakeSource.ToLower() == "species")
				GetSoilAvailableN();
			//else
			//    N available is computed in another module

			// get N demand (optimum and luxury)
			CalcNDemand();

			// get N fixation
			myNfixation = CalcNFixation();

			// evaluate the use of N remobilised and get soil N demand
			CalcSoilNDemand();

			// get the amount of N taken up from soil
			mySoilNuptake = CalcSoilNUptake();
			myNewGrowthN = myNfixation + myNremob2NewGrowth + mySoilNuptake;

			// evaluate whether further remobilisation (from luxury N) is needed
			CalcNLuxuryRemob();
			myNewGrowthN += myNFastRemob3 + myNFastRemob2;

			// send delta N to the soil model
			DoSoilNitrogenUptake();
		}

		/// <summary>Computes the N demanded for optimum N content as well as luxury uptake</summary>
		internal void CalcNDemand()
		{
			double toRoot = myDGrowthWstress * (1.0 - myFShoot);
			double toStol = myDGrowthWstress * myFShoot * myFracToStolon;
			double toLeaf = myDGrowthWstress * myFShoot * myFracToLeaf;
			double toStem = myDGrowthWstress * myFShoot * (1.0 - myFracToStolon - myFracToLeaf);

			// N demand for new growth, with optimum N (kg/ha)
			myNdemandOpt = toRoot * myNcRootOpt + toStol * myNcStolonOpt + toLeaf * myLeafNopt + toStem * myNcStemOpt;

			// get the factor to reduce the demand under elevated CO2
			double fN = NCO2Effects();
			myNdemandOpt *= fN;

			// N demand for new growth, with luxury uptake (maximum [N])
			myNdemandLux = toRoot * myNcRootMax + toStol * myNcStolonMax + toLeaf * myLeafNmax + toStem * myNcStemMax;
			// It is assumed that luxury uptake is not affected by CO2 variations
		}

		/// <summary>Computes the amount of N fixed from atmosphere</summary>
		/// <returns>The amount of N fixed (kgN/ha)</returns>
		internal double CalcNFixation()
		{
			double result = 0.0;

			if (myClock.Today.Date.Day == 31)
				result = 0.0;

			if (myIsLegume)
			{
				// Start with minimum fixation
				double iniFix = myMinimumNFixation * myNdemandLux;

				// evaluate N stress
				double Nstress = 1.0;
				if (myNdemandLux > 0.0 && (myNdemandLux > mySoilAvailableN.Sum() + iniFix))
					Nstress = MathUtilities.Divide(mySoilAvailableN.Sum(), myNdemandLux - iniFix, 1.0);

				// Update N fixation if under N stress
				if (Nstress < 0.99)
					result = myMaximumNFixation - (myMaximumNFixation - myMinimumNFixation) * Nstress;
				else
					result = myMinimumNFixation;
			}

			return Math.Max(0.0, result) * myNdemandLux;
		}

		/// <summary>Perform preliminary N budget and get soil N demand</summary>
		internal void CalcSoilNDemand()
		{
			if (myNfixation - myNdemandLux > -0.0001)
			{ // N demand is fulfilled by fixation alone
				myNfixation = myNdemandLux;  // should not be needed, but just in case...
				myNremob2NewGrowth = 0.0;
				mySoilNDemand = 0.0;
			}
			else if ((myNfixation + myNRemobilised) - myNdemandLux > -0.0001)
			{ // N demand is fulfilled by fixation plus N remobilised from senescent material
				myNremob2NewGrowth = Math.Max(0.0, myNdemandLux - myNfixation);
				myNRemobilised -= myNremob2NewGrowth;
				mySoilNDemand = 0.0;
			}
			else
			{ // N demand is greater than fixation and remobilisation of senescent, N uptake is needed
				myNremob2NewGrowth = myNRemobilised;
				myNRemobilised = 0.0;
				mySoilNDemand = myNdemandLux - (myNfixation + myNremob2NewGrowth);
			}

			// variable used by arbitrator
			demandNitrogen = mySoilNDemand;
		}

		/// <summary>
		/// Find out the amount of Nitrogen (NH4 and NO3) in the soil available to plants for each soil layer
		/// </summary>
		internal void GetSoilAvailableN()
		{
			mySoilNH4available = new double[myNLayers];
			mySoilNO3available = new double[myNLayers];
			mySoilAvailableN = new double[myNLayers];

			double facWtaken = 0.0;
			for (int layer = 0; layer <= myRootFrontier; layer++)   // TODO: this should be <=
			{
				if (useAltNUptake == "no")
				{
					// simple way, all N in the root zone is available
					mySoilNH4available[layer] = mySoil.NH4N[layer] * LayerFractionWithRoots(layer);
					mySoilNO3available[layer] = mySoil.NO3N[layer] * LayerFractionWithRoots(layer);
				}
				else
				{
					// Method implemented by RCichota,
					// N is available following water and a given 'availability' factor (for each N form) and the fraction of water taken up

					// fraction of available water taken up
					facWtaken = MathUtilities.Divide(mySoilWaterTakenUp[layer],
								Math.Max(0.0, mySoil.Water[layer] - mySoil.SoilWater.LL15mm[layer]), 0.0);

					// Theoretical amount available
					mySoilNH4available[layer] = mySoil.NH4N[layer] * kuNH4 * LayerFractionWithRoots(layer);
					mySoilNO3available[layer] = mySoil.NO3N[layer] * kuNO3 * LayerFractionWithRoots(layer);

					// actual amount available
					mySoilNH4available[layer] *= facWtaken;
					mySoilNO3available[layer] *= facWtaken;
				}
				mySoilAvailableN[layer] = mySoilNH4available[layer] + mySoilNO3available[layer];
			}
		}

		/// <summary>Computes the amount of N to be taken up from the soil</summary>
		/// <returns>The amount of N to be taken up from each soil layer</returns>
		private double CalcSoilNUptake()
		{
			double result;
			if (mySoilNDemand == 0.0)
			{ // No demand, no uptake
				result = 0.0;
			}
			else
			{
				if (mySoilAvailableN.Sum() >= mySoilNDemand)
				{ // soil can supply all remaining N needed
					result = mySoilNDemand;
				}
				else
				{ // soil cannot supply all N needed. Get the available N
					result = mySoilAvailableN.Sum();
				}
			}
			return result;
		}

		/// <summary>Computes the remobilisation of luxury N (from tissues 2 and 3)</summary>
		internal void CalcNLuxuryRemob()
		{
			// check whether N demand for optimum growth has been matched
			if (myNewGrowthN - myNdemandOpt > -0.0001)
			{
				// N demand has been matched, no further remobilisation is needed
				myNFastRemob3 = 0.0;
				myNFastRemob2 = 0.0;
			}
			else
			{
				// all N already considered is not enough for optimum growth, check remobilisation of luxury N
				//  check whether luxury N in plants can be used (luxury uptake is ignored)
				double Nmissing = myNdemandOpt - myNewGrowthN;
				if (Nmissing > myNLuxury2 + myNLuxury3)
				{
					// N luxury is still not enough for optimum growth, use up all there is
					if (myNLuxury2 + myNLuxury3 > 0)
					{
						myNFastRemob3 = myNLuxury3;
						myNFastRemob2 = myNLuxury2;
						Nmissing -= (myNLuxury3 + myNLuxury2);
					}
				}
				else
				{
					// There is luxury N that can be used for optimum growth, get first from tissue 3
					if (Nmissing <= myNLuxury3)
					{
						// tissue 3 is enough
						myNFastRemob3 = Nmissing;
						myNFastRemob2 = 0.0;
						Nmissing = 0.0;
					}
					else
					{
						// get first from tissue 3
						myNFastRemob3 = myNLuxury3;
						Nmissing -= myNLuxury3;

						// remaining from tissue 2
						myNFastRemob2 = Nmissing;
						Nmissing = 0.0;
					}
				}
			}
		}

		/// <summary>
		/// Computes the distribution of N uptake over the soil profile and send the delta to soil module
		/// </summary>
		/// <exception cref="System.Exception">
		/// Error on computing N uptake
		/// or
		/// N uptake source was not recognised. Please specify it as either \"sward\" or \"species\".
		/// </exception>
		private void DoSoilNitrogenUptake()
		{
			if (myNitrogenUptakeSource.ToLower() == "species")
			{
				// check whether there is any uptake
				if (mySoilAvailableN.Sum() > 0.0 && mySoilNuptake > 0.0)
				{

					Soils.NitrogenChangedType NUptake = new Soils.NitrogenChangedType();
					NUptake.Sender = Name;
					NUptake.SenderType = "Plant";
					NUptake.DeltaNO3 = new double[myNLayers];
					NUptake.DeltaNH4 = new double[myNLayers];

					mySoilNitrogenTakenUp = new double[myNLayers];
					double uptakeFraction = 0;

					if (useAltNUptake == "no")
					{
						if (mySoilAvailableN.Sum() > 0.0)
							uptakeFraction = Math.Min(1.0, MathUtilities.Divide(mySoilNuptake, mySoilAvailableN.Sum(), 0.0));

						for (int layer = 0; layer <= myRootFrontier; layer++)
						{
							NUptake.DeltaNH4[layer] = -mySoil.NH4N[layer] * uptakeFraction;
							NUptake.DeltaNO3[layer] = -mySoil.NO3N[layer] * uptakeFraction;

							mySoilNitrogenTakenUp[layer] = -(NUptake.DeltaNH4[layer] + NUptake.DeltaNO3[layer]);
						}
					}
					else
					{ // Method implemented by RCichota,
						// N uptake is distributed considering water uptake and N availability
						double[] fNH4Avail = new double[myNLayers];
						double[] fNO3Avail = new double[myNLayers];
						double[] fWUptake = new double[myNLayers];
						double totNH4Available = mySoilAvailableN.Sum();
						double totNO3Available = mySoilAvailableN.Sum();
						double totWuptake = mySoilWaterTakenUp.Sum();
						for (int layer = 0; layer < myNLayers; layer++)
						{
							fNH4Avail[layer] = Math.Min(1.0, MathUtilities.Divide(mySoilAvailableN[layer], totNH4Available, 0.0));
							fNO3Avail[layer] = Math.Min(1.0, MathUtilities.Divide(mySoilAvailableN[layer], totNO3Available, 0.0));
							fWUptake[layer] = Math.Min(1.0, MathUtilities.Divide(mySoilWaterTakenUp[layer], totWuptake, 0.0));
						}
						double totFacNH4 = fNH4Avail.Sum() + fWUptake.Sum();
						double totFacNO3 = fNO3Avail.Sum() + fWUptake.Sum();
						for (int layer = 0; layer < myNLayers; layer++)
						{
							uptakeFraction = Math.Min(1.0, MathUtilities.Divide(fNH4Avail[layer] + fWUptake[layer], totFacNH4, 0.0));
							NUptake.DeltaNH4[layer] = -mySoil.NH4N[layer] * uptakeFraction;

							uptakeFraction = Math.Min(1.0, MathUtilities.Divide(fNO3Avail[layer] + fWUptake[layer], totFacNO3, 0.0));
							NUptake.DeltaNO3[layer] = -mySoil.NO3N[layer] * uptakeFraction;

							mySoilNitrogenTakenUp[layer] = NUptake.DeltaNH4[layer] + NUptake.DeltaNO3[layer];
						}
					}

					//mySoilUptakeN.Sum()	2.2427998752781684	double

					if (Math.Abs(mySoilNuptake - mySoilNitrogenTakenUp.Sum()) > 0.0001)
						throw new Exception("Error on computing N uptake");

					// do the actual N changes
					NitrogenChanged.Invoke(NUptake);
				}
				else
				{
					// no uptake, just zero out the array
					mySoilNitrogenTakenUp = new double[myNLayers];
				}
			}
			else
			{
				// N uptake calculated by other modules (e.g., SWIM)
				string msg = "N uptake source was not recognised. Please specify it as either \"sward\" or \"species\".";
				throw new Exception(msg);
			}
		}

		#endregion

		#region - Organic matter processes  --------------------------------------------------------------------------------

		/// <summary>Return a given amount of DM (and N) to surface organic matter</summary>
		/// <param name="amountDM">DM amount to return</param>
		/// <param name="amountN">N amount to return</param>
		private void DoSurfaceOMReturn(double amountDM, double amountN)
		{
			if (BiomassRemoved != null)
			{
				Single dDM = (Single)amountDM;

				PMF.BiomassRemovedType BR = new PMF.BiomassRemovedType();
				String[] type = new String[] { "grass" };  // TODO:, shoud this be speciesFamily??
				Single[] dltdm = new Single[] { (Single)amountDM };
				Single[] dltn = new Single[] { (Single)amountN };
				Single[] dltp = new Single[] { 0 };         // P not considered here
				Single[] fraction = new Single[] { 1 };     // fraction is always 1.0 here

				BR.crop_type = "grass";   //TODO: this could be the Name, what is the diff between name and type??
				BR.dm_type = type;
				BR.dlt_crop_dm = dltdm;
				BR.dlt_dm_n = dltn;
				BR.dlt_dm_p = dltp;
				BR.fraction_to_residue = fraction;
				BiomassRemoved.Invoke(BR);
			}
		}

		/// <summary>Return scenescent roots to fresh organic matter pool in the soil</summary>
		/// <param name="amountDM">DM amount to return</param>
		/// <param name="amountN">N amount to return</param>
		private void DoIncorpFomEvent(double amountDM, double amountN)
		{
			Soils.FOMLayerLayerType[] FOMdataLayer = new Soils.FOMLayerLayerType[myNLayers];

			// ****  RCichota, Jun/2014
			// root senesced are returned to soil (as FOM) considering return is proportional to root mass

			double dAmtLayer = 0.0; //amount of root litter in a layer
			double dNLayer = 0.0;
			for (int layer = 0; layer < myNLayers; layer++)
			{
				dAmtLayer = amountDM * myRootFraction[layer];
				dNLayer = amountN * myRootFraction[layer];

				float amt = (float)dAmtLayer;

				Soils.FOMType fomData = new Soils.FOMType();
				fomData.amount = amountDM * myRootFraction[layer];
				fomData.N = amountN * myRootFraction[layer];
				fomData.C = amountDM * myRootFraction[layer] * CarbonFractionInDM;
				fomData.P = 0.0;			  // P not considered here
				fomData.AshAlk = 0.0;		  // Ash not considered here

				Soils.FOMLayerLayerType layerData = new Soils.FOMLayerLayerType();
				layerData.FOM = fomData;
				layerData.CNR = 0.0;	    // not used here
				layerData.LabileP = 0;      // not used here

				FOMdataLayer[layer] = layerData;
			}

			if (IncorpFOM != null)
			{
				Soils.FOMLayerType FOMData = new Soils.FOMLayerType();
				FOMData.Type = mySpeciesFamily;
				FOMData.Layer = FOMdataLayer;
				IncorpFOM.Invoke(FOMData);
			}
		}

		#endregion

		#endregion

		#region Other processes  -------------------------------------------------------------------------------------------

		/// <summary>Harvests the specified type.</summary>
		/// <param name="type">The type.</param>
		/// <param name="amount">The amount.</param>
		public void Harvest(string type, double amount)
		{
			GrazeType GrazeData = new GrazeType();
			GrazeData.amount = amount;
			GrazeData.type = type;
			OnGraze(GrazeData);
		}

		/// <summary>Called when [graze].</summary>
		/// <param name="GrazeData">The graze data.</param>
		[EventSubscribe("Graze")]
		private void OnGraze(GrazeType GrazeData)
		{
			if ((!myIsAlive) || StandingWt == 0)
				return;

			// get the amount required to remove
			double amountRequired = 0.0;
			if (GrazeData.type.ToLower() == "SetResidueAmount".ToLower())
			{ // Remove all DM above given residual amount
				amountRequired = Math.Max(0.0, StandingWt - GrazeData.amount);
			}
			else if (GrazeData.type.ToLower() == "SetRemoveAmount".ToLower())
			{ // Attempt to remove a given amount
				amountRequired = Math.Max(0.0, GrazeData.amount);
			}
			else
			{
				Console.WriteLine("  AgPasture - Method to set amount to remove not recognized, command will be ignored");
			}
			// get the actual amount to remove
			double amountToRemove = Math.Min(amountRequired, HarvestableWt);

			// Do the actual removal
			if (amountRequired > 0.0)
				RemoveDM(amountToRemove);
		}

		/// <summary>
		/// Remove a given amount of DM (and N) from this plant (consider preferences for green/dead material)
		/// </summary>
		/// <param name="AmountToRemove">Amount to remove (kg/ha)</param>
		/// <exception cref="System.Exception">   + Name +  - removal of DM resulted in loss of mass balance</exception>
		public void RemoveDM(double AmountToRemove)
		{
            // save current state
            SaveCurrentState();

            if (HarvestableWt > 0.0)
			{
				// get the DM weights for each pool, consider preference and available DM
				double tempPrefGreen = myPreferenceForGreenDM + (myPreferenceForDeadDM * (AmountToRemove / HarvestableWt));
				double tempPrefDead = myPreferenceForDeadDM + (myPreferenceForGreenDM * (AmountToRemove / HarvestableWt));
				double tempRemovableGreen = Math.Max(0.0, StandingLiveWt - myMinimumGreenWt);
				double tempRemovableDead = Math.Max(0.0, StandingDeadWt - MinimumDeadWt);

				// get partiton between dead and live materials
				double tempTotal = tempRemovableGreen * tempPrefGreen + tempRemovableDead * tempPrefDead;
				double fractionToHarvestGreen = 0.0;
				double fractionToHarvestDead = 0.0;
				if (tempTotal > 0.0)
				{
					fractionToHarvestGreen = tempRemovableGreen * tempPrefGreen / tempTotal;
					fractionToHarvestDead = tempRemovableDead * tempPrefDead / tempTotal;
				}

				// get amounts removed
				double RemovingGreenDM = AmountToRemove * fractionToHarvestGreen;
				double RemovingDeadDM = AmountToRemove * fractionToHarvestDead;

				// Fraction of DM remaining in the field
				double fractionRemainingGreen = 1.0;
				if (StandingLiveWt > 0.0)
					fractionRemainingGreen = Math.Max(0.0, Math.Min(1.0, 1.0 - RemovingGreenDM / StandingLiveWt));
				double fractionRemainingDead = 1.0;
				if (StandingDeadWt > 0.0)
					fractionRemainingDead = Math.Max(0.0, Math.Min(1.0, 1.0 - RemovingDeadDM / StandingDeadWt));

				// get digestibility of DM being harvested
				myDigestDefoliated = calcDigestibility();

                // update the various pools
                myLeaves.tissue[0].DM *= fractionRemainingGreen;
                myLeaves.tissue[1].DM *= fractionRemainingGreen;
                myLeaves.tissue[2].DM *= fractionRemainingGreen;
                myLeaves.tissue[3].DM *= fractionRemainingDead;
                myStems.tissue[0].DM *= fractionRemainingGreen;
                myStems.tissue[1].DM *= fractionRemainingGreen;
                myStems.tissue[2].DM *= fractionRemainingGreen;
                myStems.tissue[3].DM *= fractionRemainingDead;
                //No stolon remove

                // N remove
                myLeaves.tissue[0].Namount *= fractionRemainingGreen;
                myLeaves.tissue[1].Namount *= fractionRemainingGreen;
                myLeaves.tissue[2].Namount *= fractionRemainingGreen;
                myLeaves.tissue[3].Namount *= fractionRemainingDead;
                myStems.tissue[0].Namount *= fractionRemainingGreen;
                myStems.tissue[1].Namount *= fractionRemainingGreen;
                myStems.tissue[2].Namount *= fractionRemainingGreen;
                myStems.tissue[3].Namount *= fractionRemainingDead;

				//C and N remobilised are also removed proportionally
				myNRemobilised *= fractionRemainingGreen;
				myCRemobilised *= fractionRemainingGreen;

				// update Luxury N pools
				myNLuxury2 *= fractionRemainingGreen;
				myNLuxury3 *= fractionRemainingGreen;

				// update aggregate variables
				updateAggregated();

				// check mass balance and set outputs
                myDefoliatedDM= myPrevState.dmShoot - myDMShoot;
                myPrevState.dmdefoliated = myDefoliatedDM;
                myDefoliatedN = myPrevState.NShoot - myNShoot;
                myPrevState.Ndefoliated = myDefoliatedN;
               if (Math.Abs(myDefoliatedDM - AmountToRemove) > 0.00001)
					throw new Exception("  " + Name + " - removal of DM resulted in loss of mass balance");
			}
		}

		/// <summary>Remove biomass from plant</summary>
		/// <param name="RemovalData">Info about what and how much to remove</param>
		/// <remarks>Greater details on how much and which parts are removed is given</remarks>
		[EventSubscribe("RemoveCropBiomass")]
		private void Onremove_crop_biomass(RemoveCropBiomassType RemovalData)
		{
			// NOTE: It is responsability of the calling module to check that the amount of 
			//  herbage in each plant part is correct
			// No checking if the removing amount passed in are too much here

			// ATTENTION: The amounts passed should be in g/m^2

			double fractionToRemove = 0.0;


			// get digestibility of DM being removed
			myDigestDefoliated = calcDigestibility();

			for (int i = 0; i < RemovalData.dm.Length; i++)			  // for each pool (green or dead)
			{
				string plantPool = RemovalData.dm[i].pool;
				for (int j = 0; j < RemovalData.dm[i].dlt.Length; j++)   // for each part (leaf or stem)
				{
					string plantPart = RemovalData.dm[i].part[j];
					double amountToRemove = RemovalData.dm[i].dlt[j] * 10.0;    // convert to kgDM/ha
					if (plantPool.ToLower() == "green" && plantPart.ToLower() == "leaf")
					{
						if (LeafGreenWt - amountToRemove > 0.0)
						{
							fractionToRemove = MathUtilities.Divide(amountToRemove, LeafGreenWt, 0.0);
							RemoveFractionDM(fractionToRemove, plantPool, plantPart);
						}
					}
					else if (plantPool.ToLower() == "green" && plantPart.ToLower() == "stem")
					{
						if (StemGreenWt - amountToRemove > 0.0)
						{
							fractionToRemove = MathUtilities.Divide(amountToRemove, StemGreenWt, 0.0);
							RemoveFractionDM(fractionToRemove, plantPool, plantPart);
						}
					}
					else if (plantPool.ToLower() == "dead" && plantPart.ToLower() == "leaf")
					{
						if (LeafDeadWt - amountToRemove > 0.0)
						{
							fractionToRemove = MathUtilities.Divide(amountToRemove, LeafDeadWt, 0.0);
							RemoveFractionDM(fractionToRemove, plantPool, plantPart);
						}
					}
					else if (plantPool.ToLower() == "dead" && plantPart.ToLower() == "stem")
					{
						if (StemDeadWt - amountToRemove > 0.0)
						{
							fractionToRemove = MathUtilities.Divide(amountToRemove, StemDeadWt, 0.0);
							RemoveFractionDM(fractionToRemove, plantPool, plantPart);
						}
					}
				}
			}
			RefreshAfterRemove();
		}

		/// <summary>Remove a fraction of DM from a given plant part</summary>
		/// <param name="fractionR">The fraction of DM and N to remove</param>
		/// <param name="pool">The pool to remove from (green or dead)</param>
		/// <param name="part">The part to remove from (leaf or stem)</param>
		public void RemoveFractionDM(double fractionR, string pool, string part)
		{
			if (pool.ToLower() == "green")
			{
				if (part.ToLower() == "leaf")
				{
					// removing green leaves
					myDefoliatedDM += LeafGreenWt * fractionR;
					myDefoliatedN += LeafGreenN * fractionR;

                    myLeaves.tissue[0].DM *= fractionR;
                    myLeaves.tissue[1].DM *= fractionR;
                    myLeaves.tissue[2].DM *= fractionR;

                    myLeaves.tissue[0].Namount *= fractionR;
                    myLeaves.tissue[1].Namount *= fractionR;
                    myLeaves.tissue[2].Namount *= fractionR;
				}
				else if (part.ToLower() == "stem")
				{
					// removing green stems
					myDefoliatedDM += StemGreenWt * fractionR;
					myDefoliatedN += StemGreenN * fractionR;

                    myStems.tissue[0].DM *= fractionR;
                    myStems.tissue[1].DM *= fractionR;
                    myStems.tissue[2].DM *= fractionR;

                    myStems.tissue[0].Namount *= fractionR;
                    myStems.tissue[1].Namount *= fractionR;
                    myStems.tissue[2].Namount *= fractionR;
				}
			}
			else if (pool.ToLower() == "green")
			{
				if (part.ToLower() == "leaf")
				{
					// removing dead leaves
					myDefoliatedDM += LeafDeadWt * fractionR;
					myDefoliatedN += LeafDeadN * fractionR;

                    myLeaves.tissue[3].DM *= fractionR;
                    myLeaves.tissue[3].Namount *= fractionR;
				}
				else if (part.ToLower() == "stem")
				{
					// removing dead stems
					myDefoliatedDM += StemDeadWt * fractionR;
					myDefoliatedN += StemDeadN * fractionR;

                    myStems.tissue[3].DM *= fractionR;
                    myStems.tissue[3].Namount *= fractionR;
				}
			}
		}

		/// <summary>Performs few actions to update variables after RemoveFractionDM</summary>
		public void RefreshAfterRemove()
		{
			// set values for fractionHarvest (in fact fraction harvested)
			myFractionHarvested = MathUtilities.Divide(myDefoliatedDM, StandingWt + myDefoliatedDM, 0.0);

			// recalc the digestibility
			calcDigestibility();

			// update aggregated variables
			updateAggregated();
		}

		/// <summary>Reset this plant state to its initial values</summary>
		public void Reset()
		{
			SetInitialState();
			myPrevState = new SpeciesState();
		}

        /// <summary>Kills a fraction of this plant</summary>
        /// <remarks>
        /// This will move DM and N from live to dead pools, 
        /// if killFraction is 1.0 then the crop is ended
        /// </remarks>
        /// <param name="killFraction">Fraction of crop to kill (0-1)</param>
        [EventSubscribe("KillCrop")]
		public void OnKillCrop(double killFraction)
		{
            double fractionRemaining = 1.0 - killFraction;

            if (killFraction > myEpsilon)
            {
                if (fractionRemaining > myEpsilon)
                {
                    // move a fraction of live tissue to dead pool
                    myLeaves.tissue[3].DM += (myLeaves.tissue[0].DM + myLeaves.tissue[1].DM + myLeaves.tissue[2].DM) *
                                           killFraction;
                    myLeaves.tissue[0].DM *= fractionRemaining;
                    myLeaves.tissue[1].DM *= fractionRemaining;
                    myLeaves.tissue[2].DM *= fractionRemaining;
                    myStems.tissue[3].DM += (myStems.tissue[0].DM + myStems.tissue[1].DM + myStems.tissue[2].DM) * killFraction;
                    myStems.tissue[0].DM *= fractionRemaining;
                    myStems.tissue[1].DM *= fractionRemaining;
                    myStems.tissue[2].DM *= fractionRemaining;
                    myStolons.tissue[3].DM += (myStolons.tissue[0].DM + myStolons.tissue[1].DM + myStolons.tissue[2].DM) *
                                            killFraction;
                    myStolons.tissue[0].DM *= fractionRemaining;
                    myStolons.tissue[1].DM *= fractionRemaining;
                    myStolons.tissue[2].DM *= fractionRemaining;
                    myRoots.tissue[3].DM += myRoots.tissue[0].DM * killFraction;
                    myRoots.tissue[0].DM *= fractionRemaining;

                    myLeaves.tissue[3].Namount += (myLeaves.tissue[0].Namount + myLeaves.tissue[1].Namount +
                                                 myLeaves.tissue[2].Namount) * killFraction;
                    myLeaves.tissue[0].Namount *= fractionRemaining;
                    myLeaves.tissue[1].Namount *= fractionRemaining;
                    myLeaves.tissue[2].Namount *= fractionRemaining;
                    myStems.tissue[3].Namount += (myStems.tissue[0].Namount + myStems.tissue[1].Namount +
                                                myStems.tissue[2].Namount) * killFraction;
                    myStems.tissue[0].Namount *= fractionRemaining;
                    myStems.tissue[1].Namount *= fractionRemaining;
                    myStems.tissue[2].Namount *= fractionRemaining;
                    myStolons.tissue[3].Namount += (myStolons.tissue[0].Namount + myStolons.tissue[1].Namount +
                                                  myStolons.tissue[2].Namount) * killFraction;
                    myStolons.tissue[0].Namount *= fractionRemaining;
                    myStolons.tissue[1].Namount *= fractionRemaining;
                    myStolons.tissue[2].Namount *= fractionRemaining;
                    myRoots.tissue[3].Namount += myRoots.tissue[0].Namount * killFraction;
                    myRoots.tissue[0].Namount *= fractionRemaining;
                }
                else
                {
                    // End crop
                    //Above_ground part returns to surface OM comletey (frac = 1.0)
                    DoSurfaceOMReturn(myDMShoot, myNShoot);

                    //Incorporate root mass in soil fresh organic matter
                    DoIncorpFomEvent(myDMRoot, myNRoot);

                    //ZeroVars();

                    myIsAlive = false;
                }

                updateAggregated();
                SaveCurrentState();
            }
        }

        /// <summary>End the crop.</summary>
        public void EndCrop()
        {
            // Return all above ground parts to surface OM
            DoSurfaceOMReturn(myDMShoot, myNShoot);

            // Incorporate all root mass to soil fresh organic matter
            DoIncorpFomEvent(myDMRoot, myNRoot);

            ResetZero();

            myIsAlive = false;
        }

        /// <summary>Reset this plant to zero (kill crop)</summary>
        public void ResetZero()
		{

            // Zero out the DM pools
            myLeaves.tissue[0].DM = myLeaves.tissue[1].DM = myLeaves.tissue[2].DM = myLeaves.tissue[3].DM = 0.0;
            myStems.tissue[0].DM = myStems.tissue[1].DM = myStems.tissue[2].DM = myStems.tissue[3].DM = 0.0;
            myStolons.tissue[0].DM = myStolons.tissue[1].DM = myStolons.tissue[2].DM = myStolons.tissue[3].DM = 0.0;
            myRoots.tissue[0].DM = myRoots.tissue[1].DM = myRoots.tissue[2].DM = myRoots.tissue[3].DM = 0.0;
            myDefoliatedDM = 0.0;

            // Zero out the N pools
            myLeaves.tissue[0].Namount = myLeaves.tissue[1].Namount = myLeaves.tissue[2].Namount = myLeaves.tissue[3].Namount = 0.0;
            myStems.tissue[0].Namount = myStems.tissue[1].Namount = myStems.tissue[2].Namount = myStems.tissue[3].Namount = 0.0;
            myStolons.tissue[0].Namount = myStolons.tissue[1].Namount = myStolons.tissue[2].Namount = myStolons.tissue[3].Namount = 0.0;
            myRoots.tissue[0].Namount = myRoots.tissue[1].Namount = myRoots.tissue[2].Namount = myRoots.tissue[3].Namount = 0.0;
            myDefoliatedN = 0.0;

			myDigestDefoliated = 0.0;

			updateAggregated();

			myPhenoStage = 0;

			myPrevState = new SpeciesState();
		}

		#endregion

		#region Functions  -------------------------------------------------------------------------------------------------

		/// <summary>Placeholder for SoilArbitrator</summary>
        /// <param name="soilstate">soilstate</param>
		/// <returns></returns>
        public List<ZoneWaterAndN> GetSWUptakes(SoilState soilstate)
		{
            throw new NotImplementedException();
		}
        /// <summary>Placeholder for SoilArbitrator</summary>
        /// <param name="soilstate">soilstate</param>
        /// <returns></returns>
        public List<ZoneWaterAndN> GetNUptakes(SoilState soilstate)
        {
            throw new NotImplementedException();
        }

		/// <summary>
		/// Set the sw uptake for today
		/// </summary>
		public void SetSWUptake(List<ZoneWaterAndN> info)
		{ }
        /// <summary>
        /// Set the n uptake for today
        /// </summary>
        public void SetNUptake(List<ZoneWaterAndN> info)
        { }    

		/// <summary>Growth limiting factor due to temperature</summary>
		/// <param name="Temp">Temperature for which the limiting factor will be computed</param>
		/// <returns>The value for the limiting factor (0-1)</returns>
		/// <exception cref="System.Exception">Photosynthesis pathway is not valid</exception>
		private double TemperatureLimitingFactor(double Temp)
		{
			double result = 0.0;
			if (myPhotosynthesisPathway == "C3")
			{
				if (Temp > myGrowthTmin && Temp < myGrowthTmax)
				{
					double growthTmax1 = myGrowthTopt + (myGrowthTopt - myGrowthTmin) / myGrowthTq;
					double val1 = Math.Pow((Temp - myGrowthTmin), myGrowthTq) * (growthTmax1 - Temp);
					double val2 = Math.Pow((myGrowthTopt - myGrowthTmin), myGrowthTq) * (growthTmax1 - myGrowthTopt);  // TODO: replace Topt with Tref here
					result = val1 / val2;
				}
			}
			else if (myPhotosynthesisPathway == "C4")
			{
				if (Temp > myGrowthTmin)
				{
					if (Temp > myGrowthTopt)
						Temp = myGrowthTopt;

					double growthTmax1 = myGrowthTopt + (myGrowthTopt - myGrowthTmin) / myGrowthTq;
					double val1 = Math.Pow((Temp - myGrowthTmin), myGrowthTq) * (growthTmax1 - Temp);
					double val2 = Math.Pow((myGrowthTopt - myGrowthTmin), myGrowthTq) * (growthTmax1 - myGrowthTopt);  // TODO: replace Topt with Tref here
					result = val1 / val2;
				}
			}
			else
				throw new Exception("Photosynthesis pathway is not valid");
			return result;
		}

		/// <summary>Effect of temperature on tissue turnover</summary>
		/// <param name="Temp">The temporary.</param>
		/// <returns>Temperature factor (0-1)</returns>
		private double TempFactorForTissueTurnover(double Temp)
		{
			double result = 0.0;
			if (Temp > myTissueTurnoverTmin && Temp <= myTissueTurnoverTopt)
			{
				result = (Temp - myTissueTurnoverTmin) / (myTissueTurnoverTopt - myTissueTurnoverTmin);  // TODO: implement power function
			}
			else if (Temp > myTissueTurnoverTopt)
			{
				result = 1.0;
			}
			return result;
		}

		/// <summary>Photosynthesis reduction factor due to high temperatures (heat stress)</summary>
		/// <returns>The reduction in photosynthesis rate (0-1)</returns>
		private double HeatStress()
		{
			// evaluate recovery from the previous high temperature effects
			double recoverF = 1.0;

			if (myHighTempEffect < 1.0)
			{
				if (myReferenceT4Heat > myTmean)
					myAccumT4Heat += (myReferenceT4Heat - myTmean);

				if (myAccumT4Heat < myHeatSumT)
					recoverF = myHighTempEffect + (1 - myHighTempEffect) * myAccumT4Heat / myHeatSumT;
			}

			// Evaluate the high temperature factor for today
			double newHeatF = 1.0;
			if (myMetData.MaxT > myHeatFullT)
				newHeatF = 0;
			else if (myMetData.MaxT > myHeatOnsetT)
				newHeatF = (myMetData.MaxT - myHeatOnsetT) / (myHeatFullT - myHeatOnsetT);

			// If this new high temp. factor is smaller than 1.0, then it is compounded with the old one
			// also, the cumulative heat for recovery is re-started
			if (newHeatF < 1.0)
			{
				myHighTempEffect = recoverF * newHeatF;
				myAccumT4Heat = 0;
				recoverF = myHighTempEffect;
			}

			return recoverF;  // TODO: revise this function
		}

		/// <summary>Photosynthesis reduction factor due to low temperatures (cold stress)</summary>
		/// <returns>The reduction in potosynthesis rate (0-1)</returns>
		private double ColdStress()
		{
			//recover from the previous high temp. effect
			double recoverF = 1.0;
			if (myLowTempEffect < 1.0)
			{
				if (myTmean > myReferenceT4Cold)
					myAccumT4Cold += (myTmean - myReferenceT4Cold);

				if (myAccumT4Cold < myColdSumT)
					recoverF = myLowTempEffect + (1 - myLowTempEffect) * myAccumT4Cold / myColdSumT;
			}

			//possible new low temp. effect
			double newColdF = 1.0;
			if (myMetData.MinT < myColdFullT)
				newColdF = 0;
			else if (myMetData.MinT < myColdOnsetT)
				newColdF = (myMetData.MinT - myColdFullT) / (myColdOnsetT - myColdFullT);

			// If this new cold temp. effect happens when serious cold effect is still on,
			// compound & then re-start of the recovery from the new effect
			if (newColdF < 1.0)
			{
				myLowTempEffect = newColdF * recoverF;
				myAccumT4Cold = 0;
				recoverF = myLowTempEffect;
			}

			return recoverF; // TODO: revise this function
		}

		/// <summary>Photosynthesis factor (reduction or increase) to eleveated [CO2]</summary>
		/// <returns>A factor to adjust photosynthesis due to CO2</returns>
		private double PCO2Effects()
		{
			if (Math.Abs(myMetData.CO2 - myReferenceCO2) < 0.01)
				return 1.0;

			double Fp1 = myMetData.CO2 / (myCoefficientCO2EffectOnPhotosynthesis + myMetData.CO2);
			double Fp2 = (myReferenceCO2 + myCoefficientCO2EffectOnPhotosynthesis) / myReferenceCO2;

			return Fp1 * Fp2;
		}

		/// <summary>Effect on photosynthesis due to variations in optimum N concentration as affected by CO2</summary>
		/// <returns>A factor to adjust photosynthesis</returns>
		private double PmxNeffect()
		{
			if (myIsAnnual)
				return 0.0;
			else
			{
				double fN = NCO2Effects();

				double result = 1.0;
				if (myLeaves.NconcGreen < myLeafNopt * fN)
				{
					if (myLeaves.NconcGreen > myLeafNmin)
					{
						result = MathUtilities.Divide(myLeaves.NconcGreen - myLeafNmin, (myLeafNopt * fN) - myLeafNmin, 1.0);
						result = Math.Min(1.0, Math.Max(0.0, result));
					}
					else
					{
						result = 0.0;
					}
				}

				return result;
			}
		}

		/// <summary>Plant nitrogen [N] decline to elevated [CO2]</summary>
		/// <returns>A factor to adjust N demand</returns>
		private double NCO2Effects()
		{
			if (Math.Abs(myMetData.CO2 - myReferenceCO2) < 0.01)
				return 1.0;

			double termK = Math.Pow(myOffsetCO2EffectOnNuptake - myReferenceCO2, myExponentCO2EffectOnNuptake);
			double termC = Math.Pow(myMetData.CO2 - myReferenceCO2, myExponentCO2EffectOnNuptake);
			double result = (1 - myMinimumCO2EffectOnNuptake) * termK / (termK + termC);

			return myMinimumCO2EffectOnNuptake + result;
		}

		//Canopy conductance decline to elevated [CO2]
		/// <summary>Conductances the c o2 effects.</summary>
		/// <returns></returns>
		private double ConductanceCO2Effects()
		{
			if (Math.Abs(myMetData.CO2 - myReferenceCO2) < 0.5)
				return 1.0;
			//Hard coded here, not used, should go to Micromet!   - TODO
			double Gmin = 0.2;      //Fc = Gmin when CO2->unlimited
			double Gmax = 1.25;     //Fc = Gmax when CO2 = 0;
			double beta = 2.5;      //curvature factor,

			double aux1 = (1 - Gmin) * Math.Pow(myReferenceCO2, beta);
			double aux2 = (Gmax - 1) * Math.Pow(myMetData.CO2, beta);
			double Fc = (Gmax - Gmin) * aux1 / (aux2 + aux1);
			return Gmin + Fc;
		}

		/// <summary>Growth limiting factor due to soil moisture deficit</summary>
		/// <returns>The limiting factor due to soil water deficit (0-1)</returns>
		internal double WaterDeficitFactor()
		{
			double result = 0.0;

			if (myWaterDemand <= 0.0001)         // demand should never be really negative, but might be slightly because of precision of float numbers
				result = 1.0;
			else
				result = mySoilWaterTakenUp.Sum() / myWaterDemand;

			return Math.Max(0.0, Math.Min(1.0, result));
		}

		/// <summary>Growth limiting factor due to excess of water in soil (logging/saturation)</summary>
		/// <returns>The limiting factor due to excess of soil water</returns>
		/// <remarks>Assuming that water above field capacity is not good</remarks>
		internal double WaterLoggingFactor()
		{
			double result = 1.0;

			// calculate soil moisture thresholds in the root zone
			double mySWater = 0.0;
			double mySaturation = 0.0;
			double myDUL = 0.0;
			double fractionLayer = 0.0;
			for (int layer = 0; layer <= myRootFrontier; layer++)
			{
				// fraction of layer with roots 
				fractionLayer = LayerFractionWithRoots(layer);
				// actual soil water content
				mySWater += mySoil.Water[layer] * fractionLayer;
				// water content at saturation
				mySaturation += mySoil.SoilWater.SATmm[layer] * fractionLayer;
				// water content at field capacity
				myDUL += mySoil.SoilWater.DULmm[layer] * fractionLayer;
			}

			result = 1.0 - myWaterLoggingCoefficient * Math.Max(0.0, mySWater - myDUL) / (mySaturation - myDUL);

			return result;
		}

		/// <summary>Effect of water stress on tissue turnover</summary>
		/// <returns>Water stress factor (0-1)</returns>
		private double WaterFactorForTissueTurnover()
		{
			double result = 1.0;
			if (myGLFWater < myTissueTurnoverGLFWopt)
			{
				result = (myTissueTurnoverGLFWopt - myGLFWater) / myTissueTurnoverGLFWopt;
				result = (myTissueTurnoverWFactorMax - 1.0) * result;
				result = Math.Min(myTissueTurnoverWFactorMax, Math.Max(1.0, 1 + result));
			}

			return result;
		}

		/// <summary>Computes the ground cover for the plant, or plant part</summary>
		/// <param name="thisLAI">The LAI for this plant or part</param>
		/// <returns>Fraction of ground effectively covered (0-1)</returns>
		private double CalcPlantCover(double thisLAI)
		{
			return (1.0 - Math.Exp(-myLightExtentionCoeff * thisLAI));
		}

		/// <summary>Compute the distribution of roots in the soil profile (sum is equal to one)</summary>
		/// <returns>The proportion of root mass in each soil layer</returns>
		/// <exception cref="System.Exception">
		/// No valid method for computing root distribution was selected
		/// or
		/// Could not calculate root distribution
		/// </exception>
		private double[] RootProfileDistribution()
		{
			double[] result = new double[myNLayers];
			double sumProportion = 0;

			switch (myRootDistributionMethod.ToLower())
			{
				case "homogeneous":
					{
						// homogenous distribution over soil profile (same root density throughout the profile)
						double DepthTop = 0;
						for (int layer = 0; layer < myNLayers; layer++)
						{
							if (DepthTop >= myRootDepth)
								result[layer] = 0.0;
							else if (DepthTop + mySoil.Thickness[layer] <= myRootDepth)
								result[layer] = 1.0;
							else
								result[layer] = (myRootDepth - DepthTop) / mySoil.Thickness[layer];
							sumProportion += result[layer] * mySoil.Thickness[layer];
							DepthTop += mySoil.Thickness[layer];
						}
						break;
					}
				case "userdefined":
					{
						// distribution given by the user
						// Option no longer available
						break;
					}
				case "expolinear":
					{
						// distribution calculated using ExpoLinear method
						//  Considers homogeneous distribution from surface down to a fraction of root depth (p_ExpoLinearDepthParam)
						//   below this depth, the proportion of root decrease following a power function (exponent = p_ExpoLinearCurveParam)
						//   if exponent is one than the proportion decreases linearly.
						double DepthTop = 0;
						double DepthFirstStage = myRootDepth * myExpoLinearDepthParam;
						double DepthSecondStage = myRootDepth - DepthFirstStage;
						for (int layer = 0; layer < myNLayers; layer++)
						{
							if (DepthTop >= myRootDepth)
								result[layer] = 0.0;
							else if (DepthTop + mySoil.Thickness[layer] <= DepthFirstStage)
								result[layer] = 1.0;
							else
							{
								if (DepthTop < DepthFirstStage)
									result[layer] = (DepthFirstStage - DepthTop) / mySoil.Thickness[layer];
								if ((myExpoLinearDepthParam < 1.0) && (myExpoLinearCurveParam > 0.0))
								{
									double thisDepth = Math.Max(0.0, DepthTop - DepthFirstStage);
									double Ftop = (thisDepth - DepthSecondStage) * Math.Pow(1 - thisDepth / DepthSecondStage, myExpoLinearCurveParam) / (myExpoLinearCurveParam + 1);
									thisDepth = Math.Min(DepthTop + mySoil.Thickness[layer] - DepthFirstStage, DepthSecondStage);
									double Fbottom = (thisDepth - DepthSecondStage) * Math.Pow(1 - thisDepth / DepthSecondStage, myExpoLinearCurveParam) / (myExpoLinearCurveParam + 1);
									result[layer] += Math.Max(0.0, Fbottom - Ftop) / mySoil.Thickness[layer];
								}
								else if (DepthTop + mySoil.Thickness[layer] <= myRootDepth)
									result[layer] += Math.Min(DepthTop + mySoil.Thickness[layer], myRootDepth) - Math.Max(DepthTop, DepthFirstStage) / mySoil.Thickness[layer];
							}
							sumProportion += result[layer];
							DepthTop += mySoil.Thickness[layer];
						}
						break;
					}
				default:
					{
						throw new Exception("No valid method for computing root distribution was selected");
					}
			}
			if (sumProportion > 0)
				for (int layer = 0; layer < myNLayers; layer++)
					result[layer] = MathUtilities.Divide(result[layer], sumProportion, 0.0);
			else
				throw new Exception("Could not calculate root distribution");
			return result;
		}

		/// <summary>
		/// Compute how much of the layer is actually explored by roots (considering depth only)
		/// </summary>
		/// <param name="layer">The index for the layer being considered</param>
		/// <returns>Fraction of the layer in consideration that is explored by roots</returns>
		public double LayerFractionWithRoots(int layer)
		{
			if (layer > myRootFrontier)
				return 0.0;
			else
			{
				double depthAtTopThisLayer = 0;   // depth till the top of the layer being considered
				for (int z = 0; z < layer; z++)
					depthAtTopThisLayer += mySoil.Thickness[z];
				double result = (myRootDepth - depthAtTopThisLayer) / mySoil.Thickness[layer];
				return Math.Min(1.0, Math.Max(0.0, result));
			}
		}


		/// <summary>VPDs this instance.</summary>
		/// <returns></returns>
		/// The following helper functions [VDP and svp] are for calculating Fvdp
		private double VPD()
		{
			double VPDmint = svp(myMetData.MinT) - myMetData.VP;
			VPDmint = Math.Max(VPDmint, 0.0);

			double VPDmaxt = svp(myMetData.MaxT) - myMetData.VP;
			VPDmaxt = Math.Max(VPDmaxt, 0.0);

			double vdp = 0.66 * VPDmaxt + 0.34 * VPDmint;
			return vdp;
		}
		/// <summary>SVPs the specified temporary.</summary>
		/// <param name="temp">The temporary.</param>
		/// <returns></returns>
		private double svp(double temp)  // from Growth.for documented in MicroMet
		{
			return 6.1078 * Math.Exp(17.269 * temp / (237.3 + temp));
		}

        #endregion

        #region Plant parts  -----------------------------------------------------------------------------------------

        /// <summary>
        /// Defines a generic organ of a pasture species
        /// </summary>
        /// <remarks>
        /// Each organ (leaf, stem, etc) is defined as a collection of four tissues
        /// Three tissues are alive (growing, developing and mature), the fourth is dead material
        /// Each tissue has a record of DM and N amounts, from which Nconcentration is computed
        /// Methods to compute DM and N for total and 'green' tissues are given
        /// </remarks>
        internal class OrganPool
        {
            /// <summary>the collection of tissues for this organ</summary>
            internal Tissue[] tissue;

            /// <summary>Initialise tissues</summary>
            public OrganPool()
            {
                tissue = new Tissue[4];
                for (int t = 0; t < 4; t++)
                { tissue[t] = new Tissue(); }
            }

            /// <summary>Defines a generic plant tissue</summary>
            internal class Tissue
            {
                /// <summary>The dry matter amount (g/m^2)</summary>
                internal double DM = 0.0;

                /// <summary>The N content (g/m^2)</summary>
                internal double Namount = 0.0;

                /// <summary>The P content (g/m^2)</summary>
                internal double Pamount = 0.0;

                /// <summary>The nitrogen concentration (kg/kg)</summary>
                internal double Nconc
                {
                    get { return MathUtilities.Divide(Namount, DM, 0.0); }
                    set { Namount = value * DM; }
                }

                /// <summary>The phosphorus concentration (g/g)</summary>
                internal double Pconc
                {
                    get { return MathUtilities.Divide(Pamount, DM, 0.0); }
                    set { Pamount = value * DM; }
                }
            }

            /// <summary>The total dry matter in this tissue (g/m^2)</summary>
            internal double DMTotal
            {
                get
                {
                    double result = 0.0;
                    for (int t = 0; t < 4; t++)
                    {
                        result += tissue[t].DM;
                    }

                    return result;
                }
            }

            /// <summary>The dry matter in the green (alive) tissues (g/m^2)</summary>
            internal double DMGreen
            {
                get
                {
                    double result = 0.0;
                    for (int t = 0; t < 3; t++)
                    {
                        result += tissue[t].DM;
                    }

                    return result;
                }
            }

            /// <summary>The average N concentration in this tissue (g/g)</summary>
            internal double NconcTotal
            {
                get
                {
                    double result = 0.0;
                    double myDM = 0.0;
                    double myN = 0.0;
                    for (int t = 0; t < 4; t++)
                    {
                        myDM += tissue[t].DM;
                        myN += tissue[t].Namount;
                    }

                    if (myDM > 0.0)
                    { result = myN / myDM; }

                    return result;
                }
            }

            /// <summary>The dry matter in the green (alive) tissues (g/g)</summary>
            internal double NconcGreen
            {
                get
                {
                    double result = 0.0;
                    double myDM = 0.0;
                    double myN = 0.0;
                    for (int t = 0; t < 3; t++)
                    {
                        myDM += tissue[t].DM;
                        myN += tissue[t].Namount;
                    }

                    if (myDM > 0.0)
                    { result = myN / myDM; }

                    return result;
                }
            }

            /// <summary>The total N amount in this tissue (kg/ha)</summary>
            internal double NTotal
            {
                get
                {
                    double result = 0.0;
                    for (int t = 0; t < 4; t++)
                    { result += tissue[t].Namount; }

                    return result;
                }
            }

            /// <summary>The N amount in the green (alive) tissues (kg/ha)</summary>
            internal double NGreen
            {
                get
                {
                    double result = 0.0;
                    for (int t = 0; t < 3; t++)
                    { result += tissue[t].Namount; }

                    return result;
                }
            }
        }

        /// <summary>
        /// Stores the values of pool status of previous day
        /// </summary>
        private class SpeciesState
        {
            /// <summary>The state of leaves (DM and N)</summary>
            internal OrganPool leaves;

            /// <summary>The state of sheath/stems (DM and N)</summary>
            internal OrganPool stems;

            /// <summary>The state of stolons (DM and N)</summary>
            internal OrganPool stolons;

            /// <summary>The state of roots (DM and N)</summary>
            internal OrganPool roots;

            /// <summary>The constructor</summary>
            public SpeciesState()
            {
                leaves = new OrganPool();
                stems = new OrganPool();
                stolons = new OrganPool();
                roots = new OrganPool();
            }

            /// <summary>The DM of shoot (g/m^2)</summary>
            internal double dmShoot
            {
                get { return leaves.DMTotal + stems.DMTotal + stolons.DMGreen; }
            }

            /// <summary>The DM of roots (g/m^2)</summary>
            internal double dmRoot
            {
                get { return roots.DMGreen; }
            }

            /// <summary>The amount of N above ground (shoot)</summary>
            internal double NShoot
            {
                get { return leaves.NTotal + stems.NTotal + stolons.NGreen; }
            }

            /// <summary>The amount of N below ground (root)</summary>
            internal double NRoot
            {
                get { return roots.NGreen; }
            }

            /// <summary>DM weight of defoliated material (g/m^2)</summary>
            internal double dmdefoliated;

            /// <summary>N in defoliated material (g/m^2)</summary>
            internal double Ndefoliated;

            /// <summary>N remobilsed from senesced tissue (g/m^2)</summary>
            internal double Nremob;
        }

        #endregion
    }

	/// <summary>Defines a broken stick (piecewise) function</summary>
	[Serializable]
	public class BrokenStick
	{
		/// <summary>The x</summary>
		public double[] X;
		/// <summary>The y</summary>
		public double[] Y;

		/// <summary>Values the specified new x.</summary>
		/// <param name="newX">The new x.</param>
		/// <returns></returns>
		public double Value(double newX)
		{
			bool DidInterpolate = false;
			return MathUtilities.LinearInterpReal(newX, X, Y, out DidInterpolate);
		}
	}
}<|MERGE_RESOLUTION|>--- conflicted
+++ resolved
@@ -174,27 +174,13 @@
 
         /// <summary>Returns true if the crop is ready for harvesting</summary>
         public bool IsReadyForHarvesting { get { return false; } }
-<<<<<<< HEAD
 
         /// <summary>Harvest the crop</summary>
         public void Harvest() { }
 
-        /// <summary>End the crop</summary>
-        public void EndCrop() { }
-
-        /// <summary>The intercepted solar radiation</summary>
-        public double interceptedRadn;
-=======
-
-        /// <summary>Harvest the crop</summary>
-        public void Harvest() { }
-
-        /// <summary>End the crop</summary>
-        public void EndCrop() { }
-
 		/// <summary>The intercepted solar radiation</summary>
 		public double RadnIntercepted;
->>>>>>> f9ba1a55
+
 		/// <summary>Light profile (energy available for each canopy layer)</summary>
 		private CanopyEnergyBalanceInterceptionlayerType[] myLightProfile;
 
