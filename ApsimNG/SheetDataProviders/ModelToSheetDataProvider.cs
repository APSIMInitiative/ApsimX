using System.Collections.Generic;
using System.Linq;
using Models.Core;
using Models.Soils;
using Gtk.Sheet;
using APSIM.Core;

namespace UserInterface.Views;

/// <summary>
/// Create a sheet data provider from a model instance.
/// </summary>
public class ModelToSheetDataProvider
{
    /// <summary>
    /// Convert a model to an ISheetDataProvider so that it can be represented in a grid control.
    /// </summary>
    /// <param name="model">The model.</param>
    /// <returns>An ISheetDataProvider instance.</returns>
    public static Gtk.Sheet.IDataProvider ToSheetDataProvider(object model)
    {
        return DataProviderFactory.Create(model, (properties) =>
        {
            if (model is Physical physical)
                ProcessPhysicalProperties(properties);
            else if (model is Chemical chemical)
                ProcessChemicalProperties(properties, chemical.Node);
            else if (model is Solute solute)
                ProcessSoluteProperties(properties);
        });
    }

    /// <summary>
    /// Process the properties to go onto the physical grid.
    /// </summary>
    /// <param name="properties">The physical properties</param>
    private static void ProcessPhysicalProperties(List<PropertyMetadata> properties)
    {
        // Add the SoilCrop properties to the end of the physical properties list.
        Physical physical = properties.First().Obj as Physical;
        foreach (var soilCrop in physical.Node.FindChildren<SoilCrop>())
        {
            string plantName = soilCrop.Name.Replace("Soil", string.Empty);

            DataProviderFactory.Create(soilCrop, (soilCropProperties) =>
            {
                foreach (var soilCropProperty in soilCropProperties.Where(sc => sc.Alias != "Depth"))
                {
                    if (soilCropProperty.Alias == "PAWC")
                        soilCropProperty.Units = $"{soilCrop.PAWCmm.Sum():0.0} mm";
                    soilCropProperty.Alias = $"{plantName} {soilCropProperty.Alias}";
                    properties.Add(soilCropProperty);
                }
            });
        }
    }

    /// <summary>
    /// Process the properties to go onto the chemical grid.
    /// </summary>
    /// <param name="properties">The properties</param>
    /// <param name="structure">Structure instance</param>
    private static void ProcessChemicalProperties(List<PropertyMetadata> properties, IStructure structure)
    {
        // Insert the solute properties after the initial Depth property.
        var chemical = properties.First().Obj as Chemical;

        int insertIndex = 1;  // Assumes depth is the first column.
<<<<<<< HEAD
        foreach (var solute in Chemical.GetStandardisedSolutes(chemical, structure))
=======
        Soil standardisedSoil = chemical.Parent as Soil;
        if (standardisedSoil != null)
>>>>>>> ce631ee9
        {
            standardisedSoil = standardisedSoil.CloneAndSanitise(chemical.Thickness);
            foreach (var solute in standardisedSoil.FindAllChildren<Solute>())
            {
                DataProviderFactory.Create(solute, (soluteProperties) =>
                {
                    var initialValues = soluteProperties.Find(p => p.Alias == "InitialValues");
                    if (initialValues != null)
                    {
                        initialValues.Alias = solute.Name;
                        initialValues.Metadata = Enumerable.Repeat(SheetCellState.ReadOnly, solute.Thickness.Length).ToList();
                        properties.Insert(insertIndex, initialValues);
                        insertIndex++;
                    }
                });
            }
        }
    }

    /// <summary>
    /// Process the properties to go onto the solute grid.
    /// </summary>
    /// <param name="properties">The properties</param>
    private static void ProcessSoluteProperties(List<PropertyMetadata> properties)
    {
        // Remove Exco and FIP if SWIM is NOT present.
        var solute = properties.First().Obj as Solute;
        bool swimPresent = solute.Node.Find<Swim3>() != null || solute.Parent is Models.Factorial.Factor;
        if (!swimPresent)
            properties.RemoveAll(p => p.Alias == "Exco" || p.Alias == "FIP");
    }
}<|MERGE_RESOLUTION|>--- conflicted
+++ resolved
@@ -66,15 +66,11 @@
         var chemical = properties.First().Obj as Chemical;
 
         int insertIndex = 1;  // Assumes depth is the first column.
-<<<<<<< HEAD
-        foreach (var solute in Chemical.GetStandardisedSolutes(chemical, structure))
-=======
         Soil standardisedSoil = chemical.Parent as Soil;
         if (standardisedSoil != null)
->>>>>>> ce631ee9
         {
             standardisedSoil = standardisedSoil.CloneAndSanitise(chemical.Thickness);
-            foreach (var solute in standardisedSoil.FindAllChildren<Solute>())
+            foreach (var solute in standardisedSoil?.Node.FindChildren<Solute>())
             {
                 DataProviderFactory.Create(solute, (soluteProperties) =>
                 {
