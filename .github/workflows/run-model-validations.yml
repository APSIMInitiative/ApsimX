name: Model validations
permissions:
  contents: read # access to check out code and install dependencies

env:
  ALL_APSIM_FILES: ""
  PAYLOAD_FOLDER_PATH: "/home/runner/work/ApsimX/ApsimX/Payload/"
  
# Determines when this workflow is triggered. 
on:
  pull_request_target:
    branches: [ master ]

jobs:
  run-model-validations:
    name: run-model-validations
    if: github.repository_owner == 'APSIMInitiative'
    runs-on: ubuntu-latest
    env:
      ALL_APSIM_FILES: ""
    steps:
      
      - name: Set git user
        run: |
          git config --global user.name "github-actions[bot]"
          git config --global user.email "github-actions[bot]@users.noreply.github.com"

      - name: Checkout PR branch code
        uses: actions/checkout@v4
        with:
          repository: ${{github.event.pull_request.head.repo.full_name}}
          ref: ${{github.event.pull_request.head.ref}}
          fetch-depth: 0  # Fetch all history for all branches and tags

      - name: Merge APSIMInitiative/master into PR branch (ensure PR branch up to date)
        id: merge_upstream
        run: |
          git remote add upstream https://github.com/APSIMInitiative/ApsimX.git || git remote set-url upstream https://github.com/APSIMInitiative/ApsimX.git
          git fetch upstream master
          git merge --no-ff upstream/master || { echo "Merge conflict detected. Aborting merge and exiting."; git merge --abort; exit 1; }
        continue-on-error: true  # Allow job to continue if merge fails

      - name: Merge failure
        if: steps.merge_upstream.outcome == 'failure'
        run: |
          echo "::error::Merge failed as PR branch is either not up to date or another issue has occurred."
          exit 1
      
      - name: Setup .NET Core
        uses: actions/setup-dotnet@v4
        with:
          dotnet-version: '8.0.x'

      - name: Get PR number from GitHub API
        id: fetch_pr_number
        run: |
          echo "URL: https://api.github.com/repos/${{ github.repository }}/commits/${{ github.sha }}/pulls"
          response=$(curl -L \
                      -H "Accept: application/vnd.github+json" \
                      -H "Authorization: Bearer ${{ secrets.GITHUB_TOKEN }}" \
                      -H "X-GitHub-Api-Version: 2022-11-28" \
                      https://api.github.com/repos/${{ github.repository }}/commits/${{ github.sha }}/pulls)
          echo "pr_number=$(echo $response | jq -r '.[0].number')" >> "$GITHUB_OUTPUT"

      - name: Extract password protected datasets
        id: extract_password_protected_datasets
        env:
          SOYBEAN_PASSWORD: ${{ secrets.SOYBEAN_PASSWORD }}
          CORNSOY_PASSWORD: ${{ secrets.CORNSOY_PASSWORD }}
          SWIM_PASSWORD: ${{ secrets.SWIM_PASSWORD }}
        run: |
          echo "Extracting password protected datasets..."
          test -z "$SOYBEAN_PASSWORD" && echo "SOYBEAN_PASSWORD is empty" || echo "SOYBEAN_PASSWORD is set"
          test -z "$CORNSOY_PASSWORD" && echo "CORNSOY_PASSWORD is empty" || echo "CORNSOY_PASSWORD is set"
          test -z "$SWIM_PASSWORD" && echo "SWIM_PASSWORD is empty" || echo "SWIM_PASSWORD is set"

          soybean=/home/runner/work/ApsimX/ApsimX/Tests/Validation/Soybean
          cornsoy=/home/runner/work/ApsimX/ApsimX/Tests/Validation/System/FACTS_CornSoy
          swim=/home/runner/work/ApsimX/ApsimX/Tests/Validation/SWIM

          7z -p"$SOYBEAN_PASSWORD" x $soybean/ObservedFACTS.7z -o$soybean
          7z -p"$CORNSOY_PASSWORD" x $cornsoy/FACTS_CornSoy.7z -o$cornsoy
          7z -p"$SWIM_PASSWORD" x $swim/WaterTableSWIM_ISU_tests_May2022.7z -o$swim

      - name: Build Models
        run: |
          cd Models
          dotnet publish -f net8.0 -o ../app

      - name: Build APSIM.Workflow
        run: |
          cd APSIM.Workflow
          dotnet publish -f net8.0

      - name: Split Wheat Validation
        run: |
          dotnet ./bin/Release/net8.0/APSIM.Workflow.dll -d ./Tests/Validation/Wheat/Wheat.apsimx -s ./Tests/Validation/Wheat/split.json

      - name: Split FAR Validation
        run: |
          dotnet ./bin/Release/net8.0/APSIM.Workflow.dll -d ./Tests/Validation/Wheat/FAR/FAR.apsimx -s ./Tests/Validation/Wheat/FAR/split.json

      - name: Log in to Docker Hub
        uses: docker/login-action@f4ef78c080cd8ba55a85445d5b36e214a81df20a
        with:
          username: ${{ secrets.DOCKER_USERNAME }}
          password: ${{ secrets.DOCKER_PASSWORD }}

      - name: Extract metadata (tags, labels) for Docker for apsimplusr
        id: meta_apsimplusr
        uses: docker/metadata-action@9ec57ed1fcdbf14dcef7dfbe97b2010124a938b7
        with:
          images: apsiminitiative/apsimplusr
          flavor: latest=true
          tags: |
            type=ref,event=branch
            type=ref,event=pr

      - name: Build and push apsimplusr Docker image
        id: apsimplusr_push
        uses: docker/build-push-action@3b5e8027fcad23fda98b2e3ac259d8d67585f671
        with:
          context: .
          file: ./Dockerfiles/models_r_dockerfile
          target: base
          push: true
          tags: ${{ steps.meta_apsimplusr.outputs.tags }}
          labels: ${{ steps.meta_apsimplusr.outputs.labels }}       

      - name: Create Azure Validation Jobs
        id: submit_azure_jobs
        run: |

          # Check payload directory exists and create it if not
          if test -d "${PAYLOAD_FOLDER_PATH}"; then
            echo "Directory exists."
          else
            echo "Directory does not exist. Making directory..."
            mkdir -p "${PAYLOAD_FOLDER_PATH}"
          fi

          # Add .env to payload directory
          echo "Adding .env file to ${PAYLOAD_FOLDER_PATH}"
          echo "${{ secrets.AZURE_ENV_CONTENTS }}" > "${PAYLOAD_FOLDER_PATH}/.env"
          if test -f "${PAYLOAD_FOLDER_PATH}/.env"; then
            echo ".env successfully added to ${PAYLOAD_FOLDER_PATH}"
          fi

          # Tell POStats2 to open and get ready to accept data
          echo "Opening POStats2 to accept data..."
          echo "Commit SHA: ${{ github.event.pull_request.head.sha }}"
          commitsha=${{ github.event.pull_request.head.sha }}
          author=${{ github.actor }}
<<<<<<< HEAD
=======
          if [[ "$author" == *"[bot]"* ]]; then
            author="${author%"[bot]"}"
          fi
>>>>>>> 40ba16f5
          # This is used to make a PR specific pool to avoid multiple PRs issues on Azure.
          azure_pool="${DOCKER_METADATA_OUTPUT_VERSION:3}-${commitsha:0:6}"
          echo "azure pool: ${azure_pool}"
          echo "author variable: ${author}"
          # substrings the variable so we get the number only after the 'pr-' part.
          echo "PR Number: ${DOCKER_METADATA_OUTPUT_VERSION:3}"
          # makes the variable available in subsequent steps.
          jobcount=$(dotnet ./bin/Release/net8.0/APSIM.Workflow.dll --sim-count)
          echo "jobcount: ${jobcount}"
          if test -z "$jobcount"; then
            echo "The job count was found to be empty. Exiting."
            exit 1
          fi
          response=$(curl "https://postats2.apsim.info/api/open?pullrequestnumber=${DOCKER_METADATA_OUTPUT_VERSION:3}&commitid=${commitsha}&count=${jobcount}&author=${author}&pool=${azure_pool}")
          echo "POStats2 open response: ${response}"
          echo "Start creating payload..."
          dotnet ./bin/Release/net8.0/APSIM.Workflow.dll --payload-directory "${PAYLOAD_FOLDER_PATH}" -g "$author" -t $DOCKER_METADATA_OUTPUT_VERSION --commit-sha "$commitsha" --pr-number ${DOCKER_METADATA_OUTPUT_VERSION:3} --azure-pool ${azure_pool} -v

      - name: Print workflow submit success summary markdown
        if: success()
        run: |
          echo "## Workflow submit success summary :tada:" >> $GITHUB_STEP_SUMMARY
          echo 'All jobs submitted to Azure successfully!' >> $GITHUB_STEP_SUMMARY
          echo 'Run logs and predicted/observed metrics for this validation run can be viewed at [POStats2](https://postats2.apsim.info/${{ steps.submit_azure_jobs.outputs.pr_number }})' >> $GITHUB_STEP_SUMMARY
          echo 'Note: The validation results may take some time to appear.' >> $GITHUB_STEP_SUMMARY

      - name: Print workflow submit failure summary markdown
        if: failure()
        run: |
          echo "## Workflow submit failure summary :sob:" >> $GITHUB_STEP_SUMMARY
          echo "The workflow failed to submit all jobs to Azure." >> $GITHUB_STEP_SUMMARY
          echo "Reason: ${{ job.status }}" >> $GITHUB_STEP_SUMMARY
          echo "Please check the logs for more information: [POStats2](https://postats2.apsim.info/${{ steps.submit_azure_jobs.outputs.pr_number }}) " >> $GITHUB_STEP_SUMMARY<|MERGE_RESOLUTION|>--- conflicted
+++ resolved
@@ -151,12 +151,9 @@
           echo "Commit SHA: ${{ github.event.pull_request.head.sha }}"
           commitsha=${{ github.event.pull_request.head.sha }}
           author=${{ github.actor }}
-<<<<<<< HEAD
-=======
           if [[ "$author" == *"[bot]"* ]]; then
             author="${author%"[bot]"}"
           fi
->>>>>>> 40ba16f5
           # This is used to make a PR specific pool to avoid multiple PRs issues on Azure.
           azure_pool="${DOCKER_METADATA_OUTPUT_VERSION:3}-${commitsha:0:6}"
           echo "azure pool: ${azure_pool}"
