--- conflicted
+++ resolved
@@ -834,11 +834,7 @@
                 for (int Kdx = 0; Kdx <= MAXNUTRAREAS - 1; Kdx++)
                     value = value + Uptakes[Kdx][Ldx];
 
-<<<<<<< HEAD
                 result[Ldx - 1] = new SoilLayer();
-=======
-                result[Ldx - 1] = new();
->>>>>>> 6d5ed753
                 result[Ldx - 1].thickness = PastureModel.SoilLayer_MM[Ldx];
                 result[Ldx - 1].amount = value;
             }
