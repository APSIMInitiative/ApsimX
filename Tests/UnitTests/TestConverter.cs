--- conflicted
+++ resolved
@@ -203,17 +203,6 @@
                                  "<Name>CriticalNConc</Name>" +
                                  "<VariableName>[Stem].MinimumNConc.Value()</VariableName>" +
                                "</VariableReference>" +
-<<<<<<< HEAD
-                               "<Constant>" +
-                                 "<Name>DMConversionEfficiency</Name>" +
-                                 "<FixedValue>1.0</FixedValue>" +
-                               "</Constant>" +
-                               "<Constant>" +
-                                 "<Name>RemobilisationCost</Name>" +
-                                 "<FixedValue>0</FixedValue>" +
-                               "</Constant>" +
-=======
->>>>>>> 62c62534
                              "</GenericOrgan>" +
                             "</Simulation>";
             Assert.AreEqual(doc.DocumentElement.OuterXml, toXML);
