﻿

namespace Models.PostSimulationTools
{
    using APSIM.Shared.Utilities;
    using Models.Core;
    using Models.Core.Run;
    using Models.Factorial;
    using Models.Storage;
    using System;
    using System.Collections.Generic;
    using System.Data;
    using System.Linq;
    using System.Text;
    using System.Threading;

    /// <summary>
    /// # [Name]
    /// Reads the contents of a file (in apsim format) and stores into the DataStore.
    /// If the file has a column name of 'SimulationName' then this model will only input data for those rows
    /// where the data in column 'SimulationName' matches the name of the simulation under which
    /// this input model sits.
    /// If the file does NOT have a 'SimulationName' column then all data will be input.
    /// </summary>
    [Serializable]
    [ViewName("UserInterface.Views.GridView")]
    [PresenterName("UserInterface.Presenters.PropertyPresenter")]
    [ValidParent(ParentType = typeof(DataStore))]
    [ValidParent(ParentType = typeof(Folder))]
    public class PredictedObserved : Model, IPostSimulationTool
    {
        [Link]
        private IDataStore dataStore = null;

        /// <summary>Gets or sets the name of the predicted table.</summary>
        [Description("Predicted table")]
        [Display(Type = DisplayType.TableName)]
        public string PredictedTableName { get; set; }

        /// <summary>Gets or sets the name of the observed table.</summary>
        [Description("Observed table")]
        [Display(Type = DisplayType.TableName)]
        public string ObservedTableName { get; set; }

        /// <summary>Gets or sets the field name used for match.</summary>
        [Description("Field name to use for matching predicted with observed data")]
        [Display(Values = nameof(CommonColumns))]
        public string FieldNameUsedForMatch { get; set; }

        /// <summary>Gets or sets the second field name used for match.</summary>
        [Description("Second field name to use for matching predicted with observed data (optional)")]
        [Display(Values = nameof(CommonColumns))]
        public string FieldName2UsedForMatch { get; set; }

        /// <summary>Gets or sets the third field name used for match.</summary>
        [Description("Third field name to use for matching predicted with observed data (optional)")]
        [Display(Values = nameof(CommonColumns))]
        public string FieldName3UsedForMatch { get; set; }

<<<<<<< HEAD
        /// <summary>Column name for replicate info.</summary>
        [Description("Column name for replicate info")]
        public string RepColumnName { get; set; }
=======
        /// <summary>
        /// Normally, the only columns added to the PredictedObserved table are
        /// those which exist in both predicted and observed tables. If this is
        /// checked, all columns from both tables will be added to the
        /// PredictedObserved table.
        /// </summary>
        [Tooltip("Normally, the only columns added to the PredictedObserved table are those which exist in both predicted and observed tables. If this is checked, all columns from both tables will be added to the PredictedObserved table.")]
        [Description("Include all columns in PredictedObserved table")]
        public bool AllColumns { get; set; }
>>>>>>> 40c4b667

        /// <summary>Main run method for performing our calculations and storing data.</summary>
        public void Run()
        {
            if (PredictedTableName == null || ObservedTableName == null)
                return;

            // If neither the predicted nor obseved tables have been modified during
            // the most recent simulations run, don't do anything.
            if (dataStore?.Writer != null &&
              !(dataStore.Writer.TablesModified.Contains(PredictedTableName) || dataStore.Writer.TablesModified.Contains(ObservedTableName)))
                return;

            IEnumerable<string> predictedDataNames = dataStore.Reader.ColumnNames(PredictedTableName);
            IEnumerable<string> observedDataNames = dataStore.Reader.ColumnNames(ObservedTableName);

            CheckForDuplicateData();

            DataTable observedDataTable = GetObservedTable();

            if (predictedDataNames == null)
                throw new ApsimXException(this, "Could not find model data table: " + PredictedTableName);

            if (observedDataNames == null)
                throw new ApsimXException(this, "Could not find observed data table: " + ObservedTableName);

            // get the common columns between these lists of columns
            List<string> commonCols = predictedDataNames.Intersect(observedDataNames).ToList();

            // This should be all columns which exist in one table but not both.
            IEnumerable<string> uncommonCols = predictedDataNames.Except(observedDataNames).Union(observedDataNames.Except(predictedDataNames));

            IStorageReader reader = dataStore.Reader;
            string match1ObsShort = reader.BriefColumnName(ObservedTableName, FieldNameUsedForMatch);
            string match2ObsShort = reader.BriefColumnName(ObservedTableName, FieldName2UsedForMatch);
            string match3ObsShort = reader.BriefColumnName(ObservedTableName, FieldName3UsedForMatch);

            string match1PredShort = reader.BriefColumnName(PredictedTableName, FieldNameUsedForMatch);
            string match2PredShort = reader.BriefColumnName(PredictedTableName, FieldName2UsedForMatch);
            string match3PredShort = reader.BriefColumnName(PredictedTableName, FieldName3UsedForMatch);

            StringBuilder query = new StringBuilder("SELECT ");
            for (int i = 0; i < commonCols.Count; i++)
            {
                string s = commonCols[i];
                string obsColShort = reader.BriefColumnName(ObservedTableName, s);
                string predColShort = reader.BriefColumnName(PredictedTableName, s);
                if (i != 0)
                    query.Append(", ");

                if (s == FieldNameUsedForMatch || s == FieldName2UsedForMatch || s == FieldName3UsedForMatch)
                    query.Append($"O.\"{obsColShort}\"");
                else
                    query.Append($"O.\"{obsColShort}\" AS \"Observed.{obsColShort}\", P.\"{predColShort}\" AS \"Predicted.{predColShort}\"");
            }

            // Add columns which exist in one table but not both.
            foreach (string uncommonCol in uncommonCols)
            {
                // Basically this hack is here to allow error data to be added to the p/o graphs.
                // This is kind of terrible, but I really don't want to duplicate every
                // column from both predicted and observed tables if we don't have to.
                // This does raise the question of whether we should be creating a "PredictedObserved"
                // table at all, since we're actually duplicating data in the DB by doing so.
                if (AllColumns || uncommonCol.EndsWith("Error"))
                {
                    if (predictedDataNames.Contains(uncommonCol))
                        query.Append($", P.\"{uncommonCol}\" as \"Predicted.{uncommonCol}\"");
                    else if (observedDataNames.Contains(uncommonCol))
                        query.Append($", O.\"{uncommonCol}\" as \"Observed.{uncommonCol}\"");
                }
            }

            query.AppendLine();
            query.AppendLine($"FROM [{ObservedTableName}] O");
            query.AppendLine($"INNER JOIN [{PredictedTableName}] P");
            query.Append($"USING ([SimulationID], [CheckpointID], [{FieldNameUsedForMatch}]");
            if (!string.IsNullOrEmpty(FieldName2UsedForMatch))
                query.Append($", \"{FieldName2UsedForMatch}\"");
            if (!string.IsNullOrEmpty(FieldName3UsedForMatch))
                query.Append($", \"{FieldName3UsedForMatch}\"");
            query.AppendLine(")");

            int checkpointID = dataStore.Writer.GetCheckpointID("Current");
            query.AppendLine("WHERE [CheckpointID] = " + checkpointID);
            query.Replace("O.\"SimulationID\" AS \"Observed.SimulationID\", P.\"SimulationID\" AS \"Predicted.SimulationID\"", "O.\"SimulationID\" AS \"SimulationID\"");
            query.Replace("O.\"CheckpointID\" AS \"Observed.CheckpointID\", P.\"CheckpointID\" AS \"Predicted.CheckpointID\"", "O.\"CheckpointID\" AS \"CheckpointID\"");

            if (Parent is Folder)
            {
                // Limit it to particular simulations in scope.
                List<string> simulationNames = new List<string>();
                foreach (Experiment experiment in this.FindAllInScope<Experiment>())
                {
                    var names = experiment.GenerateSimulationDescriptions().Select(s => s.Name);
                    simulationNames.AddRange(names);
                }

                foreach (Simulation simulation in this.FindAllInScope<Simulation>())
                    if (!(simulation.Parent is Experiment))
                        simulationNames.Add(simulation.Name);

                query.Append(" AND O.[SimulationID] in (");
                foreach (string simulationName in simulationNames)
                {
                    if (simulationName != simulationNames[0])
                        query.Append(',');
                    query.Append(dataStore.Writer.GetSimulationID(simulationName, null));
                }
                query.Append(")");
            }

            DataTable predictedObservedData = reader.GetDataUsingSql(query.ToString());

            if (predictedObservedData != null)
            {
                foreach (DataColumn column in predictedObservedData.Columns)
                {
                    if (column.ColumnName.StartsWith("Predicted."))
                    {
                        string shortName = column.ColumnName.Substring("Predicted.".Length);
                        column.ColumnName = "Predicted." + reader.FullColumnName(PredictedTableName, shortName);
                    }
                    else if (column.ColumnName.StartsWith("Observed."))
                    {
                        string shortName = column.ColumnName.Substring("Observed.".Length);
                        column.ColumnName = "Observed." + reader.FullColumnName(ObservedTableName, shortName);
                    }
                    else if (column.ColumnName.Equals(match1ObsShort) || column.ColumnName.Equals(match2ObsShort) || column.ColumnName.Equals(match3ObsShort))
                    {
                        column.ColumnName = reader.FullColumnName(ObservedTableName, column.ColumnName);
                    }
                }

                // Add in error columns for each data column.
                foreach (string columnName in commonCols)
                {
                    if (predictedObservedData.Columns.Contains("Predicted." + columnName) &&
                        predictedObservedData.Columns["Predicted." + columnName].DataType == typeof(double))
                    {
                        var predicted = DataTableUtilities.GetColumnAsDoubles(predictedObservedData, "Predicted." + columnName);
                        var observed = DataTableUtilities.GetColumnAsDoubles(predictedObservedData, "Observed." + columnName);
                        if (predicted.Length > 0 && predicted.Length == observed.Length)
                        {
                            var errorData = MathUtilities.Subtract(predicted, observed);
                            var errorColumnName = "Pred-Obs." + columnName;
                            var errorColumn = predictedObservedData.Columns.Add(errorColumnName, typeof(double));
                            DataTableUtilities.AddColumn(predictedObservedData, errorColumnName, errorData);
                            predictedObservedData.Columns[errorColumnName].SetOrdinal(predictedObservedData.Columns["Predicted." + columnName].Ordinal + 1);
                        }
                    }

                }

                // Write table to datastore.
                predictedObservedData.TableName = this.Name;
                dataStore.Writer.WriteTable(predictedObservedData);

                List<string> unitFieldNames = new List<string>();
                List<string> unitNames = new List<string>();

                // write units to table.
                reader.Refresh();

                foreach (string fieldName in commonCols)
                {
                    string units = reader.Units(PredictedTableName, fieldName);
                    if (units != null && units != "()")
                    {
                        string unitsMinusBrackets = units.Replace("(", "").Replace(")", "");
                        unitFieldNames.Add("Predicted." + fieldName);
                        unitNames.Add(unitsMinusBrackets);
                        unitFieldNames.Add("Observed." + fieldName);
                        unitNames.Add(unitsMinusBrackets);
                    }
                }

                if (unitNames.Count > 0)
                {
                    // The Writer replaces tables, rather than appends to them,
                    // so we actually need to re-write the existing units table values
                    // Is there a better way to do this?
                    DataView allUnits = new DataView(reader.GetData("_Units"));
                    allUnits.Sort = "TableName";
                    DataTable tableNames = allUnits.ToTable(true, "TableName");
                    foreach (DataRow row in tableNames.Rows)
                    {
                        string tableName = row["TableName"] as string;
                        List<string> colNames = new List<string>();
                        List<string> unitz = new List<string>();
                        foreach (DataRowView rowView in allUnits.FindRows(tableName))
                        {
                            colNames.Add(rowView["ColumnHeading"].ToString());
                            unitz.Add(rowView["Units"].ToString());
                        }
                        dataStore.Writer.AddUnits(tableName, colNames, unitz);
                    }
                    dataStore.Writer.AddUnits(Name, unitFieldNames, unitNames);
                }
            }
            else
            {
                // Determine what went wrong.
                DataTable predictedData = reader.GetDataUsingSql("SELECT * FROM [" + PredictedTableName + "]");
                DataTable observedData = reader.GetDataUsingSql("SELECT * FROM [" + ObservedTableName + "]");
                if (predictedData == null || predictedData.Rows.Count == 0)
                    throw new Exception(Name + ": Cannot find any predicted data.");
                else if (observedData == null || observedData.Rows.Count == 0)
                    throw new Exception(Name + ": Cannot find any observed data in node: " + ObservedTableName + ". Check for missing observed file or move " + ObservedTableName + " to top of child list under DataStore (order is important!)");
                else
                    throw new Exception(Name + ": Observed data was found but didn't match the predicted values. Make sure the values in the SimulationName column match the simulation names in the user interface. Also ensure column names in the observed file match the APSIM report column names.");
            }
        }

<<<<<<< HEAD
        private DataTable GetObservedTable()
        {
            string sql = $@"SELECT s.Name as SimulationName, o.*
FROM [{ObservedTableName}] o
INNER JOIN _Simulations s
ON SimulationID = s.ID";
            DataTable fromDataStore = dataStore.Reader.GetDataUsingSql(sql);

            // Get all rows which have overlap to some extent and may be duplicates.
            // E.g. If we're matching on Date, then each grouping will contain all rows
            // with the same simulation name + date.
            IEnumerable<IGrouping<object, DataRow>> overlappingRows = GroupDataByFieldsToMatchOn(fromDataStore);

            // Create a hash set to keep track of duplicate rows. These are rows which
            // have the same simulation name + date *and* have at least one variable
            // recorded multiple times with different values. E.g. if we have multiple
            // different values for LAI on the same date in the same trial, something ain't right.
            HashSet<DataRow> duplicateRows = new HashSet<DataRow>();

            StringBuilder errorMessage = new StringBuilder();
            errorMessage.AppendLine($"Error in {GetType().Name} '{Name}': Duplicate/contradictory observations detected.");
            if (string.IsNullOrEmpty(RepColumnName))
                errorMessage.AppendLine("No replicate/block column is specified. If your observed data contains multiple replicates, specifying a replicate column name in the user interface may resolve this error.");
            errorMessage.AppendLine();
            errorMessage.AppendLine("Summary:");

            // If duplicate rows have different reps, we merge them by taking the mean
            // of any numeric variables. If the reps are the same or there is no rep
            // column, then they will be added to the duplciateRows set.
            DataTable observed = overlappingRows.Select(d => Average(d, ref duplicateRows, ref errorMessage)).CopyToDataTable();

            // If any duplicate rows were discovered, throw a fatal.
            if (duplicateRows.Count > 1)
            {
                errorMessage.AppendLine();
                
                // For more info (way too much usually), uncomment the next 3 lines.
                //errorMessage.AppendLine("Duplicate Rows:");
                //DataTable duplicatesTable = duplicateRows.CopyToDataTable();
                //errorMessage.AppendLine(DataTableUtilities.DataTableToText(duplicatesTable, true));
                
                throw new Exception(errorMessage.ToString());
            }

            return observed;
        }

        private IEnumerable<IGrouping<object, DataRow>> GroupDataByFieldsToMatchOn(DataTable fromDataStore)
        {
            if (!string.IsNullOrEmpty(RepColumnName))
            {
                if (!string.IsNullOrEmpty(FieldName3UsedForMatch))
                    return fromDataStore.AsEnumerable().GroupBy(r => new { SimulationName = r["SimulationName"], Key1 = r[FieldNameUsedForMatch], Key2 = r[FieldName2UsedForMatch], Key3 = r[FieldName3UsedForMatch], Rep = r[RepColumnName] });

                if (!string.IsNullOrEmpty(FieldName2UsedForMatch))
                    return fromDataStore.AsEnumerable().GroupBy(r => new { SimulationName = r["SimulationName"], Key1 = r[FieldNameUsedForMatch], Key2 = r[FieldName2UsedForMatch], Rep = r[RepColumnName] });

                return fromDataStore.AsEnumerable().GroupBy(r => new { SimulationName = r["SimulationName"], Key1 = r[FieldNameUsedForMatch], Rep = r[RepColumnName] });
            }

            if (!string.IsNullOrEmpty(FieldName3UsedForMatch))
                return fromDataStore.AsEnumerable().GroupBy(r => new { SimulationName = r["SimulationName"], Key1 = r[FieldNameUsedForMatch], Key2 = r[FieldName2UsedForMatch], Key3 = r[FieldName3UsedForMatch] });

            if (!string.IsNullOrEmpty(FieldName2UsedForMatch))
                return fromDataStore.AsEnumerable().GroupBy(r => new { SimulationName = r["SimulationName"], Key1 = r[FieldNameUsedForMatch], Key2 = r[FieldName2UsedForMatch] });

            return fromDataStore.AsEnumerable().GroupBy(r => new { SimulationName = r["SimulationName"], Key1 = r[FieldNameUsedForMatch] });
        }

        private DataRow Average(IEnumerable<DataRow> rows, ref HashSet<DataRow> duplicateRows, ref StringBuilder errorMessage)
        {
            if (rows == null || rows.Count() < 1)
                throw new Exception($"Unable to fetch average of null data rows.");

            if (rows.Count() == 1)
                return rows.ElementAt(0);

            DataRow result = rows.ElementAt(0);

            foreach (DataColumn col in result.Table.Columns)
            {
                if (ReflectionUtilities.IsNumeric(col.DataType))
                {
                    IEnumerable<DataRow> dupes = rows.Where(r => !Convert.IsDBNull(r[col.ColumnName]));
                    if (dupes.Count() > 0 && dupes.Select(r => r[col.ColumnName]).Distinct().Count() > 1)
                    {
                        foreach (DataRow row in dupes)
                        {
                            errorMessage.Append($"Simulation name = {row["SimulationName"]}");
                            foreach (string field in GetFieldsToMatchOn())
                                errorMessage.Append($", {field} = {row[field]}");
                            if (!string.IsNullOrEmpty(RepColumnName))
                                errorMessage.Append($", {RepColumnName} = {row[RepColumnName]}");
                            errorMessage.AppendLine($", {col.ColumnName} = {row[col.ColumnName]}");

                            duplicateRows.Add(row);
                        }
                    }

                    object[] values = dupes.Select(r => r[col.ColumnName]).ToArray();
                    result[col.ColumnName] = MathUtilities.Average(values);
                }
            }

            return result;
        }

        private string[] GetFieldsToMatchOn()
        {
            List<string> fieldsToMatchOn = new List<string>();
            if (!string.IsNullOrEmpty(FieldNameUsedForMatch))
                fieldsToMatchOn.Add(FieldNameUsedForMatch);
            if (!string.IsNullOrEmpty(FieldName2UsedForMatch))
                fieldsToMatchOn.Add(FieldName2UsedForMatch);
            if (!string.IsNullOrEmpty(FieldName3UsedForMatch))
                fieldsToMatchOn.Add(FieldName3UsedForMatch);

            return fieldsToMatchOn.ToArray();
        }

        /// <summary>
        /// We should have only 1 observation and 1 prediction for each match.
        /// Throw an error if this is not true.
        /// 
        /// E.g. if we have two observations for the same simulation name on the
        /// same date, that is going to cause problems.
        /// </summary>
        /// <remarks>
        /// Need to think through the implications of having more than 1 zone.
        /// Does this make it valid to have >1 observation on a given date?
        /// </remarks>
        private void CheckForDuplicateData()
        {
            string[] fieldsToMatchOn = GetFieldsToMatchOn();
            string[] escapedFields = fieldsToMatchOn.Select(f => $"[{f}]").ToArray();
            string reps = !string.IsNullOrEmpty(RepColumnName) && dataStore.Reader.ColumnNames(ObservedTableName).Contains(RepColumnName)
                ? $", [{RepColumnName}]"
                : "";
            string sql = $@"SELECT s.Name as SimulationName, * --s.Name as SimulationName, {string.Join(", ", escapedFields)}, COUNT(*) as N
FROM [{ObservedTableName}]
INNER JOIN _Simulations s
ON SimulationID = s.ID
GROUP BY SimulationID, {string.Join(", ", escapedFields)}{reps}
HAVING COUNT(*) > 1";

            foreach (string field in escapedFields)
                sql += Environment.NewLine + $"AND {field} NOT NULL";

            DataTable duplicates = dataStore.Reader.GetDataUsingSql(sql);
            if (duplicates.Rows.Count > 0)
            {
                StringBuilder msg = new StringBuilder();
                msg.AppendLine($"Error in file {System.IO.Path.ChangeExtension(dataStore.FileName, ".apsimx")}:");
                msg.AppendLine($"Error in PredictedObserved {Name}: duplicate records detected for {duplicates.Rows.Count} simulations in observed table {ObservedTableName}:");
                msg.AppendLine($"You are seeing this error because there are multiple (N) rows in this table which have the same simulation name, {string.Join(", ", fieldsToMatchOn)}.");
                DataTableUtilities.DataTableToText(duplicates, 0, ", ", true, new System.IO.StringWriter(msg));
                //throw new Exception(msg.ToString());
            }
=======
        /// <summary>
        /// Returns all columns which exist in both predicted and observed tables.
        /// </summary>
        public string[] CommonColumns()
        {
            if (string.IsNullOrEmpty(PredictedTableName) || string.IsNullOrEmpty(ObservedTableName))
                return new string[0];

            IDataStore storage = FindInScope<IDataStore>();
            if (!storage.Reader.TableNames.Contains(PredictedTableName) || !storage.Reader.TableNames.Contains(ObservedTableName))
                return new string[0];

            IEnumerable<string> predictedColumns = storage.Reader.GetColumns(PredictedTableName).Select(c => c.Item1);
            IEnumerable<string> observedColumns = storage.Reader.GetColumns(ObservedTableName).Select(c => c.Item1);

            return predictedColumns.Intersect(observedColumns).ToArray();
>>>>>>> 40c4b667
        }
    }
}<|MERGE_RESOLUTION|>--- conflicted
+++ resolved
@@ -1,6 +1,4 @@
-﻿
-
-namespace Models.PostSimulationTools
+﻿namespace Models.PostSimulationTools
 {
     using APSIM.Shared.Utilities;
     using Models.Core;
@@ -57,11 +55,9 @@
         [Display(Values = nameof(CommonColumns))]
         public string FieldName3UsedForMatch { get; set; }
 
-<<<<<<< HEAD
         /// <summary>Column name for replicate info.</summary>
         [Description("Column name for replicate info")]
         public string RepColumnName { get; set; }
-=======
         /// <summary>
         /// Normally, the only columns added to the PredictedObserved table are
         /// those which exist in both predicted and observed tables. If this is
@@ -71,7 +67,6 @@
         [Tooltip("Normally, the only columns added to the PredictedObserved table are those which exist in both predicted and observed tables. If this is checked, all columns from both tables will be added to the PredictedObserved table.")]
         [Description("Include all columns in PredictedObserved table")]
         public bool AllColumns { get; set; }
->>>>>>> 40c4b667
 
         /// <summary>Main run method for performing our calculations and storing data.</summary>
         public void Run()
@@ -286,7 +281,6 @@
             }
         }
 
-<<<<<<< HEAD
         private DataTable GetObservedTable()
         {
             string sql = $@"SELECT s.Name as SimulationName, o.*
@@ -445,7 +439,8 @@
                 DataTableUtilities.DataTableToText(duplicates, 0, ", ", true, new System.IO.StringWriter(msg));
                 //throw new Exception(msg.ToString());
             }
-=======
+        }
+
         /// <summary>
         /// Returns all columns which exist in both predicted and observed tables.
         /// </summary>
@@ -462,7 +457,6 @@
             IEnumerable<string> observedColumns = storage.Reader.GetColumns(ObservedTableName).Select(c => c.Item1);
 
             return predictedColumns.Intersect(observedColumns).ToArray();
->>>>>>> 40c4b667
         }
     }
 }