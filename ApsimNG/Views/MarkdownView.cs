--- conflicted
+++ resolved
@@ -14,15 +14,12 @@
 using Microsoft.Toolkit.Parsers.Markdown.Blocks;
 using Microsoft.Toolkit.Parsers.Markdown.Inlines;
 using Models.Core;
-<<<<<<< HEAD
 using UserInterface.Extensions;
+using Utility;
 
 #if NETCOREAPP
 using StateType = Gtk.StateFlags;
 #endif
-=======
-using Utility;
->>>>>>> e24cb01a
 
 namespace UserInterface.Views
 {
@@ -123,7 +120,12 @@
                 MenuItem option = new MenuItem("Find Text");
                 option.ShowAll();
                 option.Activated += OnFindText;
+#if NETFRAMEWORK
                 args.Menu.Append(option);
+#else
+                if (args.Popup is Menu menu)
+                    menu.Append(option);
+#endif
             }
             catch (Exception err)
             {
@@ -362,16 +364,12 @@
 
             if (image != null)
             { 
-<<<<<<< HEAD
                 image.Xalign = 0;
                 image.Yalign = 0;
                 // image.Halign = 0;
                 // image.Valign = 0;
-=======
-                image.SetAlignment(0, 0);
                 if (!string.IsNullOrWhiteSpace(tooltip))
                     image.TooltipText = tooltip;
->>>>>>> e24cb01a
 
                 var eventBox = new EventBox();
                 eventBox.Visible = true;
@@ -596,11 +594,7 @@
         {
             try
             {
-<<<<<<< HEAD
-=======
                 textView.KeyPressEvent -= OnTextViewKeyPress;
-                textView.VisibilityNotifyEvent -= OnVisibilityNotify;
->>>>>>> e24cb01a
                 textView.MotionNotifyEvent -= OnMotionNotify;
                 textView.WidgetEventAfter -= OnWidgetEventAfter;
                 mainWidget.Destroyed -= OnDestroyed;
