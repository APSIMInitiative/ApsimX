--- conflicted
+++ resolved
@@ -22,13 +22,8 @@
     [ValidParent(ParentType = typeof(TransmuteLabour))]
     [Description("Contains a group of filters to identify individuals able to undertake labour. Multiple filter groups will select groups of individuals required. Nested filter groups will determine others in order who can perform the task if insufficient labour.")]
     [Version(1, 0, 1, "")]
-<<<<<<< HEAD
-    [HelpUri(@"Content/Features/Filters/LabourFilterGroup.htm")]
+    [HelpUri(@"Content/Features/Filters/Groups/LabourFilterGroup.htm")]
     public class LabourFilterGroup : FilterGroup<Labour>
-=======
-    [HelpUri(@"Content/Features/Filters/Groups/LabourFilterGroup.htm")]
-    public class LabourFilterGroup: CLEMModel, IFilterGroup
->>>>>>> d8a787eb
     {
         #region descriptive summary
 
