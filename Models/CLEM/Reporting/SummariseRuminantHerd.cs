--- conflicted
+++ resolved
@@ -108,13 +108,7 @@
             timestep++;
             IEnumerable<Ruminant> herd = ruminantHerd?.Herd;
             foreach (RuminantGroup filter in herdFilters)
-<<<<<<< HEAD
-            {
-                herd = herd.FilterProportion(filter).ToList();
-            }
-=======
                 herd = herd.FilterRuminants(filter);
->>>>>>> 60bd1dfb
 
             // group by breed
             foreach (var breedGroup in herd.GroupBy(a => a.Breed))
