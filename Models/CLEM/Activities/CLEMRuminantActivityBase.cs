--- conflicted
+++ resolved
@@ -96,16 +96,8 @@
                 throw new ApsimXException(this, "No ruminant herd has been defined for [a=" + this.Name + "]" + Environment.NewLine + "You need to add Ruminants to the resources section of this simulation setup.");
 
             IEnumerable<Ruminant> herd = HerdResource.Herd;
-<<<<<<< HEAD
             foreach (RuminantActivityGroup group in HerdFilters)
-            {
                 herd = group.Filter(herd);
-            }
-=======
-            foreach (RuminantActivityGroup filter in HerdFilters)
-                herd = herd.FilterRuminants(filter);
-
->>>>>>> f9bcbc69
             return herd;
         }
 
@@ -155,42 +147,21 @@
                 // look through filters for a herd name
                 {
                     foreach (var filtergroup in this.HerdFilters)
-<<<<<<< HEAD
-                    {
                         foreach (var filter in filtergroup.Children.OfType<FilterByProperty>())
-=======
-                        foreach (var filter in filtergroup.Children.Cast<RuminantFilter>())
->>>>>>> f9bcbc69
                         {
                             if (filter.Parameter == "Breed")
                             {
-<<<<<<< HEAD
                                 if (PredictedHerdBreed != "N/A" && PredictedHerdBreed != filter.Value.ToString() && !allowMultipleBreeds)
-                                {
                                     // multiple breeds in filter.
                                     throw new ApsimXException(this, "Multiple breeds are used to filter the herd for Activity [a=" + this.Name + "]" + Environment.NewLine + "Ensure the herd comprises of a single breed for this activity.");
-                                }
                                 PredictedHerdBreed = filter.Value.ToString();
-=======
-                                if (PredictedHerdBreed != "N/A" && PredictedHerdBreed != filter.Value && !allowMultipleBreeds)
-                                    // multiple breeds in filter.
-                                    throw new ApsimXException(this, "Multiple breeds are used to filter the herd for Activity [a=" + this.Name + "]" + Environment.NewLine + "Ensure the herd comprises of a single breed for this activity.");
-
-                                PredictedHerdBreed = filter.Value;
->>>>>>> f9bcbc69
                             }
                             if (filter.Parameter == "HerdName")
                             {
                                 if (PredictedHerdName != "N/A" && !allowMultipleHerds)
                                     // multiple breeds in filter.
                                     throw new ApsimXException(this, "Multiple herd names are used to filter the herd for Activity [a=" + this.Name + "]" + Environment.NewLine + "Ensure the herd comprises of a single herd for this activity.");
-<<<<<<< HEAD
-                                }
                                 PredictedHerdName = filter.Value.ToString();
-=======
-
-                                PredictedHerdName = filter.Value;
->>>>>>> f9bcbc69
                             }
                         }
                 }
