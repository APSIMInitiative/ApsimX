using Models.CLEM.Activities;
using Models.CLEM.Interfaces;
using Models.CLEM.Reporting;
using Models.Core;
using Models.Core.Attributes;
using Newtonsoft.Json;
using System;
using System.Collections.Generic;
using System.ComponentModel.DataAnnotations;
using System.IO;
using System.Linq;

namespace Models.CLEM.Resources
{
    /// <summary>
    /// This stores the parameters for a GrazeFoodType and holds values in the store
    /// </summary>
    [Serializable]
    [ViewName("UserInterface.Views.PropertyCategorisedView")]
    [PresenterName("UserInterface.Presenters.PropertyCategorisedPresenter")]
    [ValidParent(ParentType = typeof(GrazeFoodStore))]
    [Description("This resource represents a graze food store of native pasture (e.g. a specific paddock)")]
    [Version(1, 0, 3, "Fully automated version with user properties")]
    [Version(1, 0, 2, "Grazing from pasture pools is fixed to reflect NABSA approach.")]
    [Version(1, 0, 1, "")]
    [HelpUri(@"Content/Features/Resources/Graze food store/GrazeFoodStoreType.htm")]
    public class GrazeFoodStoreType : CLEMResourceTypeBase, IResourceWithTransactionType, IResourceType, IFeed, IValidatableObject
    {
        [Link]
<<<<<<< HEAD
        private readonly CLEMEvents events = null;
=======
        private readonly ZoneCLEM zoneCLEM = null;
        [Link]
        private readonly Clock clock = null;
>>>>>>> 17eade32

        private IPastureManager manager;
        private GrazeFoodStoreFertilityLimiter grazeFoodStoreFertilityLimiter;
        private double biomassAddedThisYear;
        private double biomassConsumed;

        /// <inheritdoc/>
        [Description("Units (nominal)")]
        public string Units { get; private set; } = "kg";

        /// <inheritdoc/>
        public FeedType TypeOfFeed { get; set; } = FeedType.Forage;

        /// <inheritdoc/>
        [System.ComponentModel.DefaultValueAttribute(18.4)]
        [Description("Gross energy content")]
        [Units("MJ/kg digestible DM")]
        [Required]
        public double EnergyContent { get; set; }

        /// <inheritdoc/>
        [Required, Percentage, GreaterThanEqualValue(0)]
        public double RumenDegradableProtein { get; set; }

        /// <inheritdoc/>
        [Required, Percentage, GreaterThanEqualValue(0)]
        public double ADIP { get; set; }

        /// <inheritdoc/>
        [Required, Percentage, GreaterThanEqualValue(0)]
        public double NitrogenToCrudeProteinFactor { get; set; }

        /// <inheritdoc/>
        public double FatContent { get; set; } = 0;

        /// <inheritdoc/>
        [Description("Crude protein degradability")]
        public double CPDegradability { get; set; }

        /// <summary>
        /// Coefficient to convert initial N% to DMD%
        /// </summary>
        [Category("Advanced", "Quality")]
        [Description("Coefficient to convert initial N% to DMD%")]
        [Required]
        public double NToDMDCoefficient { get; set; }

        /// <summary>
        /// Intercept to convert initial N% to DMD%
        /// </summary>
        [Category("Advanced", "Quality")]
        [Description("Intercept to convert initial N% to DMD%")]
        [Required]
        public double NToDMDIntercept { get; set; }

        /// <summary>
        /// Nitrogen of new growth (%)
        /// </summary>
        [Category("Basic", "Quality")]
        [Description("Nitrogen content of new growth (%)")]
        [Required, Percentage]
        public double GreenNitrogen { get; set; }

        /// <summary>
        /// Proportion Nitrogen loss each month from pools
        /// </summary>
        [Category("Basic", "Decay")]
        [Description("%Nitrogen loss each month from pools (note: amount not proportion)")]
        [Required, GreaterThanEqualValue(0)]
        public double DecayNitrogen { get; set; }

        /// <summary>
        /// Minimum Nitrogen %
        /// </summary>
        [Category("Basic", "Decay")]
        [Description("Minimum nitrogen %")]
        [Required, Percentage]
        public double MinimumNitrogen { get; set; }

        /// <summary>
        /// Proportion Dry Matter Digestibility loss each month from pools
        /// </summary>
        [Category("Basic", "Decay")]
        [Description("Proportion DMD loss each month from pools")]
        [Required, Proportion]
        public double DecayDMD { get; set; }

        /// <summary>
        /// Minimum Dry Matter Digestibility
        /// </summary>
        [Category("Basic", "Decay")]
        [Description("Minimum Dry Matter Digestibility")]
        [Required, Percentage]
        public double MinimumDMD { get; set; }

        /// <summary>
        /// Monthly detachment rate
        /// </summary>
        [Category("Basic", "Decay")]
        [Description("Detachment rate")]
        [Required, Proportion]
        public double DetachRate { get; set; }

        /// <summary>
        /// Detachment rate of 12 month or older plants
        /// </summary>
        [Category("Basic", "Decay")]
        [Description("Carryover detachment rate")]
        [Required, Proportion]
        public double CarryoverDetachRate { get; set; }

        /// <summary>
        /// Coefficient to adjust intake for tropical herbage quality
        /// </summary>
        [Category("Advanced", "Quality")]
        [Description("Coefficient to adjust intake for tropical herbage quality")]
        [Required]
        public double IntakeTropicalQualityCoefficient { get; set; }

        /// <summary>
        /// Coefficient to adjust intake for herbage quality
        /// </summary>
        [Category("Advanced", "Quality")]
        [Description("Coefficient to adjust intake for herbage quality")]
        [Required]
        public double IntakeQualityCoefficient { get; set; }

        /// <summary>
        /// Initial pasture biomass
        /// </summary>
        [Category("Basic", "Initial biomass")]
        [Description("Initial biomass (kg per ha)")]
        public double StartingAmount { get; set; }

        /// <summary>
        /// First month of seasonal growth
        /// </summary>
        [Category("Basic", "Initial biomass")]
        [Description("First month of seasonal growth")]
        [System.ComponentModel.DefaultValueAttribute(11)]
        [Required, Month]
        public MonthsOfYear FirstMonthOfGrowSeason { get; set; }

        /// <summary>
        /// Last month of seasonal growth
        /// </summary>
        [Category("Basic", "Initial biomass")]
        [Description("Last month of seasonal growth")]
        [System.ComponentModel.DefaultValueAttribute(3)]
        [Required, Month]
        public MonthsOfYear LastMonthOfGrowSeason { get; set; }

        /// <summary>
        /// Number of months for initial biomass
        /// </summary>
        [Category("Basic", "Initial biomass")]
        [Description("Number of months for initial biomass")]
        [System.ComponentModel.DefaultValueAttribute(5)]
        public int NumberMonthsForInitialBiomass { get; set; }

        /// <summary>
        /// List of pools available
        /// </summary>
        [JsonIgnore]
        public List<GrazeFoodStorePool> Pools = new List<GrazeFoodStorePool>();

        /// <summary>
        /// A link to the Activity managing this Graze Food Store
        /// </summary>
        [JsonIgnore]
        public IPastureManager Manager
        {
            get
            {
                return manager;
            }
            set
            {
                if (manager != null && manager != value)
                {
                    if (manager is CropActivityManageCrop)
                        Summary.WriteMessage(this, $"Each [r=GrazeStoreType] can only be managed by a single activity.{Environment.NewLine}Two managing activities (a=[{(manager as CLEMModel).NameWithParent}] and [a={(value as CLEMModel).NameWithParent}]) are trying to manage [r={this.NameWithParent}]. Ensure the [CropActivityManageProduct] children have timers that prevent them running in the same time-step", MessageType.Warning);
                    else
                        throw new ApsimXException(this, $"Each [r=GrazeStoreType] can only be managed by a single activity.{Environment.NewLine}Two managing activities (a=[{(manager as CLEMModel).NameWithParent}] and [a={(value as CLEMModel).NameWithParent}]) are trying to manage [r={this.NameWithParent}]. Ensure they hvae timers");
                }
                manager = value;
            }
        }

        /// <summary>
        /// Return the specified pool
        /// </summary>
        /// <param name="index">index to use</param>
        /// <param name="getByAge">return where index is age</param>
        /// <returns>GraxeFoodStore pool</returns>
        public IEnumerable<GrazeFoodStorePool> Pool(int index, bool getByAge)
        {
            if (getByAge)
            {
                return Pools.Where(a => (index < 12) ? a.Age == index : a.Age >= 12);
            }
            else
            {
                if (index < Pools.Count())
                    return new List<GrazeFoodStorePool> { Pools.ElementAt(index) };
            }
            return null;
        }

        /// <summary>
        /// Total value of resource
        /// </summary>
        public double? Value
        {
            get
            {
                return Price(PurchaseOrSalePricingStyleType.Sale)?.CalculateValue(Amount);
            }
        }

        /// <summary>
        /// The biomass per hectare of pasture available
        /// </summary>
        public double KilogramsPerHa
        {
            get
            {
                if (Manager != null)
                    return Amount / Manager.Area;
                return 0;
            }
        }

        /// <summary>
        /// Percent utilisation
        /// </summary>
        public double PercentUtilisation
        {
            get
            {
                if (biomassAddedThisYear == 0)
                    return (biomassConsumed > 0) ? 100 : 0;

                return biomassConsumed == 0 ? 0 : Math.Min(biomassConsumed / biomassAddedThisYear * 100, 100);
            }
        }

        /// <summary>
        /// Calculated total pasture (all pools) Dry Matter Digestibility (%)
        /// </summary>
        public double DryMatterDigestibility
        {
            get
            {
                double dmd = 0;
                if (this.Amount > 0)
                    dmd = Pools.Sum(a => a.Amount * a.DryMatterDigestibility) / this.Amount;

                return Math.Max(MinimumDMD, dmd);
            }
            set { throw new NotImplementedException("GrazeFoodStore DMD is calulated"); }
        }

        /// <summary>
        /// Calculated total pasture (all pools) Nitrogen (%)
        /// </summary>
        public double NitrogenContent
        {
            get
            {
                double n = 0;
                if (this.Amount > 0)
                    n = Pools.Sum(a => a.Amount * a.NitrogenContent) / this.Amount;

                return Math.Max(MinimumNitrogen, n);
            }
            set { throw new NotImplementedException("GrazeFoodStore percent nitrogen is calulated"); }
        }

        /// <summary>
        /// DecayOfPasture
        /// </summary>
        [JsonIgnore]
        public bool PastureDecays
        {
            get
            {
                return (DetachRate + CarryoverDetachRate + DecayDMD + DecayNitrogen != 0);
            }
        }

        /// <summary>
        /// Amount (kg)
        /// </summary>
        [JsonIgnore]
        public double Amount
        {
            get
            {
                return Pools.Sum(a => a.Amount);
            }
        }

        /// <summary>
        /// Amount (tonnes per ha)
        /// </summary>
        [JsonIgnore]
        public double TonnesPerHectare
        {
            get
            {
                if (Manager != null)
                    return Pools.Sum(a => a.Amount) / 1000 / Manager.Area;
                else
                    return 0;
            }
        }

        /// <summary>
        /// Method to provide conversion factor to tonnes and/or hectares
        /// </summary>
        public double Report(string grazeProperty, bool tonnes = false, bool hectares = false, int age = -1)
        {
            if ((hectares && Manager is null) | (age > 11))
                return 0;

            double convert = (tonnes ? 1000 : 1) * (hectares ? Manager.Area : 1);
            double valueToUse = 0;
            switch (grazeProperty)
            {
                case "Amount":
                    if (age < 0)
                        valueToUse = Pools.Sum(a => a.Amount);
                    else
                        valueToUse = Pool(age, true).Sum(a => a.Amount);
                    break;
                case "Growth":
                    valueToUse = Pool(0, true).Sum(a => a.Growth);
                    break;
                case "Consumed":
                    if (age < 0)
                        valueToUse = Pools.Sum(a => a.Consumed);
                    else
                        valueToUse = Pool(age, true).Sum(a => a.Consumed);
                    break;
                case "Detached":
                    if (age < 0)
                        valueToUse = Pools.Sum(a => a.Detached);
                    else
                        valueToUse = Pool(age, true).Sum(a => a.Detached);
                    break;
                case "Nitrogen":
                    if (age < 0)
                        return NitrogenContent;
                    else
                    {
                        IEnumerable<GrazeFoodStorePool> pools = Pool(age, true);
                        if(pools.Count() == 1)
                            valueToUse = pools.FirstOrDefault().NitrogenContent;
                        else
                            valueToUse = pools.Sum(a => a.NitrogenContent * a.Amount) / pools.Sum(a => a.Amount);
                    }
                    return valueToUse;
                case "DMD":
                    if (age < 0)
                        return DryMatterDigestibility;
                    else
                    {
                        IEnumerable<GrazeFoodStorePool> pools = Pool(age, true);
                        if (pools.Count() == 1)
                            valueToUse = pools.FirstOrDefault().DryMatterDigestibility;
                        else
                            valueToUse = pools.Sum(a => a.DryMatterDigestibility * a.Amount) / pools.Sum(a => a.Amount);
                    }
                    return valueToUse;
                case "Age":
                    if (age < 0)
                        return Pools.Sum(a => a.Amount * a.Age) / this.Amount;
                    return valueToUse;
                default:
                    throw new ApsimXException(this, $"Property [{grazeProperty}] not available for reporting pools");
            }
            // convert biomass to units specified kg,tonnes & farm,per/hectare
            return valueToUse / convert;
        }

        /// <summary>
        /// Constructor
        /// </summary>
        public GrazeFoodStoreType()
        {
            SetDefaults();
        }

        /// <summary>
        /// Method to estimate DMD from N%
        /// </summary>
        /// <returns></returns>
        public double EstimateDMD(double nitrogenPercent)
        {
            return Math.Max(MinimumDMD, nitrogenPercent * NToDMDCoefficient + NToDMDIntercept);
        }

        /// <summary>
        /// Amount (tonnes per ha)
        /// </summary>
        [JsonIgnore]
        public double TonnesPerHectareStartOfTimeStep { get; set; }

        /// <summary>An event handler to allow us to initialise ourselves.</summary>
        /// <param name="sender">The sender.</param>
        /// <param name="e">The <see cref="EventArgs"/> instance containing the event data.</param>
        [EventSubscribe("Commencing")]
        private void OnSimulationCommencing(object sender, EventArgs e)
        {
            CurrentEcologicalIndicators = new EcologicalIndicators
            {
                ResourceType = this.Name
            };
            grazeFoodStoreFertilityLimiter = FindAllChildren<GrazeFoodStoreFertilityLimiter>().FirstOrDefault();
        }

        /// <summary>An event handler to allow us to make checks after resources and activities initialised.</summary>
        /// <param name="sender">The sender.</param>
        /// <param name="e">The <see cref="EventArgs"/> instance containing the event data.</param>
        [EventSubscribe("FinalInitialise")]
        private void OnFinalInitialise(object sender, EventArgs e)
        {
            if (Manager == null)
                Summary.WriteMessage(this, String.Format("There is no activity managing [r={0}]. This resource cannot be used and will have no growth.\r\nTo manage [r={0}] include a [a=CropActivityManage]+[a=CropActivityManageProduct] or a [a=PastureActivityManage] depending on your external data type.", this.Name), MessageType.Warning);
        }

        /// <summary>
        /// Cleans up pools
        /// </summary>
        [EventSubscribe("Completed")]
        private void OnSimulationCompleted(object sender, EventArgs e)
        {
            if (Pools != null)
                Pools.Clear();
            Pools = null;
        }

        /// <summary>An event handler to allow us to clear pools.</summary>
        /// <param name="sender">The sender.</param>
        /// <param name="e">The <see cref="EventArgs"/> instance containing the event data.</param>
        [EventSubscribe("CLEMStartOfTimeStep")]
        private void OnCLEMStartOfTimeStep(object sender, EventArgs e)
        {
            // reset pool counters
            foreach (var pool in Pools)
                pool.Reset();
        }

        /// <summary>
        /// Function to detach pasture before reporting
        /// </summary>
        /// <param name="sender">The sender.</param>
        /// <param name="e">The <see cref="EventArgs"/> instance containing the event data.</param>
        [EventSubscribe("CLEMDetachPasture")]
        private void OnCLEMDetachPasture(object sender, EventArgs e)
        {
            if (DetachRate < 1 | CarryoverDetachRate < 1)
            {
                foreach (var pool in Pools)
                {
                    double detach = CarryoverDetachRate;
                    if (pool.Age < 12)
                        detach = DetachRate;
                    double amountRemaining = pool.Amount * (1 - detach);
                    pool.Detached = pool.Amount * detach;
                    pool.Set(amountRemaining);
                }
            }
        }

        /// <summary>
        /// Function to age resource pools
        /// </summary>
        /// <param name="sender">The sender.</param>
        /// <param name="e">The <see cref="EventArgs"/> instance containing the event data.</param>
        [EventSubscribe("CLEMAgeResources")]
        private void OnCLEMAgeResources(object sender, EventArgs e)
        {
            if (DecayNitrogen != 0 | DecayDMD > 0)
            {
                // decay N and DMD of pools and age by 1 month
                foreach (var pool in Pools)
                {
                    // N is a loss of N% (x = x -loss)
                    pool.NitrogenContent = Math.Max(pool.NitrogenContent - DecayNitrogen, MinimumNitrogen);
                    // DMD is a proportional loss (x = x*(1-proploss))
                    pool.DryMatterDigestibility = Math.Max(pool.DryMatterDigestibility * (1 - DecayDMD), MinimumDMD);

                    if (pool.Age < 12)
                        pool.Age++;
                }
                // remove all pools with less than 10g of food
                Pools.RemoveAll(a => a.Amount < 0.01);
            }

            if (events.IsEcologicalIndicatorsCalculationMonth())
            {
                OnEcologicalIndicatorsCalculated(new EcolIndicatorsEventArgs() { Indicators = CurrentEcologicalIndicators });
                // reset so available is sum of years growth
                biomassAddedThisYear = 0;
                biomassConsumed = 0;
            }

        }

        /// <summary>Store amount of pasture available for everyone at the start of the step (kg per hectare)</summary>
        /// <param name="sender">The sender.</param>
        /// <param name="e">The <see cref="EventArgs"/> instance containing the event data.</param>
        [EventSubscribe("CLEMPastureReady")]
        private void ONCLEMPastureReady(object sender, EventArgs e)
        {
            // do not return zero as there is always something there and zero affects calculations.
            this.TonnesPerHectareStartOfTimeStep = Math.Max(this.TonnesPerHectare, 0.01);
        }

        /// <summary>
        /// Ecological indicators have been calculated
        /// </summary>
        public event EventHandler EcologicalIndicatorsCalculated;

        /// <summary>
        /// Ecological indicators calculated
        /// </summary>
        /// <param name="e"></param>
        protected virtual void OnEcologicalIndicatorsCalculated(EventArgs e)
        {
            EcologicalIndicatorsCalculated?.Invoke(this, e);
            CurrentEcologicalIndicators.Reset();
        }

        /// <summary>
        /// Ecological indicators of this pasture
        /// </summary>
        [JsonIgnore]
        public EcologicalIndicators CurrentEcologicalIndicators { get; set; }

        /// <summary>
        /// A method to initialise initial pasture  biomass across pools
        /// </summary>
        /// <param name="area">Area of pasture (ha)</param>
        /// <param name="firstMonthsGrowth">The growth (kg per ha) expected in the first month for accuracy</param>
        public void SetupStartingPasturePools(double area, double firstMonthsGrowth)
        {

            if (area <= 0) return;
            if (NumberMonthsForInitialBiomass <= 0) return;

            // Initial biomass
            double amountToAdd = area * StartingAmount;
            if (amountToAdd <= 0)
                return;

            // Set up pasture pools to start run based on month and user defined pasture properties
            // Locates the previous five months where growth occurred (Nov-Mar) and applies decomposition to current month
            // This months growth will not be included.

            int month = events.Clock.Today.Month;
            int monthCount = 0;
            int includedMonthCount = 0;
            double propBiomass = 1.0;
            double currentN = GreenNitrogen;
            // NABSA changes N by 0.8 for particular months. Not needed here as decay included.
            double currentDMD = currentN * NToDMDCoefficient + NToDMDIntercept;
            currentDMD = Math.Max(MinimumDMD, currentDMD);
            Pools.Clear();

            List<GrazeFoodStorePool> newPools = new List<GrazeFoodStorePool>();

            // number of previous growth months to consider. default should be 5
            int growMonthHistory = NumberMonthsForInitialBiomass;

            while (includedMonthCount < growMonthHistory)
            {
                // start month before start of simulation.
                monthCount++;
                month--;
                currentN -= DecayNitrogen;
                currentN = Math.Max(currentN, MinimumNitrogen);
                currentDMD *= 1 - DecayDMD;
                currentDMD = Math.Max(currentDMD, MinimumDMD);

                if (month == 0)
                    month = 12;

                bool insideGrowthWindow = false;
                int first = (int)FirstMonthOfGrowSeason;
                int last = (int)LastMonthOfGrowSeason;

                if (first < last)
                    insideGrowthWindow = (month >= first & month <= last);
                else
                    insideGrowthWindow = (month >= first | month <= last);

                if (insideGrowthWindow) // (month <= 3 | month >= 11)
                {
                    // add new pool
                    newPools.Add(new GrazeFoodStorePool()
                    {
                        Age = monthCount,
                        NitrogenContent = currentN,
                        DryMatterDigestibility = currentDMD,
                        StartingAmount = propBiomass
                    });
                    includedMonthCount++;
                }
                propBiomass *= 1 - DetachRate;
            }

            // assign pasture biomass to pools based on proportion of total
            double total = newPools.Sum(a => a.StartingAmount);
            foreach (var pool in newPools)
                pool.Set(amountToAdd * (pool.StartingAmount / total));

            // Previously: remove this months growth from pool age 0 to keep biomass at approximately setup.
            // But as updates happen at the end of the month, the first month's biomass is never added so stay with 0 or delete following section
            // Get this months growth
            // Get this months pasture data from the pasture data list
            if (firstMonthsGrowth > 0)
            {
                double thisMonthsGrowth = firstMonthsGrowth * area;
                if (thisMonthsGrowth > 0)
                    if (newPools.Where(a => a.Age == 0).FirstOrDefault() is GrazeFoodStorePool thisMonth)
                        thisMonth.Set(Math.Max(0, thisMonth.Amount - thisMonthsGrowth));
            }

            // Add to pasture. This will add pool to pasture available store.
            foreach (var pool in newPools)
            {
                string reason = "Initialise";
                if (newPools.Count() > 1)
                    reason = "Initialise pool " + pool.Age.ToString();

                Add(pool, null, null, reason);
            }
        }

        #region transactions

        /// <summary>
        /// Graze food add method.
        /// This style is not supported in GrazeFoodStoreType
        /// </summary>
        /// <param name="resourceAmount">Object to add. This object can be double or contain additional information (e.g. Nitrogen) of food being added</param>
        /// <param name="activity">Name of activity adding resource</param>
        /// <param name="relatesToResource"></param>
        /// <param name="category"></param>
        public new void Add(object resourceAmount, CLEMModel activity, string relatesToResource, string category)
        {
            GrazeFoodStorePool pool = new GrazeFoodStorePool()
            {
                EnergyContent = EnergyContent,
                CPDegradability = CPDegradability,
                FatContent = FatContent,
                NitrogenContent = 0,
                DryMatterDigestibility = 0
            };

            switch (resourceAmount)
            {
                case GrazeFoodStorePool _:
                    // coming from the advanced PastureActivityManage
                    GrazeFoodStorePool incomingPool = resourceAmount as GrazeFoodStorePool;
                    // adjust N content only if new growth (age = 0) based on yield limits and month range defined in GrazeFoodStoreFertilityLimiter if present
                    if (incomingPool.Age == 0 && !(grazeFoodStoreFertilityLimiter is null))
                        pool.NitrogenContent = Math.Max(MinimumNitrogen, incomingPool.NitrogenContent * grazeFoodStoreFertilityLimiter.GetProportionNitrogenLimited(incomingPool.Amount / Manager.Area));
                    break;
                case FoodResourcePacket _:
                    // coming from the CropActivityManage
                    FoodResourcePacket packet = resourceAmount as FoodResourcePacket;
                    pool.Set(packet.Amount);
                    pool.NitrogenContent = packet.NitrogenContent;
                    pool.DryMatterDigestibility = packet.DryMatterDigestibility;
                    break;
                case double _:
                    // add amount at current rates
                    pool.Set((double)resourceAmount);
                    pool.NitrogenContent = this.NitrogenContent;
                    pool.DryMatterDigestibility = DryMatterDigestibility; //this.EstimateDMD(this.Nitrogen);
                    break;
                default:
                    throw new Exception($"ResourceAmount object of type [{resourceAmount.GetType().Name}] is not supported in [r={Name}]");
            }

            if (pool.Amount > 0)
            {
                if (pool.Age == 0)
                    pool.Growth = pool.Amount;

                // allow decaying or no pools currently available
                if (PastureDecays || Pools.Count() == 0)
                    Pools.Insert(0, pool);
                else
                    Pools[0].Add(pool);

                // update biomass available
                if (!category.StartsWith("Initialise"))
                    // do not update if this is ian initialisation pool
                    biomassAddedThisYear += pool.Amount;

                ReportTransaction(TransactionType.Gain, pool.Amount, activity, relatesToResource, category, this);
            }
        }

        /// <summary>
        ///
        /// </summary>
        /// <param name="removeAmount"></param>
        /// <param name="activityName"></param>
        /// <param name="reason"></param>
        public double Remove(double removeAmount, string activityName, string reason)
        {
            throw new NotImplementedException();
        }

        /// <summary>
        ///
        /// </summary>
        /// <param name="request"></param>
        public new void Remove(ResourceRequest request)
        {
            // handles grazing by breed from this pasture pools based on breed pool limits

            if (request.AdditionalDetails != null && request.AdditionalDetails.GetType() == typeof(RuminantActivityGrazePastureHerd))
            {
                RuminantActivityGrazePastureHerd thisBreed = request.AdditionalDetails as RuminantActivityGrazePastureHerd;

                // take from pools as specified for the breed
                double amountRequired = request.Required;
                thisBreed.DMD = 0;
                thisBreed.N = 0;

                // first take from pools
                foreach (GrazeBreedPoolLimit pool in thisBreed.PoolFeedLimits)
                {
                    // take min of amount in pool, intake*limiter, remaining intake needed
                    double amountToRemove = Math.Min(request.Required * pool.Limit, Math.Min(pool.Pool.Amount, amountRequired));
                    // update DMD and N based on pool utilised
                    thisBreed.DMD += pool.Pool.DryMatterDigestibility * amountToRemove;
                    thisBreed.N += pool.Pool.NitrogenContent * amountToRemove;

                    amountRequired -= amountToRemove;

                    // remove resource from pool
                    pool.Pool.Remove(amountToRemove, thisBreed, "Graze");

                    if (amountRequired <= 0)
                        break;
                }

                // if forage still limiting and second take allowed (enforce strict limits is false)
                if (amountRequired > 0 & !thisBreed.RuminantTypeModel.StrictFeedingLimits)
                {
                    // allow second take for the limited pools
                    double forage = thisBreed.PoolFeedLimits.Sum(a => a.Pool.Amount);

                    // this will only be the previously limited pools
                    double amountTakenDuringSecondTake = 0;
                    foreach (GrazeBreedPoolLimit pool in thisBreed.PoolFeedLimits.Where(a => a.Limit < 1))
                    {
                        //if still not enough take all
                        double amountToRemove = 0;
                        if (amountRequired >= forage)
                            // take as a proportion of the pool to total forage remaining
                            amountToRemove = pool.Pool.Amount / forage * amountRequired;
                        else
                            amountToRemove = pool.Pool.Amount;

                        // update DMD and N based on pool utilised
                        thisBreed.DMD += pool.Pool.DryMatterDigestibility * amountToRemove;
                        thisBreed.N += pool.Pool.NitrogenContent * amountToRemove;
                        amountTakenDuringSecondTake += amountToRemove;
                        // remove resource from pool
                        pool.Pool.Remove(amountToRemove, thisBreed, "Graze");
                    }
                    amountRequired -= amountTakenDuringSecondTake;
                }

                request.Provided = request.Required - amountRequired;

                // adjust DMD and N of biomass consumed
                thisBreed.DMD /= request.Provided;
                thisBreed.N /= request.Provided;

                //if graze activity
                biomassConsumed += request.Provided;

                // report

                ReportTransaction(TransactionType.Loss, request.Provided, request.ActivityModel, request.RelatesToResource, request.Category, this);
            }
            else if (request.AdditionalDetails != null && request.AdditionalDetails.GetType() == typeof(PastureActivityCutAndCarry))
            {
                // take from pools by cut and carry
                double amountRequired = request.Required;
                double amountCollected = 0;
                double dryMatterDigestibility = 0;
                double nitrogen = 0;

                // take proportionally from all pools.
                double useproportion = Math.Min(1.0, amountRequired / Pools.Sum(a => a.Amount));
                // if less than pools then take required as proportion of pools
                foreach (GrazeFoodStorePool pool in Pools)
                {
                    double amountToRemove = pool.Amount * useproportion;
                    amountCollected += amountToRemove;
                    dryMatterDigestibility += pool.DryMatterDigestibility * amountToRemove;
                    nitrogen += pool.NitrogenContent * amountToRemove;
                    pool.Remove(amountToRemove, this, "Cut and Carry");
                }
                request.Provided = amountCollected;

                // adjust DMD and N of biomass consumed
                dryMatterDigestibility /= request.Provided;
                nitrogen /= request.Provided;

                // report
                ReportTransaction(TransactionType.Loss, request.Provided, request.ActivityModel, request.RelatesToResource, request.Category, this);
            }
            else
            {
                // Need to add new section here to allow non grazing activity to remove resources from pasture.
                throw new Exception("Removing resources from native food store can only be performed by a grazing and cut and carry activities at this stage");
            }
        }

        /// <summary>
        ///
        /// </summary>
        /// <param name="newAmount"></param>
        public new void Set(double newAmount)
        {
            throw new NotImplementedException();
        }

        #endregion

        #region validation

        /// <summary>
        /// Validate model
        /// </summary>
        /// <param name="validationContext"></param>
        /// <returns></returns>
        public IEnumerable<ValidationResult> Validate(ValidationContext validationContext)
        {
            var results = new List<ValidationResult>();

            bool noGrowSeason;
            int first = (int)FirstMonthOfGrowSeason;
            int last = (int)LastMonthOfGrowSeason;
            if (first < last)
                noGrowSeason = (last - first <= 1);
            else
                noGrowSeason = ((12 - first) + last <= 1);

            if (StartingAmount > 0 & noGrowSeason)
            {
                string[] memberNames = new string[] { "Invalid initial biomass growth season" };
                results.Add(new ValidationResult($"There must be at least one month differnece between the first month [{FirstMonthOfGrowSeason}] and the last month [{LastMonthOfGrowSeason}] of the growth season specified to calculate the initial biomass in [r={this.NameWithParent}]", memberNames));
            }
            return results;
        }
        #endregion

        #region descriptive summary

        /// <inheritdoc/>
        public override string ModelSummary()
        {
            using (StringWriter htmlWriter = new StringWriter())
            {
                htmlWriter.Write("\r\n<div class=\"activityentry\">");
                htmlWriter.Write("This pasture has an initial green nitrogen content of ");
                if (this.GreenNitrogen == 0)
                    htmlWriter.Write("<span class=\"errorlink\">Not set</span>%");
                else
                    htmlWriter.Write($"<span class=\"setvalue\">{GreenNitrogen:0.###}%</span>");

                if (DecayNitrogen > 0)
                    htmlWriter.Write($" and will decline by <span class=\"setvalue\">{DecayNitrogen:0.###}%</span> per month to a minimum nitrogen of <span class=\"setvalue\">{MinimumNitrogen:0.###}%</span>");

                htmlWriter.Write("\r\n</div>");
                if (DecayDMD > 0)
                {
                    htmlWriter.Write("\r\n<div class=\"activityentry\">");
                    htmlWriter.Write($"Dry Matter Digestibility will decay at a rate of <span class=\"setvalue\">{DecayDMD:0.###}</span> per month to a minimum DMD of <span class=\"setvalue\">{MinimumDMD:0.###}%</span>");
                    htmlWriter.Write("\r\n</div>");
                }
                if (DetachRate > 0)
                {
                    htmlWriter.Write("\r\n<div class=\"activityentry\">");
                    htmlWriter.Write($"Pasture is lost through detachment at a rate of <span class=\"setvalue\">{DetachRate:0.###}</span> per month");
                    if (CarryoverDetachRate > 0)
                        htmlWriter.Write($" and <span class=\"setvalue\">{CarryoverDetachRate:0.###}</span> per month after 12 months");

                    htmlWriter.Write("\r\n</div>");
                }
                else
                {
                    if (CarryoverDetachRate > 0)
                    {
                        htmlWriter.Write("\r\n<div class=\"activityentry\">");
                        htmlWriter.Write($"Pasture is lost through detachement at a rate of <span class=\"setvalue\">{CarryoverDetachRate:0.###}</span> per month after 12 months");
                        htmlWriter.Write("\r\n</div>");
                    }
                }
                return htmlWriter.ToString();
            }
        }

        /// <inheritdoc/>
        public override string ModelSummaryInnerOpeningTags()
        {
            return "";
        }
        #endregion

    }

}<|MERGE_RESOLUTION|>--- conflicted
+++ resolved
@@ -27,14 +27,8 @@
     public class GrazeFoodStoreType : CLEMResourceTypeBase, IResourceWithTransactionType, IResourceType, IFeed, IValidatableObject
     {
         [Link]
-<<<<<<< HEAD
         private readonly CLEMEvents events = null;
-=======
         private readonly ZoneCLEM zoneCLEM = null;
-        [Link]
-        private readonly Clock clock = null;
->>>>>>> 17eade32
-
         private IPastureManager manager;
         private GrazeFoodStoreFertilityLimiter grazeFoodStoreFertilityLimiter;
         private double biomassAddedThisYear;
