--- conflicted
+++ resolved
@@ -95,15 +95,12 @@
                 {typeof(Experiment), typeof(DocGenericWithChildren)},
                 {typeof(FrostSenescenceFunction), typeof(DocFrostSenescenceFunction)},
                 {typeof(RUEModel), typeof(DocGenericWithChildren)},
-<<<<<<< HEAD
                 {typeof(LeafCohortParameters), typeof(DocLeafCohortParameters)}
-=======
                 {typeof(RUECO2Function), typeof(DocGenericWithChildren)},
                 {typeof(RootShapeSemiCircle), typeof(DocGenericWithChildren)},
                 {typeof(RootShapeCylinder), typeof(DocGenericWithChildren)},
                 {typeof(RootShapeSemiEllipse), typeof(DocGenericWithChildren)},
                 {typeof(RootShapeSemiCircleSorghum), typeof(DocGenericWithChildren)},
->>>>>>> 75c1a8d1
             };
             return documentMap;
         }
