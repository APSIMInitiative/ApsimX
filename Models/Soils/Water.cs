﻿using System;
using System.Collections.Generic;
using System.Linq;
using APSIM.Numerics;
using APSIM.Soils;
using APSIM.Shared.APSoil;
using Models.Core;
using Models.Interfaces;
using Newtonsoft.Json;
using APSIM.Core;

namespace Models.Soils
{

    /// <summary>
    /// This class encapsulates the water content (initial and current) in the simulation.
    /// </summary>
    [Serializable]
    [ViewName("ApsimNG.Resources.Glade.ProfileView.glade")]
    [PresenterName("UserInterface.Presenters.ProfilePresenter")]
    [ValidParent(ParentType = typeof(Soil))]
    public class Water : Model
    {
        private double[] volumetric;
        private double initialFractionFull = double.NaN;

        /// <summary>Last initialisation event.</summary>
        public event EventHandler WaterChanged;


        /// <summary>Depth strings. Wrapper around Thickness.</summary>
        [Display]
        [Summary]
        [Units("mm")]
        [JsonIgnore]
        public string[] Depth
        {
            get
            {
                return SoilUtilities.ToDepthStrings(Thickness);
            }
            set
            {
                Thickness = SoilUtilities.ToThickness(value);
            }
        }

        /// <summary>Thickness</summary>
        public double[] Thickness { get; set; }

        [JsonIgnore]
        private double[] initialValues = null;

        /// <summary>Initial water values</summary>
        [Summary]
        [Units("mm/mm")]
        [Display(Format = "N3")]
        public double[] InitialValues
        {
            get => initialValues;
            set
            {
                double[] current = initialValues;
                initialValues = value;

                try
                {
                    AreInitialValuesWithinPhysicalBoundaries();
                }
                catch (Exception ex)
                {
                    initialValues = current;
                    throw new Exception(ex.Message);
                }
            }
        }

        /// <summary>Initial values total mm</summary>
            [Summary]
        [Units("mm")]
        public double[] InitialValuesMM => InitialValues == null ? null : MathUtilities.Multiply(InitialValues, Thickness);

        /// <summary>Amount water (mm)</summary>
        [Units("mm")]
        public double[] MM => Volumetric == null ? null : MathUtilities.Multiply(Volumetric, Thickness);

        /// <summary>Amount (mm/mm)</summary>
        [JsonIgnore]
        [Units("mm/mm")]
        public double[] Volumetric
        {
            get
            {
                return volumetric;
            }
            set
            {
                volumetric = value;
                WaterChanged?.Invoke(this, EventArgs.Empty);
            }
        }

        /// <summary>Soil water potential (kPa)</summary>
        [Units("kPa")]
        [JsonIgnore]
        public double[] Potential
        {
            get
            {
                return MathUtilities.Multiply_Value(WaterModel.PSI, 0.1);
            }
        }

        /// <summary>Soil water potential (kPa)</summary>
        [Units("-")]
        [JsonIgnore]
        public double[] pF
        {
            get
            {
                double[] psi = WaterModel.PSI;
                double[] value = new double[WaterModel.PSI.Length];
                for (int layer = 0; layer < Thickness.Length; layer++)
                {
                    if (psi[layer] < 0.0)
                        value[layer] = Math.Log10(-psi[layer]);
                    else
                        value[layer] = 0;
                }
                return value;
            }
        }

        /// <summary>Soil hydraulic conductivity (mm/d)</summary>
        [Units("mm/d")]
        [JsonIgnore]
        public double[] HydraulicConductivity
        {
            get
            {
                return MathUtilities.Multiply_Value(WaterModel.K, 10 * 24);
            }
        }

        /// <summary>Plant available water (mm).</summary>
        [Description("Intial PAW (mm)")]
        [Units("mm")]
        [JsonIgnore]
        public double InitialPAWmm
        {
            get
            {
                if (InitialValues == null)
                    return 0;
                double[] values = MathUtilities.Subtract(InitialValuesMM, RelativeToLLMM);
                if (values != null)
                    return MathUtilities.Round(values.Sum(), 3);
                return 0;
            }
            set
            {
                if (Physical != null)
                {
                    double[] airdry = SoilUtilities.MapConcentration(Physical.AirDry, Physical.Thickness, Thickness, Physical.AirDry.Last());
                    double[] dul = SoilUtilities.MapConcentration(Physical.DUL, Physical.Thickness, Thickness, Physical.DUL.Last());
                    double[] sat = SoilUtilities.MapConcentration(Physical.SAT, Physical.Thickness, Thickness, Physical.SAT.Last());
                    double[] thickness = Physical.Thickness;

                    if (FilledFromTop)
                        InitialValues = SoilUtilities.DistributeAmountWaterFromTop(value, thickness, airdry, RelativeToLL, dul, sat, RelativeToXF);
                    else
                        InitialValues = SoilUtilities.DistributeAmountWaterEvenly(value, thickness, airdry, RelativeToLL, dul, sat, RelativeToXF);
                }
            }
        }

        /// <summary>Plant available water SW-LL15 (mm/mm).</summary>
        [Units("mm/mm")]
        public double[] PAW => APSoilUtilities.CalcPAWC(Physical.Thickness, Physical.LL15, Volumetric, null);

        /// <summary>Plant available water SW-LL15 (mm).</summary>
        [Units("mm")]
        public double[] PAWmm => MathUtilities.Multiply(PAW, Physical.Thickness);

        /// <summary>Performs the initial checks and setup</summary>
        /// <param name="sender">The sender.</param>
        /// <param name="e">The <see cref="EventArgs"/> instance containing the event data.</param>
        [EventSubscribe("StartOfSimulation")]
        private void OnSimulationCommencing(object sender, EventArgs e)
        {
            Reset();
        }

        /// <summary>Performs the initial checks and setup</summary>
        /// <param name="sender">The sender.</param>
        /// <param name="e">The <see cref="EventArgs"/> instance containing the event data.</param>
        [EventSubscribe("EndOfSimulation")]
        private void OnSimulationEnding(object sender, EventArgs e)
        {
            Reset();
        }

        /// <summary>
        /// Set solute to initialisation state
        /// </summary>
        public void Reset()
        {
            if (InitialValues == null)
                throw new Exception("No initial soil water specified.");
            Volumetric = (double[])InitialValues.Clone();
        }

        [JsonIgnore]
        private string relativeToCheck = "LL15";

        /// <summary>The crop name (or LL15) that fraction full is relative to</summary>
        [Description("Relative To")]
        [Display(Type = DisplayType.SoilCrop)]
        [JsonIgnore]
        public string RelativeTo
        {
            get => relativeToCheck;
            set
            {
                string newValue = value;
                if (newValue == null || newValue == "")
                    newValue = "LL15";

                // This structure is required to create a 'source of truth' to ensure
                // a stack overflow does not occurs.
                if (relativeToCheck != newValue)
                {
                    double percent = FractionFull;
                    relativeToCheck = newValue;
                    UpdateInitialValuesFromFractionFull(percent);
                }
                else
                {
                    relativeToCheck = newValue;
                }
            }
        }

        /// <summary>Allowed strings in 'RelativeTo' property.</summary>
        public IEnumerable<string> AllowedRelativeTo => (GetAllowedRelativeToStrings());

        private bool filledFromTop = false;

        /// <summary>Distribute the water at the top of the profile when setting fraction full.</summary>
        [Description("Filled From Top:")]
        public bool FilledFromTop
        {
            get => filledFromTop;
            set
            {
                double percent = FractionFull;
                filledFromTop = value;
                if (Physical != null)
                    UpdateInitialValuesFromFractionFull(percent);
            }
        }

        /// <summary>Calculate the fraction of the profile that is full as fraction (0 to 1)</summary>
        [JsonIgnore]
        public double FractionFull
        {
            get
            {
                if (Physical != null)
                {
                    double newFractionFull;
                    double[] dul = SoilUtilities.MapConcentration(Physical.DUL, Physical.Thickness, Thickness, Physical.DUL.Last());
                    double[] dulMM = MathUtilities.Multiply(dul, Thickness);
                    if (InitialValues == null)
                        return 0;
                    else
                    {
                        if (RelativeTo != "LL15")
                        {
                            //Get layer indices that have a XF as 0.
                            var plantCrop = GetCropSoil();
                            var xf = SoilUtilities.MapConcentration(plantCrop.XF, Physical.Thickness, Thickness, plantCrop.XF.Last());

                            double[] initialValuesMMMinusEmptyXFLayers = MathUtilities.Multiply(xf, InitialValuesMM);
                            double[] relativeToLLMMMinusEmptyXFLayers = MathUtilities.Multiply(xf, RelativeToLLMM);
                            double[] dulMMMinusEmptyXFLayers = MathUtilities.Multiply(xf, dulMM);

                            newFractionFull = MathUtilities.Subtract(initialValuesMMMinusEmptyXFLayers, relativeToLLMMMinusEmptyXFLayers).Sum() /
                                                MathUtilities.Subtract(dulMMMinusEmptyXFLayers, relativeToLLMMMinusEmptyXFLayers).Sum();
                        }
                        else
                        {

                            var paw = MathUtilities.Subtract(InitialValuesMM, RelativeToLLMM);
                            if (paw == null)
                                newFractionFull = 0;
                            else
                                newFractionFull = paw.Sum() / MathUtilities.Subtract(dulMM, RelativeToLLMM).Sum();
                        }

                        return MathUtilities.Round(newFractionFull, 3);
                    }
                }
                else return 0;
            }
            set
            {
                UpdateInitialValuesFromFractionFull(MathUtilities.Round(value, 3));
            }
        }

        /// <summary>Calculate the fraction of the profile that is full as percentage (0 to 100)</summary>
        [JsonIgnore]
        [Description("Percent Full %")]
        [Units("%")]
        public double PercentFull
        {
            get
            {
                return FractionFull * 100;
            }
            set
            {
                if (value >= 0 && value <= 100)
                    FractionFull = value / 100;
                else
                    throw new Exception("Percent Full must be a number between 0 and 100.");
            }
        }

        /// <summary>
        /// Updates InitialValues from FractionFull.
        /// </summary>
        /// <param name="value"></param>
        /// <exception cref="InvalidOperationException"></exception>
        private void UpdateInitialValuesFromFractionFull(double value)
        {
            if (Physical != null)
            {
                double[] airdry = SoilUtilities.MapConcentration(Physical.AirDry, Physical.Thickness, Thickness, Physical.AirDry.Last());
                double[] dul = SoilUtilities.MapConcentration(Physical.DUL, Physical.Thickness, Thickness, Physical.DUL.Last());
                double[] sat = SoilUtilities.MapConcentration(Physical.DUL, Physical.Thickness, Thickness, Physical.SAT.Last());
                if (FilledFromTop)
                    InitialValues = APSIM.Soils.SoilUtilities.DistributeWaterFromTop(value, Thickness, airdry, RelativeToLL, dul, sat, RelativeToXF);
                else
                    InitialValues = APSIM.Soils.SoilUtilities.DistributeWaterEvenly(value, Thickness, airdry, RelativeToLL, dul, sat, RelativeToXF);

                double fraction = FractionFull;
            }
            else
                initialFractionFull = value;
        }

        /// <summary>Calculate the depth of wet soil (mm).</summary>
        [JsonIgnore]
        public double DepthWetSoil
        {
            get
            {
                if (InitialValues == null || InitialValues.Length != Thickness.Length)
                    return 0;
                var ll = RelativeToLL;
                double[] dul = SoilUtilities.MapConcentration(Physical.DUL, Physical.Thickness, Thickness, Physical.DUL.Last());

                double depthSoFar = 0;
                for (int layer = 0; layer < Thickness.Length; layer++)
                {
                    double prop = 0;
                    if (dul[layer] - ll[layer] != 0)
                        prop = (InitialValues[layer] - ll[layer]) / (dul[layer] - ll[layer]);

                    if (MathUtilities.IsGreaterThanOrEqual(prop, 1.0))
                        depthSoFar += Thickness[layer];
                    else
                        depthSoFar += Thickness[layer] * prop;
                }
                return depthSoFar;
            }
            set
            {
                double[] dul = SoilUtilities.MapConcentration(Physical.DUL, Physical.Thickness, Thickness, Physical.DUL.Last());
                InitialValues = APSIM.Soils.SoilUtilities.DistributeToDepthOfWetSoil(value, Thickness, RelativeToLL, dul);
            }
        }

        /// <summary>Finds the 'Physical' node.</summary>
        public IPhysical Physical => Node?.WalkScoped()
                                         ?.FirstOrDefault(n => n.Model is IPhysical)
                                         ?.Model as IPhysical;

        /// <summary>Finds the 'SoilWater' node.</summary>
        public ISoilWater WaterModel => Node?.WalkScoped()
                                            ?.FirstOrDefault(n => n.Model is ISoilWater)
                                            ?.Model as ISoilWater;

        /// <summary>Find LL values (mm) for the RelativeTo property.</summary>
        public double[] RelativeToLL
        {
            get
            {
                double[] values;
                if (RelativeTo == "LL15")
                    values = Physical.LL15;
                else
                {
                    var plantCrop = GetCropSoil();
                    if (plantCrop == null)
                    {
                        RelativeTo = "LL15";
                        values = Physical.LL15;
                    }
                    else
                        values = plantCrop.LL;
                }

                return SoilUtilities.MapConcentration(values, Physical.Thickness, Thickness, values.Last());
            }
        }

        /// <summary>Find LL values (mm) for the RelativeTo property.</summary>
        private double[] RelativeToLLMM => MathUtilities.Multiply(RelativeToLL, Thickness);

        /// <summary>Find LL values (mm) for the RelativeTo property.</summary>
        private double[] RelativeToXF
        {
            get
            {
                if (RelativeTo != "LL15")
                {
                    SoilCrop plantCrop = GetCropSoil();
                    if (plantCrop != null)
                        return SoilUtilities.MapConcentration(plantCrop.XF, Physical.Thickness, Thickness, plantCrop.XF.Last());
                }
                return Enumerable.Repeat(1.0, Thickness.Length).ToArray();
            }
        }

<<<<<<< HEAD
=======
        /// <summary>
        /// Update the initial values;
        /// </summary>
        public override void OnCreated()
        {
            base.OnCreated();
            if (!double.IsNaN(initialFractionFull))
                UpdateInitialValuesFromFractionFull(initialFractionFull);
        }

>>>>>>> 7bef614f
        /// <summary>
        /// Get all soil crop names as strings from the relevant Soil this water node is a child of as well as LL15 (default value).
        /// </summary>
        /// <returns></returns>
        private IEnumerable<string> GetAllowedRelativeToStrings()
        {
            IEnumerable<string> results = new List<string>();
            IEnumerable<SoilCrop> ancestorSoilCropLists = new List<SoilCrop>();
            // LL15 is here as this is the default value.
            List<string> newSoilCropNames = new List<string> { "LL15" };
            Soil ancestorSoil = FindAncestor<Soil>();
            if (ancestorSoil != null)
            {
                ancestorSoilCropLists = ancestorSoil.FindAllDescendants<SoilCrop>();
                newSoilCropNames.AddRange(ancestorSoilCropLists.Select(s => s.Name.Replace("Soil", "")));
            }
            return newSoilCropNames;
        }

        /// <summary>
        /// Checks to make sure every InitialValue value is within airdry and SAT values.
        /// </summary>
        public bool AreInitialValuesWithinPhysicalBoundaries()
        {
            if (this.Physical == null)
                return true; //when loading from file physical will be none, in this case, just accept the

            if (Physical.AirDry == null || Physical.SAT == null)
                return true;   //we need these to check, but WEIRDO simulations doesn't have an airdry

            if (InitialValues.Length != Thickness.Length)
                    return false;

            var mappedInitialValues = SoilUtilities.MapConcentration(InitialValues, Thickness, Physical.Thickness, MathUtilities.LastValue(Physical.LL15));

            for (int i = 0; i < mappedInitialValues.Length; i++)
            {
                double water = mappedInitialValues[i];
                double airDry = Physical.AirDry[i];
                double sat = Physical.SAT[i];
                if (!MathUtilities.FloatsAreEqual(water, airDry) && water < airDry)
                    throw new Exception($"A water initial value of {water} on layer {i} was less than AirDry of {airDry}. Initial water could not be set.");
                else if (!MathUtilities.FloatsAreEqual(water, sat) && water > sat)
                    throw new Exception($"A water initial value of {water} on layer {i} was more than Saturation of {sat}. Initial water could not be set.");
            }
                
            return true;
        }

        /// <summary>
        /// Attempts to get an appropriate SoilCrop.
        /// </summary>
        /// <exception cref="Exception"></exception>
        private SoilCrop GetCropSoil()
        {
            var physical = FindSibling<Physical>();
            if (physical == null)
                physical = FindInScope<Physical>();
                if (physical == null)
                    throw new Exception($"Unable to locate a Physical node when updating {this.Name}.");
            var plantCrop = physical.FindChild<SoilCrop>(RelativeTo + "Soil");
            if (plantCrop == null)
                throw new Exception($"Unable to locate an appropriate SoilCrop with the name of {RelativeTo + "Soil"} under {physical.Name}.");
            return plantCrop;
        }
    }
}<|MERGE_RESOLUTION|>--- conflicted
+++ resolved
@@ -435,8 +435,6 @@
             }
         }
 
-<<<<<<< HEAD
-=======
         /// <summary>
         /// Update the initial values;
         /// </summary>
@@ -447,7 +445,6 @@
                 UpdateInitialValuesFromFractionFull(initialFractionFull);
         }
 
->>>>>>> 7bef614f
         /// <summary>
         /// Get all soil crop names as strings from the relevant Soil this water node is a child of as well as LL15 (default value).
         /// </summary>
