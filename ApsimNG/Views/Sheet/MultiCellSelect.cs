﻿using System;
using System.Linq;
using System.Text;

namespace UserInterface.Views
{
    /// <summary>Implements single cell selection for the sheet widget.</summary>
    public class MultiCellSelect : SingleCellSelect
    {
        /// <summary>The index of the selected right column.</summary>
        private int selectedColumnIndexRight;

        /// <summary>The index of the selected bottom row.</summary>
        private int selectedRowIndexBottom;

        /// <summary>Constructor.</summary>
        /// <param name="sheet">The sheet.</param>
        /// <param name="sheetWidget">The sheet widget.</param>
        public MultiCellSelect(Sheet sheet, SheetWidget sheetWidget) : base(sheet, sheetWidget)
        {
            selectedColumnIndexRight = selectedColumnIndex;
            selectedRowIndexBottom = selectedRowIndex;
        }

        /// <summary>Gets whether a cell is selected.</summary>
        /// <param name="columnIndex">The index of the current selected column.</param>
        /// <param name="rowIndex">The index of the current selected row</param>
        /// <returns>True if selected, false otherwise.</returns>
        public override bool IsSelected(int columnIndex, int rowIndex)
        {
            return columnIndex >= selectedColumnIndex && columnIndex <= selectedColumnIndexRight && 
                   rowIndex >= selectedRowIndex && rowIndex <= selectedRowIndexBottom;
        }

        /// <summary>Invoked when the user clicks a mouse button.</summary>
        /// <param name="sender">Sender of event.</param>
        /// <param name="evnt">The event data.</param>
        protected override void OnMouseClickEvent(object sender, SheetEventButton evnt)
        {
            if (evnt.Shift && sheet.CellHitTest(evnt.X, evnt.Y, out int colIndex, out int rowIndex))
            {
                selectedColumnIndexRight = colIndex;
                selectedRowIndexBottom = rowIndex;

                //flip indexs around if cells were selected in a backwards order
                if (selectedColumnIndexRight < selectedColumnIndex)
                {
                    int temp = selectedColumnIndex;
                    selectedColumnIndex = selectedColumnIndexRight;
                    selectedColumnIndexRight = temp;
                }
                if (selectedRowIndexBottom < selectedRowIndex)
                {
                    int temp = selectedRowIndex;
                    selectedRowIndex = selectedRowIndexBottom;
                    selectedRowIndexBottom = temp;
                }
                sheet.Refresh();
            }
            else
            {
                sheet.CellEditor?.EndEdit();
                base.OnMouseClickEvent(sender, evnt);
                selectedColumnIndexRight = selectedColumnIndex;
                selectedRowIndexBottom = selectedRowIndex;
            }
        }

        /// <summary>Moves the selected cell to the left one column.</summary>
        public override void MoveLeft(bool shift)
        {
            if (shift)
                selectedColumnIndexRight = Math.Max(selectedColumnIndexRight - 1, selectedColumnIndex);
            else
            {
                int difference = selectedColumnIndexRight - selectedColumnIndex;
                base.MoveLeft();
                selectedColumnIndexRight = Math.Max(selectedColumnIndexRight - 1, difference);
            }
        }

        /// <summary>Moves the selected cell to the right one column.</summary>
        public override void MoveRight(bool shift)
        {
            int difference = selectedColumnIndexRight - selectedColumnIndex;
            selectedColumnIndexRight = Math.Min(selectedColumnIndexRight + 1, sheet.DataProvider.ColumnCount - 1);

            if (!shift)
                selectedColumnIndex = selectedColumnIndexRight - difference;

            if (!sheet.FullyVisibleColumnIndexes.Contains(selectedColumnIndexRight))
                sheet.ScrollRight();
        }

        /// <summary>Moves the selected cell up one row.</summary>
        public override void MoveUp(bool shift)
        {
            if (shift)
                selectedRowIndexBottom = Math.Max(selectedRowIndexBottom - 1, selectedRowIndex);
            else
            {
                int difference = selectedRowIndexBottom - selectedRowIndex;
                base.MoveUp();
                selectedRowIndexBottom = Math.Max(selectedRowIndexBottom - 1, sheet.NumberFrozenRows + difference);
            }
        }

        /// <summary>Moves the selected cell down one row.</summary>
        public override void MoveDown(bool shift)
        {
            int difference = selectedRowIndexBottom - selectedRowIndex;
            selectedRowIndexBottom = Math.Min(selectedRowIndexBottom + 1, sheet.RowCount - 1);

            if (!shift)
                selectedRowIndex = selectedRowIndexBottom - difference;

            if (!sheet.FullyVisibleRowIndexes.Contains(selectedRowIndex))
                sheet.ScrollDown();
        }

        /// <summary>Moves the selected cell up one page of rows.</summary>
        public override void PageUp()
        {
            base.PageUp();
            int pageSize = sheet.FullyVisibleRowIndexes.Count() - sheet.NumberFrozenRows;
            selectedRowIndexBottom = Math.Max(selectedRowIndexBottom - pageSize, sheet.NumberFrozenRows);
        }

        /// <summary>Moves the selected cell down one page of rows.</summary>
        public override void PageDown()
        {
            base.PageDown();
            int pageSize = sheet.FullyVisibleRowIndexes.Count() - sheet.NumberFrozenRows;
            selectedRowIndexBottom = Math.Min(selectedRowIndexBottom + pageSize, sheet.RowCount-1);
        }

        /// <summary>Moves the selected cell to the far right column.</summary>
        public override void MoveToFarRight()
        {
            int difference = selectedColumnIndexRight - selectedColumnIndex;
            base.MoveToFarRight();
            selectedColumnIndex = sheet.DataProvider.ColumnCount - 1 - difference;
            selectedColumnIndexRight = sheet.DataProvider.ColumnCount - 1;
        }

        /// <summary>Moves the selected cell to the far left column.</summary>
        public override void MoveToFarLeft()
        {
            int difference = selectedColumnIndexRight - selectedColumnIndex;
            base.MoveToFarLeft();
            selectedColumnIndex = 0;
            selectedColumnIndexRight = difference;
        }

        /// <summary>Moves the selected cell to bottom row.</summary>
        public override void MoveToBottom()
        {
            int difference = selectedRowIndexBottom - selectedRowIndex;
            base.MoveToBottom();
            selectedRowIndex = sheet.RowCount - 1 - difference;
            selectedRowIndexBottom = sheet.RowCount - 1;
        }

        /// <summary>Moves the selected cell to the top row below headings.</summary>
        public override void MoveToTop()
        {
            int difference = selectedRowIndexBottom - selectedRowIndex;
            base.MoveToTop();
            selectedRowIndex = sheet.NumberFrozenRows;
            selectedRowIndexBottom = sheet.NumberFrozenRows + difference;
        }

        /// <summary>Cut cells to clipboard, deleting them from the cell</summary>
        public override void Cut()
        {
            Copy();
            Delete();
        }

        /// <summary>Cut cells to clipboard, deleting them from the cell</summary>
        public override void Cut()
        {
            Copy();
            Delete();
        }

        /// <summary>Copy cells to clipboard.</summary>
        public override void Copy()
        {
<<<<<<< HEAD
            if (sheet.CellEditor.IsEditing)
                sheet.CellEditor.EndEdit();
=======
            if (sheet.CellEditor != null)
                if (sheet.CellEditor.IsEditing)
                    sheet.CellEditor.EndEdit();
>>>>>>> f088453d

            if (selectedColumnIndexRight == selectedColumnIndex &&
                selectedRowIndexBottom == selectedRowIndex)
                base.Copy();
            else
            {
                StringBuilder textToCopy = new StringBuilder();
                for (int rowIndex = selectedRowIndex; rowIndex <= selectedRowIndexBottom; rowIndex++)
                {
                    for (int columnIndex = selectedColumnIndex; columnIndex <= selectedColumnIndexRight; columnIndex++)
                    {
                        var cellText = sheet.DataProvider.GetCellContents(columnIndex, rowIndex);
                        textToCopy.Append(cellText);
                        if (columnIndex != selectedColumnIndexRight)
                            textToCopy.Append('\t');
                    }
                    textToCopy.AppendLine();
                }
                sheetWidget.SetClipboard(textToCopy.ToString());
            }
        }

        /// <summary>Delete contents of cells.</summary>
        public override void Delete()
        {
<<<<<<< HEAD
            if (sheet.CellEditor.IsEditing)
                sheet.CellEditor.EndEdit();
=======
            if (sheet.CellEditor != null)
                if (sheet.CellEditor.IsEditing)
                    sheet.CellEditor.EndEdit();
>>>>>>> f088453d

            for (int rowIndex = selectedRowIndex; rowIndex <= selectedRowIndexBottom; rowIndex++)
                for (int columnIndex = selectedColumnIndex; columnIndex <= selectedColumnIndexRight; columnIndex++)
                    sheet.DataProvider.SetCellContents(columnIndex, rowIndex, null);
        }

        /// <summary>Select all cells</summary>
        public override void SelectAll()
        {
<<<<<<< HEAD
            if (sheet.CellEditor.IsEditing)
                sheet.CellEditor.EndEdit();
=======
            if (sheet.CellEditor != null)
                if (sheet.CellEditor.IsEditing)
                    sheet.CellEditor.EndEdit();
>>>>>>> f088453d

            selectedColumnIndex = 0;
            selectedColumnIndexRight = sheet.DataProvider.ColumnCount - 1;

            selectedRowIndex = 0;
            selectedRowIndexBottom = sheet.DataProvider.RowCount - 1;
        }

        /// <summary>Delete contents of cells.</summary>
        public int GetNumberOfCellsSelected()
        {
            int width = selectedColumnIndexRight - selectedColumnIndex + 1;
            int height = selectedRowIndexBottom - selectedRowIndex + 1;

            return width * height;
        }
    }
}<|MERGE_RESOLUTION|>--- conflicted
+++ resolved
@@ -177,24 +177,12 @@
             Delete();
         }
 
-        /// <summary>Cut cells to clipboard, deleting them from the cell</summary>
-        public override void Cut()
-        {
-            Copy();
-            Delete();
-        }
-
         /// <summary>Copy cells to clipboard.</summary>
         public override void Copy()
         {
-<<<<<<< HEAD
-            if (sheet.CellEditor.IsEditing)
-                sheet.CellEditor.EndEdit();
-=======
             if (sheet.CellEditor != null)
                 if (sheet.CellEditor.IsEditing)
                     sheet.CellEditor.EndEdit();
->>>>>>> f088453d
 
             if (selectedColumnIndexRight == selectedColumnIndex &&
                 selectedRowIndexBottom == selectedRowIndex)
@@ -220,14 +208,9 @@
         /// <summary>Delete contents of cells.</summary>
         public override void Delete()
         {
-<<<<<<< HEAD
-            if (sheet.CellEditor.IsEditing)
-                sheet.CellEditor.EndEdit();
-=======
             if (sheet.CellEditor != null)
                 if (sheet.CellEditor.IsEditing)
                     sheet.CellEditor.EndEdit();
->>>>>>> f088453d
 
             for (int rowIndex = selectedRowIndex; rowIndex <= selectedRowIndexBottom; rowIndex++)
                 for (int columnIndex = selectedColumnIndex; columnIndex <= selectedColumnIndexRight; columnIndex++)
@@ -237,14 +220,9 @@
         /// <summary>Select all cells</summary>
         public override void SelectAll()
         {
-<<<<<<< HEAD
-            if (sheet.CellEditor.IsEditing)
-                sheet.CellEditor.EndEdit();
-=======
             if (sheet.CellEditor != null)
                 if (sheet.CellEditor.IsEditing)
                     sheet.CellEditor.EndEdit();
->>>>>>> f088453d
 
             selectedColumnIndex = 0;
             selectedColumnIndexRight = sheet.DataProvider.ColumnCount - 1;
