--- conflicted
+++ resolved
@@ -1,913 +1,909 @@
-﻿// -----------------------------------------------------------------------
-// <copyright file="ExplorerPresenter.cs"  company="APSIM Initiative">
-//     Copyright (c) APSIM Initiative
-// </copyright>
-// -----------------------------------------------------------------------
-namespace UserInterface.Presenters
-{
-    using System;
-    using System.Collections.Generic;
-    using System.IO;
-    using System.Reflection;
-    using System.Runtime.Serialization;
-    using System.Windows.Forms;
-    using System.Xml;
-    using APSIM.Shared.Utilities;
-    using Commands;
-    using EventArguments;
-    using Importer;
-    using Interfaces;
-    using Models;
-    using Models.Core;
-
-    /// <summary>
-    /// This presenter class is responsible for populating the view
-    /// passed into the constructor and handling all user interaction of
-    /// the view. Humble Dialog pattern.
-    /// </summary>
-    public class ExplorerPresenter : IPresenter
-    {
-        /// <summary>The visual instance</summary>
-        private IExplorerView view;
-
-        /// <summary>The main menu</summary>
-        private MainMenu mainMenu;
-
-        /// <summary>The context menu</summary>
-        private ContextMenu contextMenu;
-
-        /// <summary>Presenter for the component</summary>
-        private IPresenter currentRightHandPresenter;
-
-        /// <summary>Using advanced mode</summary>
-        private bool advancedMode = false;
-
-        /// <summary>Gets or sets the command history for this presenter</summary>
-        /// <value>The command history.</value>
-        public CommandHistory CommandHistory { get; set; }
-
-        /// <summary>Gets or sets the APSIMX simulations object</summary>
-        /// <value>The apsim x file.</value>
-        public Simulations ApsimXFile { get; set; }
-
-        /// <summary>Gets or sets the width of the explorer tree panel</summary>
-        /// <value>The width of the tree.</value>
-        public int TreeWidth
-        {
-            get { return this.view.TreeWidth; }
-            set { this.view.TreeWidth = value; }
-        }
-
-        /// <summary>Gets the current right hand presenter.</summary>
-        /// <value>The current presenter.</value>
-        public IPresenter CurrentPresenter
-        {
-            get
-            {
-                return this.currentRightHandPresenter;
-            }
-        }
-
-        /// <summary>Gets the path of the current selected node in the tree.</summary>
-        /// <value>The current node path.</value>
-        public string CurrentNodePath
-        {
-            get
-            {
-                return this.view.SelectedNode;
-            }
-        }
-
-        /// <summary>
-        /// Attach the view to this presenter and begin populating the view.
-        /// </summary>
-        /// <param name="model">The simulation model</param>
-        /// <param name="view">The view used for display</param>
-        /// <param name="explorerPresenter">The presenter for this object</param>
-        public void Attach(object model, object view, ExplorerPresenter explorerPresenter)
-        {
-            this.CommandHistory = new CommandHistory();
-            this.ApsimXFile = model as Simulations;
-            this.view = view as IExplorerView;
-            this.mainMenu = new MainMenu(this);
-            this.contextMenu = new ContextMenu(this);
-
-            this.view.ShortcutKeys = new Keys[] { Keys.F5 };
-            this.view.SelectedNodeChanged += this.OnNodeSelected;
-            this.view.DragStarted += this.OnDragStart;
-            this.view.AllowDrop += this.OnAllowDrop;
-            this.view.Droped += this.OnDrop;
-            this.view.Renamed += this.OnRename;
-            this.view.ShortcutKeyPressed += this.OnShortcutKeyPress;
-
-            this.view.Refresh(GetNodeDescription(this.ApsimXFile));
-            this.WriteLoadErrors();
-            PopulateMainMenu();
-        }
-
-        /// <summary>Detach the model from the view.</summary>
-        public void Detach()
-        {
-            this.view.SelectedNodeChanged -= this.OnNodeSelected;
-            this.view.DragStarted -= this.OnDragStart;
-            this.view.AllowDrop -= this.OnAllowDrop;
-            this.view.Droped -= this.OnDrop;
-            this.view.Renamed -= this.OnRename;
-            this.view.ShortcutKeyPressed -= this.OnShortcutKeyPress;
-        }
-
-        /// <summary>Toggle advanced mode.</summary>
-        public void ToggleAdvancedMode()
-        {
-            this.advancedMode = !this.advancedMode;
-            this.view.Refresh(GetNodeDescription(this.ApsimXFile));
-        }
-
-        /// <summary>
-        /// Called by TabbedExplorerPresenter to do a save. Return true if all ok.
-        /// </summary>
-        /// <returns>True if saved</returns>
-        public bool SaveIfChanged()
-        {
-            bool result = true;
-            try
-            {
-                if (this.ApsimXFile != null && this.ApsimXFile.FileName != null)
-                {
-                    // need to test is ApsimXFile has changed and only prompt when changes have occured.
-                    // serialise ApsimXFile to buffer
-                    StringWriter o = new StringWriter();
-                    this.ApsimXFile.Write(o);
-                    string newSim = o.ToString();
-
-                    StreamReader simStream = new StreamReader(this.ApsimXFile.FileName);
-                    string origSim = simStream.ReadToEnd(); // read original file to buffer2
-                    simStream.Close();
-
-                    int choice = 1;                           // no save
-                    if (string.Compare(newSim, origSim) != 0)   
-                    {
-                        choice = this.view.AskToSave();
-                    }
-
-                    if (choice == -1)
-                    {   // cancel
-                        result = false;
-                    }
-                    else if (choice == 0)
-                    {
-                        // save
-                        // Need to hide the right hand panel because some views may not have saved
-                        // their contents until they get a 'Detach' call.
-                        this.HideRightHandPanel();
-
-                        this.WriteSimulation();
-                        result = true;
-                    }
-                }
-            }
-            catch (Exception err)
-            {
-                this.view.ShowMessage("Cannot save the file. Error: " + err.Message, DataStore.ErrorLevel.Error);
-                result = false;
-            }
-
-            return result;
-        }
-
-        /// <summary>Save all changes.</summary>
-        /// <returns>True if file was saved.</returns>
-        public bool Save()
-        {
-            try
-            {
-                // Need to hide the right hand panel because some views may not have saved
-                // their contents until they get a 'Detach' call.
-                this.HideRightHandPanel();
-                
-                if (this.ApsimXFile.FileName == null)
-                    this.SaveAs();
-
-                if (this.ApsimXFile.FileName != null)
-                {
-                    this.ApsimXFile.Write(this.ApsimXFile.FileName);
-                    return true;
-                }
-            }
-            catch (Exception err)
-            {
-                this.ShowMessage("Cannot save the file. Error: " + err.Message, DataStore.ErrorLevel.Error);
-            }
-
-            return false;
-        }
-
-        /// <summary>Save the current file under a different name.</summary>
-        /// <returns>True if file was saved.</returns>
-        public bool SaveAs()
-        {
-            string newFileName = this.view.SaveAs(this.ApsimXFile.FileName);
-            if (newFileName != null)
-            {
-                try
-                {
-                    if (this.ApsimXFile.FileName != null)
-                        Utility.Configuration.Settings.DelMruFile(this.ApsimXFile.FileName);
-
-                    Utility.Configuration.Settings.AddMruFile(newFileName);
-                    this.ApsimXFile.Write(newFileName);
-                    this.view.ChangeTabText(Path.GetFileNameWithoutExtension(newFileName));
-                    return true;
-                }
-                catch (Exception err)
-                {
-                    this.ShowMessage("Cannot save the file. Error: " + err.Message, DataStore.ErrorLevel.Error);
-                }
-            }
-
-            return false;
-        }
-
-        /// <summary>Toggle the second right hand side explorer view on/off</summary>
-        public void ToggleSecondExplorerViewVisible()
-        {
-            this.view.ToggleSecondExplorerViewVisible();
-        }
-
-        /// <summary>Do the actual write to the file</summary>
-        public void WriteSimulation()
-        {
-            this.ApsimXFile.ExplorerWidth = this.TreeWidth;
-            this.ApsimXFile.Write(this.ApsimXFile.FileName);
-        }
-
-        /// <summary>Add a status message to the explorer window</summary>
-        /// <param name="message">Status message</param>
-        /// <param name="errorLevel">Level for the error message</param>
-        public void ShowMessage(string message, Models.DataStore.ErrorLevel errorLevel)
-        {
-            this.view.ShowMessage(message, errorLevel);
-        }
-
-        /// <summary>A helper function that asks user for a folder.</summary>
-        /// <param name="prompt">Prompt string</param>
-        /// <returns>
-        /// Returns the selected folder or null if action cancelled by user.
-        /// </returns>
-        public string AskUserForFolder(string prompt)
-        {
-            return this.view.AskUserForFolder(prompt);
-        }
-
-        /// <summary>Select a node in the view.</summary>
-        /// <param name="nodePath">Path to node</param>
-        public void SelectNode(string nodePath)
-        {
-            this.view.SelectedNode = nodePath;
-            this.HideRightHandPanel();
-            this.ShowRightHandPanel();
-        }
-
-        /// <summary>
-        /// Select the next node in the view. The next node is defined as the next one
-        /// down in the tree view. It will go through child nodes if they exist.
-        /// Will return true if next node was successfully selected. Will return
-        /// false if no more nodes to select.
-        /// </summary>
-        /// <returns>True when node is selected</returns>
-        /// <exception cref="System.Exception">Cannot find the current selected model in the .apsimx file</exception>
-        public bool SelectNextNode()
-        {
-            this.HideRightHandPanel();
-
-            // Get a complete list of all models in this file.
-            List<IModel> allModels = Apsim.ChildrenRecursivelyVisible(this.ApsimXFile);
-
-            /* If the current node path is '.Simulations' (the root node) then
-               select the first item in the 'allModels' list. */
-            if (this.view.SelectedNode == ".Standard toolbox")
-            {
-                this.view.SelectedNode = Apsim.FullPath(allModels[0]);
-                return true;
-            }
-
-            // Find the current node in this list.
-            int index = -1;
-            for (int i = 0; i < allModels.Count; i++)
-            {
-                if (Apsim.FullPath(allModels[i]) == this.view.SelectedNode)
-                {
-                    index = i;
-                    break;
-                }
-            }
-
-            if (index == -1)
-            {
-                throw new Exception("Cannot find the current selected model in the .apsimx file");
-            }
-
-            // If the current model is the last one in the list then return false.
-            if (index >= allModels.Count - 1)
-            {
-                return false;
-            }
-
-            // Select the next node.
-            this.view.SelectedNode = Apsim.FullPath(allModels[index + 1]);
-            return true;
-        }
-
-        /// <summary>String must have all alpha numeric or '_' characters</summary>
-        /// <param name="str">Name to be checked</param>
-        /// <returns>
-        /// True if all chars are alphanumerics and <code>str</code> is not null
-        /// </returns>
-        public bool IsValidName(string str)
-        {
-            bool valid = true;
-
-            // test for invalid characters
-            if (!string.IsNullOrEmpty(str))
-            {
-                int i = 0;
-                while (valid && (i < str.Length))
-                {
-                    if (!char.IsLetter(str[i]) && !char.IsNumber(str[i]) && (str[i] != '_') && (str[i] != ' '))
-                    {
-                        valid = false;
-                    }
-
-                    i++;
-                }
-            }
-            else
-            {
-                valid = false;
-            }
-
-            return valid;
-        }
-
-        /// <summary>Rename the current node.</summary>
-        public void Rename()
-        {
-            this.view.BeginRenamingCurrentNode();
-        }
-
-        /// <summary>Pastes the contents of the clipboard.</summary>
-        public void Add(string xml, string parentPath)
-        {
-            try
-            {
-                XmlDocument document = new XmlDocument();
-                document.LoadXml(xml);
-                object newModel = XmlUtilities.Deserialise(document.DocumentElement, Assembly.GetExecutingAssembly());
-
-                // See if the presenter is happy with this model being added.
-                Model parentModel = Apsim.Get(this.ApsimXFile, parentPath) as Model;
-                AllowDropArgs allowDropArgs = new AllowDropArgs();
-                allowDropArgs.NodePath = parentPath;
-                allowDropArgs.DragObject = new DragObject()
-                {
-                    NodePath = null,
-                    ModelType = newModel.GetType(),
-                    Xml = System.Windows.Forms.Clipboard.GetText()
-                };
-                this.OnAllowDrop(null, allowDropArgs);
-
-                // If it is happy then issue an AddModelCommand.
-                if (allowDropArgs.Allow)
-                {
-                    // If the model xml is a soil object then try and convert from old
-                    // APSIM format to new.
-                    if (document.DocumentElement.Name == "Soil")
-                    {
-                        XmlDocument newDoc = new XmlDocument();
-                        newDoc.AppendChild(newDoc.CreateElement("D"));
-                        APSIMImporter importer = new APSIMImporter();
-                        importer.ImportSoil(document.DocumentElement, newDoc.DocumentElement, newDoc.DocumentElement);
-                        XmlNode soilNode = XmlUtilities.FindByType(newDoc.DocumentElement, "Soil");
-                        if (soilNode != null &&
-                            XmlUtilities.FindByType(soilNode, "Sample") == null &&
-                            XmlUtilities.FindByType(soilNode, "InitialWater") == null)
-                        {
-                            // Add in an initial water and initial conditions models.
-                            XmlNode initialWater = soilNode.AppendChild(soilNode.OwnerDocument.CreateElement("InitialWater"));
-                            XmlUtilities.SetValue(initialWater, "Name", "Initial water");
-                            XmlUtilities.SetValue(initialWater, "PercentMethod", "FilledFromTop");
-                            XmlUtilities.SetValue(initialWater, "FractionFull", "1");
-                            XmlUtilities.SetValue(initialWater, "DepthWetSoil", "NaN");
-                            XmlNode initialConditions = soilNode.AppendChild(soilNode.OwnerDocument.CreateElement("Sample"));
-                            XmlUtilities.SetValue(initialConditions, "Name", "Initial conditions");
-                            XmlUtilities.SetValue(initialConditions, "Thickness/double", "1800");
-                            XmlUtilities.SetValue(initialConditions, "NO3/double", "10");
-                            XmlUtilities.SetValue(initialConditions, "NH4/double", "1");
-                            XmlUtilities.SetValue(initialConditions, "NO3Units", "kgha");
-                            XmlUtilities.SetValue(initialConditions, "NH4Units", "kgha");
-                            XmlUtilities.SetValue(initialConditions, "SWUnits", "Volumetric");
-                        }
-                        document.LoadXml(newDoc.DocumentElement.InnerXml);
-                    }
-
-                    IModel child = XmlUtilities.Deserialise(document.DocumentElement, Assembly.GetExecutingAssembly()) as IModel;
-
-                    AddModelCommand command = new AddModelCommand(parentModel, document.DocumentElement,
-                                                                  GetNodeDescription(child), view);
-                    this.CommandHistory.Add(command, true);
-                }
-            }
-            catch (Exception exception)
-            {
-                this.ShowMessage(exception.Message, DataStore.ErrorLevel.Error);
-            }
-        }
-
-        /// <summary>Deletes the specified model.</summary>
-        /// <param name="model">The model to delete.</param>
-        public void Delete(IModel model)
-        {
-            DeleteModelCommand command = new DeleteModelCommand(model, GetNodeDescription(model), this.view);
-            this.CommandHistory.Add(command, true);
-        }
-
-        /// <summary>Moves the specified model up.</summary>
-        /// <param name="model">The model to move.</param>
-        public void MoveUp(IModel model)
-        {
-            MoveModelUpDownCommand command = new MoveModelUpDownCommand(model, true, this.view);
-            this.CommandHistory.Add(command, true);
-        }
-
-        /// <summary>Moves the specified model down.</summary>
-        /// <param name="model">The model to move.</param>
-        public void MoveDown(IModel model)
-        {
-            MoveModelUpDownCommand command = new MoveModelUpDownCommand(model, false, this.view);
-            this.CommandHistory.Add(command, true);
-        }
-
-        /// <summary>
-        /// The view wants us to return a list of menu descriptions for the
-        /// main menu.
-        /// </summary>
-        private void PopulateMainMenu()
-        {
-            List<MenuDescriptionArgs> descriptions = new List<MenuDescriptionArgs>();
-            // Go look for all [UserInterfaceAction]
-            foreach (MethodInfo method in typeof(MainMenu).GetMethods())
-            {
-                MainMenuAttribute mainMenuName = ReflectionUtilities.GetAttribute(method, typeof(MainMenuAttribute), false) as MainMenuAttribute;
-                if (mainMenuName != null)
-                {
-                    MenuDescriptionArgs desc = new MenuDescriptionArgs();
-                    desc.Name = mainMenuName.MenuName;
-                    desc.ResourceNameForImage = "UserInterface.Resources.MenuImages." + desc.Name + ".png";
-
-                    EventHandler handler = (EventHandler)Delegate.CreateDelegate(typeof(EventHandler), this.mainMenu, method);
-                    desc.OnClick = handler;
-
-                    descriptions.Add(desc);
-                }
-            }
-            this.view.PopulateMainToolStrip(descriptions);
-
-            string labelText = "Custom Build";
-            string labelToolTip = null;
-
-            // Get assembly title.
-            object[] attributes = Assembly.GetExecutingAssembly().GetCustomAttributes(typeof(AssemblyTitleAttribute), false);
-            if (attributes.Length > 0)
-            {
-                AssemblyTitleAttribute titleAttribute = attributes[0] as AssemblyTitleAttribute;
-                string[] titleBits = titleAttribute.Title.Split(" ".ToCharArray(), StringSplitOptions.RemoveEmptyEntries);
-                if (titleBits.Length == 2 && titleBits[1] != "0")
-                {
-                    Version version = new Version(Application.ProductVersion);
-                    labelText = "Official Build";
-                    labelToolTip = "Version: " + version.Major + "." + version.Minor + "." + version.Build;
-                    labelToolTip += "\nGIT hash: " + titleBits[1];
-                }
-            }
-
-            this.view.PopulateLabel(labelText, labelToolTip);
-        }
-
-        /// <summary>
-        /// The view wants us to return a list of menu descriptions for the
-        /// currently selected Node.
-        /// </summary>
-        private void PopulateContextMenu(string nodePath)
-        {
-            List<MenuDescriptionArgs> descriptions = new List<MenuDescriptionArgs>();
-            // Get the selected model.
-            object selectedModel = Apsim.Get(this.ApsimXFile, nodePath);
-
-            // Go look for all [UserInterfaceAction]
-            foreach (MethodInfo method in typeof(ContextMenu).GetMethods())
-            {
-                ContextMenuAttribute contextMenuAttr = ReflectionUtilities.GetAttribute(method, typeof(ContextMenuAttribute), false) as ContextMenuAttribute;
-                if (contextMenuAttr != null)
-                {
-                    bool ok = true;
-                    if (contextMenuAttr.AppliesTo != null)
-                    {
-                        ok = false;
-                        foreach (Type t in contextMenuAttr.AppliesTo)
-                        {
-                            if (t.IsAssignableFrom(selectedModel.GetType()))
-                            {
-                                ok = true;
-                            }
-                        }
-                    }
-
-                    if (ok)
-                    {
-                        MenuDescriptionArgs desc = new MenuDescriptionArgs();
-                        desc.Name = contextMenuAttr.MenuName;
-                        desc.ResourceNameForImage = "UserInterface.Resources.MenuImages." + desc.Name + ".png";
-                        desc.ShortcutKey = contextMenuAttr.ShortcutKey;
-
-                        // Check for an enabled method.
-                        MethodInfo enabledMethod = typeof(ContextMenu).GetMethod(desc.ResourceNameForImage + "Enabled");
-                        if (enabledMethod != null)
-                        {
-                            desc.Enabled = (bool)enabledMethod.Invoke(this.contextMenu, null);
-                        }
-                        else
-                        {
-                            desc.Enabled = true;
-                        }
-
-                        EventHandler handler = (EventHandler)Delegate.CreateDelegate(typeof(EventHandler), this.contextMenu, method);
-                        desc.OnClick = handler;
-
-                        if (desc.Name == "Advanced mode")
-                        {
-                            desc.Checked = this.advancedMode;
-                        }
-
-                        descriptions.Add(desc);
-                    }
-                }
-            }
-
-            this.view.PopulateContextMenu(descriptions);
-        }
-
-        #region Events from view
-
-        /// <summary>A node has been dragged over another node. Allow drop?</summary>
-        /// <param name="sender">Sending node</param>
-        /// <param name="e">Node arguments</param>
-        public void OnAllowDrop(object sender, AllowDropArgs e)
-        {
-            e.Allow = false;
-
-            Model destinationModel = Apsim.Get(this.ApsimXFile, e.NodePath) as Model;
-            if (destinationModel != null)
-            {
-                DragObject dragObject = e.DragObject as DragObject;
-                ValidParentAttribute validParent = ReflectionUtilities.GetAttribute(dragObject.ModelType, typeof(ValidParentAttribute), false) as ValidParentAttribute;
-                if (validParent == null || validParent.ParentModels.Length == 0)
-                {
-                    e.Allow = true;
-                }
-                else
-                {
-                    foreach (Type allowedParentType in validParent.ParentModels)
-                    {
-                        if (allowedParentType == destinationModel.GetType())
-                        {
-                            e.Allow = true;
-                        }
-                    }
-                }
-            }
-        }
-
-        /// <summary>A node has been selected (whether by user or undo/redo)</summary>
-        /// <param name="sender">Sending object</param>
-        /// <param name="e">Node arguments</param>
-        private void OnNodeSelected(object sender, NodeSelectedArgs e)
-        {
-            this.HideRightHandPanel();
-            this.ShowRightHandPanel();
-            PopulateContextMenu(e.NewNodePath);
-
-            Commands.SelectNodeCommand selectCommand = new SelectNodeCommand(e.OldNodePath, e.NewNodePath, this.view);
-            CommandHistory.Add(selectCommand);
-        }
-
-        /// <summary>A node has begun to be dragged.</summary>
-        /// <param name="sender">Sending object</param>
-        /// <param name="e">Drag arguments</param>
-        private void OnDragStart(object sender, DragStartArgs e)
-        {
-            Model obj = Apsim.Get(this.ApsimXFile, e.NodePath) as Model;
-            if (obj != null)
-            {
-                string xml = Apsim.Serialise(obj);
-                Clipboard.SetText(xml);
-
-                DragObject dragObject = new DragObject();
-                dragObject.NodePath = e.NodePath;
-                dragObject.ModelType = obj.GetType();
-                dragObject.Xml = xml;
-                e.DragObject = dragObject;
-            }
-        }
-
-        /// <summary>A node has been dropped.</summary>
-        /// <param name="sender">Sending object</param>
-        /// <param name="e">Drop arguments</param>
-        private void OnDrop(object sender, DropArgs e)
-        {
-            string toParentPath = e.NodePath;
-            Model toParent = Apsim.Get(this.ApsimXFile, toParentPath) as Model;
-
-            DragObject dragObject = e.DragObject as DragObject;
-            if (dragObject != null && toParent != null)
-            {
-                string fromModelXml = dragObject.Xml;
-                string fromParentPath = StringUtilities.ParentName(dragObject.NodePath);
-
-                ICommand cmd = null;
-                if (e.Copied)
-                    Add(fromModelXml, toParentPath);
-                else if (e.Moved)
-                {
-                    if (fromParentPath != toParentPath)
-                    {
-                        Model fromModel = Apsim.Get(this.ApsimXFile, dragObject.NodePath) as Model;
-                        if (fromModel != null)
-                        {
-                            cmd = new MoveModelCommand(fromModel, toParent);
-                        }
-                    }
-                }
-
-                if (cmd != null)
-                {
-                    CommandHistory.Add(cmd);
-                }
-            }
-        }
-
-        /// <summary>User has renamed a node.</summary>
-        /// <param name="sender">Sending object</param>
-        /// <param name="e">Event node arguments</param>
-        private void OnRename(object sender, NodeRenameArgs e)
-        {
-            e.CancelEdit = false;
-            if (e.NewName != null)
-            {
-                if (this.IsValidName(e.NewName))
-                {
-                    Model model = Apsim.Get(this.ApsimXFile, e.NodePath) as Model;
-                    if (model != null && model.GetType().Name != "Simulations" && e.NewName != string.Empty)
-                    {
-                        this.HideRightHandPanel();
-                        string parentModelPath = StringUtilities.ParentName(e.NodePath);
-                        RenameModelCommand cmd = new RenameModelCommand(model,  e.NewName, view);
-                        CommandHistory.Add(cmd);
-                        this.ShowRightHandPanel();
-                        e.CancelEdit = (model.Name != e.NewName);
-                    }
-                }
-                else
-                {
-                    this.ShowMessage("Use alpha numeric characters only!", DataStore.ErrorLevel.Error);
-                    e.CancelEdit = true;
-                }
-            }
-        }
-
-        /// <summary>User has attempted to move the current node up.</summary>
-        /// <param name="sender">Sender object</param>
-        /// <param name="e">Event arguments</param>
-        private void OnMoveUp(object sender, EventArgs e)
-        {
-            Model model = Apsim.Get(this.ApsimXFile, this.view.SelectedNode) as Model;
-            
-            if (model != null && model.Parent != null)
-            {
-                IModel firstModel = model.Parent.Children[0];
-                if (model != firstModel)
-                {
-                    CommandHistory.Add(new Commands.MoveModelUpDownCommand(model, true, this.view));
-                }
-            }
-        }
-
-        /// <summary>User has attempted to move the current node down.</summary>
-        /// <param name="sender">The sender</param>
-        /// <param name="e">The args</param>
-        private void OnMoveDown(object sender, EventArgs e)
-        {
-            Model model = Apsim.Get(this.ApsimXFile, this.view.SelectedNode) as Model;
-
-            if (model != null && model.Parent != null)
-            {
-                IModel lastModel = model.Parent.Children[model.Parent.Children.Count - 1];
-                if (model != lastModel)
-                {
-                    CommandHistory.Add(new Commands.MoveModelUpDownCommand(model, false, this.view));
-                }
-            }
-        }
-
-        /// <summary>User has pressed one of our shortcut keys.</summary>
-        /// <param name="sender">Event sender</param>
-        /// <param name="e">Event arguments</param>
-        private void OnShortcutKeyPress(object sender, KeysArgs e)
-        {
-            if (e.Keys == Keys.F5)
-            {
-                ContextMenu contextMenu = new ContextMenu(this);
-                contextMenu.RunAPSIM(sender, null);
-            }
-        }
-        #endregion
-
-        #region Privates 
-        
-        /// <summary>
-        /// Write all errors thrown during the loading of the <code>.apsimx</code> file.
-        /// </summary>
-        private void WriteLoadErrors()
-        {
-            if (this.ApsimXFile.LoadErrors != null)
-            {
-                foreach (Exception err in this.ApsimXFile.LoadErrors)
-                {
-                    string message = string.Empty;
-                    if (err is ApsimXException)
-                    {
-                        message = string.Format("[{0}]: {1}", (err as ApsimXException).model, err.Message);
-                    }
-                    else
-                    {
-                        if (!string.IsNullOrEmpty(err.Source) && err.Source != "mscorlib")
-                            message = "[" + err.Source + "]: ";
-                        message += string.Format("{0}", err.Message + "\r\n" + err.StackTrace);
-                    }
-                    if (err.InnerException != null)
+﻿// -----------------------------------------------------------------------
+// <copyright file="ExplorerPresenter.cs"  company="APSIM Initiative">
+//     Copyright (c) APSIM Initiative
+// </copyright>
+// -----------------------------------------------------------------------
+namespace UserInterface.Presenters
+{
+    using System;
+    using System.Collections.Generic;
+    using System.IO;
+    using System.Reflection;
+    using System.Runtime.Serialization;
+    using System.Windows.Forms;
+    using System.Xml;
+    using APSIM.Shared.Utilities;
+    using Commands;
+    using EventArguments;
+    using Importer;
+    using Interfaces;
+    using Models;
+    using Models.Core;
+
+    /// <summary>
+    /// This presenter class is responsible for populating the view
+    /// passed into the constructor and handling all user interaction of
+    /// the view. Humble Dialog pattern.
+    /// </summary>
+    public class ExplorerPresenter : IPresenter
+    {
+        /// <summary>The visual instance</summary>
+        private IExplorerView view;
+
+        /// <summary>The main menu</summary>
+        private MainMenu mainMenu;
+
+        /// <summary>The context menu</summary>
+        private ContextMenu contextMenu;
+
+        /// <summary>Presenter for the component</summary>
+        private IPresenter currentRightHandPresenter;
+
+        /// <summary>Using advanced mode</summary>
+        private bool advancedMode = false;
+
+        /// <summary>Gets or sets the command history for this presenter</summary>
+        /// <value>The command history.</value>
+        public CommandHistory CommandHistory { get; set; }
+
+        /// <summary>Gets or sets the APSIMX simulations object</summary>
+        /// <value>The apsim x file.</value>
+        public Simulations ApsimXFile { get; set; }
+
+        /// <summary>Gets or sets the width of the explorer tree panel</summary>
+        /// <value>The width of the tree.</value>
+        public int TreeWidth
+        {
+            get { return this.view.TreeWidth; }
+            set { this.view.TreeWidth = value; }
+        }
+
+        /// <summary>Gets the current right hand presenter.</summary>
+        /// <value>The current presenter.</value>
+        public IPresenter CurrentPresenter
+        {
+            get
+            {
+                return this.currentRightHandPresenter;
+            }
+        }
+
+        /// <summary>Gets the path of the current selected node in the tree.</summary>
+        /// <value>The current node path.</value>
+        public string CurrentNodePath
+        {
+            get
+            {
+                return this.view.SelectedNode;
+            }
+        }
+
+        /// <summary>
+        /// Attach the view to this presenter and begin populating the view.
+        /// </summary>
+        /// <param name="model">The simulation model</param>
+        /// <param name="view">The view used for display</param>
+        /// <param name="explorerPresenter">The presenter for this object</param>
+        public void Attach(object model, object view, ExplorerPresenter explorerPresenter)
+        {
+            this.CommandHistory = new CommandHistory();
+            this.ApsimXFile = model as Simulations;
+            this.view = view as IExplorerView;
+            this.mainMenu = new MainMenu(this);
+            this.contextMenu = new ContextMenu(this);
+
+            this.view.ShortcutKeys = new Keys[] { Keys.F5 };
+            this.view.SelectedNodeChanged += this.OnNodeSelected;
+            this.view.DragStarted += this.OnDragStart;
+            this.view.AllowDrop += this.OnAllowDrop;
+            this.view.Droped += this.OnDrop;
+            this.view.Renamed += this.OnRename;
+            this.view.ShortcutKeyPressed += this.OnShortcutKeyPress;
+
+            this.view.Refresh(GetNodeDescription(this.ApsimXFile));
+            this.WriteLoadErrors();
+            PopulateMainMenu();
+        }
+
+        /// <summary>Detach the model from the view.</summary>
+        public void Detach()
+        {
+            this.view.SelectedNodeChanged -= this.OnNodeSelected;
+            this.view.DragStarted -= this.OnDragStart;
+            this.view.AllowDrop -= this.OnAllowDrop;
+            this.view.Droped -= this.OnDrop;
+            this.view.Renamed -= this.OnRename;
+            this.view.ShortcutKeyPressed -= this.OnShortcutKeyPress;
+        }
+
+        /// <summary>Toggle advanced mode.</summary>
+        public void ToggleAdvancedMode()
+        {
+            this.advancedMode = !this.advancedMode;
+            this.view.Refresh(GetNodeDescription(this.ApsimXFile));
+        }
+
+        /// <summary>
+        /// Called by TabbedExplorerPresenter to do a save. Return true if all ok.
+        /// </summary>
+        /// <returns>True if saved</returns>
+        public bool SaveIfChanged()
+        {
+            bool result = true;
+            try
+            {
+                if (this.ApsimXFile != null && this.ApsimXFile.FileName != null)
+                {
+                    // need to test is ApsimXFile has changed and only prompt when changes have occured.
+                    // serialise ApsimXFile to buffer
+                    StringWriter o = new StringWriter();
+                    this.ApsimXFile.Write(o);
+                    string newSim = o.ToString();
+
+                    StreamReader simStream = new StreamReader(this.ApsimXFile.FileName);
+                    string origSim = simStream.ReadToEnd(); // read original file to buffer2
+                    simStream.Close();
+
+                    int choice = 1;                           // no save
+                    if (string.Compare(newSim, origSim) != 0)   
+                    {
+                        choice = this.view.AskToSave();
+                    }
+
+                    if (choice == -1)
+                    {   // cancel
+                        result = false;
+                    }
+                    else if (choice == 0)
+                    {
+                        // save
+                        // Need to hide the right hand panel because some views may not have saved
+                        // their contents until they get a 'Detach' call.
+                        this.HideRightHandPanel();
+
+                        this.WriteSimulation();
+                        result = true;
+                    }
+                }
+            }
+            catch (Exception err)
+            {
+                this.view.ShowMessage("Cannot save the file. Error: " + err.Message, DataStore.ErrorLevel.Error);
+                result = false;
+            }
+
+            return result;
+        }
+
+        /// <summary>Save all changes.</summary>
+        /// <returns>True if file was saved.</returns>
+        public bool Save()
+        {
+            try
+            {
+                // Need to hide the right hand panel because some views may not have saved
+                // their contents until they get a 'Detach' call.
+                this.HideRightHandPanel();
+                
+                if (this.ApsimXFile.FileName == null)
+                    this.SaveAs();
+
+                if (this.ApsimXFile.FileName != null)
+                {
+                    this.ApsimXFile.Write(this.ApsimXFile.FileName);
+                    return true;
+                }
+            }
+            catch (Exception err)
+            {
+                this.ShowMessage("Cannot save the file. Error: " + err.Message, DataStore.ErrorLevel.Error);
+            }
+
+            return false;
+        }
+
+        /// <summary>Save the current file under a different name.</summary>
+        /// <returns>True if file was saved.</returns>
+        public bool SaveAs()
+        {
+            string newFileName = this.view.SaveAs(this.ApsimXFile.FileName);
+            if (newFileName != null)
+            {
+                try
+                {
+                    if (this.ApsimXFile.FileName != null)
+                        Utility.Configuration.Settings.DelMruFile(this.ApsimXFile.FileName);
+
+                    Utility.Configuration.Settings.AddMruFile(newFileName);
+                    this.ApsimXFile.Write(newFileName);
+                    this.view.ChangeTabText(Path.GetFileNameWithoutExtension(newFileName));
+                    return true;
+                }
+                catch (Exception err)
+                {
+                    this.ShowMessage("Cannot save the file. Error: " + err.Message, DataStore.ErrorLevel.Error);
+                }
+            }
+
+            return false;
+        }
+
+        /// <summary>Toggle the second right hand side explorer view on/off</summary>
+        public void ToggleSecondExplorerViewVisible()
+        {
+            this.view.ToggleSecondExplorerViewVisible();
+        }
+
+        /// <summary>Do the actual write to the file</summary>
+        public void WriteSimulation()
+        {
+            this.ApsimXFile.ExplorerWidth = this.TreeWidth;
+            this.ApsimXFile.Write(this.ApsimXFile.FileName);
+        }
+
+        /// <summary>Add a status message to the explorer window</summary>
+        /// <param name="message">Status message</param>
+        /// <param name="errorLevel">Level for the error message</param>
+        public void ShowMessage(string message, Models.DataStore.ErrorLevel errorLevel)
+        {
+            this.view.ShowMessage(message, errorLevel);
+        }
+
+        /// <summary>A helper function that asks user for a folder.</summary>
+        /// <param name="prompt">Prompt string</param>
+        /// <returns>
+        /// Returns the selected folder or null if action cancelled by user.
+        /// </returns>
+        public string AskUserForFolder(string prompt)
+        {
+            return this.view.AskUserForFolder(prompt);
+        }
+
+        /// <summary>Select a node in the view.</summary>
+        /// <param name="nodePath">Path to node</param>
+        public void SelectNode(string nodePath)
+        {
+            this.view.SelectedNode = nodePath;
+            this.HideRightHandPanel();
+            this.ShowRightHandPanel();
+        }
+
+        /// <summary>
+        /// Select the next node in the view. The next node is defined as the next one
+        /// down in the tree view. It will go through child nodes if they exist.
+        /// Will return true if next node was successfully selected. Will return
+        /// false if no more nodes to select.
+        /// </summary>
+        /// <returns>True when node is selected</returns>
+        /// <exception cref="System.Exception">Cannot find the current selected model in the .apsimx file</exception>
+        public bool SelectNextNode()
+        {
+            this.HideRightHandPanel();
+
+            // Get a complete list of all models in this file.
+            List<IModel> allModels = Apsim.ChildrenRecursivelyVisible(this.ApsimXFile);
+
+            /* If the current node path is '.Simulations' (the root node) then
+               select the first item in the 'allModels' list. */
+            if (this.view.SelectedNode == ".Standard toolbox")
+            {
+                this.view.SelectedNode = Apsim.FullPath(allModels[0]);
+                return true;
+            }
+
+            // Find the current node in this list.
+            int index = -1;
+            for (int i = 0; i < allModels.Count; i++)
+            {
+                if (Apsim.FullPath(allModels[i]) == this.view.SelectedNode)
+                {
+                    index = i;
+                    break;
+                }
+            }
+
+            if (index == -1)
+            {
+                throw new Exception("Cannot find the current selected model in the .apsimx file");
+            }
+
+            // If the current model is the last one in the list then return false.
+            if (index >= allModels.Count - 1)
+            {
+                return false;
+            }
+
+            // Select the next node.
+            this.view.SelectedNode = Apsim.FullPath(allModels[index + 1]);
+            return true;
+        }
+
+        /// <summary>String must have all alpha numeric or '_' characters</summary>
+        /// <param name="str">Name to be checked</param>
+        /// <returns>
+        /// True if all chars are alphanumerics and <code>str</code> is not null
+        /// </returns>
+        public bool IsValidName(string str)
+        {
+            bool valid = true;
+
+            // test for invalid characters
+            if (!string.IsNullOrEmpty(str))
+            {
+                int i = 0;
+                while (valid && (i < str.Length))
+                {
+                    if (!char.IsLetter(str[i]) && !char.IsNumber(str[i]) && (str[i] != '_') && (str[i] != ' '))
+                    {
+                        valid = false;
+                    }
+
+                    i++;
+                }
+            }
+            else
+            {
+                valid = false;
+            }
+
+            return valid;
+        }
+
+        /// <summary>Rename the current node.</summary>
+        public void Rename()
+        {
+            this.view.BeginRenamingCurrentNode();
+        }
+
+        /// <summary>Pastes the contents of the clipboard.</summary>
+        public void Add(string xml, string parentPath)
+        {
+            try
+            {
+                XmlDocument document = new XmlDocument();
+                document.LoadXml(xml);
+                object newModel = XmlUtilities.Deserialise(document.DocumentElement, Assembly.GetExecutingAssembly());
+
+                // See if the presenter is happy with this model being added.
+                Model parentModel = Apsim.Get(this.ApsimXFile, parentPath) as Model;
+                AllowDropArgs allowDropArgs = new AllowDropArgs();
+                allowDropArgs.NodePath = parentPath;
+                allowDropArgs.DragObject = new DragObject()
+                {
+                    NodePath = null,
+                    ModelType = newModel.GetType(),
+                    Xml = System.Windows.Forms.Clipboard.GetText()
+                };
+                this.OnAllowDrop(null, allowDropArgs);
+
+                // If it is happy then issue an AddModelCommand.
+                if (allowDropArgs.Allow)
+                {
+                    // If the model xml is a soil object then try and convert from old
+                    // APSIM format to new.
+                    if (document.DocumentElement.Name == "Soil")
+                    {
+                        XmlDocument newDoc = new XmlDocument();
+                        newDoc.AppendChild(newDoc.CreateElement("D"));
+                        APSIMImporter importer = new APSIMImporter();
+                        importer.ImportSoil(document.DocumentElement, newDoc.DocumentElement, newDoc.DocumentElement);
+                        XmlNode soilNode = XmlUtilities.FindByType(newDoc.DocumentElement, "Soil");
+                        if (soilNode != null &&
+                            XmlUtilities.FindByType(soilNode, "Sample") == null &&
+                            XmlUtilities.FindByType(soilNode, "InitialWater") == null)
+                        {
+                            // Add in an initial water and initial conditions models.
+                            XmlNode initialWater = soilNode.AppendChild(soilNode.OwnerDocument.CreateElement("InitialWater"));
+                            XmlUtilities.SetValue(initialWater, "Name", "Initial water");
+                            XmlUtilities.SetValue(initialWater, "PercentMethod", "FilledFromTop");
+                            XmlUtilities.SetValue(initialWater, "FractionFull", "1");
+                            XmlUtilities.SetValue(initialWater, "DepthWetSoil", "NaN");
+                            XmlNode initialConditions = soilNode.AppendChild(soilNode.OwnerDocument.CreateElement("Sample"));
+                            XmlUtilities.SetValue(initialConditions, "Name", "Initial conditions");
+                            XmlUtilities.SetValue(initialConditions, "Thickness/double", "1800");
+                            XmlUtilities.SetValue(initialConditions, "NO3/double", "10");
+                            XmlUtilities.SetValue(initialConditions, "NH4/double", "1");
+                            XmlUtilities.SetValue(initialConditions, "NO3Units", "kgha");
+                            XmlUtilities.SetValue(initialConditions, "NH4Units", "kgha");
+                            XmlUtilities.SetValue(initialConditions, "SWUnits", "Volumetric");
+                        }
+                        document.LoadXml(newDoc.DocumentElement.InnerXml);
+                    }
+
+                    IModel child = XmlUtilities.Deserialise(document.DocumentElement, Assembly.GetExecutingAssembly()) as IModel;
+
+                    AddModelCommand command = new AddModelCommand(parentModel, document.DocumentElement,
+                                                                  GetNodeDescription(child), view);
+                    this.CommandHistory.Add(command, true);
+                }
+            }
+            catch (Exception exception)
+            {
+                this.ShowMessage(exception.Message, DataStore.ErrorLevel.Error);
+            }
+        }
+
+        /// <summary>Deletes the specified model.</summary>
+        /// <param name="model">The model to delete.</param>
+        public void Delete(IModel model)
+        {
+            DeleteModelCommand command = new DeleteModelCommand(model, GetNodeDescription(model), this.view);
+            this.CommandHistory.Add(command, true);
+        }
+
+        /// <summary>Moves the specified model up.</summary>
+        /// <param name="model">The model to move.</param>
+        public void MoveUp(IModel model)
+        {
+            MoveModelUpDownCommand command = new MoveModelUpDownCommand(model, true, this.view);
+            this.CommandHistory.Add(command, true);
+        }
+
+        /// <summary>Moves the specified model down.</summary>
+        /// <param name="model">The model to move.</param>
+        public void MoveDown(IModel model)
+        {
+            MoveModelUpDownCommand command = new MoveModelUpDownCommand(model, false, this.view);
+            this.CommandHistory.Add(command, true);
+        }
+
+        /// <summary>
+        /// The view wants us to return a list of menu descriptions for the
+        /// main menu.
+        /// </summary>
+        private void PopulateMainMenu()
+        {
+            List<MenuDescriptionArgs> descriptions = new List<MenuDescriptionArgs>();
+            // Go look for all [UserInterfaceAction]
+            foreach (MethodInfo method in typeof(MainMenu).GetMethods())
+            {
+                MainMenuAttribute mainMenuName = ReflectionUtilities.GetAttribute(method, typeof(MainMenuAttribute), false) as MainMenuAttribute;
+                if (mainMenuName != null)
+                {
+                    MenuDescriptionArgs desc = new MenuDescriptionArgs();
+                    desc.Name = mainMenuName.MenuName;
+                    desc.ResourceNameForImage = "UserInterface.Resources.MenuImages." + desc.Name + ".png";
+
+                    EventHandler handler = (EventHandler)Delegate.CreateDelegate(typeof(EventHandler), this.mainMenu, method);
+                    desc.OnClick = handler;
+
+                    descriptions.Add(desc);
+                }
+            }
+            this.view.PopulateMainToolStrip(descriptions);
+
+            string labelText = "Custom Build";
+            string labelToolTip = null;
+
+            // Get assembly title.
+            object[] attributes = Assembly.GetExecutingAssembly().GetCustomAttributes(typeof(AssemblyTitleAttribute), false);
+            if (attributes.Length > 0)
+            {
+                AssemblyTitleAttribute titleAttribute = attributes[0] as AssemblyTitleAttribute;
+                string[] titleBits = titleAttribute.Title.Split(" ".ToCharArray(), StringSplitOptions.RemoveEmptyEntries);
+                if (titleBits.Length == 2 && titleBits[1] != "0")
+                {
+                    Version version = new Version(Application.ProductVersion);
+                    labelText = "Official Build";
+                    labelToolTip = "Version: " + version.Major + "." + version.Minor + "." + version.Build;
+                    labelToolTip += "\nGIT hash: " + titleBits[1];
+                }
+            }
+
+            this.view.PopulateLabel(labelText, labelToolTip);
+        }
+
+        /// <summary>
+        /// The view wants us to return a list of menu descriptions for the
+        /// currently selected Node.
+        /// </summary>
+        private void PopulateContextMenu(string nodePath)
+        {
+            List<MenuDescriptionArgs> descriptions = new List<MenuDescriptionArgs>();
+            // Get the selected model.
+            object selectedModel = Apsim.Get(this.ApsimXFile, nodePath);
+
+            // Go look for all [UserInterfaceAction]
+            foreach (MethodInfo method in typeof(ContextMenu).GetMethods())
+            {
+                ContextMenuAttribute contextMenuAttr = ReflectionUtilities.GetAttribute(method, typeof(ContextMenuAttribute), false) as ContextMenuAttribute;
+                if (contextMenuAttr != null)
+                {
+                    bool ok = true;
+                    if (contextMenuAttr.AppliesTo != null)
+                    {
+                        ok = false;
+                        foreach (Type t in contextMenuAttr.AppliesTo)
+                        {
+                            if (t.IsAssignableFrom(selectedModel.GetType()))
+                            {
+                                ok = true;
+                            }
+                        }
+                    }
+
+                    if (ok)
+                    {
+                        MenuDescriptionArgs desc = new MenuDescriptionArgs();
+                        desc.Name = contextMenuAttr.MenuName;
+                        desc.ResourceNameForImage = "UserInterface.Resources.MenuImages." + desc.Name + ".png";
+                        desc.ShortcutKey = contextMenuAttr.ShortcutKey;
+
+                        // Check for an enabled method.
+                        MethodInfo enabledMethod = typeof(ContextMenu).GetMethod(desc.ResourceNameForImage + "Enabled");
+                        if (enabledMethod != null)
+                        {
+                            desc.Enabled = (bool)enabledMethod.Invoke(this.contextMenu, null);
+                        }
+                        else
+                        {
+                            desc.Enabled = true;
+                        }
+
+                        EventHandler handler = (EventHandler)Delegate.CreateDelegate(typeof(EventHandler), this.contextMenu, method);
+                        desc.OnClick = handler;
+
+                        if (desc.Name == "Advanced mode")
+                        {
+                            desc.Checked = this.advancedMode;
+                        }
+
+                        descriptions.Add(desc);
+                    }
+                }
+            }
+
+            this.view.PopulateContextMenu(descriptions);
+        }
+
+        #region Events from view
+
+        /// <summary>A node has been dragged over another node. Allow drop?</summary>
+        /// <param name="sender">Sending node</param>
+        /// <param name="e">Node arguments</param>
+        public void OnAllowDrop(object sender, AllowDropArgs e)
+        {
+            e.Allow = false;
+
+            Model destinationModel = Apsim.Get(this.ApsimXFile, e.NodePath) as Model;
+            if (destinationModel != null)
+            {
+                DragObject dragObject = e.DragObject as DragObject;
+                ValidParentAttribute validParent = ReflectionUtilities.GetAttribute(dragObject.ModelType, typeof(ValidParentAttribute), false) as ValidParentAttribute;
+                if (validParent == null || validParent.ParentModels.Length == 0)
+                {
+                    e.Allow = true;
+                }
+                else
+                {
+                    foreach (Type allowedParentType in validParent.ParentModels)
+                    {
+                        if (allowedParentType == destinationModel.GetType())
+                        {
+                            e.Allow = true;
+                        }
+                    }
+                }
+            }
+        }
+
+        /// <summary>A node has been selected (whether by user or undo/redo)</summary>
+        /// <param name="sender">Sending object</param>
+        /// <param name="e">Node arguments</param>
+        private void OnNodeSelected(object sender, NodeSelectedArgs e)
+        {
+            this.HideRightHandPanel();
+            this.ShowRightHandPanel();
+            PopulateContextMenu(e.NewNodePath);
+
+            Commands.SelectNodeCommand selectCommand = new SelectNodeCommand(e.OldNodePath, e.NewNodePath, this.view);
+            CommandHistory.Add(selectCommand);
+        }
+
+        /// <summary>A node has begun to be dragged.</summary>
+        /// <param name="sender">Sending object</param>
+        /// <param name="e">Drag arguments</param>
+        private void OnDragStart(object sender, DragStartArgs e)
+        {
+            Model obj = Apsim.Get(this.ApsimXFile, e.NodePath) as Model;
+            if (obj != null)
+            {
+                string xml = Apsim.Serialise(obj);
+                Clipboard.SetText(xml);
+
+                DragObject dragObject = new DragObject();
+                dragObject.NodePath = e.NodePath;
+                dragObject.ModelType = obj.GetType();
+                dragObject.Xml = xml;
+                e.DragObject = dragObject;
+            }
+        }
+
+        /// <summary>A node has been dropped.</summary>
+        /// <param name="sender">Sending object</param>
+        /// <param name="e">Drop arguments</param>
+        private void OnDrop(object sender, DropArgs e)
+        {
+            string toParentPath = e.NodePath;
+            Model toParent = Apsim.Get(this.ApsimXFile, toParentPath) as Model;
+
+            DragObject dragObject = e.DragObject as DragObject;
+            if (dragObject != null && toParent != null)
+            {
+                string fromModelXml = dragObject.Xml;
+                string fromParentPath = StringUtilities.ParentName(dragObject.NodePath);
+
+                ICommand cmd = null;
+                if (e.Copied)
+                    Add(fromModelXml, toParentPath);
+                else if (e.Moved)
+                {
+                    if (fromParentPath != toParentPath)
+                    {
+                        Model fromModel = Apsim.Get(this.ApsimXFile, dragObject.NodePath) as Model;
+                        if (fromModel != null)
+                        {
+                            cmd = new MoveModelCommand(fromModel, toParent);
+                        }
+                    }
+                }
+
+                if (cmd != null)
+                {
+                    CommandHistory.Add(cmd);
+                }
+            }
+        }
+
+        /// <summary>User has renamed a node.</summary>
+        /// <param name="sender">Sending object</param>
+        /// <param name="e">Event node arguments</param>
+        private void OnRename(object sender, NodeRenameArgs e)
+        {
+            e.CancelEdit = false;
+            if (e.NewName != null)
+            {
+                if (this.IsValidName(e.NewName))
+                {
+                    Model model = Apsim.Get(this.ApsimXFile, e.NodePath) as Model;
+                    if (model != null && model.GetType().Name != "Simulations" && e.NewName != string.Empty)
+                    {
+                        this.HideRightHandPanel();
+                        string parentModelPath = StringUtilities.ParentName(e.NodePath);
+                        RenameModelCommand cmd = new RenameModelCommand(model,  e.NewName, view);
+                        CommandHistory.Add(cmd);
+                        this.ShowRightHandPanel();
+                        e.CancelEdit = (model.Name != e.NewName);
+                    }
+                }
+                else
+                {
+                    this.ShowMessage("Use alpha numeric characters only!", DataStore.ErrorLevel.Error);
+                    e.CancelEdit = true;
+                }
+            }
+        }
+
+        /// <summary>User has attempted to move the current node up.</summary>
+        /// <param name="sender">Sender object</param>
+        /// <param name="e">Event arguments</param>
+        private void OnMoveUp(object sender, EventArgs e)
+        {
+            Model model = Apsim.Get(this.ApsimXFile, this.view.SelectedNode) as Model;
+            
+            if (model != null && model.Parent != null)
+            {
+                IModel firstModel = model.Parent.Children[0];
+                if (model != firstModel)
+                {
+                    CommandHistory.Add(new Commands.MoveModelUpDownCommand(model, true, this.view));
+                }
+            }
+        }
+
+        /// <summary>User has attempted to move the current node down.</summary>
+        /// <param name="sender">The sender</param>
+        /// <param name="e">The args</param>
+        private void OnMoveDown(object sender, EventArgs e)
+        {
+            Model model = Apsim.Get(this.ApsimXFile, this.view.SelectedNode) as Model;
+
+            if (model != null && model.Parent != null)
+            {
+                IModel lastModel = model.Parent.Children[model.Parent.Children.Count - 1];
+                if (model != lastModel)
+                {
+                    CommandHistory.Add(new Commands.MoveModelUpDownCommand(model, false, this.view));
+                }
+            }
+        }
+
+        /// <summary>User has pressed one of our shortcut keys.</summary>
+        /// <param name="sender">Event sender</param>
+        /// <param name="e">Event arguments</param>
+        private void OnShortcutKeyPress(object sender, KeysArgs e)
+        {
+            if (e.Keys == Keys.F5)
+            {
+                ContextMenu contextMenu = new ContextMenu(this);
+                contextMenu.RunAPSIM(sender, null);
+            }
+        }
+        #endregion
+
+        #region Privates 
+        
+        /// <summary>
+        /// Write all errors thrown during the loading of the <code>.apsimx</code> file.
+        /// </summary>
+        private void WriteLoadErrors()
+        {
+            if (this.ApsimXFile.LoadErrors != null)
+            {
+                foreach (Exception err in this.ApsimXFile.LoadErrors)
+                {
+                    string message = string.Empty;
+                    if (err is ApsimXException)
+                    {
+                        message = string.Format("[{0}]: {1}", (err as ApsimXException).model, err.Message);
+                    }
+                    else
+                    {
+                        if (!string.IsNullOrEmpty(err.Source) && err.Source != "mscorlib")
+                            message = "[" + err.Source + "]: ";
+                        message += string.Format("{0}", err.Message + "\r\n" + err.StackTrace);
+                    }
+                    if (err.InnerException != null)
                         message += "\r\n" + err.InnerException.Message;
-
-                    this.view.ShowMessage(message, DataStore.ErrorLevel.Error);
-                }
-            }
-        }
-
-        /// <summary>
-        /// A helper function for creating a node description object for the specified model.
-        /// </summary>
-        /// <param name="model">The model</param>
-        /// <returns>The description</returns>
-        private NodeDescriptionArgs GetNodeDescription(IModel model)
-        {
-            NodeDescriptionArgs description = new NodeDescriptionArgs();
-            description.Name = model.Name;
-
-            string imageFileName;
-            if (model is ModelCollectionFromResource)
-                imageFileName = (model as ModelCollectionFromResource).ResourceName;
-            else if (model.GetType().Name == "Plant" || model.GetType().Name == "OldPlant")
-                imageFileName = model.Name;
-            else
-                imageFileName = model.GetType().Name;
-
-<<<<<<< HEAD
-            if(model.GetType().Namespace.Contains("Models"))
-=======
-            if (model.GetType().Namespace.Contains("Models.PMF"))
->>>>>>> 459749e4
-            {
-                description.ToolTip = model.GetType().Name;
-            }
-
-            description.ResourceNameForImage = "UserInterface.Resources.TreeViewImages." + imageFileName + ".png";
-            description.Children = new List<NodeDescriptionArgs>();
-            foreach (Model child in model.Children)
-            {
-                if (!child.IsHidden)
-                    description.Children.Add(GetNodeDescription(child));
-            }
-
-            return description;
-        }
-
-        /// <summary>Hide the right hand panel.</summary>
-        private void HideRightHandPanel()
-        {
-            if (this.currentRightHandPresenter != null)
-            {
-                try
-                {
-                    this.currentRightHandPresenter.Detach();
-                    this.currentRightHandPresenter = null;
-                }
-                catch (Exception err)
-                {
-                    this.ShowMessage(err.Message, DataStore.ErrorLevel.Error);
-                }
-            }
-
-            this.view.AddRightHandView(null);
-        }
-
-        /// <summary>Display a view on the right hand panel in view.</summary>
-        private void ShowRightHandPanel()
-        {
-            if (this.view.SelectedNode != string.Empty)
-            {
-                object model = Apsim.Get(this.ApsimXFile, this.view.SelectedNode);
-
-                if (model != null)
-                {
-                    ViewNameAttribute viewName = ReflectionUtilities.GetAttribute(model.GetType(), typeof(ViewNameAttribute), false) as ViewNameAttribute;
-                    PresenterNameAttribute presenterName = ReflectionUtilities.GetAttribute(model.GetType(), typeof(PresenterNameAttribute), false) as PresenterNameAttribute;
-
-                    if (this.advancedMode)
-                    {
-                        viewName = new ViewNameAttribute("UserInterface.Views.GridView");
-                        presenterName = new PresenterNameAttribute("UserInterface.Presenters.PropertyPresenter");
-                    }
-
-                    if (viewName != null && presenterName != null)
-                    {
-                        UserControl newView = Assembly.GetExecutingAssembly().CreateInstance(viewName.ToString()) as UserControl;
-                        this.currentRightHandPresenter = Assembly.GetExecutingAssembly().CreateInstance(presenterName.ToString()) as IPresenter;
-                        if (newView != null && this.currentRightHandPresenter != null)
-                        {
-                            try
-                            {
-                                this.view.AddRightHandView(newView);
-                                this.currentRightHandPresenter.Attach(model, newView, this);
-                            }
-                            catch (Exception err)
-                            {
-                                string message = err.Message;
-                                message += "\r\n" + err.StackTrace;
-                                this.ShowMessage(message, DataStore.ErrorLevel.Error);
-                            }
-                        }
-                    }
-                }
-            }
-        }
-
-        #endregion
-    }
-
-    /// <summary>
-    /// An object that encompasses the data that is dragged during a drag/drop operation.
-    /// </summary>
-    [Serializable]
-    public class DragObject : ISerializable
-    {
-        /// <summary>Path to the node</summary>
-        private string nodePath;
-
-        /// <summary>Xml string</summary>
-        private string xml;
-
-        /// <summary>Type of the model</summary>
-        private Type modelType;
-
-        /// <summary>Gets or sets the path to the node</summary>
-        /// <value>The node path.</value>
-        public string NodePath
-        {
-            get { return this.nodePath; }
-            set { this.nodePath = value; }
-        }
-
-        /// <summary>Gets or sets the xml string</summary>
-        /// <value>The XML.</value>
-        public string Xml
-        {
-            get { return this.xml; }
-            set { this.xml = value; }
-        }
-
-        /// <summary>Gets or sets the type of model</summary>
-        /// <value>The type of the model.</value>
-        public Type ModelType
-        {
-            get { return this.modelType; }
-            set { this.modelType = value; }
-        }
-
-        /// <summary>Get data for the specified object in the xml</summary>
-        /// <param name="info">Serialized object</param>
-        /// <param name="context">The context</param>
-        void ISerializable.GetObjectData(SerializationInfo info, StreamingContext context)
-        {
-            info.AddValue("NodePath", this.NodePath);
-            info.AddValue("Xml", this.Xml);
-        }
-    }
-}
+
+                    this.view.ShowMessage(message, DataStore.ErrorLevel.Error);
+                }
+            }
+        }
+
+        /// <summary>
+        /// A helper function for creating a node description object for the specified model.
+        /// </summary>
+        /// <param name="model">The model</param>
+        /// <returns>The description</returns>
+        private NodeDescriptionArgs GetNodeDescription(IModel model)
+        {
+            NodeDescriptionArgs description = new NodeDescriptionArgs();
+            description.Name = model.Name;
+
+            string imageFileName;
+            if (model is ModelCollectionFromResource)
+                imageFileName = (model as ModelCollectionFromResource).ResourceName;
+            else if (model.GetType().Name == "Plant" || model.GetType().Name == "OldPlant")
+                imageFileName = model.Name;
+            else
+                imageFileName = model.GetType().Name;
+
+            if (model.GetType().Namespace.Contains("Models.PMF"))
+            {
+                description.ToolTip = model.GetType().Name;
+            }
+
+            description.ResourceNameForImage = "UserInterface.Resources.TreeViewImages." + imageFileName + ".png";
+            description.Children = new List<NodeDescriptionArgs>();
+            foreach (Model child in model.Children)
+            {
+                if (!child.IsHidden)
+                    description.Children.Add(GetNodeDescription(child));
+            }
+
+            return description;
+        }
+
+        /// <summary>Hide the right hand panel.</summary>
+        private void HideRightHandPanel()
+        {
+            if (this.currentRightHandPresenter != null)
+            {
+                try
+                {
+                    this.currentRightHandPresenter.Detach();
+                    this.currentRightHandPresenter = null;
+                }
+                catch (Exception err)
+                {
+                    this.ShowMessage(err.Message, DataStore.ErrorLevel.Error);
+                }
+            }
+
+            this.view.AddRightHandView(null);
+        }
+
+        /// <summary>Display a view on the right hand panel in view.</summary>
+        private void ShowRightHandPanel()
+        {
+            if (this.view.SelectedNode != string.Empty)
+            {
+                object model = Apsim.Get(this.ApsimXFile, this.view.SelectedNode);
+
+                if (model != null)
+                {
+                    ViewNameAttribute viewName = ReflectionUtilities.GetAttribute(model.GetType(), typeof(ViewNameAttribute), false) as ViewNameAttribute;
+                    PresenterNameAttribute presenterName = ReflectionUtilities.GetAttribute(model.GetType(), typeof(PresenterNameAttribute), false) as PresenterNameAttribute;
+
+                    if (this.advancedMode)
+                    {
+                        viewName = new ViewNameAttribute("UserInterface.Views.GridView");
+                        presenterName = new PresenterNameAttribute("UserInterface.Presenters.PropertyPresenter");
+                    }
+
+                    if (viewName != null && presenterName != null)
+                    {
+                        UserControl newView = Assembly.GetExecutingAssembly().CreateInstance(viewName.ToString()) as UserControl;
+                        this.currentRightHandPresenter = Assembly.GetExecutingAssembly().CreateInstance(presenterName.ToString()) as IPresenter;
+                        if (newView != null && this.currentRightHandPresenter != null)
+                        {
+                            try
+                            {
+                                this.view.AddRightHandView(newView);
+                                this.currentRightHandPresenter.Attach(model, newView, this);
+                            }
+                            catch (Exception err)
+                            {
+                                string message = err.Message;
+                                message += "\r\n" + err.StackTrace;
+                                this.ShowMessage(message, DataStore.ErrorLevel.Error);
+                            }
+                        }
+                    }
+                }
+            }
+        }
+
+        #endregion
+    }
+
+    /// <summary>
+    /// An object that encompasses the data that is dragged during a drag/drop operation.
+    /// </summary>
+    [Serializable]
+    public class DragObject : ISerializable
+    {
+        /// <summary>Path to the node</summary>
+        private string nodePath;
+
+        /// <summary>Xml string</summary>
+        private string xml;
+
+        /// <summary>Type of the model</summary>
+        private Type modelType;
+
+        /// <summary>Gets or sets the path to the node</summary>
+        /// <value>The node path.</value>
+        public string NodePath
+        {
+            get { return this.nodePath; }
+            set { this.nodePath = value; }
+        }
+
+        /// <summary>Gets or sets the xml string</summary>
+        /// <value>The XML.</value>
+        public string Xml
+        {
+            get { return this.xml; }
+            set { this.xml = value; }
+        }
+
+        /// <summary>Gets or sets the type of model</summary>
+        /// <value>The type of the model.</value>
+        public Type ModelType
+        {
+            get { return this.modelType; }
+            set { this.modelType = value; }
+        }
+
+        /// <summary>Get data for the specified object in the xml</summary>
+        /// <param name="info">Serialized object</param>
+        /// <param name="context">The context</param>
+        void ISerializable.GetObjectData(SerializationInfo info, StreamingContext context)
+        {
+            info.AddValue("NodePath", this.NodePath);
+            info.AddValue("Xml", this.Xml);
+        }
+    }
+}