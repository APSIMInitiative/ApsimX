--- conflicted
+++ resolved
@@ -1,24 +1,7 @@
 ﻿<Project Sdk="Microsoft.NET.Sdk">
 
   <PropertyGroup>
-<<<<<<< HEAD
     <TargetFrameworks>net472;netcoreapp3.0</TargetFrameworks>
-=======
-    <Configuration Condition=" '$(Configuration)' == '' ">Debug</Configuration>
-    <Platform Condition=" '$(Platform)' == '' ">AnyCPU</Platform>
-    <ProductVersion>8.0.30703</ProductVersion>
-    <SchemaVersion>2.0</SchemaVersion>
-    <ProjectGuid>{E243AE8D-35E3-4397-B180-EF1E8A91AE8C}</ProjectGuid>
-    <OutputType>Library</OutputType>
-    <AppDesignerFolder>Properties</AppDesignerFolder>
-    <RootNamespace>APSIM.Shared</RootNamespace>
-    <AssemblyName>APSIM.Shared</AssemblyName>
-    <TargetFrameworkVersion>v4.6</TargetFrameworkVersion>
-    <FileAlignment>512</FileAlignment>
-    <TargetFrameworkProfile />
-    <NuGetPackageImportStamp>
-    </NuGetPackageImportStamp>
->>>>>>> c3385196
   </PropertyGroup>
 
   <PropertyGroup>
@@ -36,6 +19,7 @@
     <PackageReference Include="FirebirdSql.Data.FirebirdClient" Version="7.5.0" />
     <PackageReference Include="Newtonsoft.Json" Version="12.0.3" />
     <PackageReference Include="System.Drawing.Common" Version="4.7.0" />
+    <PackageReference Include="Microsoft.Data.SQLite" Version="5.0.0-rc.2.20475.6" />
   </ItemGroup>
 
   <PropertyGroup Condition=" '$(TargetFramework)' == 'netcoreapp3.0'">
@@ -53,100 +37,6 @@
       <Private>false</Private>
       <SpecificVersion>false</SpecificVersion>
     </Reference>
-<<<<<<< HEAD
   </ItemGroup>
 
-=======
-    <Reference Include="Newtonsoft.Json, Version=12.0.0.0, Culture=neutral, PublicKeyToken=30ad4fe6b2a6aeed, processorArchitecture=MSIL">
-      <HintPath>..\packages\Newtonsoft.Json.12.0.2\lib\net45\Newtonsoft.Json.dll</HintPath>
-    </Reference>
-    <Reference Include="System" />
-    <Reference Include="System.Core" />
-    <Reference Include="System.Data.SQLite, Version=1.0.107.0, Culture=neutral, PublicKeyToken=db937bc2d44ff139, processorArchitecture=MSIL">
-      <HintPath>..\packages\System.Data.SQLite.Core.1.0.107.0\lib\net46\System.Data.SQLite.dll</HintPath>
-    </Reference>
-    <Reference Include="System.Data.SQLite.Linq, Version=1.0.113.0, Culture=neutral, PublicKeyToken=db937bc2d44ff139, processorArchitecture=MSIL">
-      <HintPath>..\packages\System.Data.SQLite.Linq.1.0.113.0\lib\net46\System.Data.SQLite.Linq.dll</HintPath>
-    </Reference>
-    <Reference Include="System.Drawing" />
-    <Reference Include="System.IO.Compression" />
-    <Reference Include="System.Runtime.Serialization" />
-    <Reference Include="System.Xml.Linq" />
-    <Reference Include="System.Data.DataSetExtensions" />
-    <Reference Include="System.Data" />
-    <Reference Include="System.Xml" />
-    <Reference Include="WindowsBase" />
-  </ItemGroup>
-  <ItemGroup>
-    <Compile Include="OldAPSIM\ConvertSoilNode.cs" />
-    <Compile Include="OldAPSIM\Shortcuts.cs" />
-    <Compile Include="Properties\AssemblyInfo.cs" />
-    <Compile Include="APSoil\Analysis.cs" />
-    <Compile Include="APSoil\PAWC.cs" />
-    <Compile Include="APSoil\Sample.cs" />
-    <Compile Include="APSoil\Soil.cs" />
-    <Compile Include="APSoil\SoilCrop.cs" />
-    <Compile Include="APSoil\SoilOrganicMatter.cs" />
-    <Compile Include="APSoil\SoilUtilities.cs" />
-    <Compile Include="APSoil\SoilWater.cs" />
-    <Compile Include="APSoil\Water.cs" />
-    <Compile Include="JobRunning\AllCompleteArguments.cs" />
-    <Compile Include="JobRunning\IRunnable.cs" />
-    <Compile Include="JobRunning\IJobManager.cs" />
-    <Compile Include="JobRunning\JobCompleteArguments.cs" />
-    <Compile Include="JobRunning\JobManager.cs" />
-    <Compile Include="JobRunning\JobRunner.cs" />
-    <Compile Include="JobRunning\JobRunnerSleepJob.cs" />
-    <Compile Include="Utilities\Constants.cs" />
-    <Compile Include="Utilities\DatabaseUtilities.cs" />
-    <Compile Include="Utilities\DBMerger.cs" />
-    <Compile Include="Utilities\ExcelUtilities.cs" />
-    <Compile Include="Utilities\ApsimTextFile.cs" />
-    <Compile Include="Utilities\Firebird.cs" />
-    <Compile Include="Utilities\IDatabaseConnection.cs" />
-    <Compile Include="Utilities\IndexedDataTable.cs" />
-    <Compile Include="Utilities\IndexedDataTableGroupEnumerator.cs" />
-    <Compile Include="Utilities\ImageUtilities.cs" />
-    <Compile Include="Utilities\Colour.cs" />
-    <Compile Include="Utilities\DataTableUtilities.cs" />
-    <Compile Include="Utilities\DateUtilities.cs" />
-    <Compile Include="Utilities\DirectoryUtilities.cs" />
-    <Compile Include="Utilities\ExpressionEvaluator.cs" />
-    <Compile Include="Utilities\FTPClient.cs" />
-    <Compile Include="Utilities\IntegerToWritten.cs" />
-    <Compile Include="Utilities\MathUtilities.cs" />
-    <Compile Include="Utilities\MetUtilities.cs" />
-    <Compile Include="Utilities\PathUtilities.cs" />
-    <Compile Include="Utilities\PipeUtilities.cs" />
-    <Compile Include="Utilities\ProcessUtilities.cs" />
-    <Compile Include="Utilities\ReflectionUtilities.cs" />
-    <Compile Include="Utilities\SocketServer.cs" />
-    <Compile Include="Utilities\SQLite.cs" />
-    <Compile Include="Utilities\StreamReaderRandomAccess.cs" />
-    <Compile Include="Utilities\StringUtilities.cs" />
-    <Compile Include="Utilities\WebUtilities.cs" />
-    <Compile Include="Utilities\XmlReaderCustom.cs" />
-    <Compile Include="Utilities\XmlUtilities.cs" />
-  </ItemGroup>
-  <ItemGroup>
-    <None Include="app.config" />
-    <None Include="packages.config" />
-  </ItemGroup>
-  <ItemGroup />
-  <Import Project="$(MSBuildToolsPath)\Microsoft.CSharp.targets" />
-  <Import Project="..\packages\System.Data.SQLite.Core.1.0.107.0\build\net46\System.Data.SQLite.Core.targets" Condition="Exists('..\packages\System.Data.SQLite.Core.1.0.107.0\build\net46\System.Data.SQLite.Core.targets')" />
-  <Target Name="EnsureNuGetPackageBuildImports" BeforeTargets="PrepareForBuild">
-    <PropertyGroup>
-      <ErrorText>This project references NuGet package(s) that are missing on this computer. Use NuGet Package Restore to download them.  For more information, see http://go.microsoft.com/fwlink/?LinkID=322105. The missing file is {0}.</ErrorText>
-    </PropertyGroup>
-    <Error Condition="!Exists('..\packages\System.Data.SQLite.Core.1.0.107.0\build\net46\System.Data.SQLite.Core.targets')" Text="$([System.String]::Format('$(ErrorText)', '..\packages\System.Data.SQLite.Core.1.0.107.0\build\net46\System.Data.SQLite.Core.targets'))" />
-  </Target>
-  <!-- To modify your build process, add your task inside one of the targets below and uncomment it. 
-       Other similar extension points exist, see Microsoft.Common.targets.
-  <Target Name="BeforeBuild">
-  </Target>
-  <Target Name="AfterBuild">
-  </Target>
-  -->
->>>>>>> c3385196
 </Project>