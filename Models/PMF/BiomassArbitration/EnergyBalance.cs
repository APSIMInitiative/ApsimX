--- conflicted
+++ resolved
@@ -1,9 +1,6 @@
 ﻿using System;
-<<<<<<< HEAD
+using System.Linq;
 using APSIM.Core;
-=======
-using System.Linq;
->>>>>>> 2eff66a9
 using APSIM.Numerics;
 using APSIM.Shared.Utilities;
 using Models.Core;
@@ -99,15 +96,15 @@
 
         /// <summary>Gets the cover green.</summary>
         [Units("0-1")]
-        public double CoverGreen 
-        { 
-            get 
+        public double CoverGreen
+        {
+            get
             {
                 if (GreenCover != null)
                     return GreenCover.Value();
                 else
-                    return 1.0 - Math.Exp(-GreenExtinctionCoefficient.Value() * LAI); 
-            } 
+                    return 1.0 - Math.Exp(-GreenExtinctionCoefficient.Value() * LAI);
+            }
         }
 
         /// <summary>Gets the cover total.</summary>
@@ -191,7 +188,7 @@
         /// <summary>Gets the cover dead.</summary>
         public double CoverDead { get { return 1.0 - Math.Exp(-KDead * LAIDead); } }
 
-        
+
         /// <summary>Gets the total radiation intercepted.</summary>
         [Units("MJ/m^2/day")]
         [Description("This is the intercepted radiation value that is passed to the RUE class to calculate DM supply")]
