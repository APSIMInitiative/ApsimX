--- conflicted
+++ resolved
@@ -710,7 +710,6 @@
                 double[] bd = myZone.soil.BD;
 
                 double accuDepth = 0;
-<<<<<<< HEAD
                 if (RootFrontCalcSwitch?.Value() >= 1.0)
                 {
                     if (MassFlow == null || MassFlow.Length != myZone.soil.Thickness.Length)
@@ -748,10 +747,6 @@
                     }
                 }
                 else
-=======
-                
-                for (int layer = 0; layer < thickness.Length; layer++)
->>>>>>> 25c00f4d
                 {
                     for (int layer = 0; layer < thickness.Length; layer++)
                     {
