--- conflicted
+++ resolved
@@ -30,19 +30,15 @@
         [Link] IClock clock = null;
         [Link] ISummary summary = null;
         [Link] Forages forages = null;
-<<<<<<< HEAD
         NodeTree services = null;
-=======
-        [Link] ScriptCompiler compiler = null;
-        
+
         /// <summary>Gets today's minimum rotation length (days)</summary>
         private double MinimumRotationLengthForToday =>
             GetValueFromMonthlyArray(clock.Today.Month - 1, MinimumRotationLengthArray);
-        
+
         /// <summary>Gets today's maximum rotation length (days)</summary>
         private double MaximumRotationLengthForToday =>
             GetValueFromMonthlyArray(clock.Today.Month - 1, MaximumRotationLengthArray);
->>>>>>> 73269b41
 
         private double residualBiomass;
         private IBooleanFunction expressionFunction;
@@ -485,14 +481,14 @@
             if (MaximumRotationLengthArray == null || MaximumRotationLengthArray.Length == 0)
                 MaximumRotationLengthArray = new double[] { double.MaxValue };
 
-        
+
             DaysSinceGraze = Convert.ToInt32(
             GetValueFromMonthlyArray(clock.Today.Month - 1, MinimumRotationLengthArray)
           );
         }
 
         urineDungPatches?.OnStartOfSimulation();
-    }  
+    }
 
         /// <summary>This method is invoked at the beginning of each day to perform management actions.</summary>
         [EventSubscribe("StartOfDay")]
@@ -607,13 +603,13 @@
                private bool TargetMass()
         {
             residualBiomass = GetValueFromMonthlyArray(clock.Today.Month - 1, PostGrazeDMArray);
-        
+
             if (DaysSinceGraze < MinimumRotationLengthForToday)
                 return false;
-        
+
             if (DaysSinceGraze > MaximumRotationLengthForToday)
                 return true;
-        
+
             return PreGrazeDM > GetValueFromMonthlyArray(clock.Today.Month - 1, PreGrazeDMArray);
         }
 
@@ -628,16 +624,16 @@
         {
             if (array == null || array.Length == 0)
                 throw new ArgumentException("Monthly array is null or empty.");
-        
+
             if (array.Length == 1)
                 return array[0];
-        
+
             if (array.Length != 12)
                 throw new ArgumentException("Monthly array must have either 1 or 12 elements.");
-        
+
             if (monthIndex < 0 || monthIndex > 11)
                 throw new ArgumentOutOfRangeException(nameof(monthIndex), "Month index must be between 0 (Jan) and 11 (Dec).");
-        
+
             return array[monthIndex];
         }
 
@@ -646,7 +642,7 @@
         private bool FlexibleTiming()
         {
             residualBiomass = FlexibleGrazePostDM;
-        
+
             // if the user left the min/max boxes blank,
             // treat them as 0 and infinity respectively:
             double min = (MinimumRotationLengthArray?.Length > 0)
@@ -655,15 +651,15 @@
             double max = (MaximumRotationLengthArray?.Length > 0)
                          ? MaximumRotationLengthForToday
                          : double.MaxValue;
-        
+
             // don’t graze if days since last grazing is < minimum
             if (DaysSinceGraze < min)
                 return false;
-        
+
             // do graze if days since last grazing is > maximum
             if (DaysSinceGraze > max)
                 return true;
-        
+
             // otherwise defer to your expression
             return expressionFunction.Value();
         }
