--- conflicted
+++ resolved
@@ -9,17 +9,6 @@
 
 namespace UserInterface.Presenters
 {
-<<<<<<< HEAD
-    using System;
-    using System.Globalization;
-    using System.Linq;
-    using APSIM.Shared.Graphing;
-    using Commands;
-    using Models.Soils;
-    using Views;
-
-=======
->>>>>>> dce17a51
     /// <summary>A presenter for the water model.</summary>
     public class WaterPresenter : IPresenter
     {
