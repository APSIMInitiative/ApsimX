﻿using Models.CLEM.Interfaces;
using Models.CLEM.Resources;
using Models.Core;
using Models.Core.Attributes;
using Newtonsoft.Json;
using System;
using System.Collections.Generic;
using System.ComponentModel.DataAnnotations;
using System.IO;
using System.Linq;
using System.Linq.Expressions;
using System.Reflection;
using Display = Models.Core.DisplayAttribute;

namespace Models.CLEM.Groupings
{
    ///<summary>
    /// Filter using property or method (without arguments) of the IFilterable individual
    ///</summary> 
    [Serializable]
    [ViewName("UserInterface.Views.PropertyView")]
    [PresenterName("UserInterface.Presenters.PropertyPresenter")]
    [Description("Defines a filter rule using properties and methods of the individual")]
    [ValidParent(ParentType = typeof(IFilterGroup))]
    [Version(1, 0, 0, "")]
    public class FilterByProperty : Filter, IValidatableObject
    {
        [NonSerialized]
        private PropertyInfo propertyInfo;
        private bool useSimpleApporach = false;
        private bool validOperator = true;

        /// <summary>
        /// The property or method to filter by
        /// </summary>
        [Description("Property or method")]
<<<<<<< HEAD
        [Required]
        [Display(Type = DisplayType.DropDown, Values = nameof(GetParameters), Order = 1)]
=======
        [Required(AllowEmptyStrings = false, ErrorMessage = "Property or method required")]
        [Display(Type = DisplayType.DropDown, Values = nameof(GetParameters))]
>>>>>>> a9a55483
        public string PropertyOfIndividual { get; set; }
        private IEnumerable<string> GetParameters() => Parent.Parameters.OrderBy(k => k);

        /// <summary>
        /// Constructor
        /// </summary>
        public FilterByProperty()
        {
            base.SetDefaults();
        }

        ///<inheritdoc/>
        [EventSubscribe("Commencing")]
        protected void OnSimulationCommencing(object sender, EventArgs e)
        {
            Initialise();
            if (!CheckValidOperator(propertyInfo, out string errorMessage))
                throw new ApsimXException(this, errorMessage);
        }

        /// <summary>
        /// Initialise this filter by property 
        /// </summary>
        public override void Initialise()
        {
            if (PropertyOfIndividual != null && PropertyOfIndividual != "")
            {
                propertyInfo = Parent.GetProperty(PropertyOfIndividual);
                useSimpleApporach = IsSimpleRuminantProperty();
                validOperator = CheckValidOperator(propertyInfo, out string _);
            }
        }

        /// <inheritdoc/>
        public override Func<T, bool> Compile<T>()
        {
            if (!validOperator) return f => false;
            if (useSimpleApporach)
            {
                Func<T, bool> simple = t => {
                    var simpleFilterParam = Expression.Parameter(typeof(T));
                    var thisOperator = Operator;

                    // Try convert the Value into the same data type as the property
                    ConstantExpression simpleCompareVal = null;
                    if (propertyInfo.PropertyType.IsEnum)
                    {
                        try
                        {
                            var testEnumOK = Enum.Parse(propertyInfo.PropertyType, Value.ToString(), true) != null;
                        }
                        catch
                        {
                            return (Operator == ExpressionType.NotEqual || Operator == ExpressionType.IsFalse);
                        }
                        simpleCompareVal = Expression.Constant(Enum.Parse(propertyInfo.PropertyType, Value.ToString()), propertyInfo.PropertyType);
                    }
                    else
                        simpleCompareVal = Expression.Constant(Convert.ChangeType(Value ?? 0, propertyInfo.PropertyType));

                    bool success = GetSimpleRuminantProperty(t, out ConstantExpression propertyValue);

                    if (!success)
                        return false;

                    BinaryExpression simpleBinary;
                    if (thisOperator == ExpressionType.IsTrue | thisOperator == ExpressionType.IsFalse)
                    {
                        // Allow for IsTrue and IsFalse operator
                        if (propertyInfo.PropertyType == typeof(bool))
                            simpleCompareVal = Expression.Constant((thisOperator == ExpressionType.IsTrue), typeof(bool));
                        simpleBinary = Expression.MakeBinary(ExpressionType.Equal, propertyValue, simpleCompareVal);
                    }
                    else
                        simpleBinary = Expression.MakeBinary(thisOperator, propertyValue, simpleCompareVal);

                    var simpleLambda = Expression.Lambda<Func<T, bool>>(simpleBinary, simpleFilterParam).Compile();
                    return simpleLambda(t);
                };
                return simple;
            }

            // Check that the filter applies to objects of type T
            var filterParam = Expression.Parameter(typeof(T));

            // check if the parameter passes can inherit the declaring type
            // this will not allow females to check male properties
            // convert parameter to the type of the property, null if fails
            var filterInherit = Expression.TypeAs(filterParam, propertyInfo.DeclaringType);
            var typeis = Expression.TypeIs(filterParam, propertyInfo.DeclaringType);

            // Look for the property
            var key = Expression.Property(filterInherit, propertyInfo.Name);

            // Try convert the Value into the same data type as the property
            var ce = propertyInfo.PropertyType.IsEnum ? Enum.Parse(propertyInfo.PropertyType, Value.ToString(), true) : Convert.ChangeType(Value??0, propertyInfo.PropertyType);
            var value = Expression.Constant(ce);

            // Create a lambda that compares the filter value to the property on T
            // using the provided operator
            Expression binary; 
            if (Operator == ExpressionType.IsTrue | Operator == ExpressionType.IsFalse)
            {
                // Allow for IsTrue and IsFalse operator
                ce = (Operator == ExpressionType.IsTrue);
                binary = Expression.MakeBinary(ExpressionType.Equal, key, Expression.Constant(ce));
            }
            else
                binary = Expression.MakeBinary(Operator, key, value);

            // only perfom if the type is a match to the type of property
            var body = Expression.Condition(
                typeis,
                binary,
                Expression.Constant(false)
                );

            var lambda = Expression.Lambda<Func<T, bool>>(body, filterParam).Compile();
            return lambda;
        }

        private bool IsSimpleRuminantProperty()
        {
            if (propertyInfo != null && (propertyInfo.DeclaringType == typeof(Ruminant) || propertyInfo.DeclaringType.IsSubclassOf(typeof(Ruminant))))
            {
                switch (propertyInfo.Name)
                {
                    case "Age":
                    case "Weight":
                    case "Sex":
                    case "IsWeaner":
                    case "IsSire":
                    case "IsBreeder":
                    case "IsAbleToBreed":
                    case "IsHeifer":
                    case "IsLactating":
                    case "IsPreBreeder":
                    case "IsPregnant":
                    case "IsCalf":
                    case "Breed":
                    case "Class":
                    case "EnergyBalance":
                    case "HerdName":
                    case "HighWeight":
                    case "Location":
                    case "ProportionOfHighWeight":
                    case "ProportionOfNormalisedWeight":
                    case "AdultEquivalent":
                    case "HealthScore":
                    case "ProportionOfSRW":
                    case "ReadyForSale":
                    case "RelativeCondition":
                    case "RelativeSize":
                    case "ReplacementBreeder":
                    case "SaleFlag":
                    case "Weaned":
                    case "WeightGain":
                    case "Cashmere":
                    case "Wool":
                    case "IsWildBreeder":
                    case "DaysLactating":
                    case "MonthsSinceLastBirth":
                    case "NumberOfBirths":
                    case "NumberOfBreedingMonths":
                    case "NumberOfConceptions":
                    case "NumberOfOffspring":
                    case "NumberOfWeaned":
                    case "SuccessfulPregnancy":
                        return true;
                    default:
                        return false;
                }
            }
            else if (propertyInfo != null && (propertyInfo.DeclaringType == typeof(LabourType)))
            {
                switch (propertyInfo.Name)
                {
                    case "Age":
                    case "Sex":
                    case "Hired":
                    case "Name":
                        return true;
                    default:
                        return false;

                }
            }
            return false;
        }

        private bool GetSimpleRuminantProperty(IFilterable individual, out ConstantExpression propertyValue)
        {
            propertyValue = null;
            if (!propertyInfo.DeclaringType.IsAssignableFrom(individual.GetType()))
                return false;

            if (propertyInfo != null && (propertyInfo.DeclaringType == typeof(Ruminant) || propertyInfo.DeclaringType.IsSubclassOf(typeof(Ruminant))))
            {
                switch (propertyInfo.Name)
                {
                    case "Age":
                        propertyValue = Expression.Constant((individual as Ruminant).Age, propertyInfo.PropertyType);
                        break;
                    case "Weight":
                        propertyValue = Expression.Constant((individual as Ruminant).Weight, propertyInfo.PropertyType);
                        break;
                    case "Sex":
                        propertyValue = Expression.Constant((individual as Ruminant).Sex, propertyInfo.PropertyType);
                        break;
                    case "IsWeaner":
                        propertyValue = Expression.Constant((individual as Ruminant).IsWeaner, propertyInfo.PropertyType);
                        break;
                    case "IsSire":
                        propertyValue = Expression.Constant((individual as RuminantMale).IsSire, propertyInfo.PropertyType);
                        break;
                    case "IsAbleToBreed":
                        propertyValue = Expression.Constant((individual as Ruminant).IsAbleToBreed, propertyInfo.PropertyType);
                        break;
                    case "IsHeifer":
                        propertyValue = Expression.Constant((individual as RuminantFemale).IsHeifer, propertyInfo.PropertyType);
                        break;
                    case "IsLactating":
                        propertyValue = Expression.Constant((individual as RuminantFemale).IsLactating, propertyInfo.PropertyType);
                        break;
                    case "IsPreBreeder":
                        propertyValue = Expression.Constant((individual as RuminantFemale).IsPreBreeder, propertyInfo.PropertyType);
                        break;
                    case "IsPregnant":
                        propertyValue = Expression.Constant((individual as RuminantFemale).IsPregnant, propertyInfo.PropertyType);
                        break;
                    case "IsCalf":
                        propertyValue = Expression.Constant((individual as Ruminant).IsCalf, propertyInfo.PropertyType);
                        break;
                    case "Breed":
                        propertyValue = Expression.Constant((individual as Ruminant).Breed, propertyInfo.PropertyType);
                        break;
                    case "Class":
                        propertyValue = Expression.Constant((individual as Ruminant).Class, propertyInfo.PropertyType);
                        break;
                    case "EnergyBalance":
                        propertyValue = Expression.Constant((individual as Ruminant).EnergyBalance, propertyInfo.PropertyType);
                        break;
                    case "HerdName":
                        propertyValue = Expression.Constant((individual as Ruminant).HerdName, propertyInfo.PropertyType);
                        break;
                    case "HighWeight":
                        propertyValue = Expression.Constant((individual as Ruminant).HighWeight, propertyInfo.PropertyType);
                        break;
                    case "Location":
                        propertyValue = Expression.Constant((individual as Ruminant).Location, propertyInfo.PropertyType);
                        break;
                    case "ProportionOfHighWeight":
                        propertyValue = Expression.Constant((individual as Ruminant).ProportionOfHighWeight, propertyInfo.PropertyType);
                        break;
                    case "ProportionOfNormalisedWeight":
                        propertyValue = Expression.Constant((individual as Ruminant).ProportionOfNormalisedWeight, propertyInfo.PropertyType);
                        break;
                    case "AdultEquivalent":
                        propertyValue = Expression.Constant((individual as Ruminant).AdultEquivalent, propertyInfo.PropertyType);
                        break;
                    case "HealthScore":
                        propertyValue = Expression.Constant((individual as Ruminant).HealthScore, propertyInfo.PropertyType);
                        break;
                    case "ProportionOfSRW":
                        propertyValue = Expression.Constant((individual as Ruminant).ProportionOfSRW, propertyInfo.PropertyType);
                        break;
                    case "ReadyForSale":
                        propertyValue = Expression.Constant((individual as Ruminant).ReadyForSale, propertyInfo.PropertyType);
                        break;
                    case "RelativeCondition":
                        propertyValue = Expression.Constant((individual as Ruminant).RelativeCondition, propertyInfo.PropertyType);
                        break;
                    case "RelativeSize":
                        propertyValue = Expression.Constant((individual as Ruminant).RelativeSize, propertyInfo.PropertyType);
                        break;
                    case "ReplacementBreeder":
                        propertyValue = Expression.Constant((individual as Ruminant).ReplacementBreeder, propertyInfo.PropertyType);
                        break;
                    case "SaleFlag":
                        propertyValue = Expression.Constant((individual as Ruminant).SaleFlag, propertyInfo.PropertyType);
                        break;
                    case "Weaned":
                        propertyValue = Expression.Constant((individual as Ruminant).Weaned, propertyInfo.PropertyType);
                        break;
                    case "WeightGain":
                        propertyValue = Expression.Constant((individual as Ruminant).WeightGain, propertyInfo.PropertyType);
                        break;
                    case "Cashmere":
                        propertyValue = Expression.Constant((individual as Ruminant).Cashmere, propertyInfo.PropertyType);
                        break;
                    case "Wool":
                        propertyValue = Expression.Constant((individual as Ruminant).Wool, propertyInfo.PropertyType);
                        break;
                    case "IsWildBreeder":
                        propertyValue = Expression.Constant((individual as RuminantMale).IsWildBreeder, propertyInfo.PropertyType);
                        break;
                    case "DaysLactating":
                        propertyValue = Expression.Constant((individual as RuminantFemale).DaysLactating, propertyInfo.PropertyType);
                        break;
                    case "MonthsSinceLastBirth":
                        propertyValue = Expression.Constant((individual as RuminantFemale).MonthsSinceLastBirth, propertyInfo.PropertyType);
                        break;
                    case "NumberOfBirths":
                        propertyValue = Expression.Constant((individual as RuminantFemale).NumberOfBirths, propertyInfo.PropertyType);
                        break;
                    case "NumberOfBreedingMonths":
                        propertyValue = Expression.Constant((individual as RuminantFemale).NumberOfBreedingMonths, propertyInfo.PropertyType);
                        break;
                    case "NumberOfConceptions":
                        propertyValue = Expression.Constant((individual as RuminantFemale).NumberOfConceptions, propertyInfo.PropertyType);
                        break;
                    case "NumberOfOffspring":
                        propertyValue = Expression.Constant((individual as RuminantFemale).NumberOfOffspring, propertyInfo.PropertyType);
                        break;
                    case "NumberOfWeaned":
                        propertyValue = Expression.Constant((individual as RuminantFemale).NumberOfWeaned, propertyInfo.PropertyType);
                        break;
                    case "SuccessfulPregnancy":
                        propertyValue = Expression.Constant((individual as RuminantFemale).SuccessfulPregnancy, propertyInfo.PropertyType);
                        break;
                    case "IsBreeder":
                        propertyValue = Expression.Constant((individual as RuminantFemale).IsBreeder, propertyInfo.PropertyType);
                        break;
                }
            }
            else if (propertyInfo != null && (propertyInfo.DeclaringType == typeof(LabourType)))
            {
                switch (propertyInfo.Name)
                {
                    case "Age":
                        propertyValue = Expression.Constant((individual as LabourType).Age, propertyInfo.PropertyType);
                        break;
                    case "Sex":
                        propertyValue = Expression.Constant((individual as LabourType).Sex, propertyInfo.PropertyType);
                        break;
                    case "Hired":
                        propertyValue = Expression.Constant((individual as LabourType).Hired, propertyInfo.PropertyType);
                        break;
                    case "Name":
                        propertyValue = Expression.Constant((individual as LabourType).Name, propertyInfo.PropertyType);
                        break;
                }
            }
            return (propertyValue != null);
        }

        /// <summary>
        /// Check if the specified operator is valid for the selected property
        /// </summary>
        /// <param name="property">PropertyInfo of the property</param>
        /// <param name="errorMessage">Error message returned for reporting</param>
        /// <returns>True if operator is valid</returns>
        public bool CheckValidOperator(PropertyInfo property, out string errorMessage)
        {
            errorMessage = "";
            switch (property.PropertyType.IsEnum?"enum":property.PropertyType.Name)
            {
                case "Boolean":
                case "enum":
                case "String":
                    switch (Operator)
                    {
                        case ExpressionType.GreaterThan:
                        case ExpressionType.GreaterThanOrEqual:
                        case ExpressionType.LessThan:
                        case ExpressionType.LessThanOrEqual:
                            errorMessage = $"Invalid operator of type [{OperatorToSymbol()}] for [{property.PropertyType.Name}] property [{property.Name}] in [{this.NameWithParent}] ";
                            return false;
                        default:
                            break;
                    };
                    break;
                case "int":
                case "double":
                case "Single":
                    switch (Operator)
                    {
                        case ExpressionType.IsFalse:
                        case ExpressionType.IsTrue:
                            errorMessage = $"Invalid operator of type [{OperatorToSymbol()}] for [{property.PropertyType.Name}] property [{property.Name}] in [{this.NameWithParent}] ";
                            return false;
                        default:
                            break;
                    };
                    break;
                default:
                    break;
            }
            return true;
        }

        /// <summary>
        /// Convert filter to string
        /// </summary>
        /// <returns></returns>
        public override string ToString()
        {
            return FilterString(false);
        }

        /// <summary>
        /// Convert filter to html string
        /// </summary>
        /// <returns></returns>
        public string ToHTMLString()
        {
            return FilterString(true);
        }

        private string FilterString(bool htmltags)
        {
            Initialise();

            using (StringWriter filterWriter = new StringWriter())
            {
                if (propertyInfo is null)
                {
                    filterWriter.Write($"Filter:");
                    string errorlink = (htmltags) ? "<span class=\"errorlink\">" : "";
                    string spanclose = (htmltags) ? "</span>" : "";
                    string message = (PropertyOfIndividual == null || PropertyOfIndividual == "") ? "Not Set" : $"Unknown: {PropertyOfIndividual}";
                    filterWriter.Write($"{errorlink}{message}{spanclose}");
                    return filterWriter.ToString();
                }

                filterWriter.Write($"Filter:");
                bool truefalse = IsOperatorTrueFalseTest();
                if (truefalse | (propertyInfo != null && propertyInfo.PropertyType.IsEnum))
                {
                    if(propertyInfo.PropertyType == typeof(bool))
                    {
                        if (Operator == ExpressionType.IsFalse || Value?.ToString().ToLower() == "false")
                            filterWriter.Write(" not");
                        filterWriter.Write($" {CLEMModel.DisplaySummaryValueSnippet(PropertyOfIndividual, "Not set", HTMLSummaryStyle.Filter, htmlTags: htmltags)}");
                    }
                    else
                    {
                        filterWriter.Write($" {CLEMModel.DisplaySummaryValueSnippet(PropertyOfIndividual, "Not set", HTMLSummaryStyle.Filter, htmlTags: htmltags)}");
                        if (validOperator)
                            filterWriter.Write((Operator == ExpressionType.IsFalse || Value?.ToString().ToLower() == "false") ? " not" : " is");
                        else
                        {
                            string errorlink = (htmltags) ? "<span class=\"errorlink\">" : "";
                            string spanclose = (htmltags) ? "</span>" : "";
                            filterWriter.Write($"{errorlink}{OperatorToSymbol()} is invalid for property {propertyInfo.PropertyType.Name}{spanclose}");
                        }
                        filterWriter.Write($" {CLEMModel.DisplaySummaryValueSnippet(Value?.ToString(), "No value", HTMLSummaryStyle.Filter, htmlTags: htmltags)}");
                    }
                }
                else
                {
                    filterWriter.Write($" {CLEMModel.DisplaySummaryValueSnippet(PropertyOfIndividual, "Not set", HTMLSummaryStyle.Filter, htmlTags: htmltags)}");

                    if (propertyInfo != null)
                    {
                        if (validOperator)
                            filterWriter.Write($" {CLEMModel.DisplaySummaryValueSnippet(OperatorToSymbol(), "Unknown operator", HTMLSummaryStyle.Filter, htmlTags: htmltags)}");
                        else
                        {
                            string errorlink = (htmltags) ? "<span class=\"errorlink\">" : "";
                            string spanclose = (htmltags) ? "</span>" : "";
                            filterWriter.Write($"{errorlink}{OperatorToSymbol()} is invalid for property {propertyInfo.PropertyType.Name}{spanclose}");
                        }
                    }
                    else
                        filterWriter.Write($" {CLEMModel.DisplaySummaryValueSnippet(OperatorToSymbol(), "Unknown operator", HTMLSummaryStyle.Filter, htmlTags: htmltags)}");

                    filterWriter.Write($" {CLEMModel.DisplaySummaryValueSnippet(Value?.ToString(), "No value", HTMLSummaryStyle.Filter, htmlTags: htmltags)}");
                }
                return filterWriter.ToString();
            }
        }

        #region validation
        /// <inheritdoc/>
        public IEnumerable<ValidationResult> Validate(ValidationContext validationContext)
        {
            var results = new List<ValidationResult>();
            if((Value is null || Value.ToString() == "") & !(Operator == ExpressionType.IsTrue | Operator == ExpressionType.IsFalse))
            {
                string[] memberNames = new string[] { "Missing filter compare value" };
                results.Add(new ValidationResult($"A value to compare with the Property is required for [f={Name}] in [f={Parent.Name}]", memberNames));
            }

            // check valid operator
            if(!CheckValidOperator(propertyInfo, out _))
            {
                string[] memberNames = new string[] { "Invalid operator" };
                results.Add(new ValidationResult($"The operator provided for [f={Name}] in [f={Parent.Name}] is not valid for the property type [{propertyInfo.Name}]", memberNames));
            }

            // check valid property value.
            // valid for enum
            if (propertyInfo.PropertyType.IsEnum)
            {
                try
                {
                    Enum.Parse(propertyInfo.PropertyType, Value.ToString());
                }
                catch
                {
                    string[] memberNames = new string[] { "Invalid compare value" };
                    results.Add(new ValidationResult($"The value to compare [{Value}] provided for [f={Name}] in [f={(Parent as CLEMModel).NameWithParent}] is not valid for the property type [{propertyInfo.Name}]{System.Environment.NewLine}Valid entries are [{String.Join(",", Enum.GetNames(propertyInfo.PropertyType))}]", memberNames));
                }
            }

            // valid for true / false bool
            if (propertyInfo.PropertyType == typeof(bool))
            {
                // blank entry is permitted if using isTrue or isFalse otherwise check value
                if (!(Value is null & (Operator == ExpressionType.IsTrue || Operator == ExpressionType.IsFalse)))
                {
                    try
                    {
                        Boolean.Parse(Value.ToString());
                    }
                    catch
                    {
                        string[] memberNames = new string[] { "Invalid compare value" };
                        results.Add(new ValidationResult($"The value to compare [{Value}] provided for [f={Name}] in [f={Parent.Name}] is not valid for the property type [Boolean]{System.Environment.NewLine}Valid entries are [True, true, False, false, 1, 0]", memberNames));
                    }
                }
            }
            return results;
        }
        #endregion

        #region descriptive summary

        /// <inheritdoc/>
        public override string ModelSummary(bool formatForParentControl)
        {
            return $"<div class=\"filter\" style=\"opacity: {((Enabled) ? "1" : "0.4")}\">{ToHTMLString()}</div>";
        }

        /// <summary>
        /// Provides the closing html tags for object
        /// </summary>
        /// <returns></returns>
        public override string ModelSummaryClosingTags(bool formatForParentControl)
        {
            // allows for collapsed box and simple entry
            return "";
        }

        /// <summary>
        /// Provides the closing html tags for object
        /// </summary>
        /// <returns></returns>
        public override string ModelSummaryOpeningTags(bool formatForParentControl)
        {
            // allows for collapsed box and simple entry
            return "";
        }
        #endregion
    }

}<|MERGE_RESOLUTION|>--- conflicted
+++ resolved
@@ -34,13 +34,8 @@
         /// The property or method to filter by
         /// </summary>
         [Description("Property or method")]
-<<<<<<< HEAD
-        [Required]
+        [Required(AllowEmptyStrings = false, ErrorMessage = "Property or method required")]
         [Display(Type = DisplayType.DropDown, Values = nameof(GetParameters), Order = 1)]
-=======
-        [Required(AllowEmptyStrings = false, ErrorMessage = "Property or method required")]
-        [Display(Type = DisplayType.DropDown, Values = nameof(GetParameters))]
->>>>>>> a9a55483
         public string PropertyOfIndividual { get; set; }
         private IEnumerable<string> GetParameters() => Parent.Parameters.OrderBy(k => k);
 
