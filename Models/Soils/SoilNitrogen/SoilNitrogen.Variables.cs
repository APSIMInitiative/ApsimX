using System;
using System.Reflection;
using System.Collections.Generic;
using Newtonsoft.Json;
using System.Xml;
using System.Linq;
using System.Text;
using Models.Core;
using Models;
using APSIM.Shared.Utilities;
using Models.Interfaces;
using Models.Surface;
using Models.Soils.NutrientPatching;
using Models.Soils.Nutrients;

namespace Models.Soils
{

    /// <remarks>
    /// This partial class contains most of the variables and input properties of SoilNitrogen
    /// </remarks>
    public partial class SoilNitrogen
    {


        /// <summary>Link to APSIM's Clock (time information).</summary>
        [Link]
        public Clock Clock = null;

        /// <summary>Link to APSIM's WeatherFile (weather data).</summary>
        [Link]
        public IWeather MetFile = null;

        /// <summary>Link to APSIM Summary (logs the messages raised during model run).</summary>
        [Link]
        private ISummary mySummary = null;

        /// <summary>Link to the surface organic matter.</summary>
        [Link]
        public SurfaceOrganicMatter SurfaceOrganicMatter = null;

        /// <summary>Link to the soil organic matter.</summary>
        [Link]
        public Organic organic = null;

        /// <summary>Link to the initial sample.</summary>
        [Link]
        public Sample initial = null;

        /// <summary>Link to the soil.</summary>
        [Link]
        public Soil Soil = null;

        /// <summary>The water balance model</summary>
        [Link]
        ISoilWater waterBalance = null;

        /// <summary>Access the soil physical properties.</summary>
        [Link]
        public IPhysical soilPhysical = null;

        [Link]
        ISoilTemperature soilTemperature = null;





        /// <summary>
        /// Soil parameterisation set to use.
        /// </summary>
        /// <remarks>
        /// Used to determine which node of xml file will be used to overwrite some [Param]'s
        /// </remarks>
        [Units("")]
        [JsonIgnore]
        public string SoilNParameterSet = "standard";

        /// <summary>
        /// Flag for whether routines for nitrification and codenitrification are to be used (ignore old nitrification).
        /// </summary>
        private bool usingNewNitrification = false;

        /// <summary>
        /// Gets or sets flag for whether routines for codenitrification are to be used (yes/no).
        /// </summary>
        /// <remarks>
        /// When 'yes', nitrification is computed using nitritation + nitratation, and codenitrification is also computed
        /// </remarks>
        [Units("yes/no")]
        [JsonIgnore]
        public string UseCodenitrification
        {
            get { return (usingNewNitrification) ? "yes" : "no"; }
            set { usingNewNitrification = value.ToLower().Contains("yes"); }
        }

        /// <summary>
        /// Gets or sets flag for whether soil profile reduction is allowed (yes/no).
        /// </summary>
        [Units("yes/no")]
        [JsonIgnore]
        public string AllowProfileReduction
        {
            get { return (profileReductionAllowed) ? "yes" : "no"; }
            set { profileReductionAllowed = value.ToLower().Contains("yes"); }
        }

        /// <summary>
        /// Gests or sets flag for whether organic solutes are to be simulated (yes/no).
        /// </summary>
        /// <remarks>
        /// It should always be false, as organic solutes are not implemented yet
        /// </remarks>
        [Units("yes/no")]
        [JsonIgnore]
        public string allowOrganicSolutes
        {
            get { return (organicSolutesAllowed) ? "yes" : "no"; }
            set { organicSolutesAllowed = value.ToLower().Contains("yes"); }
        }

        /// <summary>
        /// Factor to convert organic carbon to organic matter (g/g).
        /// </summary>
        [Units("g/g")]
        [Bounds(Lower = 0.0, Upper = 1.0)]
        [JsonIgnore]
        public double DefaultCarbonInSoilOM { get; set; } = 0.588;

        /// <summary>
        /// Default carbon weight fraction in FOM (g/g).
        /// </summary>
        /// <remarks>
        /// Used to convert FOM amount into fom_c
        /// </remarks>
        [Units("g/g")]
        [Bounds(Lower = 0.0, Upper = 1.0)]
        [JsonIgnore]
        public double DefaultCarbonInFOM { get; set; } = 0.4;

        /// <summary>
        /// Default initial pH, used case no pH is initialised in model.
        /// </summary>
        [Units("")]
        [JsonIgnore]
        public double DefaultInitialpH { get; set; } = 6.0;

        /// <summary>
        /// Threshold for raising a warning due to small negative values.
        /// </summary>
        /// <remarks>
        /// Any value between this and the FatalNegativeThreshold will be zeroed, but a warning message
        /// is raised, values smaller than this threshold will be zeroed without any message
        /// </remarks>
        [Units("")]
        [JsonIgnore]
        public double WarningNegativeThreshold = -0.0000000001;

        /// <summary>
        /// Threshold for a fatal error due to negative values (loss of mass balance).
        /// </summary>
        [Units("")]
        [JsonIgnore]
        public double FatalNegativeThreshold = -0.000001;



        /// <summary>
        /// The C:N ratio of the soil humus (active + inert).
        /// </summary>
        /// <remarks>
        /// Remains fixed throughout the simulation
        /// </remarks>
        [Bounds(Lower = 5, Upper = 30)]
        [Units("g/g")]
        [JsonIgnore]
        public double[] HumusCNr { get; set; } = { 10.0, 11.0 };

        /// <summary>
        /// The C:N ratio of soil microbial biomass.
        /// </summary>
        /// <remarks>
        /// Remains fixed throughout the simulation
        /// </remarks>
        [Bounds(Lower = 5, Upper = 15)]
        [Units("")]
        [JsonIgnore]
        public double MBiomassCNr { get; set; } = 8.0;

        /// <summary>
        /// Proportion of biomass-C in the initial mineralisable humic-C (g/g).
        /// </summary>
        [Bounds(Lower = 0, Upper = 1)]
        [Units("g/g")]
        [JsonIgnore]
        public double[] FBiom { get; set; } = { 0.05, 0.01 };

        /// <summary>
        /// Proportion of the initial total soil C that is inert, cannot be mineralised (g/g).
        /// </summary>
        [Bounds(Lower = 0, Upper = 1)]
        [Units("g/g")]
        [JsonIgnore]
        public double[] FInert { get; set; } = { 0.5, 0.95 };



        /// <summary>
        /// Initial amount of FOM in the soil (kgDM/ha).
        /// </summary>
        [Bounds(Lower = 0, Upper = 100000)]
        [Units("kg/ha")]
        [JsonIgnore]
        public double InitialFOMWt { get; set; } = 2000;

        /// <summary>
        /// Initial depth over which FOM is distributed within the soil profile (mm).
        /// </summary>
        /// <remarks>
        /// If not given (-ve), FOM will be distributed over the whole soil profile
        /// Distribution follows an exponential function
        /// </remarks>
        [Units("mm")]
        [JsonIgnore]
        public double InitialFOMDepth { get; set; } = -99.0;

        /// <summary>
        /// Exponent of function used to compute initial distribution of FOM in the soil.
        /// </summary>
        [Bounds(Lower = 0.01, Upper = 10.0)]
        [Units("")]
        [JsonIgnore]
        public double InitialFOMDistCoefficient { get; set; } = 3.0;

        /// <summary>Initial C:N ratio of soil FOM (g/g).</summary>
        [Units("g/g")]
        [JsonIgnore]
        public double InitialFOMCNr { get; set; } = 40.0;

        /// <summary>
        /// FOM type used on initialisation and reset.
        /// </summary>
        /// <remarks>
        /// The default value (0) is always assumed
        /// </remarks>
        private int FOMtypeID_reset = 0;

        /// <summary>
        /// FOM type to be used on initialisation.
        /// </summary>
        /// <remarks>
        /// This sets the partition of FOM C between the different pools (carbohydrate, cellulose, lignin)
        /// </remarks>
        [JsonIgnore]
        public string InitialFOMType
        {
            get { return fom_types[FOMtypeID_reset]; }
            set
            {
                FOMtypeID_reset = 0;
                for (int i = 0; i < fom_types.Length; i++)
                {
                    if (fom_types[i] == value)
                    {
                        FOMtypeID_reset = i;
                        break;
                    }
                }
                if (InitialFOMType != fom_types[FOMtypeID_reset])
                {   // no valid FOM type was given, use default
                    FOMtypeID_reset = 0;
                    mySummary.WriteMessage(this,"   The initial FOM type was not found, the default type will be used", MessageType.Warning);
                }
            }
        }

        /// <summary>
        /// List of available FOM types names.
        /// </summary>
        [System.Xml.Serialization.XmlArray("fom_type")]
        public string[] fom_types = { "default", "manure", "mucuna", "lablab", "shemp", "stable" };

        /// <summary>
        /// Pool 1 fraction in FOM [carbohydrate], for each FOM type (g/g).
        /// </summary>
        [Units("g/g")]
        public double[] fract_carb = { 0.2, 0.3, 0.54, 0.57, 0.45, 0.0 };

        /// <summary>
        /// Pool 2 fraction in FOM [cellulose], for each FOM type (g/g).
        /// </summary>
        [Units("g/g")]
        public double[] fract_cell = { 0.7, 0.3, 0.37, 0.37, 0.47, 0.1 };

        /// <summary>
        /// Pool 3 fraction in FOM [lignin], for each FOM type (g/g).
        /// </summary>
        [Units("g/g")]
        public double[] fract_lign = { 0.1, 0.4, 0.09, 0.06, 0.08, 0.9 };




        /// <summary>
        /// Fraction of residue C mineralised lost to atmopshere due to respiration (g/g).
        /// </summary>
        [Bounds(Lower = 0.0, Upper = 1.0)]
        [Units("g/g")]
        [JsonIgnore]
        public double ResiduesRespirationFactor { get; set; } = 0.6;

        /// <summary>
        /// Fraction of retained residue C transferred to microbial biomass (g/g).
        /// </summary>
        /// <remarks>
        /// The remaining will go into humus
        /// </remarks>
        [Bounds(Lower = 0.0, Upper = 1.0)]
        [Units("g/g")]
        [JsonIgnore]
        public double ResiduesFractionIntoBiomass { get; set; } = 0.9;

        /// <summary>
        /// Depth from which mineral N can be immobilised when decomposing surface residues (mm).
        /// </summary>
        [Bounds(Lower = 0.0, Upper = 1000.0)]
        [Units("mm")]
        [JsonIgnore]
        public double ResiduesDecompDepth { get; set; } = 100;



        /// <summary>
        /// Optimum rate for decomposition of FOM pool 1 [carbohydrate], aerobic and anaerobic conditions (/day).
        /// </summary>
        [Bounds(Lower = 0.0, Upper = 1.0)]
        [Units("/day")]
        [JsonIgnore]
        public double[] Pool1FOMTurnOverRate { get; set; } = { 0.2, 0.1 };

        /// <summary>
        /// Optimum rate for decomposition of FOM pool 2 [cellulose], aerobic and anaerobic conditions (/day).
        /// </summary>
        [Bounds(Lower = 0.0, Upper = 1.0)]
        [Units("/day")]
        [JsonIgnore]
        public double[] Pool2FOMTurnOverRate { get; set; } = { 0.05, 0.25 };

        /// <summary>
        /// Optimum rate for decomposition of FOM pool 3 [lignin], aerobic and anaerobic conditions (/day).
        /// </summary>
        [Bounds(Lower = 0.0, Upper = 1.0)]
        [Units("/day")]
        [JsonIgnore]
        public double[] Pool3FOMTurnOverRate { get; set; } = { 0.0095, 0.003 };

        /// <summary>
        /// Fraction of the FOM C decomposed lost to atmopshere due to respiration (g/g).
        /// </summary>
        [Bounds(Lower = 0.0, Upper = 1.0)]
        [Units("g/g")]
        [JsonIgnore]
        public double FOMRespirationFactor { get; set; } = 0.6;

        /// <summary>
        /// Fraction of the retained FOM C transferred to biomass (g/g).
        /// </summary>
        /// <remarks>
        /// The remaining will go into humus
        /// </remarks>
        [Bounds(Lower = 0.0, Upper = 1.0)]
        [Units("g/g")]
        [JsonIgnore]
        public double FOMFractionIntoBiomass { get; set; } = 0.9;


        /// <summary>
        /// Coefficient for the exponential phase of C:N effects on decomposition of FOM.
        /// </summary>
        [Bounds(Lower = 0.0, Upper = 10.0)]
        [Units("")]
        [JsonIgnore]
        public double FOMDecomp_CNCoefficient { get; set; } = 0.693;

        /// <summary>
        /// Value of C:N ratio above which decomposition rate of FOM declines.
        /// </summary>
        [Bounds(Lower = 5.0, Upper = 100.0)]
        [Units("g/g")]
        [JsonIgnore]
        public double FOMDecomp_CNThreshold { get; set; } = 25.0;

        /// <summary>
        /// Data for calculating the temperature effect on FOM decomposition.
        /// </summary>
        private BentStickData FOMDecomp_TemperatureFactorData = new BentStickData();

        /// <summary>
        /// Optimum temperature for FOM decomposition, aerobic and anaerobic conditions (oC).
        /// </summary>
        [Units("oC")]
        [JsonIgnore]
        public double[] FOMDecomp_TOptimum
        {
            get { return FOMDecomp_TemperatureFactorData.xValueForOptimum; }
            set { FOMDecomp_TemperatureFactorData.xValueForOptimum = value; }
        }

        /// <summary>
        /// Temperature factor for FOM decomposition at zero degrees, aerobic and anaerobic conditions.
        /// </summary>
        [Bounds(Lower = 0.0, Upper = 1.0)]
        [Units("")]
        [JsonIgnore]
        public double[] FOMDecomp_TFactorAtZero
        {
            get { return FOMDecomp_TemperatureFactorData.yValueAtZero; }
            set { FOMDecomp_TemperatureFactorData.yValueAtZero = value; }
        }

        /// <summary>
        /// Curve coefficient for temperature factor of FOM decomposition, aerobic and anaerobic conditions.
        /// </summary>
        [Units("")]
        [JsonIgnore]
        public double[] FOMDecomp_TCurveCoeff
        {
            get { return FOMDecomp_TemperatureFactorData.CurveExponent; }
            set { FOMDecomp_TemperatureFactorData.CurveExponent = value; }
        }

        /// <summary>
        /// Parameters for calculating the soil moisture factor for FOM decomposition.
        /// </summary>
        private BrokenStickData FOMDecomp_MoistureFactorData = new BrokenStickData();

        /// <summary>
        /// Values of the modified normalised soil water content at which the moisture factor is given.
        /// </summary>
        /// <remarks>
        /// X values for the moisture factor function, with: 0=dry, 1=LL, 2=DUL, 3=sat
        /// </remarks>
        [Bounds(Lower = 0.0, Upper = 3.0)]
        [Units("")]
        [JsonIgnore]
        public double[] FOMDecomp_NormWaterContents
        { set { FOMDecomp_MoistureFactorData.xVals = value; } }

        /// <summary>
        /// Moisture factor values for the given values of normalised soil water content.
        /// </summary>
        [Bounds(Lower = 0.0, Upper = 1.0)]
        [Units("")]
        [JsonIgnore]
        public double[] FOMDecomp_MoistureFactors
        { set { FOMDecomp_MoistureFactorData.yVals = value; } }





        /// <summary>
        /// Potential rate of soil biomass mineralisation, aerobic and anaerobic conditions (/day).
        /// </summary>
        [Bounds(Lower = 0.0, Upper = 1.0)]
        [Units("/day")]
        [JsonIgnore]
        public double[] MBiomassTurnOverRate { get; set; } = { 0.0081, 0.004 };

        /// <summary>
        /// Fraction of microbial biomass C mineralised that is lost to the atmosphere due to respiration (g/g).
        /// </summary>
        [Bounds(Lower = 0.0, Upper = 1.0)]
        [Units("g/g")]
        [JsonIgnore]
        public double MBiomassRespirationFactor { get; set; } = 0.6;

        /// <summary>
        /// Fraction of retained microbial biomass C that goes back to microbial biomass (g/g).
        /// </summary>
        /// <remarks>
        /// The remaining will go in to humus
        /// </remarks>
        [Bounds(Lower = 0.0, Upper = 1.0)]
        [Units("g/g")]
        [JsonIgnore]
        public double MBiomassFractionIntoBiomass { get; set; } = 0.6;

        /// <summary>
        /// Potential rate of active humus mineralisation, aerobic and anaerobic conditions (/day).
        /// </summary>
        [Bounds(Lower = 0.0, Upper = 1.0)]
        [Units("/day")]
        [JsonIgnore]
        public double[] AHumusTurnOverRate { get; set; } = { 0.00015, 0.00007 };

        /// <summary>
        /// Fraction of active humic C mineralised that is lost to the atmosphere due to respiration (g/g).
        /// </summary>
        [Bounds(Lower = 0.0, Upper = 1.0)]
        [Units("/g/")]
        [JsonIgnore]
        public double AHumusRespirationFactor { get; set; } = 0.6;


        /// <summary>
        /// Data to calculate the temperature effect on soil OM mineralisation.
        /// </summary>
        private BentStickData SOMMiner_TemperatureFactorData = new BentStickData();

        /// <summary>
        /// Optimum temperature for soil OM mineralisation (oC).
        /// </summary>
        [Units("oC")]
        [JsonIgnore]
        public double[] SOMMiner_TOptimum
        {
            get { return SOMMiner_TemperatureFactorData.xValueForOptimum; }
            set { SOMMiner_TemperatureFactorData.xValueForOptimum = value; }
        }

        /// <summary>
        /// Temperature factor for soil OM mineralisation at zero degree.
        /// </summary>
        [Bounds(Lower = 0.0, Upper = 1.0)]
        [Units("")]
        [JsonIgnore]
        public double[] SOMMiner_TFactorAtZero
        {
            get { return SOMMiner_TemperatureFactorData.yValueAtZero; }
            set { SOMMiner_TemperatureFactorData.yValueAtZero = value; }
        }

        /// <summary>
        /// Curve coefficient to calculate temperature factor for soil OM mineralisation.
        /// </summary>
        [Units("")]
        [JsonIgnore]
        public double[] SOMMiner_TCurveCoeff
        {
            get { return SOMMiner_TemperatureFactorData.CurveExponent; }
            set { SOMMiner_TemperatureFactorData.CurveExponent = value; }
        }

        /// <summary>
        /// Parameters to calculate soil moisture factor for soil OM mineralisation.
        /// </summary>
        private BrokenStickData SOMMiner_MoistureFactorData = new BrokenStickData();

        /// <summary>
        /// Values of the modified normalised soil water content at which moisture factor is given.
        /// </summary>
        /// <remarks>
        /// X values for the moisture factor function, with: 0=dry, 1=LL, 2=DUL, 3=SAT
        /// </remarks>
        [Bounds(Lower = 0.0, Upper = 3.0)]
        [Units("")]
        [JsonIgnore]
        public double[] SOMMiner_NormWaterContents
        {
            get { return SOMMiner_MoistureFactorData.xVals; }
            set { SOMMiner_MoistureFactorData.xVals = value; }
        }

        /// <summary>
        /// Values of the moisture factor at given values of the normalised water content.
        /// </summary>
        [Bounds(Lower = 0.0, Upper = 1.0)]
        [Units("")]
        [JsonIgnore]
        public double[] SOMMiner_MoistureFactors
        {
            get { return SOMMiner_MoistureFactorData.yVals; }
            set { SOMMiner_MoistureFactorData.yVals = value; }
        }




        /// <summary>
        /// Minimum potential hydrolysis rate for urea (/day).
        /// </summary>
        [Bounds(Lower = 0.0, Upper = 1.0)]
        [Units("/day")]
        [JsonIgnore]
        public double UreaHydrol_MinRate { get; set; } = 0.25;

        /// <summary>
        /// Parameter A for the potential urea hydrolysis function.
        /// </summary>
        [Units("")]
        [JsonIgnore]
        public double UreaHydrol_parmA = -1.12;

        /// <summary>
        /// Parameter B for the potential urea hydrolysis function.
        /// </summary>
        [Units("")]
        [JsonIgnore]
        public double UreaHydrol_parmB = 1.31;

        /// <summary>
        /// Parameter C for the potential urea hydrolysis function.
        /// </summary>
        [Units("")]
        [JsonIgnore]
        public double UreaHydrol_parmC = 0.203;

        /// <summary>
        /// Parameter D for the potential urea hydrolysis function.
        /// </summary>
        [Units("")]
        [JsonIgnore]
        public double UreaHydrol_parmD = -0.155;


        /// <summary>
        /// Parameters to calculate the temperature effect on urea hydrolysis.
        /// </summary>
        private BentStickData UreaHydrolysis_TemperatureFactorData = new BentStickData();

        /// <summary>
        /// Optimum temperature for urea hydrolysis (oC).
        /// </summary>
        [Bounds(Lower = 5.0, Upper = 100.0)]
        [Units("oC")]
        [JsonIgnore]
        public double[] UreaHydrol_TOptimum
        {
            get { return UreaHydrolysis_TemperatureFactorData.xValueForOptimum; }
            set { UreaHydrolysis_TemperatureFactorData.xValueForOptimum = value; }
        }

        /// <summary>
        /// Temperature factor for urea hydrolysis at zero degrees.
        /// </summary>
        [Bounds(Lower = 0.0, Upper = 1.0)]
        [Units("")]
        [JsonIgnore]
        public double[] UreaHydrol_TFactorAtZero
        {
            get { return UreaHydrolysis_TemperatureFactorData.yValueAtZero; }
            set { UreaHydrolysis_TemperatureFactorData.yValueAtZero = value; }
        }

        /// <summary>
        /// Curve coefficient to calculate the temperature factor for urea hydrolysis.
        /// </summary>
        [Units("")]
        [JsonIgnore]
        public double[] UreaHydrol_TCurveCoeff
        {
            get { return UreaHydrolysis_TemperatureFactorData.CurveExponent; }
            set { UreaHydrolysis_TemperatureFactorData.CurveExponent = value; }
        }

        /// <summary>
        /// Parameters to calculate the moisture effect on urea hydrolysis
        /// </summary>
        private BrokenStickData UreaHydrolysis_MoistureFactorData = new BrokenStickData();

        /// <summary>
        /// Values of the modified normalised soil water content at which factor is given.
        /// </summary>
        /// <remarks>
        /// X values for the moisture factor function, with: 0=dry, 1=LL, 2=DUL, 3=SAT
        /// </remarks>
        [Bounds(Lower = 0.0, Upper = 3.0)]
        [Units("")]
        [JsonIgnore]
        public double[] UreaHydrol_NormWaterContents
        {
            get { return UreaHydrolysis_MoistureFactorData.xVals; }
            set { UreaHydrolysis_MoistureFactorData.xVals = value; }
        }

        /// <summary>
        /// Values of the moisture factor at given values of the normalised water content.
        /// </summary>
        [Bounds(Lower = 0.0, Upper = 1.0)]
        [Units("")]
        [JsonIgnore]
        public double[] UreaHydrol_MoistureFactors
        {
            get { return UreaHydrolysis_MoistureFactorData.yVals; }
            set { UreaHydrolysis_MoistureFactorData.yVals = value; }
        }




        /// <summary>
        /// Maximum soil nitrification potential, Michaelis-Menten dynamics (ug NH4/g soil/day).
        /// </summary>
        /// <remarks>
        /// This is the parameter M on Michaelis-Menten equation, r = MC/(k+C)
        /// </remarks>
        [Units("ppm/day")]
        [JsonIgnore]
        public double NitrificationMaxPotential { get; set; } = 40.0;

        /// <summary>
        /// NH4 concentration at half potential nitrification, Michaelis-Menten dynamics (ppm).
        /// </summary>
        /// <remarks>
        /// This is the parameter k on Michaelis-Menten equation, r = MC/(k+C)
        /// </remarks>
        [Bounds(Lower = 0.0, Upper = 200.0)]
        [Units("ppm")]
        [JsonIgnore]
        public double NitrificationNH4ForHalfRate { get; set; } = 90.0;

        /// <summary>
        /// Fraction of nitrification lost as denitrification
        /// </summary>
        [Bounds(Lower = 0.0, Upper = 1.0)]
        [Units("")]
        [JsonIgnore]
        public double Nitrification_DenitLossFactor { get; set; } = 0.0;

        /// <summary>
        /// Parameters to calculate the temperature effect on nitrification.
        /// </summary>
        private BentStickData Nitrification_TemperatureFactorData = new BentStickData();

        /// <summary>
        /// Optimum temperature for nitrification (oC).
        /// </summary>
        [Bounds(Lower = 5.0, Upper = 100.0)]
        [Units("oC")]
        [JsonIgnore]
        public double[] Nitrification_TOptimum
        {
            get { return Nitrification_TemperatureFactorData.xValueForOptimum; }
            set { Nitrification_TemperatureFactorData.xValueForOptimum = value; }
        }

        /// <summary>
        /// Temperature factor for nitrification at zero degrees.
        /// </summary>
        [Bounds(Lower = 0.0, Upper = 1.0)]
        [Units("")]
        [JsonIgnore]
        public double[] Nitrification_FactorAtZero
        {
            get { return Nitrification_TemperatureFactorData.yValueAtZero; }
            set { Nitrification_TemperatureFactorData.yValueAtZero = value; }
        }

        /// <summary>
        /// Curve coefficient for calculating the temperature factor for nitrification.
        /// </summary>
        [Units("")]
        [JsonIgnore]
        public double[] Nitrification_CurveCoeff
        {
            get { return Nitrification_TemperatureFactorData.CurveExponent; }
            set { Nitrification_TemperatureFactorData.CurveExponent = value; }
        }

        /// <summary>
        /// Parameters to calculate the soil moisture factor for nitrification.
        /// </summary>
        private BrokenStickData Nitrification_MoistureFactorData = new BrokenStickData();

        /// <summary>
        /// Values of the modified normalised soil water content at which the moisture factor is given.
        /// </summary>
        /// <remarks>
        /// X values for the moisture factor function, with: 0=dry, 1=LL, 2=DUL, 3=SAT
        /// </remarks>
        [Bounds(Lower = 0.0, Upper = 3.0)]
        [Units("")]
        [JsonIgnore]
        public double[] Nitrification_NormWaterContents
        {
            get { return Nitrification_MoistureFactorData.xVals; }
            set { Nitrification_MoistureFactorData.xVals = value; }
        }

        /// <summary>
        /// Values of the moisture factor at given values of the normalised water content.
        /// </summary>
        [Bounds(Lower = 0.0, Upper = 1.0)]
        [Units("")]
        [JsonIgnore]
        public double[] Nitrification_MoistureFactors
        {
            get { return Nitrification_MoistureFactorData.yVals; }
            set { Nitrification_MoistureFactorData.yVals = value; }
        }

        /// <summary>
        /// Parameters to calculate the soil pH factor for nitrification.
        /// </summary>
        private BrokenStickData Nitrification_pHFactorData = new BrokenStickData();

        /// <summary>
        /// Values of pH at which the pH factor is given.
        /// </summary>
        [Bounds(Lower = 0.0, Upper = 14.0)]
        [Units("")]
        [JsonIgnore]
        public double[] Nitrification_pHValues
        {
            get { return Nitrification_pHFactorData.xVals; }
            set { Nitrification_pHFactorData.xVals = value; }
        }

        /// <summary>
        /// Values of pH factor at given pH values.
        /// </summary>
        [Bounds(Lower = 0.0, Upper = 1.0)]
        [Units("")]
        [JsonIgnore]
        public double[] Nitrification_pHFactors
        {
            get { return Nitrification_pHFactorData.yVals; }
            set { Nitrification_pHFactorData.yVals = value; }
        }


        /// <summary>
        /// Maximum soil potential nitritation rate (ug NH4/g soil/day).
        /// </summary>
        /// <remarks>
        /// This is the parameter M on Michaelis-Menten equation, r = MC/(k+C)
        /// </remarks>
        [Bounds(Lower = 0.0, Upper = 200.0)]
        [Units("ppm/day")]
        [JsonIgnore]
        public double NitritationMaxPotential = 40.0;

        /// <summary>
        /// NH4 concentration when nitritation is half of potential (ppm).
        /// </summary>
        /// <remarks>
        /// This is the parameter k on Michaelis-Menten equation, r = MC/(k+C)
        /// </remarks>
        [Units("ppm")]
        [Bounds(Lower = 0.0, Upper = 200.0)]
        [JsonIgnore]
        public double NitritationNH4ForHalfRate = 90.0;

        /// <summary>
        /// Maximum soil potential nitratation rate (ug NO2/g soil/day).
        /// </summary>
        /// <remarks>
        /// This is the parameter M on Michaelis-Menten equation, r = MC/(k+C)
        /// </remarks>
        [Bounds(Lower = 0.0, Upper = 1000.0)]
        [Units("ppm/day")]
        [JsonIgnore]
        public double NitratationMaxPotential = 400.0;

        /// <summary>
        /// NO2 concentration when nitratation is half of potential (ppm).
        /// </summary>
        /// <remarks>
        /// This is the parameter k on Michaelis-Menten equation, r = MC/(k+C)
        /// </remarks>
        [Bounds(Lower = 0.0, Upper = 500.0)]
        [Units("ppm")]
        [JsonIgnore]
        public double NitratationNH4ForHalfRate = 90.0;

        /// <summary>
        /// Parameter to determine the base fraction of ammonia oxidate lost as N2O.
        /// </summary>
        [Bounds(Lower = 0.0, Upper = 1.0)]
        [Units("")]
        [JsonIgnore]
        public double AmmoxLossParam1 = 0.0025;

        /// <summary>
        /// Parameter to determine the changes in fraction of ammonia oxidate lost as N2O.
        /// </summary>
        [Bounds(Lower = 0.0, Upper = 1.0)]
        [Units("")]
        [JsonIgnore]
        public double AmmoxLossParam2 = 0.45;

        /// <summary>
        /// Parameters to calculate the temperature effect on nitrification (Nitrition + Nitration).
        /// </summary>
        private BentStickData Nitrification2_TemperatureFactorData = new BentStickData();

        /// <summary>
        /// Optimum temperature for nitrification (Nitrition + Nitration).
        /// </summary>
        [Bounds(Lower = 5.0, Upper = 100.0)]
        [Units("oC")]
        [JsonIgnore]
        public double[] Nitrification2_TOptimum
        {
            get { return Nitrification2_TemperatureFactorData.xValueForOptimum; }
            set { Nitrification2_TemperatureFactorData.xValueForOptimum = value; }
        }

        /// <summary>
        /// Temperature factor for nitrification (Nitrition + Nitration) at zero degrees.
        /// </summary>
        [Bounds(Lower = 0.0, Upper = 1.0)]
        [Units("")]
        [JsonIgnore]
        public double[] Nitrification2_TFactorAtZero
        {
            get { return Nitrification2_TemperatureFactorData.yValueAtZero; }
            set { Nitrification2_TemperatureFactorData.yValueAtZero = value; }
        }

        /// <summary>
        /// Curve coefficient for calculating the temperature factor for nitrification (Nitrition + Nitration).
        /// </summary>
        [Units("")]
        [JsonIgnore]
        public double[] Nitrification2_TCurveCoeff
        {
            get { return Nitrification2_TemperatureFactorData.CurveExponent; }
            set { Nitrification2_TemperatureFactorData.CurveExponent = value; }
        }

        /// <summary>
        /// Parameters to calculate the soil moisture factor for nitrification (Nitrition + Nitration).
        /// </summary>
        private BrokenStickData Nitrification2_MoistureFactorData = new BrokenStickData();

        /// <summary>
        /// Values of the modified soil water content at which the moisture factor is given.
        /// </summary>
        /// <remarks>
        /// X values for the moisture factor function, with: 0=dry, 1=LL, 2=DUL, 3=SAT
        /// </remarks>
        [Bounds(Lower = 0.0, Upper = 3.0)]
        [Units("")]
        [JsonIgnore]
        public double[] Nitrification2_NormWaterContents
        {
            get { return Nitrification2_MoistureFactorData.xVals; }
            set { Nitrification2_MoistureFactorData.xVals = value; }
        }

        /// <summary>
        /// Values of the moisture factor at given normalised water content values.
        /// </summary>
        [Bounds(Lower = 0.0, Upper = 1.0)]
        [Units("")]
        [JsonIgnore]
        public double[] Nitrification2_MoistureFactors
        {
            get { return Nitrification2_MoistureFactorData.yVals; }
            set { Nitrification2_MoistureFactorData.yVals = value; }
        }

        /// <summary>
        /// Parameters to calculate the soil pH factor for nitritation.
        /// </summary>
        private BrokenStickData Nitritation_pHFactorData = new BrokenStickData();

        /// <summary>
        /// Values of pH at which factors is given.
        /// </summary>
        [Bounds(Lower = 0.0, Upper = 14.0)]
        [Units("")]
        [JsonIgnore]
        public double[] Nitritation_pHValues
        {
            get { return Nitritation_pHFactorData.xVals; }
            set { Nitritation_pHFactorData.xVals = value; }
        }

        /// <summary>
        /// Values of pH factor at given pH values.
        /// </summary>
        [Bounds(Lower = 0.0, Upper = 1.0)]
        [Units("")]
        [JsonIgnore]
        public double[] Nitritation_pHFactors
        {
            get { return Nitritation_pHFactorData.yVals; }
            set { Nitritation_pHFactorData.yVals = value; }
        }

        /// <summary>
        /// Parameters to calculate the soil pH factor for nitratation.
        /// </summary>
        private BrokenStickData Nitratation_pHFactorData = new BrokenStickData();

        /// <summary>
        /// Values of pH at which factors is given.
        /// </summary>
        [Bounds(Lower = 0.0, Upper = 14.0)]
        [Units("")]
        [JsonIgnore]
        public double[] Nitratation_pHValues
        {
            get { return Nitratation_pHFactorData.xVals; }
            set { Nitratation_pHFactorData.xVals = value; }
        }

        /// <summary>
        /// Values of pH factor at given pH values.
        /// </summary>
        [Bounds(Lower = 0.0, Upper = 1.0)]
        [Units("")]
        [JsonIgnore]
        public double[] Nitratation_pHFactors
        {
            get { return Nitratation_pHFactorData.yVals; }
            set { Nitratation_pHFactorData.yVals = value; }
        }



<<<<<<< HEAD
=======
        #region Parameters for co-denitrification and associated N2O emissions
>>>>>>> cd479c1e

        /// <summary>
        /// Denitrification rate coefficient (kg soil/mg C/day).
        /// </summary>
        [Bounds(Lower = 0.0, Upper = 1.0)]
        [Units("kg/mg/day")]
        [JsonIgnore]
        public double CodenitrificationRateCoefficient = 0.0006;

        /// <summary>
        /// Parameters to calculate the temperature effect on codenitrification.
        /// </summary>
        private BentStickData Codenitrification_TemperatureFactorData = new BentStickData();

        /// <summary>
        /// Optimum temperature for codenitrification.
        /// </summary>
        [Bounds(Lower = 5.0, Upper = 100.0)]
        [Units("oC")]
        [JsonIgnore]
        private double[] Codenitrification_TOptmimun
        {
            get { return Codenitrification_TemperatureFactorData.xValueForOptimum; }
            set { Codenitrification_TemperatureFactorData.xValueForOptimum = value; }
        }

        /// <summary>
        /// Temperature factor for codenitrification at zero degrees.
        /// </summary>
        [Bounds(Lower = 0.0, Upper = 1.0)]
        [Units("")]
        [JsonIgnore]
        private double[] Codenitrification_TFactorAtZero
        {
            get { return Codenitrification_TemperatureFactorData.yValueAtZero; }
            set { Codenitrification_TemperatureFactorData.yValueAtZero = value; }
        }

        /// <summary>
        /// Curve coefficient for calculating the temperature factor for codenitrification.
        /// </summary>
        [Units("")]
        [JsonIgnore]
        private double[] Codenitrification_TCurveCoeff
        {
            get { return Codenitrification_TemperatureFactorData.CurveExponent; }
            set { Codenitrification_TemperatureFactorData.CurveExponent = value; }
        }

        /// <summary>
        /// Parameters to calculate the soil moisture factor for codenitrification.
        /// </summary>
        private BrokenStickData Codenitrification_MoistureFactorData = new BrokenStickData();

        /// <summary>
        /// Values of modified soil water content at which the moisture factor is given.
        /// </summary>
        /// <remarks>
        /// X values for the moisture factor function, with: 0=dry, 1=LL, 2=DUL, 3=SAT
        /// </remarks>
        [Bounds(Lower = 0.0, Upper = 3.0)]
        [Units("")]
        [JsonIgnore]
        private double[] Codenitrification_NormWaterContents
        {
            get { return Codenitrification_MoistureFactorData.xVals; }
            set { Codenitrification_MoistureFactorData.xVals = value; }
        }

        /// <summary>
        /// Values of the moisture factor at given water content values.
        /// </summary>
        [Bounds(Lower = 0.0, Upper = 1.0)]
        [Units("")]
        [JsonIgnore]
        private double[] Codenitrification_MoistureFactors
        {
            get { return Codenitrification_MoistureFactorData.yVals; }
            set { Codenitrification_MoistureFactorData.yVals = value; }
        }

        /// <summary>
        /// Parameters to calculate the soil pH factor for codenitrification.
        /// </summary>
        private BrokenStickData Codenitrification_pHFactorData = new BrokenStickData();

        /// <summary>
        /// Values of soil pH at which the pH factor is given.
        /// </summary>
        [Bounds(Lower = 0.0, Upper = 3.0)]
        [Units("")]
        [JsonIgnore]
        private double[] Codenitrification_pHValues
        {
            get { return Codenitrification_pHFactorData.xVals; }
            set { Codenitrification_pHFactorData.xVals = value; }
        }

        /// <summary>
        /// Values of the pH factor at given pH values.
        /// </summary>
        [Bounds(Lower = 0.0, Upper = 1.0)]
        [Units("")]
        [JsonIgnore]
        private double[] Codenitrification_pHFactors
        {
            get { return Codenitrification_pHFactorData.yVals; }
            set { Codenitrification_pHFactorData.yVals = value; }
        }

        /// <summary>
        /// Parameters to calculate the N2:N2O ratio during denitrification.
        /// </summary>
        private BrokenStickData Codenitrification_NH3NO2FactorData = new BrokenStickData();

        /// <summary>
        /// Values of soil NH3+NO2 at which the N2 fraction is given.
        /// </summary>
        [Bounds(Lower = 0.0, Upper = 100.0)]
        [Units("ppm")]
        [JsonIgnore]
        private double[] Codenitrification_NHNOValues
        {
            get { return Codenitrification_NH3NO2FactorData.xVals; }
            set { Codenitrification_NH3NO2FactorData.xVals = value; }
        }

        /// <summary>
        /// Values of the N2 fraction at given NH3+NO2 values.
        /// </summary>
        [Bounds(Lower = 0.0, Upper = 1.0)]
        [Units("")]
        [JsonIgnore]
        private double[] Codenitrification_NHNOFactors
        {
            get { return Codenitrification_NH3NO2FactorData.yVals; }
            set { Codenitrification_NH3NO2FactorData.yVals = value; }
        }



        /// <summary>
        /// Denitrification rate coefficient (kg/mg).
        /// </summary>
        [Bounds(Lower = 0.0, Upper = 1.0)]
        [Units("kg/mg")]
        [JsonIgnore]
        public double DenitrificationRateCoefficient { get; set; } = 0.0006;

        /// <summary>
        /// Parameter A of linear function to compute soluble carbon.
        /// </summary>
        [Units("g/g")]
        [JsonIgnore]
        public double actC_parmA = 24.5;

        /// <summary>
        /// Parameter B of linear function to compute soluble carbon.
        /// </summary>
        [Units("")]
        [JsonIgnore]
        public double actC_parmB = 0.0031;

        /// <summary>
        /// Parameter A of exponential function to compute soluble carbon.
        /// </summary>
        [Units("g/g")]
        [JsonIgnore]
        public double actCExp_parmA = 0.011;

        /// <summary>
        /// Parameter B of exponential function to compute soluble carbon.
        /// </summary>
        [Units("")]
        [JsonIgnore]
        public double actCExp_parmB = 0.895;

        /// <summary>
        /// Parameters to calculate the temperature effect on denitrification.
        /// </summary>
        private BentStickData Denitrification_TemperatureFactorData = new BentStickData();

        /// <summary>
        /// Optimum temperature for denitrification (oC).
        /// </summary>
        [Bounds(Lower = 5.0, Upper = 100.0)]
        [Units("oC")]
        [JsonIgnore]
        public double[] Denitrification_TOptimum
        {
            get { return Denitrification_TemperatureFactorData.xValueForOptimum; }
            set { Denitrification_TemperatureFactorData.xValueForOptimum = value; }
        }

        /// <summary>
        /// Temperature factor for denitrification at zero degrees.
        /// </summary>
        [Bounds(Lower = 0.0, Upper = 1.0)]
        [Units("")]
        [JsonIgnore]
        public double[] Denitrification_TFactorAtZero
        {
            get { return Denitrification_TemperatureFactorData.yValueAtZero; }
            set { Denitrification_TemperatureFactorData.yValueAtZero = value; }
        }

        /// <summary>
        /// Curve coefficient for calculating the temperature factor for denitrification.
        /// </summary>
        [Units("")]
        [JsonIgnore]
        public double[] Denitrification_TCurveCoeff
        {
            get { return Denitrification_TemperatureFactorData.CurveExponent; }
            set { Denitrification_TemperatureFactorData.CurveExponent = value; }
        }

        /// <summary>
        /// Parameters to calculate the soil moisture factor for denitrification
        /// </summary>
        private BrokenStickData Denitrification_MoistureFactorData = new BrokenStickData();

        /// <summary>
        /// Values of modified normalised soil water content at which the moisture factor is given.
        /// </summary>
        /// <remarks>
        /// X values for the moisture factor function, with: 0=dry, 1=LL, 2=DUL, 3=SAT
        /// </remarks>
        [Bounds(Lower = 0.0, Upper = 3.0)]
        [Units("")]
        [JsonIgnore]
        public double[] Denitrification_NormWaterContents
        {
            get { return Denitrification_MoistureFactorData.xVals; }
            set { Denitrification_MoistureFactorData.xVals = value; }
        }

        /// <summary>
        /// Values of the moisture factor at given normalised water content values.
        /// </summary>
        [Bounds(Lower = 0.0, Upper = 1.0)]
        [Units("")]
        [JsonIgnore]
        public double[] Denitrification_MoistureFactors
        {
            get { return Denitrification_MoistureFactorData.yVals; }
            set { Denitrification_MoistureFactorData.yVals = value; }
        }


        /// <summary>
        /// Parameter k1 from Thorburn et al (2010) for N2O model.
        /// </summary>
        [Bounds(Lower = 0.0, Upper = 100.0)]
        [Units("")]
        [JsonIgnore]
        public double Denit_k1 = 25.1;

        /// <summary>
        /// Parameter A in the function computing the N2:N2O ratio.
        /// </summary>
        [Units("")]
        [JsonIgnore]
        public double N2N2O_parmA = 0.16;

        /// <summary>
        /// Parameter B in the function computing the N2:N2O ratio.
        /// </summary>
        [Units("")]
        [JsonIgnore]
        public double N2N2O_parmB = -0.80;

        /// <summary>
        /// Parameters to calculate the effect of water filled pore space on N2:N2O ratio during denitrification.
        /// </summary>
        private BrokenStickData Denitrification_WFPSFactorData = new BrokenStickData();

        /// <summary>
        /// Values of soil water filled pore sapce at which the WFPS factor is given.
        /// </summary>
        [Bounds(Lower = 0.0, Upper = 100.0)]
        [Units("%")]
        [JsonIgnore]
        public double[] Denit_WPFSValues
        {
            get { return Denitrification_WFPSFactorData.xVals; }
            set { Denitrification_WFPSFactorData.xVals = value; }
        }

        /// <summary>
        /// Values of the WFPS factor at given water fille pore space values.
        /// </summary>
        [Bounds(Lower = 0.0, Upper = 1.0)]
        [Units("")]
        [JsonIgnore]
        public double[] Denit_WFPSFactors
        {
            get { return Denitrification_WFPSFactorData.yVals; }
            set { Denitrification_WFPSFactorData.yVals = value; }
        }






        /// <summary>
        /// Layer thickness to consider when N partition between patches is BasedOnSoilConcentration (mm).
        /// </summary>
        [Units("mm")]
        [JsonIgnore]
        public double LayerForNPartition = -99;

        /// <summary>
        /// Minimum relative area (fraction of paddock) for any patch.
        /// </summary>
        [Bounds(Lower = 0.0, Upper = 1.0)]
        [Units("0-1")]
        [JsonIgnore]
        public double MininumRelativeAreaCNPatch
        {
            get { return minimumPatchArea; }
            set { minimumPatchArea = value; }
        }

        /// <summary>
        /// Maximum NH4 uptake rate for plants (ppm/day).
        /// </summary>
        [Bounds(Lower = 0.0, Upper = 10000.0)]
        [Units("ppm/day")]
        [JsonIgnore]
        public double MaximumUptakeRateNH4
        {
            get { return reset_MaximumNH4Uptake; }
            set
            {
                reset_MaximumNH4Uptake = value;
                if (initDone)
                { // after initialisation done, the setting has to be here
                    for (int layer = 0; layer < nLayers; layer++)
                    {
                        // set maximum uptake rates for N forms (only really used for AgPasture when patches exist)
                        maximumNH4UptakeRate[layer] = reset_MaximumNH4Uptake / convFactor[layer];
                    }
                }
            }
        }

        /// <summary>
        /// Maximum NO3 uptake rate for plants (ppm/day).
        /// </summary>
        [Bounds(Lower = 0.0, Upper = 10000.0)]
        [Units("ppm/day")]
        [JsonIgnore]
        public double MaximumUptakeRateNO3
        {
            get { return reset_MaximumNO3Uptake; }
            set
            {
                reset_MaximumNO3Uptake = value;
                if (initDone)
                { // after initialisation done, the setting has to be here
                    for (int layer = 0; layer < nLayers; layer++)
                    {
                        // set maximum uptake rates for N forms (only really used for AgPasture when patches exist)
                        maximumNO3UptakeRate[layer] = reset_MaximumNO3Uptake / convFactor[layer];
                    }
                }
            }
        }

        /// <summary>
        /// The maximum amount of N that is made available to plants in one day (kg/ha/day).
        /// </summary>
        [Bounds(Lower = 0.0, Upper = 10000.0)]
        [Units("kg/ha/day")]
        [JsonIgnore]
        public double MaximumNitrogenAvailableToPlants
        {
            get { return maxTotalNAvailableToPlants; }
            set
            {
                maxTotalNAvailableToPlants = value;
            }
        }


        /// <summary>
        /// Approach to use when comparing patches for AutoAmalagamation.
        /// </summary>
        /// <remarks>
        /// Options:
        ///  - CompareAll: All patches are compared before they are merged
        ///  - CompareBase: All patches are compare to base first, then merged, then compared again
        ///  - CompareMerge: Patches are compare and merged at once if deemed equal, then compare to next
        /// </remarks>
        [JsonIgnore]
        public AutoAmalgamationApproachEnum AutoAmalgamationApproach
        {
            get { return patchAmalgamationApproach; }
            set { patchAmalgamationApproach = value; }
        }

        /// <summary>
        /// Approach to use when defining the base patch.
        /// </summary>
        /// <remarks>
        /// This is used to define the patch considered the 'base'. It is only used when comparing patches during
        /// potential auto-amalgamation (comparison against base are more lax)
        /// Options:
        ///  - IDBased: the patch with lowest ID (=0) is used as the base
        ///  - AreaBased: The [first] patch with the biggest area is used as base
        /// </remarks>
        [JsonIgnore]
        public BaseApproachEnum basePatchApproach
        {
            get { return patchbasePatchApproach; }
            set { patchbasePatchApproach = value; }
        }

        /// <summary>
        /// Flag for whether an age check is used to force amalgamation of patches (yes/no).
        /// </summary>
        [Units("yes/no")]
        [JsonIgnore]
        public bool AllowPatchAmalgamationByAge
        {
            get { return (patchAmalgamationByAgeAllowed); }
            set { patchAmalgamationByAgeAllowed = value; }
        }

        /// <summary>
        /// Age of patch at which merging is enforced (years).
        /// </summary>
        [Units("years")]
        [JsonIgnore]
        public double PatchAgeForForcedMerge
        {
            get { return forcedMergePatchAge; }
            set { forcedMergePatchAge = value; }
        }

        /// <summary>
        /// Relative difference in total organic carbon (g/g).
        /// </summary>
        [Bounds(Lower = 0.0, Upper = 1.0)]
        [Units("")]
        [JsonIgnore]
        public double relativeDiff_TotalOrgC = 0.02;

        /// <summary>
        /// Relative difference in total organic nitrogen (g/g).
        /// </summary>
        [Bounds(Lower = 0.0, Upper = 1.0)]
        [Units("")]
        [JsonIgnore]
        public double relativeDiff_TotalOrgN = 0.02;

        /// <summary>
        /// Relative difference in total organic nitrogen (g/g).
        /// </summary>
        [Bounds(Lower = 0.0, Upper = 1.0)]
        [Units("")]
        [JsonIgnore]
        public double relativeDiff_TotalBiomC = 0.02;

        /// <summary>
        /// Relative difference in total urea N amount (g/g).
        /// </summary>
        [Bounds(Lower = 0.0, Upper = 1.0)]
        [Units("")]
        [JsonIgnore]
        public double relativeDiff_TotalUrea = 0.02;

        /// <summary>
        /// Relative difference in total NH4 N amount (g/g).
        /// </summary>
        [Bounds(Lower = 0.0, Upper = 1.0)]
        [Units("")]
        [JsonIgnore]
        public double relativeDiff_TotalNH4 = 0.02;

        /// <summary>
        /// Relative difference in total NO3 N amount (g/g).
        /// </summary>
        [Bounds(Lower = 0.0, Upper = 1.0)]
        [Units("")]
        [JsonIgnore]
        public double relativeDiff_TotalNO3 = 0.02;

        /// <summary>
        /// Relative difference in urea N amount at any layer (g/g).
        /// </summary>
        [Bounds(Lower = 0.0, Upper = 1.0)]
        [Units("")]
        [JsonIgnore]
        public double relativeDiff_LayerBiomC = 0.02;

        /// <summary>
        /// Relative difference in urea N amount at any layer (g/g).
        /// </summary>
        [Bounds(Lower = 0.0, Upper = 1.0)]
        [Units("")]
        [JsonIgnore]
        public double relativeDiff_LayerUrea = 0.02;

        /// <summary>
        /// Relative difference in NH4 N amount at any layer (g/g).
        /// </summary>
        [Bounds(Lower = 0.0, Upper = 1.0)]
        [Units("")]
        [JsonIgnore]
        public double relativeDiff_LayerNH4 = 0.02;

        /// <summary>
        /// Relative difference in NO3 N amount at any layer (g/g).
        /// </summary>
        [Bounds(Lower = 0.0, Upper = 1.0)]
        [Units("")]
        [JsonIgnore]
        public double relativeDiff_LayerNO3 = 0.02;

        /// <summary>
        /// Absolute difference in total organic carbon (kg/ha).
        /// </summary>
        [Units("kg/ha")]
        [JsonIgnore]
        public double absoluteDiff_TotalOrgC = 500;

        /// <summary>
        /// Absolute difference in total organic nitrogen (kg/ha).
        /// </summary>
        [Units("kg/ha")]
        [JsonIgnore]
        public double absoluteDiff_TotalOrgN = 50;

        /// <summary>
        /// Absolute difference in total organic nitrogen (kg/ha).
        /// </summary>
        [Units("kg/ha")]
        [JsonIgnore]
        public double absoluteDiff_TotalBiomC = 50;

        /// <summary>
        /// Absolute difference in total urea N amount (kg/ha).
        /// </summary>
        [Units("kg/ha")]
        [JsonIgnore]
        public double absoluteDiff_TotalUrea = 2;

        /// <summary>
        /// Absolute difference in total NH4 N amount (kg/ha).
        /// </summary>
        [Units("kg/ha")]
        [JsonIgnore]
        public double absoluteDiff_TotalNH4 = 5;

        /// <summary>
        /// Absolute difference in total NO3 N amount (kg/ha).
        /// </summary>
        [Units("kg/ha")]
        [JsonIgnore]
        public double absoluteDiff_TotalNO3 = 5;

        /// <summary>
        /// Absolute difference in urea N amount at any layer (kg/ha).
        /// </summary>
        [Units("kg/ha")]
        [JsonIgnore]
        public double absoluteDiff_LayerBiomC = 1;

        /// <summary>
        /// Absolute difference in urea N amount at any layer (kg/ha).
        /// </summary>
        [Units("kg/ha")]
        [JsonIgnore]
        public double absoluteDiff_LayerUrea = 1;

        /// <summary>
        /// Absolute difference in NH4 N amount at any layer (kg/ha).
        /// </summary>
        [Units("kg/ha")]
        [JsonIgnore]
        public double absoluteDiff_LayerNH4 = 1;

        /// <summary>
        /// Absolute difference in NO3 N amount at any layer (kg/ha).
        /// </summary>
        [Units("kg/ha")]
        [JsonIgnore]
        public double absoluteDiff_LayerNO3 = 1;

        /// <summary>
        /// Depth to consider when testing diffs by layer, if -ve soil depth is used (mm).
        /// </summary>
        [Units("mm")]
        [JsonIgnore]
        public double DepthToTestByLayer = 99;

        /// <summary>
        /// Factor to adjust the tests between patches other than base (0-1).
        /// </summary>
        [Bounds(Lower = 0.0, Upper = 1.0)]
        [Units("")]
        [JsonIgnore]
        public double DiffAdjustFactor = 0.5;




        /// <summary>
        /// pH of soil (assumed equivalent to a 1:1 soil-water slurry).
        /// </summary>
        [Bounds(Lower = 3.0, Upper = 11.0)]
        [JsonIgnore]
        public double[] ph = { 6, 6 };



        /// <summary>
        /// Total soil organic carbon content (%).
        /// </summary>
        [Units("%")]
        [JsonIgnore]
        public double[] oc
        {
            get
            {
                double[] result;
                if (initDone)
                {
                    result = new double[nLayers];
                    for (int layer = 0; layer < nLayers; ++layer)
                        result[layer] = (HumicC[layer] + MicrobialC[layer]) * convFactor[layer] / 10000;  // (100/1000000) = convert to ppm and then to %
                }
                else
                {
                    // no value has been asigned yet, return null
                    result = reset_oc;
                }

                return result;
            }
            set
            {
                if (initDone)
                {
                    mySummary.WriteMessage(this, " Attempt to assign values for OC during simulation, "
                                     + "this operation is not valid and will be ignored", MessageType.Diagnostic);
                }
                else
                {
                    // Store initial values, check and initialisation of C pools is done on InitCalc().
                    reset_oc = value;
                    // these values are also used OnReset
                }
            }
        }


        /// <summary>
        /// 
        /// </summary>
        [Bounds(Lower = 0.0, Upper = 10000.0)]
        [Units("mg/kg")]
        [JsonIgnore]
        public double[] ureappm
        {
            get
            {
                double[] result;
                if (initDone)
                {
                    result = new double[nLayers];
                    for (int layer = 0; layer < nLayers; ++layer)
                        result[layer] = CalculateUrea()[layer] * convFactor[layer];
                }
                else
                    result = reset_ureappm;
                return result;
            }
            set
            {
                if (!initDone)
                    reset_ureappm = value;    // check is done on InitCalc
                else
                    mySummary.WriteMessage(this, "An external module attempted to change the value of urea during simulation, the command will be ignored", MessageType.Diagnostic);
            }
        }
        /// <summary>
        /// 
        /// </summary>
        [Bounds(Lower = 0.0, Upper = 10000.0)]
        [Units("mg/kg")]
        [JsonIgnore]
        public double[] NH4ppm
        {
            get
            {
                double[] result;
                if (initDone)
                {
                    result = new double[nLayers];
                    for (int layer = 0; layer < nLayers; ++layer)
                        result[layer] = CalculateNH4()[layer] * convFactor[layer];
                }
                else
                    result = reset_nh4ppm;
                return result;
            }
            set
            {
                if (!initDone)
                    reset_nh4ppm = value;
                else
                    mySummary.WriteMessage(this, "An external module attempted to change the value of NH4 during simulation, the command will be ignored", MessageType.Diagnostic);
            }
        }
        /// <summary>
        /// 
        /// </summary>
        [Bounds(Lower = 0.0, Upper = 10000.0)]
        [Units("mg/kg")]
        [JsonIgnore]
        public double[] NO3ppm
        {
            get
            {
                double[] result;
                if (initDone)
                {
                    result = new double[nLayers];
                    for (int layer = 0; layer < nLayers; ++layer)
                        result[layer] = CalculateNO3()[layer] * convFactor[layer];
                }
                else
                    result = reset_no3ppm;
                return result;
            }
            set
            {
                if (!initDone)
                    reset_no3ppm = value;
                else
                    mySummary.WriteMessage(this, "An external module attempted to change the value of NO3 during simulation, the command will be ignored", MessageType.Diagnostic);
            }
        }

        //// NOTE: it is assumed any changes in soil profile are due to erosion
        //// this should be done via an event

        /// <summary>
        /// Define whether soil profile reduction is on.
        /// </summary>
        [Units("on/off")]
        public string n_reduction
        { set { profileReductionAllowed = value.StartsWith("on"); } }

        /// <summary>
        /// Soil loss due to erosion (t/ha).
        /// </summary>
        [Units("t/ha")]
        [JsonIgnore]
        public double soil_loss;



        /// <summary>
        /// Flag for whether pond is active or not (yes/no).
        /// </summary>
        /// <remarks>
        /// If there is a pond, the decomposition of surface OM will be done by that model
        /// </remarks>
        private bool isPondActive = false;
        [Units("yes/no")]
        private string pond_active
        { set { isPondActive = (value == "yes"); } }

        /// <summary>
        /// Amount of C decomposed in pond that is added to soil m. biomass.
        /// </summary>
        [Units("kg/ha")]
        [JsonIgnore]
        public double pond_biom_C;

        /// <summary>
        /// Amount of C decomposed in pond that is added to soil humus.
        /// </summary>
        [Units("kg/ha")]
        [JsonIgnore]
        public double pond_hum_C;



        /// <summary>
        /// Factor reducing nitrification due to the presence of a inhibitor.
        /// </summary>
        [Bounds(Lower = 0.0, Upper = 1.0)]
        [Units("0-1")]
        private double[] nitrification_inhibition
        {
            set
            {
                if (initDone)
                {
                    for (int layer = 0; layer < nLayers; layer++)
                    {
                        if (layer < value.Length)
                        {
                            inhibitionFactor_Nitrification[layer] = value[layer];
                            if (inhibitionFactor_Nitrification[layer] < -epsilon)
                            {
                                inhibitionFactor_Nitrification[layer] = 0.0;
                                mySummary.WriteMessage(this, "Value for nitrification inhibition is below lower limit, value will be adjusted to 0.0", MessageType.Warning);
                            }
                            else if (inhibitionFactor_Nitrification[layer] > 1.0)
                            {
                                inhibitionFactor_Nitrification[layer] = 1.0;
                                mySummary.WriteMessage(this, "Value for nitrification inhibition is above upper limit, value will be adjusted to 1.0", MessageType.Warning);
                            }
                        }
                        else
                            inhibitionFactor_Nitrification[layer] = 0.0;
                    }
                }
            }
        }



        /// <summary>
        /// Current depth of root zone (mm).
        /// </summary>
        private double rootDepth = 0.0;

        /// <summary>
        /// Depth of root zone (mm).
        /// </summary>
        /// <remarks>
        /// This is used to compute plant available N when using patches
        /// </remarks>
        [Units("mm")]
        [JsonIgnore]
        public double RootingDepth
        {
            get { return rootDepth; }
            set { rootDepth = value; }
        }







        /// <summary>
        /// N carried out in sediment via runoff/erosion
        /// </summary>
        [Units("kg")]
        public double dlt_n_loss_in_sed
        {
            get
            {
                double result = 0.0;

                for (int k = 0; k < Patch.Count; k++)
                    result += Patch[k].dlt_n_loss_in_sed * Patch[k].RelativeArea;

                return result;
            }
        }

        /// <summary>
        /// Net nh4 change today
        /// </summary>
        [Units("kg/ha")]
        public double[] dlt_nh4_net
        {
            get
            {
                double[] result = new double[nLayers];
                for (int layer = 0; layer < nLayers; layer++)
                    for (int k = 0; k < Patch.Count; k++)
                        result[layer] += (Patch[k].nh4[layer] - Patch[k].TodaysInitialNH4[layer]) * Patch[k].RelativeArea;
                return result;
            }
        }

        /// <summary>
        /// Net NH4 transformation today
        /// </summary>
        [Units("kg/ha")]
        public double[] nh4_transform_net
        {
            get
            {
                double[] result = new double[nLayers];
                for (int layer = 0; layer < nLayers; layer++)
                    for (int k = 0; k < Patch.Count; k++)
                        result[layer] += (Patch[k].dlt_res_nh4_min[layer] +
                                         Patch[k].dlt_n_fom_to_min[layer] +
                                         Patch[k].dlt_n_biom_to_min[layer] +
                                         Patch[k].dlt_n_hum_to_min[layer] -
                                         Patch[k].dlt_nitrification[layer] +
                                         Patch[k].dlt_urea_hydrolysis[layer] +
                                         Patch[k].nh4_deficit_immob[layer]) *
                                         Patch[k].RelativeArea;

                return result;
            }
        }

        /// <summary>
        /// Net no3 change today
        /// </summary>
        [Units("kg/ha")]
        public double[] dlt_no3_net
        {
            get
            {
                double[] result = new double[nLayers];
                for (int layer = 0; layer < nLayers; layer++)
                    for (int k = 0; k < Patch.Count; k++)
                        result[layer] += (Patch[k].no3[layer] - Patch[k].TodaysInitialNO3[layer]) * Patch[k].RelativeArea;

                return result;
            }
        }

        /// <summary>
        /// Net NO3 transformation today
        /// </summary>
        [Units("kg/ha")]
        public double[] no3_transform_net
        {
            get
            {
                double[] result = new double[nLayers];
                for (int layer = 0; layer < nLayers; layer++)
                    for (int k = 0; k < Patch.Count; k++)
                        result[layer] += (Patch[k].dlt_res_no3_min[layer] -
                                         Patch[k].dlt_no3_dnit[layer] +
                                         Patch[k].dlt_nitrification[layer] -
                                         Patch[k].dlt_n2o_nitrif[layer] -
                                         Patch[k].nh4_deficit_immob[layer]) *
                                         Patch[k].RelativeArea;

                return result;
            }
        }

        /// <summary>
        /// Net mineralisation today
        /// </summary>
        [Units("kg/ha")]
        public double[] MineralisedN
        {
            get
            {
                double[] result = new double[nLayers];
                for (int layer = 0; layer < nLayers; layer++)
                    for (int k = 0; k < Patch.Count; k++)
                        result[layer] += (Patch[k].dlt_n_hum_to_min[layer] +
                                          Patch[k].dlt_n_biom_to_min[layer] +
                                          Patch[k].dlt_n_fom_to_min[layer]) *
                                          Patch[k].RelativeArea;

                return result;
            }
        }

        /// <summary>
        /// Net N mineralisation from residue decomposition
        /// </summary>
        [Units("kg/ha")]
        public double[] dlt_n_min_res
        {
            get
            {
                double[] result = new double[nLayers];
                for (int layer = 0; layer < nLayers; layer++)
                    for (int k = 0; k < Patch.Count; k++)
                        result[layer] += (Patch[k].dlt_res_no3_min[layer] + Patch[k].dlt_res_nh4_min[layer]) * Patch[k].RelativeArea;

                return result;
            }
        }

        /// <summary>
        /// Net NH4 mineralisation from residue decomposition
        /// </summary>
        [Units("kg/ha")]
        public double[] dlt_res_nh4_min
        {
            get
            {
                double[] result = new double[nLayers];
                for (int layer = 0; layer < nLayers; layer++)
                    for (int k = 0; k < Patch.Count; k++)
                        result[layer] += Patch[k].dlt_res_nh4_min[layer] * Patch[k].RelativeArea;

                return result;
            }
        }

        /// <summary>
        /// Net NO3 mineralisation from residue decomposition
        /// </summary>
        /// <remarks>
        /// Net convertion of NO3 for residue mineralisation/immobilisation
        /// </remarks>
        [Units("kg/ha")]
        public double[] dlt_res_no3_min
        {
            get
            {
                double[] result = new double[nLayers];
                for (int layer = 0; layer < nLayers; layer++)
                    for (int k = 0; k < Patch.Count; k++)
                        result[layer] += Patch[k].dlt_res_no3_min[layer] * Patch[k].RelativeArea;

                return result;
            }
        }

        /// <summary>
        /// Net FOM N mineralised (negative for immobilisation)
        /// </summary>
        [Units("kg/ha")]
        public double[] dlt_fom_n_min
        {
            get
            {
                double[] result = new double[nLayers];
                for (int layer = 0; layer < nLayers; layer++)
                    for (int k = 0; k < Patch.Count; k++)
                        result[layer] += Patch[k].dlt_n_fom_to_min[layer] * Patch[k].RelativeArea;

                return result;
            }
        }

        /// <summary>
        /// Net N mineralised for humic pool
        /// </summary>
        /// <remarks>
        /// Net humic N mineralised, negative for immobilisation
        /// </remarks>
        [Units("kg/ha")]
        public double[] dlt_hum_n_min
        {
            get
            {
                double[] result = new double[nLayers];
                for (int layer = 0; layer < nLayers; layer++)
                    for (int k = 0; k < Patch.Count; k++)
                        result[layer] += Patch[k].dlt_n_hum_to_min[layer] * Patch[k].RelativeArea;

                return result;
            }
        }

        /// <summary>
        /// Net N mineralised from m. biomass pool
        /// </summary>
        [Units("kg/ha")]
        public double[] dlt_biom_n_min
        {
            get
            {
                double[] result = new double[nLayers];
                for (int layer = 0; layer < nLayers; layer++)
                    for (int k = 0; k < Patch.Count; k++)
                        result[layer] += Patch[k].dlt_n_biom_to_min[layer] * Patch[k].RelativeArea;

                return result;
            }
        }

        /// <summary>
        /// Total net N mineralised (residues plus soil OM)
        /// </summary>
        [Units("kg/ha")]
        public double[] dlt_n_min_tot
        {
            get
            {
                double[] result = new double[nLayers];
                for (int layer = 0; layer < nLayers; layer++)
                    for (int k = 0; k < Patch.Count; k++)
                        result[layer] += (Patch[k].dlt_n_hum_to_min[layer] +
                                          Patch[k].dlt_n_biom_to_min[layer] +
                                          Patch[k].dlt_n_fom_to_min[layer] +
                                          Patch[k].dlt_res_no3_min[layer] +
                                          Patch[k].dlt_res_nh4_min[layer]) *
                                          Patch[k].RelativeArea;

                return result;
            }
        }

        /// <summary>
        /// Nitrogen coverted by hydrolysis (from urea to NH4)
        /// </summary>
        [Units("kg/ha")]
        public double[] dlt_urea_hydrol
        {
            get
            {
                double[] result = new double[nLayers];
                for (int layer = 0; layer < nLayers; layer++)
                    for (int k = 0; k < Patch.Count; k++)
                        result[layer] += Patch[k].dlt_urea_hydrolysis[layer] * Patch[k].RelativeArea;

                return result;
            }
        }

        /// <summary>
        /// Nitrogen coverted by nitrification (from NH4 to either NO3 or N2O)
        /// </summary>
        [Units("kg/ha")]
        public double[] dlt_rntrf
        {
            get
            {
                double[] result = new double[nLayers];
                for (int layer = 0; layer < nLayers; layer++)
                    for (int k = 0; k < Patch.Count; k++)
                        result[layer] += Patch[k].dlt_nitrification[layer] * Patch[k].RelativeArea;

                return result;
            }
        }

        /// <summary>
        /// Nitrogen coverted by nitrification (from NH4 to either NO3 or N2O)
        /// </summary>
        [Units("kg/ha")]
        public double[] Nitrification
        {
            get
            {
                double[] result = new double[nLayers];
                for (int layer = 0; layer < nLayers; layer++)
                    for (int k = 0; k < Patch.Count; k++)
                        result[layer] += Patch[k].dlt_nitrification[layer] * Patch[k].RelativeArea;

                return result;
            }
        }

        /// <summary>
        /// Effective, or net, nitrogen coverted by nitrification (from NH4 to NO3)
        /// </summary>
        [Units("kg/ha")]
        public double[] effective_nitrification
        {
            get
            {
                double[] result = new double[nLayers];
                for (int layer = 0; layer < nLayers; ++layer)
                    for (int k = 0; k < Patch.Count; k++)
                        result[layer] += (Patch[k].dlt_nitrification[layer] - Patch[k].dlt_n2o_nitrif[layer]) * Patch[k].RelativeArea;

                return result;
            }
        }

        /// <summary>
        /// N2O N produced during nitrification
        /// </summary>
        [Units("kg/ha")]
        public double[] dlt_n2o_nitrif
        {
            get
            {
                double[] result = new double[nLayers];
                for (int layer = 0; layer < nLayers; ++layer)
                    for (int k = 0; k < Patch.Count; k++)
                        result[layer] += Patch[k].dlt_n2o_nitrif[layer] * Patch[k].RelativeArea;

                return result;
            }
        }

        /// <summary>
        /// N2O N produced during nitrification
        /// </summary>
        [Units("kg/ha")]
        public double[] dlt_nh4_dnit
        { get { return dlt_n2o_nitrif; } }

        /// <summary>
        /// N2O N produced during nitrification
        /// </summary>
        [Units("kg/ha")]
        public double[] n2o_atm_nitrification
        { get { return dlt_n2o_nitrif; } }

        /// <summary>
        /// NO3 N denitrified
        /// </summary>
        [Units("kg/ha")]
        public double[] dlt_no3_dnit
        {
            get
            {
                double[] result = new double[nLayers];
                for (int layer = 0; layer < nLayers; ++layer)
                    for (int k = 0; k < Patch.Count; k++)
                        result[layer] += Patch[k].dlt_no3_dnit[layer] * Patch[k].RelativeArea;

                return result;
            }
        }

        /// <summary>
        /// N2O N produced during denitrification
        /// </summary>
        [Units("kg/ha")]
        public double[] dlt_n2o_dnit
        {
            get
            {
                double[] result = new double[nLayers];
                for (int layer = 0; layer < nLayers; ++layer)
                    for (int k = 0; k < Patch.Count; k++)
                        result[layer] += Patch[k].dlt_n2o_dnit[layer] * Patch[k].RelativeArea;

                return result;
            }
        }

        /// <summary>
        /// N2O N produced during denitrification
        /// </summary>
        [Units("kg/ha")]
        public double[] n2o_atm_denitrification
        {
            get
            {
                double[] result = new double[nLayers];
                for (int layer = 0; layer < nLayers; ++layer)
                    for (int k = 0; k < Patch.Count; k++)
                        result[layer] += Patch[k].dlt_n2o_dnit[layer] * Patch[k].RelativeArea;

                return result;
            }
        }

        /// <summary>
        /// Total N2O amount produced today
        /// </summary>
        [Units("kg/ha")]
        public double[] n2o_atm
        {
            get
            {
                double[] result = new double[nLayers];
                for (int layer = 0; layer < nLayers; ++layer)
                    for (int k = 0; k < Patch.Count; k++)
                        result[layer] += (Patch[k].dlt_n2o_dnit[layer] + Patch[k].dlt_n2o_nitrif[layer]) * Patch[k].RelativeArea;

                return result;
            }
        }

        /// <summary>
        /// Amount of N2 produced
        /// </summary>
        [Units("kg/ha")]
        public double[] n2_atm
        {
            get
            {
                double[] result = new double[nLayers];
                for (int layer = 0; layer < nLayers; ++layer)
                    for (int k = 0; k < Patch.Count; k++)
                        result[layer] += (Patch[k].dlt_no3_dnit[layer] - Patch[k].dlt_n2o_dnit[layer]) * Patch[k].RelativeArea;

                return result;
            }
        }

        /// <summary>
        /// N converted by denitrification
        /// </summary>
        [Units("kg/ha")]
        public double[] Denitrification
        {
            get
            {
                double[] result = new double[nLayers];
                for (int layer = 0; layer < nLayers; layer++)
                    for (int k = 0; k < Patch.Count; k++)
                        result[layer] += (Patch[k].dlt_no3_dnit[layer] + Patch[k].dlt_n2o_nitrif[layer]) * Patch[k].RelativeArea;

                return result;
            }
        }

        /// <summary>
        /// Excess N required above NH4 supply (for immobilisation)
        /// </summary>
        [Units("kg/ha")]
        public double[] nh4_deficit_immob
        {
            get
            {
                double[] result = new double[nLayers];
                for (int layer = 0; layer < nLayers; layer++)
                    for (int k = 0; k < Patch.Count; k++)
                        result[layer] += Patch[k].nh4_deficit_immob[layer] * Patch[k].RelativeArea;

                return result;
            }
        }



        /// <summary>
        /// Soil urea nitrogen amount (kgN/ha)
        /// </summary>
        public double[] CalculateUrea()
        {
            if (dlayer != null)
            {
                double[] result = new double[nLayers];
                for (int k = 0; k < Patch.Count; k++)
                    for (int layer = 0; layer < nLayers; ++layer)
                        result[layer] += Patch[k].urea[layer] * Patch[k].RelativeArea;

                return result;
            }

            return null;
        }
        /// <summary>Setter for urea</summary>
        /// <remarks>
        /// This is necessary to allow the use of the SoilCNPatch capability
        /// The values passed, or in fact the deltas, need to be partitioned appropriately when there is more than one CNPatch
        /// </remarks>
        /// <param name="callingModelType">Type of calling model</param>
        /// <param name="value">New values</param>
        public void SetUrea(SoluteSetterType callingModelType, double[] value)
        {
            // get the delta N
            var currentUrea = CalculateUrea();
            double[] deltaN = new double[value.Length];
            for (int layer = 0; layer < Math.Min(nLayers, value.Length); layer++)
                deltaN[layer] = value[layer] - currentUrea[layer];

            SetUreaDelta(callingModelType, deltaN);
        }

        /// <summary>Setter for urea delta</summary>
        /// <remarks>
        /// This is necessary to allow the use of the SoilCNPatch capability
        /// The values passed, or in fact the deltas, need to be partitioned appropriately when there is more than one CNPatch
        /// </remarks>
        /// <param name="callingModelType">Type of calling model</param>
        /// <param name="deltaN">New values</param>
        public void SetUreaDelta(SoluteSetterType callingModelType, double[] deltaN)
        {
            // get the sender module (this is for report/testing only)
            if (callingModelType == SoluteSetterType.Soil)
                senderModule = "WaterModule";
            else if (callingModelType == SoluteSetterType.Plant)
                senderModule = "Plant";
            else if (callingModelType == SoluteSetterType.Fertiliser)
                senderModule = "Fertiliser";
            else
                senderModule = "Other";

            // get the delta N
            bool hasChanges = false;
            for (int layer = 0; layer < Math.Min(nLayers, deltaN.Length); layer++)
            {
                if (Math.Abs(deltaN[layer]) > epsilon)
                    hasChanges = true;
            }

            // check partitioning and pass the appropriate values to patches
            if (hasChanges)
            {
                if ((Patch.Count > 1) &&
                ((callingModelType == SoluteSetterType.Soil) ||
                (callingModelType == SoluteSetterType.Plant)))
                {
                    // the values come from a module that requires partition
                    double[][] newDelta = partitionDelta(deltaN, "Urea", NPartitionApproach);

                    for (int k = 0; k < Patch.Count; k++)
                        Patch[k].dlt_urea = newDelta[k];
                }
                else
                {
                    // the values come from a module that do not require partition or there is only one patch
                    for (int k = 0; k < Patch.Count; k++)
                        Patch[k].dlt_urea = deltaN;
                }
            }
        }
        /// <summary>
        /// Soil ammonium nitrogen amount (kgN/ha)
        /// </summary>
        public double[] CalculateNH4()
        {
            double[] result = new double[nLayers];
            for (int layer = 0; layer < nLayers; layer++)
                for (int k = 0; k < Patch.Count; k++)
                    result[layer] += (Patch[k].nh4[layer] + Patch[k].nh3[layer]) * Patch[k].RelativeArea;

            return result;
        }

        /// <summary>Setter for NH4</summary>
        /// <remarks>
        /// This is necessary to allow the use of the SoilCNPatch capability
        /// The values passed, or in fact the deltas, need to be partitioned appropriately when there is more than one CNPatch
        /// </remarks>
        /// <param name="callingModelType">Type of calling model</param>
        /// <param name="value">New values</param>
        public void SetNH4(SoluteSetterType callingModelType, double[] value)
        {
            // get the delta N
            var nh4 = CalculateNH4();
            double[] deltaN = new double[value.Length];
            for (int layer = 0; layer < Math.Min(nLayers, value.Length); layer++)
                deltaN[layer] = value[layer] - nh4[layer];
            
            SetNH4Delta(callingModelType, deltaN);
        }

        /// <summary>Setter for NH4 delta.</summary>
        /// <remarks>
        /// This is necessary to allow the use of the SoilCNPatch capability
        /// The values passed, or in fact the deltas, need to be partitioned appropriately when there is more than one CNPatch
        /// </remarks>
        /// <param name="callingModelType">Type of calling model</param>
        /// <param name="deltaN">New values</param>
        public void SetNH4Delta(SoluteSetterType callingModelType, double[] deltaN)
        {
            // get the sender module (this is for report/testing only)
            if (callingModelType == SoluteSetterType.Soil)
                senderModule = "WaterModule";
            else if (callingModelType == SoluteSetterType.Plant)
                senderModule = "Plant";
            else if (callingModelType == SoluteSetterType.Fertiliser)
                senderModule = "Fertiliser";
            else
                senderModule = "Other";

            // get the delta N
            bool hasChanges = false;
            for (int layer = 0; layer < Math.Min(nLayers, deltaN.Length); layer++)
            {
                if (Math.Abs(deltaN[layer]) > epsilon)
                    hasChanges = true;
            }

            // check partitioning and pass the appropriate values to patches
            if (hasChanges)
            {
                if ((Patch.Count > 1) &&
                ((callingModelType == SoluteSetterType.Soil) ||
                (callingModelType == SoluteSetterType.Plant)))
                {
                    // the values come from a module that requires partition
                    double[][] newDelta = partitionDelta(deltaN, "NH4", NPartitionApproach);

                    for (int k = 0; k < Patch.Count; k++)
                        Patch[k].dlt_nh4 = newDelta[k];
                }
                else
                {
                    // the values come from a module that do not require partition or there is only one patch
                    for (int k = 0; k < Patch.Count; k++)
                        Patch[k].dlt_nh4 = deltaN;
                }
            }
        }

        /// <summary>
        /// Soil nitrate nitrogen amount (kgN/ha)
        /// </summary>
        public double[] CalculateNO3()
        {
            if (dlayer != null)
            {
                double[] result = new double[nLayers];
                for (int layer = 0; layer < nLayers; ++layer)
                    for (int k = 0; k < Patch.Count; k++)
                        result[layer] += Patch[k].no3[layer] * Patch[k].RelativeArea;

                return result;
            }

            return null;
        }

        /// <summary>Setter for NO3</summary>
        /// <remarks>
        /// This is necessary to allow the use of the SoilCNPatch capability
        /// The values passed, or in fact the deltas, need to be partitioned appropriately when there is more than one CNPatch
        /// </remarks>
        /// <param name="callingModelType">Type of calling model</param>
        /// <param name="value">New values</param>
        public void SetNO3(SoluteSetterType callingModelType, double[] value)
        {
            // get the delta N
            double[] no3 = CalculateNO3();
            double[] deltaN = new double[value.Length];
            for (int layer = 0; layer < Math.Min(nLayers, value.Length); layer++)
                deltaN[layer] = value[layer] - no3[layer];
            SetNO3Delta(callingModelType, deltaN);
         }

        /// <summary>Setter for delta NO3</summary>
        /// <remarks>
        /// This is necessary to allow the use of the SoilCNPatch capability
        /// The values passed, or in fact the deltas, need to be partitioned appropriately when there is more than one CNPatch
        /// </remarks>
        /// <param name="callingModelType">Type of calling model</param>
        /// <param name="deltaN">New values</param>
        public void SetNO3Delta(SoluteSetterType callingModelType, double[] deltaN)
        {
            // get the sender module (this is for report/testing only)
            if (callingModelType == SoluteSetterType.Soil)
                senderModule = "WaterModule";
            else if (callingModelType == SoluteSetterType.Plant)
                senderModule = "Plant";
            else if (callingModelType == SoluteSetterType.Fertiliser)
                senderModule = "Fertiliser";
            else
                senderModule = "Other";

            // get the delta N
            bool hasChanges = false;
            for (int layer = 0; layer < Math.Min(nLayers, deltaN.Length); layer++)
            {
                if (Math.Abs(deltaN[layer]) > epsilon)
                {
                    hasChanges = true;
                    break;
                }
            }

            // check partitioning and pass the appropriate values to patches
            if (hasChanges)
            {
                if ((Patch.Count > 1) &&
                ((callingModelType == SoluteSetterType.Soil) ||
                (callingModelType == SoluteSetterType.Plant)))
                {
                    // the values come from a module that requires partition
                    double[][] newDelta = partitionDelta(deltaN, "NO3", NPartitionApproach);

                    for (int k = 0; k < Patch.Count; k++)
                        Patch[k].dlt_no3 = newDelta[k];
                }
                else
                {
                    // the values come from a module that do not require partition or there is only one patch
                    for (int k = 0; k < Patch.Count; k++)
                        Patch[k].dlt_no3 = deltaN;
                }
            }
        }

        /// <summary>
        /// Soil ammonium nitrogen amount available to plants, limited per patch (kgN/ha)
        /// </summary>
        public double[] CalculatePlantAvailableNH4()
        {
            double[] result = new double[nLayers];
            if (initDone)
            {
                for (int k = 0; k < Patch.Count; k++)
                {
                    Patch[k].CalcTotalMineralNInRootZone();
                    var nh4 = Patch[k].nh4AvailableToPlants;
                    for (int layer = 0; layer < nLayers; layer++)
                        result[layer] += nh4[layer] * Patch[k].RelativeArea;
                }
            }

            return result;
        }

        /// <summary>Setter for Plant Available NH4</summary>
        /// <remarks>
        /// This is necessary to allow the use of the SoilCNPatch capability
        /// </remarks>
        /// <param name="callingModelType">Type of calling model</param>
        /// <param name="value">New values</param>
        public void SetPlantAvailableNH4(SoluteSetterType callingModelType, double[] value)
        {
            // this variable should not actually be set but needed for SoluteManager to find it
            throw new ApsimXException(this, "should not be trying to set plant available nh4");
        }

        /// <summary>
        /// Soil nitrate nitrogen amount available to plants, limited per patch (kgN/ha)
        /// </summary>
        public double[] CalculatePlantAvailableNO3()
        {
            double[] result = new double[nLayers];
            if (initDone)
            {
                for (int k = 0; k < Patch.Count; k++)
                {
                    Patch[k].CalcTotalMineralNInRootZone();
                    var no3 = Patch[k].no3AvailableToPlants;
                    for (int layer = 0; layer < nLayers; layer++)
                        result[layer] += no3[layer] * Patch[k].RelativeArea;
                }
            }

            return result;
        }

        /// <summary>Setter for Plant Available NO3</summary>
        /// <remarks>
        /// This is necessary to allow the use of the SoilCNPatch capability
        /// </remarks>
        /// <param name="callingModelType">Type of calling model</param>
        /// <param name="value">New values</param>
        public void SetPlantAvailableNO3(SoluteSetterType callingModelType, double[] value)
        {
            // this variable should not actually be set but needed for SoluteManager to find it
            throw new ApsimXException(this, "should not be trying to set plant available no3");
        }




        /// <summary>
        /// Total nitrogen in FOM
        /// </summary>
        [Units("kg/ha")]
        public double[] FOMN
        {
            get
            {
                double[] result = new double[nLayers];
                for (int layer = 0; layer < nLayers; layer++)
                    for (int k = 0; k < Patch.Count; k++)
                        for (int pool = 0; pool < Patch[k].fom_n.Length; pool++)
                            result[layer] += Patch[k].fom_n[pool][layer] * Patch[k].RelativeArea;

                return result;
            }
        }

        /// <summary>
        /// Nitrogen in FOM pool 1
        /// </summary>
        [Units("kg/ha")]
        public double[] fom_n_pool1
        {
            get
            {
                double[] result = new double[nLayers];
                for (int layer = 0; layer < nLayers; layer++)
                    for (int k = 0; k < Patch.Count; k++)
                        result[layer] += Patch[k].fom_n[0][layer] * Patch[k].RelativeArea;

                return result;
            }
        }

        /// <summary>
        /// Nitrogen in FOM pool 2
        /// </summary>
        [Units("kg/ha")]
        public double[] fom_n_pool2
        {
            get
            {
                double[] result = new double[nLayers];
                for (int layer = 0; layer < nLayers; layer++)
                    for (int k = 0; k < Patch.Count; k++)
                        result[layer] += Patch[k].fom_n[1][layer] * Patch[k].RelativeArea;

                return result;
            }
        }

        /// <summary>
        /// Nitrogen in FOM pool 3
        /// </summary>
        [Units("kg/ha")]
        public double[] fom_n_pool3
        {
            get
            {
                double[] result = new double[nLayers];
                for (int layer = 0; layer < nLayers; layer++)
                    for (int k = 0; k < Patch.Count; k++)
                        result[layer] += Patch[k].fom_n[2][layer] * Patch[k].RelativeArea;

                return result;
            }
        }

        /// <summary>
        /// Soil humic N
        /// </summary>
        [Units("kg/ha")]
        public double[] HumicN
        {
            get
            {
                double[] result = new double[nLayers];
                for (int layer = 0; layer < nLayers; layer++)
                    for (int k = 0; k < Patch.Count; k++)
                        result[layer] += Patch[k].hum_n[layer] * Patch[k].RelativeArea;

                return result;
            }
        }

        /// <summary>
        /// Inactive soil humic N
        /// </summary>
        [Units("kg/ha")]
        public double[] IntertN
        {
            get
            {
                double[] result = new double[nLayers];
                for (int layer = 0; layer < nLayers; layer++)
                    for (int k = 0; k < Patch.Count; k++)
                        result[layer] += Patch[k].inert_n[layer] * Patch[k].RelativeArea;

                return result;
            }
        }

        /// <summary>
        /// Soil biomass nitrogen
        /// </summary>
        [Units("kg/ha")]
        public double[] MicrobialN
        {
            get
            {
                double[] result = new double[nLayers];
                for (int layer = 0; layer < nLayers; layer++)
                    for (int k = 0; k < Patch.Count; k++)
                        result[layer] += Patch[k].biom_n[layer] * Patch[k].RelativeArea;

                return result;
            }
        }

        /// <summary>
        /// Soil mineral nitrogen
        /// </summary>
        [Units("kg/ha")]
        public double[] mineral_n
        {
            get
            {
                double[] result = new double[nLayers];
                for (int layer = 0; layer < nLayers; layer++)
                    for (int k = 0; k < Patch.Count; k++)
                        result[layer] += (Patch[k].urea[layer] + Patch[k].nh4[layer] + Patch[k].no3[layer] + Patch[k].nh3[layer] + Patch[k].no2[layer]) * Patch[k].RelativeArea;

                return result;
            }
        }

        /// <summary>
        /// Soil organic nitrogen, old style
        /// </summary>
        [Units("kg/ha")]
        public double[] organic_n
        {
            get
            {
                double[] result = new double[nLayers];
                for (int layer = 0; layer < nLayers; layer++)
                    for (int k = 0; k < Patch.Count; k++)
                        result[layer] += (Patch[k].fom_n[0][layer]
                                       + Patch[k].fom_n[1][layer]
                                       + Patch[k].fom_n[2][layer]
                                       + Patch[k].hum_n[layer]
                                       + Patch[k].biom_n[layer]) * Patch[k].RelativeArea;

                return result;
            }
        }

        /// <summary>
        /// Soil organic carbon, old style
        /// </summary>
        [Units("kg/ha")]
        public double[] organic_c
        {
            get
            {
                double[] result = new double[nLayers];
                for (int layer = 0; layer < nLayers; layer++)
                    for (int k = 0; k < Patch.Count; k++)
                        result[layer] += (Patch[k].fom_c[0][layer]
                                       + Patch[k].fom_c[1][layer]
                                       + Patch[k].fom_c[2][layer]
                                       + Patch[k].hum_c[layer]
                                       + Patch[k].biom_c[layer]) * Patch[k].RelativeArea;

                return result;
            }
        }

        /// <summary>
        /// Total N in soil
        /// </summary>
        [Units("kg/ha")]
        public double[] TotalN
        {
            get
            {
                double[] result = null;

                if (dlayer != null)
                {
                    result = new double[nLayers];
                    for (int layer = 0; layer < nLayers; ++layer)
                        for (int k = 0; k < Patch.Count; k++)
                            result[layer] = Patch[k].nit_tot[layer] * Patch[k].RelativeArea;
                }

                return result;
            }
        }



        /// <summary>
        /// SoilN balance for nitrogen: deltaN - losses
        /// </summary>
        [Units("kg/ha")]
        public double nitrogenbalance
        {
            get
            {
                double Nlosses = 0.0;

                for (int layer = 0; layer < nLayers; layer++)
                    for (int k = 0; k < Patch.Count; k++)
                        Nlosses += (Patch[k].dlt_n2o_nitrif[layer] + Patch[k].dlt_no3_dnit[layer]) * Patch[k].RelativeArea;  // exchange with 'outside' world computed by soilN

                double deltaN = SumDoubleArray(TotalN) - TodaysInitialN;  // Variation in N today  -  Not sure how/when inputs and leaching are taken in account
                return -(Nlosses + deltaN);
            }
        }





        /// <summary>
        /// Carbohydrate fraction of FOM (0-1)
        /// </summary>
        [Bounds(Lower = 0.0, Upper = 1.0)]
        [Units("0-1")]
        public double fr_carb
        { get { return fract_carb[fom_type]; } }

        /// <summary>
        /// Cellulose fraction of FOM (0-1)
        /// </summary>
        [Bounds(Lower = 0.0, Upper = 1.0)]
        [Units("0-1")]
        public double fr_cell
        { get { return fract_cell[fom_type]; } }

        /// <summary>
        /// Lignin fraction of FOM (0-1)
        /// </summary>
        [Bounds(Lower = 0.0, Upper = 1.0)]
        [Units("0-1")]
        public double fr_lign
        { get { return fract_lign[fom_type]; } }



        /// <summary>
        /// Carbon loss in sediment, via runoff/erosion
        /// </summary>
        [Units("kg")]
        public double dlt_c_loss_in_sed
        {
            get
            {
                double result = 0.0;

                for (int k = 0; k < Patch.Count; k++)
                    result += Patch[k].dlt_c_loss_in_sed * Patch[k].RelativeArea;

                return result;
            }
        }

        /// <summary>
        /// Amount of C converted from FOM to humic (kg/ha)
        /// </summary>
        [Units("kg/ha")]
        public double[] dlt_fom_c_hum
        {
            get
            {
                double[] result = new double[nLayers];
                for (int layer = 0; layer < nLayers; ++layer)
                    for (int k = 0; k < Patch.Count; k++)
                        for (int pool = 0; pool < 3; pool++)
                            result[layer] += Patch[k].dlt_c_fom_to_hum[pool][layer] * Patch[k].RelativeArea;

                return result;
            }
        }

        /// <summary>
        /// Amount of C converted from FOM to m. biomass (kg/ha)
        /// </summary>
        [Units("kg/ha")]
        public double[] dlt_fom_c_biom
        {
            get
            {
                double[] result = new double[nLayers];
                for (int layer = 0; layer < nLayers; ++layer)
                    for (int k = 0; k < Patch.Count; k++)
                        for (int pool = 0; pool < 3; pool++)
                            result[layer] += Patch[k].dlt_c_fom_to_biom[pool][layer] * Patch[k].RelativeArea;

                return result;
            }
        }

        /// <summary>
        /// Amount of C lost to atmosphere from FOM
        /// </summary>
        [Units("kg/ha")]
        public double[] dlt_fom_c_atm
        {
            get
            {
                double[] result = new double[nLayers];
                for (int layer = 0; layer < nLayers; ++layer)
                    for (int k = 0; k < Patch.Count; k++)
                        for (int pool = 0; pool < 3; pool++)
                            result[layer] += Patch[k].dlt_c_fom_to_atm[pool][layer] * Patch[k].RelativeArea;

                return result;
            }
        }

        /// <summary>
        /// Humic C converted to biomass
        /// </summary>
        [Units("kg/ha")]
        public double[] dlt_hum_c_biom
        {
            get
            {
                double[] result = new double[nLayers];
                for (int layer = 0; layer < nLayers; ++layer)
                    for (int k = 0; k < Patch.Count; k++)
                        result[layer] += Patch[k].dlt_c_hum_to_biom[layer] * Patch[k].RelativeArea;

                return result;
            }
        }

        /// <summary>
        /// Humic C lost to atmosphere
        /// </summary>
        [Units("kg/ha")]
        public double[] dlt_hum_c_atm
        {
            get
            {
                double[] result = new double[nLayers];
                for (int layer = 0; layer < nLayers; ++layer)
                    for (int k = 0; k < Patch.Count; k++)
                        result[layer] += Patch[k].dlt_c_hum_to_atm[layer] * Patch[k].RelativeArea;

                return result;
            }
        }

        /// <summary>
        /// Biomass C converted to humic
        /// </summary>
        [Units("kg/ha")]
        public double[] dlt_biom_c_hum
        {
            get
            {
                double[] result = new double[nLayers];
                for (int layer = 0; layer < nLayers; ++layer)
                    for (int k = 0; k < Patch.Count; k++)
                        result[layer] += Patch[k].dlt_c_biom_to_hum[layer] * Patch[k].RelativeArea;

                return result;
            }
        }

        /// <summary>
        /// Biomass C lost to atmosphere
        /// </summary>
        [Units("kg/ha")]
        public double[] dlt_biom_c_atm
        {
            get
            {
                double[] result = new double[nLayers];
                for (int layer = 0; layer < nLayers; ++layer)
                    for (int k = 0; k < Patch.Count; k++)
                        result[layer] += Patch[k].dlt_c_biom_to_atm[layer] * Patch[k].RelativeArea;

                return result;
            }
        }

        /// <summary>
        /// Carbon from residues converted to biomass C
        /// </summary>
        [Units("kg/ha")]
        public double[] dlt_res_c_biom
        {
            get
            {
                double[] result = new double[nLayers];
                for (int layer = 0; layer < nLayers; ++layer)
                    for (int k = 0; k < Patch.Count; k++)
                        result[layer] += Patch[k].dlt_c_res_to_biom[layer] * Patch[k].RelativeArea;

                return result;
            }
        }

        /// <summary>
        /// Carbon from residues converted to humic C
        /// </summary>
        [Units("kg/ha")]
        public double[] dlt_res_c_hum
        {
            get
            {
                double[] result = new double[nLayers];
                for (int layer = 0; layer < nLayers; ++layer)
                    for (int k = 0; k < Patch.Count; k++)
                        result[layer] += Patch[k].dlt_c_res_to_hum[layer] * Patch[k].RelativeArea;

                return result;
            }
        }

        /// <summary>
        /// Carbon from residues lost to atmosphere during decomposition
        /// </summary>
        [Units("kg/ha")]
        public double dlt_res_c_atm
        {
            get
            {
                double result = 0.0;

                for (int layer = 0; layer < nLayers; ++layer)
                    for (int k = 0; k < Patch.Count; k++)
                        result += Patch[k].dlt_c_res_to_atm[layer] * Patch[k].RelativeArea;

                return result;
            }
        }

        /// <summary>
        /// Delta C in pool 1 of FOM - needed by SoilP
        /// </summary>
        [Units("kg/ha")]
        public double[] dlt_fom_c_pool1
        {
            get
            {
                double[] result = new double[nLayers];
                for (int layer = 0; layer < nLayers; ++layer)
                    for (int k = 0; k < Patch.Count; k++)
                        result[layer] += (Patch[k].dlt_c_fom_to_hum[0][layer] +
                                          Patch[k].dlt_c_fom_to_biom[0][layer] +
                                          Patch[k].dlt_c_fom_to_atm[0][layer]) *
                                          Patch[k].RelativeArea;

                return result;
            }
        }

        /// <summary>
        /// Delta C in pool 2 of FOM - needed by SoilP
        /// </summary>
        [Units("kg/ha")]
        public double[] dlt_fom_c_pool2
        {
            get
            {
                double[] result = new double[nLayers];
                for (int layer = 0; layer < nLayers; ++layer)
                    for (int k = 0; k < Patch.Count; k++)
                        result[layer] += (Patch[k].dlt_c_fom_to_hum[1][layer] +
                                          Patch[k].dlt_c_fom_to_biom[1][layer] +
                                          Patch[k].dlt_c_fom_to_atm[1][layer]) *
                                          Patch[k].RelativeArea;

                return result;
            }
        }

        /// <summary>
        /// Delta C in pool 3 of FOM - needed by SoilP
        /// </summary>
        [Units("kg/ha")]
        public double[] dlt_fom_c_pool3
        {
            get
            {
                double[] result = new double[nLayers];
                for (int layer = 0; layer < nLayers; ++layer)
                    for (int k = 0; k < Patch.Count; k++)
                        result[layer] += (Patch[k].dlt_c_fom_to_hum[2][layer] +
                                          Patch[k].dlt_c_fom_to_biom[2][layer] +
                                          Patch[k].dlt_c_fom_to_atm[2][layer]) *
                                          Patch[k].RelativeArea;

                return result;
            }
        }

        /// <summary>
        /// Carbon from all residues to m. biomass
        /// </summary>
        [Units("kg/ha")]
        public double[] soilp_dlt_res_c_biom
        {
            get
            {
                double[] result = new double[nLayers];
                for (int layer = 0; layer < nLayers; ++layer)
                    for (int k = 0; k < Patch.Count; k++)
                        result[layer] += Patch[k].dlt_c_res_to_biom[layer] * Patch[k].RelativeArea;

                return result;
            }
        }

        /// <summary>
        /// Carbon from all residues to humic pool
        /// </summary>
        [Units("kg/ha")]
        public double[] soilp_dlt_res_c_hum
        {
            get
            {
                double[] result = new double[nLayers];
                for (int layer = 0; layer < nLayers; ++layer)
                    for (int k = 0; k < Patch.Count; k++)
                        result[layer] += Patch[k].dlt_c_res_to_hum[layer] * Patch[k].RelativeArea;

                return result;
            }
        }

        /// <summary>
        /// Carbon lost from all residues to atmosphere
        /// </summary>
        [Units("kg/ha")]
        public double[] soilp_dlt_res_c_atm
        {
            get
            {
                double[] result = new double[nLayers];
                for (int layer = 0; layer < nLayers; ++layer)
                    for (int k = 0; k < Patch.Count; k++)
                        result[layer] += Patch[k].dlt_c_res_to_atm[layer] * Patch[k].RelativeArea;

                return result;
            }
        }

        /// <summary>
        /// Total CO2 amount produced today in the soil
        /// </summary>
        [Units("kg/ha")]
        public double[] co2_atm
        {
            get
            {
                double[] result = new double[nLayers];
                for (int layer = 0; layer < nLayers; layer++)
                    for (int k = 0; k < Patch.Count; k++)
                        result[layer] += Patch[k].co2_atm[layer] * Patch[k].RelativeArea;

                return result;
            }
        }



        /// <summary>
        /// Fresh organic C - FOM
        /// </summary>
        [Units("kg/ha")]
        public double[] FOMC
        {
            get
            {
                double[] result = new double[nLayers];
                for (int layer = 0; layer < nLayers; layer++)
                    for (int k = 0; k < Patch.Count; k++)
                        for (int pool = 0; pool < 3; pool++)
                            result[layer] += Patch[k].fom_c[pool][layer] * Patch[k].RelativeArea;

                return result;
            }
        }

        /// <summary>
        /// Amount of C in pool 1 of FOM
        /// </summary>
        [Units("kg/ha")]
        public double[] fom_c_pool1
        {
            get
            {
                double[] result = new double[nLayers];
                for (int layer = 0; layer < nLayers; layer++)
                    for (int k = 0; k < Patch.Count; k++)
                        result[layer] += Patch[k].fom_c[0][layer] * Patch[k].RelativeArea;

                return result;
            }
        }

        /// <summary>
        /// Amount of C in pool 2 of FOM
        /// </summary>
        [Units("kg/ha")]
        public double[] fom_c_pool2
        {
            get
            {
                double[] result = new double[nLayers];
                for (int layer = 0; layer < nLayers; layer++)
                    for (int k = 0; k < Patch.Count; k++)
                        result[layer] += Patch[k].fom_c[1][layer] * Patch[k].RelativeArea;

                return result;
            }
        }

        /// <summary>
        /// Amount of C in pool 3 of FOM
        /// </summary>
        [Units("kg/ha")]
        public double[] fom_c_pool3
        {
            get
            {
                double[] result = new double[nLayers];
                for (int layer = 0; layer < nLayers; layer++)
                    for (int k = 0; k < Patch.Count; k++)
                        result[layer] += Patch[k].fom_c[2][layer] * Patch[k].RelativeArea;

                return result;
            }
        }

        /// <summary>
        /// Amount of C in humic pool
        /// </summary>
        [Units("kg/ha")]
        public double[] HumicC
        {
            get
            {
                double[] result = new double[nLayers];
                for (int layer = 0; layer < nLayers; layer++)
                    for (int k = 0; k < Patch.Count; k++)
                        result[layer] += Patch[k].hum_c[layer] * Patch[k].RelativeArea;

                return result;
            }
        }

        /// <summary>
        /// Amount of C in inert humic pool
        /// </summary>
        [Units("kg/ha")]
        public double[] InertC
        {
            get
            {
                double[] result = new double[nLayers];
                for (int layer = 0; layer < nLayers; layer++)
                    for (int k = 0; k < Patch.Count; k++)
                        result[layer] += Patch[k].inert_c[layer] * Patch[k].RelativeArea;

                return result;
            }
        }

        /// <summary>
        /// Amount of N in inert humic pool
        /// </summary>
        [Units("kg/ha")]
        public double[] InertN
        {
            get
            {
                double[] result = new double[nLayers];
                for (int layer = 0; layer < nLayers; layer++)
                    for (int k = 0; k < Patch.Count; k++)
                        result[layer] += Patch[k].inert_n[layer] * Patch[k].RelativeArea;

                return result;
            }
        }

        /// <summary>
        /// Amount of C in m. biomass pool
        /// </summary>
        [Units("kg/ha")]
        public double[] MicrobialC
        {
            get
            {
                double[] result = new double[nLayers];
                for (int layer = 0; layer < nLayers; layer++)
                    for (int k = 0; k < Patch.Count; k++)
                        result[layer] += Patch[k].biom_c[layer] * Patch[k].RelativeArea;

                return result;
            }
        }

        /// <summary>
        /// Amount of water soluble C
        /// </summary>
        [Units("kg/ha")]
        public double[] waterSoluble_c
        {
            get
            {
                double[] result = new double[nLayers];
                for (int layer = 0; layer < nLayers; layer++)
                    for (int k = 0; k < Patch.Count; k++)
                        result[layer] += Patch[k].waterSoluble_c[layer] * Patch[k].RelativeArea;

                return result;
            }
        }

        /// <summary>
        /// Total carbon amount in the soil
        /// </summary>
        [Units("kg/ha")]
        public double[] TotalC
        {
            get
            {
                double[] result = new double[nLayers];
                for (int layer = 0; layer < nLayers; layer++)
                    for (int k = 0; k < Patch.Count; k++)
                        result[layer] += Patch[k].carbon_tot[layer] * Patch[k].RelativeArea;

                return result;
            }
        }



        /// <summary>
        /// Balance of C in soil: deltaC - losses
        /// </summary>
        [Units("kg/ha")]
        public double carbonbalance
        {
            get
            {
                double Closses = 0.0;

                for (int layer = 0; layer < nLayers; layer++)
                    for (int k = 0; k < Patch.Count; k++)
                        Closses += (Patch[k].dlt_c_res_to_atm[layer] +
                                    Patch[k].dlt_c_fom_to_atm[0][layer] +
                                    Patch[k].dlt_c_fom_to_atm[1][layer] +
                                    Patch[k].dlt_c_fom_to_atm[2][layer] +
                                    Patch[k].dlt_c_hum_to_atm[layer] +
                                    Patch[k].dlt_c_biom_to_atm[layer]) *
                                    Patch[k].RelativeArea;

                double deltaC = SumDoubleArray(TotalC) - TodaysInitialC;
                return -(Closses + deltaC);
            }
        }




        /// <summary>
        /// amount of P coverted by residue mineralisation (needed by SoilP)
        /// </summary>
        [Units("kg/ha")]
        public double[] soilp_dlt_org_p
        {
            get
            {
                double[] result = new double[nLayers];
                for (int layer = 0; layer < nLayers; ++layer)
                    for (int k = 0; k < Patch.Count; k++)
                        result[layer] += Patch[k].soilp_dlt_org_p[layer] * Patch[k].RelativeArea;

                return result;
            }
        }




        /// <summary>
        /// Number of internal patches
        /// </summary>
        public int PatchCount
        { get { return Patch.Count; } }

        /// <summary>
        /// Relative area of each internal patch
        /// </summary>
        [Bounds(Lower = 0.0, Upper = 1.0)]
        [Units("0-1")]
        public double[] PatchArea
        {
            get
            {
                double[] result = new double[Patch.Count];

                for (int k = 0; k < Patch.Count; k++)
                    result[k] = Patch[k].RelativeArea;

                return result;
            }
        }

        /// <summary>
        /// Name of each internal patch
        /// </summary>
        public string[] PatchName
        {
            get
            {
                string[] result = new string[Patch.Count];

                for (int k = 0; k < Patch.Count; k++)
                    result[k] = Patch[k].PatchName;

                return result;
            }
        }

        /// <summary>
        /// Age of each existing internal patch
        /// </summary>
        [Units("days")]
        public double[] PatchAge
        {
            get
            {
                double[] result = new double[Patch.Count];

                for (int k = 0; k < Patch.Count; k++)
                    result[k] = (Clock.Today - Patch[k].CreationDate).TotalDays + 1;

                return result;
            }
        }





        /// <summary>
        /// N carried out for each patch in sediment via runoff/erosion
        /// </summary>
        [Units("kg")]
        public double[] PatchNLostInSediment
        {
            get
            {
                int nPatches = (Patch != null) ? Patch.Count : 1;
                double[] result = new double[nPatches];

                for (int k = 0; k < nPatches; k++)
                    result[k] = Patch[k].dlt_n_loss_in_sed;

                return result;
            }
        }

        // - These are summed up over the whole profile  ----------------------------------------------

        /// <summary>
        /// Total net N mineralisation from residue decomposition, for each patch
        /// </summary>
        [Units("kg/ha")]
        public double[] PatchTotalNMineralisedFromResidues
        {
            get
            {
                int nPatches = (Patch != null) ? Patch.Count : 1;
                double[] result = new double[nPatches];

                for (int k = 0; k < nPatches; k++)
                    for (int layer = 0; layer < nLayers; layer++)
                        result[k] += Patch[k].dlt_res_no3_min[layer] + Patch[k].dlt_res_nh4_min[layer];

                return result;
            }
        }

        /// <summary>
        /// Total net FOM N mineralised, for each patch
        /// </summary>
        [Units("kg/ha")]
        public double[] PatchTotalNMineralisedFromFOM
        {
            get
            {
                int nPatches = (Patch != null) ? Patch.Count : 1;
                double[] result = new double[nPatches];

                for (int k = 0; k < nPatches; k++)
                    for (int layer = 0; layer < nLayers; layer++)
                        result[k] += Patch[k].dlt_n_fom_to_min[layer];

                return result;
            }
        }

        /// <summary>
        /// Total net humic N mineralised, for each patch
        /// </summary>
        [Units("kg/ha")]
        public double[] PatchTotalNMineralisedFromHumus
        {
            get
            {
                int nPatches = (Patch != null) ? Patch.Count : 1;
                double[] result = new double[nPatches];

                for (int k = 0; k < nPatches; k++)
                    for (int layer = 0; layer < nLayers; layer++)
                        result[k] += Patch[k].dlt_n_hum_to_min[layer];

                return result;
            }
        }

        /// <summary>
        /// Total net biomass N mineralised, for each patch
        /// </summary>
        [Units("kg/ha")]
        public double[] PatchTotalNMineralisedFromMBiomass
        {
            get
            {
                int nPatches = (Patch != null) ? Patch.Count : 1;
                double[] result = new double[nPatches];

                for (int k = 0; k < nPatches; k++)
                    for (int layer = 0; layer < nLayers; layer++)
                        result[k] += Patch[k].dlt_n_biom_to_min[layer];

                return result;
            }
        }

        /// <summary>
        /// Total net N mineralised, for each patch (residues plus soil OM)
        /// </summary>
        [Units("kg/ha")]
        public double[] PatchTotalNMineralised
        {
            get
            {
                int nPatches = (Patch != null) ? Patch.Count : 1;
                double[] result = new double[nPatches];

                for (int k = 0; k < nPatches; k++)
                    for (int layer = 0; layer < nLayers; layer++)
                        result[k] += Patch[k].dlt_n_biom_to_min[layer];

                return result;
            }
        }

        /// <summary>
        /// Total nitrogen coverted by hydrolysis, for each patch
        /// </summary>
        [Units("kg/ha")]
        public double[] PatchTotalUreaHydrolysis
        {
            get
            {
                int nPatches = (Patch != null) ? Patch.Count : 1;
                double[] result = new double[nPatches];

                for (int k = 0; k < nPatches; k++)
                    for (int layer = 0; layer < nLayers; layer++)
                        result[k] += Patch[k].dlt_urea_hydrolysis[layer];

                return result;
            }
        }

        /// <summary>
        /// Total nitrogen coverted by nitrification, for each patch
        /// </summary>
        [Units("kg/ha")]
        public double[] PatchTotalNitrification
        {
            get
            {
                int nPatches = (Patch != null) ? Patch.Count : 1;
                double[] result = new double[nPatches];

                for (int k = 0; k < nPatches; k++)
                    for (int layer = 0; layer < nLayers; layer++)
                        result[k] += Patch[k].dlt_nitrification[layer];

                return result;
            }
        }

        /// <summary>
        /// Total effective amount of NH4-N coverted into NO3 by nitrification, for each patch
        /// </summary>
        [Units("kg/ha")]
        public double[] PatchTotalEffectiveNitrification
        {
            get
            {
                int nPatches = (Patch != null) ? Patch.Count : 1;
                double[] result = new double[nPatches];

                for (int k = 0; k < nPatches; k++)
                    for (int layer = 0; layer < nLayers; layer++)
                        result[k] += Patch[k].dlt_nitrification[layer] - Patch[k].dlt_n2o_nitrif[layer];

                return result;
            }
        }

        /// <summary>
        /// Total N2O N produced during nitrification, for each patch
        /// </summary>
        [Units("kg/ha")]
        public double[] PatchTotalN2O_Nitrification
        {
            get
            {
                int nPatches = (Patch != null) ? Patch.Count : 1;
                double[] result = new double[nPatches];

                for (int k = 0; k < nPatches; k++)
                    for (int layer = 0; layer < nLayers; layer++)
                        result[k] += Patch[k].dlt_n2o_nitrif[layer];

                return result;
            }
        }

        /// <summary>
        /// Total NO3 N denitrified, for each patch
        /// </summary>
        [Units("kg/ha")]
        public double[] PatchTotalNO3_Denitrification
        {
            get
            {
                int nPatches = (Patch != null) ? Patch.Count : 1;
                double[] result = new double[nPatches];

                for (int k = 0; k < nPatches; k++)
                    for (int layer = 0; layer < nLayers; layer++)
                        result[k] += Patch[k].dlt_no3_dnit[layer];

                return result;
            }
        }

        /// <summary>
        /// Total N2O N produced during denitrification, for each patch
        /// </summary>
        [Units("kg/ha")]
        public double[] PatchTotalN2O_Denitrification
        {
            get
            {
                int nPatches = (Patch != null) ? Patch.Count : 1;
                double[] result = new double[nPatches];

                for (int k = 0; k < nPatches; k++)
                    for (int layer = 0; layer < nLayers; layer++)
                        result[k] += Patch[k].dlt_n2o_dnit[layer];

                return result;
            }
        }

        /// <summary>
        /// Total amount of N2O N produced, for each patch
        /// </summary>
        [Units("kg/ha")]
        public double[] PatchTotalN2OLostToAtmosphere
        {
            get
            {
                int nPatches = (Patch != null) ? Patch.Count : 1;
                double[] result = new double[nPatches];

                for (int k = 0; k < nPatches; k++)
                    for (int layer = 0; layer < nLayers; layer++)
                        result[k] += Patch[k].dlt_n2o_dnit[layer] + Patch[k].dlt_n2o_nitrif[layer];

                return result;
            }
        }

        /// <summary>
        /// Total amount of N2 produced, for each patch
        /// </summary>
        [Units("kg/ha")]
        public double[] PatchTotalN2LostToAtmosphere
        {
            get
            {
                int nPatches = (Patch != null) ? Patch.Count : 1;
                double[] result = new double[nPatches];

                for (int k = 0; k < nPatches; k++)
                    for (int layer = 0; layer < nLayers; layer++)
                        result[k] += Patch[k].dlt_no3_dnit[layer] - Patch[k].dlt_n2o_dnit[layer];

                return result;
            }
        }

        /// <summary>
        /// Total N converted by denitrification (all forms), for each patch
        /// </summary>
        [Units("kg/ha")]
        public double[] PatchTotalDenitrification
        {
            get
            {
                int nPatches = (Patch != null) ? Patch.Count : 1;
                double[] result = new double[nPatches];

                for (int k = 0; k < nPatches; k++)
                    for (int layer = 0; layer < nLayers; layer++)
                        result[k] += Patch[k].dlt_no3_dnit[layer] + Patch[k].dlt_n2o_nitrif[layer];

                return result;
            }
        }

        /// <summary>
        /// Total amount of urea changed by the soil water module, for each patch
        /// </summary>
        [Units("kg/ha")]
        public double[] PatchTotalUreaLeached
        {
            get
            {
                int nPatches = (Patch != null) ? Patch.Count : 1;
                double[] result = new double[nPatches];

                for (int k = 0; k < nPatches; k++)
                    result[k] += Patch[k].urea_flow[nLayers - 1];

                return result;
            }
        }

        /// <summary>
        /// Total amount of NH4 changed by the soil water module, for each patch
        /// </summary>
        [Units("kg/ha")]
        public double[] PatchTotalNH4Leached
        {
            get
            {
                int nPatches = (Patch != null) ? Patch.Count : 1;
                double[] result = new double[nPatches];

                for (int k = 0; k < nPatches; k++)
                    result[k] += Patch[k].nh4_flow[nLayers - 1];

                return result;
            }
        }

        /// <summary>
        /// Total amount of NO3 changed by the soil water module, for each patch
        /// </summary>
        [Units("kg/ha")]
        public double[] PatchTotalNO3Leached
        {
            get
            {
                int nPatches = (Patch != null) ? Patch.Count : 1;
                double[] result = new double[nPatches];

                for (int k = 0; k < nPatches; k++)
                    result[k] += Patch[k].no3_flow[nLayers - 1];

                return result;
            }
        }

        /// <summary>
        /// Total amount of urea taken up by any plant module, for each patch
        /// </summary>
        [Units("kg/ha")]
        public double[] PatchTotalUreaUptake
        {
            get
            {
                int nPatches = (Patch != null) ? Patch.Count : 1;
                double[] result = new double[nPatches];

                for (int k = 0; k < nPatches; k++)
                    for (int layer = 0; layer < nLayers; layer++)
                        result[k] += Patch[k].urea_uptake[layer];

                return result;
            }
        }

        /// <summary>
        /// Total amount of NH4 taken up by any plant module, for each patch
        /// </summary>
        [Units("kg/ha")]
        public double[] PatchTotalNH4Uptake
        {
            get
            {
                int nPatches = (Patch != null) ? Patch.Count : 1;
                double[] result = new double[nPatches];

                for (int k = 0; k < nPatches; k++)
                    for (int layer = 0; layer < nLayers; layer++)
                        result[k] += Patch[k].nh4_uptake[layer];

                return result;
            }
        }

        /// <summary>
        /// Total amount of NO3 taken up by any plant module, for each patch
        /// </summary>
        [Units("kg/ha")]
        public double[] PatchTotalNO3Uptake
        {
            get
            {
                int nPatches = (Patch != null) ? Patch.Count : 1;
                double[] result = new double[nPatches];

                for (int k = 0; k < nPatches; k++)
                    for (int layer = 0; layer < nLayers; layer++)
                        result[k] += Patch[k].no3_uptake[layer];

                return result;
            }
        }

        /// <summary>
        /// Total amount of urea added by the fertiliser module, for each patch
        /// </summary>
        [Units("kg/ha")]
        public double[] PatchTotalUreaFertiliser
        {
            get
            {
                int nPatches = (Patch != null) ? Patch.Count : 1;
                double[] result = new double[nPatches];

                for (int k = 0; k < nPatches; k++)
                    for (int layer = 0; layer < nLayers; layer++)
                        result[k] += Patch[k].urea_fertiliser[layer];

                return result;
            }
        }

        /// <summary>
        /// Total amount of NH4 added by the fertiliser module, for each patch
        /// </summary>
        [Units("kg/ha")]
        public double[] PatchTotalNH4Fertiliser
        {
            get
            {
                int nPatches = (Patch != null) ? Patch.Count : 1;
                double[] result = new double[nPatches];

                for (int k = 0; k < nPatches; k++)
                    for (int layer = 0; layer < nLayers; layer++)
                        result[k] += Patch[k].nh4_fertiliser[layer];

                return result;
            }
        }

        /// <summary>
        /// Total amount of NO3 added by the fertiliser module, for each patch
        /// </summary>
        [Units("kg/ha")]
        public double[] PatchTotalNO3Fertiliser
        {
            get
            {
                int nPatches = (Patch != null) ? Patch.Count : 1;
                double[] result = new double[nPatches];

                for (int k = 0; k < nPatches; k++)
                    for (int layer = 0; layer < nLayers; layer++)
                        result[k] += Patch[k].no3_fertiliser[layer];

                return result;
            }
        }

        /// <summary>
        /// Total amount of urea changed by the any other module, for each patch
        /// </summary>
        [Units("kg/ha")]
        public double[] PatchTotalUreaChangedOther
        {
            get
            {
                int nPatches = (Patch != null) ? Patch.Count : 1;
                double[] result = new double[nPatches];

                for (int k = 0; k < nPatches; k++)
                    for (int layer = 0; layer < nLayers; layer++)
                        result[k] += Patch[k].urea_ChangedOther[layer];

                return result;
            }
        }

        /// <summary>
        /// Total amount of NH4 changed by the any other module, for each patch
        /// </summary>
        [Units("kg/ha")]
        public double[] PatchTotalNH4ChangedOther
        {
            get
            {
                int nPatches = (Patch != null) ? Patch.Count : 1;
                double[] result = new double[nPatches];

                for (int k = 0; k < nPatches; k++)
                    for (int layer = 0; layer < nLayers; layer++)
                        result[k] += Patch[k].nh4_ChangedOther[layer];

                return result;
            }
        }

        /// <summary>
        /// Total amount of NO3 changed by the any other module, for each patch
        /// </summary>
        [Units("kg/ha")]
        public double[] PatchTotalNO3ChangedOther
        {
            get
            {
                int nPatches = (Patch != null) ? Patch.Count : 1;
                double[] result = new double[nPatches];

                for (int k = 0; k < nPatches; k++)
                    for (int layer = 0; layer < nLayers; layer++)
                        result[k] += Patch[k].no3_ChangedOther[layer];

                return result;
            }
        }

        // --------------------------------------------------------------------------------------------


        /// <summary>
        /// Net N mineralisation from residue decomposition for each patch
        /// </summary>
        [Units("kg/ha")]
        public CNPatchVariableType PatchNMineralisedFromResidues
        {
            get
            {
                int nPatches = (Patch != null) ? Patch.Count : 1;
                CNPatchVariableType result = new CNPatchVariableType();
                result.Patch = new CNPatchVariablePatchType[nPatches];
                for (int k = 0; k < nPatches; k++)
                {
                    result.Patch[k] = new CNPatchVariablePatchType();
                    result.Patch[k].Value = new double[nLayers];
                    for (int layer = 0; layer < nLayers; layer++)
                        result.Patch[k].Value[layer] = Patch[k].dlt_res_no3_min[layer] + Patch[k].dlt_res_nh4_min[layer];
                }

                return result;
            }
        }

        /// <summary>
        /// Net FOM N mineralised for each patch (negative for immobilisation)
        /// </summary>
        [Units("kg/ha")]
        public CNPatchVariableType PatchNMineralisedFromFOM
        {
            get
            {
                int nPatches = (Patch != null) ? Patch.Count : 1;
                CNPatchVariableType result = new CNPatchVariableType();
                result.Patch = new CNPatchVariablePatchType[nPatches];
                for (int k = 0; k < nPatches; k++)
                {
                    result.Patch[k] = new CNPatchVariablePatchType();
                    result.Patch[k].Value = new double[nLayers];
                    for (int layer = 0; layer < nLayers; layer++)
                        result.Patch[k].Value[layer] = Patch[k].dlt_n_fom_to_min[layer];
                }

                return result;
            }
        }

        /// <summary>
        /// Net N mineralised for humic pool for each patch (negative for immobilisation)
        /// </summary>
        [Units("kg/ha")]
        public CNPatchVariableType PatchNMineralisedFromHumus
        {
            get
            {
                int nPatches = (Patch != null) ? Patch.Count : 1;
                CNPatchVariableType result = new CNPatchVariableType();
                result.Patch = new CNPatchVariablePatchType[nPatches];
                for (int k = 0; k < nPatches; k++)
                {
                    result.Patch[k] = new CNPatchVariablePatchType();
                    result.Patch[k].Value = new double[nLayers];
                    for (int layer = 0; layer < nLayers; layer++)
                        result.Patch[k].Value[layer] = Patch[k].dlt_n_hum_to_min[layer];
                }

                return result;
            }
        }

        /// <summary>
        /// Net N mineralised from m. biomass pool for each patch
        /// </summary>
        [Units("kg/ha")]
        public CNPatchVariableType PatchNMineralisedFromMBiomass
        {
            get
            {
                int nPatches = (Patch != null) ? Patch.Count : 1;
                CNPatchVariableType result = new CNPatchVariableType();
                result.Patch = new CNPatchVariablePatchType[nPatches];
                for (int k = 0; k < nPatches; k++)
                {
                    result.Patch[k] = new CNPatchVariablePatchType();
                    result.Patch[k].Value = new double[nLayers];
                    for (int layer = 0; layer < nLayers; layer++)
                        result.Patch[k].Value[layer] = Patch[k].dlt_n_biom_to_min[layer];
                }

                return result;
            }
        }

        /// <summary>
        /// Net total N mineralised for each patch (residues plus soil OM)
        /// </summary>
        [Units("kg/ha")]
        public CNPatchVariableType PatchNMineralisedTotal
        {
            get
            {
                int nPatches = (Patch != null) ? Patch.Count : 1;
                CNPatchVariableType result = new CNPatchVariableType();
                result.Patch = new CNPatchVariablePatchType[nPatches];
                for (int k = 0; k < nPatches; k++)
                {
                    result.Patch[k] = new CNPatchVariablePatchType();
                    result.Patch[k].Value = new double[nLayers];
                    for (int layer = 0; layer < nLayers; layer++)
                        result.Patch[k].Value[layer] = Patch[k].dlt_n_hum_to_min[layer] +
                                                       Patch[k].dlt_n_biom_to_min[layer] +
                                                       Patch[k].dlt_n_fom_to_min[layer] +
                                                       Patch[k].dlt_res_no3_min[layer] +
                                                       Patch[k].dlt_res_nh4_min[layer];
                }

                return result;
            }
        }

        /// <summary>
        /// Nitrogen coverted by hydrolysis (from urea to NH4) for each patch
        /// </summary>
        [Units("kg/ha")]
        public CNPatchVariableType PatchDltUreaHydrolysis
        {
            get
            {
                int nPatches = (Patch != null) ? Patch.Count : 1;
                CNPatchVariableType result = new CNPatchVariableType();
                result.Patch = new CNPatchVariablePatchType[nPatches];
                for (int k = 0; k < nPatches; k++)
                {
                    result.Patch[k] = new CNPatchVariablePatchType();
                    result.Patch[k].Value = new double[nLayers];
                    for (int layer = 0; layer < nLayers; layer++)
                        result.Patch[k].Value[layer] = Patch[k].dlt_urea_hydrolysis[layer];
                }

                return result;
            }
        }

        /// <summary>
        /// Nitrogen coverted by nitrification (from NH4 to either NO3 or N2O) for each patch
        /// </summary>
        [Units("kg/ha")]
        public CNPatchVariableType PatchDltNitrification
        {
            get
            {
                int nPatches = (Patch != null) ? Patch.Count : 1;
                CNPatchVariableType result = new CNPatchVariableType();
                result.Patch = new CNPatchVariablePatchType[nPatches];
                for (int k = 0; k < nPatches; k++)
                {
                    result.Patch[k] = new CNPatchVariablePatchType();
                    result.Patch[k].Value = new double[nLayers];
                    for (int layer = 0; layer < nLayers; layer++)
                        result.Patch[k].Value[layer] = Patch[k].dlt_nitrification[layer];
                }

                return result;
            }
        }

        /// <summary>
        /// Effective, or net, nitrogen coverted by nitrification for each patch (from NH4 to NO3)
        /// </summary>
        [Units("kg/ha")]
        public CNPatchVariableType PatchEffectiveDltNitrification
        {
            get
            {
                int nPatches = (Patch != null) ? Patch.Count : 1;
                CNPatchVariableType result = new CNPatchVariableType();
                result.Patch = new CNPatchVariablePatchType[nPatches];
                for (int k = 0; k < nPatches; k++)
                {
                    result.Patch[k] = new CNPatchVariablePatchType();
                    result.Patch[k].Value = new double[nLayers];
                    for (int layer = 0; layer < nLayers; layer++)
                        result.Patch[k].Value[layer] = Patch[k].dlt_nitrification[layer] - Patch[k].dlt_n2o_nitrif[layer];
                }

                return result;
            }
        }

        /// <summary>
        /// N2O N produced during nitrification for each patch
        /// </summary>
        [Units("kg/ha")]
        public CNPatchVariableType PatchDltN2O_Nitrification
        {
            get
            {
                int nPatches = (Patch != null) ? Patch.Count : 1;
                CNPatchVariableType result = new CNPatchVariableType();
                result.Patch = new CNPatchVariablePatchType[nPatches];
                for (int k = 0; k < nPatches; k++)
                {
                    result.Patch[k] = new CNPatchVariablePatchType();
                    result.Patch[k].Value = new double[nLayers];
                    for (int layer = 0; layer < nLayers; layer++)
                        result.Patch[k].Value[layer] = Patch[k].dlt_n2o_nitrif[layer];
                }

                return result;
            }
        }

        /// <summary>
        /// NO3 N denitrified for each patch
        /// </summary>
        [Units("kg/ha")]
        public CNPatchVariableType PatchDltNO3_Denitrification
        {
            get
            {
                int nPatches = (Patch != null) ? Patch.Count : 1;
                CNPatchVariableType result = new CNPatchVariableType();
                result.Patch = new CNPatchVariablePatchType[nPatches];
                for (int k = 0; k < nPatches; k++)
                {
                    result.Patch[k] = new CNPatchVariablePatchType();
                    result.Patch[k].Value = new double[nLayers];
                    for (int layer = 0; layer < nLayers; layer++)
                        result.Patch[k].Value[layer] = Patch[k].dlt_no3_dnit[layer];
                }

                return result;
            }
        }

        /// <summary>
        /// N2O N produced during denitrification for each patch
        /// </summary>
        [Units("kg/ha")]
        public CNPatchVariableType PatchDltN2O_Denitrification
        {
            get
            {
                int nPatches = (Patch != null) ? Patch.Count : 1;
                CNPatchVariableType result = new CNPatchVariableType();
                result.Patch = new CNPatchVariablePatchType[nPatches];
                for (int k = 0; k < nPatches; k++)
                {
                    result.Patch[k] = new CNPatchVariablePatchType();
                    result.Patch[k].Value = new double[nLayers];
                    for (int layer = 0; layer < nLayers; layer++)
                        result.Patch[k].Value[layer] = Patch[k].dlt_n2o_dnit[layer];
                }

                return result;
            }
        }

        /// <summary>
        /// Total N2O amount produced for each patch
        /// </summary>
        [Units("kg/ha")]
        public CNPatchVariableType PatchN2OLostToAtmosphere
        {
            get
            {
                int nPatches = (Patch != null) ? Patch.Count : 1;
                CNPatchVariableType result = new CNPatchVariableType();
                result.Patch = new CNPatchVariablePatchType[nPatches];
                for (int k = 0; k < nPatches; k++)
                {
                    result.Patch[k] = new CNPatchVariablePatchType();
                    result.Patch[k].Value = new double[nLayers];
                    for (int layer = 0; layer < nLayers; layer++)
                        result.Patch[k].Value[layer] = Patch[k].dlt_n2o_dnit[layer] + Patch[k].dlt_n2o_nitrif[layer];
                }

                return result;
            }
        }

        /// <summary>
        /// Amount of N2 produced for each patch
        /// </summary>
        [Units("kg/ha")]
        public CNPatchVariableType PatchN2LostToAtmosphere
        {
            get
            {
                int nPatches = (Patch != null) ? Patch.Count : 1;
                CNPatchVariableType result = new CNPatchVariableType();
                result.Patch = new CNPatchVariablePatchType[nPatches];
                for (int k = 0; k < nPatches; k++)
                {
                    result.Patch[k] = new CNPatchVariablePatchType();
                    result.Patch[k].Value = new double[nLayers];
                    for (int layer = 0; layer < nLayers; layer++)
                        result.Patch[k].Value[layer] = Patch[k].dlt_no3_dnit[layer] - Patch[k].dlt_n2o_dnit[layer];
                }

                return result;
            }
        }

        /// <summary>
        /// N converted by all forms of denitrification for each patch (to be deleted?)
        /// </summary>
        [Units("kg/ha")]
        public CNPatchVariableType Patch_dnit
        {
            get
            {
                int nPatches = (Patch != null) ? Patch.Count : 1;
                CNPatchVariableType result = new CNPatchVariableType();
                result.Patch = new CNPatchVariablePatchType[nPatches];
                for (int k = 0; k < nPatches; k++)
                {
                    result.Patch[k] = new CNPatchVariablePatchType();
                    result.Patch[k].Value = new double[nLayers];
                    for (int layer = 0; layer < nLayers; layer++)
                        result.Patch[k].Value[layer] = Patch[k].dlt_no3_dnit[layer] + Patch[k].dlt_n2o_nitrif[layer];
                }

                return result;
            }
        }

        /// <summary>
        /// N converted by all forms of denitrification for each patch
        /// </summary>
        [Units("kg/ha")]
        public CNPatchVariableType PatchDltDenitrification
        {
            get
            {
                int nPatches = (Patch != null) ? Patch.Count : 1;
                CNPatchVariableType result = new CNPatchVariableType();
                result.Patch = new CNPatchVariablePatchType[nPatches];
                for (int k = 0; k < nPatches; k++)
                {
                    result.Patch[k] = new CNPatchVariablePatchType();
                    result.Patch[k].Value = new double[nLayers];
                    for (int layer = 0; layer < nLayers; layer++)
                        result.Patch[k].Value[layer] = Patch[k].dlt_no3_dnit[layer] + Patch[k].dlt_n2o_nitrif[layer];
                }

                return result;
            }
        }

        // ---------------------------------------------------------------------------------------------------------------------
        // Variables that are owned by other modules but which are related to SoilNitrogen.
        // here the estimated values partitioned amongst internal patches are published

        /// <summary>
        /// Amount of urea changed by the soil water module, for each patch
        /// </summary>
        [Units("kg/ha")]
        public CNPatchVariableType Patch_UreaFlow
        {
            get
            {
                int nPatches = (Patch != null) ? Patch.Count : 1;
                CNPatchVariableType result = new CNPatchVariableType();
                result.Patch = new CNPatchVariablePatchType[nPatches];
                for (int k = 0; k < nPatches; k++)
                {
                    result.Patch[k] = new CNPatchVariablePatchType();
                    result.Patch[k].Value = new double[nLayers];
                    for (int layer = 0; layer < nLayers; layer++)
                        result.Patch[k].Value[layer] = Patch[k].urea_flow[layer];
                }

                return result;
            }
        }

        /// <summary>
        /// Amount of NH4 changed by the soil water module, for each patch
        /// </summary>
        [Units("kg/ha")]
        public CNPatchVariableType Patch_NH4Flow
        {
            get
            {
                int nPatches = (Patch != null) ? Patch.Count : 1;
                CNPatchVariableType result = new CNPatchVariableType();
                result.Patch = new CNPatchVariablePatchType[nPatches];
                for (int k = 0; k < nPatches; k++)
                {
                    result.Patch[k] = new CNPatchVariablePatchType();
                    result.Patch[k].Value = new double[nLayers];
                    for (int layer = 0; layer < nLayers; layer++)
                        result.Patch[k].Value[layer] = Patch[k].nh4_flow[layer];
                }

                return result;
            }
        }

        /// <summary>
        /// Amount of NO3 changed by the soil water module, for each patch
        /// </summary>
        [Units("kg/ha")]
        public CNPatchVariableType Patch_NO3Flow
        {
            get
            {
                int nPatches = (Patch != null) ? Patch.Count : 1;
                CNPatchVariableType result = new CNPatchVariableType();
                result.Patch = new CNPatchVariablePatchType[nPatches];
                for (int k = 0; k < nPatches; k++)
                {
                    result.Patch[k] = new CNPatchVariablePatchType();
                    result.Patch[k].Value = new double[nLayers];
                    for (int layer = 0; layer < nLayers; layer++)
                        result.Patch[k].Value[layer] = Patch[k].no3_flow[layer];
                }

                return result;
            }
        }

        /// <summary>
        /// Amount of urea taken up by any plant module, for each patch
        /// </summary>
        [Units("kg/ha")]
        public CNPatchVariableType Patch_UreaUptake
        {
            get
            {
                int nPatches = (Patch != null) ? Patch.Count : 1;
                CNPatchVariableType result = new CNPatchVariableType();
                result.Patch = new CNPatchVariablePatchType[nPatches];
                for (int k = 0; k < nPatches; k++)
                {
                    result.Patch[k] = new CNPatchVariablePatchType();
                    result.Patch[k].Value = new double[nLayers];
                    for (int layer = 0; layer < nLayers; layer++)
                        result.Patch[k].Value[layer] = Patch[k].urea_uptake[layer];
                }

                return result;
            }
        }

        /// <summary>
        /// Amount of NH4 taken up by any plant module, for each patch
        /// </summary>
        [Units("kg/ha")]
        public CNPatchVariableType Patch_NH4Uptake
        {
            get
            {
                int nPatches = (Patch != null) ? Patch.Count : 1;
                CNPatchVariableType result = new CNPatchVariableType();
                result.Patch = new CNPatchVariablePatchType[nPatches];
                for (int k = 0; k < nPatches; k++)
                {
                    result.Patch[k] = new CNPatchVariablePatchType();
                    result.Patch[k].Value = new double[nLayers];
                    for (int layer = 0; layer < nLayers; layer++)
                        result.Patch[k].Value[layer] = Patch[k].nh4_uptake[layer];
                }

                return result;
            }
        }

        /// <summary>
        /// Amount of NO3 taken up by any plant module, for each patch
        /// </summary>
        [Units("kg/ha")]
        public CNPatchVariableType Patch_NO3Uptake
        {
            get
            {
                int nPatches = (Patch != null) ? Patch.Count : 1;
                CNPatchVariableType result = new CNPatchVariableType();
                result.Patch = new CNPatchVariablePatchType[nPatches];
                for (int k = 0; k < nPatches; k++)
                {
                    result.Patch[k] = new CNPatchVariablePatchType();
                    result.Patch[k].Value = new double[nLayers];
                    for (int layer = 0; layer < nLayers; layer++)
                        result.Patch[k].Value[layer] = Patch[k].no3_uptake[layer];
                }

                return result;
            }
        }

        /// <summary>
        /// Amount of urea added by the fertiliser module, for each patch
        /// </summary>
        [Units("kg/ha")]
        public CNPatchVariableType Patch_UreaFertiliser
        {
            get
            {
                int nPatches = (Patch != null) ? Patch.Count : 1;
                CNPatchVariableType result = new CNPatchVariableType();
                result.Patch = new CNPatchVariablePatchType[nPatches];
                for (int k = 0; k < nPatches; k++)
                {
                    result.Patch[k] = new CNPatchVariablePatchType();
                    result.Patch[k].Value = new double[nLayers];
                    for (int layer = 0; layer < nLayers; layer++)
                        result.Patch[k].Value[layer] = Patch[k].urea_fertiliser[layer];
                }

                return result;
            }
        }

        /// <summary>
        /// Amount of NH4 added by the fertiliser module, for each patch
        /// </summary>
        [Units("kg/ha")]
        public CNPatchVariableType Patch_NH4Fertiliser
        {
            get
            {
                int nPatches = (Patch != null) ? Patch.Count : 1;
                CNPatchVariableType result = new CNPatchVariableType();
                result.Patch = new CNPatchVariablePatchType[nPatches];
                for (int k = 0; k < nPatches; k++)
                {
                    result.Patch[k] = new CNPatchVariablePatchType();
                    result.Patch[k].Value = new double[nLayers];
                    for (int layer = 0; layer < nLayers; layer++)
                        result.Patch[k].Value[layer] = Patch[k].nh4_fertiliser[layer];
                }

                return result;
            }
        }

        /// <summary>
        /// Amount of NO3 added by the fertiliser module, for each patch
        /// </summary>
        [Units("kg/ha")]
        public CNPatchVariableType Patch_NO3Fertiliser
        {
            get
            {
                int nPatches = (Patch != null) ? Patch.Count : 1;
                CNPatchVariableType result = new CNPatchVariableType();
                result.Patch = new CNPatchVariablePatchType[nPatches];
                for (int k = 0; k < nPatches; k++)
                {
                    result.Patch[k] = new CNPatchVariablePatchType();
                    result.Patch[k].Value = new double[nLayers];
                    for (int layer = 0; layer < nLayers; layer++)
                        result.Patch[k].Value[layer] = Patch[k].no3_fertiliser[layer];
                }

                return result;
            }
        }

        /// <summary>
        /// Amount of urea changed by the any other module, for each patch
        /// </summary>
        [Units("kg/ha")]
        public CNPatchVariableType Patch_UreaChangedOther
        {
            get
            {
                int nPatches = (Patch != null) ? Patch.Count : 1;
                CNPatchVariableType result = new CNPatchVariableType();
                result.Patch = new CNPatchVariablePatchType[nPatches];
                for (int k = 0; k < nPatches; k++)
                {
                    result.Patch[k] = new CNPatchVariablePatchType();
                    result.Patch[k].Value = new double[nLayers];
                    for (int layer = 0; layer < nLayers; layer++)
                        result.Patch[k].Value[layer] = Patch[k].urea_ChangedOther[layer];
                }

                return result;
            }
        }

        /// <summary>
        /// Amount of NH4 changed by the any other module, for each patch
        /// </summary>
        [Units("kg/ha")]
        private CNPatchVariableType Patch_NH4ChangedOther
        {
            get
            {
                int nPatches = (Patch != null) ? Patch.Count : 1;
                CNPatchVariableType result = new CNPatchVariableType();
                result.Patch = new CNPatchVariablePatchType[nPatches];
                for (int k = 0; k < nPatches; k++)
                {
                    result.Patch[k] = new CNPatchVariablePatchType();
                    result.Patch[k].Value = new double[nLayers];
                    for (int layer = 0; layer < nLayers; layer++)
                        result.Patch[k].Value[layer] = Patch[k].nh4_ChangedOther[layer];
                }

                return result;
            }
        }

        /// <summary>
        /// Amount of NO3 changed by the any other module, for each patch
        /// </summary>
        [Units("kg/ha")]
        public CNPatchVariableType Patch_NO3ChangedOther
        {
            get
            {
                int nPatches = (Patch != null) ? Patch.Count : 1;
                CNPatchVariableType result = new CNPatchVariableType();
                result.Patch = new CNPatchVariablePatchType[nPatches];
                for (int k = 0; k < nPatches; k++)
                {
                    result.Patch[k] = new CNPatchVariablePatchType();
                    result.Patch[k].Value = new double[nLayers];
                    for (int layer = 0; layer < nLayers; layer++)
                        result.Patch[k].Value[layer] = Patch[k].no3_ChangedOther[layer];
                }

                return result;
            }
        }

        // ----------------------------------------------------------------------------------------------------------------




        /// <summary>
        /// Amount of urea N in each internal patch
        /// </summary>
        [Units("kg/ha")]
        public CNPatchVariableType PatchUrea
        {
            get
            {
                int nPatches = (Patch != null) ? Patch.Count : 1;
                CNPatchVariableType result = new CNPatchVariableType();
                result.Patch = new CNPatchVariablePatchType[nPatches];
                for (int k = 0; k < nPatches; k++)
                {
                    result.Patch[k] = new CNPatchVariablePatchType();
                    result.Patch[k].Value = new double[nLayers];
                    for (int layer = 0; layer < nLayers; layer++)
                        result.Patch[k].Value[layer] = Patch[k].urea[layer];
                }

                if (Patch.Count > 1)
                    nLayers += 0;

                return result;
            }
        }

        /// <summary>
        /// Amount of NH4 N in each internal patch
        /// </summary>
        [Units("kg/ha")]
        public CNPatchVariableType PatchNH4
        {
            get
            {
                int nPatches = (Patch != null) ? Patch.Count : 1;
                CNPatchVariableType result = new CNPatchVariableType();
                result.Patch = new CNPatchVariablePatchType[nPatches];
                for (int k = 0; k < nPatches; k++)
                {
                    result.Patch[k] = new CNPatchVariablePatchType();
                    result.Patch[k].Value = new double[nLayers];
                    for (int layer = 0; layer < nLayers; layer++)
                        result.Patch[k].Value[layer] = Patch[k].nh4[layer];
                }

                return result;
            }
        }

        /// <summary>
        /// Amount of NO3 N in each internal patch
        /// </summary>
        [Units("kg/ha")]
        public CNPatchVariableType PatchNO3
        {
            get
            {
                int nPatches = (Patch != null) ? Patch.Count : 1;
                CNPatchVariableType result = new CNPatchVariableType();
                result.Patch = new CNPatchVariablePatchType[nPatches];
                for (int k = 0; k < nPatches; k++)
                {
                    result.Patch[k] = new CNPatchVariablePatchType();
                    result.Patch[k].Value = new double[nLayers];
                    for (int layer = 0; layer < nLayers; layer++)
                        result.Patch[k].Value[layer] = Patch[k].no3[layer];
                }

                return result;
            }
        }

        /// <summary>
        /// Amount of N as NH4 available to plants, in each internal patch
        /// </summary>
        [Units("kg/ha")]
        public CNPatchVariableType PatchPlantAvailableNH4
        {
            get
            {
                int nPatches = (Patch != null) ? Patch.Count : 1;
                CNPatchVariableType result = new CNPatchVariableType();
                result.Patch = new CNPatchVariablePatchType[nPatches];
                for (int k = 0; k < nPatches; k++)
                {
                    result.Patch[k] = new CNPatchVariablePatchType();
                    result.Patch[k].Value = new double[nLayers];
                    if (initDone)
                    {
                        Patch[k].CalcTotalMineralNInRootZone();
                        for (int layer = 0; layer < nLayers; layer++)
                            result.Patch[k].Value[layer] = Patch[k].nh4AvailableToPlants[layer];
                    }
                }

                return result;
            }
        }

        /// <summary>
        /// Amount of N as NO3 available to plants, in each internal patch
        /// </summary>
        [Units("kg/ha")]
        public CNPatchVariableType PatchPlantAvailableNO3
        {
            get
            {
                int nPatches = (Patch != null) ? Patch.Count : 1;
                CNPatchVariableType result = new CNPatchVariableType();
                result.Patch = new CNPatchVariablePatchType[nPatches];
                for (int k = 0; k < nPatches; k++)
                {
                    result.Patch[k] = new CNPatchVariablePatchType();
                    result.Patch[k].Value = new double[nLayers];
                    if (initDone)
                    {
                        Patch[k].CalcTotalMineralNInRootZone();
                        for (int layer = 0; layer < nLayers; layer++)
                            result.Patch[k].Value[layer] = Patch[k].no3AvailableToPlants[layer];
                    }
                }

                return result;
            }
        }

        /// <summary>
        /// Total urea N in each patch
        /// </summary>
        [Units("kg/ha")]
        public double[] PatchTotalUrea
        {
            get
            {
                int nPatches = (Patch != null) ? Patch.Count : 1;
                double[] result = new double[nPatches];

                for (int k = 0; k < nPatches; k++)
                    for (int layer = 0; layer < nLayers; layer++)
                        result[k] += Patch[k].urea[layer];

                return result;
            }
        }

        /// <summary>
        /// Total NH4 N in each patch
        /// </summary>
        [Units("kg/ha")]
        public double[] PatchTotalNH4
        {
            get
            {
                int nPatches = (Patch != null) ? Patch.Count : 1;
                double[] result = new double[nPatches];

                for (int k = 0; k < nPatches; k++)
                    for (int layer = 0; layer < nLayers; layer++)
                        result[k] += Patch[k].nh4[layer];

                return result;
            }
        }

        /// <summary>
        /// Total NO3 N in each patch
        /// </summary>
        [Units("kg/ha")]
        public double[] PatchTotalNO3
        {
            get
            {
                int nPatches = (Patch != null) ? Patch.Count : 1;
                double[] result = new double[nPatches];

                for (int k = 0; k < nPatches; k++)
                    for (int layer = 0; layer < nLayers; layer++)
                        result[k] += Patch[k].no3[layer];

                return result;
            }
        }

        /// <summary>
        /// Total NH4 N available to plants in each patch
        /// </summary>
        [Units("kg/ha")]
        public double[] PatchTotalNH4_PlantAvailable
        {
            get
            {
                int nPatches = (Patch != null) ? Patch.Count : 1;
                double[] result = new double[nPatches];

                if (initDone)
                {
                    for (int k = 0; k < nPatches; k++)
                    {
                        Patch[k].CalcTotalMineralNInRootZone();
                        for (int layer = 0; layer < nLayers; layer++)
                            result[k] += Patch[k].nh4AvailableToPlants[layer];
                    }
                }

                return result;
            }
        }

        /// <summary>
        /// Total NO3 N available to plants in each patch
        /// </summary>
        [Units("kg/ha")]
        public double[] PatchTotalNO3_PlantAvailable
        {
            get
            {
                int nPatches = (Patch != null) ? Patch.Count : 1;
                double[] result = new double[nPatches];

                if (initDone)
                {
                    for (int k = 0; k < nPatches; k++)
                    {
                        Patch[k].CalcTotalMineralNInRootZone();
                        for (int layer = 0; layer < nLayers; layer++)
                            result[k] += Patch[k].no3AvailableToPlants[layer];
                    }
                }

                return result;
            }
        }



        /// <summary>
        /// Total nitrogen in FOM for each patch
        /// </summary>
        [Units("kg/ha")]
        public CNPatchPoolVariableType PatchFOM_N
        {
            get
            {
                int nPatches = (Patch != null) ? Patch.Count : 1;
                int nPools = 3;
                CNPatchPoolVariableType result = new CNPatchPoolVariableType();
                result.Patch = new CNPatchPoolVariablePatchType[nPatches];
                for (int k = 0; k < nPatches; k++)
                {
                    result.Patch[k] = new CNPatchPoolVariablePatchType();
                    result.Patch[k].Pool = new CNPatchPoolVariablePatchPoolType[nPools];
                    for (int pool = 0; pool < nPools; pool++)
                    {
                        result.Patch[k].Pool[pool] = new CNPatchPoolVariablePatchPoolType();
                        result.Patch[k].Pool[pool].Value = new double[nLayers];
                        for (int layer = 0; layer < nLayers; layer++)
                            result.Patch[k].Pool[pool].Value[layer] = Patch[k].fom_n[pool][layer];
                    }
                }

                return result;
            }
        }

        /// <summary>
        /// Soil humic N for each patch
        /// </summary>
        [Units("kg/ha")]
        public CNPatchVariableType PatchHum_N
        {
            get
            {
                int nPatches = (Patch != null) ? Patch.Count : 1;
                CNPatchVariableType result = new CNPatchVariableType();
                result.Patch = new CNPatchVariablePatchType[nPatches];
                for (int k = 0; k < nPatches; k++)
                {
                    result.Patch[k] = new CNPatchVariablePatchType();
                    result.Patch[k].Value = new double[nLayers];
                    for (int layer = 0; layer < nLayers; layer++)
                        result.Patch[k].Value[layer] = Patch[k].hum_n[layer];
                }

                return result;
            }
        }

        /// <summary>
        /// Inactive soil humic N for each patch
        /// </summary>
        [Units("kg/ha")]
        public CNPatchVariableType PatchInert_N
        {
            get
            {
                int nPatches = (Patch != null) ? Patch.Count : 1;
                CNPatchVariableType result = new CNPatchVariableType();
                result.Patch = new CNPatchVariablePatchType[nPatches];
                for (int k = 0; k < nPatches; k++)
                {
                    result.Patch[k] = new CNPatchVariablePatchType();
                    result.Patch[k].Value = new double[nLayers];
                    for (int layer = 0; layer < nLayers; layer++)
                        result.Patch[k].Value[layer] = Patch[k].inert_n[layer];
                }

                return result;
            }
        }

        /// <summary>
        /// Soil biomass nitrogen for each patch
        /// </summary>
        [Units("kg/ha")]
        public CNPatchVariableType PatchBiom_N
        {
            get
            {
                int nPatches = (Patch != null) ? Patch.Count : 1;
                CNPatchVariableType result = new CNPatchVariableType();
                result.Patch = new CNPatchVariablePatchType[nPatches];
                for (int k = 0; k < nPatches; k++)
                {
                    result.Patch[k] = new CNPatchVariablePatchType();
                    result.Patch[k].Value = new double[nLayers];
                    for (int layer = 0; layer < nLayers; layer++)
                        result.Patch[k].Value[layer] = Patch[k].biom_n[layer];
                }

                return result;
            }
        }

        /// <summary>
        /// Total mineral N in soil for each patch
        /// </summary>
        [Units("kg/ha")]
        public CNPatchVariableType PatchSoilMineralN
        {
            get
            {
                int nPatches = (Patch != null) ? Patch.Count : 1;
                CNPatchVariableType result = new CNPatchVariableType();
                result.Patch = new CNPatchVariablePatchType[nPatches];
                for (int k = 0; k < nPatches; k++)
                {
                    result.Patch[k] = new CNPatchVariablePatchType();
                    result.Patch[k].Value = new double[nLayers];
                    for (int layer = 0; layer < nLayers; layer++)
                        result.Patch[k].Value[layer] = Patch[k].urea[layer] + Patch[k].nh4[layer] + Patch[k].no3[layer] + Patch[k].nh3[layer] + Patch[k].no2[layer];
                }

                return result;
            }
        }

        /// <summary>
        /// Total organic N in soil for each patch
        /// </summary>
        [Units("kg/ha")]
        public CNPatchVariableType PatchSoilOrganicN
        {
            get
            {
                int nPatches = (Patch != null) ? Patch.Count : 1;
                CNPatchVariableType result = new CNPatchVariableType();
                result.Patch = new CNPatchVariablePatchType[nPatches];
                for (int k = 0; k < nPatches; k++)
                {
                    result.Patch[k] = new CNPatchVariablePatchType();
                    result.Patch[k].Value = new double[nLayers];
                    for (int layer = 0; layer < nLayers; layer++)
                        result.Patch[k].Value[layer] = Patch[k].fom_n[0][layer]
                                                     + Patch[k].fom_n[1][layer]
                                                     + Patch[k].fom_n[2][layer]
                                                     + Patch[k].hum_n[layer]
                                                     + Patch[k].biom_n[layer];
                }

                return result;
            }
        }

        /// <summary>
        /// Total N in soil for each patch
        /// </summary>
        [Units("kg/ha")]
        public CNPatchVariableType PatchTotalN
        {
            get
            {
                int nPatches = (Patch != null) ? Patch.Count : 1;
                CNPatchVariableType result = new CNPatchVariableType();
                result.Patch = new CNPatchVariablePatchType[nPatches];
                for (int k = 0; k < nPatches; k++)
                {
                    result.Patch[k] = new CNPatchVariablePatchType();
                    result.Patch[k].Value = new double[nLayers];
                    for (int layer = 0; layer < nLayers; layer++)
                        result.Patch[k].Value[layer] = Patch[k].nit_tot[layer];
                }

                return result;
            }
        }

        /// <summary>
        /// Total FOM N in the whole profile for each patch
        /// </summary>
        [Units("kg/ha")]
        public double[] PatchTotalFOM_N
        {
            get
            {
                int nPatches = (Patch != null) ? Patch.Count : 1;
                double[] result = new double[nPatches];

                for (int k = 0; k < nPatches; k++)
                    for (int layer = 0; layer < nLayers; layer++)
                        result[k] += Patch[k].fom_n[0][layer] + Patch[k].fom_n[1][layer] + Patch[k].fom_n[2][layer];

                return result;
            }
        }

        /// <summary>
        /// Total Humic N in the whole profile for each patch
        /// </summary>
        [Units("kg/ha")]
        public double[] PatchTotalHum_N
        {
            get
            {
                int nPatches = (Patch != null) ? Patch.Count : 1;
                double[] result = new double[nPatches];

                for (int k = 0; k < nPatches; k++)
                    for (int layer = 0; layer < nLayers; layer++)
                        result[k] += Patch[k].hum_n[layer];

                return result;
            }
        }

        /// <summary>
        /// Total inert N in the whole profile for each patch
        /// </summary>
        [Units("kg/ha")]
        public double[] PatchTotalInert_N
        {
            get
            {
                int nPatches = (Patch != null) ? Patch.Count : 1;
                double[] result = new double[nPatches];

                for (int k = 0; k < nPatches; k++)
                    for (int layer = 0; layer < nLayers; layer++)
                        result[k] += Patch[k].inert_n[layer];

                return result;
            }
        }

        /// <summary>
        /// Total biomass N in the whole profile for each patch
        /// </summary>
        [Units("kg/ha")]
        public double[] PatchTotalBiom_N
        {
            get
            {
                int nPatches = (Patch != null) ? Patch.Count : 1;
                double[] result = new double[nPatches];

                for (int k = 0; k < nPatches; k++)
                    for (int layer = 0; layer < nLayers; layer++)
                        result[k] += Patch[k].biom_n[layer];

                return result;
            }
        }

        /// <summary>
        /// Total mineral N in the whole profile for each patch
        /// </summary>
        [Units("kg/ha")]
        public double[] PatchTotalSoilMineralN
        {
            get
            {
                int nPatches = (Patch != null) ? Patch.Count : 1;
                double[] result = new double[nPatches];

                for (int k = 0; k < nPatches; k++)
                    for (int layer = 0; layer < nLayers; layer++)
                        result[k] += Patch[k].urea[layer] + Patch[k].nh4[layer] + Patch[k].no3[layer] + Patch[k].nh3[layer] + Patch[k].no2[layer];

                return result;
            }
        }

        /// <summary>
        /// Total organic N in the whole profile for each patch
        /// </summary>
        [Units("kg/ha")]
        public double[] PatchTotalSoilOrganicN
        {
            get
            {
                int nPatches = (Patch != null) ? Patch.Count : 1;
                double[] result = new double[nPatches];

                for (int k = 0; k < nPatches; k++)
                    for (int layer = 0; layer < nLayers; layer++)
                        result[k] += Patch[k].fom_n[0][layer] + Patch[k].fom_n[1][layer] + Patch[k].fom_n[2][layer] +
                                     Patch[k].hum_n[layer] + Patch[k].biom_n[layer];

                return result;
            }
        }

        /// <summary>
        /// Total N in the whole profile for each patch
        /// </summary>
        [Units("kg/ha")]
        public double[] PatchTotalSoilN
        {
            get
            {
                int nPatches = (Patch != null) ? Patch.Count : 1;
                double[] result = new double[nPatches];

                for (int k = 0; k < nPatches; k++)
                    for (int layer = 0; layer < nLayers; layer++)
                        result[k] += Patch[k].nit_tot[layer];

                return result;
            }
        }



        /// <summary>
        /// SoilN balance for nitrogen, for each patch: deltaN - losses
        /// </summary>
        [Units("kg/ha")]
        public double[] PatchNitrogenBalance
        {
            get
            {
                int nPatches = (Patch != null) ? Patch.Count : 1;
                double[] result = new double[nLayers];
                for (int k = 0; k < Patch.Count; k++)
                {
                    double Nlosses = 0.0;

                    for (int layer = 0; layer < nLayers; layer++)
                        Nlosses += (Patch[k].dlt_n2o_nitrif[layer] + Patch[k].dlt_no3_dnit[layer]);

                    double deltaN = SumDoubleArray(TotalN) - TodaysInitialN;
                    result[k] = -(Nlosses + deltaN);
                }

                return result;
            }
        }





        /// <summary>
        /// Carbon loss in sediment for each patch, via runoff/erosion
        /// </summary>
        [Units("kg")]
        public double[] PatchCLostInSediment
        {
            get
            {
                int nPatches = (Patch != null) ? Patch.Count : 1;
                double[] result = new double[nPatches];

                for (int k = 0; k < nPatches; k++)
                    result[k] = Patch[k].dlt_c_loss_in_sed;

                return result;
            }
        }

        /// <summary>
        /// Amount of C converted from FOM to humic for each patch (kg/ha)
        /// </summary>
        [Units("kg/ha")]
        public CNPatchVariableType PatchDltCFromFOMToHumus
        {
            get
            {
                int nPatches = (Patch != null) ? Patch.Count : 1;
                CNPatchVariableType result = new CNPatchVariableType();
                result.Patch = new CNPatchVariablePatchType[nPatches];
                for (int k = 0; k < nPatches; k++)
                {
                    result.Patch[k] = new CNPatchVariablePatchType();
                    result.Patch[k].Value = new double[nLayers];
                    for (int layer = 0; layer < nLayers; layer++)
                        for (int pool = 0; pool < 3; pool++)
                            result.Patch[k].Value[layer] = Patch[k].dlt_c_fom_to_hum[pool][layer];
                }

                return result;
            }
        }

        /// <summary>
        /// Amount of C converted from FOM to m. biomass for each patch (kg/ha)
        /// </summary>
        [Units("kg/ha")]
        public CNPatchVariableType PatchDltCFromFOMToMBiomass
        {
            get
            {
                int nPatches = (Patch != null) ? Patch.Count : 1;
                CNPatchVariableType result = new CNPatchVariableType();
                result.Patch = new CNPatchVariablePatchType[nPatches];
                for (int k = 0; k < nPatches; k++)
                {
                    result.Patch[k] = new CNPatchVariablePatchType();
                    result.Patch[k].Value = new double[nLayers];
                    for (int layer = 0; layer < nLayers; layer++)
                        for (int pool = 0; pool < 3; pool++)
                            result.Patch[k].Value[layer] = Patch[k].dlt_c_fom_to_biom[pool][layer];
                }

                return result;
            }
        }

        /// <summary>
        /// Amount of C lost to atmosphere from FOM for each patch
        /// </summary>
        [Units("kg/ha")]
        public CNPatchVariableType PatchDltCFromFOMToAtmosphere
        {
            get
            {
                int nPatches = (Patch != null) ? Patch.Count : 1;
                CNPatchVariableType result = new CNPatchVariableType();
                result.Patch = new CNPatchVariablePatchType[nPatches];
                for (int k = 0; k < nPatches; k++)
                {
                    result.Patch[k] = new CNPatchVariablePatchType();
                    result.Patch[k].Value = new double[nLayers];
                    for (int layer = 0; layer < nLayers; layer++)
                        for (int pool = 0; pool < 3; pool++)
                            result.Patch[k].Value[layer] = Patch[k].dlt_c_fom_to_atm[pool][layer];
                }

                return result;
            }
        }

        /// <summary>
        /// Humic C converted to biomass for each patch
        /// </summary>
        [Units("kg/ha")]
        public CNPatchVariableType PatchDltCFromHumusToMBiomass
        {
            get
            {
                int nPatches = (Patch != null) ? Patch.Count : 1;
                CNPatchVariableType result = new CNPatchVariableType();
                result.Patch = new CNPatchVariablePatchType[nPatches];
                for (int k = 0; k < nPatches; k++)
                {
                    result.Patch[k] = new CNPatchVariablePatchType();
                    result.Patch[k].Value = new double[nLayers];
                    for (int layer = 0; layer < nLayers; layer++)
                        result.Patch[k].Value[layer] = Patch[k].dlt_c_hum_to_biom[layer];
                }

                return result;
            }
        }

        /// <summary>
        /// Humic C lost to atmosphere for each patch
        /// </summary>
        [Units("kg/ha")]
        public CNPatchVariableType PatchDltCFromHumusToAtmosphere
        {
            get
            {
                int nPatches = (Patch != null) ? Patch.Count : 1;
                CNPatchVariableType result = new CNPatchVariableType();
                result.Patch = new CNPatchVariablePatchType[nPatches];
                for (int k = 0; k < nPatches; k++)
                {
                    result.Patch[k] = new CNPatchVariablePatchType();
                    result.Patch[k].Value = new double[nLayers];
                    for (int layer = 0; layer < nLayers; layer++)
                        result.Patch[k].Value[layer] = Patch[k].dlt_c_hum_to_atm[layer];
                }

                return result;
            }
        }

        /// <summary>
        /// Biomass C converted to humic for each patch
        /// </summary>
        [Units("kg/ha")]
        public CNPatchVariableType PatchDltCFromMBiomassToHumus
        {
            get
            {
                int nPatches = (Patch != null) ? Patch.Count : 1;
                CNPatchVariableType result = new CNPatchVariableType();
                result.Patch = new CNPatchVariablePatchType[nPatches];
                for (int k = 0; k < nPatches; k++)
                {
                    result.Patch[k] = new CNPatchVariablePatchType();
                    result.Patch[k].Value = new double[nLayers];
                    for (int layer = 0; layer < nLayers; layer++)
                        result.Patch[k].Value[layer] = Patch[k].dlt_c_biom_to_hum[layer];
                }

                return result;
            }
        }

        /// <summary>
        /// Biomass C lost to atmosphere for each patch
        /// </summary>
        [Units("kg/ha")]
        public CNPatchVariableType PatchDltCFromMBiomassToAtmosphere
        {
            get
            {
                int nPatches = (Patch != null) ? Patch.Count : 1;
                CNPatchVariableType result = new CNPatchVariableType();
                result.Patch = new CNPatchVariablePatchType[nPatches];
                for (int k = 0; k < nPatches; k++)
                {
                    result.Patch[k] = new CNPatchVariablePatchType();
                    result.Patch[k].Value = new double[nLayers];
                    for (int layer = 0; layer < nLayers; layer++)
                        result.Patch[k].Value[layer] = Patch[k].dlt_c_biom_to_atm[layer];
                }

                return result;
            }
        }

        /// <summary>
        /// Carbon from residues converted to biomass C for each patch
        /// </summary>
        [Units("kg/ha")]
        public CNPatchVariableType PatchDltCFromResiduesToMBiomass
        {
            get
            {
                int nPatches = (Patch != null) ? Patch.Count : 1;
                CNPatchVariableType result = new CNPatchVariableType();
                result.Patch = new CNPatchVariablePatchType[nPatches];
                for (int k = 0; k < nPatches; k++)
                {
                    result.Patch[k] = new CNPatchVariablePatchType();
                    result.Patch[k].Value = new double[nLayers];
                    for (int layer = 0; layer < nLayers; layer++)
                        result.Patch[k].Value[layer] = Patch[k].dlt_c_res_to_biom[layer];
                }

                return result;
            }
        }

        /// <summary>
        /// Carbon from residues converted to humic C for each patch
        /// </summary>
        [Units("kg/ha")]
        public CNPatchVariableType PatchDltCFromResiduesToHumus
        {
            get
            {
                int nPatches = (Patch != null) ? Patch.Count : 1;
                CNPatchVariableType result = new CNPatchVariableType();
                result.Patch = new CNPatchVariablePatchType[nPatches];
                for (int k = 0; k < nPatches; k++)
                {
                    result.Patch[k] = new CNPatchVariablePatchType();
                    result.Patch[k].Value = new double[nLayers];
                    for (int layer = 0; layer < nLayers; layer++)
                        result.Patch[k].Value[layer] = Patch[k].dlt_c_res_to_hum[layer];
                }

                return result;
            }
        }

        /// <summary>
        /// Carbon from residues lost to atmosphere for each patch
        /// </summary>
        [Units("kg/ha")]
        public CNPatchVariableType PatchDltCFromResiduesToAtmosphere
        {
            get
            {
                int nPatches = (Patch != null) ? Patch.Count : 1;
                CNPatchVariableType result = new CNPatchVariableType();
                result.Patch = new CNPatchVariablePatchType[nPatches];
                for (int k = 0; k < nPatches; k++)
                {
                    result.Patch[k] = new CNPatchVariablePatchType();
                    result.Patch[k].Value = new double[nLayers];
                    for (int layer = 0; layer < nLayers; layer++)
                        result.Patch[k].Value[layer] = Patch[k].dlt_c_res_to_atm[layer];
                }

                return result;
            }
        }

        /// <summary>
        /// Total CO2 amount produced in the soil for each patch
        /// </summary>
        [Units("kg/ha")]
        public CNPatchVariableType PatchCO2Produced
        {
            get
            {
                int nPatches = (Patch != null) ? Patch.Count : 1;
                CNPatchVariableType result = new CNPatchVariableType();
                result.Patch = new CNPatchVariablePatchType[nPatches];
                for (int k = 0; k < nPatches; k++)
                {
                    result.Patch[k] = new CNPatchVariablePatchType();
                    result.Patch[k].Value = new double[nLayers];
                    for (int layer = 0; layer < nLayers; layer++)
                        result.Patch[k].Value[layer] = Patch[k].co2_atm[layer];
                }

                return result;
            }
        }

        /// <summary>
        /// Total amount of C converted from FOM to humic for each patch (kg/ha)
        /// </summary>
        [Units("kg/ha")]
        public double[] PatchTotalDltCFromFOMToHumus
        {
            get
            {
                int nPatches = (Patch != null) ? Patch.Count : 1;
                double[] result = new double[nPatches];

                for (int k = 0; k < nPatches; k++)
                    for (int layer = 0; layer < nLayers; layer++)
                        for (int pool = 0; pool < 3; pool++)
                            result[k] += Patch[k].dlt_c_fom_to_hum[pool][layer];

                return result;
            }
        }

        /// <summary>
        /// Total amount of C converted from FOM to m. biomass for each patch (kg/ha)
        /// </summary>
        [Units("kg/ha")]
        public double[] PatchTotalDltCFromFOMToMBiomass
        {
            get
            {
                int nPatches = (Patch != null) ? Patch.Count : 1;
                double[] result = new double[nPatches];

                for (int k = 0; k < nPatches; k++)
                    for (int layer = 0; layer < nLayers; layer++)
                        for (int pool = 0; pool < 3; pool++)
                            result[k] += Patch[k].dlt_c_fom_to_biom[pool][layer];

                return result;
            }
        }

        /// <summary>
        /// Total amount of FOM C lost to atmosphere for each patch (kg/ha)
        /// </summary>
        [Units("kg/ha")]
        public double[] PatchTotalDltCFromFOMToAtmosphere
        {
            get
            {
                int nPatches = (Patch != null) ? Patch.Count : 1;
                double[] result = new double[nPatches];

                for (int k = 0; k < nPatches; k++)
                    for (int layer = 0; layer < nLayers; layer++)
                        for (int pool = 0; pool < 3; pool++)
                            result[k] += Patch[k].dlt_c_fom_to_atm[pool][layer];

                return result;
            }
        }

        /// <summary>
        /// Total amount of humic C converted to m. biomass for each patch (kg/ha)
        /// </summary>
        [Units("kg/ha")]
        public double[] PatchTotalDltCFromHumusToMBiomass
        {
            get
            {
                int nPatches = (Patch != null) ? Patch.Count : 1;
                double[] result = new double[nPatches];

                for (int k = 0; k < nPatches; k++)
                    for (int layer = 0; layer < nLayers; layer++)
                        result[k] += Patch[k].dlt_c_hum_to_biom[layer];

                return result;
            }
        }

        /// <summary>
        /// Total amount of humic C lost to atmosphere for each patch (kg/ha)
        /// </summary>
        [Units("kg/ha")]
        public double[] PatchTotalDltCFromHumusToAtmosphere
        {
            get
            {
                int nPatches = (Patch != null) ? Patch.Count : 1;
                double[] result = new double[nPatches];

                for (int k = 0; k < nPatches; k++)
                    for (int layer = 0; layer < nLayers; layer++)
                        result[k] += Patch[k].dlt_c_hum_to_atm[layer];

                return result;
            }
        }

        /// <summary>
        /// Total amount of biomass C converted to humus for each patch (kg/ha)
        /// </summary>
        [Units("kg/ha")]
        public double[] PatchTotalDltCFromMBiomassToHumus
        {
            get
            {
                int nPatches = (Patch != null) ? Patch.Count : 1;
                double[] result = new double[nPatches];

                for (int k = 0; k < nPatches; k++)
                    for (int layer = 0; layer < nLayers; layer++)
                        result[k] += Patch[k].dlt_c_biom_to_hum[layer];

                return result;
            }
        }

        /// <summary>
        /// Total amount of biomass C lost to atmosphere for each patch (kg/ha)
        /// </summary>
        [Units("kg/ha")]
        public double[] PatchTotalDltCFromMBiomassToAtmosphere
        {
            get
            {
                int nPatches = (Patch != null) ? Patch.Count : 1;
                double[] result = new double[nPatches];

                for (int k = 0; k < nPatches; k++)
                    for (int layer = 0; layer < nLayers; layer++)
                        result[k] += Patch[k].dlt_c_biom_to_atm[layer];

                return result;
            }
        }

        /// <summary>
        /// Total amount of C from residues converted to m. biomass for each patch (kg/ha)
        /// </summary>
        [Units("kg/ha")]
        public double[] PatchTotalDltCFromResiduesToMBiomass
        {
            get
            {
                int nPatches = (Patch != null) ? Patch.Count : 1;
                double[] result = new double[nPatches];

                for (int k = 0; k < nPatches; k++)
                    for (int layer = 0; layer < nLayers; layer++)
                        result[k] += Patch[k].dlt_c_res_to_biom[layer];

                return result;
            }
        }

        /// <summary>
        /// Total amount of C from residues converted to humus for each patch (kg/ha)
        /// </summary>
        [Units("kg/ha")]
        public double[] PatchTotalDltCFromResiduesToHumus
        {
            get
            {
                int nPatches = (Patch != null) ? Patch.Count : 1;
                double[] result = new double[nPatches];

                for (int k = 0; k < nPatches; k++)
                    for (int layer = 0; layer < nLayers; layer++)
                        result[k] += Patch[k].dlt_c_res_to_hum[layer];

                return result;
            }
        }

        /// <summary>
        /// Total amount of C from residues lost to atmosphere for each patch (kg/ha)
        /// </summary>
        [Units("kg/ha")]
        public double[] PatchTotalDltCFromResiduesToAtmosphere
        {
            get
            {
                int nPatches = (Patch != null) ? Patch.Count : 1;
                double[] result = new double[nPatches];

                for (int k = 0; k < nPatches; k++)
                    for (int layer = 0; layer < nLayers; layer++)
                        result[k] += Patch[k].dlt_c_res_to_atm[layer];

                return result;
            }
        }

        /// <summary>
        /// Total CO2 amount produced in the soil for each patch (kg/ha)
        /// </summary>
        [Units("kg/ha")]
        public double[] PatchTotalCO2Produced
        {
            get
            {
                int nPatches = (Patch != null) ? Patch.Count : 1;
                double[] result = new double[nPatches];

                for (int k = 0; k < nPatches; k++)
                    for (int layer = 0; layer < nLayers; layer++)
                        result[k] += Patch[k].co2_atm[layer];

                return result;
            }
        }



        /// <summary>
        /// Fresh organic C - FOM for each patch
        /// </summary>
        [Units("kg/ha")]
        public CNPatchPoolVariableType PatchFOM_C
        {
            get
            {
                int nPatches = (Patch != null) ? Patch.Count : 1;
                int nPools = 3;
                CNPatchPoolVariableType result = new CNPatchPoolVariableType();
                result.Patch = new CNPatchPoolVariablePatchType[nPatches];
                for (int k = 0; k < nPatches; k++)
                {
                    result.Patch[k] = new CNPatchPoolVariablePatchType();
                    result.Patch[k].Pool = new CNPatchPoolVariablePatchPoolType[nPools];
                    for (int pool = 0; pool < nPools; pool++)
                    {
                        result.Patch[k].Pool[pool] = new CNPatchPoolVariablePatchPoolType();
                        result.Patch[k].Pool[pool].Value = new double[nLayers];
                        for (int layer = 0; layer < nLayers; layer++)
                            result.Patch[k].Pool[pool].Value[layer] = Patch[k].fom_c[pool][layer];
                    }
                }

                return result;
            }
        }

        /// <summary>
        /// Amount of C in humic pool for each patch
        /// </summary>
        [Units("kg/ha")]
        public CNPatchVariableType PatchHum_C
        {
            get
            {
                int nPatches = (Patch != null) ? Patch.Count : 1;
                CNPatchVariableType result = new CNPatchVariableType();
                result.Patch = new CNPatchVariablePatchType[nPatches];
                for (int k = 0; k < nPatches; k++)
                {
                    result.Patch[k] = new CNPatchVariablePatchType();
                    result.Patch[k].Value = new double[nLayers];
                    for (int layer = 0; layer < nLayers; layer++)
                        result.Patch[k].Value[layer] = Patch[k].hum_c[layer];
                }

                return result;
            }
        }

        /// <summary>
        /// Amount of C in inert humic pool for each patch
        /// </summary>
        [Units("kg/ha")]
        public CNPatchVariableType PatchInert_C
        {
            get
            {
                int nPatches = (Patch != null) ? Patch.Count : 1;
                CNPatchVariableType result = new CNPatchVariableType();
                result.Patch = new CNPatchVariablePatchType[nPatches];
                for (int k = 0; k < nPatches; k++)
                {
                    result.Patch[k] = new CNPatchVariablePatchType();
                    result.Patch[k].Value = new double[nLayers];
                    for (int layer = 0; layer < nLayers; layer++)
                        result.Patch[k].Value[layer] = Patch[k].inert_c[layer];
                }

                return result;
            }
        }

        /// <summary>
        /// Amount of C in m. biomass pool for each patch
        /// </summary>
        [Units("kg/ha")]
        public CNPatchVariableType PatchBiom_C
        {
            get
            {
                int nPatches = (Patch != null) ? Patch.Count : 1;
                CNPatchVariableType result = new CNPatchVariableType();
                result.Patch = new CNPatchVariablePatchType[nPatches];
                for (int k = 0; k < nPatches; k++)
                {
                    result.Patch[k] = new CNPatchVariablePatchType();
                    result.Patch[k].Value = new double[nLayers];
                    for (int layer = 0; layer < nLayers; layer++)
                        result.Patch[k].Value[layer] = Patch[k].biom_c[layer];
                }

                return result;
            }
        }

        /// <summary>
        /// Amount of water soluble C for each patch
        /// </summary>
        [Units("kg/ha")]
        public CNPatchVariableType PatchWaterSolubleC
        {
            get
            {
                int nPatches = (Patch != null) ? Patch.Count : 1;
                CNPatchVariableType result = new CNPatchVariableType();
                result.Patch = new CNPatchVariablePatchType[nPatches];
                for (int k = 0; k < nPatches; k++)
                {
                    result.Patch[k] = new CNPatchVariablePatchType();
                    result.Patch[k].Value = new double[nLayers];
                    for (int layer = 0; layer < nLayers; layer++)
                        result.Patch[k].Value[layer] = Patch[k].waterSoluble_c[layer];
                }

                return result;
            }
        }

        /// <summary>
        /// Total carbon amount in the soil for each patch
        /// </summary>
        [Units("kg/ha")]
        public CNPatchVariableType PatchTotalC
        {
            get
            {
                int nPatches = (Patch != null) ? Patch.Count : 1;
                CNPatchVariableType result = new CNPatchVariableType();
                result.Patch = new CNPatchVariablePatchType[nPatches];
                for (int k = 0; k < nPatches; k++)
                {
                    result.Patch[k] = new CNPatchVariablePatchType();
                    result.Patch[k].Value = new double[nLayers];
                    for (int layer = 0; layer < nLayers; layer++)
                        result.Patch[k].Value[layer] = Patch[k].carbon_tot[layer];
                }

                return result;
            }
        }

        /// <summary>
        /// Total FOM C in the whole profile for each patch
        /// </summary>
        [Units("kg/ha")]
        public double[] PatchTotalFOM_C
        {
            get
            {
                int nPatches = (Patch != null) ? Patch.Count : 1;
                double[] result = new double[nPatches];

                for (int k = 0; k < nPatches; k++)
                    for (int layer = 0; layer < nLayers; layer++)
                        result[k] += Patch[k].fom_c[0][layer] + Patch[k].fom_c[1][layer] + Patch[k].fom_c[2][layer];

                return result;
            }
        }

        /// <summary>
        /// Total Humic C in the whole profile for each patch
        /// </summary>
        [Units("kg/ha")]
        public double[] PatchTotalHum_C
        {
            get
            {
                int nPatches = (Patch != null) ? Patch.Count : 1;
                double[] result = new double[nPatches];

                for (int k = 0; k < nPatches; k++)
                    for (int layer = 0; layer < nLayers; layer++)
                        result[k] += Patch[k].hum_c[layer];

                return result;
            }
        }

        /// <summary>
        /// Total inert C in the whole profile for each patch
        /// </summary>
        [Units("kg/ha")]
        public double[] PatchTotalInert_C
        {
            get
            {
                int nPatches = (Patch != null) ? Patch.Count : 1;
                double[] result = new double[nPatches];

                for (int k = 0; k < nPatches; k++)
                    for (int layer = 0; layer < nLayers; layer++)
                        result[k] += Patch[k].inert_c[layer];

                return result;
            }
        }

        /// <summary>
        /// Total biomass C in the whole profile for each patch
        /// </summary>
        [Units("kg/ha")]
        public double[] PatchTotalBiom_C
        {
            get
            {
                int nPatches = (Patch != null) ? Patch.Count : 1;
                double[] result = new double[nPatches];

                for (int k = 0; k < nPatches; k++)
                    for (int layer = 0; layer < nLayers; layer++)
                        result[k] += Patch[k].biom_c[layer];

                return result;
            }
        }

        /// <summary>
        /// Total water soluble C in the whole profile for each patch
        /// </summary>
        [Units("kg/ha")]
        public double[] PatchTotalWaterSolubleC
        {
            get
            {
                int nPatches = (Patch != null) ? Patch.Count : 1;
                double[] result = new double[nPatches];

                for (int k = 0; k < nPatches; k++)
                    for (int layer = 0; layer < nLayers; layer++)
                        result[k] += Patch[k].waterSoluble_c[layer];

                return result;
            }
        }

        /// <summary>
        /// Total C in the whole profile for each patch
        /// </summary>
        [Units("kg/ha")]
        public double[] PatchTotalSoilC
        {
            get
            {
                int nPatches = (Patch != null) ? Patch.Count : 1;
                double[] result = new double[nPatches];

                for (int k = 0; k < nPatches; k++)
                    for (int layer = 0; layer < nLayers; layer++)
                        result[k] += Patch[k].carbon_tot[layer];

                return result;
            }
        }



        /// <summary>
        /// Balance of C in soil,  for each patch: deltaC - losses
        /// </summary>
        [Units("kg/ha")]
        public double[] PatchCarbonBalance
        {
            get
            {
                int nPatches = (Patch != null) ? Patch.Count : 1;
                double[] result = new double[nLayers];
                for (int k = 0; k < nPatches; k++)
                {
                    double CLosses = 0.0;

                    for (int layer = 0; layer < nLayers; layer++)
                        CLosses += (Patch[k].dlt_c_res_to_atm[layer] +
                                            Patch[k].dlt_c_fom_to_atm[0][layer] +
                                            Patch[k].dlt_c_fom_to_atm[1][layer] +
                                            Patch[k].dlt_c_fom_to_atm[2][layer] +
                                            Patch[k].dlt_c_hum_to_atm[layer] +
                                            Patch[k].dlt_c_biom_to_atm[layer]);

                    double deltaC = SumDoubleArray(Patch[k].carbon_tot) - Patch[k].TodaysInitialC;
                    result[k] = -(CLosses + deltaC);
                }

                return result;
            }
        }






        /// <summary>
        /// Value to evaluate precision against floating point variables.
        /// </summary>
        private readonly double epsilon = 0.000000000001;
        ////private double epsilon = Math.Pow(2, -24);




        /// <summary>
        /// List of all existing patches (internal instances of C and N processes).
        /// </summary>
        [JsonIgnore]
        public List<soilCNPatch> Patch;



        /// <summary>
        /// Soil layers' thichness (mm).
        /// </summary>
        [Units("mm")]
        private double[] dlayer;

        /// <summary>
        /// Number layers in the soil.
        /// </summary>
        private int nLayers;



        /// <summary>
        /// The initial OC content for each layer of the soil (%). Also used onReset.
        /// </summary>
        private double[] reset_oc = { 3, 1 };

        /// <summary>
        /// Initial content of urea in each soil layer (ppm). Also used onReset.
        /// </summary>
        private double[] reset_ureappm;

        /// <summary>
        /// Initial content of NH4 in each soil layer (ppm). Also used onReset.
        /// </summary>
        private double[] reset_nh4ppm = { 1, 0.5 };

        /// <summary>
        /// Initial content of NO3 in each soil layer (ppm). Also used onReset.
        /// </summary>
        private double[] reset_no3ppm = { 5, 2 };





        /// <summary>
        /// Variations in urea as given by another component.
        /// </summary>
        /// <remarks>
        /// This property checks changes in the amount of urea at each soil layer
        ///  - If values are not supplied for all layers, these will be assumed zero
        ///  - If values are supplied in excess, these will ignored
        ///  - Each value is tested whether it is within bounds, then it is added to the actual amount, this amount is then tested for its bounds
        /// </remarks>
        private double[] dlt_urea
        {
            set
            {
                // pass the value to patches
                for (int k = 0; k < Patch.Count; k++)
                    Patch[k].dlt_urea = value;
            }
        }

        /// <summary>
        /// Variations in nh4 as given by another component.
        /// </summary>
        private double[] dlt_nh4
        {
            set
            {
                // pass the value to patches
                for (int k = 0; k < Patch.Count; k++)
                    Patch[k].dlt_nh4 = value;
            }
        }

        /// <summary>
        /// Variations in no3 as given by another component.
        /// </summary>
        private double[] dlt_no3
        {
            set
            {
                // pass the value to patches
                for (int k = 0; k < Patch.Count; k++)
                    Patch[k].dlt_no3 = value;
            }
        }



        /// <summary>
        /// Marker for whether initialisation has been finished or not.
        /// </summary>
        private bool initDone = false;

        /// <summary>
        /// Indicates whether soil profile reduction is allowed (from erosion).
        /// </summary>
        private bool profileReductionAllowed = false;

        /// <summary>
        /// Indicates whether organic solutes are to be simulated.
        /// </summary>
        /// <remarks>
        /// It should always be false, as organic solutes are not implemented yet
        /// </remarks>
        private bool organicSolutesAllowed = false;



        /// <summary>
        /// Name of residues decomposing.
        /// </summary>
        private string[] residueName;

        /// <summary>
        /// Type of decomposing residue.
        /// </summary>
        private string[] residueType;

        /// <summary>
        /// Potential residue C decomposition (kg/ha).
        /// </summary>
        private double[] pot_c_decomp;

        /// <summary>
        /// Potential residue N decomposition (kg/ha).
        /// </summary>
        private double[] pot_n_decomp;

        /// <summary>
        /// Potential residue P decomposition (kg/ha).
        /// </summary>
        private double[] pot_p_decomp;



        /// <summary>
        /// Total C content at the beginning of the day.
        /// </summary>
        [JsonIgnore]
        public double TodaysInitialC;

        /// <summary>
        /// Total N content at the beginning of the day.
        /// </summary>
        [JsonIgnore]
        public double TodaysInitialN;

        /// <summary>
        /// The initial FOM distribution, a 0-1 fraction for each layer.
        /// </summary>
        private double[] FOMiniFraction;

        /// <summary>
        /// Type of FOM being used
        /// </summary>
        private int fom_type;

        /// <summary>
        /// Number of surface residues whose decomposition is being calculated.
        /// </summary>
        private int nResidues = 0;

        /// <summary>
        /// The C:N ratio of each fom pool.
        /// </summary>
        private double[] fomPoolsCNratio;

        /// <summary>
        /// Factor for converting kg/ha into ppm.
        /// </summary>
        private double[] convFactor;

        /// <summary>
        /// Factor reducing nitrification due to the presence of a inhibitor.
        /// </summary>
        private double[] inhibitionFactor_Nitrification = null;



        /// <summary>
        /// Minimum allowable relative area for a CNpatch (0-1).
        /// </summary>
        private double minimumPatchArea = 0.000001;

        /// <summary>
        /// Approach to use when partitioning dltN amongst patches.
        /// </summary>
        public PartitionApproachEnum NPartitionApproach { get; set; } = PartitionApproachEnum.BasedOnConcentrationAndDelta;

        /// <summary>
        /// Approach to use for AutoAmalagamation (CompareAll, CompareBase, CompareMerge).
        /// </summary>
        private AutoAmalgamationApproachEnum patchAmalgamationApproach = AutoAmalgamationApproachEnum.CompareAll;

        /// <summary>
        /// indicates whether an age check is used to force amalgamation of patches.
        /// </summary>
        private bool patchAmalgamationByAgeAllowed = false;

        /// <summary>
        /// Age after which patches will be merged if AllowPatchAmalgamationByAge.
        /// </summary>
        private double forcedMergePatchAge = 3;

        /// <summary>
        /// Approach to use for defining the base patch (IDBased, AreaBased).
        /// </summary>
        private BaseApproachEnum patchbasePatchApproach = BaseApproachEnum.AreaBased;

        /// <summary>
        /// Layer down to which test for diffs are made (upon auto amalgamation).
        /// </summary>
        private int layerDepthToTestDiffs;

        /// <summary>
        /// A description of the module sending a change in soil nitrogen (used for partitioning).
        /// </summary>
        private string senderModule;

        /// <summary>
        /// Maximum NH4 uptake rate for plants (ppm/day) (only used when dealing with patches).
        /// </summary>
        private double reset_MaximumNH4Uptake = 9999.9;

        /// <summary>
        /// Maximum NO3 uptake rate for plants (ppm/day) (only used when dealing with patches).
        /// </summary>
        private double reset_MaximumNO3Uptake = 9999.9;

        /// <summary>
        /// Maximum NH4 uptake rate for plants (only used when dealing with patches).
        /// </summary>
        private double[] maximumNH4UptakeRate;

        /// <summary>
        /// Maximum NO3 uptake rate for plants (only used when dealing with patches).
        /// </summary>
        private double[] maximumNO3UptakeRate;

        /// <summary>
        /// The maximum amount of N that is made available to plants in one day.
        /// </summary>
        private double maxTotalNAvailableToPlants = 9999.9;




        /// <summary>
        /// The parameters to compute a exponential type function (used for example for temperature factor)
        /// </summary>
        [Serializable]
        private struct BentStickData
        {
            // this is a bending stick type data
            /// <summary>
            /// Optimum temperature, when factor is equal to one
            /// </summary>
            public double[] xValueForOptimum;
            /// <summary>
            /// Value of factor when temperature is equal to zero celsius
            /// </summary>
            public double[] yValueAtZero;
            /// <summary>
            /// Exponent defining the curvature of the factor
            /// </summary>
            public double[] CurveExponent;
        }

        /// <summary>
        /// Lists of x and y values used to describe certain a 'broken stick' function (e.g. moisture factor)
        /// </summary>
        [Serializable]
        private struct BrokenStickData
        {
            /// <summary>
            /// The values in the x-axis
            /// </summary>
            public double[] xVals;
            /// <summary>
            /// The values in the y-axis
            /// </summary>
            public double[] yVals;
        }


        /// <summary>The inert pool.</summary>
        public INutrientPool Inert { get { return new NutrientPool() { C = InertC, N = InertN }; } }

        /// <summary>The microbial pool.</summary>
        public INutrientPool Microbial { get { return new NutrientPool() { C = MicrobialC, N = MicrobialN }; } }

        /// <summary>The humic pool.</summary>
        public INutrientPool Humic { get { return new NutrientPool() { C = HumicC, N = HumicN }; } }

        /// <summary>The fresh organic matter cellulose pool.</summary>
        [JsonIgnore]
        public INutrientPool FOMCellulose => throw new NotImplementedException();

        /// <summary>The fresh organic matter carbohydrate pool.</summary>
        [JsonIgnore]
        public INutrientPool FOMCarbohydrate => throw new NotImplementedException();

        /// <summary>The fresh organic matter lignin pool.</summary>
        [JsonIgnore]
        public INutrientPool FOMLignin => throw new NotImplementedException();

        /// <summary>The fresh organic matter pool.</summary>
        public INutrientPool FOM { get { return new NutrientPool() { C = FOMC, N = FOMN }; } }

        /// <summary>Soil organic nitrogen (FOM + Microbial + Humic)</summary>
        public INutrientPool Organic { get { return new NutrientPool() { C = organic_c, N = organic_n }; } }

        /// <summary>The fresh organic matter surface residue pool.</summary>
        [JsonIgnore]
        public INutrientPool SurfaceResidue => throw new NotImplementedException();

        /// <summary>The NO3 pool.</summary>
        public ISolute NO3 { get { return new Solute(Soil, "NO3", CalculateNO3()); } }

        /// <summary>The NH4 pool.</summary>
        public ISolute NH4 { get { return new Solute(Soil, "NH4", CalculateNH4()); } }

        /// <summary>The Urea pool.</summary>
        public ISolute Urea { get { return new Solute(Soil, "Urea", CalculateUrea()); } }

        /// <summary>Total C lost to the atmosphere</summary>
        public double[] Catm => co2_atm;

        /// <summary>Total N lost to the atmosphere</summary>
        public double[] Natm => n2_atm;

        /// <summary>Total N2O lost to the atmosphere</summary>
        public double[] N2Oatm => n2o_atm;

        /// <summary>Denitrified Nitrogen (N flow from NO3).</summary>
        public double[] DenitrifiedN => Denitrification;

        /// <summary>Nitrified Nitrogen (from NH4 to either NO3 or N2O).</summary>
        public double[] NitrifiedN => Nitrification;

        /// <summary>Urea converted to NH4 via hydrolysis.</summary>
        public double[] HydrolysedN => dlt_urea_hydrol;

        /// <summary>Total Mineral N in each soil layer</summary>
        public double[] MineralN => mineral_n;

        /// <summary>Net N Mineralisation from surface residue</summary>
        public double[] MineralisedNSurfaceResidue => dlt_n_min_res;

        /// <summary>Carbon to Nitrogen Ratio for Fresh Organic Matter in a given layer</summary>
        public double FOMCNR(int i)
        {
            throw new NotImplementedException();
        }
    }



    /// <summary>
    /// CNPatchPoolVariablePatchPool
    /// </summary>
    public class CNPatchPoolVariablePatchPoolType
    {
        /// <summary>The Value</summary>
        public Double[] Value;
    }

    /// <summary>
    /// CNPatchPoolVariablePatch
    /// </summary>
    public class CNPatchPoolVariablePatchType
    {
        /// <summary>The Pool</summary>
        public CNPatchPoolVariablePatchPoolType[] Pool;
    }

    /// <summary>
    /// CNPatchPoolVariableType
    /// </summary>
    public class CNPatchPoolVariableType
    {
        /// <summary>The Patch</summary>
        public CNPatchPoolVariablePatchType[] Patch;
    }

    /// <summary>
    /// CNPatchVariablePatchType
    /// </summary>
    public class CNPatchVariablePatchType
    {
        /// <summary>The Value</summary>
        public Double[] Value;
    }

    /// <summary>
    /// CNPatchVariablePatchDelegate
    /// </summary>
    public delegate void CNPatchVariablePatchDelegate(CNPatchVariablePatchType Data);

    /// <summary>
    /// CNPatchVariableType
    /// </summary>
    public class CNPatchVariableType
    {
        /// <summary>The Patch</summary>
        public CNPatchVariablePatchType[] Patch;
    }

    /// <summary>
    /// MergeSoilCNPatchType
    /// </summary>
    public class MergeSoilCNPatchType
    {
        /// <summary>The sender</summary>
        public string Sender = "";
        /// <summary>The affected patches_nm</summary>
        public string[] AffectedPatches_nm;
        /// <summary>The affected patches_id</summary>
        public int[] AffectedPatches_id;
        /// <summary>The merge all</summary>
        public bool MergeAll;
        /// <summary>Supress messages</summary>
        public string SuppressMessages;
    }

    /// <summary>
    /// AddSoilCNPatchwithFOMFOM
    /// </summary>
    public class AddSoilCNPatchwithFOMFOMType
    {
        /// <summary>The Name</summary>
        public String Name = "";
        /// <summary>The Type</summary>
        public String Type = "";
        /// <summary>The SoilOrganicMaterialType</summary>
        public SoilOrganicMaterialType[] Pool;
    }

    /// <summary>
    /// AddSoilCNPatchwithFOMFOMDelegate
    /// </summary>
    /// <param name="Data">The data.</param>
    public delegate void AddSoilCNPatchwithFOMFOMDelegate(AddSoilCNPatchwithFOMFOMType Data);

    /// <summary>Specifies the different types of deposition in calls to add a patch.</summary>
    public enum DepositionTypeEnum
    {
        /// <summary></summary>
        ToNewPatch,
        /// <summary></summary>
        NewOverlappingPatches,
        /// <summary></summary>
        ToSpecificPatch,
        /// <summary></summary>
        ToAllPaddock,
    }

    /// <summary>
    /// AddSoilCNPatchwithFOM
    /// </summary>
    public class AddSoilCNPatchwithFOMType
    {
        /// <summary>The Sender</summary>
        public String Sender = "";
        /// <summary>The SuppressMessages</summary>
        public bool SuppressMessages;
        /// <summary>The DepositionType</summary>
        public DepositionTypeEnum DepositionType = DepositionTypeEnum.ToAllPaddock;
        /// <summary>The AffectedPatches_nm</summary>
        public String[] AffectedPatches_nm;
        /// <summary>The AffectedPatches_id</summary>
        public Int32[] AffectedPatches_id;
        /// <summary>The AreaNewPatch</summary>
        public Double AreaNewPatch;
        /// <summary>The PatchName</summary>
        public String PatchName = "";
        /// <summary>The Water</summary>
        public Double[] Water;
        /// <summary>The Urea</summary>
        public Double[] Urea;
        /// <summary>The NH4</summary>
        public Double[] NH4;
        /// <summary>The NO3</summary>
        public Double[] NO3;
        /// <summary>The POX</summary>
        public Double[] POX;
        /// <summary>The SO4</summary>
        public Double[] SO4;
        /// <summary>The AshAlk</summary>
        public Double[] AshAlk;
        /// <summary>The AddSoilCNPatchwithFOMFOMType</summary>
        public AddSoilCNPatchwithFOMFOMType FOM;
    }

    /// <summary>
    /// AddSoilCNPatchwithFOMDelegate
    /// </summary>
    /// <param name="Data">The data.</param>
    public delegate void AddSoilCNPatchwithFOMDelegate(AddSoilCNPatchwithFOMType Data);

    /// <summary>
    /// AddSoilCNPatch
    /// </summary>
    public class AddSoilCNPatchType
    {
        /// <summary>The Sender</summary>
        public String Sender = "";
        /// <summary>The SuppressMessages</summary>
        public bool SuppressMessages;
        /// <summary>The DepositionType</summary>
        public DepositionTypeEnum DepositionType = DepositionTypeEnum.ToAllPaddock;
        /// <summary>The AffectedPatches_nm</summary>
        public String[] AffectedPatches_nm;
        /// <summary>The AffectedPatches_id</summary>
        public Int32[] AffectedPatches_id;
        /// <summary>The AreaFraction</summary>
        public Double AreaFraction;
        /// <summary>The PatchName</summary>
        public String PatchName = "";
        /// <summary>The Water</summary>
        public Double[] Water;
        /// <summary>The Urea</summary>
        public Double[] Urea;
        /// <summary>The NH4</summary>
        public Double[] NH4;
        /// <summary>The NO3</summary>
        public Double[] NO3;
        /// <summary>The POX</summary>
        public Double[] POX;
        /// <summary>The SO4</summary>
        public Double[] SO4;
        /// <summary>The AshAlk</summary>
        public Double[] AshAlk;
        /// <summary>The FOM_C</summary>
        public Double[] FOM_C;
        /// <summary>The FOM_C_pool1</summary>
        public Double[] FOM_C_pool1;
        /// <summary>The FOM_C_pool2</summary>
        public Double[] FOM_C_pool2;
        /// <summary>The FOM_C_pool3</summary>
        public Double[] FOM_C_pool3;
        /// <summary>The FOM_N</summary>
        public Double[] FOM_N;
    }



    /// <summary>
    /// FOMType
    /// </summary>
    [Serializable]
    public class FOMType
    {
        /// <summary>The amount</summary>
        public double amount;
        /// <summary>The c</summary>
        public double C;
        /// <summary>The n</summary>
        public double N;
        /// <summary>The p</summary>
        public double P;
        /// <summary>The ash alk</summary>
        public double AshAlk;
    }

    /// <summary>
    /// FOMPoolType
    /// </summary>
    [Serializable]
    public class FOMPoolType
    {
        /// <summary>The layer</summary>
        public FOMPoolLayerType[] Layer;
    }

    /// <summary>
    /// FOMLayerType
    /// </summary>
    [Serializable]
    public class FOMLayerType
    {
        /// <summary>The type</summary>
        public string Type = "";
        /// <summary>The layer</summary>
        public FOMLayerLayerType[] Layer;
    }

    /// <summary>
    /// FOMPoolLayerType
    /// </summary>
    [Serializable]
    public class FOMPoolLayerType
    {
        /// <summary>The thickness</summary>
        public double thickness;
        /// <summary>The no3</summary>
        public double no3;
        /// <summary>The NH4</summary>
        public double nh4;
        /// <summary>The po4</summary>
        public double po4;
        /// <summary>The pool</summary>
        public FOMType[] Pool;
    }

    /// <summary>
    /// FOMLayerLayerType
    /// </summary>
    [Serializable]
    public class FOMLayerLayerType
    {
        /// <summary>The fom</summary>
        public FOMType FOM;
        /// <summary>The CNR</summary>
        public double CNR;
        /// <summary>The labile p</summary>
        public double LabileP;
    }

    /// <summary>
    /// SurfaceOrganicMatterDecompPoolType
    /// </summary>
    [Serializable]
    public class SurfaceOrganicMatterDecompPoolType
    {
        /// <summary>The name</summary>
        public string Name = "";
        /// <summary>The organic matter type</summary>
        public string OrganicMatterType = "";
        /// <summary>The fom</summary>
        public FOMType FOM;
    }

    /// <summary>
    /// SurfaceOrganicMatterDecompType
    /// </summary>
    [Serializable]
    public class SurfaceOrganicMatterDecompType
    {
        /// <summary>The pool</summary>
        public SurfaceOrganicMatterDecompPoolType[] Pool;

        /// <summary>Add two pools together.</summary>
        /// <param name="from">The pool to add into this instance.</param>
        public void Add(SurfaceOrganicMatterDecompType from)
        {
            if (Pool.Length != from.Pool.Length)
                throw new Exception("Cannot add SurfaceOrganicMatterDecompType together. Pool lengths differ.");
            for (int p = 0; p < Pool.Length; p++)
            {
                Pool[p].FOM.amount += from.Pool[p].FOM.amount;
                Pool[p].FOM.C += from.Pool[p].FOM.C;
                Pool[p].FOM.N += from.Pool[p].FOM.N;
            }
        }

        /// <summary>Multiply the FOM C and N by a value.</summary>
        /// <param name="value">The value to multiply the C and N by.</param>
        public void Multiply(double value)
        {
            foreach (var pool in Pool)
            {
                pool.FOM.C *= value;
                pool.FOM.N *= value;
            }
        }
    }

    /// <summary>
    /// FOMdecompData
    /// </summary>
    public struct FOMdecompData
    {
        // lists with values from FOM decompostion
        /// <summary>The dlt_c_hum</summary>
        public double[] dlt_c_hum;
        /// <summary>The dlt_c_biom</summary>
        public double[] dlt_c_biom;
        /// <summary>The dlt_c_atm</summary>
        public double[] dlt_c_atm;
        /// <summary>The dlt_fom_n</summary>
        public double[] dlt_fom_n;
        /// <summary>The dlt_n_min</summary>
        public double dlt_n_min;
    }

    /// <summary>
    /// SoilOrganicMaterial
    /// </summary>
    /// <remarks>
    /// This was a trial and was meant to replace FOM type (RCichota)
    /// </remarks>
    public class SoilOrganicMaterialType
    {
        /// <summary>The Name</summary>
        public String Name = "";
        /// <summary>The Type</summary>
        public String Type = "";
        /// <summary>The C</summary>
        public Double[] C;
        /// <summary>The N</summary>
        public Double[] N;
        /// <summary>The P</summary>
        public Double[] P;
        /// <summary>The S</summary>
        public Double[] S;
        /// <summary>The AshAlk</summary>
        public Double[] AshAlk;
    }

    /// <summary>
    /// SoilOrganicMaterialDelegate
    /// </summary>
    /// <param name="Data">The data.</param>
    public delegate void SoilOrganicMaterialDelegate(SoilOrganicMaterialType Data);



    /// <summary>
    /// NitrogenChangedType
    /// </summary>
    public class NitrogenChangedType
    {
        /// <summary>The sender</summary>
        public string Sender = "";
        /// <summary>The sender type</summary>
        public string SenderType = "";
        /// <summary>The delta n o3</summary>
        public double[] DeltaNO3;
        /// <summary>The delta n h4</summary>
        public double[] DeltaNH4;
        /// <summary>The delta urea</summary>
        public double[] DeltaUrea;
    }

    /// <summary>
    /// NitrogenChangedDelegate
    /// </summary>
    /// <param name="Data">The data.</param>
    public delegate void NitrogenChangedDelegate(NitrogenChangedType Data);

    /// <summary>
    /// AddUrineType
    /// </summary>
    /// <remarks>
    /// This was used in an early attempt to add excreta to SoilNitrogen in classic Apsim.
    /// It was never really implemented and was superseeded (partially anyways) by CNPatches
    /// It probably can be eliminated, or fully developed
    /// </remarks>
    public class AddUrineType
    {
        /// <summary>The number of urinations in the time step</summary>
        public double Urinations;
        /// <summary>The volume per urination in m^3</summary>
        public double VolumePerUrination;
        /// <summary>The area per urination in m^2</summary>
        public double AreaPerUrination;
        /// <summary>The eccentricity</summary>
        public double Eccentricity;
        /// <summary>The urea in kg N/ha</summary>
        public double Urea;
        /// <summary>The pox in kg P/ha</summary>
        public double POX;
        /// <summary>The s o4 in kg S/ha</summary>
        public double SO4;
        /// <summary>The ash alkin mol/ha</summary>
        public double AshAlk;
    }

    /// <summary>
    /// ExternalMassFlowType
    /// </summary>
    /// <remarks>
    /// This was used in classic Apsim to send mass balance info to SysBal.
    /// It is not used currently, and perhaps should be deleted
    /// </remarks>
    public class ExternalMassFlowType
    {
        /// <summary>The pool class</summary>
        public string PoolClass = "";
        /// <summary>The flow type</summary>
        public string FlowType = "";
        /// <summary>The c</summary>
        public double C;
        /// <summary>The n</summary>
        public double N;
        /// <summary>The p</summary>
        public double P;
        /// <summary>The dm</summary>
        public double DM;
        /// <summary>The sw</summary>
        public double SW;
    }


}<|MERGE_RESOLUTION|>--- conflicted
+++ resolved
@@ -1013,10 +1013,7 @@
 
 
 
-<<<<<<< HEAD
-=======
         #region Parameters for co-denitrification and associated N2O emissions
->>>>>>> cd479c1e
 
         /// <summary>
         /// Denitrification rate coefficient (kg soil/mg C/day).
