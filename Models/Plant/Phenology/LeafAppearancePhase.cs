--- conflicted
+++ resolved
@@ -10,11 +10,7 @@
 namespace Models.PMF.Phen
 {
     /// <summary>
-<<<<<<< HEAD
-    /// It continues until the final main-stem leaf has finished expansion.  The duration of this phase is determined by leaf appearance rate (Structure.MainStemNodeAppearanceRate) and the number of leaves produced on the mainstem (Structure.MainStemFinalNodeNumber). As such, the model parameterisation of leaf appearance and final leaf number (set in the Structure model) are important for predicting the duration of the crop correctly.
-=======
     /// This phase extends from the end of the previous phase until the final main-stem leaf has finished expansion.  The duration of this phase is determined by leaf appearance rate (Structure.Phyllochron) and the number of leaves produced on the mainstem (Structure.FinalLeafNumber). As such, the model parameterisation of leaf appearance and final leaf number (set in the Structure model) are important for predicting the duration of the crop correctly.
->>>>>>> 6217b482
     /// </summary>
     [Serializable]
     [ViewName("UserInterface.Views.GridView")]
