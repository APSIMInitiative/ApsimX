--- conflicted
+++ resolved
@@ -185,17 +185,9 @@
             };
 
             var compiler = new ScriptCompiler();
-<<<<<<< HEAD
-
-            var results = compiler.Compile(code, new Model());
-
-=======
-#if NETFRAMEWORK
-            var results = compiler.Compile(code, new MockModel(), assemblies);
-#else
+
             var results = compiler.Compile(code, new MockModel());
-#endif
->>>>>>> c6f322c0
+
             if (results.ErrorMessages != null)
                 throw new Exception($"Script compile errors: {results.ErrorMessages}");
 
