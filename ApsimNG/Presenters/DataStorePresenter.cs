<<<<<<< HEAD
﻿using Models.Core;
=======
﻿using UserInterface.EventArguments;
using Models.Core;
>>>>>>> aaee9894
using Models.Factorial;
using Models.Storage;
using System;
using System.Collections.Generic;
using System.Data;
using System.Linq;
<<<<<<< HEAD
using UserInterface.EventArguments;
using UserInterface.Views;

namespace UserInterface.Presenters
{
=======
using UserInterface.Views;
using APSIM.Shared.Documentation.Extensions;

namespace UserInterface.Presenters
{

>>>>>>> aaee9894
    /// <summary>A data store presenter connecting a data store model with a data store view</summary>
    public class DataStorePresenter : IPresenter
    {
        /// <summary>The data store model to work with.</summary>
        private IDataStore dataStore;

        /// <summary>The sheet widget.</summary>
        private SheetWidget grid;

        ///// <summary>The sheet scrollbars</summary>
        //SheetScrollBars scrollbars;

        /// <summary>The data provider for the sheet</summary>
        PagedDataProvider dataProvider;

        /// <summary>The container that houses the sheet.</summary>
        private ContainerView sheetContainer;

        /// <summary>The intellisense.</summary>
        private IntellisensePresenter intellisense;

        /// <summary>Parent explorer presenter.</summary>
        private ExplorerPresenter explorerPresenter;

        /// <summary>Checkpoint name drop down.</summary>
        private DropDownView checkpointDropDown;

        /// <summary>Only allow these tables to be selected/displayed.</summary>
        private string[] tablesFilter = new string[0];

        /// <summary>table name drop down.</summary>
        public DropDownView TableDropDown { get; private set; }

        /// <summary>Column filter edit box.</summary>
        private EditView columnFilterEditBox;

        /// <summary>Row filter edit box.</summary>
        private EditView rowFilterEditBox;

        /// <summary>Row filter edit box.</summary>
        private LabelView statusLabel;

        private ViewBase view = null;

        /// <summary>Gets or sets the experiment filter. When specified, will only show experiment data.</summary>
        public Experiment ExperimentFilter { get; set; }

        /// <summary>Gets or sets the simulation filter. When specified, will only show simulation data.</summary>
        public Simulation SimulationFilter { get; set; }

        /// <summary>When specified will only show data from a given zone.</summary>
        public Zone ZoneFilter { get; set; }

        ///<summary>
        /// The list of stored column filters.
        /// </summary>
        private string temporaryColumnFilters = "";

        ///<summary>
        /// The list of stored row filters.
        /// </summary>
        private string temporaryRowFilters = "";

        /// <summary>Default constructor</summary>
        public DataStorePresenter()
        {
        }

        /// <summary>
        /// Constructor. Used to restrict which tables can be selected.
        /// </summary>
        /// <param name="tables">Tables which may be displayed to the user.</param>
        public DataStorePresenter(string[] tables)
        {
            if (tables == null)
                throw new ArgumentNullException(nameof(tables));
            tablesFilter = tables;
        }

        /// <summary>Attach the model and view to this presenter and populate the view.</summary>
        /// <param name="model">The data store model to work with.</param>
        /// <param name="v">Data store view to work with.</param>
        /// <param name="explorerPresenter">Parent explorer presenter.</param>
        public void Attach(object model, object v, ExplorerPresenter explorerPresenter)
        {
            dataStore = model as IDataStore;
            view = v as ViewBase;
            this.explorerPresenter = explorerPresenter;

            intellisense = new IntellisensePresenter(view as ViewBase);
            intellisense.ItemSelected += OnIntellisenseItemSelected;

            checkpointDropDown = view.GetControl<DropDownView>("checkpointDropDown");
            TableDropDown = view.GetControl<DropDownView>("tableDropDown");
            columnFilterEditBox = view.GetControl<EditView>("columnFilterEditBox");
            rowFilterEditBox = view.GetControl<EditView>("rowFilterEditBox");
            sheetContainer = view.GetControl<ContainerView>("grid");
            statusLabel = view.GetControl<LabelView>("statusLabel");

            TableDropDown.IsEditable = false;
            if (dataStore != null)
            {
                TableDropDown.Values = dataStore.Reader.TableAndViewNames.ToArray();
                if (tablesFilter != null && tablesFilter.Length > 0)
                    TableDropDown.Values = TableDropDown.Values.Intersect(tablesFilter).ToArray();
                checkpointDropDown.Values = dataStore.Reader.CheckpointNames.ToArray();
                if (checkpointDropDown.Values.Length > 0)
                    checkpointDropDown.SelectedValue = checkpointDropDown.Values[0];
                if (Utility.Configuration.Settings.MaximumRowsOnReportGrid > 0)
                {
                    statusLabel.Text = Utility.Configuration.Settings.MaximumRowsOnReportGrid.ToString();
                }
                TableDropDown.SelectedIndex = 0;
            }

            TableDropDown.Changed += this.OnTableSelected;
            columnFilterEditBox.Leave += OnColumnFilterChanged;
            columnFilterEditBox.IntellisenseItemsNeeded += OnIntellisenseNeeded;
            rowFilterEditBox.Leave += OnColumnFilterChanged;
            checkpointDropDown.Changed += OnCheckpointDropDownChanged;

            // Add the filter strings back in the text field.
            if (explorerPresenter.GetFilters().Count() != 0)
            {
                columnFilterEditBox.Text = explorerPresenter.GetFilters()[0];
                rowFilterEditBox.Text = explorerPresenter.GetFilters()[1];
            }
            PopulateGrid();
        }

        /// <summary>Detach the model from the view.</summary>
        public void Detach()
        {
            //base.Detach();
<<<<<<< HEAD
            TableDropDown.Changed -= OnTableSelected;
=======
            // Keep the column and row filters
            explorerPresenter.KeepFilter(temporaryColumnFilters, temporaryRowFilters); 
            temporaryRowFilters = rowFilterEditBox.Text;
            tableDropDown.Changed -= OnTableSelected;
>>>>>>> aaee9894
            columnFilterEditBox.Leave -= OnColumnFilterChanged;
            rowFilterEditBox.Leave -= OnColumnFilterChanged;
            intellisense.ItemSelected -= OnIntellisenseItemSelected;
            intellisense.Cleanup();
            view.Dispose();
            CleanupSheet();
        }

        /// <summary>Populate the grid control with data.</summary>
        public void PopulateGrid()
        {
            if (!string.IsNullOrEmpty(TableDropDown.SelectedValue))
            {
                // Note that the filter contains the zone filter and experiment filter but not simulation filter.
                IEnumerable<string> simulationNames = null;
                if (ExperimentFilter != null)
                {
                    // fixme: this makes some serious assumptions about how the query is generated in the data store layer...
                    simulationNames = ExperimentFilter.GenerateSimulationDescriptions().Select(s => s.Name);
                }
                else if (SimulationFilter == null)
                    simulationNames = null;
                else
                    simulationNames = new string[] { SimulationFilter.Name };

                string filter = rowFilterEditBox.Text;
                if (ZoneFilter != null)
                {
                    // More assumptions about column names
                    filter = AppendToFilter(filter, $"[Zone] = '{ZoneFilter.Name}'");
                }

                // Create sheet control
                if (TableDropDown.SelectedValue != null)
                {
                    try
                    {
                        // Cleanup existing sheet instances before creating new ones.
                        CleanupSheet();

                        dataProvider = new PagedDataProvider(dataStore.Reader,
                                                             checkpointDropDown.SelectedValue,
                                                             TableDropDown.SelectedValue,
                                                             simulationNames,
                                                             columnFilterEditBox.Text,
                                                             filter);
                        dataProvider.PagingStart += (sender, args) => explorerPresenter.MainPresenter.ShowWaitCursor(true);
                        dataProvider.PagingEnd += (sender, args) => explorerPresenter.MainPresenter.ShowWaitCursor(false);

                        grid = new SheetWidget();
                        grid.Sheet = new Sheet();
                        grid.Sheet.DataProvider = dataProvider;
                        grid.Sheet.CellSelector = new SingleCellSelect(grid.Sheet, grid);
                        grid.Sheet.ScrollBars = new SheetScrollBars(grid.Sheet, grid);
                        grid.Sheet.CellPainter = new DefaultCellPainter(grid.Sheet, grid);
                        grid.Sheet.NumberFrozenRows = dataProvider.NumHeadingRows;
                        grid.Sheet.NumberFrozenColumns = dataProvider.NumPriorityColumns;

                        sheetContainer.Add(grid.Sheet.ScrollBars.MainWidget);
                        statusLabel.Text = $"Number of rows: {dataProvider.RowCount - dataProvider.NumHeadingRows}";
                    }
                    catch (Exception err)
                    {
                        explorerPresenter.MainPresenter.ShowError(err.ToString());
                    }
                }
            }
        }

        /// <summary>Clean up the sheet components.</summary>
        private void CleanupSheet()
        {
            if (grid != null && grid.Sheet.CellSelector != null)
            {
                dataProvider.Cleanup();
                (grid.Sheet.CellSelector as SingleCellSelect).Cleanup();
                grid.Sheet.ScrollBars.Cleanup();
            }
        }

        /// <summary>
        /// Appends a clause to the filter.
        /// </summary>
        /// <param name="filter">Existing filter to append to.</param>
        /// <param name="value">Value to append to the filter.</param>
        private string AppendToFilter(string filter, string value)
        {
            if (string.IsNullOrWhiteSpace(filter))
                return value;

            return $"{filter} AND {value}";
        }

        /// <summary>The selected table has changed.</summary>
        /// <param name="sender">Sender of the event</param>
        /// <param name="e">Event arguments</param>
        private void OnTableSelected(object sender, EventArgs e)
        {
            PopulateGrid();
        }

        /// <summary>The column filter has changed.</summary>
        /// <param name="sender">Sender of the event</param>
        /// <param name="e">Event arguments</param>
        private void OnColumnFilterChanged(object sender, EventArgs e)
        {
            // Store the filters temporarily.
            temporaryColumnFilters = columnFilterEditBox.Text;
            temporaryRowFilters = rowFilterEditBox.Text;
            PopulateGrid();
        }

        /// <summary>
        /// The view is asking for items for the intellisense.
        /// </summary>
        /// <param name="sender">Sender object.</param>
        /// <param name="args">Event arguments.</param>
        private void OnIntellisenseNeeded(object sender, NeedContextItemsArgs args)
        {
            try
            {
                if (intellisense.GenerateSeriesCompletions(args.Code, args.Offset, TableDropDown.SelectedValue, dataStore.Reader))
                    intellisense.Show(args.Coordinates.X, args.Coordinates.Y);
            }
            catch (Exception err)
            {
                explorerPresenter.MainPresenter.ShowError(err);
            }
        }

        /// <summary>
        /// Invoked when an intellisense item is selected by user.
        /// </summary>
        /// <param name="sender">The event sender.</param>
        /// <param name="args">The event arguments.</param>
        private void OnIntellisenseItemSelected(object sender, IntellisenseItemSelectedArgs args)
        {
            try
            {
                columnFilterEditBox.InsertCompletionOption(args.ItemSelected, args.TriggerWord);
                PopulateGrid();
            }
            catch (Exception err)
            {
                explorerPresenter.MainPresenter.ShowError(err);
            }
        }

        /// <summary>
        /// Checkpoint name has changed by user.
        /// </summary>
        /// <param name="sender"></param>
        /// <param name="e"></param>
        private void OnCheckpointDropDownChanged(object sender, EventArgs e)
        {
            PopulateGrid();
        }
    }
}<|MERGE_RESOLUTION|>--- conflicted
+++ resolved
@@ -1,29 +1,17 @@
-<<<<<<< HEAD
-﻿using Models.Core;
-=======
-﻿using UserInterface.EventArguments;
+using UserInterface.EventArguments;
 using Models.Core;
->>>>>>> aaee9894
 using Models.Factorial;
 using Models.Storage;
 using System;
 using System.Collections.Generic;
 using System.Data;
 using System.Linq;
-<<<<<<< HEAD
-using UserInterface.EventArguments;
 using UserInterface.Views;
+using APSIM.Shared.Documentation.Extensions;
 
 namespace UserInterface.Presenters
 {
-=======
-using UserInterface.Views;
-using APSIM.Shared.Documentation.Extensions;
-
-namespace UserInterface.Presenters
-{
-
->>>>>>> aaee9894
+
     /// <summary>A data store presenter connecting a data store model with a data store view</summary>
     public class DataStorePresenter : IPresenter
     {
@@ -158,14 +146,10 @@
         public void Detach()
         {
             //base.Detach();
-<<<<<<< HEAD
-            TableDropDown.Changed -= OnTableSelected;
-=======
             // Keep the column and row filters
             explorerPresenter.KeepFilter(temporaryColumnFilters, temporaryRowFilters); 
             temporaryRowFilters = rowFilterEditBox.Text;
             tableDropDown.Changed -= OnTableSelected;
->>>>>>> aaee9894
             columnFilterEditBox.Leave -= OnColumnFilterChanged;
             rowFilterEditBox.Leave -= OnColumnFilterChanged;
             intellisense.ItemSelected -= OnIntellisenseItemSelected;
