{
  "$type": "Models.Core.Simulations, Models",
  "ExplorerWidth": 0,
  "Version": 70,
  "Name": "Simulations",
  "Children": [
    {
      "$type": "Models.PMF.Plant, Models",
      "CropType": "Wheat",
      "IsEnding": false,
      "DaysAfterEnding": 0,
      "ResourceName": null,
      "Name": "Wheat",
      "Children": [
        {
          "$type": "Models.Memo, Models",
          "Text": "\n# The APSIM Wheat Model\n\n_Brown, H.E., Huth, N.I. and Holzworth, D.P._\n\nThe APSIM wheat model has been developed using the Plant Modelling Framework (PMF) of [brown_plant_2014]. This new framework provides a library of plant organ and process submodels that can be coupled, at runtime, to construct a model in much the same way that models can be coupled to construct a simulation. This means that dynamic composition of lower level process and organ classes (e.g. photosynthesis, leaf) into larger constructions (e.g. maize, wheat, sorghum) can be achieved by the model developer without additional coding.\n\nThe model consists of:\n\n* a phenology model to simulate development between developmental phases  \n* a structure model to simulate plant morphology  \n* a collection of organs to simulate the various plant parts  \n* an arbitrator to allocate resources (N, biomass) to the various plant organs  \n",
          "Name": "TitlePage",
          "Children": [],
          "IncludeInDocumentation": true,
          "Enabled": true,
          "ReadOnly": false
        },
        {
          "$type": "Models.PMF.OrganArbitrator, Models",
          "Name": "Arbitrator",
          "Children": [
            {
              "$type": "Models.PMF.RelativeAllocation, Models",
              "Name": "NArbitrator",
              "Children": [],
              "IncludeInDocumentation": true,
              "Enabled": true,
              "ReadOnly": false
            },
            {
              "$type": "Models.PMF.RelativeAllocation, Models",
              "Name": "DMArbitrator",
              "Children": [],
              "IncludeInDocumentation": true,
              "Enabled": true,
              "ReadOnly": false
            }
          ],
          "IncludeInDocumentation": true,
          "Enabled": true,
          "ReadOnly": false
        },
        {
          "$type": "Models.PMF.Phen.Phenology, Models",
          "Name": "Phenology",
          "Children": [
            {
              "$type": "Models.Memo, Models",
              "Text": "Wheat exhibits a range of developmental responses to environment and these are strongly influences by genotype characteristics.\nTemperature effects development increasing development rates and decreasing phase durations as temperatures increase.  Theset affects are captured by thermal time, .  However, wheat also exhibits vernalisation and photoperiod sensitivities in its Vegetative phase and further photoperiod sensitivity in the EarlyReproducivePhase.  Photoperiod responses are seen as a reduction in the length of a phase for a photoperiod sensitive genotype in response to a longer photoperiod.  Vernalisation responses are more complicated as they are driven by temperature but interact with photoperiod.  For vernalisation sensitive varieties (Winter types) exposure to cool temperatures or short photoperiods during the Vegetative phase will reduce the thermal time duration of the vegetative phase.  \n\nWe draw on the Kirby Framework to capture these vernalisation and photoperiod responses.  This framework assumes that the timing of anthesis is a result of the timing of flag leaf and an additional thermal time passage from there to anthesis.  It also assumes the timing of flag leaf is a result of the Final Leaf Number which sets a target, and leaf appearance rate, which sets the rate of progress toward this target.  Leaf appearance rate is a function of Thermal time and a genotype specific Phyllochron which changes with Haun stage as described by [Jamieson_LeafAppearance_1995].    \n\nFinal Leaf Number (FLN) is modeled as the sum of three numbers:\n\nFLN = MinLeafNumber + VernalLeaves + PhotoLeaves\n\nWhere MinLeafNumber is the number of leaves that a wheat crop will produce when vernalisation is satisified early in the crops duration (before 2nd true leaf) and it is grown in a long photoperiod..  VernalLeaves are the number of leaves that are added due to vernalisation effects.  For insensitive varieties this will always be zero but this is potentially a larger number for sensitivie varieties and the number progresively decreases as the crop encounters more vernalisation.  PhotoLeaves are the number of leaves that are added to the minimum leaf number as a result of short day exposure.  For insensitive varieties this will be zero but is potential larger for more sensitivie varieties and decreases as day length increases.  More detailed explinations of the components of phenology are provided below.",
              "Name": "Memo",
              "Children": [],
              "IncludeInDocumentation": true,
              "Enabled": true,
              "ReadOnly": false
            },
            {
              "$type": "Models.Functions.AirTemperatureFunction, Models",
              "Name": "ThermalTime",
              "Children": [
                {
                  "$type": "Models.Functions.XYPairs, Models",
                  "X": [
                    0.0,
                    26.0,
                    37.0
                  ],
                  "Y": [
                    0.0,
                    26.0,
                    0.0
                  ],
                  "Name": "XYPairs",
                  "Children": [],
                  "IncludeInDocumentation": true,
                  "Enabled": true,
                  "ReadOnly": false
                },
                {
                  "$type": "Models.Memo, Models",
                  "Text": "Thermal time determines the rate of developmental progress through many of the crops phases and is used by organs to determing potential growth rates.",
                  "Name": "Memo",
                  "Children": [],
                  "IncludeInDocumentation": true,
                  "Enabled": true,
                  "ReadOnly": false
                }
              ],
              "IncludeInDocumentation": true,
              "Enabled": true,
              "ReadOnly": false
            },
            {
              "$type": "Models.Functions.MultiplyFunction, Models",
              "Name": "DailyVernalisation",
              "Children": [
                {
                  "$type": "Models.Memo, Models",
                  "Text": "Vernalisation responses are based on those described by [Brown_Anthesis_2013].   Vernalisation is assumed to be related to the expression of the Vrn1 Gene.  Its experssion is accumulated daily and daily upregulation as a function of development (DeltaHaunStage) and a TempResponseProfile that declines exponentially from a maximum at 1<sup>o</sup>C to zero at 0<sup>o</sup>C and at 18<sup>o</sup>C.",
                  "Name": "Memo",
                  "Children": [],
                  "IncludeInDocumentation": true,
                  "Enabled": true,
                  "ReadOnly": false
                },
                {
                  "$type": "Models.Functions.VariableReference, Models",
                  "VariableName": "[Structure].DeltaHaunStage",
                  "Name": "DeltaHaunStage",
                  "Children": [],
                  "IncludeInDocumentation": true,
                  "Enabled": true,
                  "ReadOnly": false
                },
                {
                  "$type": "Models.Functions.AirTemperatureFunction, Models",
                  "Name": "TempResponseProfile",
                  "Children": [
                    {
                      "$type": "Models.Functions.XYPairs, Models",
                      "X": [
                        0.0,
                        1.0,
                        2.0,
                        3.0,
                        4.0,
                        5.0,
                        6.0,
                        7.0,
                        8.0,
                        9.0,
                        10.0,
                        11.0,
                        12.0,
                        13.0,
                        14.0,
                        15.0,
                        16.0,
                        17.0,
                        18.0,
                        19.0,
                        20.0,
                        30.0,
                        32.0
                      ],
                      "Y": [
                        0.0,
                        1.205,
                        1.037,
                        0.893,
                        0.768,
                        0.661,
                        0.569,
                        0.49,
                        0.422,
                        0.363,
                        0.312,
                        0.269,
                        0.231,
                        0.199,
                        0.171,
                        0.148,
                        0.127,
                        0.109,
                        0.094,
                        0.081,
                        0.0,
                        0.0,
                        -0.5
                      ],
                      "Name": "XYPairs",
                      "Children": [],
                      "IncludeInDocumentation": true,
                      "Enabled": true,
                      "ReadOnly": false
                    }
                  ],
                  "IncludeInDocumentation": true,
                  "Enabled": true,
                  "ReadOnly": false
                }
              ],
              "IncludeInDocumentation": true,
              "Enabled": true,
              "ReadOnly": false
            },
            {
              "$type": "Models.Functions.PhotoperiodFunction, Models",
              "Twilight": -6.0,
              "DayLength": 0.0,
              "Name": "Photoperiod",
              "Children": [],
              "IncludeInDocumentation": true,
              "Enabled": true,
              "ReadOnly": false
            },
            {
              "$type": "Models.Functions.PhaseLookup, Models",
              "Name": "PerceivedPhotoPeriod",
              "Children": [
                {
                  "$type": "Models.Functions.PhaseLookupValue, Models",
                  "Start": "Germination",
                  "End": "Emergence",
                  "Name": "ApexBelowGround",
                  "Children": [
                    {
                      "$type": "Models.Functions.Constant, Models",
                      "FixedValue": 0.0,
                      "Units": "h",
                      "Name": "Photoperiod",
                      "Children": [],
                      "IncludeInDocumentation": true,
                      "Enabled": true,
                      "ReadOnly": false
                    }
                  ],
                  "IncludeInDocumentation": true,
                  "Enabled": true,
                  "ReadOnly": false
                },
                {
                  "$type": "Models.Functions.PhaseLookupValue, Models",
                  "Start": "Emergence",
                  "End": "HarvestRipe",
                  "Name": "ApexAboveGround",
                  "Children": [
                    {
                      "$type": "Models.Functions.VariableReference, Models",
                      "VariableName": "[Phenology].Photoperiod.Value()",
                      "Name": "Photoperiod",
                      "Children": [],
                      "IncludeInDocumentation": true,
                      "Enabled": true,
                      "ReadOnly": false
                    }
                  ],
                  "IncludeInDocumentation": true,
                  "Enabled": true,
                  "ReadOnly": false
                }
              ],
              "IncludeInDocumentation": true,
              "Enabled": true,
              "ReadOnly": false
            },
            {
              "$type": "Models.Functions.MinimumFunction, Models",
              "Name": "Vrn1",
              "Children": [
                {
                  "$type": "Models.Memo, Models",
                  "Text": "Vrn1 accumulation begins when Vrn4 experssion is down regulated to zero and stops, assuming vernalisation saturation, at a value of 1",
                  "Name": "Memo",
                  "Children": [],
                  "IncludeInDocumentation": true,
                  "Enabled": true,
                  "ReadOnly": false
                },
                {
                  "$type": "Models.Functions.Constant, Models",
                  "FixedValue": 1.0,
                  "Units": "Relative Experssion",
                  "Name": "Saturation",
                  "Children": [],
                  "IncludeInDocumentation": true,
                  "Enabled": true,
                  "ReadOnly": false
                },
                {
                  "$type": "Models.Functions.AccumulateFunction, Models",
                  "StartStageName": "Germination",
                  "EndStageName": "TerminalSpikelet",
                  "ResetStageName": null,
                  "FractionRemovedOnCut": 0.0,
                  "FractionRemovedOnHarvest": 0.0,
                  "FractionRemovedOnGraze": 0.0,
                  "FractionRemovedOnPrune": 0.0,
                  "Name": "CurrentExpression",
                  "Children": [
                    {
                      "$type": "Models.Functions.LessThanFunction, Models",
                      "Name": "Vernalisation",
                      "Children": [
                        {
                          "$type": "Models.Functions.VariableReference, Models",
                          "VariableName": "[Phenology].Vrn4.Value()",
                          "Name": "If_Vrn4",
                          "Children": [],
                          "IncludeInDocumentation": true,
                          "Enabled": true,
                          "ReadOnly": false
                        },
                        {
                          "$type": "Models.Functions.VariableReference, Models",
                          "VariableName": "[Phenology].VernLag.Value()",
                          "Name": "IsLessThanLag",
                          "Children": [],
                          "IncludeInDocumentation": true,
                          "Enabled": true,
                          "ReadOnly": false
                        },
                        {
                          "$type": "Models.Functions.Constant, Models",
                          "FixedValue": 0.0,
                          "Units": null,
                          "Name": "Return_Zero",
                          "Children": [],
                          "IncludeInDocumentation": true,
                          "Enabled": true,
                          "ReadOnly": false
                        },
                        {
                          "$type": "Models.Functions.VariableReference, Models",
                          "VariableName": "[Phenology].DailyVernalisation.Value()",
                          "Name": "elseReturn_Vernalisation",
                          "Children": [],
                          "IncludeInDocumentation": true,
                          "Enabled": true,
                          "ReadOnly": false
                        }
                      ],
                      "IncludeInDocumentation": true,
                      "Enabled": true,
                      "ReadOnly": false
                    }
                  ],
                  "IncludeInDocumentation": true,
                  "Enabled": true,
                  "ReadOnly": false
                }
              ],
              "IncludeInDocumentation": true,
              "Enabled": true,
              "ReadOnly": false
            },
            {
              "$type": "Models.Functions.MinimumFunction, Models",
              "Name": "Vrn4",
              "Children": [
                {
                  "$type": "Models.Functions.VariableReference, Models",
                  "VariableName": "[Phenology].VernLag.Value()",
                  "Name": "MaxExpression",
                  "Children": [],
                  "IncludeInDocumentation": true,
                  "Enabled": true,
                  "ReadOnly": false
                },
                {
                  "$type": "Models.Functions.AccumulateFunction, Models",
                  "StartStageName": "Germination",
                  "EndStageName": "TerminalSpikelet",
                  "ResetStageName": null,
                  "FractionRemovedOnCut": 0.0,
                  "FractionRemovedOnHarvest": 0.0,
                  "FractionRemovedOnGraze": 0.0,
                  "FractionRemovedOnPrune": 0.0,
                  "Name": "CurrentExpression",
                  "Children": [
                    {
                      "$type": "Models.Functions.VariableReference, Models",
                      "VariableName": "[Phenology].DailyVernalisation.Value()",
                      "Name": "VernalisationConditioning",
                      "Children": [],
                      "IncludeInDocumentation": true,
                      "Enabled": true,
                      "ReadOnly": false
                    }
                  ],
                  "IncludeInDocumentation": true,
                  "Enabled": true,
                  "ReadOnly": false
                }
              ],
              "IncludeInDocumentation": true,
              "Enabled": true,
              "ReadOnly": false
            },
            {
              "$type": "Models.Functions.Constant, Models",
              "FixedValue": 7.0,
              "Units": "Leaves",
              "Name": "MinimumLeafNumber",
              "Children": [
                {
                  "$type": "Models.Memo, Models",
                  "Text": "Number of leaves the plant will produce when fully vernalised early and grown in long photoperiod\n",
                  "Name": "Memo",
                  "Children": [],
                  "IncludeInDocumentation": true,
                  "Enabled": true,
                  "ReadOnly": false
                }
              ],
              "IncludeInDocumentation": true,
              "Enabled": true,
              "ReadOnly": false
            },
            {
              "$type": "Models.Functions.Constant, Models",
              "FixedValue": 0.0,
              "Units": "Leaves",
              "Name": "VrnSensitivity",
              "Children": [
                {
                  "$type": "Models.Memo, Models",
                  "Text": "The difference between Inherent earlyness leaf number and the number of leaves produced when the plant is unvernalised and grown in long photoperiod",
                  "Name": "Memo",
                  "Children": [],
                  "IncludeInDocumentation": true,
                  "Enabled": true,
                  "ReadOnly": false
                }
              ],
              "IncludeInDocumentation": true,
              "Enabled": true,
              "ReadOnly": false
            },
            {
              "$type": "Models.Functions.Constant, Models",
              "FixedValue": 1.0,
              "Units": "Unitless",
              "Name": "VernLag",
              "Children": [
                {
                  "$type": "Models.Memo, Models",
                  "Text": "The amount of vernalising temperature required before vernalisation response will be evident.  Value of relative to the amount offl vernalisation temperature required from the end of the lag until vernalisation saturation.  A value of 0 means there is no lag, a value of 1 means the lag is the same (in vernal time) as the vernalisation requirement and a value of 2 means the lag is twice as long as the vernalisation response phase",
                  "Name": "Memo",
                  "Children": [],
                  "IncludeInDocumentation": true,
                  "Enabled": true,
                  "ReadOnly": false
                }
              ],
              "IncludeInDocumentation": true,
              "Enabled": true,
              "ReadOnly": false
            },
            {
              "$type": "Models.Functions.Constant, Models",
              "FixedValue": 3.0,
              "Units": "Leaves",
              "Name": "PpSensitivity",
              "Children": [
                {
                  "$type": "Models.Memo, Models",
                  "Text": "The reduction in leaf number going from 8 to 16 h Pp",
                  "Name": "Memo",
                  "Children": [],
                  "IncludeInDocumentation": true,
                  "Enabled": true,
                  "ReadOnly": false
                }
              ],
              "IncludeInDocumentation": true,
              "Enabled": true,
              "ReadOnly": false
            },
            {
              "$type": "Models.Functions.Constant, Models",
              "FixedValue": 0.0,
              "Units": null,
              "Name": "EarlyReproductivePpSensitivity",
              "Children": [
                {
                  "$type": "Models.Memo, Models",
                  "Text": "The phyllochrons duration for the plant to go from flag leaf ligual appearance at 16 h Pp compared to the phyllochron duration for the same phase at 8 h Pp.  ",
                  "Name": "Memo",
                  "Children": [],
                  "IncludeInDocumentation": true,
                  "Enabled": true,
                  "ReadOnly": false
                }
              ],
              "IncludeInDocumentation": true,
              "Enabled": true,
              "ReadOnly": false
            },
            {
              "$type": "Models.Functions.Constant, Models",
              "FixedValue": 2.5,
              "Units": null,
              "Name": "EarlyReproductiveLongDayBase",
              "Children": [
                {
                  "$type": "Models.Memo, Models",
                  "Text": "The phyllochrons duration for the plant to go from flag leaf ligual appearance at 16 h Pp.",
                  "Name": "Memo",
                  "Children": [],
                  "IncludeInDocumentation": true,
                  "Enabled": true,
                  "ReadOnly": false
                }
              ],
              "IncludeInDocumentation": true,
              "Enabled": true,
              "ReadOnly": false
            },
            {
              "$type": "Models.PMF.Phen.GerminatingPhase, Models",
              "Start": "Sowing",
              "End": "Germination",
              "Name": "Germinating",
              "Children": [],
              "IncludeInDocumentation": true,
              "Enabled": true,
              "ReadOnly": false
            },
            {
              "$type": "Models.PMF.Phen.EmergingPhase, Models",
              "ShootLag": 40.0,
              "ShootRate": 1.5,
              "Start": "Germination",
              "End": "Emergence",
              "TTForTimeStep": 0.0,
              "Name": "Emerging",
              "Children": [
                {
                  "$type": "Models.Functions.VariableReference, Models",
                  "VariableName": "[Phenology].ThermalTime.Value()",
                  "Name": "ThermalTime",
                  "Children": [],
                  "IncludeInDocumentation": true,
                  "Enabled": true,
                  "ReadOnly": false
                }
              ],
              "IncludeInDocumentation": true,
              "Enabled": true,
              "ReadOnly": false
            },
            {
              "$type": "Models.PMF.Phen.NodeNumberPhase, Models",
              "Start": "Emergence",
              "End": "TerminalSpikelet",
              "Name": "Vegetative",
              "Children": [
                {
                  "$type": "Models.Functions.VariableReference, Models",
                  "VariableName": "[Phenology].ThermalTime.Value()",
                  "Name": "ThermalTime",
                  "Children": [],
                  "IncludeInDocumentation": true,
                  "Enabled": true,
                  "ReadOnly": false
                },
                {
                  "$type": "Models.Functions.VariableReference, Models",
                  "VariableName": "[Structure].HaunStageTerminalSpikelet.Value()",
                  "Name": "CompletionNodeNumber",
                  "Children": [],
                  "IncludeInDocumentation": true,
                  "Enabled": true,
                  "ReadOnly": false
                }
              ],
              "IncludeInDocumentation": true,
              "Enabled": true,
              "ReadOnly": false
            },
            {
              "$type": "Models.PMF.Phen.LeafAppearancePhase, Models",
              "Start": "TerminalSpikelet",
              "End": "FlagLeaf",
              "Name": "StemElongation",
              "Children": [
                {
                  "$type": "Models.Memo, Models",
                  "Text": "The Final leaf number is fixed at Terminal Spikelet and leaves contune to appear at a rate set by thermal time and phyllochron until flag leaf liguale appears and this phase is completed.",
                  "Name": "Memo",
                  "Children": [],
                  "IncludeInDocumentation": true,
                  "Enabled": true,
                  "ReadOnly": false
                },
                {
                  "$type": "Models.Functions.VariableReference, Models",
                  "VariableName": "[Phenology].ThermalTime.Value()",
                  "Name": "ThermalTime",
                  "Children": [],
                  "IncludeInDocumentation": true,
                  "Enabled": true,
                  "ReadOnly": false
                }
              ],
              "IncludeInDocumentation": true,
              "Enabled": true,
              "ReadOnly": false
            },
            {
              "$type": "Models.PMF.Phen.GenericPhase, Models",
              "Start": "FlagLeaf",
              "End": "Flowering",
              "Name": "EarlyReproductive",
              "Children": [
                {
                  "$type": "Models.Functions.VariableReference, Models",
                  "VariableName": "[Phenology].ThermalTime.Value()",
                  "Name": "Progression",
                  "Children": [],
                  "IncludeInDocumentation": true,
                  "Enabled": true,
                  "ReadOnly": false
                },
                {
                  "$type": "Models.Functions.MultiplyFunction, Models",
                  "Name": "Target",
                  "Children": [
                    {
                      "$type": "Models.Functions.VariableReference, Models",
                      "VariableName": "[Structure].Phyllochron.BasePhyllochron.Value()",
                      "Name": "Phyllochron",
                      "Children": [],
                      "IncludeInDocumentation": true,
                      "Enabled": true,
                      "ReadOnly": false
                    },
                    {
                      "$type": "Models.Functions.AddFunction, Models",
                      "Name": "Phyllochrons",
                      "Children": [
                        {
                          "$type": "Models.Functions.VariableReference, Models",
                          "VariableName": "[Phenology].EarlyReproductiveLongDayBase.Value()",
                          "Name": "LongDayBase",
                          "Children": [],
                          "IncludeInDocumentation": true,
                          "Enabled": true,
                          "ReadOnly": false
                        },
                        {
                          "$type": "Models.Functions.MultiplyFunction, Models",
                          "Name": "IncreaseDueToShortPhotoPeriod",
                          "Children": [
                            {
                              "$type": "Models.Functions.LinearInterpolationFunction, Models",
                              "XProperty": "[Phenology].Photoperiod.Value()",
                              "Name": "PhotoPeriodResponse",
                              "Children": [
                                {
                                  "$type": "Models.Functions.XYPairs, Models",
                                  "X": [
                                    11.0,
                                    16.0
                                  ],
                                  "Y": [
                                    1.0,
                                    0.0
                                  ],
                                  "Name": "XYPairs",
                                  "Children": [],
                                  "IncludeInDocumentation": true,
                                  "Enabled": true,
                                  "ReadOnly": false
                                }
                              ],
                              "IncludeInDocumentation": true,
                              "Enabled": true,
                              "ReadOnly": false
                            },
                            {
                              "$type": "Models.Functions.VariableReference, Models",
                              "VariableName": "[Phenology].EarlyReproductivePpSensitivity.Value()",
                              "Name": "PpSensitivity",
                              "Children": [],
                              "IncludeInDocumentation": true,
                              "Enabled": true,
                              "ReadOnly": false
                            }
                          ],
                          "IncludeInDocumentation": true,
                          "Enabled": true,
                          "ReadOnly": false
                        }
                      ],
                      "IncludeInDocumentation": true,
                      "Enabled": true,
                      "ReadOnly": false
                    }
                  ],
                  "IncludeInDocumentation": true,
                  "Enabled": true,
                  "ReadOnly": false
                }
              ],
              "IncludeInDocumentation": true,
              "Enabled": true,
              "ReadOnly": false
            },
            {
              "$type": "Models.PMF.Phen.GenericPhase, Models",
              "Start": "Flowering",
              "End": "StartGrainFill",
              "Name": "GrainDevelopment",
              "Children": [
                {
                  "$type": "Models.Functions.Constant, Models",
                  "FixedValue": 120.0,
                  "Units": null,
                  "Name": "Target",
                  "Children": [],
                  "IncludeInDocumentation": true,
                  "Enabled": true,
                  "ReadOnly": false
                },
                {
                  "$type": "Models.Functions.VariableReference, Models",
                  "VariableName": "[Phenology].ThermalTime.Value()",
                  "Name": "Progression",
                  "Children": [],
                  "IncludeInDocumentation": true,
                  "Enabled": true,
                  "ReadOnly": false
                }
              ],
              "IncludeInDocumentation": true,
              "Enabled": true,
              "ReadOnly": false
            },
            {
              "$type": "Models.PMF.Phen.GenericPhase, Models",
              "Start": "StartGrainFill",
              "End": "EndGrainFill",
              "Name": "GrainFilling",
              "Children": [
                {
                  "$type": "Models.Functions.Constant, Models",
                  "FixedValue": 545.0,
                  "Units": null,
                  "Name": "Target",
                  "Children": [],
                  "IncludeInDocumentation": true,
                  "Enabled": true,
                  "ReadOnly": false
                },
                {
                  "$type": "Models.Functions.VariableReference, Models",
                  "VariableName": "[Phenology].ThermalTime.Value()",
                  "Name": "Progression",
                  "Children": [],
                  "IncludeInDocumentation": true,
                  "Enabled": true,
                  "ReadOnly": false
                }
              ],
              "IncludeInDocumentation": true,
              "Enabled": true,
              "ReadOnly": false
            },
            {
              "$type": "Models.PMF.Phen.GenericPhase, Models",
              "Start": "EndGrainFill",
              "End": "Maturity",
              "Name": "Maturing",
              "Children": [
                {
                  "$type": "Models.Functions.Constant, Models",
                  "FixedValue": 35.0,
                  "Units": null,
                  "Name": "Target",
                  "Children": [],
                  "IncludeInDocumentation": true,
                  "Enabled": true,
                  "ReadOnly": false
                },
                {
                  "$type": "Models.Functions.VariableReference, Models",
                  "VariableName": "[Phenology].ThermalTime.Value()",
                  "Name": "Progression",
                  "Children": [],
                  "IncludeInDocumentation": true,
                  "Enabled": true,
                  "ReadOnly": false
                }
              ],
              "IncludeInDocumentation": true,
              "Enabled": true,
              "ReadOnly": false
            },
            {
              "$type": "Models.PMF.Phen.GenericPhase, Models",
              "Start": "Maturity",
              "End": "HarvestRipe",
              "Name": "Ripening",
              "Children": [
                {
                  "$type": "Models.Functions.Constant, Models",
                  "FixedValue": 300.0,
                  "Units": null,
                  "Name": "Target",
                  "Children": [],
                  "IncludeInDocumentation": true,
                  "Enabled": true,
                  "ReadOnly": false
                },
                {
                  "$type": "Models.Functions.VariableReference, Models",
                  "VariableName": "[Phenology].ThermalTime.Value()",
                  "Name": "Progression",
                  "Children": [],
                  "IncludeInDocumentation": true,
                  "Enabled": true,
                  "ReadOnly": false
                }
              ],
              "IncludeInDocumentation": true,
              "Enabled": true,
              "ReadOnly": false
            },
            {
              "$type": "Models.PMF.Phen.EndPhase, Models",
              "Start": "HarvestRipe",
              "End": "Unused",
              "Name": "ReadyForHarvesting",
              "Children": [
                {
                  "$type": "Models.Functions.VariableReference, Models",
                  "VariableName": "[Phenology].ThermalTime.Value()",
                  "Name": "ThermalTime",
                  "Children": [],
                  "IncludeInDocumentation": true,
                  "Enabled": true,
                  "ReadOnly": false
                }
              ],
              "IncludeInDocumentation": true,
              "Enabled": true,
              "ReadOnly": false
            },
            {
              "$type": "Models.PMF.Phen.ZadokPMF, Models",
              "Name": "Zadok",
              "Children": [],
              "IncludeInDocumentation": true,
              "Enabled": true,
              "ReadOnly": false
            },
            {
              "$type": "Models.Functions.OnEventFunction, Models",
              "SetEvent": "FlagLeaf",
              "ReSetEvent": "never",
              "Name": "FlagLeafDAS",
              "Children": [
                {
                  "$type": "Models.Memo, Models",
                  "Text": "\nA function is used to provide flowering date as days after sowing(DAS).\n",
                  "Name": "memo",
                  "Children": [],
                  "IncludeInDocumentation": true,
                  "Enabled": true,
                  "ReadOnly": false
                },
                {
                  "$type": "Models.Functions.Constant, Models",
                  "FixedValue": 0.0,
                  "Units": null,
                  "Name": "PreEventValue",
                  "Children": [],
                  "IncludeInDocumentation": true,
                  "Enabled": true,
                  "ReadOnly": false
                },
                {
                  "$type": "Models.Functions.VariableReference, Models",
                  "VariableName": "[Phenology].DaysAfterSowing",
                  "Name": "PostEventValue",
                  "Children": [],
                  "IncludeInDocumentation": true,
                  "Enabled": true,
                  "ReadOnly": false
                }
              ],
              "IncludeInDocumentation": true,
              "Enabled": true,
              "ReadOnly": false
            },
            {
              "$type": "Models.Functions.OnEventFunction, Models",
              "SetEvent": "Flowering",
              "ReSetEvent": "never",
              "Name": "FloweringDAS",
              "Children": [
                {
                  "$type": "Models.Memo, Models",
                  "Text": "\nA function is used to provide flowering date as days after sowing(DAS).\n",
                  "Name": "memo",
                  "Children": [],
                  "IncludeInDocumentation": true,
                  "Enabled": true,
                  "ReadOnly": false
                },
                {
                  "$type": "Models.Functions.Constant, Models",
                  "FixedValue": 0.0,
                  "Units": null,
                  "Name": "PreEventValue",
                  "Children": [],
                  "IncludeInDocumentation": true,
                  "Enabled": true,
                  "ReadOnly": false
                },
                {
                  "$type": "Models.Functions.VariableReference, Models",
                  "VariableName": "[Phenology].DaysAfterSowing",
                  "Name": "PostEventValue",
                  "Children": [],
                  "IncludeInDocumentation": true,
                  "Enabled": true,
                  "ReadOnly": false
                }
              ],
              "IncludeInDocumentation": true,
              "Enabled": true,
              "ReadOnly": false
            },
            {
              "$type": "Models.Functions.OnEventFunction, Models",
              "SetEvent": "Maturity",
              "ReSetEvent": "never",
              "Name": "MaturityDAS",
              "Children": [
                {
                  "$type": "Models.Memo, Models",
                  "Text": "\nA function is used to provide maturity date as days after sowing(DAS).",
                  "Name": "memo",
                  "Children": [],
                  "IncludeInDocumentation": true,
                  "Enabled": true,
                  "ReadOnly": false
                },
                {
                  "$type": "Models.Functions.Constant, Models",
                  "FixedValue": 0.0,
                  "Units": null,
                  "Name": "PreEventValue",
                  "Children": [],
                  "IncludeInDocumentation": true,
                  "Enabled": true,
                  "ReadOnly": false
                },
                {
                  "$type": "Models.Functions.VariableReference, Models",
                  "VariableName": "[Phenology].DaysAfterSowing",
                  "Name": "PostEventValue",
                  "Children": [],
                  "IncludeInDocumentation": true,
                  "Enabled": true,
                  "ReadOnly": false
                }
              ],
              "IncludeInDocumentation": true,
              "Enabled": true,
              "ReadOnly": false
            },
            {
              "$type": "Models.Functions.LinearInterpolationFunction, Models",
              "XProperty": "[Phenology].FractionBiomassRemoved",
              "Name": "RewindDueToBiomassRemoved",
              "Children": [
                {
                  "$type": "Models.Functions.XYPairs, Models",
                  "X": [
                    0.0,
                    0.1,
                    0.4,
                    0.5,
                    1.0
                  ],
                  "Y": [
                    0.0,
                    0.08,
                    0.4,
                    0.5,
                    1.0
                  ],
                  "Name": "XYPairs",
                  "Children": [],
                  "IncludeInDocumentation": true,
                  "Enabled": true,
                  "ReadOnly": false
                }
              ],
              "IncludeInDocumentation": true,
              "Enabled": true,
              "ReadOnly": false
            }
          ],
          "IncludeInDocumentation": true,
          "Enabled": true,
          "ReadOnly": false
        },
        {
          "$type": "Models.PMF.Struct.Structure, Models",
          "CohortInitialisationStage": "Germination",
          "LeafInitialisationStage": "Emergence",
          "Name": "Structure",
          "Children": [
            {
              "$type": "Models.Functions.VariableReference, Models",
              "VariableName": "[Phenology].ThermalTime.Value()",
              "Name": "ThermalTime",
              "Children": [],
              "IncludeInDocumentation": true,
              "Enabled": true,
              "ReadOnly": false
            },
            {
              "$type": "Models.Functions.MultiplyFunction, Models",
              "Name": "Phyllochron",
              "Children": [
                {
                  "$type": "Models.Memo, Models",
                  "Text": "This is the thermal time between the emergence of leaf tips.  The model used here is based on [Jamieson_SIRIUS_1998] where leaf appearace could be described by a base phyllochron determined between leaves 2 and 7 and a phyllochron that was 70% of base phyllochron for leaves < 2 and 130% of base phyllochron for leaves > 7",
                  "Name": "Rational",
                  "Children": [],
                  "IncludeInDocumentation": true,
                  "Enabled": true,
                  "ReadOnly": false
                },
                {
                  "$type": "Models.Functions.LinearInterpolationFunction, Models",
                  "XProperty": "[Leaf].AppearedCohortNo",
                  "Name": "LeafStageFactor",
                  "Children": [
                    {
                      "$type": "Models.Functions.XYPairs, Models",
                      "X": [
                        0.0,
                        2.0,
                        3.0,
                        7.0,
                        8.0,
                        11.0,
                        12.0
                      ],
                      "Y": [
                        0.75,
                        0.75,
                        1.0,
                        1.0,
                        1.4,
                        1.4,
                        1.4
                      ],
                      "Name": "XYPairs",
                      "Children": [],
                      "IncludeInDocumentation": true,
                      "Enabled": true,
                      "ReadOnly": false
                    }
                  ],
                  "IncludeInDocumentation": true,
                  "Enabled": true,
                  "ReadOnly": false
                },
                {
                  "$type": "Models.Functions.Constant, Models",
                  "FixedValue": 120.0,
                  "Units": "oC.d",
                  "Name": "BasePhyllochron",
                  "Children": [],
                  "IncludeInDocumentation": true,
                  "Enabled": true,
                  "ReadOnly": false
                },
                {
                  "$type": "Models.Functions.LinearInterpolationFunction, Models",
                  "XProperty": "[Phenology].Photoperiod.Value()",
                  "Name": "PhotoPeriodEffect",
                  "Children": [
                    {
                      "$type": "Models.Functions.XYPairs, Models",
                      "X": [
                        8.0,
                        12.0,
                        14.0
                      ],
                      "Y": [
                        1.6,
                        1.0,
                        1.0
                      ],
                      "Name": "XYPairs",
                      "Children": [],
                      "IncludeInDocumentation": true,
                      "Enabled": true,
                      "ReadOnly": false
                    }
                  ],
                  "IncludeInDocumentation": true,
                  "Enabled": true,
                  "ReadOnly": false
                }
              ],
              "IncludeInDocumentation": true,
              "Enabled": true,
              "ReadOnly": false
            },
            {
              "$type": "Models.Functions.MultiplyFunction, Models",
              "Name": "BranchingRate",
              "Children": [
                {
                  "$type": "Models.Memo, Models",
                  "Text": "Potential branching rate is determined by the commonly observed pattern of tillering in wheat, in which each tiller emerges with the third leaf on its parent axis (e.g. first tiller emerges at the same time as the third leaf on the main stem, the first secondary tiller appears with the third leaf on tiller 1).  This is described as a simple function of main stem leaf number.",
                  "Name": "Memo",
                  "Children": [],
                  "IncludeInDocumentation": true,
                  "Enabled": true,
                  "ReadOnly": false
                },
                {
                  "$type": "Models.Functions.PhaseLookup, Models",
                  "Name": "PotentialBranchingRate",
                  "Children": [
                    {
                      "$type": "Models.Functions.PhaseLookupValue, Models",
                      "Start": "Emergence",
                      "End": "TerminalSpikelet",
                      "Name": "Vegetative",
                      "Children": [
                        {
                          "$type": "Models.Functions.LinearInterpolationFunction, Models",
                          "XProperty": "[Structure].LeafTipsAppeared",
                          "Name": "PotentialBranchingRate",
                          "Children": [
                            {
                              "$type": "Models.Functions.XYPairs, Models",
                              "X": [
                                1.0,
                                2.0,
                                3.0,
                                4.0,
                                5.0,
                                6.0,
                                7.0,
                                8.0
                              ],
                              "Y": [
                                0.0,
                                0.0,
                                1.0,
                                2.0,
                                4.0,
                                7.0,
                                12.0,
                                20.0
                              ],
                              "Name": "XYPairs",
                              "Children": [],
                              "IncludeInDocumentation": true,
                              "Enabled": true,
                              "ReadOnly": false
                            }
                          ],
                          "IncludeInDocumentation": true,
                          "Enabled": true,
                          "ReadOnly": false
                        }
                      ],
                      "IncludeInDocumentation": true,
                      "Enabled": true,
                      "ReadOnly": false
                    },
                    {
                      "$type": "Models.Functions.PhaseLookupValue, Models",
                      "Start": "TerminalSpikelet",
                      "End": "HarvestRipe",
                      "Name": "Reproductive",
                      "Children": [
                        {
                          "$type": "Models.Functions.Constant, Models",
                          "FixedValue": 0.0,
                          "Units": null,
                          "Name": "Zero",
                          "Children": [],
                          "IncludeInDocumentation": true,
                          "Enabled": true,
                          "ReadOnly": false
                        }
                      ],
                      "IncludeInDocumentation": true,
                      "Enabled": true,
                      "ReadOnly": false
                    }
                  ],
                  "IncludeInDocumentation": true,
                  "Enabled": true,
                  "ReadOnly": false
                },
                {
                  "$type": "Models.Functions.MinimumFunction, Models",
                  "Name": "StressFactors",
                  "Children": [
                    {
                      "$type": "Models.Functions.LinearInterpolationFunction, Models",
                      "XProperty": "[Arbitrator].FN",
                      "Name": "NitrogenEffect",
                      "Children": [
                        {
                          "$type": "Models.Memo, Models",
                          "Text": "Inadequate Nitrogen supply is assumed to affect tillering prior to any effect on photosynthesis or leaf size.",
                          "Name": "Memo",
                          "Children": [],
                          "IncludeInDocumentation": true,
                          "Enabled": true,
                          "ReadOnly": false
                        },
                        {
                          "$type": "Models.Functions.XYPairs, Models",
                          "X": [
                            0.5,
                            2.0,
                            3.0
                          ],
                          "Y": [
                            0.0,
                            1.0,
                            1.0
                          ],
                          "Name": "XYPairs",
                          "Children": [],
                          "IncludeInDocumentation": true,
                          "Enabled": true,
                          "ReadOnly": false
                        }
                      ],
                      "IncludeInDocumentation": true,
                      "Enabled": true,
                      "ReadOnly": false
                    },
                    {
                      "$type": "Models.Functions.LinearInterpolationFunction, Models",
                      "XProperty": "[Leaf].CoverTotal",
                      "Name": "CoverEffect",
                      "Children": [
                        {
                          "$type": "Models.Memo, Models",
                          "Text": "Tillering is said to cease once a threshold fraction of incoming radiation has been achieved.  This captures shading effects on tillering described by [evers2006cessation].",
                          "Name": "Memo",
                          "Children": [],
                          "IncludeInDocumentation": true,
                          "Enabled": true,
                          "ReadOnly": false
                        },
                        {
                          "$type": "Models.Functions.XYPairs, Models",
                          "X": [
                            0.0,
                            0.1,
                            0.25
                          ],
                          "Y": [
                            1.0,
                            1.0,
                            0.0
                          ],
                          "Name": "XYPairs",
                          "Children": [],
                          "IncludeInDocumentation": true,
                          "Enabled": true,
                          "ReadOnly": false
                        }
                      ],
                      "IncludeInDocumentation": true,
                      "Enabled": true,
                      "ReadOnly": false
                    },
                    {
                      "$type": "Models.Functions.LinearInterpolationFunction, Models",
                      "XProperty": "[Root].WaterTensionFactor",
                      "Name": "WaterStressEffect",
                      "Children": [
                        {
                          "$type": "Models.Functions.XYPairs, Models",
                          "X": [
                            0.0,
                            1.0
                          ],
                          "Y": [
                            0.0,
                            1.0
                          ],
                          "Name": "XYPairs",
                          "Children": [],
                          "IncludeInDocumentation": true,
                          "Enabled": true,
                          "ReadOnly": false
                        }
                      ],
                      "IncludeInDocumentation": true,
                      "Enabled": true,
                      "ReadOnly": false
                    }
                  ],
                  "IncludeInDocumentation": true,
                  "Enabled": true,
                  "ReadOnly": false
                }
              ],
              "IncludeInDocumentation": true,
              "Enabled": true,
              "ReadOnly": false
            },
            {
              "$type": "Models.Functions.PhaseLookup, Models",
              "Name": "BranchMortality",
              "Children": [
                {
                  "$type": "Models.Functions.PhaseLookupValue, Models",
                  "Start": "FlagLeaf",
                  "End": "Flowering",
                  "Name": "MortalityPhase",
                  "Children": [
                    {
                      "$type": "Models.Functions.MultiplyFunction, Models",
                      "Name": "Mortality",
                      "Children": [
                        {
                          "$type": "Models.Functions.LinearInterpolationFunction, Models",
                          "XProperty": "[Structure].MeanTillerGrowthRate.Value()",
                          "Name": "MortalityPerDegDay",
                          "Children": [
                            {
                              "$type": "Models.Functions.XYPairs, Models",
                              "X": [
                                0.0,
                                0.005
                              ],
                              "Y": [
                                0.002,
                                0.0
                              ],
                              "Name": "XYPairs",
                              "Children": [],
                              "IncludeInDocumentation": true,
                              "Enabled": true,
                              "ReadOnly": false
                            }
                          ],
                          "IncludeInDocumentation": true,
                          "Enabled": true,
                          "ReadOnly": false
                        },
                        {
                          "$type": "Models.Functions.VariableReference, Models",
                          "VariableName": "[Phenology].ThermalTime.Value()",
                          "Name": "ThermalTime",
                          "Children": [],
                          "IncludeInDocumentation": true,
                          "Enabled": true,
                          "ReadOnly": false
                        }
                      ],
                      "IncludeInDocumentation": true,
                      "Enabled": true,
                      "ReadOnly": false
                    }
                  ],
                  "IncludeInDocumentation": true,
                  "Enabled": true,
                  "ReadOnly": false
                }
              ],
              "IncludeInDocumentation": true,
              "Enabled": true,
              "ReadOnly": false
            },
            {
              "$type": "Models.PMF.Struct.HeightFunction, Models",
              "Name": "HeightModel",
              "Children": [
                {
                  "$type": "Models.Functions.LinearInterpolationFunction, Models",
                  "XProperty": "[Phenology].Stage",
                  "Name": "PotentialHeight",
                  "Children": [
                    {
                      "$type": "Models.Functions.XYPairs, Models",
                      "X": [
                        3.0,
                        4.0,
                        5.0,
                        6.0,
                        7.0
                      ],
                      "Y": [
                        10.0,
                        200.0,
                        1000.0,
                        1000.0,
                        1000.0
                      ],
                      "Name": "XYPairs",
                      "Children": [],
                      "IncludeInDocumentation": true,
                      "Enabled": true,
                      "ReadOnly": false
                    }
                  ],
                  "IncludeInDocumentation": true,
                  "Enabled": true,
                  "ReadOnly": false
                },
                {
                  "$type": "Models.Functions.LinearInterpolationFunction, Models",
                  "XProperty": "[Leaf].Fw",
                  "Name": "WaterStress",
                  "Children": [
                    {
                      "$type": "Models.Functions.XYPairs, Models",
                      "X": [
                        0.3,
                        1.0
                      ],
                      "Y": [
                        0.0,
                        1.0
                      ],
                      "Name": "XYPairs",
                      "Children": [],
                      "IncludeInDocumentation": true,
                      "Enabled": true,
                      "ReadOnly": false
                    }
                  ],
                  "IncludeInDocumentation": true,
                  "Enabled": true,
                  "ReadOnly": false
                }
              ],
              "IncludeInDocumentation": true,
              "Enabled": true,
              "ReadOnly": false
            },
            {
              "$type": "Models.Functions.MovingAverageFunction, Models",
              "NumberOfDays": 5,
              "StageToStartMovingAverage": "Emergence",
              "Name": "MeanTillerGrowthRate",
              "Children": [
                {
                  "$type": "Models.Memo, Models",
                  "Text": "This is calculated to represent the supply of asslimilate to individual tillers over the past 5 days to use as an index to determine tiller mortality.  When tiller numbers are high or total crop assimilate supply is small there will not be enough assimilate to maintain all of the tillers so the model will senesce some. ",
                  "Name": "Memo",
                  "Children": [],
                  "IncludeInDocumentation": true,
                  "Enabled": true,
                  "ReadOnly": false
                },
                {
                  "$type": "Models.Functions.DivideFunction, Models",
                  "Name": "TillerGrowthRate",
                  "Children": [
                    {
                      "$type": "Models.Functions.VariableReference, Models",
                      "VariableName": "[Arbitrator].DM.TotalFixationSupply",
                      "Name": "DailyGrowth",
                      "Children": [],
                      "IncludeInDocumentation": true,
                      "Enabled": true,
                      "ReadOnly": false
                    },
                    {
                      "$type": "Models.Functions.VariableReference, Models",
                      "VariableName": "[Phenology].ThermalTime.Value()",
                      "Name": "ThermalTime",
                      "Children": [],
                      "IncludeInDocumentation": true,
                      "Enabled": true,
                      "ReadOnly": false
                    },
                    {
                      "$type": "Models.Functions.VariableReference, Models",
                      "VariableName": "[Structure].TotalStemPopn",
                      "Name": "StemPopulation",
                      "Children": [],
                      "IncludeInDocumentation": true,
                      "Enabled": true,
                      "ReadOnly": false
                    }
                  ],
                  "IncludeInDocumentation": true,
                  "Enabled": true,
                  "ReadOnly": false
                }
              ],
              "IncludeInDocumentation": true,
              "Enabled": true,
              "ReadOnly": false
            },
            {
              "$type": "Models.Functions.MovingAverageFunction, Models",
              "NumberOfDays": 300,
              "StageToStartMovingAverage": "Emergence",
              "Name": "MeanPhyllochron",
              "Children": [
                {
                  "$type": "Models.Functions.VariableReference, Models",
                  "VariableName": "[Structure].Phyllochron.Value()",
                  "Name": "Phyllochron",
                  "Children": [],
                  "IncludeInDocumentation": true,
                  "Enabled": true,
                  "ReadOnly": false
                }
              ],
              "IncludeInDocumentation": true,
              "Enabled": true,
              "ReadOnly": false
            },
            {
              "$type": "Models.Functions.HoldFunction, Models",
              "WhenToHold": "TerminalSpikelet",
              "Name": "FinalLeafNumber",
              "Children": [
                {
                  "$type": "Models.Functions.AddFunction, Models",
                  "Name": "FinalNodeNumber",
                  "Children": [
                    {
                      "$type": "Models.Functions.VariableReference, Models",
                      "VariableName": "[Phenology].MinimumLeafNumber.Value()",
                      "Name": "MinLeafNumber",
                      "Children": [],
                      "IncludeInDocumentation": true,
                      "Enabled": true,
                      "ReadOnly": false
                    },
                    {
                      "$type": "Models.Functions.MultiplyFunction, Models",
                      "Name": "VernalLeaves",
                      "Children": [
                        {
                          "$type": "Models.Functions.VariableReference, Models",
                          "VariableName": "[Phenology].VrnSensitivity.Value()",
                          "Name": "UnVernalisedLeaves",
                          "Children": [],
                          "IncludeInDocumentation": true,
                          "Enabled": true,
                          "ReadOnly": false
                        },
                        {
                          "$type": "Models.Functions.SubtractFunction, Models",
                          "Name": "VernalisationReductionFactor",
                          "Children": [
                            {
                              "$type": "Models.Functions.Constant, Models",
                              "FixedValue": 1.0,
                              "Units": null,
                              "Name": "One",
                              "Children": [],
                              "IncludeInDocumentation": true,
                              "Enabled": true,
                              "ReadOnly": false
                            },
                            {
                              "$type": "Models.Functions.VariableReference, Models",
                              "VariableName": "[Phenology].Vrn1.Value()",
                              "Name": "RelativeVrn1Expression",
                              "Children": [],
                              "IncludeInDocumentation": true,
                              "Enabled": true,
                              "ReadOnly": false
                            }
                          ],
                          "IncludeInDocumentation": true,
                          "Enabled": true,
                          "ReadOnly": false
                        }
                      ],
                      "IncludeInDocumentation": true,
                      "Enabled": true,
                      "ReadOnly": false
                    },
                    {
                      "$type": "Models.Functions.MultiplyFunction, Models",
                      "Name": "PhotoPLeaves",
                      "Children": [
                        {
                          "$type": "Models.Functions.VariableReference, Models",
                          "VariableName": "[Phenology].PpSensitivity.Value()",
                          "Name": "ShortPpLeaves",
                          "Children": [],
                          "IncludeInDocumentation": true,
                          "Enabled": true,
                          "ReadOnly": false
                        },
                        {
                          "$type": "Models.Functions.LinearInterpolationFunction, Models",
                          "XProperty": "[Phenology].Photoperiod.Value()",
                          "Name": "PhotoPeriodReductionFactor",
                          "Children": [
                            {
                              "$type": "Models.Functions.XYPairs, Models",
                              "X": [
                                10.0,
                                16.0
                              ],
                              "Y": [
                                1.0,
                                0.0
                              ],
                              "Name": "XYPairs",
                              "Children": [],
                              "IncludeInDocumentation": true,
                              "Enabled": true,
                              "ReadOnly": false
                            }
                          ],
                          "IncludeInDocumentation": true,
                          "Enabled": true,
                          "ReadOnly": false
                        }
                      ],
                      "IncludeInDocumentation": true,
                      "Enabled": true,
                      "ReadOnly": false
                    }
                  ],
                  "IncludeInDocumentation": true,
                  "Enabled": true,
                  "ReadOnly": false
                }
              ],
              "IncludeInDocumentation": true,
              "Enabled": true,
              "ReadOnly": false
            },
            {
              "$type": "Models.Functions.ExpressionFunction, Models",
              "Expression": "([Structure].FinalLeafNumber.Value() - 2.85)/1.1",
              "Name": "HaunStageTerminalSpikelet",
              "Children": [
                {
                  "$type": "Models.Memo, Models",
                  "Text": "The Haun stage at which Terminal Spikelet occurs is determined from final leaf number using the approach described in [Brown_Anthesis_2013].",
                  "Name": "Memo",
                  "Children": [],
                  "IncludeInDocumentation": true,
                  "Enabled": true,
                  "ReadOnly": false
                }
              ],
              "IncludeInDocumentation": true,
              "Enabled": true,
              "ReadOnly": false
            },
            {
              "$type": "Models.Functions.AddFunction, Models",
              "Name": "HaunStage",
              "Children": [
                {
                  "$type": "Models.Functions.VariableReference, Models",
                  "VariableName": "[Leaf].ExpandedCohortNo",
                  "Name": "AppearedLeaves",
                  "Children": [],
                  "IncludeInDocumentation": true,
                  "Enabled": true,
                  "ReadOnly": false
                },
                {
                  "$type": "Models.Functions.VariableReference, Models",
                  "VariableName": "[Leaf].NextExpandingLeafProportion",
                  "Name": "ProportionOfExpandingLeaf",
                  "Children": [],
                  "IncludeInDocumentation": true,
                  "Enabled": true,
                  "ReadOnly": false
                }
              ],
              "IncludeInDocumentation": true,
              "Enabled": true,
              "ReadOnly": false
            },
            {
              "$type": "Models.Functions.Constant, Models",
              "FixedValue": 0.0,
              "Units": null,
              "Name": "StemSenescenceAge",
              "Children": [],
              "IncludeInDocumentation": true,
              "Enabled": true,
              "ReadOnly": false
            }
          ],
          "IncludeInDocumentation": true,
          "Enabled": true,
          "ReadOnly": false
        },
        {
          "$type": "Models.PMF.Organs.ReproductiveOrgan, Models",
          "GrowthRespiration": 0.0,
          "MaintenanceRespiration": 0.0,
          "DMDemand": null,
          "NDemand": null,
          "DMSupply": null,
          "NSupply": null,
          "RipeStage": "Ripe",
          "potentialDMAllocation": null,
          "Live": {
            "$type": "Models.PMF.Biomass, Models",
            "DMDOfStructural": 0.6,
            "Name": "Biomass",
            "Children": [],
            "IncludeInDocumentation": true,
            "Enabled": true,
            "ReadOnly": false
          },
          "Dead": {
            "$type": "Models.PMF.Biomass, Models",
            "DMDOfStructural": 0.6,
            "Name": "Biomass",
            "Children": [],
            "IncludeInDocumentation": true,
            "Enabled": true,
            "ReadOnly": false
          },
          "Name": "Grain",
          "Children": [
            {
              "$type": "Models.Functions.HoldFunction, Models",
              "WhenToHold": "Flowering",
              "Name": "NumberFunction",
              "Children": [
                {
                  "$type": "Models.Functions.MultiplyFunction, Models",
                  "Name": "GrainNumber",
                  "Children": [
                    {
                      "$type": "Models.Functions.Constant, Models",
                      "FixedValue": 26.0,
                      "Units": "grains",
                      "Name": "GrainsPerGramOfStem",
                      "Children": [],
                      "IncludeInDocumentation": true,
                      "Enabled": true,
                      "ReadOnly": false
                    },
                    {
                      "$type": "Models.Functions.VariableReference, Models",
                      "VariableName": "[StemPlusSpike].Wt",
                      "Name": "StemMass",
                      "Children": [],
                      "IncludeInDocumentation": true,
                      "Enabled": true,
                      "ReadOnly": false
                    }
                  ],
                  "IncludeInDocumentation": true,
                  "Enabled": true,
                  "ReadOnly": false
                }
              ],
              "IncludeInDocumentation": true,
              "Enabled": true,
              "ReadOnly": false
            },
            {
              "$type": "Models.Functions.Constant, Models",
              "FixedValue": 1.0,
              "Units": null,
              "Name": "DMConversionEfficiency",
              "Children": [],
              "IncludeInDocumentation": true,
              "Enabled": true,
              "ReadOnly": false
            },
            {
              "$type": "Models.Functions.Constant, Models",
              "FixedValue": 0.0,
              "Units": null,
              "Name": "RemobilisationCost",
              "Children": [],
              "IncludeInDocumentation": true,
              "Enabled": true,
              "ReadOnly": false
            },
            {
              "$type": "Models.Functions.Constant, Models",
              "FixedValue": 0.05,
              "Units": null,
              "Name": "InitialGrainProportion",
              "Children": [],
              "IncludeInDocumentation": true,
              "Enabled": true,
              "ReadOnly": false
            },
            {
              "$type": "Models.Functions.Constant, Models",
              "FixedValue": 0.05,
              "Units": "g",
              "Name": "MaximumPotentialGrainSize",
              "Children": [],
              "IncludeInDocumentation": true,
              "Enabled": true,
              "ReadOnly": false
            },
            {
              "$type": "Models.Functions.PhaseLookup, Models",
              "Name": "DMDemandFunction",
              "Children": [
                {
                  "$type": "Models.Functions.PhaseLookupValue, Models",
                  "Start": "Flowering",
                  "End": "StartGrainFill",
                  "Name": "InitialPhase",
                  "Children": [
                    {
                      "$type": "Models.Functions.DemandFunctions.FillingRateFunction, Models",
                      "Name": "FillingRateFunction",
                      "Children": [
                        {
                          "$type": "Models.Functions.VariableReference, Models",
                          "VariableName": "[Grain].NumberFunction.Value()",
                          "Name": "NumberFunction",
                          "Children": [],
                          "IncludeInDocumentation": true,
                          "Enabled": true,
                          "ReadOnly": false
                        },
                        {
                          "$type": "Models.Functions.VariableReference, Models",
                          "VariableName": "[Phenology].GrainDevelopment.Target.Value()",
                          "Name": "FillingDuration",
                          "Children": [],
                          "IncludeInDocumentation": true,
                          "Enabled": true,
                          "ReadOnly": false
                        },
                        {
                          "$type": "Models.Functions.VariableReference, Models",
                          "VariableName": "[Phenology].ThermalTime.Value()",
                          "Name": "ThermalTime",
                          "Children": [],
                          "IncludeInDocumentation": true,
                          "Enabled": true,
                          "ReadOnly": false
                        },
                        {
                          "$type": "Models.Functions.MultiplyFunction, Models",
                          "Name": "PotentialSizeIncrement",
                          "Children": [
                            {
                              "$type": "Models.Functions.VariableReference, Models",
                              "VariableName": "[Grain].InitialGrainProportion.Value()",
                              "Name": "InitialProportion",
                              "Children": [],
                              "IncludeInDocumentation": true,
                              "Enabled": true,
                              "ReadOnly": false
                            },
                            {
                              "$type": "Models.Functions.VariableReference, Models",
                              "VariableName": "[Grain].MaximumPotentialGrainSize.Value()",
                              "Name": "MaximumSize",
                              "Children": [],
                              "IncludeInDocumentation": true,
                              "Enabled": true,
                              "ReadOnly": false
                            }
                          ],
                          "IncludeInDocumentation": true,
                          "Enabled": true,
                          "ReadOnly": false
                        }
                      ],
                      "IncludeInDocumentation": true,
                      "Enabled": true,
                      "ReadOnly": false
                    }
                  ],
                  "IncludeInDocumentation": true,
                  "Enabled": true,
                  "ReadOnly": false
                },
                {
                  "$type": "Models.Functions.PhaseLookupValue, Models",
                  "Start": "StartGrainFill",
                  "End": "EndGrainFill",
                  "Name": "LinearPhase",
                  "Children": [
                    {
                      "$type": "Models.Functions.DemandFunctions.FillingRateFunction, Models",
                      "Name": "FillingRateFunction",
                      "Children": [
                        {
                          "$type": "Models.Functions.VariableReference, Models",
                          "VariableName": "[Grain].NumberFunction.Value()",
                          "Name": "NumberFunction",
                          "Children": [],
                          "IncludeInDocumentation": true,
                          "Enabled": true,
                          "ReadOnly": false
                        },
                        {
                          "$type": "Models.Functions.VariableReference, Models",
                          "VariableName": "[Phenology].GrainFilling.Target.Value()",
                          "Name": "FillingDuration",
                          "Children": [],
                          "IncludeInDocumentation": true,
                          "Enabled": true,
                          "ReadOnly": false
                        },
                        {
                          "$type": "Models.Functions.VariableReference, Models",
                          "VariableName": "[Phenology].ThermalTime.Value()",
                          "Name": "ThermalTime",
                          "Children": [],
                          "IncludeInDocumentation": true,
                          "Enabled": true,
                          "ReadOnly": false
                        },
                        {
                          "$type": "Models.Functions.MultiplyFunction, Models",
                          "Name": "PotentialSizeIncrement",
                          "Children": [
                            {
                              "$type": "Models.Functions.SubtractFunction, Models",
                              "Name": "ProportionLinearPhase",
                              "Children": [
                                {
                                  "$type": "Models.Functions.Constant, Models",
                                  "FixedValue": 1.0,
                                  "Units": null,
                                  "Name": "One",
                                  "Children": [],
                                  "IncludeInDocumentation": true,
                                  "Enabled": true,
                                  "ReadOnly": false
                                },
                                {
                                  "$type": "Models.Functions.VariableReference, Models",
                                  "VariableName": "[Grain].InitialGrainProportion.Value()",
                                  "Name": "InitialProportion",
                                  "Children": [],
                                  "IncludeInDocumentation": true,
                                  "Enabled": true,
                                  "ReadOnly": false
                                }
                              ],
                              "IncludeInDocumentation": true,
                              "Enabled": true,
                              "ReadOnly": false
                            },
                            {
                              "$type": "Models.Functions.VariableReference, Models",
                              "VariableName": "[Grain].MaximumPotentialGrainSize.Value()",
                              "Name": "MaximumSize",
                              "Children": [],
                              "IncludeInDocumentation": true,
                              "Enabled": true,
                              "ReadOnly": false
                            }
                          ],
                          "IncludeInDocumentation": true,
                          "Enabled": true,
                          "ReadOnly": false
                        }
                      ],
                      "IncludeInDocumentation": true,
                      "Enabled": true,
                      "ReadOnly": false
                    }
                  ],
                  "IncludeInDocumentation": true,
                  "Enabled": true,
                  "ReadOnly": false
                }
              ],
              "IncludeInDocumentation": true,
              "Enabled": true,
              "ReadOnly": false
            },
            {
              "$type": "Models.Functions.Constant, Models",
              "FixedValue": 0.0123,
              "Units": null,
              "Name": "MinimumNConc",
              "Children": [],
              "IncludeInDocumentation": true,
              "Enabled": true,
              "ReadOnly": false
            },
            {
              "$type": "Models.Functions.Constant, Models",
              "FixedValue": 0.03,
              "Units": null,
              "Name": "MaxNConcDailyGrowth",
              "Children": [],
              "IncludeInDocumentation": true,
              "Enabled": true,
              "ReadOnly": false
            },
            {
              "$type": "Models.Functions.Constant, Models",
              "FixedValue": 0.03,
              "Units": null,
              "Name": "MaximumNConc",
              "Children": [],
              "IncludeInDocumentation": true,
              "Enabled": true,
              "ReadOnly": false
            },
            {
              "$type": "Models.Functions.PhaseLookup, Models",
              "Name": "NFillingRate",
              "Children": [
                {
                  "$type": "Models.Functions.PhaseLookupValue, Models",
                  "Start": "Flowering",
                  "End": "EndGrainFill",
                  "Name": "GrainFilling",
                  "Children": [
                    {
                      "$type": "Models.Functions.DemandFunctions.FillingRateFunction, Models",
                      "Name": "FillingRateFunction",
                      "Children": [
                        {
                          "$type": "Models.Functions.VariableReference, Models",
                          "VariableName": "[Grain].NumberFunction.Value()",
                          "Name": "NumberFunction",
                          "Children": [],
                          "IncludeInDocumentation": true,
                          "Enabled": true,
                          "ReadOnly": false
                        },
                        {
                          "$type": "Models.Functions.AddFunction, Models",
                          "Name": "FillingDuration",
                          "Children": [
                            {
                              "$type": "Models.Functions.VariableReference, Models",
                              "VariableName": "[Phenology].GrainDevelopment.Target.Value()",
                              "Name": "FloweringToGrainFilling",
                              "Children": [],
                              "IncludeInDocumentation": true,
                              "Enabled": true,
                              "ReadOnly": false
                            },
                            {
                              "$type": "Models.Functions.VariableReference, Models",
                              "VariableName": "[Phenology].GrainFilling.Target.Value()",
                              "Name": "GrainFilling",
                              "Children": [],
                              "IncludeInDocumentation": true,
                              "Enabled": true,
                              "ReadOnly": false
                            }
                          ],
                          "IncludeInDocumentation": true,
                          "Enabled": true,
                          "ReadOnly": false
                        },
                        {
                          "$type": "Models.Functions.VariableReference, Models",
                          "VariableName": "[Phenology].ThermalTime.Value()",
                          "Name": "ThermalTime",
                          "Children": [],
                          "IncludeInDocumentation": true,
                          "Enabled": true,
                          "ReadOnly": false
                        },
                        {
                          "$type": "Models.Functions.MultiplyFunction, Models",
                          "Name": "PotentialSizeIncrement",
                          "Children": [
                            {
                              "$type": "Models.Functions.VariableReference, Models",
                              "VariableName": "[Grain].MaximumPotentialGrainSize.Value()",
                              "Name": "MaximumSize",
                              "Children": [],
                              "IncludeInDocumentation": true,
                              "Enabled": true,
                              "ReadOnly": false
                            },
                            {
                              "$type": "Models.Functions.VariableReference, Models",
                              "VariableName": "[Grain].MaximumNConc.Value()",
                              "Name": "MaximumNConc",
                              "Children": [],
                              "IncludeInDocumentation": true,
                              "Enabled": true,
                              "ReadOnly": false
                            }
                          ],
                          "IncludeInDocumentation": true,
                          "Enabled": true,
                          "ReadOnly": false
                        }
                      ],
                      "IncludeInDocumentation": true,
                      "Enabled": true,
                      "ReadOnly": false
                    }
                  ],
                  "IncludeInDocumentation": true,
                  "Enabled": true,
                  "ReadOnly": false
                }
              ],
              "IncludeInDocumentation": true,
              "Enabled": true,
              "ReadOnly": false
            },
            {
              "$type": "Models.Functions.Constant, Models",
              "FixedValue": 0.12,
              "Units": null,
              "Name": "WaterContent",
              "Children": [],
              "IncludeInDocumentation": true,
              "Enabled": true,
              "ReadOnly": false
            },
            {
              "$type": "Models.Functions.AccumulateFunction, Models",
              "StartStageName": "Flowering",
              "EndStageName": "Maturity",
              "ResetStageName": null,
              "FractionRemovedOnCut": 0.0,
              "FractionRemovedOnHarvest": 0.0,
              "FractionRemovedOnGraze": 0.0,
              "FractionRemovedOnPrune": 0.0,
              "Name": "AccumThermalTime",
              "Children": [
                {
                  "$type": "Models.Functions.VariableReference, Models",
                  "VariableName": "[Phenology].ThermalTime.Value()",
                  "Name": "DailyThermalTimeValue",
                  "Children": [],
                  "IncludeInDocumentation": true,
                  "Enabled": true,
                  "ReadOnly": false
                }
              ],
              "IncludeInDocumentation": true,
              "Enabled": true,
              "ReadOnly": false
            },
            {
              "$type": "Models.Functions.ExpressionFunction, Models",
              "Expression": "([Grain].Live.N + [Grain].Dead.N)/([Grain].Live.Wt + [Grain].Dead.Wt) * 100 * 5.71",
              "Name": "Protein",
              "Children": [],
              "IncludeInDocumentation": true,
              "Enabled": true,
              "ReadOnly": false
            },
            {
              "$type": "Models.PMF.Library.BiomassRemoval, Models",
              "Name": "BiomassRemovalDefaults",
              "Children": [
                {
                  "$type": "Models.PMF.OrganBiomassRemovalType, Models",
                  "FractionLiveToRemove": 1.0,
                  "FractionDeadToRemove": 0.0,
                  "FractionLiveToResidue": 0.0,
                  "FractionDeadToResidue": 0.0,
                  "Name": "Harvest",
                  "Children": [],
                  "IncludeInDocumentation": true,
                  "Enabled": true,
                  "ReadOnly": false
                },
                {
                  "$type": "Models.PMF.OrganBiomassRemovalType, Models",
                  "FractionLiveToRemove": 1.0,
                  "FractionDeadToRemove": 0.0,
                  "FractionLiveToResidue": 0.0,
                  "FractionDeadToResidue": 0.0,
                  "Name": "Cut",
                  "Children": [],
                  "IncludeInDocumentation": true,
                  "Enabled": true,
                  "ReadOnly": false
                },
                {
                  "$type": "Models.PMF.OrganBiomassRemovalType, Models",
                  "FractionLiveToRemove": 0.0,
                  "FractionDeadToRemove": 0.0,
                  "FractionLiveToResidue": 0.8,
                  "FractionDeadToResidue": 0.0,
                  "Name": "Prune",
                  "Children": [],
                  "IncludeInDocumentation": true,
                  "Enabled": true,
                  "ReadOnly": false
                },
                {
                  "$type": "Models.PMF.OrganBiomassRemovalType, Models",
                  "FractionLiveToRemove": 0.6,
                  "FractionDeadToRemove": 0.0,
                  "FractionLiveToResidue": 0.2,
                  "FractionDeadToResidue": 0.0,
                  "Name": "Graze",
                  "Children": [],
                  "IncludeInDocumentation": true,
                  "Enabled": true,
                  "ReadOnly": false
                },
                {
                  "$type": "Models.PMF.OrganBiomassRemovalType, Models",
                  "FractionLiveToRemove": 0.0,
                  "FractionDeadToRemove": 0.0,
                  "FractionLiveToResidue": 0.05,
                  "FractionDeadToResidue": 0.0,
                  "Name": "Thin",
                  "Children": [],
                  "IncludeInDocumentation": true,
                  "Enabled": true,
                  "ReadOnly": false
                }
              ],
              "IncludeInDocumentation": true,
              "Enabled": true,
              "ReadOnly": false
            },
            {
              "$type": "Models.Functions.Constant, Models",
              "FixedValue": 0.4,
              "Units": null,
              "Name": "CarbonConcentration",
              "Children": [],
              "IncludeInDocumentation": true,
              "Enabled": true,
              "ReadOnly": false
            }
          ],
          "IncludeInDocumentation": true,
          "Enabled": true,
          "ReadOnly": false
        },
        {
          "$type": "Models.PMF.Organs.Root, Models",
          "DMSupply": null,
          "NSupply": null,
          "DMDemand": null,
          "NDemand": null,
          "potentialDMAllocation": null,
          "GrowthRespiration": 0.0,
          "MaintenanceRespiration": 0.0,
          "RootAngle": 45.0,
          "SWAvailabilityRatio": 0.0,
          "Name": "Root",
          "Children": [
            {
              "$type": "Models.Functions.Constant, Models",
              "FixedValue": 1.0,
              "Units": null,
              "Name": "DMConversionEfficiency",
              "Children": [],
              "IncludeInDocumentation": true,
              "Enabled": true,
              "ReadOnly": false
            },
            {
              "$type": "Models.Functions.Constant, Models",
              "FixedValue": 0.0,
              "Units": null,
              "Name": "RemobilisationCost",
              "Children": [],
              "IncludeInDocumentation": true,
              "Enabled": true,
              "ReadOnly": false
            },
            {
              "$type": "Models.Functions.Constant, Models",
              "FixedValue": 1.0,
              "Units": null,
              "Name": "KLModifier",
              "Children": [],
              "IncludeInDocumentation": true,
              "Enabled": true,
              "ReadOnly": false
            },
            {
              "$type": "Models.Functions.Constant, Models",
              "FixedValue": 1.0,
              "Units": null,
              "Name": "SoilWaterEffect",
              "Children": [],
              "IncludeInDocumentation": true,
              "Enabled": true,
              "ReadOnly": false
            },
            {
              "$type": "Models.Functions.Constant, Models",
              "FixedValue": 20.0,
              "Units": null,
              "Name": "MaxDailyNUptake",
              "Children": [],
              "IncludeInDocumentation": true,
              "Enabled": true,
              "ReadOnly": false
            },
            {
              "$type": "Models.Functions.Constant, Models",
              "FixedValue": 0.005,
              "Units": null,
              "Name": "SenescenceRate",
              "Children": [],
              "IncludeInDocumentation": true,
              "Enabled": true,
              "ReadOnly": false
            },
            {
              "$type": "Models.Functions.Constant, Models",
              "FixedValue": 1000000.0,
              "Units": null,
              "Name": "MaximumRootDepth",
              "Children": [],
              "IncludeInDocumentation": true,
              "Enabled": true,
              "ReadOnly": false
            },
            {
              "$type": "Models.Functions.Constant, Models",
              "FixedValue": 0.01,
              "Units": null,
              "Name": "MaximumNConc",
              "Children": [],
              "IncludeInDocumentation": true,
              "Enabled": true,
              "ReadOnly": false
            },
            {
              "$type": "Models.Functions.Constant, Models",
              "FixedValue": 0.01,
              "Units": null,
              "Name": "MinimumNConc",
              "Children": [],
              "IncludeInDocumentation": true,
              "Enabled": true,
              "ReadOnly": false
            },
            {
              "$type": "Models.Functions.PhaseBasedSwitch, Models",
              "Start": "Germination",
              "End": "Maturity",
              "Name": "NitrogenDemandSwitch",
              "Children": [],
              "IncludeInDocumentation": true,
              "Enabled": true,
              "ReadOnly": false
            },
            {
              "$type": "Models.PMF.Library.BiomassRemoval, Models",
              "Name": "BiomassRemovalDefaults",
              "Children": [
                {
                  "$type": "Models.PMF.OrganBiomassRemovalType, Models",
                  "FractionLiveToRemove": 0.0,
                  "FractionDeadToRemove": 0.0,
                  "FractionLiveToResidue": 0.2,
                  "FractionDeadToResidue": 0.0,
                  "Name": "Harvest",
                  "Children": [],
                  "IncludeInDocumentation": true,
                  "Enabled": true,
                  "ReadOnly": false
                },
                {
                  "$type": "Models.PMF.OrganBiomassRemovalType, Models",
                  "FractionLiveToRemove": 0.0,
                  "FractionDeadToRemove": 0.0,
                  "FractionLiveToResidue": 0.3,
                  "FractionDeadToResidue": 0.0,
                  "Name": "Cut",
                  "Children": [],
                  "IncludeInDocumentation": true,
                  "Enabled": true,
                  "ReadOnly": false
                },
                {
                  "$type": "Models.PMF.OrganBiomassRemovalType, Models",
                  "FractionLiveToRemove": 0.0,
                  "FractionDeadToRemove": 0.0,
                  "FractionLiveToResidue": 0.1,
                  "FractionDeadToResidue": 0.0,
                  "Name": "Prune",
                  "Children": [],
                  "IncludeInDocumentation": true,
                  "Enabled": true,
                  "ReadOnly": false
                },
                {
                  "$type": "Models.PMF.OrganBiomassRemovalType, Models",
                  "FractionLiveToRemove": 0.0,
                  "FractionDeadToRemove": 0.0,
                  "FractionLiveToResidue": 0.15,
                  "FractionDeadToResidue": 0.0,
                  "Name": "Graze",
                  "Children": [],
                  "IncludeInDocumentation": true,
                  "Enabled": true,
                  "ReadOnly": false
                },
                {
                  "$type": "Models.PMF.OrganBiomassRemovalType, Models",
                  "FractionLiveToRemove": 0.0,
                  "FractionDeadToRemove": 0.0,
                  "FractionLiveToResidue": 0.05,
                  "FractionDeadToResidue": 0.0,
                  "Name": "Thin",
                  "Children": [],
                  "IncludeInDocumentation": true,
                  "Enabled": true,
                  "ReadOnly": false
                }
              ],
              "IncludeInDocumentation": true,
              "Enabled": true,
              "ReadOnly": false
            },
            {
              "$type": "Models.Functions.Constant, Models",
              "FixedValue": 0.02,
              "Units": null,
              "Name": "KNO3",
              "Children": [],
              "IncludeInDocumentation": true,
              "Enabled": true,
              "ReadOnly": false
            },
            {
              "$type": "Models.Functions.Constant, Models",
              "FixedValue": 0.01,
              "Units": null,
              "Name": "KNH4",
              "Children": [],
              "IncludeInDocumentation": true,
              "Enabled": true,
              "ReadOnly": false
            },
            {
              "$type": "Models.Functions.Constant, Models",
              "FixedValue": 0.005,
              "Units": "g/plant",
              "Name": "InitialDM",
              "Children": [],
              "IncludeInDocumentation": true,
              "Enabled": true,
              "ReadOnly": false
            },
            {
              "$type": "Models.Functions.Constant, Models",
              "FixedValue": 105.0,
              "Units": "m/g",
              "Name": "SpecificRootLength",
              "Children": [],
              "IncludeInDocumentation": true,
              "Enabled": true,
              "ReadOnly": false
            },
            {
              "$type": "Models.Functions.MultiplyFunction, Models",
              "Name": "RootFrontVelocity",
              "Children": [
                {
                  "$type": "Models.Functions.PhaseLookup, Models",
                  "Name": "PotentialRootFrontVelocity",
                  "Children": [
                    {
                      "$type": "Models.Functions.PhaseLookupValue, Models",
                      "Start": "Germination",
                      "End": "Emergence",
                      "Name": "PreEmergence",
                      "Children": [
                        {
                          "$type": "Models.Functions.Constant, Models",
                          "FixedValue": 5.0,
                          "Units": "mm/d",
                          "Name": "Value",
                          "Children": [],
                          "IncludeInDocumentation": true,
                          "Enabled": true,
                          "ReadOnly": false
                        }
                      ],
                      "IncludeInDocumentation": true,
                      "Enabled": true,
                      "ReadOnly": false
                    },
                    {
                      "$type": "Models.Functions.PhaseLookupValue, Models",
                      "Start": "Emergence",
                      "End": "Maturity",
                      "Name": "PostEmergence",
                      "Children": [
                        {
                          "$type": "Models.Functions.Constant, Models",
                          "FixedValue": 20.0,
                          "Units": "mm/d",
                          "Name": "Value",
                          "Children": [],
                          "IncludeInDocumentation": true,
                          "Enabled": true,
                          "ReadOnly": false
                        }
                      ],
                      "IncludeInDocumentation": true,
                      "Enabled": true,
                      "ReadOnly": false
                    }
                  ],
                  "IncludeInDocumentation": true,
                  "Enabled": true,
                  "ReadOnly": false
                },
                {
                  "$type": "Models.Functions.WeightedTemperatureFunction, Models",
                  "MaximumTemperatureWeighting": 0.5,
                  "Name": "TemperatureFactor",
                  "Children": [
                    {
                      "$type": "Models.Functions.XYPairs, Models",
                      "X": [
                        0.0,
                        15.0,
                        25.0,
                        35.0
                      ],
                      "Y": [
                        0.0,
                        1.0,
                        1.0,
                        0.0
                      ],
                      "Name": "XYPairs",
                      "Children": [],
                      "IncludeInDocumentation": true,
                      "Enabled": true,
                      "ReadOnly": false
                    }
                  ],
                  "IncludeInDocumentation": true,
                  "Enabled": true,
                  "ReadOnly": false
                },
                {
                  "$type": "Models.Functions.LinearInterpolationFunction, Models",
                  "XProperty": "[SoilWaterScale]",
                  "Name": "WaterFactor",
                  "Children": [
                    {
                      "$type": "Models.Functions.SoilWaterScale, Models",
                      "Name": "SoilWaterScale",
                      "Children": [],
                      "IncludeInDocumentation": true,
                      "Enabled": true,
                      "ReadOnly": false
                    },
                    {
                      "$type": "Models.Functions.XYPairs, Models",
                      "X": [
                        0.0,
                        0.25,
                        1.0
                      ],
                      "Y": [
                        0.0,
                        1.0,
                        1.0
                      ],
                      "Name": "XYPairs",
                      "Children": [],
                      "IncludeInDocumentation": true,
                      "Enabled": true,
                      "ReadOnly": false
                    }
                  ],
                  "IncludeInDocumentation": true,
                  "Enabled": true,
                  "ReadOnly": false
                }
              ],
              "IncludeInDocumentation": true,
              "Enabled": true,
              "ReadOnly": false
            },
            {
              "$type": "Models.Functions.LinearInterpolationFunction, Models",
              "XProperty": "[SoilWaterScale]",
              "Name": "NUptakeSWFactor",
              "Children": [
                {
                  "$type": "Models.Functions.SoilWaterScale, Models",
                  "Name": "SoilWaterScale",
                  "Children": [],
                  "IncludeInDocumentation": true,
                  "Enabled": true,
                  "ReadOnly": false
                },
                {
                  "$type": "Models.Functions.XYPairs, Models",
                  "X": [
                    0.0,
                    1.0
                  ],
                  "Y": [
                    0.0,
                    1.0
                  ],
                  "Name": "XYPairs",
                  "Children": [],
                  "IncludeInDocumentation": true,
                  "Enabled": true,
                  "ReadOnly": false
                },
                {
                  "$type": "Models.Memo, Models",
                  "Text": "This is modelled in the same way as the old wheat model where potential N uptake is decreased as the soil dries as described by NUptakeSWFactor",
                  "Name": "Memo",
                  "Children": [],
                  "IncludeInDocumentation": true,
                  "Enabled": true,
                  "ReadOnly": false
                }
              ],
              "IncludeInDocumentation": true,
              "Enabled": true,
              "ReadOnly": false
            },
            {
              "$type": "Models.Functions.Constant, Models",
              "FixedValue": 0.4,
              "Units": null,
              "Name": "CarbonConcentration",
              "Children": [],
              "IncludeInDocumentation": true,
              "Enabled": true,
              "ReadOnly": false
            },
            {
              "$type": "Models.Functions.Constant, Models",
              "FixedValue": 0.0,
              "Units": null,
              "Name": "MaintenanceRespirationFunction",
              "Children": [],
              "IncludeInDocumentation": true,
              "Enabled": true,
              "ReadOnly": false
            },
            {
              "$type": "Models.PMF.BiomassDemand, Models",
              "Name": "DMDemands",
              "Children": [
                {
                  "$type": "Models.Functions.MultiplyFunction, Models",
                  "Name": "Structural",
                  "Children": [
                    {
                      "$type": "Models.Functions.DemandFunctions.PartitionFractionDemandFunction, Models",
                      "Name": "DMDemandFunction",
                      "Children": [
                        {
                          "$type": "Models.Functions.PhaseLookup, Models",
                          "Name": "PartitionFraction",
                          "Children": [
                            {
                              "$type": "Models.Functions.PhaseLookupValue, Models",
                              "Start": "Germination",
                              "End": "Emergence",
                              "Name": "PreEmergence",
                              "Children": [
                                {
                                  "$type": "Models.Functions.Constant, Models",
                                  "FixedValue": 0.0,
                                  "Units": null,
                                  "Name": "Value",
                                  "Children": [],
                                  "IncludeInDocumentation": true,
                                  "Enabled": true,
                                  "ReadOnly": false
                                }
                              ],
                              "IncludeInDocumentation": true,
                              "Enabled": true,
                              "ReadOnly": false
                            },
                            {
                              "$type": "Models.Functions.PhaseLookupValue, Models",
                              "Start": "Emergence",
                              "End": "Flowering",
                              "Name": "PreFlowering",
                              "Children": [
                                {
                                  "$type": "Models.Functions.LinearInterpolationFunction, Models",
                                  "XProperty": "[Phenology].Stage",
                                  "Name": "AgeFactor",
                                  "Children": [
                                    {
                                      "$type": "Models.Functions.XYPairs, Models",
                                      "X": [
                                        3.0,
                                        4.0
                                      ],
                                      "Y": [
                                        0.5,
                                        0.2
                                      ],
                                      "Name": "XYPairs",
                                      "Children": [],
                                      "IncludeInDocumentation": true,
                                      "Enabled": true,
                                      "ReadOnly": false
                                    }
                                  ],
                                  "IncludeInDocumentation": true,
                                  "Enabled": true,
                                  "ReadOnly": false
                                }
                              ],
                              "IncludeInDocumentation": true,
                              "Enabled": true,
                              "ReadOnly": false
                            },
                            {
                              "$type": "Models.Functions.PhaseLookupValue, Models",
                              "Start": "Flowering",
                              "End": "EndGrainFill",
                              "Name": "PostFlowering",
                              "Children": [
                                {
                                  "$type": "Models.Functions.Constant, Models",
                                  "FixedValue": 0.2,
                                  "Units": null,
                                  "Name": "Value",
                                  "Children": [],
                                  "IncludeInDocumentation": true,
                                  "Enabled": true,
                                  "ReadOnly": false
                                }
                              ],
                              "IncludeInDocumentation": true,
                              "Enabled": true,
                              "ReadOnly": false
                            }
                          ],
                          "IncludeInDocumentation": true,
                          "Enabled": true,
                          "ReadOnly": false
                        }
                      ],
                      "IncludeInDocumentation": true,
                      "Enabled": true,
                      "ReadOnly": false
                    },
                    {
                      "$type": "Models.Functions.Constant, Models",
                      "FixedValue": 1.0,
                      "Units": null,
                      "Name": "StructuralFraction",
                      "Children": [],
                      "IncludeInDocumentation": true,
                      "Enabled": true,
                      "ReadOnly": false
                    }
                  ],
                  "IncludeInDocumentation": true,
                  "Enabled": true,
                  "ReadOnly": false
                },
                {
                  "$type": "Models.Functions.Constant, Models",
                  "FixedValue": 0.0,
                  "Units": null,
                  "Name": "Metabolic",
                  "Children": [],
                  "IncludeInDocumentation": true,
                  "Enabled": true,
                  "ReadOnly": false
                },
                {
                  "$type": "Models.Functions.DemandFunctions.StorageDMDemandFunction, Models",
                  "Name": "Storage",
                  "Children": [
                    {
                      "$type": "Models.Functions.SubtractFunction, Models",
                      "Name": "StorageFraction",
                      "Children": [
                        {
                          "$type": "Models.Functions.Constant, Models",
                          "FixedValue": 1.0,
                          "Units": null,
                          "Name": "One",
                          "Children": [],
                          "IncludeInDocumentation": true,
                          "Enabled": true,
                          "ReadOnly": false
                        },
                        {
                          "$type": "Models.Functions.VariableReference, Models",
                          "VariableName": "[Root].DMDemands.Structural.StructuralFraction.Value()",
                          "Name": "StructuralFraction",
                          "Children": [],
                          "IncludeInDocumentation": true,
                          "Enabled": true,
                          "ReadOnly": false
                        }
                      ],
                      "IncludeInDocumentation": true,
                      "Enabled": true,
                      "ReadOnly": false
                    }
                  ],
                  "IncludeInDocumentation": true,
                  "Enabled": true,
                  "ReadOnly": false
                }
              ],
              "IncludeInDocumentation": true,
              "Enabled": true,
              "ReadOnly": false
            },
            {
              "$type": "Models.PMF.BiomassDemand, Models",
              "Name": "NDemands",
              "Children": [
                {
                  "$type": "Models.Functions.MultiplyFunction, Models",
                  "Name": "Structural",
                  "Children": [
                    {
                      "$type": "Models.Functions.VariableReference, Models",
                      "VariableName": "[Root].minimumNconc.Value()",
                      "Name": "MinNconc",
                      "Children": [],
                      "IncludeInDocumentation": true,
                      "Enabled": true,
                      "ReadOnly": false
                    },
                    {
                      "$type": "Models.Functions.VariableReference, Models",
                      "VariableName": "[Root].potentialDMAllocation.Structural",
                      "Name": "PotentialDMAllocation",
                      "Children": [],
                      "IncludeInDocumentation": true,
                      "Enabled": true,
                      "ReadOnly": false
                    }
                  ],
                  "IncludeInDocumentation": true,
                  "Enabled": true,
                  "ReadOnly": false
                },
                {
                  "$type": "Models.Functions.MultiplyFunction, Models",
                  "Name": "Metabolic",
                  "Children": [
                    {
                      "$type": "Models.Functions.SubtractFunction, Models",
                      "Name": "MetabolicNconc",
                      "Children": [
                        {
                          "$type": "Models.Functions.VariableReference, Models",
                          "VariableName": "[Root].criticalNConc.Value()",
                          "Name": "CritNconc",
                          "Children": [],
                          "IncludeInDocumentation": true,
                          "Enabled": true,
                          "ReadOnly": false
                        },
                        {
                          "$type": "Models.Functions.VariableReference, Models",
                          "VariableName": "[Root].minimumNconc.Value()",
                          "Name": "MinNconc",
                          "Children": [],
                          "IncludeInDocumentation": true,
                          "Enabled": true,
                          "ReadOnly": false
                        }
                      ],
                      "IncludeInDocumentation": true,
                      "Enabled": true,
                      "ReadOnly": false
                    },
                    {
                      "$type": "Models.Functions.VariableReference, Models",
                      "VariableName": "[Root].potentialDMAllocation.Structural",
                      "Name": "PotentialDMAllocation",
                      "Children": [],
                      "IncludeInDocumentation": true,
                      "Enabled": true,
                      "ReadOnly": false
                    }
                  ],
                  "IncludeInDocumentation": true,
                  "Enabled": true,
                  "ReadOnly": false
                },
                {
                  "$type": "Models.Functions.DemandFunctions.StorageNDemandFunction, Models",
                  "Name": "Storage",
                  "Children": [
                    {
                      "$type": "Models.Functions.VariableReference, Models",
                      "VariableName": "[Root].nitrogenDemandSwitch.Value()",
                      "Name": "NitrogenDemandSwitch",
                      "Children": [],
                      "IncludeInDocumentation": true,
                      "Enabled": true,
                      "ReadOnly": false
                    },
                    {
                      "$type": "Models.Functions.VariableReference, Models",
                      "VariableName": "[Root].maximumNconc.Value()",
                      "Name": "MaxNconc",
                      "Children": [],
                      "IncludeInDocumentation": true,
                      "Enabled": true,
                      "ReadOnly": false
                    }
                  ],
                  "IncludeInDocumentation": true,
                  "Enabled": true,
                  "ReadOnly": false
                }
              ],
              "IncludeInDocumentation": true,
              "Enabled": true,
              "ReadOnly": false
            }
          ],
          "IncludeInDocumentation": true,
          "Enabled": true,
          "ReadOnly": false
        },
        {
          "$type": "Models.PMF.Organs.Leaf, Models",
          "Leaves": [],
          "CurrentExpandingLeaf": 0.0,
          "StartFractionExpanded": 0.0,
          "FractionNextleafExpanded": 0.0,
          "DeadNodesYesterday": 0.0,
          "MaxCover": 1.0,
          "GrowthRespiration": 0.0,
          "DMSupply": null,
          "NSupply": null,
          "DMDemand": null,
          "NDemand": null,
          "potentialDMAllocation": null,
          "Albedo": 0.25,
          "Gsmax350": 0.011,
          "R50": 150.0,
          "FRGR": 0.0,
          "PotentialEP": 0.0,
          "WaterDemand": 0.0,
          "LightProfile": null,
          "MicroClimatePresent": true,
          "KDead": 0.1,
          "MaximumMainStemLeafNumber": 30,
          "TipsAtEmergence": 0,
          "CohortsAtInitialisation": 0,
          "FractionDied": 0.0,
          "Name": "Leaf",
          "Children": [
            {
              "$type": "Models.Functions.ExpressionFunction, Models",
              "Expression": "(163 - [IWeather].MeanT)/(5 - 0.1*[IWeather].MeanT)",
              "Name": "CO2internal",
              "Children": [],
              "IncludeInDocumentation": true,
              "Enabled": true,
              "ReadOnly": false
            },
            {
              "$type": "Models.Functions.DivideFunction, Models",
              "Name": "StomatalConductanceCO2Modifier",
              "Children": [
                {
                  "$type": "Models.Functions.VariableReference, Models",
                  "VariableName": "[Leaf].Photosynthesis.FCO2.Value()",
                  "Name": "FCO2",
                  "Children": [],
                  "IncludeInDocumentation": true,
                  "Enabled": true,
                  "ReadOnly": false
                },
                {
                  "$type": "Models.Functions.ExpressionFunction, Models",
                  "Expression": "([IWeather].CO2 - [Leaf].CO2internal.Value())/(350 - [Leaf].CO2internal.Value())",
                  "Name": "RelativeCO2Gradient",
                  "Children": [],
                  "IncludeInDocumentation": true,
                  "Enabled": true,
                  "ReadOnly": false
                }
              ],
              "IncludeInDocumentation": true,
              "Enabled": true,
              "ReadOnly": false
            },
            {
              "$type": "Models.PMF.Organs.LeafCohort, Models",
              "ApexCohort": null,
              "LiveStart": null,
              "NReallocationFactor": 0.0,
              "DMReallocationFactor": 0.0,
              "NRetranslocationFactor": 0.0,
              "DMRetranslocationFactor": 0.0,
              "ShadeInducedSenRate": 0.0,
              "SenescedFrac": 0.0,
              "DeltaPotentialArea": 0.0,
              "DeltaStressConstrainedArea": 0.0,
              "DeltaCarbonConstrainedArea": 0.0,
              "PotentialStructuralDMAllocation": 0.0,
              "PotentialMetabolicDMAllocation": 0.0,
              "MetabolicNReallocated": 0.0,
              "MetabolicWtReallocated": 0.0,
              "StorageNReallocated": 0.0,
              "StorageWtReallocated": 0.0,
              "MetabolicNRetranslocated": 0.0,
              "StorageNRetrasnlocated": 0.0,
              "DMRetranslocated": 0.0,
              "MetabolicNAllocation": 0.0,
              "StructuralDMAllocation": 0.0,
              "MetabolicDMAllocation": 0.0,
              "Rank": 1,
              "Area": 200.0,
              "MaintenanceRespiration": 0.0,
              "Name": "InitialLeaves[1]",
              "Children": [],
              "IncludeInDocumentation": true,
              "Enabled": true,
              "ReadOnly": false
            },
            {
              "$type": "Models.PMF.Organs.LeafCohort, Models",
              "ApexCohort": null,
              "LiveStart": null,
              "NReallocationFactor": 0.0,
              "DMReallocationFactor": 0.0,
              "NRetranslocationFactor": 0.0,
              "DMRetranslocationFactor": 0.0,
              "ShadeInducedSenRate": 0.0,
              "SenescedFrac": 0.0,
              "DeltaPotentialArea": 0.0,
              "DeltaStressConstrainedArea": 0.0,
              "DeltaCarbonConstrainedArea": 0.0,
              "PotentialStructuralDMAllocation": 0.0,
              "PotentialMetabolicDMAllocation": 0.0,
              "MetabolicNReallocated": 0.0,
              "MetabolicWtReallocated": 0.0,
              "StorageNReallocated": 0.0,
              "StorageWtReallocated": 0.0,
              "MetabolicNRetranslocated": 0.0,
              "StorageNRetrasnlocated": 0.0,
              "DMRetranslocated": 0.0,
              "MetabolicNAllocation": 0.0,
              "StructuralDMAllocation": 0.0,
              "MetabolicDMAllocation": 0.0,
              "Rank": 2,
              "Area": 0.0,
              "MaintenanceRespiration": 0.0,
              "Name": "InitialLeaves[2]",
              "Children": [],
              "IncludeInDocumentation": true,
              "Enabled": true,
              "ReadOnly": false
            },
            {
              "$type": "Models.PMF.Organs.Leaf+LeafCohortParameters, Models",
              "ExpansionStressValue": 0.0,
              "Name": "CohortParameters",
              "Children": [
                {
                  "$type": "Models.Functions.Constant, Models",
                  "FixedValue": 1.0,
                  "Units": null,
                  "Name": "NReallocationFactor",
                  "Children": [],
                  "IncludeInDocumentation": true,
                  "Enabled": true,
                  "ReadOnly": false
                },
                {
                  "$type": "Models.Functions.Constant, Models",
                  "FixedValue": 0.0,
                  "Units": null,
                  "Name": "RemobilisationCost",
                  "Children": [],
                  "IncludeInDocumentation": true,
                  "Enabled": true,
                  "ReadOnly": false
                },
                {
                  "$type": "Models.Functions.Constant, Models",
                  "FixedValue": 0.0,
                  "Units": null,
                  "Name": "MaintenanceRespirationFunction",
                  "Children": [],
                  "IncludeInDocumentation": true,
                  "Enabled": true,
                  "ReadOnly": false
                },
                {
                  "$type": "Models.Functions.Constant, Models",
                  "FixedValue": 0.03,
                  "Units": null,
                  "Name": "NRetranslocationFactor",
                  "Children": [],
                  "IncludeInDocumentation": true,
                  "Enabled": true,
                  "ReadOnly": false
                },
                {
                  "$type": "Models.Functions.Constant, Models",
                  "FixedValue": 1.0,
                  "Units": null,
                  "Name": "DMReallocationFactor",
                  "Children": [],
                  "IncludeInDocumentation": true,
                  "Enabled": true,
                  "ReadOnly": false
                },
                {
                  "$type": "Models.Functions.Constant, Models",
                  "FixedValue": 1.0,
                  "Units": null,
                  "Name": "DMRetranslocationFactor",
                  "Children": [],
                  "IncludeInDocumentation": true,
                  "Enabled": true,
                  "ReadOnly": false
                },
                {
                  "$type": "Models.Functions.MinimumFunction, Models",
                  "Name": "CellDivisionStress",
                  "Children": [
                    {
                      "$type": "Models.Functions.LinearInterpolationFunction, Models",
                      "XProperty": "[Leaf].Fw",
                      "Name": "WaterStressEffect",
                      "Children": [
                        {
                          "$type": "Models.Functions.XYPairs, Models",
                          "X": [
                            0.5,
                            1.0
                          ],
                          "Y": [
                            0.1,
                            1.0
                          ],
                          "Name": "XYPairs",
                          "Children": [],
                          "IncludeInDocumentation": true,
                          "Enabled": true,
                          "ReadOnly": false
                        }
                      ],
                      "IncludeInDocumentation": true,
                      "Enabled": true,
                      "ReadOnly": false
                    },
                    {
                      "$type": "Models.Functions.LinearInterpolationFunction, Models",
                      "XProperty": "[Wheat].Leaf.Fn",
                      "Name": "NitrogenStressEffect",
                      "Children": [
                        {
                          "$type": "Models.Functions.XYPairs, Models",
                          "X": [
                            0.0,
                            0.5,
                            1.0
                          ],
                          "Y": [
                            0.1,
                            0.1,
                            1.0
                          ],
                          "Name": "XYPairs",
                          "Children": [],
                          "IncludeInDocumentation": true,
                          "Enabled": true,
                          "ReadOnly": false
                        }
                      ],
                      "IncludeInDocumentation": true,
                      "Enabled": true,
                      "ReadOnly": false
                    }
                  ],
                  "IncludeInDocumentation": true,
                  "Enabled": true,
                  "ReadOnly": false
                },
                {
                  "$type": "Models.Functions.MinimumFunction, Models",
                  "Name": "ExpansionStress",
                  "Children": [
                    {
                      "$type": "Models.Functions.LinearInterpolationFunction, Models",
                      "XProperty": "[Root].WaterTensionFactor",
                      "Name": "WaterStressEffect",
                      "Children": [
                        {
                          "$type": "Models.Functions.XYPairs, Models",
                          "X": [
                            0.1,
                            1.1,
                            1.3
                          ],
                          "Y": [
                            0.0,
                            1.0,
                            1.0
                          ],
                          "Name": "XYPairs",
                          "Children": [],
                          "IncludeInDocumentation": true,
                          "Enabled": true,
                          "ReadOnly": false
                        }
                      ],
                      "IncludeInDocumentation": true,
                      "Enabled": true,
                      "ReadOnly": false
                    },
                    {
                      "$type": "Models.Functions.LinearInterpolationFunction, Models",
                      "XProperty": "[IWeather].MeanT",
                      "Name": "TemperatureEffect",
                      "Children": [
                        {
                          "$type": "Models.Functions.XYPairs, Models",
                          "X": [
                            0.0,
                            12.0,
                            14.0
                          ],
                          "Y": [
                            0.0,
                            1.0,
                            1.0
                          ],
                          "Name": "XYPairs",
                          "Children": [],
                          "IncludeInDocumentation": true,
                          "Enabled": true,
                          "ReadOnly": false
                        }
                      ],
                      "IncludeInDocumentation": true,
                      "Enabled": true,
                      "ReadOnly": false
                    },
                    {
                      "$type": "Models.Functions.LinearInterpolationFunction, Models",
                      "XProperty": "[Wheat].Leaf.Fn",
                      "Name": "NitrogenStressEffect",
                      "Children": [
                        {
                          "$type": "Models.Functions.XYPairs, Models",
                          "X": [
                            0.0,
                            0.5,
                            1.0
                          ],
                          "Y": [
                            0.1,
                            0.1,
                            1.0
                          ],
                          "Name": "XYPairs",
                          "Children": [],
                          "IncludeInDocumentation": true,
                          "Enabled": true,
                          "ReadOnly": false
                        }
                      ],
                      "IncludeInDocumentation": true,
                      "Enabled": true,
                      "ReadOnly": false
                    }
                  ],
                  "IncludeInDocumentation": true,
                  "Enabled": true,
                  "ReadOnly": false
                },
                {
                  "$type": "Models.Functions.MultiplyFunction, Models",
                  "Name": "MaxArea",
                  "Children": [
                    {
                      "$type": "Models.Functions.Constant, Models",
                      "FixedValue": 2600.0,
                      "Units": "mm^2",
                      "Name": "AreaLargestLeaves",
                      "Children": [],
                      "IncludeInDocumentation": true,
                      "Enabled": true,
                      "ReadOnly": false
                    },
                    {
                      "$type": "Models.Functions.LinearInterpolationFunction, Models",
                      "XProperty": "[Phenology].Stage",
                      "Name": "AgeFactor",
                      "Children": [
                        {
                          "$type": "Models.Functions.XYPairs, Models",
                          "X": [
                            3.0,
                            3.45,
                            4.0
                          ],
                          "Y": [
                            0.1,
                            0.5,
                            1.0
                          ],
                          "Name": "XYPairs",
                          "Children": [],
                          "IncludeInDocumentation": true,
                          "Enabled": true,
                          "ReadOnly": false
                        }
                      ],
                      "IncludeInDocumentation": true,
                      "Enabled": true,
                      "ReadOnly": false
                    }
                  ],
                  "IncludeInDocumentation": true,
                  "Enabled": true,
                  "ReadOnly": false
                },
                {
                  "$type": "Models.Functions.MultiplyFunction, Models",
                  "Name": "GrowthDuration",
                  "Children": [
                    {
                      "$type": "Models.Functions.Constant, Models",
                      "FixedValue": 1.3,
                      "Units": null,
                      "Name": "Multiplier",
                      "Children": [],
                      "IncludeInDocumentation": true,
                      "Enabled": true,
                      "ReadOnly": false
                    },
                    {
                      "$type": "Models.Functions.VariableReference, Models",
                      "VariableName": "[Structure].Phyllochron.Value()",
                      "Name": "Phyllochron",
                      "Children": [],
                      "IncludeInDocumentation": true,
                      "Enabled": true,
                      "ReadOnly": false
                    }
                  ],
                  "IncludeInDocumentation": true,
                  "Enabled": true,
                  "ReadOnly": false
                },
                {
                  "$type": "Models.Functions.MultiplyFunction, Models",
                  "Name": "LagDuration",
                  "Children": [
                    {
                      "$type": "Models.Functions.LinearInterpolationFunction, Models",
                      "XProperty": "[Phenology].Stage",
                      "Name": "AgeFactor",
                      "Children": [
                        {
                          "$type": "Models.Functions.XYPairs, Models",
                          "X": [
                            3.0,
                            4.0
                          ],
                          "Y": [
                            0.4,
                            1.0
                          ],
                          "Name": "XYPairs",
                          "Children": [],
                          "IncludeInDocumentation": true,
                          "Enabled": true,
                          "ReadOnly": false
                        }
                      ],
                      "IncludeInDocumentation": true,
                      "Enabled": true,
                      "ReadOnly": false
                    },
                    {
                      "$type": "Models.Functions.SubtractFunction, Models",
                      "Name": "LastLeafDuration",
                      "Children": [
                        {
                          "$type": "Models.Functions.AddFunction, Models",
                          "Name": "ThermalTimeToRipe",
                          "Children": [
                            {
                              "$type": "Models.Functions.VariableReference, Models",
                              "VariableName": "[Phenology].EarlyReproductive.Target.Value()",
                              "Name": "EarlyReproductive",
                              "Children": [],
                              "IncludeInDocumentation": true,
                              "Enabled": true,
                              "ReadOnly": false
                            },
                            {
                              "$type": "Models.Functions.VariableReference, Models",
                              "VariableName": "[Phenology].GrainDevelopment.Target.Value()",
                              "Name": "GrainDevelopment",
                              "Children": [],
                              "IncludeInDocumentation": true,
                              "Enabled": true,
                              "ReadOnly": false
                            },
                            {
                              "$type": "Models.Functions.VariableReference, Models",
                              "VariableName": "[Phenology].GrainFilling.Target.Value()",
                              "Name": "GrainFilling",
                              "Children": [],
                              "IncludeInDocumentation": true,
                              "Enabled": true,
                              "ReadOnly": false
                            },
                            {
                              "$type": "Models.Functions.VariableReference, Models",
                              "VariableName": "[Phenology].Maturing.Target.Value()",
                              "Name": "Maturing",
                              "Children": [],
                              "IncludeInDocumentation": true,
                              "Enabled": true,
                              "ReadOnly": false
                            },
                            {
                              "$type": "Models.Functions.VariableReference, Models",
                              "VariableName": "[Phenology].Ripening.Target.Value()",
                              "Name": "Ripening",
                              "Children": [],
                              "IncludeInDocumentation": true,
                              "Enabled": true,
                              "ReadOnly": false
                            }
                          ],
                          "IncludeInDocumentation": true,
                          "Enabled": true,
                          "ReadOnly": false
                        },
                        {
                          "$type": "Models.Functions.VariableReference, Models",
                          "VariableName": "[Leaf].CohortParameters.SenescenceDuration.Value()",
                          "Name": "SenescenceDuration",
                          "Children": [],
                          "IncludeInDocumentation": true,
                          "Enabled": true,
                          "ReadOnly": false
                        }
                      ],
                      "IncludeInDocumentation": true,
                      "Enabled": true,
                      "ReadOnly": false
                    }
                  ],
                  "IncludeInDocumentation": true,
                  "Enabled": true,
                  "ReadOnly": false
                },
                {
                  "$type": "Models.Functions.MultiplyFunction, Models",
                  "Name": "SenescenceDuration",
                  "Children": [
                    {
                      "$type": "Models.Functions.Constant, Models",
                      "FixedValue": 3.0,
                      "Units": null,
                      "Name": "Multiplier",
                      "Children": [],
                      "IncludeInDocumentation": true,
                      "Enabled": true,
                      "ReadOnly": false
                    },
                    {
                      "$type": "Models.Functions.VariableReference, Models",
                      "VariableName": "[Structure].Phyllochron.Value()",
                      "Name": "Phyllochron",
                      "Children": [],
                      "IncludeInDocumentation": true,
                      "Enabled": true,
                      "ReadOnly": false
                    }
                  ],
                  "IncludeInDocumentation": true,
                  "Enabled": true,
                  "ReadOnly": false
                },
                {
                  "$type": "Models.Functions.Constant, Models",
                  "FixedValue": 1000000.0,
                  "Units": null,
                  "Name": "DetachmentLagDuration",
                  "Children": [],
                  "IncludeInDocumentation": true,
                  "Enabled": true,
                  "ReadOnly": false
                },
                {
                  "$type": "Models.Functions.Constant, Models",
                  "FixedValue": 1000000.0,
                  "Units": null,
                  "Name": "DetachmentDuration",
                  "Children": [],
                  "IncludeInDocumentation": true,
                  "Enabled": true,
                  "ReadOnly": false
                },
                {
                  "$type": "Models.Functions.Constant, Models",
                  "FixedValue": 1.0,
                  "Units": null,
                  "Name": "RelativeBranchLeafSize",
                  "Children": [],
                  "IncludeInDocumentation": true,
                  "Enabled": true,
                  "ReadOnly": false
                },
                {
                  "$type": "Models.Functions.LinearInterpolationFunction, Models",
                  "XProperty": "[Phenology].Stage",
                  "Name": "MaximumNConc",
                  "Children": [
                    {
                      "$type": "Models.Functions.XYPairs, Models",
                      "X": [
                        3.0,
                        4.0,
                        6.0
                      ],
                      "Y": [
                        0.05,
                        0.05,
                        0.02
                      ],
                      "Name": "XYPairs",
                      "Children": [],
                      "IncludeInDocumentation": true,
                      "Enabled": true,
                      "ReadOnly": false
                    }
                  ],
                  "IncludeInDocumentation": true,
                  "Enabled": true,
                  "ReadOnly": false
                },
                {
                  "$type": "Models.Functions.MultiplyFunction, Models",
                  "Name": "CriticalNConc",
                  "Children": [
                    {
                      "$type": "Models.Functions.LinearInterpolationFunction, Models",
                      "XProperty": "[Phenology].Stage",
                      "Name": "CriticalNConcAt350ppm",
                      "Children": [
                        {
                          "$type": "Models.Functions.XYPairs, Models",
                          "X": [
                            3.0,
                            4.0,
                            6.0
                          ],
                          "Y": [
                            0.04,
                            0.04,
                            0.015
                          ],
                          "Name": "XYPairs",
                          "Children": [],
                          "IncludeInDocumentation": true,
                          "Enabled": true,
                          "ReadOnly": false
                        }
                      ],
                      "IncludeInDocumentation": true,
                      "Enabled": true,
                      "ReadOnly": false
                    },
                    {
                      "$type": "Models.Functions.LinearInterpolationFunction, Models",
                      "XProperty": "[IWeather].CO2",
                      "Name": "CO2Factor",
                      "Children": [
                        {
                          "$type": "Models.Functions.XYPairs, Models",
                          "X": [
                            350.0,
                            700.0
                          ],
                          "Y": [
                            1.0,
                            0.93
                          ],
                          "Name": "XYPairs",
                          "Children": [],
                          "IncludeInDocumentation": true,
                          "Enabled": true,
                          "ReadOnly": false
                        }
                      ],
                      "IncludeInDocumentation": true,
                      "Enabled": true,
                      "ReadOnly": false
                    }
                  ],
                  "IncludeInDocumentation": true,
                  "Enabled": true,
                  "ReadOnly": false
                },
                {
                  "$type": "Models.Functions.LinearInterpolationFunction, Models",
                  "XProperty": "[Phenology].Stage",
                  "Name": "MinimumNConc",
                  "Children": [
                    {
                      "$type": "Models.Functions.XYPairs, Models",
                      "X": [
                        3.0,
                        4.0,
                        6.0
                      ],
                      "Y": [
                        0.01,
                        0.01,
                        0.01
                      ],
                      "Name": "XYPairs",
                      "Children": [],
                      "IncludeInDocumentation": true,
                      "Enabled": true,
                      "ReadOnly": false
                    }
                  ],
                  "IncludeInDocumentation": true,
                  "Enabled": true,
                  "ReadOnly": false
                },
                {
                  "$type": "Models.Functions.AddFunction, Models",
                  "Name": "DroughtInducedLagAcceleration",
                  "Children": [
                    {
                      "$type": "Models.Functions.Constant, Models",
                      "FixedValue": 1.0,
                      "Units": null,
                      "Name": "One",
                      "Children": [],
                      "IncludeInDocumentation": true,
                      "Enabled": true,
                      "ReadOnly": false
                    },
                    {
                      "$type": "Models.Functions.MultiplyFunction, Models",
                      "Name": "Stress",
                      "Children": [
                        {
                          "$type": "Models.Functions.Constant, Models",
                          "FixedValue": 1.0,
                          "Units": null,
                          "Name": "StressResponseCoefficient",
                          "Children": [],
                          "IncludeInDocumentation": true,
                          "Enabled": true,
                          "ReadOnly": false
                        },
                        {
                          "$type": "Models.Functions.LinearInterpolationFunction, Models",
                          "XProperty": "[Leaf].Fw",
                          "Name": "StressFactor",
                          "Children": [
                            {
                              "$type": "Models.Functions.XYPairs, Models",
                              "X": [
                                0.0,
                                1.0
                              ],
                              "Y": [
                                2.0,
                                0.0
                              ],
                              "Name": "XYPairs",
                              "Children": [],
                              "IncludeInDocumentation": true,
                              "Enabled": true,
                              "ReadOnly": false
                            }
                          ],
                          "IncludeInDocumentation": true,
                          "Enabled": true,
                          "ReadOnly": false
                        }
                      ],
                      "IncludeInDocumentation": true,
                      "Enabled": true,
                      "ReadOnly": false
                    }
                  ],
                  "IncludeInDocumentation": true,
                  "Enabled": true,
                  "ReadOnly": false
                },
                {
                  "$type": "Models.Functions.AddFunction, Models",
                  "Name": "DroughtInducedSenAcceleration",
                  "Children": [
                    {
                      "$type": "Models.Functions.Constant, Models",
                      "FixedValue": 1.0,
                      "Units": null,
                      "Name": "One",
                      "Children": [],
                      "IncludeInDocumentation": true,
                      "Enabled": true,
                      "ReadOnly": false
                    },
                    {
                      "$type": "Models.Functions.MultiplyFunction, Models",
                      "Name": "Stress",
                      "Children": [
                        {
                          "$type": "Models.Functions.Constant, Models",
                          "FixedValue": 1.0,
                          "Units": null,
                          "Name": "StressResponseCoefficient",
                          "Children": [],
                          "IncludeInDocumentation": true,
                          "Enabled": true,
                          "ReadOnly": false
                        },
                        {
                          "$type": "Models.Functions.LinearInterpolationFunction, Models",
                          "XProperty": "[Leaf].Fw",
                          "Name": "StressFactor",
                          "Children": [
                            {
                              "$type": "Models.Functions.XYPairs, Models",
                              "X": [
                                0.0,
                                1.0
                              ],
                              "Y": [
                                2.0,
                                0.0
                              ],
                              "Name": "XYPairs",
                              "Children": [],
                              "IncludeInDocumentation": true,
                              "Enabled": true,
                              "ReadOnly": false
                            }
                          ],
                          "IncludeInDocumentation": true,
                          "Enabled": true,
                          "ReadOnly": false
                        }
                      ],
                      "IncludeInDocumentation": true,
                      "Enabled": true,
                      "ReadOnly": false
                    }
                  ],
                  "IncludeInDocumentation": true,
                  "Enabled": true,
                  "ReadOnly": false
                },
                {
                  "$type": "Models.Functions.LinearInterpolationFunction, Models",
                  "XProperty": "[Phenology].Stage",
                  "Name": "SpecificLeafAreaMax",
                  "Children": [
                    {
                      "$type": "Models.Functions.XYPairs, Models",
                      "X": [
                        3.0,
                        4.0,
                        6.0
                      ],
                      "Y": [
                        17000.0,
                        20000.0,
                        17000.0
                      ],
                      "Name": "XYPairs",
                      "Children": [],
                      "IncludeInDocumentation": true,
                      "Enabled": true,
                      "ReadOnly": false
                    }
                  ],
                  "IncludeInDocumentation": true,
                  "Enabled": true,
                  "ReadOnly": false
                },
                {
                  "$type": "Models.Functions.LinearInterpolationFunction, Models",
                  "XProperty": "[Leaf].Fn",
                  "Name": "SpecificLeafAreaMin",
                  "Children": [
                    {
                      "$type": "Models.Functions.XYPairs, Models",
                      "X": [
                        0.4,
                        1.0
                      ],
                      "Y": [
                        14000.0,
                        14000.0
                      ],
                      "Name": "XYPairs",
                      "Children": [],
                      "IncludeInDocumentation": true,
                      "Enabled": true,
                      "ReadOnly": false
                    }
                  ],
                  "IncludeInDocumentation": true,
                  "Enabled": true,
                  "ReadOnly": false
                },
                {
                  "$type": "Models.Functions.Constant, Models",
                  "FixedValue": 0.0,
                  "Units": null,
                  "Name": "InitialNConc",
                  "Children": [],
                  "IncludeInDocumentation": true,
                  "Enabled": true,
                  "ReadOnly": false
                },
                {
                  "$type": "Models.Functions.Constant, Models",
                  "FixedValue": 0.5,
                  "Units": null,
                  "Name": "StructuralFraction",
                  "Children": [],
                  "IncludeInDocumentation": true,
                  "Enabled": true,
                  "ReadOnly": false
                },
                {
                  "$type": "Models.Functions.Constant, Models",
                  "FixedValue": 0.3,
                  "Units": null,
                  "Name": "StorageFraction",
                  "Children": [],
                  "IncludeInDocumentation": true,
                  "Enabled": true,
                  "ReadOnly": false
                },
                {
                  "$type": "Models.Functions.Constant, Models",
                  "FixedValue": 0.3,
                  "Units": null,
                  "Name": "LeafSizeShapeParameter",
                  "Children": [],
                  "IncludeInDocumentation": true,
                  "Enabled": true,
                  "ReadOnly": false
                },
                {
                  "$type": "Models.Functions.Constant, Models",
                  "FixedValue": 1.0,
                  "Units": "0-1",
                  "Name": "SenessingLeafRelativeSize",
                  "Children": [],
                  "IncludeInDocumentation": true,
                  "Enabled": true,
                  "ReadOnly": false
                },
                {
                  "$type": "Models.Functions.Constant, Models",
                  "FixedValue": 0.0,
                  "Units": null,
                  "Name": "ShadeInducedSenescenceRate",
                  "Children": [],
                  "IncludeInDocumentation": true,
                  "Enabled": true,
                  "ReadOnly": false
                },
                {
                  "$type": "Models.Functions.ArrayFunction, Models",
                  "Values": "1 1 1",
                  "Units": null,
                  "Name": "LagDurationAgeMultiplier",
                  "Children": [],
                  "IncludeInDocumentation": true,
                  "Enabled": true,
                  "ReadOnly": false
                },
                {
                  "$type": "Models.Functions.ArrayFunction, Models",
                  "Values": "1 1 1",
                  "Units": null,
                  "Name": "SenescenceDurationAgeMultiplier",
                  "Children": [],
                  "IncludeInDocumentation": true,
                  "Enabled": true,
                  "ReadOnly": false
                },
                {
                  "$type": "Models.Functions.ArrayFunction, Models",
                  "Values": "1 1 1 1 1 1 1 1 1 1 1 1",
                  "Units": null,
                  "Name": "LeafSizeAgeMultiplier",
                  "Children": [],
                  "IncludeInDocumentation": true,
                  "Enabled": true,
                  "ReadOnly": false
                }
              ],
              "IncludeInDocumentation": true,
              "Enabled": true,
              "ReadOnly": false
            },
            {
              "$type": "Models.Functions.SupplyFunctions.RUEModel, Models",
              "Name": "Photosynthesis",
              "Children": [
                {
                  "$type": "Models.Functions.Constant, Models",
                  "FixedValue": 1.5,
                  "Units": null,
                  "Name": "RUE",
                  "Children": [],
                  "IncludeInDocumentation": true,
                  "Enabled": true,
                  "ReadOnly": false
                },
                {
                  "$type": "Models.Functions.WeightedTemperatureFunction, Models",
                  "MaximumTemperatureWeighting": 0.75,
                  "Name": "FT",
                  "Children": [
                    {
                      "$type": "Models.Functions.XYPairs, Models",
                      "X": [
                        0.0,
                        15.0,
                        25.0,
                        35.0
                      ],
                      "Y": [
                        0.0,
                        1.0,
                        1.0,
                        0.0
                      ],
                      "Name": "XYPairs",
                      "Children": [],
                      "IncludeInDocumentation": true,
                      "Enabled": true,
                      "ReadOnly": false
                    }
                  ],
                  "IncludeInDocumentation": true,
                  "Enabled": true,
                  "ReadOnly": false
                },
                {
                  "$type": "Models.Functions.LinearInterpolationFunction, Models",
                  "XProperty": "[Leaf].Fn",
                  "Name": "FN",
                  "Children": [
                    {
<<<<<<< HEAD
                      "$type": "Models.Functions.PhaseLookupValue, Models",
                      "Start": "Emergence",
                      "End": "FlagLeaf",
                      "Name": "VegetativeGrowth",
                      "Children": [
                        {
                          "$type": "Models.Functions.Constant, Models",
                          "FixedValue": 0.85,
                          "Units": null,
                          "Name": "StructuralFractionEG",
                          "Children": [],
                          "IncludeInDocumentation": true,
                          "Enabled": true,
                          "ReadOnly": false
                        }
=======
                      "$type": "Models.Functions.XYPairs, Models",
                      "X": [
                        0.0,
                        1.0,
                        1.5
>>>>>>> 0786fc61
                      ],
                      "Y": [
                        0.0,
                        1.0,
                        1.0
                      ],
                      "Name": "XYPairs",
                      "Children": [],
                      "IncludeInDocumentation": true,
                      "Enabled": true,
                      "ReadOnly": false
                    }
                  ],
                  "IncludeInDocumentation": true,
                  "Enabled": true,
                  "ReadOnly": false
                },
                {
                  "$type": "Models.Functions.LinearInterpolationFunction, Models",
                  "XProperty": "[Leaf].Fw",
                  "Name": "FW",
                  "Children": [
                    {
                      "$type": "Models.Functions.XYPairs, Models",
                      "X": [
                        0.0,
                        1.0,
                        1.0
                      ],
                      "Y": [
                        0.0,
                        1.0,
                        1.0
                      ],
                      "Name": "XYPairs",
                      "Children": [],
                      "IncludeInDocumentation": true,
                      "Enabled": true,
                      "ReadOnly": false
                    }
                  ],
                  "IncludeInDocumentation": true,
                  "Enabled": true,
                  "ReadOnly": false
                },
                {
                  "$type": "Models.Functions.LinearInterpolationFunction, Models",
                  "XProperty": "VPD.Value()",
                  "Name": "FVPD",
                  "Children": [
                    {
                      "$type": "Models.Functions.DailyMeanVPD, Models",
                      "MaximumVPDWeight": 0.66,
                      "Name": "VPD",
                      "Children": [],
                      "IncludeInDocumentation": true,
                      "Enabled": true,
                      "ReadOnly": false
                    },
                    {
<<<<<<< HEAD
                      "$type": "Models.Functions.PhaseLookupValue, Models",
                      "Start": "FlagLeaf",
                      "End": "EndGrainFill",
                      "Name": "ReproductiveGrowth",
                      "Children": [
                        {
                          "$type": "Models.Functions.Constant, Models",
                          "FixedValue": 0.0,
                          "Units": null,
                          "Name": "StructuralFractionGF",
                          "Children": [],
                          "IncludeInDocumentation": true,
                          "Enabled": true,
                          "ReadOnly": false
                        }
=======
                      "$type": "Models.Functions.XYPairs, Models",
                      "X": [
                        0.0,
                        10.0,
                        40.0
>>>>>>> 0786fc61
                      ],
                      "Y": [
                        1.0,
                        1.0,
                        0.0
                      ],
                      "Name": "XYPairs",
                      "Children": [],
                      "IncludeInDocumentation": true,
                      "Enabled": true,
                      "ReadOnly": false
                    }
                  ],
                  "IncludeInDocumentation": true,
                  "Enabled": true,
                  "ReadOnly": false
                },
                {
                  "$type": "Models.Functions.SupplyFunctions.RUECO2Function, Models",
                  "PhotosyntheticPathway": "C3",
                  "Name": "FCO2",
                  "Children": [],
                  "IncludeInDocumentation": true,
                  "Enabled": true,
                  "ReadOnly": false
                },
                {
                  "$type": "Models.Functions.VariableReference, Models",
                  "VariableName": "[Leaf].RadIntTot",
                  "Name": "RadnInt",
                  "Children": [],
                  "IncludeInDocumentation": true,
                  "Enabled": true,
                  "ReadOnly": false
                }
              ],
              "IncludeInDocumentation": true,
              "Enabled": true,
              "ReadOnly": false
            },
            {
              "$type": "Models.Functions.Constant, Models",
              "FixedValue": 0.0,
              "Units": null,
              "Name": "FrostFraction",
              "Children": [],
              "IncludeInDocumentation": true,
              "Enabled": true,
              "ReadOnly": false
            },
            {
              "$type": "Models.Functions.Constant, Models",
              "FixedValue": 0.0,
              "Units": null,
              "Name": "RemobilisationCost",
              "Children": [],
              "IncludeInDocumentation": true,
              "Enabled": true,
              "ReadOnly": false
            },
            {
              "$type": "Models.Functions.VariableReference, Models",
              "VariableName": "[Phenology].ThermalTime.Value()",
              "Name": "ThermalTime",
              "Children": [],
              "IncludeInDocumentation": true,
              "Enabled": true,
              "ReadOnly": false
            },
            {
              "$type": "Models.Functions.MinimumFunction, Models",
              "Name": "FRGRFunction",
              "Children": [
                {
                  "$type": "Models.Functions.WeightedTemperatureFunction, Models",
                  "MaximumTemperatureWeighting": 0.75,
                  "Name": "FT",
                  "Children": [
                    {
                      "$type": "Models.Functions.XYPairs, Models",
                      "X": [
                        0.0,
                        15.0,
                        25.0,
                        35.0
                      ],
                      "Y": [
                        0.0,
                        1.0,
                        1.0,
                        0.0
                      ],
                      "Name": "XYPairs",
                      "Children": [],
                      "IncludeInDocumentation": true,
                      "Enabled": true,
                      "ReadOnly": false
                    }
                  ],
                  "IncludeInDocumentation": true,
                  "Enabled": true,
                  "ReadOnly": false
                },
                {
                  "$type": "Models.Functions.LinearInterpolationFunction, Models",
                  "XProperty": "[Leaf].Fn",
                  "Name": "FN",
                  "Children": [
                    {
                      "$type": "Models.Functions.XYPairs, Models",
                      "X": [
                        0.0,
                        1.0,
                        1.5
                      ],
                      "Y": [
                        0.0,
                        1.0,
                        1.0
                      ],
                      "Name": "XYPairs",
                      "Children": [],
                      "IncludeInDocumentation": true,
                      "Enabled": true,
                      "ReadOnly": false
                    }
                  ],
                  "IncludeInDocumentation": true,
                  "Enabled": true,
                  "ReadOnly": false
                },
                {
                  "$type": "Models.Functions.LinearInterpolationFunction, Models",
                  "XProperty": "VPD.Value()",
                  "Name": "FVPD",
                  "Children": [
                    {
                      "$type": "Models.Functions.DailyMeanVPD, Models",
                      "MaximumVPDWeight": 0.66,
                      "Name": "VPD",
                      "Children": [],
                      "IncludeInDocumentation": true,
                      "Enabled": true,
                      "ReadOnly": false
                    },
                    {
                      "$type": "Models.Functions.XYPairs, Models",
                      "X": [
                        0.0,
                        10.0,
                        40.0
                      ],
                      "Y": [
                        1.0,
                        1.0,
                        0.0
                      ],
                      "Name": "XYPairs",
                      "Children": [],
                      "IncludeInDocumentation": true,
                      "Enabled": true,
                      "ReadOnly": false
                    }
                  ],
                  "IncludeInDocumentation": true,
                  "Enabled": true,
                  "ReadOnly": false
                }
              ],
              "IncludeInDocumentation": true,
              "Enabled": true,
              "ReadOnly": false
            },
            {
              "$type": "Models.PMF.Library.BiomassRemoval, Models",
              "Name": "BiomassRemovalDefaults",
              "Children": [
                {
                  "$type": "Models.PMF.OrganBiomassRemovalType, Models",
                  "FractionLiveToRemove": 0.0,
                  "FractionDeadToRemove": 0.0,
                  "FractionLiveToResidue": 0.3,
                  "FractionDeadToResidue": 0.3,
                  "Name": "Harvest",
                  "Children": [],
                  "IncludeInDocumentation": true,
                  "Enabled": true,
                  "ReadOnly": false
                },
                {
                  "$type": "Models.PMF.OrganBiomassRemovalType, Models",
                  "FractionLiveToRemove": 0.8,
                  "FractionDeadToRemove": 0.8,
                  "FractionLiveToResidue": 0.0,
                  "FractionDeadToResidue": 0.0,
                  "Name": "Cut",
                  "Children": [],
                  "IncludeInDocumentation": true,
                  "Enabled": true,
                  "ReadOnly": false
                },
                {
                  "$type": "Models.PMF.OrganBiomassRemovalType, Models",
                  "FractionLiveToRemove": 0.0,
                  "FractionDeadToRemove": 0.0,
                  "FractionLiveToResidue": 0.6,
                  "FractionDeadToResidue": 0.6,
                  "Name": "Prune",
                  "Children": [],
                  "IncludeInDocumentation": true,
                  "Enabled": true,
                  "ReadOnly": false
                },
                {
                  "$type": "Models.PMF.OrganBiomassRemovalType, Models",
                  "FractionLiveToRemove": 0.6,
                  "FractionDeadToRemove": 0.6,
                  "FractionLiveToResidue": 0.1,
                  "FractionDeadToResidue": 0.1,
                  "Name": "Graze",
                  "Children": [],
                  "IncludeInDocumentation": true,
                  "Enabled": true,
                  "ReadOnly": false
                },
                {
                  "$type": "Models.PMF.OrganBiomassRemovalType, Models",
                  "FractionLiveToRemove": 0.0,
                  "FractionDeadToRemove": 0.0,
                  "FractionLiveToResidue": 0.05,
                  "FractionDeadToResidue": 0.05,
                  "Name": "Thin",
                  "Children": [],
                  "IncludeInDocumentation": true,
                  "Enabled": true,
                  "ReadOnly": false
                }
              ],
              "IncludeInDocumentation": true,
              "Enabled": true,
              "ReadOnly": false
            },
            {
              "$type": "Models.Functions.MultiplyFunction, Models",
              "Name": "ExtinctionCoeff",
              "Children": [
                {
                  "$type": "Models.Functions.Constant, Models",
                  "FixedValue": 0.5,
                  "Units": null,
                  "Name": "VegetativePhase",
                  "Children": [],
                  "IncludeInDocumentation": true,
                  "Enabled": true,
                  "ReadOnly": false
                },
                {
                  "$type": "Models.Functions.LinearInterpolationFunction, Models",
                  "XProperty": "[Phenology].Stage",
                  "Name": "DevelopmentFactor",
                  "Children": [
                    {
                      "$type": "Models.Functions.XYPairs, Models",
                      "X": [
                        3.0,
                        4.7,
                        5.0
                      ],
                      "Y": [
                        1.0,
                        1.0,
                        1.2
                      ],
                      "Name": "XYPairs",
                      "Children": [],
                      "IncludeInDocumentation": true,
                      "Enabled": true,
                      "ReadOnly": false
                    },
                    {
                      "$type": "Models.Memo, Models",
                      "Text": "Exntiction coefficient increases at stem extension as leaves become more prostrate",
                      "Name": "Memo",
                      "Children": [],
                      "IncludeInDocumentation": true,
                      "Enabled": true,
                      "ReadOnly": false
                    }
                  ],
                  "IncludeInDocumentation": true,
                  "Enabled": true,
                  "ReadOnly": false
                }
              ],
              "IncludeInDocumentation": true,
              "Enabled": true,
              "ReadOnly": false
            },
            {
              "$type": "Models.Functions.Constant, Models",
              "FixedValue": 0.5,
              "Units": null,
              "Name": "StructuralFraction",
              "Children": [],
              "IncludeInDocumentation": true,
              "Enabled": true,
              "ReadOnly": false
            },
            {
              "$type": "Models.Functions.Constant, Models",
              "FixedValue": 1.0,
              "Units": null,
              "Name": "DMConversionEfficiency",
              "Children": [],
              "IncludeInDocumentation": true,
              "Enabled": true,
              "ReadOnly": false
            },
            {
              "$type": "Models.Functions.Constant, Models",
              "FixedValue": 0.4,
              "Units": null,
              "Name": "CarbonConcentration",
              "Children": [],
              "IncludeInDocumentation": true,
              "Enabled": true,
              "ReadOnly": false
            }
          ],
          "IncludeInDocumentation": true,
          "Enabled": true,
          "ReadOnly": false
        },
        {
          "$type": "Models.PMF.Organs.GenericOrgan, Models",
          "StartLive": null,
          "DMSupply": null,
          "NSupply": null,
          "DMDemand": null,
          "NDemand": null,
          "potentialDMAllocation": null,
          "Name": "Spike",
          "Children": [
            {
              "$type": "Models.Functions.Constant, Models",
              "FixedValue": 0.0,
              "Units": null,
              "Name": "NReallocationFactor",
              "Children": [],
              "IncludeInDocumentation": true,
              "Enabled": true,
              "ReadOnly": false
            },
            {
              "$type": "Models.Functions.Constant, Models",
              "FixedValue": 0.0,
              "Units": null,
              "Name": "RemobilisationCost",
              "Children": [],
              "IncludeInDocumentation": true,
              "Enabled": true,
              "ReadOnly": false
            },
            {
              "$type": "Models.Functions.PhaseLookup, Models",
              "Name": "NRetranslocationFactor",
              "Children": [
                {
                  "$type": "Models.Functions.PhaseLookupValue, Models",
                  "Start": "Emergence",
                  "End": "StartGrainFill",
                  "Name": "EarlyGrowth",
                  "Children": [
                    {
                      "$type": "Models.Functions.Constant, Models",
                      "FixedValue": 0.0,
                      "Units": null,
                      "Name": "ValueDuringEarlyGrowth",
                      "Children": [],
                      "IncludeInDocumentation": true,
                      "Enabled": true,
                      "ReadOnly": false
                    }
                  ],
                  "IncludeInDocumentation": true,
                  "Enabled": true,
                  "ReadOnly": false
                },
                {
                  "$type": "Models.Functions.PhaseLookupValue, Models",
                  "Start": "StartGrainFill",
                  "End": "EndGrainFill",
                  "Name": "ReproductiveGrowth",
                  "Children": [
                    {
                      "$type": "Models.Functions.Constant, Models",
                      "FixedValue": 0.5,
                      "Units": null,
                      "Name": "ValueDuringGrainFill",
                      "Children": [],
                      "IncludeInDocumentation": true,
                      "Enabled": true,
                      "ReadOnly": false
                    }
                  ],
                  "IncludeInDocumentation": true,
                  "Enabled": true,
                  "ReadOnly": false
                }
              ],
              "IncludeInDocumentation": true,
              "Enabled": true,
              "ReadOnly": false
            },
            {
              "$type": "Models.Functions.LinearInterpolationFunction, Models",
              "XProperty": "[Phenology].Stage",
              "Name": "MaximumNConc",
              "Children": [
                {
                  "$type": "Models.Functions.XYPairs, Models",
                  "X": [
                    4.0,
                    4.5,
                    5.5,
                    6.0
                  ],
                  "Y": [
                    0.01,
                    0.01,
                    0.025,
                    0.025
                  ],
                  "Name": "XYPairs",
                  "Children": [],
                  "IncludeInDocumentation": true,
                  "Enabled": true,
                  "ReadOnly": false
                }
              ],
              "IncludeInDocumentation": true,
              "Enabled": true,
              "ReadOnly": false
            },
            {
              "$type": "Models.Functions.Constant, Models",
              "FixedValue": 0.004,
              "Units": null,
              "Name": "MinimumNConc",
              "Children": [],
              "IncludeInDocumentation": true,
              "Enabled": true,
              "ReadOnly": false
            },
            {
              "$type": "Models.PMF.Library.BiomassRemoval, Models",
              "Name": "BiomassRemovalDefaults",
              "Children": [
                {
                  "$type": "Models.PMF.OrganBiomassRemovalType, Models",
                  "FractionLiveToRemove": 0.5,
                  "FractionDeadToRemove": 0.0,
                  "FractionLiveToResidue": 0.1,
                  "FractionDeadToResidue": 0.0,
                  "Name": "Harvest",
                  "Children": [],
                  "IncludeInDocumentation": true,
                  "Enabled": true,
                  "ReadOnly": false
                },
                {
                  "$type": "Models.PMF.OrganBiomassRemovalType, Models",
                  "FractionLiveToRemove": 0.8,
                  "FractionDeadToRemove": 0.0,
                  "FractionLiveToResidue": 0.0,
                  "FractionDeadToResidue": 0.0,
                  "Name": "Cut",
                  "Children": [],
                  "IncludeInDocumentation": true,
                  "Enabled": true,
                  "ReadOnly": false
                },
                {
                  "$type": "Models.PMF.OrganBiomassRemovalType, Models",
                  "FractionLiveToRemove": 0.0,
                  "FractionDeadToRemove": 0.0,
                  "FractionLiveToResidue": 0.6,
                  "FractionDeadToResidue": 0.0,
                  "Name": "Prune",
                  "Children": [],
                  "IncludeInDocumentation": true,
                  "Enabled": true,
                  "ReadOnly": false
                },
                {
                  "$type": "Models.PMF.OrganBiomassRemovalType, Models",
                  "FractionLiveToRemove": 0.6,
                  "FractionDeadToRemove": 0.0,
                  "FractionLiveToResidue": 0.2,
                  "FractionDeadToResidue": 0.0,
                  "Name": "Graze",
                  "Children": [],
                  "IncludeInDocumentation": true,
                  "Enabled": true,
                  "ReadOnly": false
                },
                {
                  "$type": "Models.PMF.OrganBiomassRemovalType, Models",
                  "FractionLiveToRemove": 0.0,
                  "FractionDeadToRemove": 0.0,
                  "FractionLiveToResidue": 0.05,
                  "FractionDeadToResidue": 0.0,
                  "Name": "Thin",
                  "Children": [],
                  "IncludeInDocumentation": true,
                  "Enabled": true,
                  "ReadOnly": false
                }
              ],
              "IncludeInDocumentation": true,
              "Enabled": true,
              "ReadOnly": false
            },
            {
              "$type": "Models.Functions.PhaseBasedSwitch, Models",
              "Start": "Emergence",
              "End": "StartGrainFill",
              "Name": "NitrogenDemandSwitch",
              "Children": [],
              "IncludeInDocumentation": true,
              "Enabled": true,
              "ReadOnly": false
            },
            {
              "$type": "Models.Functions.PhaseLookup, Models",
              "Name": "DMRetranslocationFactor",
              "Children": [
                {
                  "$type": "Models.Functions.PhaseLookupValue, Models",
                  "Start": "Emergence",
                  "End": "StartGrainFill",
                  "Name": "VegetativeGrowth",
                  "Children": [
                    {
                      "$type": "Models.Functions.Constant, Models",
                      "FixedValue": 0.0,
                      "Units": null,
                      "Name": "DMRetranslocationFactor",
                      "Children": [],
                      "IncludeInDocumentation": true,
                      "Enabled": true,
                      "ReadOnly": false
                    }
                  ],
                  "IncludeInDocumentation": true,
                  "Enabled": true,
                  "ReadOnly": false
                },
                {
                  "$type": "Models.Functions.PhaseLookupValue, Models",
                  "Start": "StartGrainFill",
                  "End": "EndGrainFill",
                  "Name": "ReproductiveGrowth",
                  "Children": [
                    {
                      "$type": "Models.Functions.Constant, Models",
                      "FixedValue": 0.5,
                      "Units": null,
                      "Name": "DMRetranslocationFactor",
                      "Children": [],
                      "IncludeInDocumentation": true,
                      "Enabled": true,
                      "ReadOnly": false
                    }
                  ],
                  "IncludeInDocumentation": true,
                  "Enabled": true,
                  "ReadOnly": false
                }
              ],
              "IncludeInDocumentation": true,
              "Enabled": true,
              "ReadOnly": false
            },
            {
              "$type": "Models.Functions.Constant, Models",
              "FixedValue": 0.0,
              "Units": "g/m^2",
              "Name": "InitialWtFunction",
              "Children": [],
              "IncludeInDocumentation": true,
              "Enabled": true,
              "ReadOnly": false
            },
            {
              "$type": "Models.Functions.Constant, Models",
              "FixedValue": 0.0,
              "Units": "/d",
              "Name": "DetachmentRateFunction",
              "Children": [],
              "IncludeInDocumentation": true,
              "Enabled": true,
              "ReadOnly": false
            },
            {
              "$type": "Models.Functions.Constant, Models",
              "FixedValue": 0.0,
              "Units": "0-1",
              "Name": "MaintenanceRespirationFunction",
              "Children": [],
              "IncludeInDocumentation": true,
              "Enabled": true,
              "ReadOnly": false
            },
            {
              "$type": "Models.Functions.Constant, Models",
              "FixedValue": 1.0,
              "Units": "0-1",
              "Name": "DMConversionEfficiency",
              "Children": [],
              "IncludeInDocumentation": true,
              "Enabled": true,
              "ReadOnly": false
            },
            {
              "$type": "Models.Functions.VariableReference, Models",
              "VariableName": "[Structure].TotalStemPopn",
              "Name": "HeadNumber",
              "Children": [],
              "IncludeInDocumentation": true,
              "Enabled": true,
              "ReadOnly": false
            },
            {
              "$type": "Models.Functions.Constant, Models",
              "FixedValue": 0.0,
              "Units": null,
              "Name": "DMReallocationFactor",
              "Children": [],
              "IncludeInDocumentation": true,
              "Enabled": true,
              "ReadOnly": false
            },
            {
              "$type": "Models.Functions.AddFunction, Models",
              "Name": "CriticalNConc",
              "Children": [
                {
                  "$type": "Models.Functions.VariableReference, Models",
                  "VariableName": "[Spike].MinimumNConc.Value()",
                  "Name": "MinimumNConc",
                  "Children": [],
                  "IncludeInDocumentation": true,
                  "Enabled": true,
                  "ReadOnly": false
                },
                {
                  "$type": "Models.Functions.MultiplyFunction, Models",
                  "Name": "MetabolicNconc",
                  "Children": [
                    {
                      "$type": "Models.Functions.SubtractFunction, Models",
                      "Name": "NonStructuralN",
                      "Children": [
                        {
                          "$type": "Models.Functions.VariableReference, Models",
                          "VariableName": "[Spike].MaximumNConc.Value()",
                          "Name": "MaximumNConc",
                          "Children": [],
                          "IncludeInDocumentation": true,
                          "Enabled": true,
                          "ReadOnly": false
                        },
                        {
                          "$type": "Models.Functions.VariableReference, Models",
                          "VariableName": "[Spike].MinimumNConc.Value()",
                          "Name": "MinimumNConc",
                          "Children": [],
                          "IncludeInDocumentation": true,
                          "Enabled": true,
                          "ReadOnly": false
                        }
                      ],
                      "IncludeInDocumentation": true,
                      "Enabled": true,
                      "ReadOnly": false
                    },
                    {
                      "$type": "Models.Functions.Constant, Models",
                      "FixedValue": 0.8,
                      "Units": null,
                      "Name": "Proportion",
                      "Children": [],
                      "IncludeInDocumentation": true,
                      "Enabled": true,
                      "ReadOnly": false
                    }
                  ],
                  "IncludeInDocumentation": true,
                  "Enabled": true,
                  "ReadOnly": false
                }
              ],
              "IncludeInDocumentation": true,
              "Enabled": true,
              "ReadOnly": false
            },
            {
              "$type": "Models.Functions.LinearInterpolationFunction, Models",
              "XProperty": "[Phenology].Stage",
              "Name": "SenescenceRate",
              "Children": [
                {
                  "$type": "Models.Functions.XYPairs, Models",
                  "X": [
                    3.0,
                    4.0,
                    5.0,
                    6.0
                  ],
                  "Y": [
                    0.07,
                    0.04,
                    0.015,
                    0.012
                  ],
                  "Name": "XYPairs",
                  "Children": [],
                  "IncludeInDocumentation": true,
                  "Enabled": true,
                  "ReadOnly": false
                }
              ],
              "IncludeInDocumentation": true,
              "Enabled": true,
              "ReadOnly": false
            },
            {
              "$type": "Models.Functions.Constant, Models",
              "FixedValue": 0.4,
              "Units": null,
              "Name": "CarbonConcentration",
              "Children": [],
              "IncludeInDocumentation": true,
              "Enabled": true,
              "ReadOnly": false
            },
            {
              "$type": "Models.PMF.BiomassDemand, Models",
              "Name": "DMDemands",
              "Children": [
                {
                  "$type": "Models.Functions.MultiplyFunction, Models",
                  "Name": "Structural",
                  "Children": [
                    {
                      "$type": "Models.Functions.DemandFunctions.PartitionFractionDemandFunction, Models",
                      "Name": "DMDemandFunction",
                      "Children": [
                        {
                          "$type": "Models.Functions.LinearInterpolationFunction, Models",
                          "XProperty": "[Phenology].Stage",
                          "Name": "PartitionFraction",
                          "Children": [
                            {
                              "$type": "Models.Functions.XYPairs, Models",
                              "X": [
                                3.0,
                                4.0,
                                4.7,
                                5.0,
                                7.0,
                                7.000001
                              ],
                              "Y": [
                                0.0,
                                0.0,
                                0.01,
                                0.7,
                                0.7,
                                0.0
                              ],
                              "Name": "XYPairs",
                              "Children": [],
                              "IncludeInDocumentation": true,
                              "Enabled": true,
                              "ReadOnly": false
                            }
                          ],
                          "IncludeInDocumentation": true,
                          "Enabled": true,
                          "ReadOnly": false
                        }
                      ],
                      "IncludeInDocumentation": true,
                      "Enabled": true,
                      "ReadOnly": false
                    },
                    {
                      "$type": "Models.Functions.PhaseLookup, Models",
                      "Name": "StructuralFraction",
                      "Children": [
                        {
                          "$type": "Models.Functions.PhaseLookupValue, Models",
                          "Start": "Emergence",
                          "End": "StartGrainFill",
                          "Name": "VegetativeGrowth",
                          "Children": [
                            {
                              "$type": "Models.Functions.Constant, Models",
                              "FixedValue": 0.3,
                              "Units": null,
                              "Name": "StructuralFractionEG",
                              "Children": [],
                              "IncludeInDocumentation": true,
                              "Enabled": true,
                              "ReadOnly": false
                            }
                          ],
                          "IncludeInDocumentation": true,
                          "Enabled": true,
                          "ReadOnly": false
                        },
                        {
                          "$type": "Models.Functions.PhaseLookupValue, Models",
                          "Start": "StartGrainFill",
                          "End": "EndGrainFill",
                          "Name": "ReproductiveGrowth",
                          "Children": [
                            {
                              "$type": "Models.Functions.Constant, Models",
                              "FixedValue": 0.0,
                              "Units": null,
                              "Name": "StructuralFractionGF",
                              "Children": [],
                              "IncludeInDocumentation": true,
                              "Enabled": true,
                              "ReadOnly": false
                            }
                          ],
                          "IncludeInDocumentation": true,
                          "Enabled": true,
                          "ReadOnly": false
                        }
                      ],
                      "IncludeInDocumentation": true,
                      "Enabled": true,
                      "ReadOnly": false
                    }
                  ],
                  "IncludeInDocumentation": true,
                  "Enabled": true,
                  "ReadOnly": false
                },
                {
                  "$type": "Models.Functions.Constant, Models",
                  "FixedValue": 0.0,
                  "Units": null,
                  "Name": "Metabolic",
                  "Children": [],
                  "IncludeInDocumentation": true,
                  "Enabled": true,
                  "ReadOnly": false
                },
                {
                  "$type": "Models.Functions.DemandFunctions.StorageDMDemandFunction, Models",
                  "Name": "Storage",
                  "Children": [
                    {
                      "$type": "Models.Functions.SubtractFunction, Models",
                      "Name": "StorageFraction",
                      "Children": [
                        {
                          "$type": "Models.Functions.Constant, Models",
                          "FixedValue": 1.0,
                          "Units": null,
                          "Name": "One",
                          "Children": [],
                          "IncludeInDocumentation": true,
                          "Enabled": true,
                          "ReadOnly": false
                        },
                        {
                          "$type": "Models.Functions.VariableReference, Models",
                          "VariableName": "[Spike].DMDemands.Structural.StructuralFraction.Value()",
                          "Name": "StructuralFraction",
                          "Children": [],
                          "IncludeInDocumentation": true,
                          "Enabled": true,
                          "ReadOnly": false
                        }
                      ],
                      "IncludeInDocumentation": true,
                      "Enabled": true,
                      "ReadOnly": false
                    }
                  ],
                  "IncludeInDocumentation": true,
                  "Enabled": true,
                  "ReadOnly": false
                }
              ],
              "IncludeInDocumentation": true,
              "Enabled": true,
              "ReadOnly": false
            },
            {
              "$type": "Models.PMF.BiomassDemand, Models",
              "Name": "NDemands",
              "Children": [
                {
                  "$type": "Models.Functions.MultiplyFunction, Models",
                  "Name": "Structural",
                  "Children": [
                    {
                      "$type": "Models.Functions.VariableReference, Models",
                      "VariableName": "[Spike].minimumNconc.Value()",
                      "Name": "MinNconc",
                      "Children": [],
                      "IncludeInDocumentation": true,
                      "Enabled": true,
                      "ReadOnly": false
                    },
                    {
                      "$type": "Models.Functions.VariableReference, Models",
                      "VariableName": "[Spike].potentialDMAllocation.Structural",
                      "Name": "PotentialDMAllocation",
                      "Children": [],
                      "IncludeInDocumentation": true,
                      "Enabled": true,
                      "ReadOnly": false
                    }
                  ],
                  "IncludeInDocumentation": true,
                  "Enabled": true,
                  "ReadOnly": false
                },
                {
                  "$type": "Models.Functions.MultiplyFunction, Models",
                  "Name": "Metabolic",
                  "Children": [
                    {
                      "$type": "Models.Functions.SubtractFunction, Models",
                      "Name": "MetabolicNconc",
                      "Children": [
                        {
                          "$type": "Models.Functions.VariableReference, Models",
                          "VariableName": "[Spike].criticalNConc.Value()",
                          "Name": "CritNconc",
                          "Children": [],
                          "IncludeInDocumentation": true,
                          "Enabled": true,
                          "ReadOnly": false
                        },
                        {
                          "$type": "Models.Functions.VariableReference, Models",
                          "VariableName": "[Spike].minimumNconc.Value()",
                          "Name": "MinNconc",
                          "Children": [],
                          "IncludeInDocumentation": true,
                          "Enabled": true,
                          "ReadOnly": false
                        }
                      ],
                      "IncludeInDocumentation": true,
                      "Enabled": true,
                      "ReadOnly": false
                    },
                    {
                      "$type": "Models.Functions.VariableReference, Models",
                      "VariableName": "[Spike].potentialDMAllocation.Structural",
                      "Name": "PotentialDMAllocation",
                      "Children": [],
                      "IncludeInDocumentation": true,
                      "Enabled": true,
                      "ReadOnly": false
                    }
                  ],
                  "IncludeInDocumentation": true,
                  "Enabled": true,
                  "ReadOnly": false
                },
                {
                  "$type": "Models.Functions.DemandFunctions.StorageNDemandFunction, Models",
                  "Name": "Storage",
                  "Children": [
                    {
                      "$type": "Models.Functions.VariableReference, Models",
                      "VariableName": "[Spike].nitrogenDemandSwitch.Value()",
                      "Name": "NitrogenDemandSwitch",
                      "Children": [],
                      "IncludeInDocumentation": true,
                      "Enabled": true,
                      "ReadOnly": false
                    },
                    {
                      "$type": "Models.Functions.VariableReference, Models",
                      "VariableName": "[Spike].maximumNconc.Value()",
                      "Name": "MaxNconc",
                      "Children": [],
                      "IncludeInDocumentation": true,
                      "Enabled": true,
                      "ReadOnly": false
                    }
                  ],
                  "IncludeInDocumentation": true,
                  "Enabled": true,
                  "ReadOnly": false
                }
              ],
              "IncludeInDocumentation": true,
              "Enabled": true,
              "ReadOnly": false
            },
            {
              "$type": "Models.PMF.RetranslocateNonStructural, Models",
              "Name": "RetranslocateNitrogen",
              "Children": [],
              "IncludeInDocumentation": true,
              "Enabled": true,
              "ReadOnly": false
            }
          ],
          "IncludeInDocumentation": true,
          "Enabled": true,
          "ReadOnly": false
        },
        {
          "$type": "Models.PMF.Organs.GenericOrgan, Models",
          "StartLive": null,
          "DMSupply": null,
          "NSupply": null,
          "DMDemand": null,
          "NDemand": null,
          "potentialDMAllocation": null,
          "Name": "Stem",
          "Children": [
            {
              "$type": "Models.Functions.LinearInterpolationFunction, Models",
              "XProperty": "[Phenology].Stage",
              "Name": "SenescenceRate",
              "Children": [
                {
                  "$type": "Models.Functions.XYPairs, Models",
                  "X": [
                    3.0,
                    7.0,
                    8.0,
                    9.0
                  ],
                  "Y": [
                    0.0,
                    0.0,
                    0.2,
                    0.5
                  ],
                  "Name": "XYPairs",
                  "Children": [],
                  "IncludeInDocumentation": true,
                  "Enabled": true,
                  "ReadOnly": false
                }
              ],
              "IncludeInDocumentation": true,
              "Enabled": true,
              "ReadOnly": false
            },
            {
              "$type": "Models.Functions.Constant, Models",
              "FixedValue": 0.0,
              "Units": null,
              "Name": "RemobilisationCost",
              "Children": [],
              "IncludeInDocumentation": true,
              "Enabled": true,
              "ReadOnly": false
            },
            {
              "$type": "Models.Functions.LinearInterpolationFunction, Models",
              "XProperty": "[Phenology].Stage",
              "Name": "MaximumNConc",
              "Children": [
                {
                  "$type": "Models.Functions.XYPairs, Models",
                  "X": [
                    3.0,
                    4.0,
                    5.0,
                    6.0
                  ],
                  "Y": [
                    0.07,
                    0.04,
                    0.015,
                    0.012
                  ],
                  "Name": "XYPairs",
                  "Children": [],
                  "IncludeInDocumentation": true,
                  "Enabled": true,
                  "ReadOnly": false
                }
              ],
              "IncludeInDocumentation": true,
              "Enabled": true,
              "ReadOnly": false
            },
            {
              "$type": "Models.Functions.Constant, Models",
              "FixedValue": 0.0025,
              "Units": null,
              "Name": "MinimumNConc",
              "Children": [],
              "IncludeInDocumentation": true,
              "Enabled": true,
              "ReadOnly": false
            },
            {
              "$type": "Models.Functions.PhaseBasedSwitch, Models",
              "Start": "Emergence",
              "End": "StartGrainFill",
              "Name": "NitrogenDemandSwitch",
              "Children": [],
              "IncludeInDocumentation": true,
              "Enabled": true,
              "ReadOnly": false
            },
            {
              "$type": "Models.Functions.Constant, Models",
              "FixedValue": 0.0,
              "Units": null,
              "Name": "NReallocationFactor",
              "Children": [],
              "IncludeInDocumentation": true,
              "Enabled": true,
              "ReadOnly": false
            },
            {
              "$type": "Models.Functions.PhaseLookup, Models",
              "Name": "NRetranslocationFactor",
              "Children": [
                {
                  "$type": "Models.Functions.PhaseLookupValue, Models",
                  "Start": "Sowing",
                  "End": "Flowering",
                  "Name": "VegetativeGrowth",
                  "Children": [
                    {
                      "$type": "Models.Functions.Constant, Models",
                      "FixedValue": 0.0,
                      "Units": null,
                      "Name": "Fraction",
                      "Children": [],
                      "IncludeInDocumentation": true,
                      "Enabled": true,
                      "ReadOnly": false
                    }
                  ],
                  "IncludeInDocumentation": true,
                  "Enabled": true,
                  "ReadOnly": false
                },
                {
                  "$type": "Models.Functions.PhaseLookupValue, Models",
                  "Start": "Flowering",
                  "End": "HarvestRipe",
                  "Name": "ReproductiveGrowth",
                  "Children": [
                    {
                      "$type": "Models.Functions.Constant, Models",
                      "FixedValue": 0.5,
                      "Units": null,
                      "Name": "Fraction",
                      "Children": [],
                      "IncludeInDocumentation": true,
                      "Enabled": true,
                      "ReadOnly": false
                    }
                  ],
                  "IncludeInDocumentation": true,
                  "Enabled": true,
                  "ReadOnly": false
                }
              ],
              "IncludeInDocumentation": true,
              "Enabled": true,
              "ReadOnly": false
            },
            {
              "$type": "Models.Functions.PhaseLookup, Models",
              "Name": "DMRetranslocationFactor",
              "Children": [
                {
                  "$type": "Models.Functions.PhaseLookupValue, Models",
                  "Start": "Emergence",
                  "End": "StartGrainFill",
                  "Name": "VegetativeGrowth",
                  "Children": [
                    {
                      "$type": "Models.Functions.Constant, Models",
                      "FixedValue": 0.0,
                      "Units": null,
                      "Name": "DMRetranslocationFactor",
                      "Children": [],
                      "IncludeInDocumentation": true,
                      "Enabled": true,
                      "ReadOnly": false
                    }
                  ],
                  "IncludeInDocumentation": true,
                  "Enabled": true,
                  "ReadOnly": false
                },
                {
                  "$type": "Models.Functions.PhaseLookupValue, Models",
                  "Start": "StartGrainFill",
                  "End": "EndGrainFill",
                  "Name": "ReproductiveGrowth",
                  "Children": [
                    {
                      "$type": "Models.Functions.Constant, Models",
                      "FixedValue": 0.5,
                      "Units": null,
                      "Name": "DMRetranslocationFactor",
                      "Children": [],
                      "IncludeInDocumentation": true,
                      "Enabled": true,
                      "ReadOnly": false
                    }
                  ],
                  "IncludeInDocumentation": true,
                  "Enabled": true,
                  "ReadOnly": false
                }
              ],
              "IncludeInDocumentation": true,
              "Enabled": true,
              "ReadOnly": false
            },
            {
              "$type": "Models.PMF.Library.BiomassRemoval, Models",
              "Name": "BiomassRemovalDefaults",
              "Children": [
                {
                  "$type": "Models.PMF.OrganBiomassRemovalType, Models",
                  "FractionLiveToRemove": 0.5,
                  "FractionDeadToRemove": 0.0,
                  "FractionLiveToResidue": 0.1,
                  "FractionDeadToResidue": 0.0,
                  "Name": "Harvest",
                  "Children": [],
                  "IncludeInDocumentation": true,
                  "Enabled": true,
                  "ReadOnly": false
                },
                {
                  "$type": "Models.PMF.OrganBiomassRemovalType, Models",
                  "FractionLiveToRemove": 0.8,
                  "FractionDeadToRemove": 0.0,
                  "FractionLiveToResidue": 0.0,
                  "FractionDeadToResidue": 0.0,
                  "Name": "Cut",
                  "Children": [],
                  "IncludeInDocumentation": true,
                  "Enabled": true,
                  "ReadOnly": false
                },
                {
                  "$type": "Models.PMF.OrganBiomassRemovalType, Models",
                  "FractionLiveToRemove": 0.0,
                  "FractionDeadToRemove": 0.0,
                  "FractionLiveToResidue": 0.6,
                  "FractionDeadToResidue": 0.0,
                  "Name": "Prune",
                  "Children": [],
                  "IncludeInDocumentation": true,
                  "Enabled": true,
                  "ReadOnly": false
                },
                {
                  "$type": "Models.PMF.OrganBiomassRemovalType, Models",
                  "FractionLiveToRemove": 0.6,
                  "FractionDeadToRemove": 0.0,
                  "FractionLiveToResidue": 0.2,
                  "FractionDeadToResidue": 0.0,
                  "Name": "Graze",
                  "Children": [],
                  "IncludeInDocumentation": true,
                  "Enabled": true,
                  "ReadOnly": false
                },
                {
                  "$type": "Models.PMF.OrganBiomassRemovalType, Models",
                  "FractionLiveToRemove": 0.0,
                  "FractionDeadToRemove": 0.0,
                  "FractionLiveToResidue": 0.05,
                  "FractionDeadToResidue": 0.0,
                  "Name": "Thin",
                  "Children": [],
                  "IncludeInDocumentation": true,
                  "Enabled": true,
                  "ReadOnly": false
                }
              ],
              "IncludeInDocumentation": true,
              "Enabled": true,
              "ReadOnly": false
            },
            {
              "$type": "Models.Functions.DivideFunction, Models",
              "Name": "PercentWSC",
              "Children": [
                {
                  "$type": "Models.Functions.VariableReference, Models",
                  "VariableName": "[Stem].Live.StorageWt",
                  "Name": "WSC",
                  "Children": [],
                  "IncludeInDocumentation": true,
                  "Enabled": true,
                  "ReadOnly": false
                },
                {
                  "$type": "Models.Functions.VariableReference, Models",
                  "VariableName": "[Stem].Live.Wt",
                  "Name": "StemWt",
                  "Children": [],
                  "IncludeInDocumentation": true,
                  "Enabled": true,
                  "ReadOnly": false
                }
              ],
              "IncludeInDocumentation": true,
              "Enabled": true,
              "ReadOnly": false
            },
            {
              "$type": "Models.Functions.Constant, Models",
              "FixedValue": 0.0,
              "Units": "g/m^2",
              "Name": "InitialWtFunction",
              "Children": [],
              "IncludeInDocumentation": true,
              "Enabled": true,
              "ReadOnly": false
            },
            {
              "$type": "Models.Functions.Constant, Models",
              "FixedValue": 0.0,
              "Units": "/d",
              "Name": "DetachmentRateFunction",
              "Children": [],
              "IncludeInDocumentation": true,
              "Enabled": true,
              "ReadOnly": false
            },
            {
              "$type": "Models.Functions.Constant, Models",
              "FixedValue": 0.0,
              "Units": "0-1",
              "Name": "MaintenanceRespirationFunction",
              "Children": [],
              "IncludeInDocumentation": true,
              "Enabled": true,
              "ReadOnly": false
            },
            {
              "$type": "Models.Functions.Constant, Models",
              "FixedValue": 1.0,
              "Units": "0-1",
              "Name": "DMConversionEfficiency",
              "Children": [],
              "IncludeInDocumentation": true,
              "Enabled": true,
              "ReadOnly": false
            },
            {
              "$type": "Models.Functions.Constant, Models",
              "FixedValue": 0.0,
              "Units": null,
              "Name": "DMReallocationFactor",
              "Children": [],
              "IncludeInDocumentation": true,
              "Enabled": true,
              "ReadOnly": false
            },
            {
              "$type": "Models.Functions.AddFunction, Models",
              "Name": "CriticalNConc",
              "Children": [
                {
                  "$type": "Models.Functions.VariableReference, Models",
                  "VariableName": "[Stem].MinimumNConc.Value()",
                  "Name": "MinimumNConc",
                  "Children": [],
                  "IncludeInDocumentation": true,
                  "Enabled": true,
                  "ReadOnly": false
                },
                {
                  "$type": "Models.Functions.MultiplyFunction, Models",
                  "Name": "MetabolicNconc",
                  "Children": [
                    {
                      "$type": "Models.Functions.SubtractFunction, Models",
                      "Name": "NonStructuralN",
                      "Children": [
                        {
                          "$type": "Models.Functions.VariableReference, Models",
                          "VariableName": "[Stem].MaximumNConc.Value()",
                          "Name": "MaximumNConc",
                          "Children": [],
                          "IncludeInDocumentation": true,
                          "Enabled": true,
                          "ReadOnly": false
                        },
                        {
                          "$type": "Models.Functions.VariableReference, Models",
                          "VariableName": "[Stem].MinimumNConc.Value()",
                          "Name": "MinimumNConc",
                          "Children": [],
                          "IncludeInDocumentation": true,
                          "Enabled": true,
                          "ReadOnly": false
                        }
                      ],
                      "IncludeInDocumentation": true,
                      "Enabled": true,
                      "ReadOnly": false
                    },
                    {
                      "$type": "Models.Functions.Constant, Models",
                      "FixedValue": 0.5,
                      "Units": null,
                      "Name": "Proportion",
                      "Children": [],
                      "IncludeInDocumentation": true,
                      "Enabled": true,
                      "ReadOnly": false
                    }
                  ],
                  "IncludeInDocumentation": true,
                  "Enabled": true,
                  "ReadOnly": false
                }
              ],
              "IncludeInDocumentation": true,
              "Enabled": true,
              "ReadOnly": false
            },
            {
              "$type": "Models.Functions.Constant, Models",
              "FixedValue": 0.4,
              "Units": null,
              "Name": "CarbonConcentration",
              "Children": [],
              "IncludeInDocumentation": true,
              "Enabled": true,
              "ReadOnly": false
            },
            {
              "$type": "Models.PMF.BiomassDemand, Models",
              "Name": "DMDemands",
              "Children": [
                {
                  "$type": "Models.Functions.MultiplyFunction, Models",
                  "Name": "Structural",
                  "Children": [
                    {
                      "$type": "Models.Functions.DemandFunctions.PartitionFractionDemandFunction, Models",
                      "Name": "DMDemandFunction",
                      "Children": [
                        {
                          "$type": "Models.Functions.PhaseLookup, Models",
                          "Name": "PartitionFraction",
                          "Children": [
                            {
                              "$type": "Models.Memo, Models",
                              "Text": "",
                              "Name": "memo",
                              "Children": [],
                              "IncludeInDocumentation": true,
                              "Enabled": true,
                              "ReadOnly": false
                            },
                            {
                              "$type": "Models.Functions.PhaseLookupValue, Models",
                              "Start": "Emergence",
                              "End": "TerminalSpikelet",
                              "Name": "PreStemElongation",
                              "Children": [
                                {
                                  "$type": "Models.Functions.Constant, Models",
                                  "FixedValue": 0.2,
                                  "Units": null,
                                  "Name": "StemFraction",
                                  "Children": [],
                                  "IncludeInDocumentation": true,
                                  "Enabled": true,
                                  "ReadOnly": false
                                }
                              ],
                              "IncludeInDocumentation": true,
                              "Enabled": true,
                              "ReadOnly": false
                            },
                            {
                              "$type": "Models.Functions.PhaseLookupValue, Models",
                              "Start": "TerminalSpikelet",
                              "End": "StartGrainFill",
                              "Name": "StemElongation",
                              "Children": [
                                {
                                  "$type": "Models.Functions.Constant, Models",
                                  "FixedValue": 0.7,
                                  "Units": "0",
                                  "Name": "StemFraction",
                                  "Children": [],
                                  "IncludeInDocumentation": true,
                                  "Enabled": true,
                                  "ReadOnly": false
                                }
                              ],
                              "IncludeInDocumentation": true,
                              "Enabled": true,
                              "ReadOnly": false
                            },
                            {
                              "$type": "Models.Functions.PhaseLookupValue, Models",
                              "Start": "StartGrainFill",
                              "End": "HarvestRipe",
                              "Name": "EarEmergence",
                              "Children": [
                                {
                                  "$type": "Models.Functions.Constant, Models",
                                  "FixedValue": 0.0,
                                  "Units": null,
                                  "Name": "StemFraction",
                                  "Children": [],
                                  "IncludeInDocumentation": true,
                                  "Enabled": true,
                                  "ReadOnly": false
                                }
                              ],
                              "IncludeInDocumentation": true,
                              "Enabled": true,
                              "ReadOnly": false
                            }
                          ],
                          "IncludeInDocumentation": true,
                          "Enabled": true,
                          "ReadOnly": false
                        }
                      ],
                      "IncludeInDocumentation": true,
                      "Enabled": true,
                      "ReadOnly": false
                    },
                    {
                      "$type": "Models.Functions.PhaseLookup, Models",
                      "Name": "StructuralFraction",
                      "Children": [
                        {
                          "$type": "Models.Functions.PhaseLookupValue, Models",
                          "Start": "Sowing",
                          "End": "StartGrainFill",
                          "Name": "VegetativeGrowth",
                          "Children": [
                            {
                              "$type": "Models.Functions.Constant, Models",
                              "FixedValue": 0.3,
                              "Units": null,
                              "Name": "Fraction",
                              "Children": [],
                              "IncludeInDocumentation": true,
                              "Enabled": true,
                              "ReadOnly": false
                            }
                          ],
                          "IncludeInDocumentation": true,
                          "Enabled": true,
                          "ReadOnly": false
                        },
                        {
                          "$type": "Models.Functions.PhaseLookupValue, Models",
                          "Start": "StartGrainFill",
                          "End": "HarvestRipe",
                          "Name": "ReproductiveGrowth",
                          "Children": [
                            {
                              "$type": "Models.Functions.Constant, Models",
                              "FixedValue": 0.01,
                              "Units": null,
                              "Name": "Fraction",
                              "Children": [],
                              "IncludeInDocumentation": true,
                              "Enabled": true,
                              "ReadOnly": false
                            }
                          ],
                          "IncludeInDocumentation": true,
                          "Enabled": true,
                          "ReadOnly": false
                        }
                      ],
                      "IncludeInDocumentation": true,
                      "Enabled": true,
                      "ReadOnly": false
                    }
                  ],
                  "IncludeInDocumentation": true,
                  "Enabled": true,
                  "ReadOnly": false
                },
                {
                  "$type": "Models.Functions.Constant, Models",
                  "FixedValue": 0.0,
                  "Units": null,
                  "Name": "Metabolic",
                  "Children": [],
                  "IncludeInDocumentation": true,
                  "Enabled": true,
                  "ReadOnly": false
                },
                {
                  "$type": "Models.Functions.DemandFunctions.StorageDMDemandFunction, Models",
                  "Name": "Storage",
                  "Children": [
                    {
                      "$type": "Models.Functions.SubtractFunction, Models",
                      "Name": "StorageFraction",
                      "Children": [
                        {
                          "$type": "Models.Functions.Constant, Models",
                          "FixedValue": 1.0,
                          "Units": null,
                          "Name": "One",
                          "Children": [],
                          "IncludeInDocumentation": true,
                          "Enabled": true,
                          "ReadOnly": false
                        },
                        {
                          "$type": "Models.Functions.VariableReference, Models",
                          "VariableName": "[Stem].DMDemands.Structural.StructuralFraction.Value()",
                          "Name": "StructuralFraction",
                          "Children": [],
                          "IncludeInDocumentation": true,
                          "Enabled": true,
                          "ReadOnly": false
                        }
                      ],
                      "IncludeInDocumentation": true,
                      "Enabled": true,
                      "ReadOnly": false
                    }
                  ],
                  "IncludeInDocumentation": true,
                  "Enabled": true,
                  "ReadOnly": false
                }
              ],
              "IncludeInDocumentation": true,
              "Enabled": true,
              "ReadOnly": false
            },
            {
              "$type": "Models.PMF.BiomassDemand, Models",
              "Name": "NDemands",
              "Children": [
                {
                  "$type": "Models.Functions.MultiplyFunction, Models",
                  "Name": "Structural",
                  "Children": [
                    {
                      "$type": "Models.Functions.VariableReference, Models",
                      "VariableName": "[Stem].minimumNconc.Value()",
                      "Name": "MinNconc",
                      "Children": [],
                      "IncludeInDocumentation": true,
                      "Enabled": true,
                      "ReadOnly": false
                    },
                    {
                      "$type": "Models.Functions.VariableReference, Models",
                      "VariableName": "[Stem].potentialDMAllocation.Structural",
                      "Name": "PotentialDMAllocation",
                      "Children": [],
                      "IncludeInDocumentation": true,
                      "Enabled": true,
                      "ReadOnly": false
                    }
                  ],
                  "IncludeInDocumentation": true,
                  "Enabled": true,
                  "ReadOnly": false
                },
                {
                  "$type": "Models.Functions.MultiplyFunction, Models",
                  "Name": "Metabolic",
                  "Children": [
                    {
                      "$type": "Models.Functions.SubtractFunction, Models",
                      "Name": "MetabolicNconc",
                      "Children": [
                        {
                          "$type": "Models.Functions.VariableReference, Models",
                          "VariableName": "[Stem].criticalNConc.Value()",
                          "Name": "CritNconc",
                          "Children": [],
                          "IncludeInDocumentation": true,
                          "Enabled": true,
                          "ReadOnly": false
                        },
                        {
                          "$type": "Models.Functions.VariableReference, Models",
                          "VariableName": "[Stem].minimumNconc.Value()",
                          "Name": "MinNconc",
                          "Children": [],
                          "IncludeInDocumentation": true,
                          "Enabled": true,
                          "ReadOnly": false
                        }
                      ],
                      "IncludeInDocumentation": true,
                      "Enabled": true,
                      "ReadOnly": false
                    },
                    {
                      "$type": "Models.Functions.VariableReference, Models",
                      "VariableName": "[Stem].potentialDMAllocation.Structural",
                      "Name": "PotentialDMAllocation",
                      "Children": [],
                      "IncludeInDocumentation": true,
                      "Enabled": true,
                      "ReadOnly": false
                    }
                  ],
                  "IncludeInDocumentation": true,
                  "Enabled": true,
                  "ReadOnly": false
                },
                {
                  "$type": "Models.Functions.DemandFunctions.StorageNDemandFunction, Models",
                  "Name": "Storage",
                  "Children": [
                    {
                      "$type": "Models.Functions.VariableReference, Models",
                      "VariableName": "[Stem].nitrogenDemandSwitch.Value()",
                      "Name": "NitrogenDemandSwitch",
                      "Children": [],
                      "IncludeInDocumentation": true,
                      "Enabled": true,
                      "ReadOnly": false
                    },
                    {
                      "$type": "Models.Functions.VariableReference, Models",
                      "VariableName": "[Stem].maximumNconc.Value()",
                      "Name": "MaxNconc",
                      "Children": [],
                      "IncludeInDocumentation": true,
                      "Enabled": true,
                      "ReadOnly": false
                    }
                  ],
                  "IncludeInDocumentation": true,
                  "Enabled": true,
                  "ReadOnly": false
                }
              ],
              "IncludeInDocumentation": true,
              "Enabled": true,
              "ReadOnly": false
            },
            {
              "$type": "Models.PMF.RetranslocateNonStructural, Models",
              "Name": "RetranslocateNitrogen",
              "Children": [],
              "IncludeInDocumentation": true,
              "Enabled": true,
              "ReadOnly": false
            }
          ],
          "IncludeInDocumentation": true,
          "Enabled": true,
          "ReadOnly": false
        },
        {
          "$type": "Models.PMF.CompositeBiomass, Models",
          "Propertys": [
            "[Leaf].Live",
            "[Leaf].Dead",
            "[Stem].Live",
            "[Stem].Dead",
            "[Spike].Live",
            "[Spike].Dead",
            "[Grain].Live",
            "[Grain].Dead"
          ],
          "DMDOfStructural": 0.6,
          "Name": "AboveGround",
          "Children": [],
          "IncludeInDocumentation": true,
          "Enabled": true,
          "ReadOnly": false
        },
        {
          "$type": "Models.PMF.CompositeBiomass, Models",
          "Propertys": [
            "[Leaf].Live",
            "[Stem].Live",
            "[Spike].Live",
            "[Grain].Live"
          ],
          "DMDOfStructural": 0.6,
          "Name": "AboveGroundLive",
          "Children": [],
          "IncludeInDocumentation": true,
          "Enabled": true,
          "ReadOnly": false
        },
        {
          "$type": "Models.PMF.CompositeBiomass, Models",
          "Propertys": [
            "[Leaf].Dead",
            "[Stem].Dead",
            "[Spike].Dead",
            "[Grain].Dead"
          ],
          "DMDOfStructural": 0.6,
          "Name": "AboveGroundDead",
          "Children": [],
          "IncludeInDocumentation": true,
          "Enabled": true,
          "ReadOnly": false
        },
        {
          "$type": "Models.PMF.CompositeBiomass, Models",
          "Propertys": [
            "[Root].Live",
            "[Root].Dead"
          ],
          "DMDOfStructural": 0.6,
          "Name": "BelowGround",
          "Children": [],
          "IncludeInDocumentation": true,
          "Enabled": true,
          "ReadOnly": false
        },
        {
          "$type": "Models.PMF.CompositeBiomass, Models",
          "Propertys": [
            "[Leaf].Live",
            "[Leaf].Dead",
            "[Stem].Live",
            "[Stem].Dead",
            "[Root].Live",
            "[Root].Dead",
            "[Spike].Live",
            "[Spike].Dead",
            "[Grain].Live",
            "[Grain].Dead"
          ],
          "DMDOfStructural": 0.6,
          "Name": "Total",
          "Children": [],
          "IncludeInDocumentation": true,
          "Enabled": true,
          "ReadOnly": false
        },
        {
          "$type": "Models.PMF.CompositeBiomass, Models",
          "Propertys": [
            "[Leaf].Live",
            "[Stem].Live",
            "[Root].Live",
            "[Spike].Live",
            "[Grain].Live"
          ],
          "DMDOfStructural": 0.6,
          "Name": "TotalLive",
          "Children": [],
          "IncludeInDocumentation": true,
          "Enabled": true,
          "ReadOnly": false
        },
        {
          "$type": "Models.PMF.CompositeBiomass, Models",
          "Propertys": [
            "[Leaf].Dead",
            "[Stem].Dead",
            "[Root].Dead",
            "[Spike].Dead",
            "[Grain].Dead"
          ],
          "DMDOfStructural": 0.6,
          "Name": "TotalDead",
          "Children": [],
          "IncludeInDocumentation": true,
          "Enabled": true,
          "ReadOnly": false
        },
        {
          "$type": "Models.PMF.CompositeBiomass, Models",
          "Propertys": [
            "[Spike].Live",
            "[Grain].Live",
            "[Spike].Dead",
            "[Grain].Dead"
          ],
          "DMDOfStructural": 0.6,
          "Name": "Ear",
          "Children": [
            {
              "$type": "Models.Memo, Models",
              "Text": "\nThe Ear composite biomass object includes the Live and dead pools of all organs within the Ear to allow output for total dry matter and Nutrient contents, including total structural, non-structural and metabolic pools.\n",
              "Name": "memo",
              "Children": [],
              "IncludeInDocumentation": true,
              "Enabled": true,
              "ReadOnly": false
            }
          ],
          "IncludeInDocumentation": true,
          "Enabled": true,
          "ReadOnly": false
        },
        {
          "$type": "Models.PMF.CompositeBiomass, Models",
          "Propertys": [
            "[Stem].Live",
            "[Spike].Live",
            "[Stem].Dead",
            "[Spike].Dead"
          ],
          "DMDOfStructural": 0.6,
          "Name": "StemPlusSpike",
          "Children": [],
          "IncludeInDocumentation": true,
          "Enabled": true,
          "ReadOnly": false
        },
        {
          "$type": "Models.PMF.CultivarFolder, Models",
          "Name": "Cultivars",
          "Children": [
            {
              "$type": "Models.PMF.CultivarFolder, Models",
              "Name": "New Zealand",
              "Children": [
                {
                  "$type": "Models.PMF.Cultivar, Models",
                  "Command": [
                    "[Phenology].MinimumLeafNumber.FixedValue = 9",
                    "[Phenology].VrnSensitivity.FixedValue = 7",
                    "[Phenology].PpSensitivity.FixedValue = 3"
                  ],
                  "Name": "Alberic",
                  "Children": [],
                  "IncludeInDocumentation": true,
                  "Enabled": true,
                  "ReadOnly": false
                },
                {
                  "$type": "Models.PMF.Cultivar, Models",
                  "Command": [
                    "[Phenology].MinimumLeafNumber.FixedValue = 9",
                    "[Phenology].VrnSensitivity.FixedValue = 10",
                    "[Phenology].PpSensitivity.FixedValue = 6",
                    "[Phenology].EarlyReproductivePpSensitivity.FixedValue = 5",
                    "[Structure].Phyllochron.BasePhyllochron.FixedValue = 80"
                  ],
                  "Name": "Amarok",
                  "Children": [],
                  "IncludeInDocumentation": true,
                  "Enabled": true,
                  "ReadOnly": false
                },
                {
                  "$type": "Models.PMF.Cultivar, Models",
                  "Command": [
                    "[Phenology].MinimumLeafNumber.FixedValue = 9",
                    "[Phenology].VrnSensitivity.FixedValue = 7",
                    "[Phenology].PpSensitivity.FixedValue = 3"
                  ],
                  "Name": "Aspiring",
                  "Children": [],
                  "IncludeInDocumentation": true,
                  "Enabled": true,
                  "ReadOnly": false
                },
                {
                  "$type": "Models.PMF.Cultivar, Models",
                  "Command": [
                    "[Phenology].MinimumLeafNumber.FixedValue = 8",
                    "[Phenology].VrnSensitivity.FixedValue = 8",
                    "[Phenology].PpSensitivity.FixedValue = 5",
                    "[Phenology].EarlyReproductivePpSensitivity.FixedValue = 3",
                    "[Structure].Phyllochron.BasePhyllochron.FixedValue = 100",
                    "[Leaf].ExtinctionCoeff.VegetativePhase.FixedValue = 0.7",
                    "[Grain].NumberFunction.GrainNumber.GrainsPerGramOfStem.FixedValue = 22"
                  ],
                  "Name": "BattenWinter",
                  "Children": [],
                  "IncludeInDocumentation": true,
                  "Enabled": true,
                  "ReadOnly": false
                },
                {
                  "$type": "Models.PMF.Cultivar, Models",
                  "Command": [
                    "[Phenology].MinimumLeafNumber.FixedValue = 7",
                    "[Phenology].VrnSensitivity.FixedValue = 0",
                    "[Phenology].PpSensitivity.FixedValue = 5",
                    "[Phenology].EarlyReproductivePpSensitivity.FixedValue = 3",
                    "[Structure].Phyllochron.BasePhyllochron.FixedValue = 100",
                    "[Leaf].ExtinctionCoeff.VegetativePhase.FixedValue = 0.7",
                    "[Grain].NumberFunction.GrainNumber.GrainsPerGramOfStem.FixedValue = 22"
                  ],
                  "Name": "BattenSpring",
                  "Children": [],
                  "IncludeInDocumentation": true,
                  "Enabled": true,
                  "ReadOnly": false
                },
                {
                  "$type": "Models.PMF.Cultivar, Models",
                  "Command": [
                    "[Phenology].MinimumLeafNumber.FixedValue = 9",
                    "[Phenology].VrnSensitivity.FixedValue = 7",
                    "[Phenology].PpSensitivity.FixedValue = 3"
                  ],
                  "Name": "Centaur",
                  "Children": [],
                  "IncludeInDocumentation": true,
                  "Enabled": true,
                  "ReadOnly": false
                },
                {
                  "$type": "Models.PMF.Cultivar, Models",
                  "Command": [
                    "[Phenology].MinimumLeafNumber.FixedValue = 8",
                    "[Phenology].VrnSensitivity.FixedValue = 8",
                    "[Phenology].PpSensitivity.FixedValue = 8",
                    "[Phenology].EarlyReproductivePpSensitivity.FixedValue = 3",
                    "[Structure].Phyllochron.BasePhyllochron.FixedValue = 100"
                  ],
                  "Name": "Claire",
                  "Children": [],
                  "IncludeInDocumentation": true,
                  "Enabled": true,
                  "ReadOnly": false
                },
                {
                  "$type": "Models.PMF.Cultivar, Models",
                  "Command": [
                    "[Phenology].MinimumLeafNumber.FixedValue = 7",
                    "[Phenology].VrnSensitivity.FixedValue = 0",
                    "[Phenology].PpSensitivity.FixedValue = 3",
                    "[Structure].Phyllochron.BasePhyllochron.FixedValue = 100"
                  ],
                  "Name": "Conquest",
                  "Children": [],
                  "IncludeInDocumentation": true,
                  "Enabled": true,
                  "ReadOnly": false
                },
                {
                  "$type": "Models.PMF.Cultivar, Models",
                  "Command": [
                    "[Phenology].MinimumLeafNumber.FixedValue = 8.5",
                    "[Phenology].VrnSensitivity.FixedValue = 0",
                    "[Phenology].PpSensitivity.FixedValue = 0",
                    "[Structure].Phyllochron.BasePhyllochron.FixedValue = 80",
                    "[Leaf].CohortParameters.MaxArea.AreaLargestLeaves.FixedValue = 1600",
                    "[Grain].MaximumPotentialGrainSize.FixedValue = 0.051",
                    "[Grain].NumberFunction.GrainNumber.GrainsPerGramOfStem.FixedValue = 35",
                    "[Leaf].ExtinctionCoeff.VegetativePhase.FixedValue = 0.5",
                    "[Structure].BranchingRate.PotentialBranchingRate.Vegetative.PotentialBranchingRate.XYPairs.Y = 0,0,0,0,4,7,12,20",
                    "[Grain].MaximumNConc.FixedValue = 0.025",
                    "[Grain].MaxNConcDailyGrowth.FixedValue = 0.025",
                    "[Leaf].ExtinctionCoeff.DevelopmentFactor.XYPairs.Y = 1,1,1.4",
                    "[Leaf].CohortParameters.MinimumNConc.XYPairs.Y = 0.01,0.008,0.008",
                    "[Stem].MinimumNConc.FixedValue = 0.006",
                    "[Spike].DMRetranslocationFactor.ReproductiveGrowth.DMRetranslocationFactor.FixedValue = 0.05"
                  ],
                  "Name": "Discovery",
                  "Children": [
                    {
                      "$type": "Models.Memo, Models",
                      "Text": "This is a spring wheat with a high grain number and later tillering\n",
                      "Name": "Memo",
                      "Children": [],
                      "IncludeInDocumentation": true,
                      "Enabled": true,
                      "ReadOnly": false
                    }
                  ],
                  "IncludeInDocumentation": true,
                  "Enabled": true,
                  "ReadOnly": false
                },
                {
                  "$type": "Models.PMF.Cultivar, Models",
                  "Command": [
                    "[Phenology].MinimumLeafNumber.FixedValue = 9",
                    "[Phenology].VrnSensitivity.FixedValue = 7",
                    "[Phenology].PpSensitivity.FixedValue = 3"
                  ],
                  "Name": "Einstein",
                  "Children": [],
                  "IncludeInDocumentation": true,
                  "Enabled": true,
                  "ReadOnly": false
                },
                {
                  "$type": "Models.PMF.Cultivar, Models",
                  "Command": [
                    "[Phenology].MinimumLeafNumber.FixedValue = 9",
                    "[Phenology].VrnSensitivity.FixedValue = 7",
                    "[Phenology].PpSensitivity.FixedValue = 3"
                  ],
                  "Name": "Exceed",
                  "Children": [],
                  "IncludeInDocumentation": true,
                  "Enabled": true,
                  "ReadOnly": false
                },
                {
                  "$type": "Models.PMF.Cultivar, Models",
                  "Command": [
                    "[Phenology].MinimumLeafNumber.FixedValue = 9",
                    "[Phenology].VrnSensitivity.FixedValue = 7",
                    "[Phenology].PpSensitivity.FixedValue = 3"
                  ],
                  "Name": "Majestic",
                  "Children": [],
                  "IncludeInDocumentation": true,
                  "Enabled": true,
                  "ReadOnly": false
                },
                {
                  "$type": "Models.PMF.Cultivar, Models",
                  "Command": [
                    "[Phenology].MinimumLeafNumber.FixedValue = 9",
                    "[Phenology].VrnSensitivity.FixedValue = 7",
                    "[Phenology].PpSensitivity.FixedValue = 3"
                  ],
                  "Name": "Option",
                  "Children": [],
                  "IncludeInDocumentation": true,
                  "Enabled": true,
                  "ReadOnly": false
                },
                {
                  "$type": "Models.PMF.Cultivar, Models",
                  "Command": [
                    "[Phenology].MinimumLeafNumber.FixedValue = 6",
                    "[Phenology].VrnSensitivity.FixedValue = 0",
                    "[Phenology].PpSensitivity.FixedValue = 4",
                    "[Phenology].EarlyReproductivePpSensitivity.FixedValue = 2",
                    "[Structure].Phyllochron.BasePhyllochron.FixedValue = 100"
                  ],
                  "Name": "Otane",
                  "Children": [],
                  "IncludeInDocumentation": true,
                  "Enabled": true,
                  "ReadOnly": false
                },
                {
                  "$type": "Models.PMF.Cultivar, Models",
                  "Command": [
                    "[Phenology].MinimumLeafNumber.FixedValue = 9",
                    "[Phenology].VrnSensitivity.FixedValue = 7",
                    "[Phenology].PpSensitivity.FixedValue = 3"
                  ],
                  "Name": "Pennant",
                  "Children": [],
                  "IncludeInDocumentation": true,
                  "Enabled": true,
                  "ReadOnly": false
                },
                {
                  "$type": "Models.PMF.Cultivar, Models",
                  "Command": [
                    "[Phenology].MinimumLeafNumber.FixedValue = 9",
                    "[Phenology].VrnSensitivity.FixedValue = 7",
                    "[Phenology].PpSensitivity.FixedValue = 3"
                  ],
                  "Name": "Regency",
                  "Children": [],
                  "IncludeInDocumentation": true,
                  "Enabled": true,
                  "ReadOnly": false
                },
                {
                  "$type": "Models.PMF.Cultivar, Models",
                  "Command": [
                    "[Phenology].MinimumLeafNumber.FixedValue = 9",
                    "[Phenology].VrnSensitivity.FixedValue = 7",
                    "[Phenology].PpSensitivity.FixedValue = 3"
                  ],
                  "Name": "Richmond",
                  "Children": [],
                  "IncludeInDocumentation": true,
                  "Enabled": true,
                  "ReadOnly": false
                },
                {
                  "$type": "Models.PMF.Cultivar, Models",
                  "Command": [
                    "[Phenology].MinimumLeafNumber.FixedValue = 9",
                    "[Phenology].VrnSensitivity.FixedValue = 7",
                    "[Phenology].PpSensitivity.FixedValue = 3"
                  ],
                  "Name": "Robigus",
                  "Children": [],
                  "IncludeInDocumentation": true,
                  "Enabled": true,
                  "ReadOnly": false
                },
                {
                  "$type": "Models.PMF.Cultivar, Models",
                  "Command": [
                    "[Phenology].MinimumLeafNumber.FixedValue = 7",
                    "[Phenology].VrnSensitivity.FixedValue = 0",
                    "[Phenology].PpSensitivity.FixedValue = 2",
                    "[Phenology].EarlyReproductivePpSensitivity.FixedValue = 3",
                    "[Structure].Phyllochron.BasePhyllochron.FixedValue = 100"
                  ],
                  "Name": "Rongotea",
                  "Children": [],
                  "IncludeInDocumentation": true,
                  "Enabled": true,
                  "ReadOnly": false
                },
                {
                  "$type": "Models.PMF.Cultivar, Models",
                  "Command": [
                    "[Phenology].MinimumLeafNumber.FixedValue = 9",
                    "[Phenology].VrnSensitivity.FixedValue = 7",
                    "[Phenology].PpSensitivity.FixedValue = 3"
                  ],
                  "Name": "Rubric",
                  "Children": [],
                  "IncludeInDocumentation": true,
                  "Enabled": true,
                  "ReadOnly": false
                },
                {
                  "$type": "Models.PMF.Cultivar, Models",
                  "Command": [
                    "[Phenology].MinimumLeafNumber.FixedValue = 9",
                    "[Phenology].VrnSensitivity.FixedValue = 7",
                    "[Phenology].PpSensitivity.FixedValue = 3"
                  ],
                  "Name": "Sage",
                  "Children": [],
                  "IncludeInDocumentation": true,
                  "Enabled": true,
                  "ReadOnly": false
                },
                {
                  "$type": "Models.PMF.Cultivar, Models",
                  "Command": [
                    "[Phenology].MinimumLeafNumber.FixedValue = 9",
                    "[Phenology].VrnSensitivity.FixedValue = 7",
                    "[Phenology].PpSensitivity.FixedValue = 3"
                  ],
                  "Name": "Saracen",
                  "Children": [],
                  "IncludeInDocumentation": true,
                  "Enabled": true,
                  "ReadOnly": false
                },
                {
                  "$type": "Models.PMF.Cultivar, Models",
                  "Command": [
                    "[Phenology].MinimumLeafNumber.FixedValue = 9",
                    "[Phenology].VrnSensitivity.FixedValue = 7",
                    "[Phenology].PpSensitivity.FixedValue = 3"
                  ],
                  "Name": "Savannah",
                  "Children": [],
                  "IncludeInDocumentation": true,
                  "Enabled": true,
                  "ReadOnly": false
                },
                {
                  "$type": "Models.PMF.Cultivar, Models",
                  "Command": [
                    "[Phenology].MinimumLeafNumber.FixedValue = 9",
                    "[Phenology].VrnSensitivity.FixedValue = 7",
                    "[Phenology].PpSensitivity.FixedValue = 3"
                  ],
                  "Name": "Solstice",
                  "Children": [],
                  "IncludeInDocumentation": true,
                  "Enabled": true,
                  "ReadOnly": false
                },
                {
                  "$type": "Models.PMF.Cultivar, Models",
                  "Command": [
                    "[Phenology].MinimumLeafNumber.FixedValue = 9",
                    "[Phenology].VrnSensitivity.FixedValue = 7",
                    "[Phenology].PpSensitivity.FixedValue = 3"
                  ],
                  "Name": "Tanker",
                  "Children": [],
                  "IncludeInDocumentation": true,
                  "Enabled": true,
                  "ReadOnly": false
                },
                {
                  "$type": "Models.PMF.Cultivar, Models",
                  "Command": [
                    "[Phenology].MinimumLeafNumber.FixedValue = 9",
                    "[Phenology].VrnSensitivity.FixedValue = 7",
                    "[Phenology].PpSensitivity.FixedValue = 3"
                  ],
                  "Name": "Tribute",
                  "Children": [],
                  "IncludeInDocumentation": true,
                  "Enabled": true,
                  "ReadOnly": false
                },
                {
                  "$type": "Models.PMF.Cultivar, Models",
                  "Command": [
                    "[Phenology].MinimumLeafNumber.FixedValue = 8",
                    "[Phenology].VrnSensitivity.FixedValue = 10",
                    "[Phenology].PpSensitivity.FixedValue = 0",
                    "[Phenology].EarlyReproductiveLongDayBase.FixedValue = 4",
                    "[Structure].Phyllochron.BasePhyllochron.FixedValue = 100",
                    "[Phenology].DailyVernalisation.TempResponseProfile.XYPairs.X = 0,1,8",
                    "[Phenology].DailyVernalisation.TempResponseProfile.XYPairs.Y = 0,1.204,0",
                    "[Leaf].ExtinctionCoeff.VegetativePhase.FixedValue = 0.7",
                    "[Grain].NumberFunction.GrainNumber.GrainsPerGramOfStem.FixedValue = 22",
                    "[Grain].MaximumPotentialGrainSize.FixedValue = 0.035",
                    "[Leaf].CohortParameters.MaxArea.AreaLargestLeaves.FixedValue = 3000"
                  ],
                  "Name": "Wakanui",
                  "Children": [],
                  "IncludeInDocumentation": true,
                  "Enabled": true,
                  "ReadOnly": false
                },
                {
                  "$type": "Models.PMF.Cultivar, Models",
                  "Command": [
                    "[Phenology].MinimumLeafNumber.FixedValue = 9",
                    "[Phenology].VrnSensitivity.FixedValue = 7",
                    "[Phenology].PpSensitivity.FixedValue = 3"
                  ],
                  "Name": "Weston",
                  "Children": [],
                  "IncludeInDocumentation": true,
                  "Enabled": true,
                  "ReadOnly": false
                }
              ],
              "IncludeInDocumentation": true,
              "Enabled": true,
              "ReadOnly": false
            },
            {
              "$type": "Models.PMF.CultivarFolder, Models",
              "Name": "Australia",
              "Children": [
                {
                  "$type": "Models.PMF.Cultivar, Models",
                  "Command": [
                    "[Phenology].MinimumLeafNumber.FixedValue = 5",
                    "[Phenology].VrnSensitivity.FixedValue = 0",
                    "[Phenology].PpSensitivity.FixedValue = 4",
                    "[Phenology].EarlyReproductivePpSensitivity.FixedValue = 0",
                    "[Structure].Phyllochron.BasePhyllochron.FixedValue = 100"
                  ],
                  "Name": "Axe",
                  "Children": [],
                  "IncludeInDocumentation": true,
                  "Enabled": true,
                  "ReadOnly": false
                },
                {
                  "$type": "Models.PMF.Cultivar, Models",
                  "Command": [
                    "[Phenology].MinimumLeafNumber.FixedValue = 6",
                    "[Phenology].VrnSensitivity.FixedValue = 0",
                    "[Phenology].PpSensitivity.FixedValue = 4",
                    "[Structure].Phyllochron.BasePhyllochron.FixedValue = 100"
                  ],
                  "Name": "Bolac",
                  "Children": [],
                  "IncludeInDocumentation": true,
                  "Enabled": true,
                  "ReadOnly": false
                },
                {
                  "$type": "Models.PMF.Cultivar, Models",
                  "Command": [
                    "[Phenology].MinimumLeafNumber.FixedValue = 6",
                    "[Phenology].VrnSensitivity.FixedValue = 0",
                    "[Phenology].PpSensitivity.FixedValue = 4",
                    "[Structure].Phyllochron.BasePhyllochron.FixedValue = 100"
                  ],
                  "Name": "Cunningham",
                  "Children": [
                    {
                      "$type": "Models.Core.Alias, Models",
                      "Name": "Anlace",
                      "Children": [],
                      "IncludeInDocumentation": true,
                      "Enabled": true,
                      "ReadOnly": false
                    },
                    {
                      "$type": "Models.Core.Alias, Models",
                      "Name": "Arrivato",
                      "Children": [],
                      "IncludeInDocumentation": true,
                      "Enabled": true,
                      "ReadOnly": false
                    },
                    {
                      "$type": "Models.Core.Alias, Models",
                      "Name": "Babbler",
                      "Children": [],
                      "IncludeInDocumentation": true,
                      "Enabled": true,
                      "ReadOnly": false
                    },
                    {
                      "$type": "Models.Core.Alias, Models",
                      "Name": "Barham",
                      "Children": [],
                      "IncludeInDocumentation": true,
                      "Enabled": true,
                      "ReadOnly": false
                    },
                    {
                      "$type": "Models.Core.Alias, Models",
                      "Name": "Baxter",
                      "Children": [],
                      "IncludeInDocumentation": true,
                      "Enabled": true,
                      "ReadOnly": false
                    },
                    {
                      "$type": "Models.Core.Alias, Models",
                      "Name": "Bowie",
                      "Children": [],
                      "IncludeInDocumentation": true,
                      "Enabled": true,
                      "ReadOnly": false
                    },
                    {
                      "$type": "Models.Core.Alias, Models",
                      "Name": "Buckley",
                      "Children": [],
                      "IncludeInDocumentation": true,
                      "Enabled": true,
                      "ReadOnly": false
                    },
                    {
                      "$type": "Models.Core.Alias, Models",
                      "Name": "Buckly",
                      "Children": [],
                      "IncludeInDocumentation": true,
                      "Enabled": true,
                      "ReadOnly": false
                    },
                    {
                      "$type": "Models.Core.Alias, Models",
                      "Name": "Burunga",
                      "Children": [],
                      "IncludeInDocumentation": true,
                      "Enabled": true,
                      "ReadOnly": false
                    },
                    {
                      "$type": "Models.Core.Alias, Models",
                      "Name": "Camm",
                      "Children": [],
                      "IncludeInDocumentation": true,
                      "Enabled": true,
                      "ReadOnly": false
                    },
                    {
                      "$type": "Models.Core.Alias, Models",
                      "Name": "Carinya",
                      "Children": [],
                      "IncludeInDocumentation": true,
                      "Enabled": true,
                      "ReadOnly": false
                    },
                    {
                      "$type": "Models.Core.Alias, Models",
                      "Name": "ChiefCLPlus",
                      "Children": [],
                      "IncludeInDocumentation": true,
                      "Enabled": true,
                      "ReadOnly": false
                    },
                    {
                      "$type": "Models.Core.Alias, Models",
                      "Name": "CLF_Janz",
                      "Children": [],
                      "IncludeInDocumentation": true,
                      "Enabled": true,
                      "ReadOnly": false
                    },
                    {
                      "$type": "Models.Core.Alias, Models",
                      "Name": "Dagger",
                      "Children": [],
                      "IncludeInDocumentation": true,
                      "Enabled": true,
                      "ReadOnly": false
                    },
                    {
                      "$type": "Models.Core.Alias, Models",
                      "Name": "DBAAurora",
                      "Children": [],
                      "IncludeInDocumentation": true,
                      "Enabled": true,
                      "ReadOnly": false
                    },
                    {
                      "$type": "Models.Core.Alias, Models",
                      "Name": "ElmoreCLPlus",
                      "Children": [],
                      "IncludeInDocumentation": true,
                      "Enabled": true,
                      "ReadOnly": false
                    },
                    {
                      "$type": "Models.Core.Alias, Models",
                      "Name": "Espada",
                      "Children": [],
                      "IncludeInDocumentation": true,
                      "Enabled": true,
                      "ReadOnly": false
                    },
                    {
                      "$type": "Models.Core.Alias, Models",
                      "Name": "Frame",
                      "Children": [],
                      "IncludeInDocumentation": true,
                      "Enabled": true,
                      "ReadOnly": false
                    },
                    {
                      "$type": "Models.Core.Alias, Models",
                      "Name": "Gazelle",
                      "Children": [],
                      "IncludeInDocumentation": true,
                      "Enabled": true,
                      "ReadOnly": false
                    },
                    {
                      "$type": "Models.Core.Alias, Models",
                      "Name": "Halberd",
                      "Children": [],
                      "IncludeInDocumentation": true,
                      "Enabled": true,
                      "ReadOnly": false
                    },
                    {
                      "$type": "Models.Core.Alias, Models",
                      "Name": "Hybrid_Meteor",
                      "Children": [],
                      "IncludeInDocumentation": true,
                      "Enabled": true,
                      "ReadOnly": false
                    },
                    {
                      "$type": "Models.Core.Alias, Models",
                      "Name": "JusticaCLPlus",
                      "Children": [],
                      "IncludeInDocumentation": true,
                      "Enabled": true,
                      "ReadOnly": false
                    },
                    {
                      "$type": "Models.Core.Alias, Models",
                      "Name": "Preston",
                      "Children": [],
                      "IncludeInDocumentation": true,
                      "Enabled": true,
                      "ReadOnly": false
                    },
                    {
                      "$type": "Models.Core.Alias, Models",
                      "Name": "Saphire",
                      "Children": [],
                      "IncludeInDocumentation": true,
                      "Enabled": true,
                      "ReadOnly": false
                    },
                    {
                      "$type": "Models.Core.Alias, Models",
                      "Name": "Scout",
                      "Children": [],
                      "IncludeInDocumentation": true,
                      "Enabled": true,
                      "ReadOnly": false
                    },
                    {
                      "$type": "Models.Core.Alias, Models",
                      "Name": "Stiletto",
                      "Children": [],
                      "IncludeInDocumentation": true,
                      "Enabled": true,
                      "ReadOnly": false
                    },
                    {
                      "$type": "Models.Core.Alias, Models",
                      "Name": "Ventura",
                      "Children": [],
                      "IncludeInDocumentation": true,
                      "Enabled": true,
                      "ReadOnly": false
                    },
                    {
                      "$type": "Models.Core.Alias, Models",
                      "Name": "Wallup",
                      "Children": [],
                      "IncludeInDocumentation": true,
                      "Enabled": true,
                      "ReadOnly": false
                    }
                  ],
                  "IncludeInDocumentation": true,
                  "Enabled": true,
                  "ReadOnly": false
                },
                {
                  "$type": "Models.PMF.Cultivar, Models",
                  "Command": [
                    "[Phenology].MinimumLeafNumber.FixedValue = 6",
                    "[Phenology].VrnSensitivity.FixedValue = 0",
                    "[Phenology].PpSensitivity.FixedValue = 4",
                    "[Structure].Phyllochron.BasePhyllochron.FixedValue = 100"
                  ],
                  "Name": "Derrimut",
                  "Children": [],
                  "IncludeInDocumentation": true,
                  "Enabled": true,
                  "ReadOnly": false
                },
                {
                  "$type": "Models.PMF.Cultivar, Models",
                  "Command": [
                    "[Phenology].MinimumLeafNumber.FixedValue = 6",
                    "[Phenology].VrnSensitivity.FixedValue = 1",
                    "[Phenology].PpSensitivity.FixedValue = 4",
                    "[Structure].Phyllochron.BasePhyllochron.FixedValue = 100"
                  ],
                  "Name": "EGAGregory",
                  "Children": [
                    {
                      "$type": "Models.Core.Alias, Models",
                      "Name": "Gregory",
                      "Children": [],
                      "IncludeInDocumentation": true,
                      "Enabled": true,
                      "ReadOnly": false
                    },
                    {
                      "$type": "Models.Core.Alias, Models",
                      "Name": "Lancer",
                      "Children": [],
                      "IncludeInDocumentation": true,
                      "Enabled": true,
                      "ReadOnly": false
                    }
                  ],
                  "IncludeInDocumentation": true,
                  "Enabled": true,
                  "ReadOnly": false
                },
                {
                  "$type": "Models.PMF.Cultivar, Models",
                  "Command": [
                    "[Phenology].MinimumLeafNumber.FixedValue = 8",
                    "[Phenology].VrnSensitivity.FixedValue = 0",
                    "[Phenology].PpSensitivity.FixedValue = 4"
                  ],
                  "Name": "GattonHartog",
                  "Children": [],
                  "IncludeInDocumentation": true,
                  "Enabled": true,
                  "ReadOnly": false
                },
                {
                  "$type": "Models.PMF.Cultivar, Models",
                  "Command": [
                    "[Phenology].MinimumLeafNumber.FixedValue = 5",
                    "[Phenology].VrnSensitivity.FixedValue = 0",
                    "[Phenology].PpSensitivity.FixedValue = 3.5",
                    "[Structure].Phyllochron.BasePhyllochron.FixedValue = 100",
                    "[Phenology].EarlyReproductivePpSensitivity.FixedValue = 0",
                    "[Phenology].EarlyReproductiveLongDayBase.FixedValue"
                  ],
                  "Name": "Gamenya",
                  "Children": [],
                  "IncludeInDocumentation": true,
                  "Enabled": true,
                  "ReadOnly": false
                },
                {
                  "$type": "Models.PMF.Cultivar, Models",
                  "Command": [
                    "[Phenology].MinimumLeafNumber.FixedValue = 5",
                    "[Phenology].VrnSensitivity.FixedValue = 0",
                    "[Phenology].PpSensitivity.FixedValue = 4",
                    "[Structure].Phyllochron.BasePhyllochron.FixedValue = 100"
                  ],
                  "Name": "Gauntlet",
                  "Children": [
                    {
                      "$type": "Models.Core.Alias, Models",
                      "Name": "Braewood",
                      "Children": [],
                      "IncludeInDocumentation": true,
                      "Enabled": true,
                      "ReadOnly": false
                    },
                    {
                      "$type": "Models.Core.Alias, Models",
                      "Name": "Chara",
                      "Children": [],
                      "IncludeInDocumentation": true,
                      "Enabled": true,
                      "ReadOnly": false
                    },
                    {
                      "$type": "Models.Core.Alias, Models",
                      "Name": "Clearfield_stl",
                      "Children": [],
                      "IncludeInDocumentation": true,
                      "Enabled": true,
                      "ReadOnly": false
                    },
                    {
                      "$type": "Models.Core.Alias, Models",
                      "Name": "Drysdale",
                      "Children": [],
                      "IncludeInDocumentation": true,
                      "Enabled": true,
                      "ReadOnly": false
                    },
                    {
                      "$type": "Models.Core.Alias, Models",
                      "Name": "Envoy",
                      "Children": [],
                      "IncludeInDocumentation": true,
                      "Enabled": true,
                      "ReadOnly": false
                    },
                    {
                      "$type": "Models.Core.Alias, Models",
                      "Name": "Estoc",
                      "Children": [],
                      "IncludeInDocumentation": true,
                      "Enabled": true,
                      "ReadOnly": false
                    },
                    {
                      "$type": "Models.Core.Alias, Models",
                      "Name": "Giles",
                      "Children": [],
                      "IncludeInDocumentation": true,
                      "Enabled": true,
                      "ReadOnly": false
                    },
                    {
                      "$type": "Models.Core.Alias, Models",
                      "Name": "Harper",
                      "Children": [],
                      "IncludeInDocumentation": true,
                      "Enabled": true,
                      "ReadOnly": false
                    },
                    {
                      "$type": "Models.Core.Alias, Models",
                      "Name": "Krichauff",
                      "Children": [],
                      "IncludeInDocumentation": true,
                      "Enabled": true,
                      "ReadOnly": false
                    },
                    {
                      "$type": "Models.Core.Alias, Models",
                      "Name": "Magenta",
                      "Children": [],
                      "IncludeInDocumentation": true,
                      "Enabled": true,
                      "ReadOnly": false
                    },
                    {
                      "$type": "Models.Core.Alias, Models",
                      "Name": "Mitch",
                      "Children": [],
                      "IncludeInDocumentation": true,
                      "Enabled": true,
                      "ReadOnly": false
                    },
                    {
                      "$type": "Models.Core.Alias, Models",
                      "Name": "Phantom",
                      "Children": [],
                      "IncludeInDocumentation": true,
                      "Enabled": true,
                      "ReadOnly": false
                    },
                    {
                      "$type": "Models.Core.Alias, Models",
                      "Name": "Pugsley",
                      "Children": [],
                      "IncludeInDocumentation": true,
                      "Enabled": true,
                      "ReadOnly": false
                    },
                    {
                      "$type": "Models.Core.Alias, Models",
                      "Name": "Sentinel",
                      "Children": [],
                      "IncludeInDocumentation": true,
                      "Enabled": true,
                      "ReadOnly": false
                    },
                    {
                      "$type": "Models.Core.Alias, Models",
                      "Name": "Silverstar",
                      "Children": [],
                      "IncludeInDocumentation": true,
                      "Enabled": true,
                      "ReadOnly": false
                    },
                    {
                      "$type": "Models.Core.Alias, Models",
                      "Name": "Suneca",
                      "Children": [],
                      "IncludeInDocumentation": true,
                      "Enabled": true,
                      "ReadOnly": false
                    },
                    {
                      "$type": "Models.Core.Alias, Models",
                      "Name": "Sunlin",
                      "Children": [],
                      "IncludeInDocumentation": true,
                      "Enabled": true,
                      "ReadOnly": false
                    },
                    {
                      "$type": "Models.Core.Alias, Models",
                      "Name": "Sunvale",
                      "Children": [],
                      "IncludeInDocumentation": true,
                      "Enabled": true,
                      "ReadOnly": false
                    },
                    {
                      "$type": "Models.Core.Alias, Models",
                      "Name": "Trojan",
                      "Children": [],
                      "IncludeInDocumentation": true,
                      "Enabled": true,
                      "ReadOnly": false
                    },
                    {
                      "$type": "Models.Core.Alias, Models",
                      "Name": "Strzelecki",
                      "Children": [],
                      "IncludeInDocumentation": true,
                      "Enabled": true,
                      "ReadOnly": false
                    }
                  ],
                  "IncludeInDocumentation": true,
                  "Enabled": true,
                  "ReadOnly": false
                },
                {
                  "$type": "Models.PMF.Cultivar, Models",
                  "Command": [
                    "[Phenology].MinimumLeafNumber.FixedValue = 6",
                    "[Phenology].VrnSensitivity.FixedValue = 0",
                    "[Phenology].PpSensitivity.FixedValue = 5",
                    "[Structure].Phyllochron.BasePhyllochron.FixedValue = 100"
                  ],
                  "Name": "Gladius",
                  "Children": [],
                  "IncludeInDocumentation": true,
                  "Enabled": true,
                  "ReadOnly": false
                },
                {
                  "$type": "Models.PMF.Cultivar, Models",
                  "Command": [
                    "[Phenology].MinimumLeafNumber.FixedValue = 6",
                    "[Phenology].VrnSensitivity.FixedValue = 0",
                    "[Phenology].PpSensitivity.FixedValue = 5",
                    "[Structure].Phyllochron.BasePhyllochron.FixedValue = 100",
                    "[Grain].MaximumPotentialGrainSize.FixedValue = 0.041",
                    "[Grain].NumberFunction.GrainNumber.GrainsPerGramOfStem.FixedValue = 17"
                  ],
                  "Name": "Gutha",
                  "Children": [],
                  "IncludeInDocumentation": true,
                  "Enabled": true,
                  "ReadOnly": false
                },
                {
                  "$type": "Models.PMF.Cultivar, Models",
                  "Command": [
                    "[Phenology].MinimumLeafNumber.FixedValue = 6",
                    "[Phenology].VrnSensitivity.FixedValue = 0",
                    "[Phenology].PpSensitivity.FixedValue = 4",
                    "[Structure].Phyllochron.BasePhyllochron.FixedValue = 100",
                    "[Grain].NumberFunction.GrainNumber.GrainsPerGramOfStem.FixedValue = 20"
                  ],
                  "Name": "H45",
                  "Children": [
                    {
                      "$type": "Models.Core.Alias, Models",
                      "Name": "Saintly",
                      "Children": [],
                      "IncludeInDocumentation": true,
                      "Enabled": true,
                      "ReadOnly": false
                    },
                    {
                      "$type": "Models.Core.Alias, Models",
                      "Name": "Tamarinrock",
                      "Children": [],
                      "IncludeInDocumentation": true,
                      "Enabled": true,
                      "ReadOnly": false
                    },
                    {
                      "$type": "Models.Core.Alias, Models",
                      "Name": "Waagin",
                      "Children": [],
                      "IncludeInDocumentation": true,
                      "Enabled": true,
                      "ReadOnly": false
                    },
                    {
                      "$type": "Models.Core.Alias, Models",
                      "Name": "Wollaroi",
                      "Children": [],
                      "IncludeInDocumentation": true,
                      "Enabled": true,
                      "ReadOnly": false
                    },
                    {
                      "$type": "Models.Core.Alias, Models",
                      "Name": "Zippy",
                      "Children": [],
                      "IncludeInDocumentation": true,
                      "Enabled": true,
                      "ReadOnly": false
                    }
                  ],
                  "IncludeInDocumentation": true,
                  "Enabled": true,
                  "ReadOnly": false
                },
                {
                  "$type": "Models.PMF.Cultivar, Models",
                  "Command": [
                    "[Phenology].MinimumLeafNumber.FixedValue = 8",
                    "[Phenology].VrnSensitivity.FixedValue = 0",
                    "[Phenology].PpSensitivity.FixedValue = 4",
                    "[Structure].Phyllochron.BasePhyllochron.FixedValue = 100"
                  ],
                  "Name": "H46",
                  "Children": [],
                  "IncludeInDocumentation": true,
                  "Enabled": true,
                  "ReadOnly": false
                },
                {
                  "$type": "Models.PMF.Cultivar, Models",
                  "Command": [
                    "[Phenology].MinimumLeafNumber.FixedValue = 6",
                    "[Phenology].VrnSensitivity.FixedValue = 0",
                    "[Phenology].PpSensitivity.FixedValue = 5",
                    "[Structure].Phyllochron.BasePhyllochron.FixedValue = 100",
                    "[Grain].MaximumPotentialGrainSize.FixedValue = 0.041"
                  ],
                  "Name": "Hartog",
                  "Children": [
                    {
                      "$type": "Models.Core.Alias, Models",
                      "Name": "Annuello",
                      "Children": [],
                      "IncludeInDocumentation": true,
                      "Enabled": true,
                      "ReadOnly": false
                    },
                    {
                      "$type": "Models.Core.Alias, Models",
                      "Name": "Carnamah",
                      "Children": [],
                      "IncludeInDocumentation": true,
                      "Enabled": true,
                      "ReadOnly": false
                    },
                    {
                      "$type": "Models.Core.Alias, Models",
                      "Name": "Catalina",
                      "Children": [],
                      "IncludeInDocumentation": true,
                      "Enabled": true,
                      "ReadOnly": false
                    },
                    {
                      "$type": "Models.Core.Alias, Models",
                      "Name": "CLF_Stiletto",
                      "Children": [],
                      "IncludeInDocumentation": true,
                      "Enabled": true,
                      "ReadOnly": false
                    },
                    {
                      "$type": "Models.Core.Alias, Models",
                      "Name": "Cobra",
                      "Children": [],
                      "IncludeInDocumentation": true,
                      "Enabled": true,
                      "ReadOnly": false
                    },
                    {
                      "$type": "Models.Core.Alias, Models",
                      "Name": "Corack",
                      "Children": [],
                      "IncludeInDocumentation": true,
                      "Enabled": true,
                      "ReadOnly": false
                    },
                    {
                      "$type": "Models.Core.Alias, Models",
                      "Name": "Correll",
                      "Children": [],
                      "IncludeInDocumentation": true,
                      "Enabled": true,
                      "ReadOnly": false
                    },
                    {
                      "$type": "Models.Core.Alias, Models",
                      "Name": "Diamondbird",
                      "Children": [],
                      "IncludeInDocumentation": true,
                      "Enabled": true,
                      "ReadOnly": false
                    },
                    {
                      "$type": "Models.Core.Alias, Models",
                      "Name": "Gladius",
                      "Children": [],
                      "IncludeInDocumentation": true,
                      "Enabled": true,
                      "ReadOnly": false
                    },
                    {
                      "$type": "Models.Core.Alias, Models",
                      "Name": "Goroke",
                      "Children": [],
                      "IncludeInDocumentation": true,
                      "Enabled": true,
                      "ReadOnly": false
                    },
                    {
                      "$type": "Models.Core.Alias, Models",
                      "Name": "GrenadeCLPlus",
                      "Children": [],
                      "IncludeInDocumentation": true,
                      "Enabled": true,
                      "ReadOnly": false
                    },
                    {
                      "$type": "Models.Core.Alias, Models",
                      "Name": "Guardian",
                      "Children": [],
                      "IncludeInDocumentation": true,
                      "Enabled": true,
                      "ReadOnly": false
                    },
                    {
                      "$type": "Models.Core.Alias, Models",
                      "Name": "Halbred",
                      "Children": [],
                      "IncludeInDocumentation": true,
                      "Enabled": true,
                      "ReadOnly": false
                    },
                    {
                      "$type": "Models.Core.Alias, Models",
                      "Name": "Impala",
                      "Children": [],
                      "IncludeInDocumentation": true,
                      "Enabled": true,
                      "ReadOnly": false
                    },
                    {
                      "$type": "Models.Core.Alias, Models",
                      "Name": "Justica",
                      "Children": [],
                      "IncludeInDocumentation": true,
                      "Enabled": true,
                      "ReadOnly": false
                    },
                    {
                      "$type": "Models.Core.Alias, Models",
                      "Name": "Kord",
                      "Children": [],
                      "IncludeInDocumentation": true,
                      "Enabled": true,
                      "ReadOnly": false
                    },
                    {
                      "$type": "Models.Core.Alias, Models",
                      "Name": "Merlin",
                      "Children": [],
                      "IncludeInDocumentation": true,
                      "Enabled": true,
                      "ReadOnly": false
                    },
                    {
                      "$type": "Models.Core.Alias, Models",
                      "Name": "Mitre",
                      "Children": [],
                      "IncludeInDocumentation": true,
                      "Enabled": true,
                      "ReadOnly": false
                    },
                    {
                      "$type": "Models.Core.Alias, Models",
                      "Name": "Peake",
                      "Children": [],
                      "IncludeInDocumentation": true,
                      "Enabled": true,
                      "ReadOnly": false
                    },
                    {
                      "$type": "Models.Core.Alias, Models",
                      "Name": "Shield",
                      "Children": [],
                      "IncludeInDocumentation": true,
                      "Enabled": true,
                      "ReadOnly": false
                    },
                    {
                      "$type": "Models.Core.Alias, Models",
                      "Name": "Spitfire",
                      "Children": [],
                      "IncludeInDocumentation": true,
                      "Enabled": true,
                      "ReadOnly": false
                    },
                    {
                      "$type": "Models.Core.Alias, Models",
                      "Name": "Sunguard",
                      "Children": [],
                      "IncludeInDocumentation": true,
                      "Enabled": true,
                      "ReadOnly": false
                    },
                    {
                      "$type": "Models.Core.Alias, Models",
                      "Name": "Sunstate",
                      "Children": [],
                      "IncludeInDocumentation": true,
                      "Enabled": true,
                      "ReadOnly": false
                    },
                    {
                      "$type": "Models.Core.Alias, Models",
                      "Name": "Yallaroi",
                      "Children": [],
                      "IncludeInDocumentation": true,
                      "Enabled": true,
                      "ReadOnly": false
                    },
                    {
                      "$type": "Models.Core.Alias, Models",
                      "Name": "Yawa",
                      "Children": [],
                      "IncludeInDocumentation": true,
                      "Enabled": true,
                      "ReadOnly": false
                    },
                    {
                      "$type": "Models.Core.Alias, Models",
                      "Name": "Yitpi",
                      "Children": [],
                      "IncludeInDocumentation": true,
                      "Enabled": true,
                      "ReadOnly": false
                    }
                  ],
                  "IncludeInDocumentation": true,
                  "Enabled": true,
                  "ReadOnly": false
                },
                {
                  "$type": "Models.PMF.Cultivar, Models",
                  "Command": [
                    "[Phenology].MinimumLeafNumber.FixedValue = 6",
                    "[Phenology].VrnSensitivity.FixedValue = 0",
                    "[Phenology].PpSensitivity.FixedValue = 4",
                    "[Structure].Phyllochron.BasePhyllochron.FixedValue = 100"
                  ],
                  "Name": "Hibred_Mercury",
                  "Children": [
                    {
                      "$type": "Models.Core.Alias, Models",
                      "Name": "Agtscythe",
                      "Children": [],
                      "IncludeInDocumentation": true,
                      "Enabled": true,
                      "ReadOnly": false
                    },
                    {
                      "$type": "Models.Core.Alias, Models",
                      "Name": "Arrino",
                      "Children": [],
                      "IncludeInDocumentation": true,
                      "Enabled": true,
                      "ReadOnly": false
                    },
                    {
                      "$type": "Models.Core.Alias, Models",
                      "Name": "Bonnie_rock",
                      "Children": [],
                      "IncludeInDocumentation": true,
                      "Enabled": true,
                      "ReadOnly": false
                    },
                    {
                      "$type": "Models.Core.Alias, Models",
                      "Name": "Bowerbird",
                      "Children": [],
                      "IncludeInDocumentation": true,
                      "Enabled": true,
                      "ReadOnly": false
                    },
                    {
                      "$type": "Models.Core.Alias, Models",
                      "Name": "Condo",
                      "Children": [],
                      "IncludeInDocumentation": true,
                      "Enabled": true,
                      "ReadOnly": false
                    },
                    {
                      "$type": "Models.Core.Alias, Models",
                      "Name": "Dart",
                      "Children": [],
                      "IncludeInDocumentation": true,
                      "Enabled": true,
                      "ReadOnly": false
                    },
                    {
                      "$type": "Models.Core.Alias, Models",
                      "Name": "Dollarbird",
                      "Children": [],
                      "IncludeInDocumentation": true,
                      "Enabled": true,
                      "ReadOnly": false
                    },
                    {
                      "$type": "Models.Core.Alias, Models",
                      "Name": "Emurock",
                      "Children": [],
                      "IncludeInDocumentation": true,
                      "Enabled": true,
                      "ReadOnly": false
                    },
                    {
                      "$type": "Models.Core.Alias, Models",
                      "Name": "Hyperno",
                      "Children": [],
                      "IncludeInDocumentation": true,
                      "Enabled": true,
                      "ReadOnly": false
                    },
                    {
                      "$type": "Models.Core.Alias, Models",
                      "Name": "ImposeCLPlus",
                      "Children": [],
                      "IncludeInDocumentation": true,
                      "Enabled": true,
                      "ReadOnly": false
                    },
                    {
                      "$type": "Models.Core.Alias, Models",
                      "Name": "Kalka",
                      "Children": [],
                      "IncludeInDocumentation": true,
                      "Enabled": true,
                      "ReadOnly": false
                    },
                    {
                      "$type": "Models.Core.Alias, Models",
                      "Name": "Kirchauff",
                      "Children": [],
                      "IncludeInDocumentation": true,
                      "Enabled": true,
                      "ReadOnly": false
                    },
                    {
                      "$type": "Models.Core.Alias, Models",
                      "Name": "Kukri",
                      "Children": [],
                      "IncludeInDocumentation": true,
                      "Enabled": true,
                      "ReadOnly": false
                    },
                    {
                      "$type": "Models.Core.Alias, Models",
                      "Name": "Hunter",
                      "Children": [],
                      "IncludeInDocumentation": true,
                      "Enabled": true,
                      "ReadOnly": false
                    },
                    {
                      "$type": "Models.Core.Alias, Models",
                      "Name": "LRPBArrow",
                      "Children": [],
                      "IncludeInDocumentation": true,
                      "Enabled": true,
                      "ReadOnly": false
                    },
                    {
                      "$type": "Models.Core.Alias, Models",
                      "Name": "Mace",
                      "Children": [],
                      "IncludeInDocumentation": true,
                      "Enabled": true,
                      "ReadOnly": false
                    },
                    {
                      "$type": "Models.Core.Alias, Models",
                      "Name": "Ouyen",
                      "Children": [],
                      "IncludeInDocumentation": true,
                      "Enabled": true,
                      "ReadOnly": false
                    },
                    {
                      "$type": "Models.Core.Alias, Models",
                      "Name": "Ruby",
                      "Children": [],
                      "IncludeInDocumentation": true,
                      "Enabled": true,
                      "ReadOnly": false
                    },
                    {
                      "$type": "Models.Core.Alias, Models",
                      "Name": "Tamaroi",
                      "Children": [],
                      "IncludeInDocumentation": true,
                      "Enabled": true,
                      "ReadOnly": false
                    },
                    {
                      "$type": "Models.Core.Alias, Models",
                      "Name": "Young",
                      "Children": [],
                      "IncludeInDocumentation": true,
                      "Enabled": true,
                      "ReadOnly": false
                    },
                    {
                      "$type": "Models.Core.Alias, Models",
                      "Name": "Katana",
                      "Children": [],
                      "IncludeInDocumentation": true,
                      "Enabled": true,
                      "ReadOnly": false
                    }
                  ],
                  "IncludeInDocumentation": true,
                  "Enabled": true,
                  "ReadOnly": false
                },
                {
                  "$type": "Models.PMF.Cultivar, Models",
                  "Command": [
                    "[Phenology].MinimumLeafNumber.FixedValue = 6",
                    "[Phenology].VrnSensitivity.FixedValue = 1",
                    "[Phenology].PpSensitivity.FixedValue = 4",
                    "[Structure].Phyllochron.BasePhyllochron.FixedValue = 100"
                  ],
                  "Name": "Janz",
                  "Children": [],
                  "IncludeInDocumentation": true,
                  "Enabled": true,
                  "ReadOnly": false
                },
                {
                  "$type": "Models.PMF.Cultivar, Models",
                  "Command": [
                    "[Phenology].MinimumLeafNumber.FixedValue = 8",
                    "[Phenology].VrnSensitivity.FixedValue = 0",
                    "[Phenology].PpSensitivity.FixedValue = 4",
                    "[Structure].Phyllochron.BasePhyllochron.FixedValue = 100"
                  ],
                  "Name": "Kelallac",
                  "Children": [
                    {
                      "$type": "Models.Core.Alias, Models",
                      "Name": "Beaufort",
                      "Children": [],
                      "IncludeInDocumentation": true,
                      "Enabled": true,
                      "ReadOnly": false
                    },
                    {
                      "$type": "Models.Core.Alias, Models",
                      "Name": "Calingiri",
                      "Children": [],
                      "IncludeInDocumentation": true,
                      "Enabled": true,
                      "ReadOnly": false
                    },
                    {
                      "$type": "Models.Core.Alias, Models",
                      "Name": "Endure",
                      "Children": [],
                      "IncludeInDocumentation": true,
                      "Enabled": true,
                      "ReadOnly": false
                    },
                    {
                      "$type": "Models.Core.Alias, Models",
                      "Name": "Forrest",
                      "Children": [],
                      "IncludeInDocumentation": true,
                      "Enabled": true,
                      "ReadOnly": false
                    },
                    {
                      "$type": "Models.Core.Alias, Models",
                      "Name": "Scenario",
                      "Children": [],
                      "IncludeInDocumentation": true,
                      "Enabled": true,
                      "ReadOnly": false
                    },
                    {
                      "$type": "Models.Core.Alias, Models",
                      "Name": "Zen",
                      "Children": [],
                      "IncludeInDocumentation": true,
                      "Enabled": true,
                      "ReadOnly": false
                    }
                  ],
                  "IncludeInDocumentation": true,
                  "Enabled": true,
                  "ReadOnly": false
                },
                {
                  "$type": "Models.PMF.Cultivar, Models",
                  "Command": [
                    "[Phenology].MinimumLeafNumber.FixedValue = 8",
                    "[Phenology].VrnSensitivity.FixedValue = 0",
                    "[Phenology].PpSensitivity.FixedValue = 4",
                    "[Structure].Phyllochron.BasePhyllochron.FixedValue = 100"
                  ],
                  "Name": "Kennedy",
                  "Children": [],
                  "IncludeInDocumentation": true,
                  "Enabled": true,
                  "ReadOnly": false
                },
                {
                  "$type": "Models.PMF.Cultivar, Models",
                  "Command": [
                    "[Phenology].MinimumLeafNumber.FixedValue = 6",
                    "[Phenology].VrnSensitivity.FixedValue = 0",
                    "[Phenology].PpSensitivity.FixedValue = 5",
                    "[Structure].Phyllochron.BasePhyllochron.FixedValue = 100"
                  ],
                  "Name": "Lang",
                  "Children": [],
                  "IncludeInDocumentation": true,
                  "Enabled": true,
                  "ReadOnly": false
                },
                {
                  "$type": "Models.PMF.Cultivar, Models",
                  "Command": [
                    "[Phenology].MinimumLeafNumber.FixedValue = 5",
                    "[Phenology].VrnSensitivity.FixedValue = 0",
                    "[Phenology].PpSensitivity.FixedValue = 4",
                    "[Structure].Phyllochron.BasePhyllochron.FixedValue = 100"
                  ],
                  "Name": "Livingston",
                  "Children": [],
                  "IncludeInDocumentation": true,
                  "Enabled": true,
                  "ReadOnly": false
                },
                {
                  "$type": "Models.PMF.Cultivar, Models",
                  "Command": [
                    "[Phenology].MinimumLeafNumber.FixedValue = 6",
                    "[Phenology].VrnSensitivity.FixedValue = 0",
                    "[Phenology].PpSensitivity.FixedValue = 4",
                    "[Structure].Phyllochron.BasePhyllochron.FixedValue = 100"
                  ],
                  "Name": "Lincoln",
                  "Children": [
                    {
                      "$type": "Models.Core.Alias, Models",
                      "Name": "Crusader",
                      "Children": [],
                      "IncludeInDocumentation": true,
                      "Enabled": true,
                      "ReadOnly": false
                    }
                  ],
                  "IncludeInDocumentation": true,
                  "Enabled": true,
                  "ReadOnly": false
                },
                {
                  "$type": "Models.PMF.Cultivar, Models",
                  "Command": [
                    "[Phenology].MinimumLeafNumber.FixedValue = 6",
                    "[Phenology].VrnSensitivity.FixedValue = 0",
                    "[Phenology].PpSensitivity.FixedValue = 4",
                    "[Structure].Phyllochron.BasePhyllochron.FixedValue = 100"
                  ],
                  "Name": "Mace",
                  "Children": [],
                  "IncludeInDocumentation": true,
                  "Enabled": true,
                  "ReadOnly": false
                },
                {
                  "$type": "Models.PMF.Cultivar, Models",
                  "Command": [
                    "[Phenology].MinimumLeafNumber.FixedValue = 7",
                    "[Phenology].VrnSensitivity.FixedValue = 5",
                    "[Phenology].PpSensitivity.FixedValue = 5",
                    "[Phenology].EarlyReproductiveLongDayBase.FixedValue = 3.5 ",
                    "[Structure].Phyllochron.BasePhyllochron.FixedValue = 100"
                  ],
                  "Name": "MacKellar",
                  "Children": [
                    {
                      "$type": "Models.Core.Alias, Models",
                      "Name": "Adagio",
                      "Children": [],
                      "IncludeInDocumentation": true,
                      "Enabled": true,
                      "ReadOnly": false
                    },
                    {
                      "$type": "Models.Core.Alias, Models",
                      "Name": "Brennan",
                      "Children": [],
                      "IncludeInDocumentation": true,
                      "Enabled": true,
                      "ReadOnly": false
                    },
                    {
                      "$type": "Models.Core.Alias, Models",
                      "Name": "Declic",
                      "Children": [],
                      "IncludeInDocumentation": true,
                      "Enabled": true,
                      "ReadOnly": false
                    },
                    {
                      "$type": "Models.Core.Alias, Models",
                      "Name": "Revenue",
                      "Children": [],
                      "IncludeInDocumentation": true,
                      "Enabled": true,
                      "ReadOnly": false
                    }
                  ],
                  "IncludeInDocumentation": true,
                  "Enabled": true,
                  "ReadOnly": false
                },
                {
                  "$type": "Models.PMF.Cultivar, Models",
                  "Command": [
                    "[Phenology].MinimumLeafNumber.FixedValue = 7",
                    "[Phenology].VrnSensitivity.FixedValue = 1",
                    "[Phenology].PpSensitivity.FixedValue = 4",
                    "[Structure].Phyllochron.BasePhyllochron.FixedValue = 100",
                    "[Grain].NumberFunction.GrainNumber.GrainsPerGramOfStem.FixedValue = 22"
                  ],
                  "Name": "Matong",
                  "Children": [],
                  "IncludeInDocumentation": true,
                  "Enabled": true,
                  "ReadOnly": false
                },
                {
                  "$type": "Models.PMF.Cultivar, Models",
                  "Command": [
                    "[Phenology].MinimumLeafNumber.FixedValue = 8",
                    "[Phenology].VrnSensitivity.FixedValue = 0",
                    "[Phenology].PpSensitivity.FixedValue = 5",
                    "[Structure].Phyllochron.BasePhyllochron.FixedValue = 90"
                  ],
                  "Name": "McCubbin",
                  "Children": [],
                  "IncludeInDocumentation": true,
                  "Enabled": true,
                  "ReadOnly": false
                },
                {
                  "$type": "Models.PMF.Cultivar, Models",
                  "Command": [
                    "[Phenology].MinimumLeafNumber.FixedValue = 7",
                    "[Phenology].VrnSensitivity.FixedValue = 0",
                    "[Phenology].PpSensitivity.FixedValue = 4",
                    "[Phenology].EarlyReproductiveLongDayBase.FixedValue = 3.5",
                    "[Structure].Phyllochron.BasePhyllochron.FixedValue = 80"
                  ],
                  "Name": "Mercury",
                  "Children": [],
                  "IncludeInDocumentation": true,
                  "Enabled": true,
                  "ReadOnly": false
                },
                {
                  "$type": "Models.PMF.Cultivar, Models",
                  "Command": [
                    "[Phenology].MinimumLeafNumber.FixedValue = 8",
                    "[Phenology].VrnSensitivity.FixedValue = 0",
                    "[Phenology].PpSensitivity.FixedValue = 4",
                    "[Structure].Phyllochron.BasePhyllochron.FixedValue = 100"
                  ],
                  "Name": "Ruby",
                  "Children": [],
                  "IncludeInDocumentation": true,
                  "Enabled": true,
                  "ReadOnly": false
                },
                {
                  "$type": "Models.PMF.Cultivar, Models",
                  "Command": [
                    "[Phenology].MinimumLeafNumber.FixedValue = 7",
                    "[Phenology].VrnSensitivity.FixedValue = 0",
                    "[Phenology].PpSensitivity.FixedValue = 4",
                    "[Structure].Phyllochron.BasePhyllochron.FixedValue = 100",
                    "[Grain].MaximumPotentialGrainSize.FixedValue = 0.045"
                  ],
                  "Name": "Spear",
                  "Children": [],
                  "IncludeInDocumentation": true,
                  "Enabled": true,
                  "ReadOnly": false
                },
                {
                  "$type": "Models.PMF.Cultivar, Models",
                  "Command": [
                    "[Phenology].MinimumLeafNumber.FixedValue = 7",
                    "[Phenology].VrnSensitivity.FixedValue = 0",
                    "[Phenology].PpSensitivity.FixedValue = 5",
                    "[Structure].Phyllochron.BasePhyllochron.FixedValue = 100"
                  ],
                  "Name": "Sunbri",
                  "Children": [],
                  "IncludeInDocumentation": true,
                  "Enabled": true,
                  "ReadOnly": false
                },
                {
                  "$type": "Models.PMF.Cultivar, Models",
                  "Command": [
                    "[Phenology].MinimumLeafNumber.FixedValue = 6.5",
                    "[Phenology].VrnSensitivity.FixedValue = 0",
                    "[Phenology].PpSensitivity.FixedValue = 3.5",
                    "[Phenology].EarlyReproductivePpSensitivity.FixedValue = 4",
                    "[Structure].Phyllochron.BasePhyllochron.FixedValue = 100"
                  ],
                  "Name": "Sunco",
                  "Children": [
                    {
                      "$type": "Models.Core.Alias, Models",
                      "Name": "Advantage",
                      "Children": [],
                      "IncludeInDocumentation": true,
                      "Enabled": true,
                      "ReadOnly": false
                    },
                    {
                      "$type": "Models.Core.Alias, Models",
                      "Name": "Bellaroi",
                      "Children": [],
                      "IncludeInDocumentation": true,
                      "Enabled": true,
                      "ReadOnly": false
                    },
                    {
                      "$type": "Models.Core.Alias, Models",
                      "Name": "Caparoi",
                      "Children": [],
                      "IncludeInDocumentation": true,
                      "Enabled": true,
                      "ReadOnly": false
                    },
                    {
                      "$type": "Models.Core.Alias, Models",
                      "Name": "Ellison",
                      "Children": [],
                      "IncludeInDocumentation": true,
                      "Enabled": true,
                      "ReadOnly": false
                    },
                    {
                      "$type": "Models.Core.Alias, Models",
                      "Name": "Suntop",
                      "Children": [],
                      "IncludeInDocumentation": true,
                      "Enabled": true,
                      "ReadOnly": false
                    }
                  ],
                  "IncludeInDocumentation": true,
                  "Enabled": true,
                  "ReadOnly": false
                },
                {
                  "$type": "Models.PMF.Cultivar, Models",
                  "Command": [
                    "[Phenology].MinimumLeafNumber.FixedValue = 8",
                    "[Phenology].VrnSensitivity.FixedValue = 0",
                    "[Phenology].PpSensitivity.FixedValue = 4",
                    "[Structure].Phyllochron.BasePhyllochron.FixedValue = 100"
                  ],
                  "Name": "Ventura",
                  "Children": [],
                  "IncludeInDocumentation": true,
                  "Enabled": true,
                  "ReadOnly": false
                },
                {
                  "$type": "Models.PMF.Cultivar, Models",
                  "Command": [
                    "[Phenology].MinimumLeafNumber.FixedValue = 8",
                    "[Phenology].VrnSensitivity.FixedValue = 0",
                    "[Phenology].PpSensitivity.FixedValue = 4",
                    "[Structure].Phyllochron.BasePhyllochron.FixedValue = 100"
                  ],
                  "Name": "Wedgetail",
                  "Children": [
                    {
                      "$type": "Models.Core.Alias, Models",
                      "Name": "Lorikeet",
                      "Children": [],
                      "IncludeInDocumentation": true,
                      "Enabled": true,
                      "ReadOnly": false
                    },
                    {
                      "$type": "Models.Core.Alias, Models",
                      "Name": "Rosella",
                      "Children": [],
                      "IncludeInDocumentation": true,
                      "Enabled": true,
                      "ReadOnly": false
                    },
                    {
                      "$type": "Models.Core.Alias, Models",
                      "Name": "Whistler",
                      "Children": [],
                      "IncludeInDocumentation": true,
                      "Enabled": true,
                      "ReadOnly": false
                    },
                    {
                      "$type": "Models.Core.Alias, Models",
                      "Name": "Wylah",
                      "Children": [],
                      "IncludeInDocumentation": true,
                      "Enabled": true,
                      "ReadOnly": false
                    },
                    {
                      "$type": "Models.Core.Alias, Models",
                      "Name": "Eaglehawk",
                      "Children": [],
                      "IncludeInDocumentation": true,
                      "Enabled": true,
                      "ReadOnly": false
                    }
                  ],
                  "IncludeInDocumentation": true,
                  "Enabled": true,
                  "ReadOnly": false
                },
                {
                  "$type": "Models.PMF.Cultivar, Models",
                  "Command": [
                    "[Phenology].MinimumLeafNumber.FixedValue = 5",
                    "[Phenology].VrnSensitivity.FixedValue = 0",
                    "[Phenology].PpSensitivity.FixedValue = 4",
                    "[Structure].Phyllochron.BasePhyllochron.FixedValue = 100"
                  ],
                  "Name": "Westonia",
                  "Children": [],
                  "IncludeInDocumentation": true,
                  "Enabled": true,
                  "ReadOnly": false
                },
                {
                  "$type": "Models.PMF.Cultivar, Models",
                  "Command": [
                    "[Phenology].MinimumLeafNumber.FixedValue = 6",
                    "[Phenology].VrnSensitivity.FixedValue = 0",
                    "[Phenology].PpSensitivity.FixedValue = 4",
                    "[Structure].Phyllochron.BasePhyllochron.FixedValue = 100",
                    "[Grain].NumberFunction.GrainNumber.GrainsPerGramOfStem.FixedValue = 20",
                    "[Grain].MaximumPotentialGrainSize.FixedValue = 0.045"
                  ],
                  "Name": "Wilgoyne",
                  "Children": [],
                  "IncludeInDocumentation": true,
                  "Enabled": true,
                  "ReadOnly": false
                },
                {
                  "$type": "Models.PMF.Cultivar, Models",
                  "Command": [
                    "[Phenology].MinimumLeafNumber.FixedValue = 8",
                    "[Phenology].VrnSensitivity.FixedValue = 0",
                    "[Phenology].PpSensitivity.FixedValue = 4",
                    "[Structure].Phyllochron.BasePhyllochron.FixedValue = 100"
                  ],
                  "Name": "Wyalkatchem",
                  "Children": [],
                  "IncludeInDocumentation": true,
                  "Enabled": true,
                  "ReadOnly": false
                },
                {
                  "$type": "Models.PMF.Cultivar, Models",
                  "Command": [
                    "[Phenology].MinimumLeafNumber.FixedValue = 8",
                    "[Phenology].VrnSensitivity.FixedValue = 0",
                    "[Phenology].PpSensitivity.FixedValue = 5",
                    "[Phenology].EarlyReproductiveLongDayBase.FixedValue = 2.5",
                    "[Phenology].EarlyReproductivePpSensitivity.FixedValue = 5",
                    "[Structure].Phyllochron.BasePhyllochron.FixedValue = 80"
                  ],
                  "Name": "Yitpi",
                  "Children": [],
                  "IncludeInDocumentation": true,
                  "Enabled": true,
                  "ReadOnly": false
                },
                {
                  "$type": "Models.PMF.Cultivar, Models",
                  "Command": [
                    "[Phenology].MinimumLeafNumber.FixedValue = 8",
                    "[Phenology].VrnSensitivity.FixedValue = 0",
                    "[Phenology].PpSensitivity.FixedValue = 4",
                    "[Structure].Phyllochron.BasePhyllochron.FixedValue = 100"
                  ],
                  "Name": "Young",
                  "Children": [],
                  "IncludeInDocumentation": true,
                  "Enabled": true,
                  "ReadOnly": false
                }
              ],
              "IncludeInDocumentation": true,
              "Enabled": true,
              "ReadOnly": false
            },
            {
              "$type": "Models.PMF.CultivarFolder, Models",
              "Name": "Turkey",
              "Children": [
                {
                  "$type": "Models.PMF.Cultivar, Models",
                  "Command": [
                    "[Phenology].MinimumLeafNumber.FixedValue = 7",
                    "[Phenology].VrnSensitivity.FixedValue = 4",
                    "[Phenology].PpSensitivity.FixedValue = 4",
                    "[Structure].Phyllochron.BasePhyllochron.FixedValue = 100",
                    "[Grain].NumberFunction.GrainNumber.GrainsPerGramOfStem.FixedValue = 16",
                    "[Grain].MaximumPotentialGrainSize.FixedValue = 0.050",
                    "[Grain].MaximumNConc.FixedValue = 0.026",
                    "[Phenology].GrainFilling.Target.FixedValue = 450",
                    "[Stem].DMRetranslocationFactor.ReproductiveGrowth.DMRetranslocationFactor.FixedValue = 0.2",
                    "[Stem].DMDemands.Structural.StructuralFraction.VegetativeGrowth.Fraction.FixedValue = 0.6",
                    "[Leaf].ExtinctionCoeff.VegetativePhase.FixedValue = 0.8"
                  ],
                  "Name": "Konya",
                  "Children": [],
                  "IncludeInDocumentation": true,
                  "Enabled": true,
                  "ReadOnly": false
                }
              ],
              "IncludeInDocumentation": true,
              "Enabled": true,
              "ReadOnly": false
            },
            {
              "$type": "Models.PMF.CultivarFolder, Models",
              "Name": "China",
              "Children": [
                {
                  "$type": "Models.PMF.Cultivar, Models",
                  "Command": [
                    "[Phenology].MinimumLeafNumber.FixedValue = 7",
                    "[Phenology].VrnSensitivity.FixedValue = 5",
                    "[Phenology].PpSensitivity.FixedValue = 3",
                    "[Structure].Phyllochron.BasePhyllochron.FixedValue = 100"
                  ],
                  "Name": "Keyu13",
                  "Children": [],
                  "IncludeInDocumentation": true,
                  "Enabled": true,
                  "ReadOnly": false
                }
              ],
              "IncludeInDocumentation": true,
              "Enabled": true,
              "ReadOnly": false
            },
            {
              "$type": "Models.PMF.CultivarFolder, Models",
              "Name": "USA",
              "Children": [
                {
                  "$type": "Models.PMF.Cultivar, Models",
                  "Command": [
                    "[Phenology].MinimumLeafNumber.FixedValue = 6",
                    "[Phenology].VrnSensitivity.FixedValue = 0",
                    "[Phenology].PpSensitivity.FixedValue = 4",
                    "[Structure].Phyllochron.BasePhyllochron.FixedValue = 90",
                    "[Leaf].CohortParameters.MaxArea.AreaLargestLeaves.FixedValue = 4000"
                  ],
                  "Name": "Yecora",
                  "Children": [],
                  "IncludeInDocumentation": true,
                  "Enabled": true,
                  "ReadOnly": false
                },
                {
                  "$type": "Models.PMF.Cultivar, Models",
                  "Command": [
                    "[Phenology].MinimumLeafNumber.FixedValue = 7",
                    "[Phenology].VrnSensitivity.FixedValue = 6",
                    "[Phenology].PpSensitivity.FixedValue = 4",
                    "[Grain].NumberFunction.GrainNumber.GrainsPerGramOfStem.FixedValue = 18",
                    "[Grain].MaximumNConc.FixedValue = 0.02"
                  ],
                  "Name": "Rex",
                  "Children": [],
                  "IncludeInDocumentation": true,
                  "Enabled": true,
                  "ReadOnly": false
                },
                {
                  "$type": "Models.PMF.Cultivar, Models",
                  "Command": [
                    "[Phenology].MinimumLeafNumber.FixedValue = 7",
                    "[Phenology].VrnSensitivity.FixedValue = 6",
                    "[Phenology].PpSensitivity.FixedValue = 4",
                    "[Grain].NumberFunction.GrainNumber.GrainsPerGramOfStem.FixedValue = 20",
                    "[Grain].MaximumNConc.FixedValue = 0.02"
                  ],
                  "Name": "Nugaines",
                  "Children": [],
                  "IncludeInDocumentation": true,
                  "Enabled": true,
                  "ReadOnly": false
                },
                {
                  "$type": "Models.PMF.Cultivar, Models",
                  "Command": [
                    "[Phenology].MinimumLeafNumber.FixedValue = 7",
                    "[Phenology].VrnSensitivity.FixedValue = 6",
                    "[Phenology].PpSensitivity.FixedValue = 4",
                    "[Grain].NumberFunction.GrainNumber.GrainsPerGramOfStem.FixedValue = 22",
                    "[Grain].MaximumNConc.FixedValue = 0.02"
                  ],
                  "Name": "Hyslop",
                  "Children": [],
                  "IncludeInDocumentation": true,
                  "Enabled": true,
                  "ReadOnly": false
                },
                {
                  "$type": "Models.PMF.Cultivar, Models",
                  "Command": [
                    "[Phenology].MinimumLeafNumber.FixedValue = 7",
                    "[Phenology].VrnSensitivity.FixedValue = 6",
                    "[Phenology].PpSensitivity.FixedValue = 4",
                    "[Grain].NumberFunction.GrainNumber.GrainsPerGramOfStem.FixedValue = 25",
                    "[Grain].MaximumNConc.FixedValue = 0.02"
                  ],
                  "Name": "Stephens",
                  "Children": [],
                  "IncludeInDocumentation": true,
                  "Enabled": true,
                  "ReadOnly": false
                }
              ],
              "IncludeInDocumentation": true,
              "Enabled": true,
              "ReadOnly": false
            },
            {
              "$type": "Models.PMF.CultivarFolder, Models",
              "Name": "Europe",
              "Children": [
                {
                  "$type": "Models.PMF.Cultivar, Models",
                  "Command": [
                    "[Phenology].MinimumLeafNumber.FixedValue = 9",
                    "[Phenology].VrnSensitivity.FixedValue = 7",
                    "[Phenology].PpSensitivity.FixedValue = 3",
                    "[Phenology].EarlyReproductivePpSensitivity.FixedValue = 3",
                    "[Structure].Phyllochron.BasePhyllochron.FixedValue = 100",
                    "[Leaf].ExtinctionCoeff.VegetativePhase.FixedValue = 0.8"
                  ],
                  "Name": "Dekan",
                  "Children": [],
                  "IncludeInDocumentation": true,
                  "Enabled": true,
                  "ReadOnly": false
                },
                {
                  "$type": "Models.PMF.Cultivar, Models",
                  "Command": [
                    "[Phenology].MinimumLeafNumber.FixedValue = 9",
                    "[Phenology].VrnSensitivity.FixedValue = 7",
                    "[Phenology].PpSensitivity.FixedValue = 3",
                    "[Phenology].EarlyReproductivePpSensitivity.FixedValue = 3",
                    "[Structure].Phyllochron.BasePhyllochron.FixedValue = 100",
                    "[Leaf].ExtinctionCoeff.VegetativePhase.FixedValue = 0.8"
                  ],
                  "Name": "Rosario",
                  "Children": [],
                  "IncludeInDocumentation": true,
                  "Enabled": true,
                  "ReadOnly": false
                },
                {
                  "$type": "Models.PMF.Cultivar, Models",
                  "Command": [
                    "[Phenology].MinimumLeafNumber.FixedValue = 9",
                    "[Phenology].VrnSensitivity.FixedValue = 7",
                    "[Phenology].PpSensitivity.FixedValue = 3",
                    "[Phenology].EarlyReproductivePpSensitivity.FixedValue = 3",
                    "[Structure].Phyllochron.BasePhyllochron.FixedValue = 100",
                    "[Leaf].ExtinctionCoeff.VegetativePhase.FixedValue = 0.8"
                  ],
                  "Name": "Ararat",
                  "Children": [],
                  "IncludeInDocumentation": true,
                  "Enabled": true,
                  "ReadOnly": false
                },
                {
                  "$type": "Models.PMF.Cultivar, Models",
                  "Command": [
                    "[Phenology].MinimumLeafNumber.FixedValue = 9",
                    "[Phenology].VrnSensitivity.FixedValue = 0",
                    "[Phenology].PpSensitivity.FixedValue = 0",
                    "[Structure].Phyllochron.BasePhyllochron.FixedValue = 90"
                  ],
                  "Name": "Tybalt",
                  "Children": [],
                  "IncludeInDocumentation": true,
                  "Enabled": true,
                  "ReadOnly": false
                }
              ],
              "IncludeInDocumentation": true,
              "Enabled": true,
              "ReadOnly": false
            },
            {
              "$type": "Models.PMF.CultivarFolder, Models",
              "Name": "Africa",
              "Children": [
                {
                  "$type": "Models.PMF.Cultivar, Models",
                  "Command": [
                    "[Phenology].MinimumLeafNumber.FixedValue = 7",
                    "[Phenology].VrnSensitivity.FixedValue = 0",
                    "[Phenology].PpSensitivity.FixedValue = 3",
                    "[Structure].Phyllochron.BasePhyllochron.FixedValue = 100",
                    "[Grain].NumberFunction.GrainNumber.GrainsPerGramOfStem.FixedValue = 17",
                    "[Phenology].GrainFilling.Target.FixedValue = 350"
                  ],
                  "Name": "HAR1685",
                  "Children": [],
                  "IncludeInDocumentation": true,
                  "Enabled": true,
                  "ReadOnly": false
                }
              ],
              "IncludeInDocumentation": true,
              "Enabled": true,
              "ReadOnly": false
            },
            {
              "$type": "Models.PMF.CultivarFolder, Models",
              "Name": "Iran",
              "Children": [
                {
                  "$type": "Models.PMF.Cultivar, Models",
                  "Command": [
                    "[Phenology].MinimumLeafNumber.FixedValue = 7",
                    "[Phenology].VrnSensitivity.FixedValue = 0",
                    "[Phenology].PpSensitivity.FixedValue = 4",
                    "[Structure].Phyllochron.BasePhyllochron.FixedValue = 100"
                  ],
                  "Name": "Gorgan",
                  "Children": [],
                  "IncludeInDocumentation": true,
                  "Enabled": true,
                  "ReadOnly": false
                }
              ],
              "IncludeInDocumentation": true,
              "Enabled": true,
              "ReadOnly": false
            }
          ],
          "IncludeInDocumentation": true,
          "Enabled": true,
          "ReadOnly": false
        }
      ],
      "IncludeInDocumentation": true,
      "Enabled": true,
      "ReadOnly": false
    }
  ],
  "IncludeInDocumentation": true,
  "Enabled": true,
  "ReadOnly": false
}<|MERGE_RESOLUTION|>--- conflicted
+++ resolved
@@ -3973,29 +3973,11 @@
                   "Name": "FN",
                   "Children": [
                     {
-<<<<<<< HEAD
-                      "$type": "Models.Functions.PhaseLookupValue, Models",
-                      "Start": "Emergence",
-                      "End": "FlagLeaf",
-                      "Name": "VegetativeGrowth",
-                      "Children": [
-                        {
-                          "$type": "Models.Functions.Constant, Models",
-                          "FixedValue": 0.85,
-                          "Units": null,
-                          "Name": "StructuralFractionEG",
-                          "Children": [],
-                          "IncludeInDocumentation": true,
-                          "Enabled": true,
-                          "ReadOnly": false
-                        }
-=======
                       "$type": "Models.Functions.XYPairs, Models",
                       "X": [
                         0.0,
                         1.0,
                         1.5
->>>>>>> 0786fc61
                       ],
                       "Y": [
                         0.0,
@@ -4056,29 +4038,11 @@
                       "ReadOnly": false
                     },
                     {
-<<<<<<< HEAD
-                      "$type": "Models.Functions.PhaseLookupValue, Models",
-                      "Start": "FlagLeaf",
-                      "End": "EndGrainFill",
-                      "Name": "ReproductiveGrowth",
-                      "Children": [
-                        {
-                          "$type": "Models.Functions.Constant, Models",
-                          "FixedValue": 0.0,
-                          "Units": null,
-                          "Name": "StructuralFractionGF",
-                          "Children": [],
-                          "IncludeInDocumentation": true,
-                          "Enabled": true,
-                          "ReadOnly": false
-                        }
-=======
                       "$type": "Models.Functions.XYPairs, Models",
                       "X": [
                         0.0,
                         10.0,
                         40.0
->>>>>>> 0786fc61
                       ],
                       "Y": [
                         1.0,
