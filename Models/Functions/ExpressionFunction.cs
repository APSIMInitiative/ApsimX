--- conflicted
+++ resolved
@@ -18,11 +18,7 @@
         [NonSerialized] private ILocator locator;
 
         /// <summary>Gets the optional units</summary>
-<<<<<<< HEAD
-        [Description("The optional units of the constant")]
-=======
         [Description("The optional units of the expressions result")]
->>>>>>> f6dfec16
         public string Units { get; set; }
 
         /// <summary>The expression.</summary>
