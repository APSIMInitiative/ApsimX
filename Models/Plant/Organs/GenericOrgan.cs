using System;
using System.Collections.Generic;
using System.Text;

using Models.Core;
using Models.PMF.Functions;
using System.Xml.Serialization;
using Models.PMF.Interfaces;
using Models.Interfaces;
using APSIM.Shared.Utilities;

namespace Models.PMF.Organs
{
 
    /// <summary>
    /// Model of generic organ 
    /// </summary>
    /// \param <b>(IFunction, Optional)</b> SenescenceRate Rate of organ senescence 
    ///     (default 0 if this parameter does not exist, i.e no senescence).
    /// \param <b>(IFunction, Optional)</b> StructuralFraction Fraction of organ structural component 
    ///     (default 1 if this parameter does not exist, i.e all biomass is structural).
    /// \param <b>(IFunction, Optional)</b> InitialWtFunction Initial weight of organ 
    ///      (default 0 if this parameter does not exist, i.e. no initial weight).
    /// \param <b>(IFunction, Optional)</b> InitialStructuralFraction Fraction of initial weight of organ 
    ///      (default 1 if this parameter does not exist, i.e. all initial biomass is structural).
    /// \param <b>(IFunction, Optional)</b> NReallocationFactor Factor of nitrogen reallocation  
    ///      (0-1; default 0 if this parameter does not exist, i.e. no nitrogen reallocation).
    /// \param <b>(IFunction, Optional)</b> NRetranslocationFactor Factor of nitrogen retranslocation  
    ///       (0-1; default 0 if this parameter does not exist, i.e. no nitrogen retranslocation).
    /// \param MinimumNConc MinimumNConc Minimum nitrogen concentration
    /// \param MinimumNConc MaximumNConc Maximum nitrogen concentration.
    /// \retval LiveFWt The live fresh weight (g m<sup>-2</sup>)
    /// <remarks>
    /// Biomass demand 
    /// -----------------------
    /// 
    /// Biomass supply
    /// -----------------------
    /// </remarks>
    [Serializable]
    public class GenericOrgan : BaseOrgan, IArbitration
    {

        #region Class Structures
        /// <summary>The start live</summary>
        private Biomass StartLive = new Biomass();
        #endregion

        #region Class Parameter Function Links
        /// <summary>The senescence rate function</summary>
        [Link(IsOptional = true)]
        [Units("/d")]
        IFunction SenescenceRate = null;
        /// <summary>The detachment rate function</summary>
        [Link(IsOptional = true)]
        [Units("/d")]
        IFunction DetachmentRateFunction = null;

        /// <summary>The n reallocation factor</summary>
        [Link(IsOptional = true)]
        [Units("/d")]
        IFunction NReallocationFactor = null;
        /// <summary>The n retranslocation factor</summary>
        [Link(IsOptional = true)]
        [Units("/d")]
        IFunction NRetranslocationFactor = null;
        /// <summary>The nitrogen demand switch</summary>
        [Link(IsOptional = true)]
        IFunction NitrogenDemandSwitch = null;
        /// <summary>The dm retranslocation factor</summary>
        [Link(IsOptional = true)]
        [Units("/d")]
        IFunction DMRetranslocationFactor = null;
        /// <summary>The structural fraction</summary>
        [Link(IsOptional = true)]
        [Units("g/g")]
        IFunction StructuralFraction = null;
        /// <summary>The dm demand Function</summary>
        [Link(IsOptional = true)]
        [Units("g/m2/d")]
        IFunction DMDemandFunction = null;
        /// <summary>The initial wt function</summary>
        /// <summary>The dm reallocation factor</summary>
        [Link(IsOptional = true)]
        public IFunction DMReallocationFactor = null;
        /// <summary>The n retranslocation factor</summary>
        [Link(IsOptional = true)]
        [Units("g/m2")]
        IFunction InitialWtFunction = null;
        /// <summary>The initial structural fraction</summary>
        [Units("g/g")]
        [Link(IsOptional = true)]
        IFunction InitialStructuralFraction = null;
        /// <summary>The dry matter content</summary>
        [Link(IsOptional = true)]
        [Units("g/g")]
        IFunction DryMatterContent = null;
        /// <summary>The maximum n conc</summary>
        [Link(IsOptional = true)]
        [Units("g/g")]
        public IFunction MaximumNConc = null;
        /// <summary>The minimum n conc</summary>
        [Units("g/g")]
        [Link(IsOptional = true)]
        public IFunction MinimumNConc = null;
        #endregion

        #region States
        /// <summary>The senescence rate</summary>
        private double mySenescenceRate = 0;
        /// <summary>The _ structural fraction</summary>
        private double _StructuralFraction = 1;
        /// <summary>The start n retranslocation supply</summary>
        private double StartNRetranslocationSupply = 0;
        /// <summary>The start n reallocation supply</summary>
        private double StartNReallocationSupply = 0;
        /// <summary>The potential dm allocation</summary>
        protected double PotentialDMAllocation = 0;
        /// <summary>The potential structural dm allocation</summary>
        protected double PotentialStructuralDMAllocation = 0;
        /// <summary>The potential metabolic dm allocation</summary>
        protected double PotentialMetabolicDMAllocation = 0;
        /// <summary>The structural dm demand</summary>
        protected double StructuralDMDemand = 0;
        /// <summary>The non structural dm demand</summary>
        protected double NonStructuralDMDemand = 0;
        /// <summary>The initial wt</summary>
        protected double InitialWt = 0;
        /// <summary>The initialize stut fraction</summary>
        private double InitStutFraction = 1;

        /// <summary>Clears this instance.</summary>
        protected override void Clear()
        {
            base.Clear();
            mySenescenceRate = 0;
            _StructuralFraction = 1;
            StartNRetranslocationSupply = 0;
            StartNReallocationSupply = 0;
            PotentialDMAllocation = 0;
            PotentialStructuralDMAllocation = 0;
            PotentialMetabolicDMAllocation = 0;
            StructuralDMDemand = 0;
            NonStructuralDMDemand = 0;
            InitialWt = 0;
            InitStutFraction = 1;
            LiveFWt = 0;
        }
        #endregion

        #region Class properties

        /// <summary>Gets or sets the live f wt.</summary>
        /// <value>The live f wt.</value>
        [XmlIgnore]
        [Units("g/m^2")]
        public double LiveFWt { get; set; }

        #endregion

        #region Organ functions

        #endregion

        #region Arbitrator methods

        /// <summary>Gets or sets the dm demand.</summary>
        /// <value>The dm demand.</value>
        [Units("g/m^2")]
        public override BiomassPoolType DMDemand
        {
            get
            {
                if (DMDemandFunction != null)
                    StructuralDMDemand = DMDemandFunction.Value * _StructuralFraction;
                else
                    StructuralDMDemand = 0;
                double MaximumDM = (StartLive.StructuralWt + StructuralDMDemand) * 1 / _StructuralFraction;
                MaximumDM = Math.Min(MaximumDM, 10000); // FIXME-EIT Temporary solution: Cealing value of 10000 g/m2 to ensure that infinite MaximumDM is not reached when 0% goes to structural fraction   
                NonStructuralDMDemand = Math.Max(0.0, MaximumDM - StructuralDMDemand - StartLive.StructuralWt - StartLive.NonStructuralWt);
                return new BiomassPoolType { Structural = StructuralDMDemand, NonStructural = NonStructuralDMDemand };
            }
        }
        /// <summary>Sets the dm potential allocation.</summary>
        /// <value>The dm potential allocation.</value>
        /// <exception cref="System.Exception">Invalid allocation of potential DM in  + Name</exception>
        public override BiomassPoolType DMPotentialAllocation
        {
            set
            {
                if (DMDemand.Structural == 0)
                    if (value.Structural < 0.000000000001) { }//All OK
                    else
                        throw new Exception("Invalid allocation of potential DM in " + Name);
                PotentialMetabolicDMAllocation = value.Metabolic;
                PotentialStructuralDMAllocation = value.Structural;
                PotentialDMAllocation = value.Structural + value.Metabolic;
            }
        }

        /// <summary>Gets or sets the dm supply.</summary>
        /// <value>The dm supply.</value>
        public override BiomassSupplyType DMSupply
        {
            get
            {
<<<<<<< HEAD
                BiomassSupplyType Supply = new BiomassSupplyType();
                // Calculate Reallocation Supply.
                double _DMReallocationFactor = 0;
                if (DMReallocationFactor != null) //Default of zero means N reallocation is truned off
                    _DMReallocationFactor = DMReallocationFactor.Value;
                Supply.Reallocation = SenescenceRate * StartLive.NonStructuralN * _DMReallocationFactor;

                // Calculate Retranslocation Supply.
                double _DMRetranslocationFactor = 0;
                if (DMRetranslocationFactor != null) //Default of 0 means retranslocation is always truned off!!!!
                    _DMRetranslocationFactor = DMRetranslocationFactor.Value;

                Supply.Fixation = 0;
                Supply.Retranslocation = StartLive.NonStructuralWt * _DMRetranslocationFactor;

                return Supply;
               /* return new BiomassSupplyType
=======
                return new BiomassSupplyType
>>>>>>> 68a2170e
                {
                    Fixation = 0.0,
                    Retranslocation = AvailableDMRetranslocation(),
                    Reallocation = 0.0
                };
                */
            }
        }

        /// <summary>Gets the amount of DM available for retranslocation</summary>
        /// <returns>DM available to retranslocate</returns>
        public double AvailableDMRetranslocation()
        {
            if (DMRetranslocationFactor != null)
                return StartLive.NonStructuralWt * DMRetranslocationFactor.Value;
            else
            { //Default of 0 means retranslocation is always turned off!!!!
                return 0.0;
            }
        }

        /// <summary>Gets or sets the N demand.</summary>
        /// <value>The N demand.</value>
        public override BiomassPoolType NDemand
        {
            get
            {
                double _NitrogenDemandSwitch = 1;
                if (NitrogenDemandSwitch != null) //Default of 1 means demand is always truned on!!!!
                    _NitrogenDemandSwitch = NitrogenDemandSwitch.Value;
                double NDeficit = Math.Max(0.0, MaximumNConc.Value * (Live.Wt + PotentialDMAllocation) - Live.N);
                NDeficit *= _NitrogenDemandSwitch;
                double StructuralNDemand = Math.Min(NDeficit, PotentialStructuralDMAllocation * MinimumNConc.Value);
                double NonStructuralNDemand = Math.Max(0, NDeficit - StructuralNDemand);
                return new BiomassPoolType { Structural = StructuralNDemand, NonStructural = NonStructuralNDemand };
            }
        }
        /// <summary>Gets or sets the N supply.</summary>
        /// <value>The N supply.</value>
        public override BiomassSupplyType NSupply
        {
            get
            {
                return new BiomassSupplyType()
                {
                    Reallocation = AvailableNReallocation(),
                    Retranslocation = AvailableNRetranslocation(),
                    Uptake = 0.0
                };
            }
        }

        /// <summary>Gets the N amount available for retranslocation</summary>
        /// <returns>N available to retranslocate</returns>
        public double AvailableNRetranslocation()
        {
            if (NRetranslocationFactor != null)
            {
                double LabileN = Math.Max(0, StartLive.NonStructuralN - StartLive.NonStructuralWt * MinimumNConc.Value);
                return (LabileN - StartNReallocationSupply) * NRetranslocationFactor.Value;
            }
            else
            {
                //Default of 0 means retranslocation is always turned off!!!!
                return 0.0;
            }
        }

        /// <summary>Gets the N amount available for reallocation</summary>
        /// <returns>DM available to reallocate</returns>
        public double AvailableNReallocation()
        {
            if (NReallocationFactor != null)
                return mySenescenceRate * StartLive.NonStructuralN * NReallocationFactor.Value;
            else
            { //Default of 0 means reallocation is always turned off!!!!
                return 0.0;
            }
        }

        /// <summary>Sets the dm allocation.</summary>
        /// <value>The dm allocation.</value>
        /// <exception cref="System.Exception">
        /// -ve NonStructuralDM Allocation to  + Name
        /// or
        /// StructuralDM Allocation to  + Name +  is in excess of its Capacity
        /// or
        /// Retranslocation exceeds nonstructural biomass in organ:  + Name
        /// </exception>
        public override BiomassAllocationType DMAllocation
        {
            set
            {
                Live.StructuralWt += Math.Min(value.Structural, StructuralDMDemand);

                // Excess allocation
                if (value.NonStructural < -0.0000000001)
                    throw new Exception("-ve NonStructuralDM Allocation to " + Name);
                if ((value.NonStructural - DMDemand.NonStructural) > 0.0000000001)
                    throw new Exception("Non StructuralDM Allocation to " + Name + " is in excess of its Capacity");
                if (DMDemand.NonStructural > 0)
                    Live.NonStructuralWt += value.NonStructural;

                // Retranslocation
                if (value.Retranslocation - StartLive.NonStructuralWt > 0.0000000001)
                    throw new Exception("Retranslocation exceeds nonstructural biomass in organ: " + Name);
                Live.NonStructuralWt -= value.Retranslocation;
            }
        }
        /// <summary>Sets the n allocation.</summary>
        /// <value>The n allocation.</value>
        /// <exception cref="System.Exception">
        /// N Retranslocation exceeds nonstructural nitrogen in organ:  + Name
        /// or
        /// -ve N Retranslocation requested from  + Name
        /// or
        /// N Reallocation exceeds nonstructural nitrogen in organ:  + Name
        /// or
        /// -ve N Reallocation requested from  + Name
        /// </exception>
        public override BiomassAllocationType NAllocation
        {
            set
            {
                // Allocation
                if (value.Structural > 0)
                {
                    Live.StructuralN += value.Structural;
                }
                if (value.NonStructural > 0)
                    Live.NonStructuralN += value.NonStructural;

                // Retranslocation
                if (MathUtilities.IsGreaterThan(value.Retranslocation, StartLive.NonStructuralN - StartNRetranslocationSupply))
                    throw new Exception("N Retranslocation exceeds nonstructural nitrogen in organ: " + Name);
                if (value.Retranslocation < -0.000000001)
                    throw new Exception("-ve N Retranslocation requested from " + Name);
                Live.NonStructuralN -= value.Retranslocation;

                // Reallocation
                if (MathUtilities.IsGreaterThan(value.Reallocation, StartLive.NonStructuralN))
                    throw new Exception("N Reallocation exceeds nonstructural nitrogen in organ: " + Name);
                if (value.Reallocation < -0.000000001)
                    throw new Exception("-ve N Reallocation requested from " + Name);
                Live.NonStructuralN -= value.Reallocation;

            }
        }
        /// <summary>Gets or sets the maximum nconc.</summary>
        /// <value>The maximum nconc.</value>
        public override double MaxNconc
        {
            get
            {
                return MaximumNConc.Value;
            }
        }
        /// <summary>Gets or sets the minimum nconc.</summary>
        /// <value>The minimum nconc.</value>
        public override double MinNconc
        {
            get
            {
                return MinimumNConc.Value;
            }
        }
        #endregion

        #region Events and Event Handlers
        /// <summary>Called when [simulation commencing].</summary>
        /// <param name="sender">The sender.</param>
        /// <param name="e">The <see cref="EventArgs"/> instance containing the event data.</param>
        /// 

        [EventSubscribe("Commencing")]
        protected void OnSimulationCommencing(object sender, EventArgs e)
        {
            Clear();
        }

        /// <summary>Called when crop is ending</summary>
        /// <param name="sender">The sender.</param>
        /// <param name="data">The <see cref="EventArgs"/> instance containing the event data.</param>
        [EventSubscribe("PlantSowing")]
        protected void OnPlantSowing(object sender, SowPlant2Type data)
        {
            if (data.Plant == Plant)
                Clear();
        }

        /// <summary>Event from sequencer telling us to do our potential growth.</summary>
        /// <param name="sender">The sender.</param>
        /// <param name="e">The <see cref="EventArgs"/> instance containing the event data.</param>
        [EventSubscribe("DoPotentialPlantGrowth")]
        protected void OnDoPotentialPlantGrowth(object sender, EventArgs e)
        {
            if (Plant.IsEmerged)
            {
                mySenescenceRate = 0;
                if (SenescenceRate != null) //Default of zero means no senescence
                    mySenescenceRate = SenescenceRate.Value;
                _StructuralFraction = 1;
                if (StructuralFraction != null) //Default of 1 means all biomass is structural
                    _StructuralFraction = StructuralFraction.Value;
                InitialWt = 0; //Default of zero means no initial Wt
                if (InitialWtFunction != null)
                    InitialWt = InitialWtFunction.Value;
                InitStutFraction = 1.0; //Default of 1 means all initial DM is structural
                if (InitialStructuralFraction != null)
                    InitStutFraction = InitialStructuralFraction.Value;

                //Initialise biomass and nitrogen
                if (Live.Wt == 0)
                {
                    Live.StructuralWt = InitialWt * InitStutFraction;
                    Live.NonStructuralWt = InitialWt * (1 - InitStutFraction);
                    Live.StructuralN = Live.StructuralWt * MinimumNConc.Value;
                    Live.NonStructuralN = (InitialWt * MaximumNConc.Value) - Live.StructuralN;
                }

                StartLive = Live;
                StartNReallocationSupply = NSupply.Reallocation;
                StartNRetranslocationSupply = NSupply.Retranslocation;
              }
        }

        /// <summary>Does the nutrient allocations.</summary>
        /// <param name="sender">The sender.</param>
        /// <param name="e">The <see cref="EventArgs"/> instance containing the event data.</param>
        [EventSubscribe("DoActualPlantGrowth")]
        protected void OnDoActualPlantGrowth(object sender, EventArgs e)
        {
            if (Plant.IsAlive)
            {
                Biomass Loss = new Biomass();
                Loss.StructuralWt = Live.StructuralWt * mySenescenceRate;
                Loss.NonStructuralWt = Live.NonStructuralWt * mySenescenceRate;
                Loss.StructuralN = Live.StructuralN * mySenescenceRate;
                Loss.NonStructuralN = Live.NonStructuralN * mySenescenceRate;

                Live.StructuralWt -= Loss.StructuralWt;
                Live.NonStructuralWt -= Loss.NonStructuralWt;
                Live.StructuralN -= Loss.StructuralN;
                Live.NonStructuralN -= Loss.NonStructuralN;

                Dead.StructuralWt += Loss.StructuralWt;
                Dead.NonStructuralWt += Loss.NonStructuralWt;
                Dead.StructuralN += Loss.StructuralN;
                Dead.NonStructuralN += Loss.NonStructuralN;

                double DetachedFrac = 0;
                if (DetachmentRateFunction != null)
                    DetachedFrac = DetachmentRateFunction.Value;
                if (DetachedFrac > 0.0)
                {
                    double detachingWt = Dead.Wt * DetachedFrac;
                    double detachingN = Dead.N * DetachedFrac;

                    Dead.StructuralWt *= (1 - DetachedFrac);
                    Dead.StructuralN *= (1 - DetachedFrac);
                    Dead.NonStructuralWt *= (1 - DetachedFrac);
                    Dead.NonStructuralN *= (1 - DetachedFrac);
                    Dead.MetabolicWt *= (1 - DetachedFrac);
                    Dead.MetabolicN *= (1 - DetachedFrac);

                    if (detachingWt > 0.0)
                    {
                        DetachedWt += detachingWt;
                        DetachedN += detachingN;
                        SurfaceOrganicMatter.Add(detachingWt * 10, detachingN * 10, 0, Plant.CropType, Name);
                    }
                }

                if (DryMatterContent != null) 
                    LiveFWt = Live.Wt / DryMatterContent.Value;
            }
        }

        #endregion
        /// <summary>Writes documentation for this function by adding to the list of documentation tags.</summary>
        /// <param name="tags">The list of tags to add to.</param>
        /// <param name="headingLevel">The level (e.g. H2) of the headings.</param>
        /// <param name="indent">The level of indentation 1, 2, 3 etc.</param>
        public override void Document(List<AutoDocumentation.ITag> tags, int headingLevel, int indent)
        {
            // add a heading.
            Name = this.Name;
            tags.Add(new AutoDocumentation.Heading(Name, headingLevel));

            tags.Add(new AutoDocumentation.Paragraph(Name + " is parameterised using a generic organ type as follows.", indent));
            
            // write memos.
            foreach (IModel memo in Apsim.Children(this, typeof(Memo)))
                memo.Document(tags, -1, indent);

            tags.Add(new AutoDocumentation.Heading("Dry Matter Demands", headingLevel + 1));
            if (StructuralFraction != null)
                tags.Add(new AutoDocumentation.Paragraph("Of the organs total DM demand " + StructuralFraction.Value * 100 + "% is structural demand and " + (100 - StructuralFraction.Value * 100) + "is non-structural demand.", indent));
            else
                tags.Add(new AutoDocumentation.Paragraph("100% of the DM demanded from this organ is structural.", indent));

            if (DMDemandFunction != null)
            {
                tags.Add(new AutoDocumentation.Paragraph("The daily DM demand from this organ is calculated using:", indent));
                foreach (IModel child in Apsim.Children(this, typeof(IModel)))
                {
                    if (child.Name == "DMDemandFunction")
                        child.Document(tags, headingLevel + 5, indent + 1);
                }
            }

            tags.Add(new AutoDocumentation.Heading("Nitrogen Demands", headingLevel + 1));
            if (MaximumNConc != null)
            {
                tags.Add(new AutoDocumentation.Paragraph("The daily non-structural N demand from " + this.Name + " is the product of Total DM demand and a Maximum N concentration of " + MaximumNConc.Value * 100 + "% less the structural N demand.", indent));
            }
            if (MinimumNConc != null)
            {
                tags.Add(new AutoDocumentation.Paragraph("The daily structural N demand from " + this.Name + " is the product of Total DM demand and a Minimum N concentration of " + MinimumNConc.Value * 100 + "%", indent));
            }
            if (NitrogenDemandSwitch != null)
            {
                tags.Add(new AutoDocumentation.Paragraph("The Nitrogen demand swith is a multiplier applied to nitrogen demand so it can be turned off at certain phases.  For the " + Name + " Organ it is set as:", indent));
                foreach (IModel child in Apsim.Children(this, typeof(IModel)))
                {
                    if (child.Name == "NitrogenDemandSwitch")
                        child.Document(tags, headingLevel + 1, indent + 1);
                }
            }
            
            tags.Add(new AutoDocumentation.Heading("Nitrogen Supplies", headingLevel + 1));
            if (NReallocationFactor != null)
                tags.Add(new AutoDocumentation.Paragraph("As the organ senesces " +NReallocationFactor.Value * 100 + "% of senesced N is made available to the arbitrator as NReallocationSupply.", indent));
            else
                tags.Add(new AutoDocumentation.Paragraph("N is not reallocated from " + this.Name + ". ", indent));

            if (NRetranslocationFactor != null)
                tags.Add(new AutoDocumentation.Paragraph(NRetranslocationFactor.Value * 100 + "% of non-structural N is made available to the arbitrator as NRetranslocationSupply.", indent));
            else
                tags.Add(new AutoDocumentation.Paragraph("Non-structural N in " + this.Name + "  is not available for re-translocation to other organs.", indent));

            tags.Add(new AutoDocumentation.Heading("Dry Matter Supplies", headingLevel + 1));
            if (DMRetranslocationFactor != null)
                tags.Add(new AutoDocumentation.Paragraph(DMRetranslocationFactor.Value * 100 + "% of NonStructural DM is made available to the arbitrator as DMReTranslocationSupply.", indent));
            else
                tags.Add(new AutoDocumentation.Paragraph("DM is not retranslocated out of " + this.Name + ". ", indent));

            tags.Add(new AutoDocumentation.Heading("Biomass Senescece and Detachment", headingLevel + 1));
            if (SenescenceRate != null)
            {
                tags.Add(new AutoDocumentation.Paragraph("Senescence is calculated daily as a proportion of the " + Name + "'s live DM and this proportion is calculated as:", indent));
                foreach (IModel child in Apsim.Children(this, typeof(IModel)))
                {
                    if (child.Name == "SenescenceRate")
                        child.Document(tags, headingLevel + 1, indent);
                }
            }
            else
                tags.Add(new AutoDocumentation.Paragraph("No senescence occurs from " + Name, indent));

            if (DetachmentRateFunction != null)
            {
                tags.Add(new AutoDocumentation.Paragraph("Detachment of biomass into the surface organic matter pool is calculated daily as a proportion of the " + Name + "'s dead DM and this proportion is calculated as:", indent));
                foreach (IModel child in Apsim.Children(this, typeof(IModel)))
                {
                    if (child.Name == "DetachmentRateFunction")
                        child.Document(tags, headingLevel + 1, indent);
                }
            }
            else
                tags.Add(new AutoDocumentation.Paragraph("No Detachment occurs from " + Name, indent));


            // write children.
            bool NonStandardFunctions = false;
            foreach (IModel child in Apsim.Children(this, typeof(IModel)))
            {
                if (((child.Name != "StructuralFraction") 
                    | (child.Name != "DMDemandFunction")
                    | (child.Name != "MaximumNConc")
                    | (child.Name != "MinimumNConc")
                    | (child.Name != "NitrogenDemandSwitch") 
                    | (child.Name != "NReallocationFactor") 
                    | (child.Name != "NRetranslocationFactor")
                    | (child.Name != "DMRetranslocationFactor")
                    | (child.Name != "SenescenceRate") 
                    | (child.Name != "DetachmentRateFunctionFunction") 
                    | (child is Biomass))
                    && (child.GetType() != typeof(Memo)))
                {
                    NonStandardFunctions = true;
                }
            }

            if (NonStandardFunctions)
            {
                tags.Add(new AutoDocumentation.Heading("Other functionality", headingLevel + 1));
                tags.Add(new AutoDocumentation.Paragraph("In addition to the core processes and parameterisation described above, the " + this.Name + " organ has extra functions which may be referenced by core parameterisation and create additional functionality", indent));
                foreach (IModel child in Apsim.Children(this, typeof(IModel)))
                {
                    if ((child.Name == "StructuralFraction") 
                        | (child.Name == "DMDemandFunction") 
                        | (child.Name == "MaximumNConc") 
                        | (child.Name == "MinimumNConc") 
                        | (child.Name == "NitrogenDemandSwitch") 
                        | (child.Name == "NReallocationFactor") 
                        | (child.Name == "NRetranslocationFactor") 
                        | (child.Name == "DMRetranslocationFactor") 
                        | (child.Name == "SenescenceRate") 
                        | (child.Name == "DetachmentRateFunctionFunction") 
                        | (child is Biomass) 
                        | (child.GetType() == typeof(Memo)))
                    {//Already documented 
                    }
                    else
                    {
                        //tags.Add(new AutoDocumentation.Heading(child.Name, headingLevel + 2));
                        child.Document(tags, headingLevel + 2, indent + 1);
                    }
                }
            }
        }
    }
}<|MERGE_RESOLUTION|>--- conflicted
+++ resolved
@@ -80,10 +80,6 @@
         [Units("g/m2/d")]
         IFunction DMDemandFunction = null;
         /// <summary>The initial wt function</summary>
-        /// <summary>The dm reallocation factor</summary>
-        [Link(IsOptional = true)]
-        public IFunction DMReallocationFactor = null;
-        /// <summary>The n retranslocation factor</summary>
         [Link(IsOptional = true)]
         [Units("g/m2")]
         IFunction InitialWtFunction = null;
@@ -204,33 +200,12 @@
         {
             get
             {
-<<<<<<< HEAD
-                BiomassSupplyType Supply = new BiomassSupplyType();
-                // Calculate Reallocation Supply.
-                double _DMReallocationFactor = 0;
-                if (DMReallocationFactor != null) //Default of zero means N reallocation is truned off
-                    _DMReallocationFactor = DMReallocationFactor.Value;
-                Supply.Reallocation = SenescenceRate * StartLive.NonStructuralN * _DMReallocationFactor;
-
-                // Calculate Retranslocation Supply.
-                double _DMRetranslocationFactor = 0;
-                if (DMRetranslocationFactor != null) //Default of 0 means retranslocation is always truned off!!!!
-                    _DMRetranslocationFactor = DMRetranslocationFactor.Value;
-
-                Supply.Fixation = 0;
-                Supply.Retranslocation = StartLive.NonStructuralWt * _DMRetranslocationFactor;
-
-                return Supply;
-               /* return new BiomassSupplyType
-=======
                 return new BiomassSupplyType
->>>>>>> 68a2170e
                 {
                     Fixation = 0.0,
                     Retranslocation = AvailableDMRetranslocation(),
                     Reallocation = 0.0
                 };
-                */
             }
         }
 
@@ -448,7 +423,7 @@
                 StartLive = Live;
                 StartNReallocationSupply = NSupply.Reallocation;
                 StartNRetranslocationSupply = NSupply.Retranslocation;
-              }
+            }
         }
 
         /// <summary>Does the nutrient allocations.</summary>
