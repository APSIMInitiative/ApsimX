--- conflicted
+++ resolved
@@ -434,11 +434,7 @@
         /// 
         /// </summary>
         public double slcerr { get; set; } = 0.000001;
-<<<<<<< HEAD
-
-=======
         
->>>>>>> e1759ec6
         /// <summary>
         /// 
         /// </summary>
