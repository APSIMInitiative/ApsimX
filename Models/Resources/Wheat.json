{
  "$type": "Models.Core.Simulations, Models",
<<<<<<< HEAD
  "ExplorerWidth": 420,
  "Version": 159,
=======
  "ExplorerWidth": 0,
  "Version": 164,
>>>>>>> 49ce7cd2
  "Name": "Simulations",
  "ResourceName": null,
  "Children": [
    {
      "$type": "Models.PMF.Plant, Models",
      "PlantType": "Wheat",
      "IsEnding": false,
      "DaysAfterEnding": 0,
      "Name": "Wheat",
      "ResourceName": null,
      "Children": [
        {
          "$type": "Models.Memo, Models",
          "Text": "_Brown, H.E., Huth, N.I. and Holzworth, D.P._\n\nThe APSIM wheat model has been developed using the Plant Modelling Framework (PMF) of [brown_plant_2014]. This new framework provides a library of plant organ and process submodels that can be coupled, at runtime, to construct a model in much the same way that models can be coupled to construct a simulation. This means that dynamic composition of lower level process and organ classes (e.g. photosynthesis, leaf) into larger constructions (e.g. maize, wheat, sorghum) can be achieved by the model developer without additional coding.\r\n\r\nThe wheat model consists of:\r\n\r\n* a phenology model to simulate development through sequential developmental phases  \r\n* a structure model to simulate plant morphology \r\n* a collection of organs to simulate the various plant parts  \r\n* an arbitrator to allocate resources (N, biomass) to the various plant organs  \r\n\r\nThis work builds upon earlier APSIM Wheat models such as NWheat ([Asseng200225], [KeatingNWheat]), NWheatS ([Asseng1998163]), Cropmod-Wheat ([Wang2002GenericCropModel]), and the earlier versions developed in Plant (<a href=\\\"http://www.apsim.info/Documentation/Model,CropandSoil/CropModuleDocumentation/Wheat.aspx\">APSIM Wheat 7.5</a>\") and then within the Plant Modelling Framework ([brown_plant_2014]).",
          "Name": "Introduction",
          "ResourceName": null,
          "Children": [],
          "Enabled": true,
          "ReadOnly": false
        },
        {
          "$type": "Models.PMF.OrganArbitrator, Models",
          "Name": "Arbitrator",
          "ResourceName": null,
          "Children": [
            {
              "$type": "Models.PMF.BiomassTypeArbitrator, Models",
              "Name": "DMArbitration",
              "ResourceName": null,
              "Children": [
                {
                  "$type": "Models.Core.Folder, Models",
                  "ShowInDocs": true,
                  "GraphsPerPage": 6,
                  "Name": "PotentialPartitioningMethods",
                  "ResourceName": null,
                  "Children": [
                    {
                      "$type": "Models.PMF.Arbitrator.ReallocationMethod, Models",
                      "Name": "ReallocationMethod",
                      "ResourceName": null,
                      "Children": [],
                      "Enabled": true,
                      "ReadOnly": false
                    },
                    {
                      "$type": "Models.PMF.Arbitrator.AllocateFixationMethod, Models",
                      "Name": "AllocateFixationMethod",
                      "ResourceName": null,
                      "Children": [],
                      "Enabled": true,
                      "ReadOnly": false
                    },
                    {
                      "$type": "Models.PMF.Arbitrator.RetranslocationMethod, Models",
                      "Name": "RetranslocationMethod",
                      "ResourceName": null,
                      "Children": [],
                      "Enabled": true,
                      "ReadOnly": false
                    },
                    {
                      "$type": "Models.PMF.Arbitrator.SendPotentialDMAllocationsMethod, Models",
                      "Name": "SendPotentialDMAllocationsMethod",
                      "ResourceName": null,
                      "Children": [],
                      "Enabled": true,
                      "ReadOnly": false
                    }
                  ],
                  "Enabled": true,
                  "ReadOnly": false
                },
                {
                  "$type": "Models.Core.Folder, Models",
                  "ShowInDocs": true,
                  "GraphsPerPage": 6,
                  "Name": "AllocationMethods",
                  "ResourceName": null,
                  "Children": [
                    {
                      "$type": "Models.PMF.Arbitrator.NutrientConstrainedAllocationMethod, Models",
                      "Name": "NutrientConstrainedAllocationMethod",
                      "ResourceName": null,
                      "Children": [],
                      "Enabled": true,
                      "ReadOnly": false
                    },
                    {
                      "$type": "Models.PMF.Arbitrator.DryMatterAllocationsMethod, Models",
                      "Name": "DryMatterAllocationsMethod",
                      "ResourceName": null,
                      "Children": [],
                      "Enabled": true,
                      "ReadOnly": false
                    }
                  ],
                  "Enabled": true,
                  "ReadOnly": false
                },
                {
                  "$type": "Models.PMF.RelativeAllocation, Models",
                  "Name": "ArbitrationMethod",
                  "ResourceName": null,
                  "Children": [],
                  "Enabled": true,
                  "ReadOnly": false
                }
              ],
              "Enabled": true,
              "ReadOnly": false
            },
            {
              "$type": "Models.PMF.BiomassTypeArbitrator, Models",
              "Name": "NArbitration",
              "ResourceName": null,
              "Children": [
                {
                  "$type": "Models.Core.Folder, Models",
                  "ShowInDocs": true,
                  "GraphsPerPage": 6,
                  "Name": "PotentialPartitioningMethods",
                  "ResourceName": null,
                  "Children": [
                    {
                      "$type": "Models.PMF.Arbitrator.ReallocationMethod, Models",
                      "Name": "ReallocationMethod",
                      "ResourceName": null,
                      "Children": [],
                      "Enabled": true,
                      "ReadOnly": false
                    }
                  ],
                  "Enabled": true,
                  "ReadOnly": false
                },
                {
                  "$type": "Models.Core.Folder, Models",
                  "ShowInDocs": true,
                  "GraphsPerPage": 6,
                  "Name": "ActualPartitioningMethods",
                  "ResourceName": null,
                  "Children": [
                    {
                      "$type": "Models.PMF.Arbitrator.AllocateFixationMethod, Models",
                      "Name": "AllocateFixationMethod",
                      "ResourceName": null,
                      "Children": [],
                      "Enabled": true,
                      "ReadOnly": false
                    },
                    {
                      "$type": "Models.PMF.Arbitrator.RetranslocationMethod, Models",
                      "Name": "RetranslocationMethod",
                      "ResourceName": null,
                      "Children": [],
                      "Enabled": true,
                      "ReadOnly": false
                    }
                  ],
                  "Enabled": true,
                  "ReadOnly": false
                },
                {
                  "$type": "Models.Core.Folder, Models",
                  "ShowInDocs": true,
                  "GraphsPerPage": 6,
                  "Name": "AllocationMethods",
                  "ResourceName": null,
                  "Children": [
                    {
                      "$type": "Models.PMF.Arbitrator.NitrogenAllocationsMethod, Models",
                      "Name": "NitrogenAllocationsMethod",
                      "ResourceName": null,
                      "Children": [],
                      "Enabled": true,
                      "ReadOnly": false
                    }
                  ],
                  "Enabled": true,
                  "ReadOnly": false
                },
                {
                  "$type": "Models.PMF.RelativeAllocation, Models",
                  "Name": "ArbitrationMethod",
                  "ResourceName": null,
                  "Children": [],
                  "Enabled": true,
                  "ReadOnly": false
                },
                {
                  "$type": "Models.PMF.Arbitrator.AllocateUptakesMethod, Models",
                  "Name": "AllocateUptakesMethod",
                  "ResourceName": null,
                  "Children": [],
                  "Enabled": true,
                  "ReadOnly": false
                }
              ],
              "Enabled": true,
              "ReadOnly": false
            },
            {
              "$type": "Models.PMF.Arbitrator.WaterUptakeMethod, Models",
              "Name": "WaterUptakeMethod",
              "ResourceName": null,
              "Children": [],
              "Enabled": true,
              "ReadOnly": false
            },
            {
              "$type": "Models.PMF.Arbitrator.NitrogenUptakeMethod, Models",
              "Name": "NitrogenUptakeMethod",
              "ResourceName": null,
              "Children": [],
              "Enabled": true,
              "ReadOnly": false
            }
          ],
          "Enabled": true,
          "ReadOnly": false
        },
        {
          "$type": "Models.PMF.Phen.Phenology, Models",
          "Name": "Phenology",
          "ResourceName": null,
          "Children": [
            {
              "$type": "Models.Memo, Models",
              "Text": "Wheat exhibits a range of developmental responses to environment and these are strongly influenced by genotype characteristics. \nTemperature is the primary driver of development, increasing development rates and decreasing phase durations as it increases.  These affects are captured by thermal time.  However, wheat also exhibits cold and photoperiod sensitivities in its Vernalisaing phase and further photoperiod sensitivity in the SpikeletDifferenation and HeadEmergence phases.  Photoperiod responses are seen as a reduction in the length of a phase for a photoperiod sensitive genotype in response to a longer photoperiod.  Vernalisation responses are more complicated as they are driven by cool temperature but interact with photoperiod.  For vernalisation sensitive varieties (Winter types), exposure to cool temperatures and/or short photoperiods during the Vernalising phase may reduce its thermal time duration.  \n\nAPSIM wheat implements the Cereal Anthesis Molecular Phenology (CAMP) model to simulate development.  It is based on the Kirby Framework which assumes the timing of anthesis is a result of the timing of flag leaf and an additional thermal time passage from there to heading then anthesis.  It also assumes the timing of flag leaf is a result of the Final Leaf Number (which sets a target) and leaf appearance rate (which sets the rate of progress toward the target).  Leaf appearance rate is a function of Thermal time and a genotype specific Phyllochron which changes with Haun stage as described by [Jamieson_LeafAppearance_1995].  \n\nFinal Leaf Number (FLN) is set on the day that terminal spikelet occurs as: \n\nFLN = 2.85 + 1.1 * TSHS  \n\nWhere TSHS is the Haun stage on the day terminal spikelet stage occurs.  Terminal spikelet is at the end of the SpikeletDifferentaiation phase which is preceeded by the Emerging and Vernalising phases.  The mechanisums for progress through each of these phase are described below",
              "Name": "Memo",
              "ResourceName": null,
              "Children": [],
              "Enabled": true,
              "ReadOnly": false
            },
            {
              "$type": "Models.Functions.SubDailyInterpolation, Models",
              "agregationMethod": 0,
              "Name": "ThermalTime",
              "ResourceName": null,
              "Children": [
                {
                  "$type": "Models.Functions.XYPairs, Models",
                  "X": [
                    0.0,
                    26.0,
                    37.0
                  ],
                  "Y": [
                    0.0,
                    26.0,
                    0.0
                  ],
                  "XVariableName": null,
                  "Name": "Response",
                  "ResourceName": null,
                  "Children": [],
                  "Enabled": true,
                  "ReadOnly": false
                },
                {
                  "$type": "Models.Memo, Models",
                  "Text": "Thermal time determines the rate of developmental progress through many of the crops phases and is used by organs to determing potential growth rates.",
                  "Name": "Memo",
                  "ResourceName": null,
                  "Children": [],
                  "Enabled": true,
                  "ReadOnly": false
                },
                {
                  "$type": "Models.Functions.ThreeHourAirTemperature, Models",
                  "TempRangeFactors": null,
                  "Name": "InterpolationMethod",
                  "ResourceName": null,
                  "Children": [],
                  "Enabled": true,
                  "ReadOnly": false
                }
              ],
              "Enabled": true,
              "ReadOnly": false
            },
            {
              "$type": "Models.Functions.PhotoperiodFunction, Models",
              "Twilight": -6.0,
              "DayLength": 0.0,
              "Name": "Photoperiod",
              "ResourceName": null,
              "Children": [],
              "Enabled": true,
              "ReadOnly": false
            },
            {
              "$type": "Models.PMF.Phen.GerminatingPhase, Models",
              "Start": "Sowing",
              "End": "Germination",
              "Name": "Germinating",
              "ResourceName": null,
              "Children": [],
              "Enabled": true,
              "ReadOnly": false
            },
            {
              "$type": "Models.PMF.Phen.EmergingPhase, Models",
              "Start": "Germination",
              "End": "Emergence",
              "TTForTimeStep": 0.0,
              "Name": "Emerging",
              "ResourceName": null,
              "Children": [
                {
                  "$type": "Models.Functions.VariableReference, Models",
                  "VariableName": "[Phenology].ThermalTime",
                  "Name": "ThermalTime",
                  "ResourceName": null,
                  "Children": [],
                  "Enabled": true,
                  "ReadOnly": false
                },
                {
                  "$type": "Models.Functions.AddFunction, Models",
                  "Name": "Target",
                  "ResourceName": null,
                  "Children": [
                    {
                      "$type": "Models.Functions.Constant, Models",
                      "FixedValue": 40.0,
                      "Units": null,
                      "Name": "ShootLag",
                      "ResourceName": null,
                      "Children": [],
                      "Enabled": true,
                      "ReadOnly": false
                    },
                    {
                      "$type": "Models.Functions.MultiplyFunction, Models",
                      "Name": "DepthxRate",
                      "ResourceName": null,
                      "Children": [
                        {
                          "$type": "Models.Functions.VariableReference, Models",
                          "VariableName": "[Plant].SowingData.Depth",
                          "Name": "SowingDepth",
                          "ResourceName": null,
                          "Children": [],
                          "Enabled": true,
                          "ReadOnly": false
                        },
                        {
                          "$type": "Models.Functions.Constant, Models",
                          "FixedValue": 1.5,
                          "Units": null,
                          "Name": "ShootRate",
                          "ResourceName": null,
                          "Children": [],
                          "Enabled": true,
                          "ReadOnly": false
                        }
                      ],
                      "Enabled": true,
                      "ReadOnly": false
                    }
                  ],
                  "Enabled": true,
                  "ReadOnly": false
                }
              ],
              "Enabled": true,
              "ReadOnly": false
            },
            {
              "$type": "Models.PMF.Phen.VernalisationPhase, Models",
              "Start": "Emergence",
              "End": "VernalSaturation",
              "Name": "Vernalising",
              "ResourceName": null,
              "Children": [
                {
                  "$type": "Models.Memo, Models",
                  "Text": "Progress through the vernalising phase is determined by the apparent expression of Vrn1 and Vrn2 genes.  The CAMP model predicts the expression of these two genes.  \nVrn1 is the gene that orchestrates cold temperature responses in development.  To complete the vernalising stage firstly apparent Vrn1 expression must reach a value of at least 1.0.  In warm temperatures (>18oC), Vrn1 is expressed at a base rate that is genotype dependent.  This base rate is lower for vernalisation sensitive genotypes which will develop slower in the warm.  Vrn1 expression (relative to Haun stage increment) increases as temperature decreases so exposure to cold conditions will cause vernalisation sensitive varieties to develop faster (i.e. reach vernalisation at a lower Haun stage).  Vrn2 is up-regulated by longer photoperiods.  It blocks the expression of Vrn3 (which is required for progression through the spikelet differentiation phase) and must be down regulated completely before the vernalising phase is complete.  Vrn1 blocks Vrn2 expression so in effect the expression of Vrn2 raises the target for Vrn1 expression above 1.0.  The longer the photoperiod the greater the target increase so exposure to short days will reduce the target and length of the vernalising phase, a phenomena some times called short day vernalisation.  Vrn3 may also be active and accelerate the expression of Vrn1 during the vernalisation phase.  This effect is currently captured by VrnX in CAMP.  \nThe duration of the vernalising phase will be the result of a complex interaction between temperature, photoperiod and the genotypes tendency to express Vrn1 at warm temperatures (baseDeltaVrn1) and Vrn2 and Vrn3 under long photoperiods (MaxDpVrn2, MaxDVrnX).  These three rates are derived internally by the CAMP model from the genotypes FLNparams.",
                  "Name": "Memo",
                  "ResourceName": null,
                  "Children": [],
                  "Enabled": true,
                  "ReadOnly": false
                }
              ],
              "Enabled": true,
              "ReadOnly": false
            },
            {
              "$type": "Models.PMF.Phen.GenericPhase, Models",
              "Start": "VernalSaturation",
              "End": "TerminalSpikelet",
              "Name": "SpikeletDifferentiation",
              "ResourceName": null,
              "Children": [
                {
                  "$type": "Models.Functions.VariableReference, Models",
                  "VariableName": "[Phenology].CAMP.dVrn3",
                  "Name": "Progression",
                  "ResourceName": null,
                  "Children": [],
                  "Enabled": true,
                  "ReadOnly": false
                },
                {
                  "$type": "Models.Functions.Constant, Models",
                  "FixedValue": 1.0,
                  "Units": null,
                  "Name": "Target",
                  "ResourceName": null,
                  "Children": [],
                  "Enabled": true,
                  "ReadOnly": false
                },
                {
                  "$type": "Models.Memo, Models",
                  "Text": "Progress through the Spike differentiation phase is determined by the apparent expression of Vrn3 as predicted by CAMP.  \nVrn3 is a photoperiod sensitive gene that promotes expression of Vrn1.  Vrn1 is not able to express to adequate levels to achieve reproductive transition without Vrn3 upregulation.   Here we assume an apparent Vrn3 expression of 1.0 is sufficient to upregulate Vrn1 enough to trigger terminal spikelet.  \n Each genotype has a base rate of Vrn3 expression (baseDVrn3) at low photoperiods and a maximum rate of Vrn3 expression (maxDVrn3) under long photoperiods.  These two rates are derived internally by the CAMP model from the genotypes FLNparams.      ",
                  "Name": "Memo",
                  "ResourceName": null,
                  "Children": [],
                  "Enabled": true,
                  "ReadOnly": false
                }
              ],
              "Enabled": true,
              "ReadOnly": false
            },
            {
              "$type": "Models.PMF.Phen.GenericPhase, Models",
              "Start": "TerminalSpikelet",
              "End": "FlagLeaf",
              "Name": "StemElongation",
              "ResourceName": null,
              "Children": [
                {
                  "$type": "Models.Functions.VariableReference, Models",
                  "VariableName": "[Leaf].HaunStage.Delta",
                  "Name": "Progression",
                  "ResourceName": null,
                  "Children": [],
                  "Enabled": true,
                  "ReadOnly": false
                },
                {
                  "$type": "Models.Functions.ExpressionFunction, Models",
                  "Expression": "[Phenology].CAMP.FLN - [Phenology].CAMP.TSHS",
                  "Name": "Target",
                  "ResourceName": null,
                  "Children": [],
                  "Enabled": true,
                  "ReadOnly": false
                },
                {
                  "$type": "Models.Memo, Models",
                  "Text": "Progress through the Spike differentiation phase is determined by the apparent expression of Vrn3 as predicted by CAMP.  \nVrn3 is a photoperiod sensitive gene that promotes expression of Vrn1.  Vrn1 is not able to express to adequate levels to achieve reproductive transition without Vrn3 upregulation.   Here we assume an apparent Vrn3 expression of 1.0 is sufficient to upregulate Vrn1 enough to trigger terminal spikelet.  \n Each genotype has a base rate of Vrn3 expression (baseDVrn3) at low photoperiods and a maximum rate of Vrn3 expression (maxDVrn3) under long photoperiods.  These two rates are derived internally by the CAMP model from the genotypes FLNparams.      ",
                  "Name": "Memo",
                  "ResourceName": null,
                  "Children": [],
                  "Enabled": true,
                  "ReadOnly": false
                }
              ],
              "Enabled": true,
              "ReadOnly": false
            },
            {
              "$type": "Models.PMF.Phen.GenericPhase, Models",
              "Start": "FlagLeaf",
              "End": "Heading",
              "Name": "HeadEmergence",
              "ResourceName": null,
              "Children": [
                {
                  "$type": "Models.Functions.VariableReference, Models",
                  "VariableName": "[Phenology].ThermalTime",
                  "Name": "Progression",
                  "ResourceName": null,
                  "Children": [],
                  "Enabled": true,
                  "ReadOnly": true
                },
                {
                  "$type": "Models.Functions.AddFunction, Models",
                  "Name": "Target",
                  "ResourceName": null,
                  "Children": [
                    {
                      "$type": "Models.Functions.VariableReference, Models",
                      "VariableName": "[Phenology].HeadEmergenceLongDayBase.FixedValue",
                      "Name": "LongPpBase",
                      "ResourceName": null,
                      "Children": [],
                      "Enabled": true,
                      "ReadOnly": true
                    },
                    {
                      "$type": "Models.Functions.MultiplyFunction, Models",
                      "Name": "ShortPpExtension",
                      "ResourceName": null,
                      "Children": [
                        {
                          "$type": "Models.Functions.VariableReference, Models",
                          "VariableName": "[Phenology].HeadEmergenceLongDayBase.FixedValue",
                          "Name": "LongPpBase",
                          "ResourceName": null,
                          "Children": [],
                          "Enabled": true,
                          "ReadOnly": true
                        },
                        {
                          "$type": "Models.Functions.VariableReference, Models",
                          "VariableName": "[Phenology].HeadEmergencePpSensitivity.FixedValue",
                          "Name": "PpSens",
                          "ResourceName": null,
                          "Children": [],
                          "Enabled": true,
                          "ReadOnly": true
                        },
                        {
                          "$type": "Models.Functions.LinearInterpolationFunction, Models",
                          "Name": "PpResponse",
                          "ResourceName": null,
                          "Children": [
                            {
                              "$type": "Models.Functions.XYPairs, Models",
                              "X": [
                                6.0,
                                8.0,
                                20.0,
                                22.0
                              ],
                              "Y": [
                                1.0,
                                1.0,
                                0.0,
                                0.0
                              ],
                              "XVariableName": null,
                              "Name": "XYPairs",
                              "ResourceName": null,
                              "Children": [],
                              "Enabled": true,
                              "ReadOnly": true
                            },
                            {
                              "$type": "Models.Functions.VariableReference, Models",
                              "VariableName": "[Phenology].Photoperiod",
                              "Name": "XValue",
                              "ResourceName": null,
                              "Children": [],
                              "Enabled": true,
                              "ReadOnly": true
                            }
                          ],
                          "Enabled": true,
                          "ReadOnly": true
                        }
                      ],
                      "Enabled": true,
                      "ReadOnly": true
                    }
                  ],
                  "Enabled": true,
                  "ReadOnly": true
                }
              ],
              "Enabled": true,
              "ReadOnly": true
            },
            {
              "$type": "Models.PMF.Phen.GenericPhase, Models",
              "Start": "Heading",
              "End": "Flowering",
              "Name": "EarlyFlowering",
              "ResourceName": null,
              "Children": [
                {
                  "$type": "Models.Functions.VariableReference, Models",
                  "VariableName": "[Phenology].ThermalTime",
                  "Name": "Progression",
                  "ResourceName": null,
                  "Children": [],
                  "Enabled": true,
                  "ReadOnly": true
                },
                {
                  "$type": "Models.Functions.Constant, Models",
                  "FixedValue": 80.0,
                  "Units": "oCd",
                  "Name": "Target",
                  "ResourceName": null,
                  "Children": [],
                  "Enabled": true,
                  "ReadOnly": true
                }
              ],
              "Enabled": true,
              "ReadOnly": true
            },
            {
              "$type": "Models.PMF.Phen.GenericPhase, Models",
              "Start": "Flowering",
              "End": "StartGrainFill",
              "Name": "GrainDevelopment",
              "ResourceName": null,
              "Children": [
                {
                  "$type": "Models.Functions.Constant, Models",
                  "FixedValue": 120.0,
                  "Units": null,
                  "Name": "Target",
                  "ResourceName": null,
                  "Children": [],
                  "Enabled": true,
                  "ReadOnly": false
                },
                {
                  "$type": "Models.Functions.VariableReference, Models",
                  "VariableName": "[Phenology].ThermalTime",
                  "Name": "Progression",
                  "ResourceName": null,
                  "Children": [],
                  "Enabled": true,
                  "ReadOnly": false
                }
              ],
              "Enabled": true,
              "ReadOnly": false
            },
            {
              "$type": "Models.PMF.Phen.GenericPhase, Models",
              "Start": "StartGrainFill",
              "End": "EndGrainFill",
              "Name": "GrainFilling",
              "ResourceName": null,
              "Children": [
                {
                  "$type": "Models.Functions.Constant, Models",
                  "FixedValue": 545.0,
                  "Units": null,
                  "Name": "Target",
                  "ResourceName": null,
                  "Children": [],
                  "Enabled": true,
                  "ReadOnly": false
                },
                {
                  "$type": "Models.Functions.VariableReference, Models",
                  "VariableName": "[Phenology].ThermalTime",
                  "Name": "Progression",
                  "ResourceName": null,
                  "Children": [],
                  "Enabled": true,
                  "ReadOnly": false
                }
              ],
              "Enabled": true,
              "ReadOnly": false
            },
            {
              "$type": "Models.PMF.Phen.GenericPhase, Models",
              "Start": "EndGrainFill",
              "End": "Maturity",
              "Name": "Maturing",
              "ResourceName": null,
              "Children": [
                {
                  "$type": "Models.Functions.Constant, Models",
                  "FixedValue": 35.0,
                  "Units": null,
                  "Name": "Target",
                  "ResourceName": null,
                  "Children": [],
                  "Enabled": true,
                  "ReadOnly": false
                },
                {
                  "$type": "Models.Functions.VariableReference, Models",
                  "VariableName": "[Phenology].ThermalTime",
                  "Name": "Progression",
                  "ResourceName": null,
                  "Children": [],
                  "Enabled": true,
                  "ReadOnly": false
                }
              ],
              "Enabled": true,
              "ReadOnly": false
            },
            {
              "$type": "Models.PMF.Phen.GenericPhase, Models",
              "Start": "Maturity",
              "End": "HarvestRipe",
              "Name": "Ripening",
              "ResourceName": null,
              "Children": [
                {
                  "$type": "Models.Functions.Constant, Models",
                  "FixedValue": 300.0,
                  "Units": null,
                  "Name": "Target",
                  "ResourceName": null,
                  "Children": [],
                  "Enabled": true,
                  "ReadOnly": false
                },
                {
                  "$type": "Models.Functions.VariableReference, Models",
                  "VariableName": "[Phenology].ThermalTime",
                  "Name": "Progression",
                  "ResourceName": null,
                  "Children": [],
                  "Enabled": true,
                  "ReadOnly": false
                }
              ],
              "Enabled": true,
              "ReadOnly": false
            },
            {
              "$type": "Models.PMF.Phen.EndPhase, Models",
              "Start": "HarvestRipe",
              "End": "Unused",
              "Name": "ReadyForHarvesting",
              "ResourceName": null,
              "Children": [
                {
                  "$type": "Models.Functions.VariableReference, Models",
                  "VariableName": "[Phenology].ThermalTime",
                  "Name": "ThermalTime",
                  "ResourceName": null,
                  "Children": [],
                  "Enabled": true,
                  "ReadOnly": false
                }
              ],
              "Enabled": true,
              "ReadOnly": false
            },
            {
              "$type": "Models.PMF.Phen.ZadokPMFWheat, Models",
              "Name": "Zadok",
              "ResourceName": null,
              "Children": [
                {
                  "$type": "Models.Functions.VariableReference, Models",
                  "VariableName": "[Leaf].HaunStage",
                  "Name": "HaunStage",
                  "ResourceName": null,
                  "Children": [],
                  "Enabled": true,
                  "ReadOnly": false
                },
                {
                  "$type": "Models.Functions.VariableReference, Models",
                  "VariableName": "[Leaf].HaunStage",
                  "Name": "TillerNumber",
                  "ResourceName": null,
                  "Children": [],
                  "Enabled": true,
                  "ReadOnly": false
                }
              ],
              "Enabled": true,
              "ReadOnly": false
            },
            {
              "$type": "Models.Functions.Constant, Models",
              "FixedValue": 2.0,
              "Units": null,
              "Name": "HeadEmergencePpSensitivity",
              "ResourceName": null,
              "Children": [
                {
                  "$type": "Models.Memo, Models",
                  "Text": "The phyllochrons duration for the plant to go from flag leaf ligual appearance at 16 h Pp compared to the phyllochron duration for the same phase at 8 h Pp.  ",
                  "Name": "Memo",
                  "ResourceName": null,
                  "Children": [],
                  "Enabled": true,
                  "ReadOnly": false
                }
              ],
              "Enabled": true,
              "ReadOnly": false
            },
            {
              "$type": "Models.Functions.Constant, Models",
              "FixedValue": 200.0,
              "Units": null,
              "Name": "HeadEmergenceLongDayBase",
              "ResourceName": null,
              "Children": [
                {
                  "$type": "Models.Memo, Models",
                  "Text": "The phyllochrons duration for the plant to go from flag leaf ligual appearance at 16 h Pp.",
                  "Name": "Memo",
                  "ResourceName": null,
                  "Children": [],
                  "Enabled": true,
                  "ReadOnly": false
                }
              ],
              "Enabled": true,
              "ReadOnly": false
            },
            {
              "$type": "Models.Functions.OnEventFunction, Models",
              "SetEvent": "TerminalSpikelet",
              "ReSetEvent": "never",
              "Name": "TerminalSpikeletDAS",
              "ResourceName": null,
              "Children": [
                {
                  "$type": "Models.Memo, Models",
                  "Text": "\nA function is used to provide flowering date as days after sowing(DAS).\n",
                  "Name": "memo",
                  "ResourceName": null,
                  "Children": [],
                  "Enabled": true,
                  "ReadOnly": false
                },
                {
                  "$type": "Models.Functions.Constant, Models",
                  "FixedValue": 0.0,
                  "Units": null,
                  "Name": "PreEventValue",
                  "ResourceName": null,
                  "Children": [],
                  "Enabled": true,
                  "ReadOnly": false
                },
                {
                  "$type": "Models.Functions.VariableReference, Models",
                  "VariableName": "[Plant].DaysAfterSowing",
                  "Name": "PostEventValue",
                  "ResourceName": null,
                  "Children": [],
                  "Enabled": true,
                  "ReadOnly": false
                }
              ],
              "Enabled": true,
              "ReadOnly": false
            },
            {
              "$type": "Models.Functions.OnEventFunction, Models",
              "SetEvent": "FlagLeaf",
              "ReSetEvent": "never",
              "Name": "FlagLeafDAS",
              "ResourceName": null,
              "Children": [
                {
                  "$type": "Models.Memo, Models",
                  "Text": "\nA function is used to provide flowering date as days after sowing(DAS).\n",
                  "Name": "memo",
                  "ResourceName": null,
                  "Children": [],
                  "Enabled": true,
                  "ReadOnly": false
                },
                {
                  "$type": "Models.Functions.Constant, Models",
                  "FixedValue": 0.0,
                  "Units": null,
                  "Name": "PreEventValue",
                  "ResourceName": null,
                  "Children": [],
                  "Enabled": true,
                  "ReadOnly": false
                },
                {
                  "$type": "Models.Functions.VariableReference, Models",
                  "VariableName": "[Plant].DaysAfterSowing",
                  "Name": "PostEventValue",
                  "ResourceName": null,
                  "Children": [],
                  "Enabled": true,
                  "ReadOnly": false
                }
              ],
              "Enabled": true,
              "ReadOnly": false
            },
            {
              "$type": "Models.Functions.OnEventFunction, Models",
              "SetEvent": "Heading",
              "ReSetEvent": "never",
              "Name": "HeadingDAS",
              "ResourceName": null,
              "Children": [
                {
                  "$type": "Models.Memo, Models",
                  "Text": "\nA function is used to provide heading date as days after sowing(DAS).\n",
                  "Name": "memo",
                  "ResourceName": null,
                  "Children": [],
                  "Enabled": true,
                  "ReadOnly": false
                },
                {
                  "$type": "Models.Functions.Constant, Models",
                  "FixedValue": 0.0,
                  "Units": null,
                  "Name": "PreEventValue",
                  "ResourceName": null,
                  "Children": [],
                  "Enabled": true,
                  "ReadOnly": false
                },
                {
                  "$type": "Models.Functions.VariableReference, Models",
                  "VariableName": "[Plant].DaysAfterSowing",
                  "Name": "PostEventValue",
                  "ResourceName": null,
                  "Children": [],
                  "Enabled": true,
                  "ReadOnly": false
                }
              ],
              "Enabled": true,
              "ReadOnly": false
            },
            {
              "$type": "Models.Functions.OnEventFunction, Models",
              "SetEvent": "Flowering",
              "ReSetEvent": "Germination",
              "Name": "FloweringDAS",
              "ResourceName": null,
              "Children": [
                {
                  "$type": "Models.Memo, Models",
                  "Text": "\nA function is used to provide flowering date as days after sowing(DAS).\n",
                  "Name": "memo",
                  "ResourceName": null,
                  "Children": [],
                  "Enabled": true,
                  "ReadOnly": false
                },
                {
                  "$type": "Models.Functions.Constant, Models",
                  "FixedValue": 0.0,
                  "Units": null,
                  "Name": "PreEventValue",
                  "ResourceName": null,
                  "Children": [],
                  "Enabled": true,
                  "ReadOnly": false
                },
                {
                  "$type": "Models.Functions.VariableReference, Models",
                  "VariableName": "[Plant].DaysAfterSowing",
                  "Name": "PostEventValue",
                  "ResourceName": null,
                  "Children": [],
                  "Enabled": true,
                  "ReadOnly": false
                }
              ],
              "Enabled": true,
              "ReadOnly": false
            },
            {
              "$type": "Models.Functions.OnEventFunction, Models",
              "SetEvent": "Maturity",
              "ReSetEvent": "never",
              "Name": "MaturityDAS",
              "ResourceName": null,
              "Children": [
                {
                  "$type": "Models.Memo, Models",
                  "Text": "\nA function is used to provide maturity date as days after sowing(DAS).",
                  "Name": "memo",
                  "ResourceName": null,
                  "Children": [],
                  "Enabled": true,
                  "ReadOnly": false
                },
                {
                  "$type": "Models.Functions.Constant, Models",
                  "FixedValue": 0.0,
                  "Units": null,
                  "Name": "PreEventValue",
                  "ResourceName": null,
                  "Children": [],
                  "Enabled": true,
                  "ReadOnly": false
                },
                {
                  "$type": "Models.Functions.VariableReference, Models",
                  "VariableName": "[Plant].DaysAfterSowing",
                  "Name": "PostEventValue",
                  "ResourceName": null,
                  "Children": [],
                  "Enabled": true,
                  "ReadOnly": false
                }
              ],
              "Enabled": true,
              "ReadOnly": false
            },
            {
              "$type": "Models.Functions.OnEventFunction, Models",
              "SetEvent": "Emergence",
              "ReSetEvent": "never",
              "Name": "EmergenceDAS",
              "ResourceName": null,
              "Children": [
                {
                  "$type": "Models.Memo, Models",
                  "Text": "\nA function is used to provide flowering date as days after sowing(DAS).\n",
                  "Name": "memo",
                  "ResourceName": null,
                  "Children": [],
                  "Enabled": true,
                  "ReadOnly": false
                },
                {
                  "$type": "Models.Functions.Constant, Models",
                  "FixedValue": 0.0,
                  "Units": null,
                  "Name": "PreEventValue",
                  "ResourceName": null,
                  "Children": [],
                  "Enabled": true,
                  "ReadOnly": false
                },
                {
                  "$type": "Models.Functions.VariableReference, Models",
                  "VariableName": "[Plant].DaysAfterSowing",
                  "Name": "PostEventValue",
                  "ResourceName": null,
                  "Children": [],
                  "Enabled": true,
                  "ReadOnly": false
                }
              ],
              "Enabled": true,
              "ReadOnly": false
            },
            {
              "$type": "Models.PMF.Phen.CAMP, Models",
              "Name": "CAMP",
              "ResourceName": null,
              "Children": [
                {
                  "$type": "Models.Functions.VariableReference, Models",
                  "VariableName": "[Phenology].ThermalTime",
                  "Name": "Tt",
                  "ResourceName": null,
                  "Children": [],
                  "Enabled": true,
                  "ReadOnly": false
                },
                {
                  "$type": "Models.Functions.LinearInterpolationFunction, Models",
                  "Name": "PpResponse",
                  "ResourceName": null,
                  "Children": [
                    {
                      "$type": "Models.Functions.XYPairs, Models",
                      "X": [
                        0.0,
                        8.0,
                        16.0,
                        24.0
                      ],
                      "Y": [
                        0.0,
                        0.0,
                        1.0,
                        1.0
                      ],
                      "XVariableName": null,
                      "Name": "XYPairs",
                      "ResourceName": null,
                      "Children": [],
                      "Enabled": true,
                      "ReadOnly": false
                    },
                    {
                      "$type": "Models.Functions.VariableReference, Models",
                      "VariableName": "[Phenology].Photoperiod",
                      "Name": "XValue",
                      "ResourceName": null,
                      "Children": [],
                      "Enabled": true,
                      "ReadOnly": false
                    }
                  ],
                  "Enabled": true,
                  "ReadOnly": false
                },
                {
                  "$type": "Models.Functions.SubDailyInterpolation, Models",
                  "agregationMethod": 1,
                  "Name": "DailyColdVrn1",
                  "ResourceName": null,
                  "Children": [
                    {
                      "$type": "Models.PMF.Phen.ColdUpRegVrn1, Models",
                      "Name": "Response",
                      "ResourceName": null,
                      "Children": [
                        {
                          "$type": "Models.Functions.Constant, Models",
                          "FixedValue": -0.17,
                          "Units": "/oCd",
                          "Name": "k",
                          "ResourceName": null,
                          "Children": [],
                          "Enabled": true,
                          "ReadOnly": false
                        },
                        {
                          "$type": "Models.Functions.Constant, Models",
                          "FixedValue": 20.0,
                          "Units": "/oCd",
                          "Name": "DeVernalisationTemp",
                          "ResourceName": null,
                          "Children": [],
                          "Enabled": true,
                          "ReadOnly": false
                        },
                        {
                          "$type": "Models.Functions.Constant, Models",
                          "FixedValue": 0.0,
                          "Units": "/oCd",
                          "Name": "DeVernalisationRate",
                          "ResourceName": null,
                          "Children": [],
                          "Enabled": true,
                          "ReadOnly": false
                        }
                      ],
                      "Enabled": true,
                      "ReadOnly": false
                    },
                    {
                      "$type": "Models.Functions.HourlySinPpAdjusted, Models",
                      "Name": "InterpolationMethod",
                      "ResourceName": null,
                      "Children": [],
                      "Enabled": true,
                      "ReadOnly": false
                    }
                  ],
                  "Enabled": true,
                  "ReadOnly": false
                },
                {
                  "$type": "Models.PMF.Phen.FinalLeafNumberSet, Models",
                  "MinLN": 8.3,
                  "PpLN": 3.8,
                  "VrnLN": 5.0,
                  "VxPLN": -2.0,
                  "Name": "FLNparams",
                  "ResourceName": null,
                  "Children": [],
                  "Enabled": true,
                  "ReadOnly": false
                },
                {
                  "$type": "Models.PMF.Phen.FLNParameterEnvironment, Models",
                  "VrnTreatTemp": 6.0,
                  "VrnTreatDuration": 60.0,
                  "TreatmentPTQ_L": 1.2,
                  "TreatmentPTQ_S": 0.6,
                  "TtEmerge": 90.0,
                  "Name": "EnvData",
                  "ResourceName": null,
                  "Children": [],
                  "Enabled": true,
                  "ReadOnly": false
                },
                {
                  "$type": "Models.PMF.Phen.CalcCAMPVrnRates, Models",
                  "Name": "calcCAMPVrnRates",
                  "ResourceName": null,
                  "Children": [],
                  "Enabled": true,
                  "ReadOnly": false
                },
                {
                  "$type": "Models.Memo, Models",
                  "Text": "The CAMP model was derived to integrate molecular and physiological models of cereal flowering time to better capture G x E x M interactions and to provide a framework for linking genetic data to field behaviour.  It calculates the current levels of expression of Vrn1, 2 and 3 genes from daily deltas that are all calculated relative to haun stage deltas in addition to temperature (Vrn1) and photoperiod (Vrn 2 and 3).  To reach the vernalisation stage Vrn1 must be upregulated to a value of at least 1.0.  Where Vrn2 is also being expressed the target for Vrn1 expression increases in parallel as more Vrn1 expression is needed to block Vrn2 and allow Vrn3 expression.  Once Vrn2 expression is blocked Vrn3 will be upregulated and terminal spikelet occurs when its apparent expression reaches 1.0.  CAMP also predicts expression of VrnX which represents the relative contributions of Vrn2 and Vrn3 prior to vernalisation.  The genotype specific rates of gene expression are derived from final leaf number parameters (FLNparams):  \n\nMinLN - The final leaf number (FLN) of the genotype when fully vernalised early and grown under long (>=16) photoperiod following vernalisation (FLN_LV).  These conditions maximise the expression of vernalisation and photoperiod genes and this parameter provides a measure of inherent earliness of the genotype. It may vary between 5 and 15 leaves (7 is typical).  \n\nPpLN - The difference between MinLN and the FLN of a genotype when fully vernalised early and grown under short (<=8h) photoperiod following vernalisation (FLN_SV).  These conditions maximise Vrn1 expression but minimise Vrn2 and 3 expression and PpLN provides a measure of photoperiod sensitivity of the genotype.  It may vary between 0 and 8 leaves with 1 being typical of a low sensitivity genotype and 4 being typical of a high sensitivity genotype.  \n\nVrnLN - The difference between MinLN and the FLN â€“ PpLN of the genotype when not vernalised and grown under short photoperiod (FLN_SN).  These conditions minimise Vrn and Pp gene expression to base (minimal) values and VrnLN is a measure of vernalisation sensitivity of the genotype.  It may vary between 0 and 9 leaves with 1 being typical for an insensitive variety and 5 being typical for a sensitive variety.  \n\nVxPLN - The difference between MinLN + VrnLN and the FLN of the genotype when not vernalised and grown under long photoperiod (FLN_LN).  These conditions minimise upregulation of Vrn1 and maximise upregulation of Vrn2 and 3 and this parameter provides a measure of the relative activities of Vrn2 and Vrn3 during the vernalisation phase. A positive value shows short days accelerate vernalisation and a negative value shows short days slow vernalisation.  The value of VxPLN should be greater than the negative of VrnLN and typically varies between +2 and -4.",
                  "Name": "Memo",
                  "ResourceName": null,
                  "Children": [],
                  "Enabled": true,
                  "ReadOnly": false
                }
              ],
              "Enabled": true,
              "ReadOnly": false
            }
          ],
          "Enabled": true,
          "ReadOnly": false
        },
        {
          "$type": "Models.PMF.Organs.ReproductiveOrgan, Models",
          "GrowthRespiration": 0.0,
          "MaintenanceRespiration": 0.0,
          "DMDemand": null,
          "NDemand": null,
          "DMSupply": null,
          "NSupply": null,
          "RipeStage": "Ripe",
          "potentialDMAllocation": null,
          "Live": {
            "$type": "Models.PMF.Biomass, Models",
            "Name": "Biomass",
            "ResourceName": null,
            "Children": [],
            "Enabled": true,
            "ReadOnly": false
          },
          "Dead": {
            "$type": "Models.PMF.Biomass, Models",
            "Name": "Biomass",
            "ResourceName": null,
            "Children": [],
            "Enabled": true,
            "ReadOnly": false
          },
          "Name": "Grain",
          "ResourceName": null,
          "Children": [
            {
              "$type": "Models.Functions.HoldFunction, Models",
              "WhenToHold": "Flowering",
              "Name": "NumberFunction",
              "ResourceName": null,
              "Children": [
                {
                  "$type": "Models.Functions.MultiplyFunction, Models",
                  "Name": "GrainNumber",
                  "ResourceName": null,
                  "Children": [
                    {
                      "$type": "Models.Functions.Constant, Models",
                      "FixedValue": 26.0,
                      "Units": "grains",
                      "Name": "GrainsPerGramOfStem",
                      "ResourceName": null,
                      "Children": [],
                      "Enabled": true,
                      "ReadOnly": false
                    },
                    {
                      "$type": "Models.Functions.VariableReference, Models",
                      "VariableName": "[StemPlusSpike].Wt",
                      "Name": "StemMass",
                      "ResourceName": null,
                      "Children": [],
                      "Enabled": true,
                      "ReadOnly": false
                    }
                  ],
                  "Enabled": true,
                  "ReadOnly": false
                }
              ],
              "Enabled": true,
              "ReadOnly": false
            },
            {
              "$type": "Models.Functions.Constant, Models",
              "FixedValue": 1.0,
              "Units": null,
              "Name": "DMConversionEfficiency",
              "ResourceName": null,
              "Children": [],
              "Enabled": true,
              "ReadOnly": false
            },
            {
              "$type": "Models.Functions.Constant, Models",
              "FixedValue": 0.0,
              "Units": null,
              "Name": "RemobilisationCost",
              "ResourceName": null,
              "Children": [],
              "Enabled": true,
              "ReadOnly": false
            },
            {
              "$type": "Models.Functions.Constant, Models",
              "FixedValue": 0.05,
              "Units": null,
              "Name": "InitialGrainProportion",
              "ResourceName": null,
              "Children": [],
              "Enabled": true,
              "ReadOnly": false
            },
            {
              "$type": "Models.Functions.Constant, Models",
              "FixedValue": 0.05,
              "Units": "g",
              "Name": "MaximumPotentialGrainSize",
              "ResourceName": null,
              "Children": [],
              "Enabled": true,
              "ReadOnly": false
            },
            {
              "$type": "Models.Functions.PhaseLookup, Models",
              "Name": "DMDemandFunction",
              "ResourceName": null,
              "Children": [
                {
                  "$type": "Models.Functions.PhaseLookupValue, Models",
                  "Start": "Flowering",
                  "End": "StartGrainFill",
                  "Name": "InitialPhase",
                  "ResourceName": null,
                  "Children": [
                    {
                      "$type": "Models.Functions.DemandFunctions.FillingRateFunction, Models",
                      "Name": "FillingRateFunction",
                      "ResourceName": null,
                      "Children": [
                        {
                          "$type": "Models.Functions.VariableReference, Models",
                          "VariableName": "[Grain].NumberFunction",
                          "Name": "NumberFunction",
                          "ResourceName": null,
                          "Children": [],
                          "Enabled": true,
                          "ReadOnly": false
                        },
                        {
                          "$type": "Models.Functions.VariableReference, Models",
                          "VariableName": "[Phenology].GrainDevelopment.Target",
                          "Name": "FillingDuration",
                          "ResourceName": null,
                          "Children": [],
                          "Enabled": true,
                          "ReadOnly": false
                        },
                        {
                          "$type": "Models.Functions.VariableReference, Models",
                          "VariableName": "[Phenology].ThermalTime",
                          "Name": "ThermalTime",
                          "ResourceName": null,
                          "Children": [],
                          "Enabled": true,
                          "ReadOnly": false
                        },
                        {
                          "$type": "Models.Functions.MultiplyFunction, Models",
                          "Name": "PotentialSizeIncrement",
                          "ResourceName": null,
                          "Children": [
                            {
                              "$type": "Models.Functions.VariableReference, Models",
                              "VariableName": "[Grain].InitialGrainProportion",
                              "Name": "InitialProportion",
                              "ResourceName": null,
                              "Children": [],
                              "Enabled": true,
                              "ReadOnly": false
                            },
                            {
                              "$type": "Models.Functions.VariableReference, Models",
                              "VariableName": "[Grain].MaximumPotentialGrainSize",
                              "Name": "MaximumSize",
                              "ResourceName": null,
                              "Children": [],
                              "Enabled": true,
                              "ReadOnly": false
                            }
                          ],
                          "Enabled": true,
                          "ReadOnly": false
                        }
                      ],
                      "Enabled": true,
                      "ReadOnly": false
                    }
                  ],
                  "Enabled": true,
                  "ReadOnly": false
                },
                {
                  "$type": "Models.Functions.PhaseLookupValue, Models",
                  "Start": "StartGrainFill",
                  "End": "EndGrainFill",
                  "Name": "LinearPhase",
                  "ResourceName": null,
                  "Children": [
                    {
                      "$type": "Models.Functions.DemandFunctions.FillingRateFunction, Models",
                      "Name": "FillingRateFunction",
                      "ResourceName": null,
                      "Children": [
                        {
                          "$type": "Models.Functions.VariableReference, Models",
                          "VariableName": "[Grain].NumberFunction",
                          "Name": "NumberFunction",
                          "ResourceName": null,
                          "Children": [],
                          "Enabled": true,
                          "ReadOnly": false
                        },
                        {
                          "$type": "Models.Functions.VariableReference, Models",
                          "VariableName": "[Phenology].GrainFilling.Target",
                          "Name": "FillingDuration",
                          "ResourceName": null,
                          "Children": [],
                          "Enabled": true,
                          "ReadOnly": false
                        },
                        {
                          "$type": "Models.Functions.VariableReference, Models",
                          "VariableName": "[Phenology].ThermalTime",
                          "Name": "ThermalTime",
                          "ResourceName": null,
                          "Children": [],
                          "Enabled": true,
                          "ReadOnly": false
                        },
                        {
                          "$type": "Models.Functions.MultiplyFunction, Models",
                          "Name": "PotentialSizeIncrement",
                          "ResourceName": null,
                          "Children": [
                            {
                              "$type": "Models.Functions.SubtractFunction, Models",
                              "Name": "ProportionLinearPhase",
                              "ResourceName": null,
                              "Children": [
                                {
                                  "$type": "Models.Functions.Constant, Models",
                                  "FixedValue": 1.0,
                                  "Units": null,
                                  "Name": "One",
                                  "ResourceName": null,
                                  "Children": [],
                                  "Enabled": true,
                                  "ReadOnly": false
                                },
                                {
                                  "$type": "Models.Functions.VariableReference, Models",
                                  "VariableName": "[Grain].InitialGrainProportion",
                                  "Name": "InitialProportion",
                                  "ResourceName": null,
                                  "Children": [],
                                  "Enabled": true,
                                  "ReadOnly": false
                                }
                              ],
                              "Enabled": true,
                              "ReadOnly": false
                            },
                            {
                              "$type": "Models.Functions.VariableReference, Models",
                              "VariableName": "[Grain].MaximumPotentialGrainSize",
                              "Name": "MaximumSize",
                              "ResourceName": null,
                              "Children": [],
                              "Enabled": true,
                              "ReadOnly": false
                            }
                          ],
                          "Enabled": true,
                          "ReadOnly": false
                        }
                      ],
                      "Enabled": true,
                      "ReadOnly": false
                    }
                  ],
                  "Enabled": true,
                  "ReadOnly": false
                }
              ],
              "Enabled": true,
              "ReadOnly": false
            },
            {
              "$type": "Models.Functions.Constant, Models",
              "FixedValue": 0.0123,
              "Units": null,
              "Name": "MinimumNConc",
              "ResourceName": null,
              "Children": [],
              "Enabled": true,
              "ReadOnly": false
            },
            {
              "$type": "Models.Functions.Constant, Models",
              "FixedValue": 0.03,
              "Units": null,
              "Name": "MaxNConcDailyGrowth",
              "ResourceName": null,
              "Children": [],
              "Enabled": true,
              "ReadOnly": false
            },
            {
              "$type": "Models.Functions.Constant, Models",
              "FixedValue": 0.03,
              "Units": null,
              "Name": "MaximumNConc",
              "ResourceName": null,
              "Children": [],
              "Enabled": true,
              "ReadOnly": false
            },
            {
              "$type": "Models.Functions.PhaseLookup, Models",
              "Name": "NFillingRate",
              "ResourceName": null,
              "Children": [
                {
                  "$type": "Models.Functions.PhaseLookupValue, Models",
                  "Start": "Flowering",
                  "End": "EndGrainFill",
                  "Name": "GrainFilling",
                  "ResourceName": null,
                  "Children": [
                    {
                      "$type": "Models.Functions.DemandFunctions.FillingRateFunction, Models",
                      "Name": "FillingRateFunction",
                      "ResourceName": null,
                      "Children": [
                        {
                          "$type": "Models.Functions.VariableReference, Models",
                          "VariableName": "[Grain].NumberFunction",
                          "Name": "NumberFunction",
                          "ResourceName": null,
                          "Children": [],
                          "Enabled": true,
                          "ReadOnly": false
                        },
                        {
                          "$type": "Models.Functions.AddFunction, Models",
                          "Name": "FillingDuration",
                          "ResourceName": null,
                          "Children": [
                            {
                              "$type": "Models.Functions.VariableReference, Models",
                              "VariableName": "[Phenology].GrainDevelopment.Target",
                              "Name": "FloweringToGrainFilling",
                              "ResourceName": null,
                              "Children": [],
                              "Enabled": true,
                              "ReadOnly": false
                            },
                            {
                              "$type": "Models.Functions.VariableReference, Models",
                              "VariableName": "[Phenology].GrainFilling.Target",
                              "Name": "GrainFilling",
                              "ResourceName": null,
                              "Children": [],
                              "Enabled": true,
                              "ReadOnly": false
                            }
                          ],
                          "Enabled": true,
                          "ReadOnly": false
                        },
                        {
                          "$type": "Models.Functions.VariableReference, Models",
                          "VariableName": "[Phenology].ThermalTime",
                          "Name": "ThermalTime",
                          "ResourceName": null,
                          "Children": [],
                          "Enabled": true,
                          "ReadOnly": false
                        },
                        {
                          "$type": "Models.Functions.MultiplyFunction, Models",
                          "Name": "PotentialSizeIncrement",
                          "ResourceName": null,
                          "Children": [
                            {
                              "$type": "Models.Functions.VariableReference, Models",
                              "VariableName": "[Grain].MaximumPotentialGrainSize",
                              "Name": "MaximumSize",
                              "ResourceName": null,
                              "Children": [],
                              "Enabled": true,
                              "ReadOnly": false
                            },
                            {
                              "$type": "Models.Functions.VariableReference, Models",
                              "VariableName": "[Grain].MaximumNConc",
                              "Name": "MaximumNConc",
                              "ResourceName": null,
                              "Children": [],
                              "Enabled": true,
                              "ReadOnly": false
                            }
                          ],
                          "Enabled": true,
                          "ReadOnly": false
                        }
                      ],
                      "Enabled": true,
                      "ReadOnly": false
                    }
                  ],
                  "Enabled": true,
                  "ReadOnly": false
                }
              ],
              "Enabled": true,
              "ReadOnly": false
            },
            {
              "$type": "Models.Functions.Constant, Models",
              "FixedValue": 0.12,
              "Units": null,
              "Name": "WaterContent",
              "ResourceName": null,
              "Children": [],
              "Enabled": true,
              "ReadOnly": false
            },
            {
              "$type": "Models.Functions.AccumulateFunction, Models",
              "StartStageName": "Flowering",
              "EndStageName": "Maturity",
              "ResetStageName": null,
              "FractionRemovedOnCut": 0.0,
              "FractionRemovedOnHarvest": 0.0,
              "FractionRemovedOnGraze": 0.0,
              "FractionRemovedOnPrune": 0.0,
              "Name": "AccumThermalTime",
              "ResourceName": null,
              "Children": [
                {
                  "$type": "Models.Functions.VariableReference, Models",
                  "VariableName": "[Phenology].ThermalTime",
                  "Name": "DailyThermalTimeValue",
                  "ResourceName": null,
                  "Children": [],
                  "Enabled": true,
                  "ReadOnly": false
                }
              ],
              "Enabled": true,
              "ReadOnly": false
            },
            {
              "$type": "Models.Functions.ExpressionFunction, Models",
              "Expression": "([Grain].Live.N + [Grain].Dead.N)/([Grain].Live.Wt + [Grain].Dead.Wt) * 100 * 5.71",
              "Name": "Protein",
              "ResourceName": null,
              "Children": [],
              "Enabled": true,
              "ReadOnly": false
            },
            {
              "$type": "Models.PMF.Library.BiomassRemoval, Models",
              "Name": "BiomassRemovalDefaults",
              "ResourceName": null,
              "Children": [
                {
                  "$type": "Models.PMF.OrganBiomassRemovalType, Models",
                  "FractionLiveToRemove": 1.0,
                  "FractionDeadToRemove": 0.0,
                  "FractionLiveToResidue": 0.0,
                  "FractionDeadToResidue": 0.0,
                  "Name": "Harvest",
                  "ResourceName": null,
                  "Children": [],
                  "Enabled": true,
                  "ReadOnly": false
                },
                {
                  "$type": "Models.PMF.OrganBiomassRemovalType, Models",
                  "FractionLiveToRemove": 1.0,
                  "FractionDeadToRemove": 0.0,
                  "FractionLiveToResidue": 0.0,
                  "FractionDeadToResidue": 0.0,
                  "Name": "Cut",
                  "ResourceName": null,
                  "Children": [],
                  "Enabled": true,
                  "ReadOnly": false
                },
                {
                  "$type": "Models.PMF.OrganBiomassRemovalType, Models",
                  "FractionLiveToRemove": 0.0,
                  "FractionDeadToRemove": 0.0,
                  "FractionLiveToResidue": 0.8,
                  "FractionDeadToResidue": 0.0,
                  "Name": "Prune",
                  "ResourceName": null,
                  "Children": [],
                  "Enabled": true,
                  "ReadOnly": false
                },
                {
                  "$type": "Models.PMF.OrganBiomassRemovalType, Models",
                  "FractionLiveToRemove": 0.6,
                  "FractionDeadToRemove": 0.0,
                  "FractionLiveToResidue": 0.2,
                  "FractionDeadToResidue": 0.0,
                  "Name": "Graze",
                  "ResourceName": null,
                  "Children": [],
                  "Enabled": true,
                  "ReadOnly": false
                },
                {
                  "$type": "Models.PMF.OrganBiomassRemovalType, Models",
                  "FractionLiveToRemove": 0.0,
                  "FractionDeadToRemove": 0.0,
                  "FractionLiveToResidue": 0.05,
                  "FractionDeadToResidue": 0.0,
                  "Name": "Thin",
                  "ResourceName": null,
                  "Children": [],
                  "Enabled": true,
                  "ReadOnly": false
                }
              ],
              "Enabled": true,
              "ReadOnly": false
            },
            {
              "$type": "Models.Functions.Constant, Models",
              "FixedValue": 0.4,
              "Units": null,
              "Name": "CarbonConcentration",
              "ResourceName": null,
              "Children": [],
              "Enabled": true,
              "ReadOnly": false
            },
            {
              "$type": "Models.PMF.NutrientPoolFunctions, Models",
              "Name": "DMDemandPriorityFactors",
              "ResourceName": null,
              "Children": [
                {
                  "$type": "Models.Functions.Constant, Models",
                  "FixedValue": 1.0,
                  "Units": null,
                  "Name": "Structural",
                  "ResourceName": null,
                  "Children": [],
                  "Enabled": true,
                  "ReadOnly": false
                },
                {
                  "$type": "Models.Functions.Constant, Models",
                  "FixedValue": 1.0,
                  "Units": null,
                  "Name": "Metabolic",
                  "ResourceName": null,
                  "Children": [],
                  "Enabled": true,
                  "ReadOnly": false
                },
                {
                  "$type": "Models.Functions.Constant, Models",
                  "FixedValue": 1.0,
                  "Units": null,
                  "Name": "Storage",
                  "ResourceName": null,
                  "Children": [],
                  "Enabled": true,
                  "ReadOnly": false
                }
              ],
              "Enabled": true,
              "ReadOnly": false
            },
            {
              "$type": "Models.PMF.NutrientPoolFunctions, Models",
              "Name": "NDemandPriorityFactors",
              "ResourceName": null,
              "Children": [
                {
                  "$type": "Models.Functions.Constant, Models",
                  "FixedValue": 1.0,
                  "Units": null,
                  "Name": "Structural",
                  "ResourceName": null,
                  "Children": [],
                  "Enabled": true,
                  "ReadOnly": false
                },
                {
                  "$type": "Models.Functions.Constant, Models",
                  "FixedValue": 1.0,
                  "Units": null,
                  "Name": "Metabolic",
                  "ResourceName": null,
                  "Children": [],
                  "Enabled": true,
                  "ReadOnly": false
                },
                {
                  "$type": "Models.Functions.Constant, Models",
                  "FixedValue": 1.0,
                  "Units": null,
                  "Name": "Storage",
                  "ResourceName": null,
                  "Children": [],
                  "Enabled": true,
                  "ReadOnly": false
                }
              ],
              "Enabled": true,
              "ReadOnly": false
            }
          ],
          "Enabled": true,
          "ReadOnly": false
        },
        {
          "$type": "Models.PMF.Organs.Root, Models",
          "DMSupply": null,
          "NSupply": null,
          "DMDemand": null,
          "NDemand": null,
          "potentialDMAllocation": null,
          "GrowthRespiration": 0.0,
          "MaintenanceRespiration": 0.0,
          "Name": "Root",
          "ResourceName": null,
          "Children": [
            {
              "$type": "Models.Functions.RootShape.RootShapeCylinder, Models",
              "Name": "RootShape",
              "ResourceName": null,
              "Children": [],
              "Enabled": true,
              "ReadOnly": false
            },
            {
              "$type": "Models.Functions.Constant, Models",
              "FixedValue": 1.0,
              "Units": null,
              "Name": "DMConversionEfficiency",
              "ResourceName": null,
              "Children": [],
              "Enabled": true,
              "ReadOnly": false
            },
            {
              "$type": "Models.Functions.Constant, Models",
              "FixedValue": 0.0,
              "Units": null,
              "Name": "RemobilisationCost",
              "ResourceName": null,
              "Children": [],
              "Enabled": true,
              "ReadOnly": false
            },
            {
              "$type": "Models.Functions.Constant, Models",
              "FixedValue": 1.0,
              "Units": null,
              "Name": "KLModifier",
              "ResourceName": null,
              "Children": [],
              "Enabled": true,
              "ReadOnly": false
            },
            {
              "$type": "Models.Functions.Constant, Models",
              "FixedValue": 1.0,
              "Units": null,
              "Name": "SoilWaterEffect",
              "ResourceName": null,
              "Children": [],
              "Enabled": true,
              "ReadOnly": false
            },
            {
<<<<<<< HEAD
=======
              "$type": "Models.Functions.PhaseLookup, Models",
              "Name": "DMDemandFunction",
              "ResourceName": null,
              "Children": [
                {
                  "$type": "Models.Functions.PhaseLookupValue, Models",
                  "Start": "Flowering",
                  "End": "StartGrainFill",
                  "Name": "InitialPhase",
                  "ResourceName": null,
                  "Children": [
                    {
                      "$type": "Models.Functions.DemandFunctions.FillingRateFunction, Models",
                      "Name": "FillingRateFunction",
                      "ResourceName": null,
                      "Children": [
                        {
                          "$type": "Models.Functions.VariableReference, Models",
                          "VariableName": "[Grain].NumberFunction",
                          "Name": "NumberFunction",
                          "ResourceName": null,
                          "Children": [],
                          "Enabled": true,
                          "ReadOnly": false
                        },
                        {
                          "$type": "Models.Functions.VariableReference, Models",
                          "VariableName": "[Phenology].GrainDevelopment.Target",
                          "Name": "FillingDuration",
                          "ResourceName": null,
                          "Children": [],
                          "Enabled": true,
                          "ReadOnly": false
                        },
                        {
                          "$type": "Models.Functions.VariableReference, Models",
                          "VariableName": "[Phenology].ThermalTime",
                          "Name": "ThermalTime",
                          "ResourceName": null,
                          "Children": [],
                          "Enabled": true,
                          "ReadOnly": false
                        },
                        {
                          "$type": "Models.Functions.MultiplyFunction, Models",
                          "Name": "PotentialSizeIncrement",
                          "ResourceName": null,
                          "Children": [
                            {
                              "$type": "Models.Functions.VariableReference, Models",
                              "VariableName": "[Grain].InitialGrainProportion",
                              "Name": "InitialProportion",
                              "ResourceName": null,
                              "Children": [],
                              "Enabled": true,
                              "ReadOnly": false
                            },
                            {
                              "$type": "Models.Functions.VariableReference, Models",
                              "VariableName": "[Grain].MaximumPotentialGrainSize",
                              "Name": "MaximumSize",
                              "ResourceName": null,
                              "Children": [],
                              "Enabled": true,
                              "ReadOnly": false
                            }
                          ],
                          "Enabled": true,
                          "ReadOnly": false
                        }
                      ],
                      "Enabled": true,
                      "ReadOnly": false
                    }
                  ],
                  "Enabled": true,
                  "ReadOnly": false
                },
                {
                  "$type": "Models.Functions.PhaseLookupValue, Models",
                  "Start": "StartGrainFill",
                  "End": "EndGrainFill",
                  "Name": "LinearPhase",
                  "ResourceName": null,
                  "Children": [
                    {
                      "$type": "Models.Functions.DemandFunctions.FillingRateFunction, Models",
                      "Name": "FillingRateFunction",
                      "ResourceName": null,
                      "Children": [
                        {
                          "$type": "Models.Functions.VariableReference, Models",
                          "VariableName": "[Grain].NumberFunction",
                          "Name": "NumberFunction",
                          "ResourceName": null,
                          "Children": [],
                          "Enabled": true,
                          "ReadOnly": false
                        },
                        {
                          "$type": "Models.Functions.VariableReference, Models",
                          "VariableName": "[Phenology].GrainFilling.Target",
                          "Name": "FillingDuration",
                          "ResourceName": null,
                          "Children": [],
                          "Enabled": true,
                          "ReadOnly": false
                        },
                        {
                          "$type": "Models.Functions.VariableReference, Models",
                          "VariableName": "[Phenology].ThermalTime",
                          "Name": "ThermalTime",
                          "ResourceName": null,
                          "Children": [],
                          "Enabled": true,
                          "ReadOnly": false
                        },
                        {
                          "$type": "Models.Functions.MultiplyFunction, Models",
                          "Name": "PotentialSizeIncrement",
                          "ResourceName": null,
                          "Children": [
                            {
                              "$type": "Models.Functions.SubtractFunction, Models",
                              "Name": "ProportionLinearPhase",
                              "ResourceName": null,
                              "Children": [
                                {
                                  "$type": "Models.Functions.Constant, Models",
                                  "FixedValue": 1.0,
                                  "Units": null,
                                  "Name": "One",
                                  "ResourceName": null,
                                  "Children": [],
                                  "Enabled": true,
                                  "ReadOnly": false
                                },
                                {
                                  "$type": "Models.Functions.VariableReference, Models",
                                  "VariableName": "[Grain].InitialGrainProportion",
                                  "Name": "InitialProportion",
                                  "ResourceName": null,
                                  "Children": [],
                                  "Enabled": true,
                                  "ReadOnly": false
                                }
                              ],
                              "Enabled": true,
                              "ReadOnly": false
                            },
                            {
                              "$type": "Models.Functions.VariableReference, Models",
                              "VariableName": "[Grain].MaximumPotentialGrainSize",
                              "Name": "MaximumSize",
                              "ResourceName": null,
                              "Children": [],
                              "Enabled": true,
                              "ReadOnly": false
                            }
                          ],
                          "Enabled": true,
                          "ReadOnly": false
                        }
                      ],
                      "Enabled": true,
                      "ReadOnly": false
                    }
                  ],
                  "Enabled": true,
                  "ReadOnly": false
                }
              ],
              "Enabled": true,
              "ReadOnly": false
            },
            {
              "$type": "Models.Functions.Constant, Models",
              "FixedValue": 0.0123,
              "Units": null,
              "Name": "MinimumNConc",
              "ResourceName": null,
              "Children": [],
              "Enabled": true,
              "ReadOnly": false
            },
            {
              "$type": "Models.Functions.Constant, Models",
              "FixedValue": 0.03,
              "Units": null,
              "Name": "MaxNConcDailyGrowth",
              "ResourceName": null,
              "Children": [],
              "Enabled": true,
              "ReadOnly": false
            },
            {
              "$type": "Models.Functions.Constant, Models",
              "FixedValue": 0.03,
              "Units": null,
              "Name": "MaximumNConc",
              "ResourceName": null,
              "Children": [],
              "Enabled": true,
              "ReadOnly": false
            },
            {
              "$type": "Models.Functions.PhaseLookup, Models",
              "Name": "NFillingRate",
              "ResourceName": null,
              "Children": [
                {
                  "$type": "Models.Functions.PhaseLookupValue, Models",
                  "Start": "Flowering",
                  "End": "EndGrainFill",
                  "Name": "GrainFilling",
                  "ResourceName": null,
                  "Children": [
                    {
                      "$type": "Models.Functions.DemandFunctions.FillingRateFunction, Models",
                      "Name": "FillingRateFunction",
                      "ResourceName": null,
                      "Children": [
                        {
                          "$type": "Models.Functions.VariableReference, Models",
                          "VariableName": "[Grain].NumberFunction",
                          "Name": "NumberFunction",
                          "ResourceName": null,
                          "Children": [],
                          "Enabled": true,
                          "ReadOnly": false
                        },
                        {
                          "$type": "Models.Functions.AddFunction, Models",
                          "Name": "FillingDuration",
                          "ResourceName": null,
                          "Children": [
                            {
                              "$type": "Models.Functions.VariableReference, Models",
                              "VariableName": "[Phenology].GrainDevelopment.Target",
                              "Name": "FloweringToGrainFilling",
                              "ResourceName": null,
                              "Children": [],
                              "Enabled": true,
                              "ReadOnly": false
                            },
                            {
                              "$type": "Models.Functions.VariableReference, Models",
                              "VariableName": "[Phenology].GrainFilling.Target",
                              "Name": "GrainFilling",
                              "ResourceName": null,
                              "Children": [],
                              "Enabled": true,
                              "ReadOnly": false
                            }
                          ],
                          "Enabled": true,
                          "ReadOnly": false
                        },
                        {
                          "$type": "Models.Functions.VariableReference, Models",
                          "VariableName": "[Phenology].ThermalTime",
                          "Name": "ThermalTime",
                          "ResourceName": null,
                          "Children": [],
                          "Enabled": true,
                          "ReadOnly": false
                        },
                        {
                          "$type": "Models.Functions.MultiplyFunction, Models",
                          "Name": "PotentialSizeIncrement",
                          "ResourceName": null,
                          "Children": [
                            {
                              "$type": "Models.Functions.VariableReference, Models",
                              "VariableName": "[Grain].MaximumPotentialGrainSize",
                              "Name": "MaximumSize",
                              "ResourceName": null,
                              "Children": [],
                              "Enabled": true,
                              "ReadOnly": false
                            },
                            {
                              "$type": "Models.Functions.VariableReference, Models",
                              "VariableName": "[Grain].MaximumNConc",
                              "Name": "MaximumNConc",
                              "ResourceName": null,
                              "Children": [],
                              "Enabled": true,
                              "ReadOnly": false
                            }
                          ],
                          "Enabled": true,
                          "ReadOnly": false
                        }
                      ],
                      "Enabled": true,
                      "ReadOnly": false
                    }
                  ],
                  "Enabled": true,
                  "ReadOnly": false
                }
              ],
              "Enabled": true,
              "ReadOnly": false
            },
            {
              "$type": "Models.Functions.Constant, Models",
              "FixedValue": 0.12,
              "Units": null,
              "Name": "WaterContent",
              "ResourceName": null,
              "Children": [],
              "Enabled": true,
              "ReadOnly": false
            },
            {
              "$type": "Models.Functions.AccumulateFunction, Models",
              "StartStageName": "Flowering",
              "EndStageName": "Maturity",
              "ResetStageName": null,
              "FractionRemovedOnCut": 0.0,
              "FractionRemovedOnHarvest": 0.0,
              "FractionRemovedOnGraze": 0.0,
              "FractionRemovedOnPrune": 0.0,
              "Name": "AccumThermalTime",
              "ResourceName": null,
              "Children": [
                {
                  "$type": "Models.Functions.VariableReference, Models",
                  "VariableName": "[Phenology].ThermalTime",
                  "Name": "DailyThermalTimeValue",
                  "ResourceName": null,
                  "Children": [],
                  "Enabled": true,
                  "ReadOnly": false
                }
              ],
              "Enabled": true,
              "ReadOnly": false
            },
            {
              "$type": "Models.Functions.ExpressionFunction, Models",
              "Expression": "divide(([Grain].Live.N + [Grain].Dead.N),([Grain].Live.Wt + [Grain].Dead.Wt)) * 100 * 5.71",
              "Name": "Protein",
              "ResourceName": null,
              "Children": [],
              "Enabled": true,
              "ReadOnly": false
            },
            {
              "$type": "Models.PMF.Library.BiomassRemoval, Models",
              "Name": "BiomassRemovalDefaults",
              "ResourceName": null,
              "Children": [],
              "Enabled": true,
              "ReadOnly": false,
              "HarvestFractionLiveToRemove": 1.0,
              "HarvestFractionDeadToRemove": 0.0,
              "HarvestFractionLiveToResidue": 0.0,
              "HarvestFractionDeadToResidue": 0.0
            },
            {
              "$type": "Models.Functions.Constant, Models",
              "FixedValue": 0.4,
              "Units": null,
              "Name": "CarbonConcentration",
              "ResourceName": null,
              "Children": [],
              "Enabled": true,
              "ReadOnly": false
            },
            {
              "$type": "Models.PMF.NutrientPoolFunctions, Models",
              "Name": "DMDemandPriorityFactors",
              "ResourceName": null,
              "Children": [
                {
                  "$type": "Models.Functions.Constant, Models",
                  "FixedValue": 1.0,
                  "Units": null,
                  "Name": "Structural",
                  "ResourceName": null,
                  "Children": [],
                  "Enabled": true,
                  "ReadOnly": false
                },
                {
                  "$type": "Models.Functions.Constant, Models",
                  "FixedValue": 1.0,
                  "Units": null,
                  "Name": "Metabolic",
                  "ResourceName": null,
                  "Children": [],
                  "Enabled": true,
                  "ReadOnly": false
                },
                {
                  "$type": "Models.Functions.Constant, Models",
                  "FixedValue": 1.0,
                  "Units": null,
                  "Name": "Storage",
                  "ResourceName": null,
                  "Children": [],
                  "Enabled": true,
                  "ReadOnly": false
                }
              ],
              "Enabled": true,
              "ReadOnly": false
            },
            {
              "$type": "Models.PMF.NutrientPoolFunctions, Models",
              "Name": "NDemandPriorityFactors",
              "ResourceName": null,
              "Children": [
                {
                  "$type": "Models.Functions.Constant, Models",
                  "FixedValue": 1.0,
                  "Units": null,
                  "Name": "Structural",
                  "ResourceName": null,
                  "Children": [],
                  "Enabled": true,
                  "ReadOnly": false
                },
                {
                  "$type": "Models.Functions.Constant, Models",
                  "FixedValue": 1.0,
                  "Units": null,
                  "Name": "Metabolic",
                  "ResourceName": null,
                  "Children": [],
                  "Enabled": true,
                  "ReadOnly": false
                },
                {
                  "$type": "Models.Functions.Constant, Models",
                  "FixedValue": 1.0,
                  "Units": null,
                  "Name": "Storage",
                  "ResourceName": null,
                  "Children": [],
                  "Enabled": true,
                  "ReadOnly": false
                }
              ],
              "Enabled": true,
              "ReadOnly": false
            }
          ],
          "Enabled": true,
          "ReadOnly": false
        },
        {
          "$type": "Models.PMF.Organs.Root, Models",
          "DMSupply": null,
          "NSupply": null,
          "DMDemand": null,
          "NDemand": null,
          "potentialDMAllocation": null,
          "GrowthRespiration": 0.0,
          "MaintenanceRespiration": 0.0,
          "Name": "Root",
          "ResourceName": null,
          "Children": [
            {
              "$type": "Models.Functions.RootShape.RootShapeCylinder, Models",
              "Name": "RootShape",
              "ResourceName": null,
              "Children": [],
              "Enabled": true,
              "ReadOnly": false
            },
            {
              "$type": "Models.Functions.Constant, Models",
              "FixedValue": 1.0,
              "Units": null,
              "Name": "DMConversionEfficiency",
              "ResourceName": null,
              "Children": [],
              "Enabled": true,
              "ReadOnly": false
            },
            {
              "$type": "Models.Functions.Constant, Models",
              "FixedValue": 0.0,
              "Units": null,
              "Name": "RemobilisationCost",
              "ResourceName": null,
              "Children": [],
              "Enabled": true,
              "ReadOnly": false
            },
            {
              "$type": "Models.Functions.Constant, Models",
              "FixedValue": 1.0,
              "Units": null,
              "Name": "KLModifier",
              "ResourceName": null,
              "Children": [],
              "Enabled": true,
              "ReadOnly": false
            },
            {
              "$type": "Models.Functions.Constant, Models",
              "FixedValue": 1.0,
              "Units": null,
              "Name": "SoilWaterEffect",
              "ResourceName": null,
              "Children": [],
              "Enabled": true,
              "ReadOnly": false
            },
            {
>>>>>>> 49ce7cd2
              "$type": "Models.Functions.Constant, Models",
              "FixedValue": 20.0,
              "Units": null,
              "Name": "MaxDailyNUptake",
              "ResourceName": null,
              "Children": [],
              "Enabled": true,
              "ReadOnly": false
            },
            {
              "$type": "Models.Functions.Constant, Models",
              "FixedValue": 0.005,
              "Units": null,
              "Name": "SenescenceRate",
              "ResourceName": null,
              "Children": [],
              "Enabled": true,
              "ReadOnly": false
            },
            {
              "$type": "Models.Functions.Constant, Models",
              "FixedValue": 1000000.0,
              "Units": null,
              "Name": "MaximumRootDepth",
              "ResourceName": null,
              "Children": [],
              "Enabled": true,
              "ReadOnly": false
            },
            {
              "$type": "Models.Functions.Constant, Models",
              "FixedValue": 0.01,
              "Units": null,
              "Name": "MaximumNConc",
              "ResourceName": null,
              "Children": [],
              "Enabled": true,
              "ReadOnly": false
            },
            {
              "$type": "Models.Functions.Constant, Models",
              "FixedValue": 0.01,
              "Units": null,
              "Name": "MinimumNConc",
              "ResourceName": null,
              "Children": [],
              "Enabled": true,
              "ReadOnly": false
            },
            {
              "$type": "Models.Functions.PhaseLookupValue, Models",
              "Start": "Germination",
              "End": "Maturity",
              "Name": "NitrogenDemandSwitch",
              "ResourceName": null,
              "Children": [
                {
                  "$type": "Models.Functions.Constant, Models",
                  "FixedValue": 1.0,
                  "Units": null,
                  "Name": "Constant",
                  "ResourceName": null,
                  "Children": [],
                  "Enabled": true,
                  "ReadOnly": false
                }
              ],
              "Enabled": true,
              "ReadOnly": false
            },
            {
              "$type": "Models.PMF.Library.BiomassRemoval, Models",
              "Name": "BiomassRemovalDefaults",
              "ResourceName": null,
              "Children": [],
              "Enabled": true,
              "ReadOnly": false,
              "HarvestFractionLiveToRemove": 0.0,
              "HarvestFractionDeadToRemove": 0.0,
              "HarvestFractionLiveToResidue": 0.2,
              "HarvestFractionDeadToResidue": 0.0
            },
            {
              "$type": "Models.Functions.Constant, Models",
              "FixedValue": 0.02,
              "Units": null,
              "Name": "KNO3",
              "ResourceName": null,
              "Children": [],
              "Enabled": true,
              "ReadOnly": false
            },
            {
              "$type": "Models.Functions.Constant, Models",
              "FixedValue": 0.01,
              "Units": null,
              "Name": "KNH4",
              "ResourceName": null,
              "Children": [],
              "Enabled": true,
              "ReadOnly": false
            },
            {
              "$type": "Models.Functions.Constant, Models",
              "FixedValue": 105.0,
              "Units": "m/g",
              "Name": "SpecificRootLength",
              "ResourceName": null,
              "Children": [],
              "Enabled": true,
              "ReadOnly": false
            },
            {
              "$type": "Models.Functions.MultiplyFunction, Models",
              "Name": "RootFrontVelocity",
              "ResourceName": null,
              "Children": [
                {
                  "$type": "Models.Functions.PhaseLookup, Models",
                  "Name": "PotentialRootFrontVelocity",
                  "ResourceName": null,
                  "Children": [
                    {
                      "$type": "Models.Functions.PhaseLookupValue, Models",
                      "Start": "Germination",
                      "End": "Emergence",
                      "Name": "PreEmergence",
                      "ResourceName": null,
                      "Children": [
                        {
                          "$type": "Models.Functions.Constant, Models",
                          "FixedValue": 5.0,
                          "Units": "mm/d",
                          "Name": "Value",
                          "ResourceName": null,
                          "Children": [],
                          "Enabled": true,
                          "ReadOnly": false
                        }
                      ],
                      "Enabled": true,
                      "ReadOnly": false
                    },
                    {
                      "$type": "Models.Functions.PhaseLookupValue, Models",
                      "Start": "Emergence",
                      "End": "Maturity",
                      "Name": "PostEmergence",
                      "ResourceName": null,
                      "Children": [
                        {
                          "$type": "Models.Functions.Constant, Models",
                          "FixedValue": 20.0,
                          "Units": "mm/d",
                          "Name": "Value",
                          "ResourceName": null,
                          "Children": [],
                          "Enabled": true,
                          "ReadOnly": false
                        }
                      ],
                      "Enabled": true,
                      "ReadOnly": false
                    }
                  ],
                  "Enabled": true,
                  "ReadOnly": false
                },
                {
                  "$type": "Models.Functions.WeightedTemperatureFunction, Models",
                  "MaximumTemperatureWeighting": 0.5,
                  "Name": "TemperatureFactor",
                  "ResourceName": null,
                  "Children": [
                    {
                      "$type": "Models.Functions.XYPairs, Models",
                      "X": [
                        0.0,
                        15.0,
                        25.0,
                        35.0
                      ],
                      "Y": [
                        0.0,
                        1.0,
                        1.0,
                        0.0
                      ],
                      "XVariableName": null,
                      "Name": "XYPairs",
                      "ResourceName": null,
                      "Children": [],
                      "Enabled": true,
                      "ReadOnly": false
                    }
                  ],
                  "Enabled": true,
                  "ReadOnly": false
                },
                {
                  "$type": "Models.Functions.LinearInterpolationFunction, Models",
                  "Name": "WaterFactor",
                  "ResourceName": null,
                  "Children": [
                    {
                      "$type": "Models.Functions.SoilWaterScale, Models",
                      "Name": "SoilWaterScale",
                      "ResourceName": null,
                      "Children": [],
                      "Enabled": true,
                      "ReadOnly": false
                    },
                    {
                      "$type": "Models.Functions.XYPairs, Models",
                      "X": [
                        0.0,
                        0.25,
                        1.0
                      ],
                      "Y": [
                        0.0,
                        1.0,
                        1.0
                      ],
                      "XVariableName": null,
                      "Name": "XYPairs",
                      "ResourceName": null,
                      "Children": [],
                      "Enabled": true,
                      "ReadOnly": false
                    },
                    {
                      "$type": "Models.Functions.VariableReference, Models",
                      "VariableName": "[SoilWaterScale]",
                      "Name": "XValue",
                      "ResourceName": null,
                      "Children": [],
                      "Enabled": true,
                      "ReadOnly": false
                    }
                  ],
                  "Enabled": true,
                  "ReadOnly": false
                }
              ],
              "Enabled": true,
              "ReadOnly": false
            },
            {
              "$type": "Models.Functions.LinearInterpolationFunction, Models",
              "Name": "NUptakeSWFactor",
              "ResourceName": null,
              "Children": [
                {
                  "$type": "Models.Functions.SoilWaterScale, Models",
                  "Name": "SoilWaterScale",
                  "ResourceName": null,
                  "Children": [],
                  "Enabled": true,
                  "ReadOnly": false
                },
                {
                  "$type": "Models.Functions.XYPairs, Models",
                  "X": [
                    0.0,
                    1.0
                  ],
                  "Y": [
                    0.0,
                    1.0
                  ],
                  "XVariableName": null,
                  "Name": "XYPairs",
                  "ResourceName": null,
                  "Children": [],
                  "Enabled": true,
                  "ReadOnly": false
                },
                {
                  "$type": "Models.Memo, Models",
                  "Text": "This is modelled in the same way as the old wheat model where potential N uptake is decreased as the soil dries as described by NUptakeSWFactor",
                  "Name": "Memo",
                  "ResourceName": null,
                  "Children": [],
                  "Enabled": true,
                  "ReadOnly": false
                },
                {
                  "$type": "Models.Functions.VariableReference, Models",
                  "VariableName": "[SoilWaterScale]",
                  "Name": "XValue",
                  "ResourceName": null,
                  "Children": [],
                  "Enabled": true,
                  "ReadOnly": false
                }
              ],
              "Enabled": true,
              "ReadOnly": false
            },
            {
              "$type": "Models.Functions.Constant, Models",
              "FixedValue": 0.4,
              "Units": null,
              "Name": "CarbonConcentration",
              "ResourceName": null,
              "Children": [],
              "Enabled": true,
              "ReadOnly": false
            },
            {
              "$type": "Models.Functions.Constant, Models",
              "FixedValue": 0.0,
              "Units": null,
              "Name": "MaintenanceRespirationFunction",
              "ResourceName": null,
              "Children": [],
              "Enabled": true,
              "ReadOnly": false
            },
            {
              "$type": "Models.PMF.NutrientDemandFunctions, Models",
              "Name": "DMDemands",
              "ResourceName": null,
              "Children": [
                {
                  "$type": "Models.Functions.MultiplyFunction, Models",
                  "Name": "Structural",
                  "ResourceName": null,
                  "Children": [
                    {
                      "$type": "Models.Functions.DemandFunctions.PartitionFractionDemandFunction, Models",
                      "Name": "DMDemandFunction",
                      "ResourceName": null,
                      "Children": [
                        {
                          "$type": "Models.Functions.PhaseLookup, Models",
                          "Name": "PartitionFraction",
                          "ResourceName": null,
                          "Children": [
                            {
                              "$type": "Models.Functions.PhaseLookupValue, Models",
                              "Start": "Germination",
                              "End": "Emergence",
                              "Name": "PreEmergence",
                              "ResourceName": null,
                              "Children": [
                                {
                                  "$type": "Models.Functions.Constant, Models",
                                  "FixedValue": 0.0,
                                  "Units": null,
                                  "Name": "Value",
                                  "ResourceName": null,
                                  "Children": [],
                                  "Enabled": true,
                                  "ReadOnly": false
                                }
                              ],
                              "Enabled": true,
                              "ReadOnly": false
                            },
                            {
                              "$type": "Models.Functions.PhaseLookupValue, Models",
                              "Start": "Emergence",
                              "End": "Flowering",
                              "Name": "PreFlowering",
                              "ResourceName": null,
                              "Children": [
                                {
                                  "$type": "Models.Functions.LinearInterpolationFunction, Models",
                                  "Name": "AgeFactor",
                                  "ResourceName": null,
                                  "Children": [
                                    {
                                      "$type": "Models.Functions.XYPairs, Models",
                                      "X": [
                                        3.0,
                                        5.0,
                                        6.0
                                      ],
                                      "Y": [
                                        0.5,
                                        0.2,
                                        0.2
                                      ],
                                      "XVariableName": null,
                                      "Name": "XYPairs",
                                      "ResourceName": null,
                                      "Children": [],
                                      "Enabled": true,
                                      "ReadOnly": false
                                    },
                                    {
                                      "$type": "Models.Functions.VariableReference, Models",
                                      "VariableName": "[Phenology].Stage",
                                      "Name": "XValue",
                                      "ResourceName": null,
                                      "Children": [],
                                      "Enabled": true,
                                      "ReadOnly": false
                                    }
                                  ],
                                  "Enabled": true,
                                  "ReadOnly": false
                                }
                              ],
                              "Enabled": true,
                              "ReadOnly": false
                            },
                            {
                              "$type": "Models.Functions.PhaseLookupValue, Models",
                              "Start": "Flowering",
                              "End": "EndGrainFill",
                              "Name": "PostFlowering",
                              "ResourceName": null,
                              "Children": [
                                {
                                  "$type": "Models.Functions.Constant, Models",
                                  "FixedValue": 0.2,
                                  "Units": null,
                                  "Name": "Value",
                                  "ResourceName": null,
                                  "Children": [],
                                  "Enabled": true,
                                  "ReadOnly": false
                                }
                              ],
                              "Enabled": true,
                              "ReadOnly": false
                            }
                          ],
                          "Enabled": true,
                          "ReadOnly": false
                        }
                      ],
                      "Enabled": true,
                      "ReadOnly": false
                    },
                    {
                      "$type": "Models.Functions.Constant, Models",
                      "FixedValue": 1.0,
                      "Units": null,
                      "Name": "StructuralFraction",
                      "ResourceName": null,
                      "Children": [],
                      "Enabled": true,
                      "ReadOnly": false
                    }
                  ],
                  "Enabled": true,
                  "ReadOnly": false
                },
                {
                  "$type": "Models.Functions.Constant, Models",
                  "FixedValue": 0.0,
                  "Units": null,
                  "Name": "Metabolic",
                  "ResourceName": null,
                  "Children": [],
                  "Enabled": true,
                  "ReadOnly": false
                },
                {
                  "$type": "Models.Functions.DemandFunctions.StorageDMDemandFunction, Models",
                  "Name": "Storage",
                  "ResourceName": null,
                  "Children": [
                    {
                      "$type": "Models.Functions.SubtractFunction, Models",
                      "Name": "StorageFraction",
                      "ResourceName": null,
                      "Children": [
                        {
                          "$type": "Models.Functions.Constant, Models",
                          "FixedValue": 1.0,
                          "Units": null,
                          "Name": "One",
                          "ResourceName": null,
                          "Children": [],
                          "Enabled": true,
                          "ReadOnly": false
                        },
                        {
                          "$type": "Models.Functions.VariableReference, Models",
                          "VariableName": "[Root].DMDemands.Structural.StructuralFraction",
                          "Name": "StructuralFraction",
                          "ResourceName": null,
                          "Children": [],
                          "Enabled": true,
                          "ReadOnly": false
                        }
                      ],
                      "Enabled": true,
                      "ReadOnly": false
                    }
                  ],
                  "Enabled": true,
                  "ReadOnly": false
                },
                {
                  "$type": "Models.Functions.Constant, Models",
                  "FixedValue": 1.0,
                  "Units": null,
                  "Name": "QStructuralPriority",
                  "ResourceName": null,
                  "Children": [],
                  "Enabled": true,
                  "ReadOnly": false
                },
                {
                  "$type": "Models.Functions.Constant, Models",
                  "FixedValue": 1.0,
                  "Units": null,
                  "Name": "QMetabolicPriority",
                  "ResourceName": null,
                  "Children": [],
                  "Enabled": true,
                  "ReadOnly": false
                },
                {
                  "$type": "Models.Functions.Constant, Models",
                  "FixedValue": 1.0,
                  "Units": null,
                  "Name": "QStoragePriority",
                  "ResourceName": null,
                  "Children": [],
                  "Enabled": true,
                  "ReadOnly": false
                }
              ],
              "Enabled": true,
              "ReadOnly": false
            },
            {
              "$type": "Models.PMF.NutrientDemandFunctions, Models",
              "Name": "NDemands",
              "ResourceName": null,
              "Children": [
                {
                  "$type": "Models.Functions.MultiplyFunction, Models",
                  "Name": "Structural",
                  "ResourceName": null,
                  "Children": [
                    {
                      "$type": "Models.Functions.VariableReference, Models",
                      "VariableName": "[Root].minimumNconc",
                      "Name": "MinNconc",
                      "ResourceName": null,
                      "Children": [],
                      "Enabled": true,
                      "ReadOnly": false
                    },
                    {
                      "$type": "Models.Functions.VariableReference, Models",
                      "VariableName": "[Root].potentialDMAllocation.Structural",
                      "Name": "PotentialDMAllocation",
                      "ResourceName": null,
                      "Children": [],
                      "Enabled": true,
                      "ReadOnly": false
                    }
                  ],
                  "Enabled": true,
                  "ReadOnly": false
                },
                {
                  "$type": "Models.Functions.MultiplyFunction, Models",
                  "Name": "Metabolic",
                  "ResourceName": null,
                  "Children": [
                    {
                      "$type": "Models.Functions.SubtractFunction, Models",
                      "Name": "MetabolicNconc",
                      "ResourceName": null,
                      "Children": [
                        {
                          "$type": "Models.Functions.VariableReference, Models",
                          "VariableName": "[Root].criticalNConc",
                          "Name": "CritNconc",
                          "ResourceName": null,
                          "Children": [],
                          "Enabled": true,
                          "ReadOnly": false
                        },
                        {
                          "$type": "Models.Functions.VariableReference, Models",
                          "VariableName": "[Root].minimumNconc",
                          "Name": "MinNconc",
                          "ResourceName": null,
                          "Children": [],
                          "Enabled": true,
                          "ReadOnly": false
                        }
                      ],
                      "Enabled": true,
                      "ReadOnly": false
                    },
                    {
                      "$type": "Models.Functions.VariableReference, Models",
                      "VariableName": "[Root].potentialDMAllocation.Structural",
                      "Name": "PotentialDMAllocation",
                      "ResourceName": null,
                      "Children": [],
                      "Enabled": true,
                      "ReadOnly": false
                    }
                  ],
                  "Enabled": true,
                  "ReadOnly": false
                },
                {
                  "$type": "Models.Functions.DemandFunctions.StorageNDemandFunction, Models",
                  "Name": "Storage",
                  "ResourceName": null,
                  "Children": [
                    {
                      "$type": "Models.Functions.VariableReference, Models",
                      "VariableName": "[Root].nitrogenDemandSwitch",
                      "Name": "NitrogenDemandSwitch",
                      "ResourceName": null,
                      "Children": [],
                      "Enabled": true,
                      "ReadOnly": false
                    },
                    {
                      "$type": "Models.Functions.VariableReference, Models",
                      "VariableName": "[Root].maximumNconc",
                      "Name": "MaxNconc",
                      "ResourceName": null,
                      "Children": [],
                      "Enabled": true,
                      "ReadOnly": false
                    }
                  ],
                  "Enabled": true,
                  "ReadOnly": false
                },
                {
                  "$type": "Models.Functions.Constant, Models",
                  "FixedValue": 1.0,
                  "Units": null,
                  "Name": "QStructuralPriority",
                  "ResourceName": null,
                  "Children": [],
                  "Enabled": true,
                  "ReadOnly": false
                },
                {
                  "$type": "Models.Functions.Constant, Models",
                  "FixedValue": 1.0,
                  "Units": null,
                  "Name": "QMetabolicPriority",
                  "ResourceName": null,
                  "Children": [],
                  "Enabled": true,
                  "ReadOnly": false
                },
                {
                  "$type": "Models.Functions.Constant, Models",
                  "FixedValue": 1.0,
                  "Units": null,
                  "Name": "QStoragePriority",
                  "ResourceName": null,
                  "Children": [],
                  "Enabled": true,
                  "ReadOnly": false
                }
              ],
              "Enabled": true,
              "ReadOnly": false
            },
            {
              "$type": "Models.Functions.VariableReference, Models",
              "VariableName": "[Root].MinimumNConc",
              "Name": "CriticalNConc",
              "ResourceName": null,
              "Children": [],
              "Enabled": true,
              "ReadOnly": false
            },
            {
              "$type": "Models.PMF.NutrientPoolFunctions, Models",
              "Name": "InitialWt",
              "ResourceName": null,
              "Children": [
                {
                  "$type": "Models.Functions.Constant, Models",
                  "FixedValue": 0.005,
                  "Units": "g/plant",
                  "Name": "Structural",
                  "ResourceName": null,
                  "Children": [],
                  "Enabled": true,
                  "ReadOnly": false
                },
                {
                  "$type": "Models.Functions.Constant, Models",
                  "FixedValue": 0.0,
                  "Units": null,
                  "Name": "Metabolic",
                  "ResourceName": null,
                  "Children": [],
                  "Enabled": true,
                  "ReadOnly": false
                },
                {
                  "$type": "Models.Functions.Constant, Models",
                  "FixedValue": 0.0,
                  "Units": null,
                  "Name": "Storage",
                  "ResourceName": null,
                  "Children": [],
                  "Enabled": true,
                  "ReadOnly": false
                }
              ],
              "Enabled": true,
              "ReadOnly": false
            }
          ],
          "Enabled": true,
          "ReadOnly": false
        },
        {
          "$type": "Models.PMF.Organs.SimpleLeaf, Models",
          "Albedo": 0.25,
          "Gsmax350": 0.015,
          "R50": 150.0,
          "LeafInitialisationStage": "Emergence",
          "Height": 0.0,
          "BaseHeight": 0.0,
          "Width": 0.0,
          "FRGR": 0.0,
          "PotentialEP": 0.0,
          "WaterDemand": 0.0,
          "LightProfile": null,
          "KDead": 0.2,
          "LAIDead": 0.0,
          "DMSupply": null,
          "NSupply": null,
          "DMDemand": null,
          "NDemand": null,
          "potentialDMAllocation": null,
          "Name": "Leaf",
          "ResourceName": null,
          "Children": [
            {
              "$type": "Models.Functions.SupplyFunctions.RUEModel, Models",
              "Name": "Photosynthesis",
              "ResourceName": null,
              "Children": [
                {
                  "$type": "Models.Functions.Constant, Models",
                  "FixedValue": 1.5,
                  "Units": null,
                  "Name": "RUE",
                  "ResourceName": null,
                  "Children": [],
                  "Enabled": true,
                  "ReadOnly": false
                },
                {
                  "$type": "Models.Functions.WeightedTemperatureFunction, Models",
                  "MaximumTemperatureWeighting": 0.75,
                  "Name": "FT",
                  "ResourceName": null,
                  "Children": [
                    {
                      "$type": "Models.Functions.XYPairs, Models",
                      "X": [
                        0.0,
                        15.0,
                        25.0,
                        35.0
                      ],
                      "Y": [
                        0.0,
                        1.0,
                        1.0,
                        0.0
                      ],
                      "XVariableName": null,
                      "Name": "XYPairs",
                      "ResourceName": null,
                      "Children": [],
                      "Enabled": true,
                      "ReadOnly": false
                    }
                  ],
                  "Enabled": true,
                  "ReadOnly": false
                },
                {
                  "$type": "Models.Functions.LinearInterpolationFunction, Models",
                  "Name": "FN",
                  "ResourceName": null,
                  "Children": [
                    {
                      "$type": "Models.Functions.XYPairs, Models",
                      "X": [
                        0.0,
                        1.0,
                        1.5
                      ],
                      "Y": [
                        0.0,
                        1.0,
                        1.0
                      ],
                      "XVariableName": null,
                      "Name": "XYPairs",
                      "ResourceName": null,
                      "Children": [],
                      "Enabled": true,
                      "ReadOnly": false
                    },
                    {
                      "$type": "Models.Functions.VariableReference, Models",
                      "VariableName": "[Leaf].Fn",
                      "Name": "XValue",
                      "ResourceName": null,
                      "Children": [],
                      "Enabled": true,
                      "ReadOnly": false
                    }
                  ],
                  "Enabled": true,
                  "ReadOnly": false
                },
                {
                  "$type": "Models.Functions.LinearInterpolationFunction, Models",
                  "Name": "FW",
                  "ResourceName": null,
                  "Children": [
                    {
                      "$type": "Models.Functions.XYPairs, Models",
                      "X": [
                        0.0,
                        1.0,
                        1.0
                      ],
                      "Y": [
                        0.0,
                        1.0,
                        1.0
                      ],
                      "XVariableName": null,
                      "Name": "XYPairs",
                      "ResourceName": null,
                      "Children": [],
                      "Enabled": true,
                      "ReadOnly": false
                    },
                    {
                      "$type": "Models.Functions.VariableReference, Models",
                      "VariableName": "[Leaf].Fw",
                      "Name": "XValue",
                      "ResourceName": null,
                      "Children": [],
                      "Enabled": true,
                      "ReadOnly": false
                    }
                  ],
                  "Enabled": true,
                  "ReadOnly": false
                },
                {
                  "$type": "Models.Functions.LinearInterpolationFunction, Models",
                  "Name": "FVPD",
                  "ResourceName": null,
                  "Children": [
                    {
                      "$type": "Models.Functions.XYPairs, Models",
                      "X": [
                        0.0,
                        10.0,
                        40.0
                      ],
                      "Y": [
                        1.0,
                        1.0,
                        0.0
                      ],
                      "XVariableName": null,
                      "Name": "XYPairs",
                      "ResourceName": null,
                      "Children": [],
                      "Enabled": true,
                      "ReadOnly": false
                    },
                    {
                      "$type": "Models.Functions.VariableReference, Models",
                      "VariableName": "[Leaf].Photosynthesis.VPD",
                      "Name": "XValue",
                      "ResourceName": null,
                      "Children": [],
                      "Enabled": true,
                      "ReadOnly": false
                    }
                  ],
                  "Enabled": true,
                  "ReadOnly": false
                },
                {
                  "$type": "Models.Functions.SupplyFunctions.RUECO2Function, Models",
                  "PhotosyntheticPathway": "C3",
                  "Name": "FCO2",
                  "ResourceName": null,
                  "Children": [],
                  "Enabled": true,
                  "ReadOnly": false
                },
                {
                  "$type": "Models.Functions.VariableReference, Models",
                  "VariableName": "[Leaf].RadiationIntercepted",
                  "Name": "RadnInt",
                  "ResourceName": null,
                  "Children": [],
                  "Enabled": true,
                  "ReadOnly": false
                }
              ],
              "Enabled": true,
              "ReadOnly": false
            },
            {
              "$type": "Models.Functions.SupplyFunctions.StomatalConductanceCO2Modifier, Models",
              "Name": "StomatalConductanceCO2Modifier",
              "ResourceName": null,
              "Children": [
                {
                  "$type": "Models.Functions.VariableReference, Models",
                  "VariableName": "[Leaf].Photosynthesis.FCO2",
                  "Name": "PhotosynthesisCO2Modifier",
                  "ResourceName": null,
                  "Children": [],
                  "Enabled": true,
                  "ReadOnly": false
                }
              ],
              "Enabled": true,
              "ReadOnly": false
            },
            {
              "$type": "Models.Functions.MaximumFunction, Models",
              "Name": "Area",
              "ResourceName": null,
              "Children": [
                {
                  "$type": "Models.Functions.AddFunction, Models",
                  "Name": "Calculation",
                  "ResourceName": null,
                  "Children": [
                    {
                      "$type": "Models.Functions.MultiplyFunction, Models",
                      "Name": "Initial",
                      "ResourceName": null,
                      "Children": [
                        {
                          "$type": "Models.Functions.Constant, Models",
                          "FixedValue": 1E-05,
                          "Units": "m2",
                          "Name": "AreaPerPlant",
                          "ResourceName": null,
                          "Children": [],
                          "Enabled": true,
                          "ReadOnly": false
                        },
                        {
                          "$type": "Models.Functions.VariableReference, Models",
                          "VariableName": "[Wheat].Population",
                          "Name": "Population",
                          "ResourceName": null,
                          "Children": [],
                          "Enabled": true,
                          "ReadOnly": false
                        }
                      ],
                      "Enabled": true,
                      "ReadOnly": false
                    },
                    {
                      "$type": "Models.Functions.SubtractFunction, Models",
                      "Name": "Change",
                      "ResourceName": null,
                      "Children": [
                        {
                          "$type": "Models.Functions.AccumulateAtEvent, Models",
                          "StartStageName": "Emergence",
                          "EndStageName": "Heading",
                          "AccumulateEventName": "[Clock].DoActualPlantGrowth",
                          "Name": "AreaGrowth",
                          "ResourceName": null,
                          "Children": [
                            {
                              "$type": "Models.Functions.MultiplyFunction, Models",
                              "Name": "DeltaArea",
                              "ResourceName": null,
                              "Children": [
                                {
                                  "$type": "Models.Functions.VariableReference, Models",
                                  "VariableName": "[Leaf].Allocated.StructuralWt",
                                  "Name": "DeltaMass",
                                  "ResourceName": null,
                                  "Children": [],
                                  "Enabled": true,
                                  "ReadOnly": false
                                },
                                {
                                  "$type": "Models.Functions.VariableReference, Models",
                                  "VariableName": "[Leaf].SpecificArea",
                                  "Name": "SLA",
                                  "ResourceName": null,
                                  "Children": [],
                                  "Enabled": true,
                                  "ReadOnly": false
                                }
                              ],
                              "Enabled": true,
                              "ReadOnly": false
                            }
                          ],
                          "Enabled": true,
                          "ReadOnly": false
                        },
                        {
                          "$type": "Models.Functions.AccumulateAtEvent, Models",
                          "StartStageName": "Emergence",
                          "EndStageName": "HarvestRipe",
                          "AccumulateEventName": "[Clock].DoActualPlantGrowth",
                          "Name": "AreaSenesced",
                          "ResourceName": null,
                          "Children": [
                            {
                              "$type": "Models.Functions.MultiplyFunction, Models",
                              "Name": "DeltaArea",
                              "ResourceName": null,
                              "Children": [
                                {
                                  "$type": "Models.Functions.VariableReference, Models",
                                  "VariableName": "[Leaf].Senesced.StructuralWt",
                                  "Name": "DeltaSenesced",
                                  "ResourceName": null,
                                  "Children": [],
                                  "Enabled": true,
                                  "ReadOnly": false
                                },
                                {
                                  "$type": "Models.Functions.VariableReference, Models",
                                  "VariableName": "[Leaf].SpecificAreaCanopy",
                                  "Name": "SLA",
                                  "ResourceName": null,
                                  "Children": [],
                                  "Enabled": true,
                                  "ReadOnly": false
                                }
                              ],
                              "Enabled": true,
                              "ReadOnly": false
                            }
                          ],
                          "Enabled": true,
                          "ReadOnly": false
                        },
                        {
                          "$type": "Models.Functions.AccumulateAtEvent, Models",
                          "StartStageName": "Emergence",
                          "EndStageName": "HarvestRipe",
                          "AccumulateEventName": "[Clock].DoReportCalculations",
                          "Name": "AreaRemoved",
                          "ResourceName": null,
                          "Children": [
                            {
                              "$type": "Models.Functions.MultiplyFunction, Models",
                              "Name": "DeltaArea",
                              "ResourceName": null,
                              "Children": [
                                {
                                  "$type": "Models.Functions.VariableReference, Models",
                                  "VariableName": "[Leaf].Removed.StructuralWt",
                                  "Name": "DeltaRemoved",
                                  "ResourceName": null,
                                  "Children": [],
                                  "Enabled": true,
                                  "ReadOnly": false
                                },
                                {
                                  "$type": "Models.Functions.VariableReference, Models",
                                  "VariableName": "[Leaf].SpecificAreaCanopy",
                                  "Name": "SLA",
                                  "ResourceName": null,
                                  "Children": [],
                                  "Enabled": true,
                                  "ReadOnly": false
                                }
                              ],
                              "Enabled": true,
                              "ReadOnly": false
                            }
                          ],
                          "Enabled": true,
                          "ReadOnly": false
                        }
                      ],
                      "Enabled": true,
                      "ReadOnly": false
                    }
                  ],
                  "Enabled": true,
                  "ReadOnly": false
                },
                {
                  "$type": "Models.Functions.Constant, Models",
                  "FixedValue": 0.0,
                  "Units": null,
                  "Name": "Zero",
                  "ResourceName": null,
                  "Children": [],
                  "Enabled": true,
                  "ReadOnly": false
                }
              ],
              "Enabled": true,
              "ReadOnly": false
            },
            {
              "$type": "Models.Functions.MinimumFunction, Models",
              "Name": "FRGR",
              "ResourceName": null,
              "Children": [
                {
                  "$type": "Models.Functions.VariableReference, Models",
                  "VariableName": "[Leaf].Photosynthesis.FT",
                  "Name": "RUE_FT",
                  "ResourceName": null,
                  "Children": [],
                  "Enabled": true,
                  "ReadOnly": false
                },
                {
                  "$type": "Models.Functions.VariableReference, Models",
                  "VariableName": "[Leaf].Photosynthesis.FN",
                  "Name": "RUE_FN",
                  "ResourceName": null,
                  "Children": [],
                  "Enabled": true,
                  "ReadOnly": false
                },
                {
                  "$type": "Models.Functions.VariableReference, Models",
                  "VariableName": "[Leaf].Photosynthesis.FVPD",
                  "Name": "RUE_FVPD",
                  "ResourceName": null,
                  "Children": [],
                  "Enabled": true,
                  "ReadOnly": false
                }
              ],
              "Enabled": true,
              "ReadOnly": false
            },
            {
              "$type": "Models.Functions.MultiplyFunction, Models",
              "Name": "ExtinctionCoefficient",
              "ResourceName": null,
              "Children": [
                {
                  "$type": "Models.Functions.Constant, Models",
                  "FixedValue": 0.5,
                  "Units": null,
                  "Name": "VegetativePhase",
                  "ResourceName": null,
                  "Children": [],
                  "Enabled": true,
                  "ReadOnly": false
                },
                {
                  "$type": "Models.Functions.LinearInterpolationFunction, Models",
                  "Name": "DevelopmentFactor",
                  "ResourceName": null,
                  "Children": [
                    {
                      "$type": "Models.Functions.XYPairs, Models",
                      "X": [
                        3.0,
                        4.0,
                        5.0,
                        5.7,
                        6.0
                      ],
                      "Y": [
                        1.0,
                        1.0,
                        1.0,
                        1.0,
                        1.2
                      ],
                      "XVariableName": null,
                      "Name": "XYPairs",
                      "ResourceName": null,
                      "Children": [],
                      "Enabled": true,
                      "ReadOnly": false
                    },
                    {
                      "$type": "Models.Memo, Models",
                      "Text": "Exntiction coefficient increases at stem extension as leaves become more prostrate",
                      "Name": "Memo",
                      "ResourceName": null,
                      "Children": [],
                      "Enabled": true,
                      "ReadOnly": false
                    },
                    {
                      "$type": "Models.Functions.VariableReference, Models",
                      "VariableName": "[Phenology].Stage",
                      "Name": "XValue",
                      "ResourceName": null,
                      "Children": [],
                      "Enabled": true,
                      "ReadOnly": false
                    }
                  ],
                  "Enabled": true,
                  "ReadOnly": false
                }
              ],
              "Enabled": true,
              "ReadOnly": false
            },
            {
              "$type": "Models.PMF.Struct.HeightFunction, Models",
              "Name": "Tallness",
              "ResourceName": null,
              "Children": [
                {
                  "$type": "Models.Functions.LinearInterpolationFunction, Models",
                  "Name": "PotentialHeight",
                  "ResourceName": null,
                  "Children": [
                    {
                      "$type": "Models.Functions.XYPairs, Models",
                      "X": [
                        3.0,
                        4.0,
                        5.0,
                        6.0
                      ],
                      "Y": [
                        10.0,
                        200.0,
                        200.0,
                        1000.0
                      ],
                      "XVariableName": null,
                      "Name": "XYPairs",
                      "ResourceName": null,
                      "Children": [],
                      "Enabled": true,
                      "ReadOnly": false
                    },
                    {
                      "$type": "Models.Functions.VariableReference, Models",
                      "VariableName": "[Phenology].Stage",
                      "Name": "XValue",
                      "ResourceName": null,
                      "Children": [],
                      "Enabled": true,
                      "ReadOnly": false
                    }
                  ],
                  "Enabled": true,
                  "ReadOnly": false
                },
                {
                  "$type": "Models.Functions.LinearInterpolationFunction, Models",
                  "Name": "WaterStress",
                  "ResourceName": null,
                  "Children": [
                    {
                      "$type": "Models.Functions.XYPairs, Models",
                      "X": [
                        0.3,
                        1.0
                      ],
                      "Y": [
                        0.0,
                        1.0
                      ],
                      "XVariableName": null,
                      "Name": "XYPairs",
                      "ResourceName": null,
                      "Children": [],
                      "Enabled": true,
                      "ReadOnly": false
                    },
                    {
                      "$type": "Models.Functions.VariableReference, Models",
                      "VariableName": "[Leaf].Fw",
                      "Name": "XValue",
                      "ResourceName": null,
                      "Children": [],
                      "Enabled": true,
                      "ReadOnly": false
                    }
                  ],
                  "Enabled": true,
                  "ReadOnly": false
                }
              ],
              "Enabled": true,
              "ReadOnly": false
            },
            {
              "$type": "Models.Functions.AccumulateFunction, Models",
              "StartStageName": "Emergence",
              "EndStageName": "FlagLeaf",
              "ResetStageName": null,
              "FractionRemovedOnCut": 0.0,
              "FractionRemovedOnHarvest": 0.0,
              "FractionRemovedOnGraze": 0.0,
              "FractionRemovedOnPrune": 0.0,
              "Name": "HaunStage",
              "ResourceName": null,
              "Children": [
                {
                  "$type": "Models.Functions.DivideFunction, Models",
                  "Name": "Delta",
                  "ResourceName": null,
                  "Children": [
                    {
                      "$type": "Models.Functions.VariableReference, Models",
                      "VariableName": "[Phenology].ThermalTime",
                      "Name": "ThermalTime",
                      "ResourceName": null,
                      "Children": [],
                      "Enabled": true,
                      "ReadOnly": false
                    },
                    {
                      "$type": "Models.Functions.VariableReference, Models",
                      "VariableName": "[Leaf].Phyllochron",
                      "Name": "Phyllochron",
                      "ResourceName": null,
                      "Children": [],
                      "Enabled": true,
                      "ReadOnly": false
                    }
                  ],
                  "Enabled": true,
                  "ReadOnly": false
                }
              ],
              "Enabled": true,
              "ReadOnly": false
            },
            {
              "$type": "Models.Functions.SubtractFunction, Models",
              "Name": "TillerNumber",
              "ResourceName": null,
              "Children": [
                {
                  "$type": "Models.Functions.AddFunction, Models",
                  "Name": "Total",
                  "ResourceName": null,
                  "Children": [
                    {
                      "$type": "Models.Functions.Constant, Models",
                      "FixedValue": 1.0,
                      "Units": null,
                      "Name": "One",
                      "ResourceName": null,
                      "Children": [],
                      "Enabled": true,
                      "ReadOnly": false
                    },
                    {
                      "$type": "Models.Functions.AccumulateFunction, Models",
                      "StartStageName": "Emergence",
                      "EndStageName": "TerminalSpikelet",
                      "ResetStageName": null,
                      "FractionRemovedOnCut": 0.0,
                      "FractionRemovedOnHarvest": 1.0,
                      "FractionRemovedOnGraze": 0.0,
                      "FractionRemovedOnPrune": 0.0,
                      "Name": "TillerNumber",
                      "ResourceName": null,
                      "Children": [
                        {
                          "$type": "Models.Functions.MultiplyFunction, Models",
                          "Name": "DeltaTiller",
                          "ResourceName": null,
                          "Children": [
                            {
                              "$type": "Models.Functions.VariableReference, Models",
                              "VariableName": "[Leaf].HaunStage.Delta",
                              "Name": "DeltaNode",
                              "ResourceName": null,
                              "Children": [],
                              "Enabled": true,
                              "ReadOnly": false
                            },
                            {
                              "$type": "Models.Functions.VariableReference, Models",
                              "VariableName": "[Leaf].TilleringRate",
                              "Name": "TilleringRate",
                              "ResourceName": null,
                              "Children": [],
                              "Enabled": true,
                              "ReadOnly": false
                            },
                            {
                              "$type": "Models.Functions.MinimumFunction, Models",
                              "Name": "StressFactors",
                              "ResourceName": null,
                              "Children": [
                                {
                                  "$type": "Models.Functions.LinearInterpolationFunction, Models",
                                  "Name": "NitrogenEffect",
                                  "ResourceName": null,
                                  "Children": [
                                    {
                                      "$type": "Models.Memo, Models",
                                      "Text": "Inadequate Nitrogen supply is assumed to affect tillering prior to any effect on photosynthesis or leaf size.",
                                      "Name": "Memo",
                                      "ResourceName": null,
                                      "Children": [],
                                      "Enabled": true,
                                      "ReadOnly": false
                                    },
                                    {
                                      "$type": "Models.Functions.XYPairs, Models",
                                      "X": [
                                        0.5,
                                        2.0,
                                        3.0
                                      ],
                                      "Y": [
                                        0.0,
                                        1.0,
                                        1.0
                                      ],
                                      "XVariableName": null,
                                      "Name": "XYPairs",
                                      "ResourceName": null,
                                      "Children": [],
                                      "Enabled": true,
                                      "ReadOnly": false
                                    },
                                    {
                                      "$type": "Models.Functions.VariableReference, Models",
                                      "VariableName": "[Arbitrator].FN",
                                      "Name": "XValue",
                                      "ResourceName": null,
                                      "Children": [],
                                      "Enabled": true,
                                      "ReadOnly": false
                                    }
                                  ],
                                  "Enabled": true,
                                  "ReadOnly": false
                                },
                                {
                                  "$type": "Models.Functions.LinearInterpolationFunction, Models",
                                  "Name": "CoverEffect",
                                  "ResourceName": null,
                                  "Children": [
                                    {
                                      "$type": "Models.Memo, Models",
                                      "Text": "Tillering is said to cease once a threshold fraction of incoming radiation has been achieved.  This captures shading effects on tillering described by [evers2006cessation].",
                                      "Name": "Memo",
                                      "ResourceName": null,
                                      "Children": [],
                                      "Enabled": true,
                                      "ReadOnly": false
                                    },
                                    {
                                      "$type": "Models.Functions.XYPairs, Models",
                                      "X": [
                                        0.0,
                                        0.1,
                                        0.25
                                      ],
                                      "Y": [
                                        1.0,
                                        1.0,
                                        0.0
                                      ],
                                      "XVariableName": null,
                                      "Name": "XYPairs",
                                      "ResourceName": null,
                                      "Children": [],
                                      "Enabled": true,
                                      "ReadOnly": false
                                    },
                                    {
                                      "$type": "Models.Functions.VariableReference, Models",
                                      "VariableName": "[Leaf].CoverTotal",
                                      "Name": "XValue",
                                      "ResourceName": null,
                                      "Children": [],
                                      "Enabled": true,
                                      "ReadOnly": false
                                    }
                                  ],
                                  "Enabled": true,
                                  "ReadOnly": false
                                },
                                {
                                  "$type": "Models.Functions.LinearInterpolationFunction, Models",
                                  "Name": "WaterStressEffect",
                                  "ResourceName": null,
                                  "Children": [
                                    {
                                      "$type": "Models.Functions.XYPairs, Models",
                                      "X": [
                                        0.0,
                                        1.0
                                      ],
                                      "Y": [
                                        0.0,
                                        1.0
                                      ],
                                      "XVariableName": null,
                                      "Name": "XYPairs",
                                      "ResourceName": null,
                                      "Children": [],
                                      "Enabled": true,
                                      "ReadOnly": false
                                    },
                                    {
                                      "$type": "Models.Functions.VariableReference, Models",
                                      "VariableName": "[Root].WaterTensionFactor",
                                      "Name": "XValue",
                                      "ResourceName": null,
                                      "Children": [],
                                      "Enabled": true,
                                      "ReadOnly": false
                                    }
                                  ],
                                  "Enabled": true,
                                  "ReadOnly": false
                                }
                              ],
                              "Enabled": true,
                              "ReadOnly": false
                            }
                          ],
                          "Enabled": true,
                          "ReadOnly": false
                        }
                      ],
                      "Enabled": true,
                      "ReadOnly": false
                    }
                  ],
                  "Enabled": true,
                  "ReadOnly": false
                },
                {
                  "$type": "Models.Functions.AccumulateFunction, Models",
                  "StartStageName": "FlagLeaf",
                  "EndStageName": "Flowering",
                  "ResetStageName": null,
                  "FractionRemovedOnCut": 0.0,
                  "FractionRemovedOnHarvest": 1.0,
                  "FractionRemovedOnGraze": 0.0,
                  "FractionRemovedOnPrune": 0.0,
                  "Name": "DeadTillers",
                  "ResourceName": null,
                  "Children": [
                    {
                      "$type": "Models.Functions.MultiplyFunction, Models",
                      "Name": "DeadTillers",
                      "ResourceName": null,
                      "Children": [
                        {
                          "$type": "Models.Functions.VariableReference, Models",
                          "VariableName": "[Phenology].ThermalTime",
                          "Name": "ThermalTime",
                          "ResourceName": null,
                          "Children": [],
                          "Enabled": true,
                          "ReadOnly": false
                        },
                        {
                          "$type": "Models.Functions.VariableReference, Models",
                          "VariableName": "[Leaf].TillerAbortionRate",
                          "Name": "AbortionRate",
                          "ResourceName": null,
                          "Children": [],
                          "Enabled": true,
                          "ReadOnly": false
                        }
                      ],
                      "Enabled": true,
                      "ReadOnly": false
                    }
                  ],
                  "Enabled": true,
                  "ReadOnly": false
                }
              ],
              "Enabled": true,
              "ReadOnly": false
            },
            {
              "$type": "Models.Functions.AccumulateFunction, Models",
              "StartStageName": "Emergence",
              "EndStageName": "Flowering",
              "ResetStageName": null,
              "FractionRemovedOnCut": 1.0,
              "FractionRemovedOnHarvest": 1.0,
              "FractionRemovedOnGraze": 1.0,
              "FractionRemovedOnPrune": 0.0,
              "Name": "Number",
              "ResourceName": null,
              "Children": [
                {
                  "$type": "Models.Functions.MultiplyFunction, Models",
                  "Name": "DailyNumberIncrease",
                  "ResourceName": null,
                  "Children": [
                    {
                      "$type": "Models.Functions.VariableReference, Models",
                      "VariableName": "[Leaf].HaunStage.Delta",
                      "Name": "DeltaNode",
                      "ResourceName": null,
                      "Children": [],
                      "Enabled": true,
                      "ReadOnly": false
                    },
                    {
                      "$type": "Models.Functions.VariableReference, Models",
                      "VariableName": "[Leaf].TillerNumber",
                      "Name": "TillerNumber",
                      "ResourceName": null,
                      "Children": [],
                      "Enabled": true,
                      "ReadOnly": false
                    },
                    {
                      "$type": "Models.Functions.VariableReference, Models",
                      "VariableName": "[Wheat].SowingData.Population",
                      "Name": "PlantNumber",
                      "ResourceName": null,
                      "Children": [],
                      "Enabled": true,
                      "ReadOnly": false
                    }
                  ],
                  "Enabled": true,
                  "ReadOnly": false
                }
              ],
              "Enabled": true,
              "ReadOnly": false
            },
            {
              "$type": "Models.Functions.Constant, Models",
              "FixedValue": 1.0,
              "Units": null,
              "Name": "NReallocationFactor",
              "ResourceName": null,
              "Children": [
                {
                  "$type": "Models.Memo, Models",
                  "Text": "This model assumes that all metabolic and storage N is available for reallocation from senescing leaves.",
                  "Name": "Memo",
                  "ResourceName": null,
                  "Children": [],
                  "Enabled": true,
                  "ReadOnly": false
                }
              ],
              "Enabled": true,
              "ReadOnly": false
            },
            {
              "$type": "Models.Functions.PhaseLookup, Models",
              "Name": "SenescenceRate",
              "ResourceName": null,
              "Children": [
                {
                  "$type": "Models.Functions.PhaseLookupValue, Models",
                  "Start": "Emergence",
                  "End": "Heading",
                  "Name": "Vegetative",
                  "ResourceName": null,
                  "Children": [
                    {
                      "$type": "Models.Functions.AddFunction, Models",
                      "Name": "Total",
                      "ResourceName": null,
                      "Children": [
                        {
                          "$type": "Models.Functions.LinearInterpolationFunction, Models",
                          "Name": "WaterStressRate",
                          "ResourceName": null,
                          "Children": [
                            {
                              "$type": "Models.Functions.XYPairs, Models",
                              "X": [
                                0.0,
                                0.3,
                                1.0
                              ],
                              "Y": [
                                0.05,
                                0.0,
                                0.0
                              ],
                              "XVariableName": null,
                              "Name": "XYPairs",
                              "ResourceName": null,
                              "Children": [],
                              "Enabled": true,
                              "ReadOnly": false
                            },
                            {
                              "$type": "Models.Functions.VariableReference, Models",
                              "VariableName": "[Leaf].Fw",
                              "Name": "XValue",
                              "ResourceName": null,
                              "Children": [],
                              "Enabled": true,
                              "ReadOnly": false
                            }
                          ],
                          "Enabled": true,
                          "ReadOnly": false
                        },
                        {
                          "$type": "Models.Functions.LinearInterpolationFunction, Models",
                          "Name": "ShadingInducedRate",
                          "ResourceName": null,
                          "Children": [
                            {
                              "$type": "Models.Functions.XYPairs, Models",
                              "X": [
                                0.0,
                                0.9,
                                1.0
                              ],
                              "Y": [
                                0.0,
                                0.0,
                                0.02
                              ],
                              "XVariableName": null,
                              "Name": "XYPairs",
                              "ResourceName": null,
                              "Children": [],
                              "Enabled": true,
                              "ReadOnly": false
                            },
                            {
                              "$type": "Models.Functions.VariableReference, Models",
                              "VariableName": "[Leaf].CoverTotal",
                              "Name": "XValue",
                              "ResourceName": null,
                              "Children": [],
                              "Enabled": true,
                              "ReadOnly": false
                            }
                          ],
                          "Enabled": true,
                          "ReadOnly": false
                        }
                      ],
                      "Enabled": true,
                      "ReadOnly": false
                    }
                  ],
                  "Enabled": true,
                  "ReadOnly": false
                },
                {
                  "$type": "Models.Functions.PhaseLookupValue, Models",
                  "Start": "Heading",
                  "End": "Maturity",
                  "Name": "Reproductive",
                  "ResourceName": null,
                  "Children": [
                    {
                      "$type": "Models.Functions.MinimumFunction, Models",
                      "Name": "ConstrainedRate",
                      "ResourceName": null,
                      "Children": [
                        {
                          "$type": "Models.Functions.MultiplyFunction, Models",
                          "Name": "StressedRate",
                          "ResourceName": null,
                          "Children": [
                            {
                              "$type": "Models.Functions.DivideFunction, Models",
                              "Name": "AgeRate",
                              "ResourceName": null,
                              "Children": [
                                {
                                  "$type": "Models.Functions.VariableReference, Models",
                                  "VariableName": "[Phenology].ThermalTime",
                                  "Name": "TT",
                                  "ResourceName": null,
                                  "Children": [],
                                  "Enabled": true,
                                  "ReadOnly": false
                                },
                                {
                                  "$type": "Models.Functions.SubtractFunction, Models",
                                  "Name": "TTRemaining",
                                  "ResourceName": null,
                                  "Children": [
                                    {
                                      "$type": "Models.Functions.ExpressionFunction, Models",
                                      "Expression": "[Phenology].EarlyFlowering.Target + [Phenology].GrainDevelopment.Target + [Phenology].GrainFilling.Target + [Phenology].Maturing.Target",
                                      "Name": "TTRequired",
                                      "ResourceName": null,
                                      "Children": [],
                                      "Enabled": true,
                                      "ReadOnly": false
                                    },
                                    {
                                      "$type": "Models.Functions.ExpressionFunction, Models",
                                      "Expression": "[Phenology].EarlyFlowering.ProgressThroughPhase + [Phenology].GrainDevelopment.ProgressThroughPhase + [Phenology].GrainFilling.ProgressThroughPhase + [Phenology].Maturing.ProgressThroughPhase",
                                      "Name": "TTComplete",
                                      "ResourceName": null,
                                      "Children": [],
                                      "Enabled": true,
                                      "ReadOnly": false
                                    }
                                  ],
                                  "Enabled": true,
                                  "ReadOnly": false
                                }
                              ],
                              "Enabled": true,
                              "ReadOnly": false
                            },
                            {
                              "$type": "Models.Functions.LinearInterpolationFunction, Models",
                              "Name": "WaterStressAcelleration",
                              "ResourceName": null,
                              "Children": [
                                {
                                  "$type": "Models.Functions.XYPairs, Models",
                                  "X": [
                                    0.0,
                                    0.3,
                                    1.0
                                  ],
                                  "Y": [
                                    2.0,
                                    1.0,
                                    1.0
                                  ],
                                  "XVariableName": null,
                                  "Name": "XYPairs",
                                  "ResourceName": null,
                                  "Children": [],
                                  "Enabled": true,
                                  "ReadOnly": false
                                },
                                {
                                  "$type": "Models.Functions.VariableReference, Models",
                                  "VariableName": "[Leaf].Fw",
                                  "Name": "XValue",
                                  "ResourceName": null,
                                  "Children": [],
                                  "Enabled": true,
                                  "ReadOnly": false
                                }
                              ],
                              "Enabled": true,
                              "ReadOnly": false
                            }
                          ],
                          "Enabled": true,
                          "ReadOnly": false
                        },
                        {
                          "$type": "Models.Functions.Constant, Models",
                          "FixedValue": 1.0,
                          "Units": null,
                          "Name": "Constant",
                          "ResourceName": null,
                          "Children": [],
                          "Enabled": true,
                          "ReadOnly": false
                        }
                      ],
                      "Enabled": true,
                      "ReadOnly": false
                    },
                    {
                      "$type": "Models.Memo, Models",
                      "Text": "Leaf senescence rate is calculated to ensure that all leaves are senesced by crop maturity.",
                      "Name": "Memo",
                      "ResourceName": null,
                      "Children": [],
                      "Enabled": true,
                      "ReadOnly": false
                    },
                    {
                      "$type": "Models.Memo, Models",
                      "Text": "There is no data on detachment rates and so a simple value was chosen to ensure that leaves were not retained in the canopy. In the future, with more data available a thermal time basis leaf detachment rate will be explored. ",
                      "Name": "Memo1",
                      "ResourceName": null,
                      "Children": [],
                      "Enabled": true,
                      "ReadOnly": false
                    }
                  ],
                  "Enabled": true,
                  "ReadOnly": false
                }
              ],
              "Enabled": true,
              "ReadOnly": false
            },
            {
              "$type": "Models.Functions.Constant, Models",
              "FixedValue": 0.05,
              "Units": "/d",
              "Name": "DetachmentRate",
              "ResourceName": null,
              "Children": [],
              "Enabled": true,
              "ReadOnly": false
            },
            {
              "$type": "Models.Functions.MultiplyFunction, Models",
              "Name": "InitialWt",
              "ResourceName": null,
              "Children": [
                {
                  "$type": "Models.Functions.DivideFunction, Models",
                  "Name": "WeightPerPlant",
                  "ResourceName": null,
                  "Children": [
                    {
                      "$type": "Models.Functions.VariableReference, Models",
                      "VariableName": "[Wheat].Leaf.Area.Calculation.Initial.AreaPerPlant",
                      "Name": "Area",
                      "ResourceName": null,
                      "Children": [],
                      "Enabled": true,
                      "ReadOnly": false
                    },
                    {
                      "$type": "Models.Functions.VariableReference, Models",
                      "VariableName": "[Wheat].Leaf.SpecificArea",
                      "Name": "SLA",
                      "ResourceName": null,
                      "Children": [],
                      "Enabled": true,
                      "ReadOnly": false
                    }
                  ],
                  "Enabled": true,
                  "ReadOnly": false
                },
                {
                  "$type": "Models.Functions.VariableReference, Models",
                  "VariableName": "[Wheat].SowingData.Population",
                  "Name": "Population",
                  "ResourceName": null,
                  "Children": [],
                  "Enabled": true,
                  "ReadOnly": false
                }
              ],
              "Enabled": true,
              "ReadOnly": false
            },
            {
              "$type": "Models.Functions.MultiplyFunction, Models",
              "Name": "LAIDead",
              "ResourceName": null,
              "Children": [
                {
                  "$type": "Models.Functions.VariableReference, Models",
                  "VariableName": "[Leaf].SpecificArea",
                  "Name": "SLA",
                  "ResourceName": null,
                  "Children": [],
                  "Enabled": true,
                  "ReadOnly": false
                },
                {
                  "$type": "Models.Functions.VariableReference, Models",
                  "VariableName": "[Leaf].Dead.Wt",
                  "Name": "LeafDeadWt",
                  "ResourceName": null,
                  "Children": [],
                  "Enabled": true,
                  "ReadOnly": false
                }
              ],
              "Enabled": true,
              "ReadOnly": false
            },
            {
              "$type": "Models.Functions.LinearInterpolationFunction, Models",
              "Name": "MaximumNConc",
              "ResourceName": null,
              "Children": [
                {
                  "$type": "Models.Functions.XYPairs, Models",
                  "X": [
                    3.0,
                    4.5,
                    6.0,
                    8.0
                  ],
                  "Y": [
                    0.05,
                    0.05,
                    0.035,
                    0.02
                  ],
                  "XVariableName": null,
                  "Name": "XYPairs",
                  "ResourceName": null,
                  "Children": [],
                  "Enabled": true,
                  "ReadOnly": false
                },
                {
                  "$type": "Models.Functions.VariableReference, Models",
                  "VariableName": "[Phenology].Stage",
                  "Name": "XValue",
                  "ResourceName": null,
                  "Children": [],
                  "Enabled": true,
                  "ReadOnly": false
                }
              ],
              "Enabled": true,
              "ReadOnly": false
            },
            {
              "$type": "Models.Functions.MultiplyFunction, Models",
              "Name": "CriticalNConc",
              "ResourceName": null,
              "Children": [
                {
                  "$type": "Models.Functions.LinearInterpolationFunction, Models",
                  "Name": "CriticalNConcAt350ppm",
                  "ResourceName": null,
                  "Children": [
                    {
                      "$type": "Models.Functions.XYPairs, Models",
                      "X": [
                        3.0,
                        4.0,
                        5.0,
                        6.0,
                        7.0,
                        8.0
                      ],
                      "Y": [
                        0.04,
                        0.04,
                        0.04,
                        0.0275,
                        0.015,
                        0.015
                      ],
                      "XVariableName": null,
                      "Name": "XYPairs",
                      "ResourceName": null,
                      "Children": [],
                      "Enabled": true,
                      "ReadOnly": false
                    },
                    {
                      "$type": "Models.Functions.VariableReference, Models",
                      "VariableName": "[Phenology].Stage",
                      "Name": "XValue",
                      "ResourceName": null,
                      "Children": [],
                      "Enabled": true,
                      "ReadOnly": false
                    }
                  ],
                  "Enabled": true,
                  "ReadOnly": false
                },
                {
                  "$type": "Models.Functions.LinearInterpolationFunction, Models",
                  "Name": "CO2Factor",
                  "ResourceName": null,
                  "Children": [
                    {
                      "$type": "Models.Functions.XYPairs, Models",
                      "X": [
                        350.0,
                        700.0
                      ],
                      "Y": [
                        1.0,
                        0.93
                      ],
                      "XVariableName": null,
                      "Name": "XYPairs",
                      "ResourceName": null,
                      "Children": [],
                      "Enabled": true,
                      "ReadOnly": false
                    },
                    {
                      "$type": "Models.Functions.VariableReference, Models",
                      "VariableName": "[IWeather].CO2",
                      "Name": "XValue",
                      "ResourceName": null,
                      "Children": [],
                      "Enabled": true,
                      "ReadOnly": false
                    }
                  ],
                  "Enabled": true,
                  "ReadOnly": false
                }
              ],
              "Enabled": true,
              "ReadOnly": false
            },
            {
              "$type": "Models.Functions.LinearInterpolationFunction, Models",
              "Name": "MinimumNConc",
              "ResourceName": null,
              "Children": [
                {
                  "$type": "Models.Functions.XYPairs, Models",
                  "X": [
                    3.0,
                    4.0,
                    5.0,
                    6.0,
                    7.0,
                    8.0
                  ],
                  "Y": [
                    0.01,
                    0.01,
                    0.01,
                    0.01,
                    0.01,
                    0.01
                  ],
                  "XVariableName": null,
                  "Name": "XYPairs",
                  "ResourceName": null,
                  "Children": [],
                  "Enabled": true,
                  "ReadOnly": false
                },
                {
                  "$type": "Models.Functions.VariableReference, Models",
                  "VariableName": "[Phenology].Stage",
                  "Name": "XValue",
                  "ResourceName": null,
                  "Children": [],
                  "Enabled": true,
                  "ReadOnly": false
                }
              ],
              "Enabled": true,
              "ReadOnly": false
            },
            {
              "$type": "Models.Functions.Constant, Models",
              "FixedValue": 0.0,
              "Units": "0-1",
              "Name": "MaintenanceRespiration",
              "ResourceName": null,
              "Children": [],
              "Enabled": true,
              "ReadOnly": false
            },
            {
              "$type": "Models.Functions.Constant, Models",
              "FixedValue": 1.0,
              "Units": "0-1",
              "Name": "DMConversionEfficiency",
              "ResourceName": null,
              "Children": [],
              "Enabled": true,
              "ReadOnly": false
            },
            {
              "$type": "Models.PMF.Library.BiomassRemoval, Models",
              "Name": "BiomassRemovalDefaults",
              "ResourceName": null,
              "Children": [
                {
                  "$type": "Models.PMF.OrganBiomassRemovalType, Models",
                  "FractionLiveToRemove": 0.0,
                  "FractionDeadToRemove": 0.0,
                  "FractionLiveToResidue": 0.3,
                  "FractionDeadToResidue": 0.3,
                  "Name": "Harvest",
                  "ResourceName": null,
                  "Children": [],
                  "Enabled": true,
                  "ReadOnly": false
                },
                {
                  "$type": "Models.PMF.OrganBiomassRemovalType, Models",
                  "FractionLiveToRemove": 0.8,
                  "FractionDeadToRemove": 0.8,
                  "FractionLiveToResidue": 0.0,
                  "FractionDeadToResidue": 0.0,
                  "Name": "Cut",
                  "ResourceName": null,
                  "Children": [],
                  "Enabled": true,
                  "ReadOnly": false
                },
                {
                  "$type": "Models.PMF.OrganBiomassRemovalType, Models",
                  "FractionLiveToRemove": 0.0,
                  "FractionDeadToRemove": 0.0,
                  "FractionLiveToResidue": 0.6,
                  "FractionDeadToResidue": 0.6,
                  "Name": "Prune",
                  "ResourceName": null,
                  "Children": [],
                  "Enabled": true,
                  "ReadOnly": false
                },
                {
                  "$type": "Models.PMF.OrganBiomassRemovalType, Models",
                  "FractionLiveToRemove": 0.6,
                  "FractionDeadToRemove": 0.6,
                  "FractionLiveToResidue": 0.1,
                  "FractionDeadToResidue": 0.1,
                  "Name": "Graze",
                  "ResourceName": null,
                  "Children": [],
                  "Enabled": true,
                  "ReadOnly": false
                },
                {
                  "$type": "Models.PMF.OrganBiomassRemovalType, Models",
                  "FractionLiveToRemove": 0.0,
                  "FractionDeadToRemove": 0.0,
                  "FractionLiveToResidue": 0.05,
                  "FractionDeadToResidue": 0.05,
                  "Name": "Thin",
                  "ResourceName": null,
                  "Children": [],
                  "Enabled": true,
                  "ReadOnly": false
                }
              ],
              "Enabled": true,
              "ReadOnly": false
            },
            {
              "$type": "Models.Functions.Constant, Models",
              "FixedValue": 0.03,
              "Units": null,
              "Name": "NRetranslocationFactor",
              "ResourceName": null,
              "Children": [],
              "Enabled": true,
              "ReadOnly": false
            },
            {
              "$type": "Models.Functions.Constant, Models",
              "FixedValue": 1.0,
              "Units": null,
              "Name": "DMReallocationFactor",
              "ResourceName": null,
              "Children": [],
              "Enabled": true,
              "ReadOnly": false
            },
            {
              "$type": "Models.Functions.Constant, Models",
              "FixedValue": 1.0,
              "Units": null,
              "Name": "DMRetranslocationFactor",
              "ResourceName": null,
              "Children": [],
              "Enabled": true,
              "ReadOnly": false
            },
            {
              "$type": "Models.Functions.Constant, Models",
              "FixedValue": 0.0,
              "Units": null,
              "Name": "RemobilisationCost",
              "ResourceName": null,
              "Children": [],
              "Enabled": true,
              "ReadOnly": false
            },
            {
              "$type": "Models.Functions.Constant, Models",
              "FixedValue": 0.4,
              "Units": null,
              "Name": "CarbonConcentration",
              "ResourceName": null,
              "Children": [],
              "Enabled": true,
              "ReadOnly": false
            },
            {
              "$type": "Models.PMF.NutrientDemandFunctions, Models",
              "Name": "DMDemands",
              "ResourceName": null,
              "Children": [
                {
                  "$type": "Models.Functions.DivideFunction, Models",
                  "Name": "Structural",
                  "ResourceName": null,
                  "Children": [
                    {
                      "$type": "Models.Functions.PhaseLookup, Models",
                      "Name": "DeltaLAIPotential",
                      "ResourceName": null,
                      "Children": [
                        {
                          "$type": "Models.Memo, Models",
                          "Text": "DeltaLAI describes the LAI variation over the cycle and is calculated using the Area of Largest Leaf, relative leaf area, plant number, branch number and leaf appearance rate (thermal time/phyllochron).",
                          "Name": "Memo",
                          "ResourceName": null,
                          "Children": [],
                          "Enabled": true,
                          "ReadOnly": false
                        },
                        {
                          "$type": "Models.Functions.PhaseLookupValue, Models",
                          "Start": "Emergence",
                          "End": "Heading",
                          "Name": "Vegetative",
                          "ResourceName": null,
                          "Children": [
                            {
                              "$type": "Models.Functions.MultiplyFunction, Models",
                              "Name": "Delta",
                              "ResourceName": null,
                              "Children": [
                                {
                                  "$type": "Models.Functions.VariableReference, Models",
                                  "VariableName": "[Leaf].MaxLeafArea",
                                  "Name": "MaxLeafArea",
                                  "ResourceName": null,
                                  "Children": [],
                                  "Enabled": true,
                                  "ReadOnly": false
                                },
                                {
                                  "$type": "Models.Functions.VariableReference, Models",
                                  "VariableName": "[Wheat].SowingData.Population",
                                  "Name": "PlantNumber",
                                  "ResourceName": null,
                                  "Children": [],
                                  "Enabled": true,
                                  "ReadOnly": false
                                },
                                {
                                  "$type": "Models.Functions.VariableReference, Models",
                                  "VariableName": "[Leaf].TillerNumber",
                                  "Name": "Tillers",
                                  "ResourceName": null,
                                  "Children": [],
                                  "Enabled": true,
                                  "ReadOnly": false
                                },
                                {
                                  "$type": "Models.Functions.DivideFunction, Models",
                                  "Name": "LAR",
                                  "ResourceName": null,
                                  "Children": [
                                    {
                                      "$type": "Models.Functions.VariableReference, Models",
                                      "VariableName": "[Phenology].ThermalTime",
                                      "Name": "TT",
                                      "ResourceName": null,
                                      "Children": [],
                                      "Enabled": true,
                                      "ReadOnly": false
                                    },
                                    {
                                      "$type": "Models.Functions.VariableReference, Models",
                                      "VariableName": "[Leaf].Phyllochron",
                                      "Name": "Phyllochron",
                                      "ResourceName": null,
                                      "Children": [],
                                      "Enabled": true,
                                      "ReadOnly": false
                                    }
                                  ],
                                  "Enabled": true,
                                  "ReadOnly": false
                                }
                              ],
                              "Enabled": true,
                              "ReadOnly": false
                            }
                          ],
                          "Enabled": true,
                          "ReadOnly": false
                        },
                        {
                          "$type": "Models.Functions.PhaseLookupValue, Models",
                          "Start": "Heading",
                          "End": "HarvestRipe",
                          "Name": "Reproductive",
                          "ResourceName": null,
                          "Children": [
                            {
                              "$type": "Models.Functions.Constant, Models",
                              "FixedValue": 0.0,
                              "Units": null,
                              "Name": "Constant",
                              "ResourceName": null,
                              "Children": [],
                              "Enabled": true,
                              "ReadOnly": false
                            }
                          ],
                          "Enabled": true,
                          "ReadOnly": false
                        }
                      ],
                      "Enabled": true,
                      "ReadOnly": false
                    },
                    {
                      "$type": "Models.Functions.VariableReference, Models",
                      "VariableName": "[Leaf].SpecificArea",
                      "Name": "SLA",
                      "ResourceName": null,
                      "Children": [],
                      "Enabled": true,
                      "ReadOnly": false
                    },
                    {
                      "$type": "Models.Memo, Models",
                      "Text": "Growth in leaf area is used to calculate the leaf dry matter demand. The same was assumed in the original crop models in APSIM. Further model development can be taken once new experimental data for metabolic, structural and storage forms are provided.",
                      "Name": "Memo",
                      "ResourceName": null,
                      "Children": [],
                      "Enabled": true,
                      "ReadOnly": false
                    },
                    {
                      "$type": "Models.Memo, Models",
                      "Text": "DeltaLAI describes the LAI variation over the cycle and is calculated using the Area of Largest Leaf, relative leaf area, plant number, branch number and leaf appearance rate (thermal time/phyllochron).",
                      "Name": "Memo1",
                      "ResourceName": null,
                      "Children": [],
                      "Enabled": true,
                      "ReadOnly": false
                    }
                  ],
                  "Enabled": true,
                  "ReadOnly": false
                },
                {
                  "$type": "Models.Functions.Constant, Models",
                  "FixedValue": 0.0,
                  "Units": null,
                  "Name": "Storage",
                  "ResourceName": null,
                  "Children": [],
                  "Enabled": true,
                  "ReadOnly": false
                },
                {
                  "$type": "Models.Functions.Constant, Models",
                  "FixedValue": 0.0,
                  "Units": null,
                  "Name": "Metabolic",
                  "ResourceName": null,
                  "Children": [],
                  "Enabled": true,
                  "ReadOnly": false
                },
                {
                  "$type": "Models.Functions.Constant, Models",
                  "FixedValue": 1.0,
                  "Units": null,
                  "Name": "QStructuralPriority",
                  "ResourceName": null,
                  "Children": [],
                  "Enabled": true,
                  "ReadOnly": false
                },
                {
                  "$type": "Models.Functions.Constant, Models",
                  "FixedValue": 1.0,
                  "Units": null,
                  "Name": "QMetabolicPriority",
                  "ResourceName": null,
                  "Children": [],
                  "Enabled": true,
                  "ReadOnly": false
                },
                {
                  "$type": "Models.Functions.Constant, Models",
                  "FixedValue": 1.0,
                  "Units": null,
                  "Name": "QStoragePriority",
                  "ResourceName": null,
                  "Children": [],
                  "Enabled": true,
                  "ReadOnly": false
                }
              ],
              "Enabled": true,
              "ReadOnly": false
            },
            {
              "$type": "Models.PMF.NutrientDemandFunctions, Models",
              "Name": "NDemands",
              "ResourceName": null,
              "Children": [
                {
                  "$type": "Models.Functions.MultiplyFunction, Models",
                  "Name": "Structural",
                  "ResourceName": null,
                  "Children": [
                    {
                      "$type": "Models.Functions.VariableReference, Models",
                      "VariableName": "[Leaf].minimumNconc",
                      "Name": "MinNconc",
                      "ResourceName": null,
                      "Children": [],
                      "Enabled": true,
                      "ReadOnly": false
                    },
                    {
                      "$type": "Models.Functions.VariableReference, Models",
                      "VariableName": "[Leaf].potentialDMAllocation.Structural",
                      "Name": "PotentialDMAllocation",
                      "ResourceName": null,
                      "Children": [],
                      "Enabled": true,
                      "ReadOnly": false
                    }
                  ],
                  "Enabled": true,
                  "ReadOnly": false
                },
                {
                  "$type": "Models.Functions.MultiplyFunction, Models",
                  "Name": "Metabolic",
                  "ResourceName": null,
                  "Children": [
                    {
                      "$type": "Models.Functions.SubtractFunction, Models",
                      "Name": "MetabolicNconc",
                      "ResourceName": null,
                      "Children": [
                        {
                          "$type": "Models.Functions.VariableReference, Models",
                          "VariableName": "[Leaf].criticalNConc",
                          "Name": "CritNconc",
                          "ResourceName": null,
                          "Children": [],
                          "Enabled": true,
                          "ReadOnly": false
                        },
                        {
                          "$type": "Models.Functions.VariableReference, Models",
                          "VariableName": "[Leaf].minimumNconc",
                          "Name": "MinNconc",
                          "ResourceName": null,
                          "Children": [],
                          "Enabled": true,
                          "ReadOnly": false
                        }
                      ],
                      "Enabled": true,
                      "ReadOnly": false
                    },
                    {
                      "$type": "Models.Functions.VariableReference, Models",
                      "VariableName": "[Leaf].potentialDMAllocation.Structural",
                      "Name": "PotentialDMAllocation",
                      "ResourceName": null,
                      "Children": [],
                      "Enabled": true,
                      "ReadOnly": false
                    }
                  ],
                  "Enabled": true,
                  "ReadOnly": false
                },
                {
                  "$type": "Models.Functions.DemandFunctions.StorageNDemandFunction, Models",
                  "Name": "Storage",
                  "ResourceName": null,
                  "Children": [
                    {
                      "$type": "Models.Functions.Constant, Models",
                      "FixedValue": 1.0,
                      "Units": null,
                      "Name": "NitrogenDemandSwitch",
                      "ResourceName": null,
                      "Children": [],
                      "Enabled": true,
                      "ReadOnly": false
                    },
                    {
                      "$type": "Models.Functions.VariableReference, Models",
                      "VariableName": "[Leaf].maximumNconc",
                      "Name": "MaxNconc",
                      "ResourceName": null,
                      "Children": [],
                      "Enabled": true,
                      "ReadOnly": false
                    }
                  ],
                  "Enabled": true,
                  "ReadOnly": false
                },
                {
                  "$type": "Models.Functions.Constant, Models",
                  "FixedValue": 1.0,
                  "Units": null,
                  "Name": "QStructuralPriority",
                  "ResourceName": null,
                  "Children": [],
                  "Enabled": true,
                  "ReadOnly": false
                },
                {
                  "$type": "Models.Functions.Constant, Models",
                  "FixedValue": 1.0,
                  "Units": null,
                  "Name": "QMetabolicPriority",
                  "ResourceName": null,
                  "Children": [],
                  "Enabled": true,
                  "ReadOnly": false
                },
                {
                  "$type": "Models.Functions.Constant, Models",
                  "FixedValue": 1.0,
                  "Units": null,
                  "Name": "QStoragePriority",
                  "ResourceName": null,
                  "Children": [],
                  "Enabled": true,
                  "ReadOnly": false
                }
              ],
              "Enabled": true,
              "ReadOnly": false
            },
            {
              "$type": "Models.Functions.Constant, Models",
              "FixedValue": 0.0,
              "Units": null,
              "Name": "FrostFraction",
              "ResourceName": null,
              "Children": [],
              "Enabled": true,
              "ReadOnly": false
            },
            {
              "$type": "Models.Functions.LinearInterpolationFunction, Models",
              "Name": "SpecificArea",
              "ResourceName": null,
              "Children": [
                {
                  "$type": "Models.Memo, Models",
                  "Text": "",
                  "Name": "Memo",
                  "ResourceName": null,
                  "Children": [],
                  "Enabled": true,
                  "ReadOnly": false
                },
                {
                  "$type": "Models.Functions.XYPairs, Models",
                  "X": [
                    0.0,
                    3.0,
                    6.0
                  ],
                  "Y": [
                    0.018,
                    0.018,
                    0.023
                  ],
                  "XVariableName": null,
                  "Name": "XYPairs",
                  "ResourceName": null,
                  "Children": [],
                  "Enabled": true,
                  "ReadOnly": false
                },
                {
                  "$type": "Models.Functions.VariableReference, Models",
                  "VariableName": "[Leaf].LAI",
                  "Name": "XValue",
                  "ResourceName": null,
                  "Children": [],
                  "Enabled": true,
                  "ReadOnly": false
                }
              ],
              "Enabled": true,
              "ReadOnly": false
            },
            {
              "$type": "Models.Functions.Constant, Models",
              "FixedValue": 0.0025,
              "Units": null,
              "Name": "AreaLargestLeaf",
              "ResourceName": null,
              "Children": [],
              "Enabled": true,
              "ReadOnly": false
            },
            {
              "$type": "Models.Functions.DivideFunction, Models",
              "Name": "SpecificAreaCanopy",
              "ResourceName": null,
              "Children": [
                {
                  "$type": "Models.Functions.VariableReference, Models",
                  "VariableName": "[Leaf].Area",
                  "Name": "LAI",
                  "ResourceName": null,
                  "Children": [],
                  "Enabled": true,
                  "ReadOnly": false
                },
                {
                  "$type": "Models.Functions.VariableReference, Models",
                  "VariableName": "[Leaf].Live.Wt",
                  "Name": "LeafWt",
                  "ResourceName": null,
                  "Children": [],
                  "Enabled": true,
                  "ReadOnly": false
                }
              ],
              "Enabled": true,
              "ReadOnly": false
            },
            {
              "$type": "Models.Functions.PhaseLookup, Models",
              "Name": "TilleringRate",
              "ResourceName": null,
              "Children": [
                {
                  "$type": "Models.Functions.PhaseLookupValue, Models",
                  "Start": "Emergence",
                  "End": "TerminalSpikelet",
                  "Name": "Vegetative",
                  "ResourceName": null,
                  "Children": [
                    {
                      "$type": "Models.Functions.LinearInterpolationFunction, Models",
                      "Name": "PotentialBranchingRate",
                      "ResourceName": null,
                      "Children": [
                        {
                          "$type": "Models.Functions.XYPairs, Models",
                          "X": [
                            1.0,
                            2.0,
                            3.0,
                            4.0,
                            5.0,
                            6.0,
                            7.0
                          ],
                          "Y": [
                            0.0,
                            1.0,
                            2.0,
                            3.0,
                            7.0,
                            12.0,
                            20.0
                          ],
                          "XVariableName": null,
                          "Name": "XYPairs",
                          "ResourceName": null,
                          "Children": [],
                          "Enabled": true,
                          "ReadOnly": false
                        },
                        {
                          "$type": "Models.Functions.VariableReference, Models",
                          "VariableName": "[Leaf].HaunStage",
                          "Name": "XValue",
                          "ResourceName": null,
                          "Children": [],
                          "Enabled": true,
                          "ReadOnly": false
                        }
                      ],
                      "Enabled": true,
                      "ReadOnly": false
                    }
                  ],
                  "Enabled": true,
                  "ReadOnly": false
                },
                {
                  "$type": "Models.Functions.PhaseLookupValue, Models",
                  "Start": "TerminalSpikelet",
                  "End": "HarvestRipe",
                  "Name": "Reproductive",
                  "ResourceName": null,
                  "Children": [
                    {
                      "$type": "Models.Functions.Constant, Models",
                      "FixedValue": 0.0,
                      "Units": null,
                      "Name": "Zero",
                      "ResourceName": null,
                      "Children": [],
                      "Enabled": true,
                      "ReadOnly": false
                    }
                  ],
                  "Enabled": true,
                  "ReadOnly": false
                },
                {
                  "$type": "Models.Memo, Models",
                  "Text": "Potential branching rate is determined by the commonly observed pattern of tillering in wheat, in which each tiller emerges with the third leaf on its parent axis (e.g. first tiller emerges at the same time as the third leaf on the main stem, the first secondary tiller appears with the third leaf on tiller 1).  This is described as a simple function of main stem leaf number.",
                  "Name": "Memo",
                  "ResourceName": null,
                  "Children": [],
                  "Enabled": true,
                  "ReadOnly": false
                }
              ],
              "Enabled": true,
              "ReadOnly": false
            },
            {
              "$type": "Models.Functions.LinearInterpolationFunction, Models",
              "Name": "TillerAbortionRate",
              "ResourceName": null,
<<<<<<< HEAD
              "Children": [
                {
                  "$type": "Models.Functions.XYPairs, Models",
                  "X": [
                    0.0,
                    0.005
                  ],
                  "Y": [
                    0.002,
                    0.0
                  ],
                  "XVariableName": null,
                  "Name": "XYPairs",
                  "ResourceName": null,
                  "Children": [],
                  "Enabled": true,
                  "ReadOnly": false
                },
                {
                  "$type": "Models.Functions.MovingAverageFunction, Models",
                  "NumberOfDays": 5,
                  "StageToStartMovingAverage": "Emergence",
                  "Name": "XValue",
                  "ResourceName": null,
                  "Children": [
                    {
                      "$type": "Models.Memo, Models",
                      "Text": "This is calculated to represent the supply of asslimilate to individual tillers over the past 5 days to use as an index to determine tiller mortality.  When tiller numbers are high or total crop assimilate supply is small there will not be enough assimilate to maintain all of the tillers so the model will senesce some. ",
                      "Name": "Memo",
                      "ResourceName": null,
                      "Children": [],
                      "Enabled": true,
                      "ReadOnly": false
                    },
                    {
                      "$type": "Models.Functions.DivideFunction, Models",
                      "Name": "MeanTillerGrowthRate",
                      "ResourceName": null,
                      "Children": [
                        {
                          "$type": "Models.Functions.VariableReference, Models",
                          "VariableName": "[Arbitrator].DM.TotalFixationSupply",
                          "Name": "DailyGrowth",
                          "ResourceName": null,
                          "Children": [],
                          "Enabled": true,
                          "ReadOnly": false
                        },
                        {
                          "$type": "Models.Functions.VariableReference, Models",
                          "VariableName": "[Phenology].ThermalTime",
                          "Name": "ThermalTime",
                          "ResourceName": null,
                          "Children": [],
                          "Enabled": true,
                          "ReadOnly": false
                        },
                        {
                          "$type": "Models.Functions.VariableReference, Models",
                          "VariableName": "[Wheat].Population",
                          "Name": "StemPopulation",
                          "ResourceName": null,
                          "Children": [],
                          "Enabled": true,
                          "ReadOnly": false
                        }
                      ],
                      "Enabled": true,
                      "ReadOnly": false
                    }
                  ],
                  "Enabled": true,
                  "ReadOnly": false
                }
              ],
=======
              "Children": [],
>>>>>>> 49ce7cd2
              "Enabled": true,
              "ReadOnly": false,
              "HarvestFractionLiveToRemove": 0.0,
              "HarvestFractionDeadToRemove": 0.0,
              "HarvestFractionLiveToResidue": 0.3,
              "HarvestFractionDeadToResidue": 0.3
            },
            {
              "$type": "Models.Functions.VariableReference, Models",
              "VariableName": "[Phenology].CAMP.FLN",
              "Name": "FinalLeafNumber",
              "ResourceName": null,
              "Children": [],
              "Enabled": true,
              "ReadOnly": false
            },
            {
              "$type": "Models.Functions.MultiplyFunction, Models",
              "Name": "Phyllochron",
              "ResourceName": null,
              "Children": [
                {
                  "$type": "Models.Memo, Models",
                  "Text": "This is the thermal time between the emergence of leaf tips.  The model used here is based on [Jamieson_SIRIUS_1998] where leaf appearace could be described by a base phyllochron determined between leaves 2 and 7 and a phyllochron that was 70% of base phyllochron for leaves < 2 and 130% of base phyllochron for leaves > 7",
                  "Name": "Rational",
                  "ResourceName": null,
                  "Children": [],
                  "Enabled": true,
                  "ReadOnly": false
                },
                {
                  "$type": "Models.Functions.LinearInterpolationFunction, Models",
                  "Name": "LeafStageFactor",
                  "ResourceName": null,
                  "Children": [
                    {
                      "$type": "Models.Functions.XYPairs, Models",
                      "X": [
                        0.0,
                        2.0,
                        3.0,
                        7.0,
                        8.0,
                        11.0
                      ],
                      "Y": [
                        0.75,
                        0.75,
                        1.0,
                        1.0,
                        1.4,
                        1.4
                      ],
                      "XVariableName": null,
                      "Name": "XYPairs",
                      "ResourceName": null,
                      "Children": [],
                      "Enabled": true,
                      "ReadOnly": false
                    },
                    {
                      "$type": "Models.Functions.VariableReference, Models",
                      "VariableName": "[Leaf].HaunStage",
                      "Name": "XValue",
                      "ResourceName": null,
                      "Children": [],
                      "Enabled": true,
                      "ReadOnly": false
                    }
                  ],
                  "Enabled": true,
                  "ReadOnly": false
                },
                {
                  "$type": "Models.Functions.Constant, Models",
                  "FixedValue": 120.0,
                  "Units": "oC.d",
                  "Name": "BasePhyllochron",
                  "ResourceName": null,
                  "Children": [],
                  "Enabled": true,
                  "ReadOnly": false
                },
                {
                  "$type": "Models.Functions.AddFunction, Models",
                  "Name": "PhotoperiodEffect",
                  "ResourceName": null,
                  "Children": [
                    {
                      "$type": "Models.Functions.Constant, Models",
                      "FixedValue": 1.0,
                      "Units": "oC.d",
                      "Name": "One",
                      "ResourceName": null,
                      "Children": [],
                      "Enabled": true,
                      "ReadOnly": false
                    },
                    {
                      "$type": "Models.Functions.MultiplyFunction, Models",
                      "Name": "PhotoperiodResponse",
                      "ResourceName": null,
                      "Children": [
                        {
                          "$type": "Models.Functions.VariableReference, Models",
                          "VariableName": "[Leaf].PhyllochronPpSensitivity",
                          "Name": "PhotoperiodSensitivity",
                          "ResourceName": null,
                          "Children": [],
                          "Enabled": true,
                          "ReadOnly": false
                        },
                        {
                          "$type": "Models.Functions.LinearInterpolationFunction, Models",
                          "Name": "PhotoPeriodResponseShape",
                          "ResourceName": null,
                          "Children": [
                            {
                              "$type": "Models.Functions.XYPairs, Models",
                              "X": [
                                8.0,
                                12.0,
                                20.0
                              ],
                              "Y": [
                                1.0,
                                0.0,
                                0.0
                              ],
                              "XVariableName": null,
                              "Name": "XYPairs",
                              "ResourceName": null,
                              "Children": [],
                              "Enabled": true,
                              "ReadOnly": false
                            },
                            {
                              "$type": "Models.Functions.VariableReference, Models",
                              "VariableName": "[Phenology].Photoperiod",
                              "Name": "XValue",
                              "ResourceName": null,
                              "Children": [],
                              "Enabled": true,
                              "ReadOnly": false
                            }
                          ],
                          "Enabled": true,
                          "ReadOnly": false
                        }
                      ],
                      "Enabled": true,
                      "ReadOnly": false
                    }
                  ],
                  "Enabled": true,
                  "ReadOnly": false
                }
              ],
              "Enabled": true,
              "ReadOnly": false
            },
            {
              "$type": "Models.Functions.Constant, Models",
              "FixedValue": 0.6,
              "Units": "",
              "Name": "PhyllochronPpSensitivity",
              "ResourceName": null,
              "Children": [],
              "Enabled": true,
              "ReadOnly": false
            },
            {
              "$type": "Models.Functions.MultiplyFunction, Models",
              "Name": "MaxLeafArea",
              "ResourceName": null,
              "Children": [
                {
                  "$type": "Models.Functions.Constant, Models",
                  "FixedValue": 0.0025,
                  "Units": null,
                  "Name": "AreaLargestLeaf",
                  "ResourceName": null,
                  "Children": [],
                  "Enabled": true,
                  "ReadOnly": false
                },
                {
                  "$type": "Models.Functions.LinearInterpolationFunction, Models",
                  "Name": "RelativeArea",
                  "ResourceName": null,
                  "Children": [
                    {
                      "$type": "Models.Functions.XYPairs, Models",
                      "X": [
                        3.0,
                        4.3,
                        5.0,
                        6.0
                      ],
                      "Y": [
                        0.1,
                        0.5,
                        1.0,
                        1.0
                      ],
                      "XVariableName": null,
                      "Name": "XYPairs",
                      "ResourceName": null,
                      "Children": [],
                      "Enabled": true,
                      "ReadOnly": false
                    },
                    {
                      "$type": "Models.Functions.VariableReference, Models",
                      "VariableName": "[Phenology].Stage",
                      "Name": "XValue",
                      "ResourceName": null,
                      "Children": [],
                      "Enabled": true,
                      "ReadOnly": false
                    }
                  ],
                  "Enabled": true,
                  "ReadOnly": false
                },
                {
                  "$type": "Models.Memo, Models",
                  "Text": "The maximum size of the current appearing leaf",
                  "Name": "Memo",
                  "ResourceName": null,
                  "Children": [],
                  "Enabled": true,
                  "ReadOnly": false
                }
              ],
              "Enabled": true,
              "ReadOnly": false
            },
            {
              "$type": "Models.Functions.MultiplyFunction, Models",
              "Name": "TillerPopulation",
              "ResourceName": null,
              "Children": [
                {
                  "$type": "Models.Functions.VariableReference, Models",
                  "VariableName": "[Leaf].TillerNumber",
                  "Name": "TillerNumber",
                  "ResourceName": null,
                  "Children": [],
                  "Enabled": true,
                  "ReadOnly": false
                },
                {
                  "$type": "Models.Functions.VariableReference, Models",
                  "VariableName": "[Wheat].SowingData.Population",
                  "Name": "PlantPopulation",
                  "ResourceName": null,
                  "Children": [],
                  "Enabled": true,
                  "ReadOnly": false
                }
              ],
              "Enabled": true,
              "ReadOnly": false
            }
          ],
          "Enabled": true,
          "ReadOnly": false
        },
        {
          "$type": "Models.PMF.Organs.GenericOrgan, Models",
          "StartLive": null,
          "DMSupply": null,
          "NSupply": null,
          "DMDemand": null,
          "NDemand": null,
          "potentialDMAllocation": null,
          "IsAboveGround": true,
          "Name": "Spike",
          "ResourceName": null,
          "Children": [
            {
              "$type": "Models.Functions.Constant, Models",
              "FixedValue": 0.0,
              "Units": null,
              "Name": "NReallocationFactor",
              "ResourceName": null,
              "Children": [],
              "Enabled": true,
              "ReadOnly": false
            },
            {
              "$type": "Models.Functions.Constant, Models",
              "FixedValue": 0.0,
              "Units": null,
              "Name": "RemobilisationCost",
              "ResourceName": null,
              "Children": [],
              "Enabled": true,
              "ReadOnly": false
            },
            {
              "$type": "Models.Functions.PhaseLookup, Models",
              "Name": "NRetranslocationFactor",
              "ResourceName": null,
              "Children": [
                {
                  "$type": "Models.Functions.PhaseLookupValue, Models",
                  "Start": "Emergence",
                  "End": "StartGrainFill",
                  "Name": "EarlyGrowth",
                  "ResourceName": null,
                  "Children": [
                    {
                      "$type": "Models.Functions.Constant, Models",
                      "FixedValue": 0.0,
                      "Units": null,
                      "Name": "ValueDuringEarlyGrowth",
                      "ResourceName": null,
                      "Children": [],
                      "Enabled": true,
                      "ReadOnly": false
                    }
                  ],
                  "Enabled": true,
                  "ReadOnly": false
                },
                {
                  "$type": "Models.Functions.PhaseLookupValue, Models",
                  "Start": "StartGrainFill",
                  "End": "EndGrainFill",
                  "Name": "ReproductiveGrowth",
                  "ResourceName": null,
                  "Children": [
                    {
                      "$type": "Models.Functions.Constant, Models",
                      "FixedValue": 0.5,
                      "Units": null,
                      "Name": "ValueDuringGrainFill",
                      "ResourceName": null,
                      "Children": [],
                      "Enabled": true,
                      "ReadOnly": false
                    }
                  ],
                  "Enabled": true,
                  "ReadOnly": false
                }
              ],
              "Enabled": true,
              "ReadOnly": false
            },
            {
              "$type": "Models.Functions.LinearInterpolationFunction, Models",
              "Name": "MaximumNConc",
              "ResourceName": null,
              "Children": [
                {
                  "$type": "Models.Functions.XYPairs, Models",
                  "X": [
                    3.0,
                    4.0,
                    5.0,
                    5.5,
                    6.5,
                    7.0,
                    8.0
                  ],
                  "Y": [
                    0.01,
                    0.01,
                    0.01,
                    0.01,
                    0.025,
                    0.025,
                    0.025
                  ],
                  "XVariableName": null,
                  "Name": "XYPairs",
                  "ResourceName": null,
                  "Children": [],
                  "Enabled": true,
                  "ReadOnly": false
                },
                {
                  "$type": "Models.Functions.VariableReference, Models",
                  "VariableName": "[Phenology].Stage",
                  "Name": "XValue",
                  "ResourceName": null,
                  "Children": [],
                  "Enabled": true,
                  "ReadOnly": false
                }
              ],
              "Enabled": true,
              "ReadOnly": false
            },
            {
              "$type": "Models.Functions.Constant, Models",
              "FixedValue": 0.004,
              "Units": null,
              "Name": "MinimumNConc",
              "ResourceName": null,
              "Children": [],
              "Enabled": true,
              "ReadOnly": false
            },
            {
              "$type": "Models.PMF.Library.BiomassRemoval, Models",
              "Name": "BiomassRemovalDefaults",
              "ResourceName": null,
              "Children": [],
              "Enabled": true,
              "ReadOnly": false,
              "HarvestFractionLiveToRemove": 0.5,
              "HarvestFractionDeadToRemove": 0.0,
              "HarvestFractionLiveToResidue": 0.1,
              "HarvestFractionDeadToResidue": 0.0
            },
            {
              "$type": "Models.Functions.PhaseLookupValue, Models",
              "Start": "Emergence",
              "End": "StartGrainFill",
              "Name": "NitrogenDemandSwitch",
              "ResourceName": null,
              "Children": [
                {
                  "$type": "Models.Functions.Constant, Models",
                  "FixedValue": 1.0,
                  "Units": null,
                  "Name": "Constant",
                  "ResourceName": null,
                  "Children": [],
                  "Enabled": true,
                  "ReadOnly": false
                }
              ],
              "Enabled": true,
              "ReadOnly": false
            },
            {
              "$type": "Models.Functions.PhaseLookup, Models",
              "Name": "DMRetranslocationFactor",
              "ResourceName": null,
              "Children": [
                {
                  "$type": "Models.Functions.PhaseLookupValue, Models",
                  "Start": "Emergence",
                  "End": "StartGrainFill",
                  "Name": "VegetativeGrowth",
                  "ResourceName": null,
                  "Children": [
                    {
                      "$type": "Models.Functions.Constant, Models",
                      "FixedValue": 0.0,
                      "Units": null,
                      "Name": "DMRetranslocationFactor",
                      "ResourceName": null,
                      "Children": [],
                      "Enabled": true,
                      "ReadOnly": false
                    }
                  ],
                  "Enabled": true,
                  "ReadOnly": false
                },
                {
                  "$type": "Models.Functions.PhaseLookupValue, Models",
                  "Start": "StartGrainFill",
                  "End": "EndGrainFill",
                  "Name": "ReproductiveGrowth",
                  "ResourceName": null,
                  "Children": [
                    {
                      "$type": "Models.Functions.Constant, Models",
                      "FixedValue": 0.5,
                      "Units": null,
                      "Name": "DMRetranslocationFactor",
                      "ResourceName": null,
                      "Children": [],
                      "Enabled": true,
                      "ReadOnly": false
                    }
                  ],
                  "Enabled": true,
                  "ReadOnly": false
                }
              ],
              "Enabled": true,
              "ReadOnly": false
            },
            {
              "$type": "Models.Functions.Constant, Models",
              "FixedValue": 0.0,
              "Units": "/d",
              "Name": "DetachmentRateFunction",
              "ResourceName": null,
              "Children": [],
              "Enabled": true,
              "ReadOnly": false
            },
            {
              "$type": "Models.Functions.Constant, Models",
              "FixedValue": 0.0,
              "Units": "0-1",
              "Name": "MaintenanceRespirationFunction",
              "ResourceName": null,
              "Children": [],
              "Enabled": true,
              "ReadOnly": false
            },
            {
              "$type": "Models.Functions.Constant, Models",
              "FixedValue": 1.0,
              "Units": "0-1",
              "Name": "DMConversionEfficiency",
              "ResourceName": null,
              "Children": [],
              "Enabled": true,
              "ReadOnly": false
            },
            {
              "$type": "Models.Functions.VariableReference, Models",
              "VariableName": "[Wheat].Population",
              "Name": "HeadNumber",
              "ResourceName": null,
              "Children": [],
              "Enabled": true,
              "ReadOnly": false
            },
            {
              "$type": "Models.Functions.Constant, Models",
              "FixedValue": 0.0,
              "Units": null,
              "Name": "DMReallocationFactor",
              "ResourceName": null,
              "Children": [],
              "Enabled": true,
              "ReadOnly": false
            },
            {
              "$type": "Models.Functions.AddFunction, Models",
              "Name": "CriticalNConc",
              "ResourceName": null,
              "Children": [
                {
                  "$type": "Models.Functions.VariableReference, Models",
                  "VariableName": "[Spike].MinimumNConc",
                  "Name": "MinimumNConc",
                  "ResourceName": null,
                  "Children": [],
                  "Enabled": true,
                  "ReadOnly": false
                },
                {
                  "$type": "Models.Functions.MultiplyFunction, Models",
                  "Name": "MetabolicNconc",
                  "ResourceName": null,
                  "Children": [
                    {
                      "$type": "Models.Functions.SubtractFunction, Models",
                      "Name": "NonStructuralN",
                      "ResourceName": null,
                      "Children": [
                        {
                          "$type": "Models.Functions.VariableReference, Models",
                          "VariableName": "[Spike].MaximumNConc",
                          "Name": "MaximumNConc",
                          "ResourceName": null,
                          "Children": [],
                          "Enabled": true,
                          "ReadOnly": false
                        },
                        {
                          "$type": "Models.Functions.VariableReference, Models",
                          "VariableName": "[Spike].MinimumNConc",
                          "Name": "MinimumNConc",
                          "ResourceName": null,
                          "Children": [],
                          "Enabled": true,
                          "ReadOnly": false
                        }
                      ],
                      "Enabled": true,
                      "ReadOnly": false
                    },
                    {
                      "$type": "Models.Functions.Constant, Models",
                      "FixedValue": 0.8,
                      "Units": null,
                      "Name": "Proportion",
                      "ResourceName": null,
                      "Children": [],
                      "Enabled": true,
                      "ReadOnly": false
                    }
                  ],
                  "Enabled": true,
                  "ReadOnly": false
                }
              ],
              "Enabled": true,
              "ReadOnly": false
            },
            {
              "$type": "Models.Functions.LinearInterpolationFunction, Models",
              "Name": "SenescenceRate",
              "ResourceName": null,
              "Children": [
                {
                  "$type": "Models.Functions.XYPairs, Models",
                  "X": [
                    3.0,
                    4.0,
                    5.0,
                    6.0,
                    7.0,
                    8.0
                  ],
                  "Y": [
                    0.07,
                    0.04,
                    0.04,
                    0.015,
                    0.012,
                    0.012
                  ],
                  "XVariableName": null,
                  "Name": "XYPairs",
                  "ResourceName": null,
                  "Children": [],
                  "Enabled": true,
                  "ReadOnly": false
                },
                {
                  "$type": "Models.Functions.VariableReference, Models",
                  "VariableName": "[Phenology].Stage",
                  "Name": "XValue",
                  "ResourceName": null,
                  "Children": [],
                  "Enabled": true,
                  "ReadOnly": false
                }
              ],
              "Enabled": true,
              "ReadOnly": false
            },
            {
              "$type": "Models.Functions.Constant, Models",
              "FixedValue": 0.4,
              "Units": null,
              "Name": "CarbonConcentration",
              "ResourceName": null,
              "Children": [],
              "Enabled": true,
              "ReadOnly": false
            },
            {
              "$type": "Models.PMF.NutrientDemandFunctions, Models",
              "Name": "DMDemands",
              "ResourceName": null,
              "Children": [
                {
                  "$type": "Models.Functions.MultiplyFunction, Models",
                  "Name": "Structural",
                  "ResourceName": null,
                  "Children": [
                    {
                      "$type": "Models.Functions.DemandFunctions.PartitionFractionDemandFunction, Models",
                      "Name": "DMDemandFunction",
                      "ResourceName": null,
                      "Children": [
                        {
                          "$type": "Models.Functions.LinearInterpolationFunction, Models",
                          "Name": "PartitionFraction",
                          "ResourceName": null,
                          "Children": [
                            {
                              "$type": "Models.Functions.XYPairs, Models",
                              "X": [
                                5.0,
                                6.0,
                                6.01,
                                8.0,
                                9.0
                              ],
                              "Y": [
                                0.0,
                                0.01,
                                0.9,
                                0.9,
                                0.0
                              ],
                              "XVariableName": null,
                              "Name": "XYPairs",
                              "ResourceName": null,
                              "Children": [],
                              "Enabled": true,
                              "ReadOnly": false
                            },
                            {
                              "$type": "Models.Functions.VariableReference, Models",
                              "VariableName": "[Phenology].Stage",
                              "Name": "XValue",
                              "ResourceName": null,
                              "Children": [],
                              "Enabled": true,
                              "ReadOnly": false
                            }
                          ],
                          "Enabled": true,
                          "ReadOnly": false
                        }
                      ],
                      "Enabled": true,
                      "ReadOnly": false
                    },
                    {
                      "$type": "Models.Functions.PhaseLookup, Models",
                      "Name": "StructuralFraction",
                      "ResourceName": null,
                      "Children": [
                        {
                          "$type": "Models.Functions.PhaseLookupValue, Models",
                          "Start": "Emergence",
                          "End": "StartGrainFill",
                          "Name": "VegetativeGrowth",
                          "ResourceName": null,
                          "Children": [
                            {
                              "$type": "Models.Functions.Constant, Models",
                              "FixedValue": 0.3,
                              "Units": null,
                              "Name": "StructuralFractionEG",
                              "ResourceName": null,
                              "Children": [],
                              "Enabled": true,
                              "ReadOnly": false
                            }
                          ],
                          "Enabled": true,
                          "ReadOnly": false
                        },
                        {
                          "$type": "Models.Functions.PhaseLookupValue, Models",
                          "Start": "StartGrainFill",
                          "End": "EndGrainFill",
                          "Name": "ReproductiveGrowth",
                          "ResourceName": null,
                          "Children": [
                            {
                              "$type": "Models.Functions.Constant, Models",
                              "FixedValue": 0.0,
                              "Units": null,
                              "Name": "StructuralFractionGF",
                              "ResourceName": null,
                              "Children": [],
                              "Enabled": true,
                              "ReadOnly": false
                            }
                          ],
                          "Enabled": true,
                          "ReadOnly": false
                        }
                      ],
                      "Enabled": true,
                      "ReadOnly": false
                    }
                  ],
                  "Enabled": true,
                  "ReadOnly": false
                },
                {
                  "$type": "Models.Functions.Constant, Models",
                  "FixedValue": 0.0,
                  "Units": null,
                  "Name": "Metabolic",
                  "ResourceName": null,
                  "Children": [],
                  "Enabled": true,
                  "ReadOnly": false
                },
                {
                  "$type": "Models.Functions.DemandFunctions.StorageDMDemandFunction, Models",
                  "Name": "Storage",
                  "ResourceName": null,
                  "Children": [
                    {
                      "$type": "Models.Functions.SubtractFunction, Models",
                      "Name": "StorageFraction",
                      "ResourceName": null,
                      "Children": [
                        {
                          "$type": "Models.Functions.Constant, Models",
                          "FixedValue": 1.0,
                          "Units": null,
                          "Name": "One",
                          "ResourceName": null,
                          "Children": [],
                          "Enabled": true,
                          "ReadOnly": false
                        },
                        {
                          "$type": "Models.Functions.VariableReference, Models",
                          "VariableName": "[Spike].DMDemands.Structural.StructuralFraction",
                          "Name": "StructuralFraction",
                          "ResourceName": null,
                          "Children": [],
                          "Enabled": true,
                          "ReadOnly": false
                        }
                      ],
                      "Enabled": true,
                      "ReadOnly": false
                    }
                  ],
                  "Enabled": true,
                  "ReadOnly": false
                },
                {
                  "$type": "Models.Functions.Constant, Models",
                  "FixedValue": 1.0,
                  "Units": null,
                  "Name": "QStructuralPriority",
                  "ResourceName": null,
                  "Children": [],
                  "Enabled": true,
                  "ReadOnly": false
                },
                {
                  "$type": "Models.Functions.Constant, Models",
                  "FixedValue": 1.0,
                  "Units": null,
                  "Name": "QMetabolicPriority",
                  "ResourceName": null,
                  "Children": [],
                  "Enabled": true,
                  "ReadOnly": false
                },
                {
                  "$type": "Models.Functions.Constant, Models",
                  "FixedValue": 1.0,
                  "Units": null,
                  "Name": "QStoragePriority",
                  "ResourceName": null,
                  "Children": [],
                  "Enabled": true,
                  "ReadOnly": false
                }
              ],
              "Enabled": true,
              "ReadOnly": false
            },
            {
              "$type": "Models.PMF.NutrientDemandFunctions, Models",
              "Name": "NDemands",
              "ResourceName": null,
              "Children": [
                {
                  "$type": "Models.Functions.MultiplyFunction, Models",
                  "Name": "Structural",
                  "ResourceName": null,
                  "Children": [
                    {
                      "$type": "Models.Functions.VariableReference, Models",
                      "VariableName": "[Spike].minimumNconc",
                      "Name": "MinNconc",
                      "ResourceName": null,
                      "Children": [],
                      "Enabled": true,
                      "ReadOnly": false
                    },
                    {
                      "$type": "Models.Functions.VariableReference, Models",
                      "VariableName": "[Spike].potentialDMAllocation.Structural",
                      "Name": "PotentialDMAllocation",
                      "ResourceName": null,
                      "Children": [],
                      "Enabled": true,
                      "ReadOnly": false
                    }
                  ],
                  "Enabled": true,
                  "ReadOnly": false
                },
                {
                  "$type": "Models.Functions.MultiplyFunction, Models",
                  "Name": "Metabolic",
                  "ResourceName": null,
                  "Children": [
                    {
                      "$type": "Models.Functions.SubtractFunction, Models",
                      "Name": "MetabolicNconc",
                      "ResourceName": null,
                      "Children": [
                        {
                          "$type": "Models.Functions.VariableReference, Models",
                          "VariableName": "[Spike].criticalNConc",
                          "Name": "CritNconc",
                          "ResourceName": null,
                          "Children": [],
                          "Enabled": true,
                          "ReadOnly": false
                        },
                        {
                          "$type": "Models.Functions.VariableReference, Models",
                          "VariableName": "[Spike].minimumNconc",
                          "Name": "MinNconc",
                          "ResourceName": null,
                          "Children": [],
                          "Enabled": true,
                          "ReadOnly": false
                        }
                      ],
                      "Enabled": true,
                      "ReadOnly": false
                    },
                    {
                      "$type": "Models.Functions.VariableReference, Models",
                      "VariableName": "[Spike].potentialDMAllocation.Structural",
                      "Name": "PotentialDMAllocation",
                      "ResourceName": null,
                      "Children": [],
                      "Enabled": true,
                      "ReadOnly": false
                    }
                  ],
                  "Enabled": true,
                  "ReadOnly": false
                },
                {
                  "$type": "Models.Functions.DemandFunctions.StorageNDemandFunction, Models",
                  "Name": "Storage",
                  "ResourceName": null,
                  "Children": [
                    {
                      "$type": "Models.Functions.VariableReference, Models",
                      "VariableName": "[Spike].nitrogenDemandSwitch",
                      "Name": "NitrogenDemandSwitch",
                      "ResourceName": null,
                      "Children": [],
                      "Enabled": true,
                      "ReadOnly": false
                    },
                    {
                      "$type": "Models.Functions.VariableReference, Models",
                      "VariableName": "[Spike].maximumNconc",
                      "Name": "MaxNconc",
                      "ResourceName": null,
                      "Children": [],
                      "Enabled": true,
                      "ReadOnly": false
                    }
                  ],
                  "Enabled": true,
                  "ReadOnly": false
                },
                {
                  "$type": "Models.Functions.Constant, Models",
                  "FixedValue": 1.0,
                  "Units": null,
                  "Name": "QStructuralPriority",
                  "ResourceName": null,
                  "Children": [],
                  "Enabled": true,
                  "ReadOnly": false
                },
                {
                  "$type": "Models.Functions.Constant, Models",
                  "FixedValue": 1.0,
                  "Units": null,
                  "Name": "QMetabolicPriority",
                  "ResourceName": null,
                  "Children": [],
                  "Enabled": true,
                  "ReadOnly": false
                },
                {
                  "$type": "Models.Functions.Constant, Models",
                  "FixedValue": 1.0,
                  "Units": null,
                  "Name": "QStoragePriority",
                  "ResourceName": null,
                  "Children": [],
                  "Enabled": true,
                  "ReadOnly": false
                }
              ],
              "Enabled": true,
              "ReadOnly": false
            },
            {
              "$type": "Models.PMF.RetranslocateNonStructural, Models",
              "Name": "RetranslocateNitrogen",
              "ResourceName": null,
              "Children": [],
              "Enabled": true,
              "ReadOnly": false
            },
            {
              "$type": "Models.PMF.NutrientPoolFunctions, Models",
              "Name": "InitialWt",
              "ResourceName": null,
              "Children": [
                {
                  "$type": "Models.Functions.Constant, Models",
                  "FixedValue": 0.0,
                  "Units": "g/m^2",
                  "Name": "Structural",
                  "ResourceName": null,
                  "Children": [],
                  "Enabled": true,
                  "ReadOnly": false
                },
                {
                  "$type": "Models.Functions.Constant, Models",
                  "FixedValue": 0.0,
                  "Units": null,
                  "Name": "Metabolic",
                  "ResourceName": null,
                  "Children": [],
                  "Enabled": true,
                  "ReadOnly": false
                },
                {
                  "$type": "Models.Functions.Constant, Models",
                  "FixedValue": 0.0,
                  "Units": null,
                  "Name": "Storage",
                  "ResourceName": null,
                  "Children": [],
                  "Enabled": true,
                  "ReadOnly": false
                }
              ],
              "Enabled": true,
              "ReadOnly": false
            },
            {
              "$type": "Models.Functions.Constant, Models",
              "FixedValue": 0.0,
              "Units": null,
              "Name": "Photosynthesis",
              "ResourceName": null,
              "Children": [],
              "Enabled": true,
              "ReadOnly": false
            },
            {
              "$type": "Models.Functions.VariableReference, Models",
              "VariableName": "[Spike].MinimumNConc",
              "Name": "initialNConcFunction",
              "ResourceName": null,
              "Children": [],
              "Enabled": true,
              "ReadOnly": false
            }
          ],
          "Enabled": true,
          "ReadOnly": false
        },
        {
          "$type": "Models.PMF.Organs.GenericOrgan, Models",
          "StartLive": null,
          "DMSupply": null,
          "NSupply": null,
          "DMDemand": null,
          "NDemand": null,
          "potentialDMAllocation": null,
          "IsAboveGround": true,
          "Name": "Stem",
          "ResourceName": null,
          "Children": [
            {
              "$type": "Models.Functions.LinearInterpolationFunction, Models",
              "Name": "SenescenceRate",
              "ResourceName": null,
              "Children": [
                {
                  "$type": "Models.Functions.XYPairs, Models",
                  "X": [
                    3.0,
                    4.0,
                    5.0,
                    6.0,
                    7.0,
                    8.0,
                    9.0,
                    10.0,
                    11.0
                  ],
                  "Y": [
                    0.0,
                    0.0,
                    0.0,
                    0.0,
                    0.0,
                    0.0,
                    0.0,
                    0.2,
                    0.5
                  ],
                  "XVariableName": null,
                  "Name": "XYPairs",
                  "ResourceName": null,
                  "Children": [],
                  "Enabled": true,
                  "ReadOnly": false
                },
                {
                  "$type": "Models.Functions.VariableReference, Models",
                  "VariableName": "[Phenology].Stage",
                  "Name": "XValue",
                  "ResourceName": null,
                  "Children": [],
                  "Enabled": true,
                  "ReadOnly": false
                }
              ],
              "Enabled": true,
              "ReadOnly": false
            },
            {
              "$type": "Models.Functions.Constant, Models",
              "FixedValue": 0.0,
              "Units": null,
              "Name": "RemobilisationCost",
              "ResourceName": null,
              "Children": [],
              "Enabled": true,
              "ReadOnly": false
            },
            {
              "$type": "Models.Functions.LinearInterpolationFunction, Models",
              "Name": "MaximumNConc",
              "ResourceName": null,
              "Children": [
                {
                  "$type": "Models.Functions.XYPairs, Models",
                  "X": [
                    3.0,
                    4.0,
                    5.0,
                    6.0,
                    7.0,
                    8.0
                  ],
                  "Y": [
                    0.07,
                    0.04,
                    0.04,
                    0.015,
                    0.012,
                    0.012
                  ],
                  "XVariableName": null,
                  "Name": "XYPairs",
                  "ResourceName": null,
                  "Children": [],
                  "Enabled": true,
                  "ReadOnly": false
                },
                {
                  "$type": "Models.Functions.VariableReference, Models",
                  "VariableName": "[Phenology].Stage",
                  "Name": "XValue",
                  "ResourceName": null,
                  "Children": [],
                  "Enabled": true,
                  "ReadOnly": false
                }
              ],
              "Enabled": true,
              "ReadOnly": false
            },
            {
              "$type": "Models.Functions.Constant, Models",
              "FixedValue": 0.0025,
              "Units": null,
              "Name": "MinimumNConc",
              "ResourceName": null,
              "Children": [],
              "Enabled": true,
              "ReadOnly": false
            },
            {
              "$type": "Models.Functions.PhaseLookupValue, Models",
              "Start": "Emergence",
              "End": "StartGrainFill",
              "Name": "NitrogenDemandSwitch",
              "ResourceName": null,
              "Children": [
                {
                  "$type": "Models.Functions.Constant, Models",
                  "FixedValue": 1.0,
                  "Units": null,
                  "Name": "Constant",
                  "ResourceName": null,
                  "Children": [],
                  "Enabled": true,
                  "ReadOnly": false
                }
              ],
              "Enabled": true,
              "ReadOnly": false
            },
            {
              "$type": "Models.Functions.Constant, Models",
              "FixedValue": 0.0,
              "Units": null,
              "Name": "NReallocationFactor",
              "ResourceName": null,
              "Children": [],
              "Enabled": true,
              "ReadOnly": false
            },
            {
              "$type": "Models.Functions.PhaseLookup, Models",
              "Name": "NRetranslocationFactor",
              "ResourceName": null,
              "Children": [
                {
                  "$type": "Models.Functions.PhaseLookupValue, Models",
                  "Start": "Sowing",
                  "End": "Flowering",
                  "Name": "VegetativeGrowth",
                  "ResourceName": null,
                  "Children": [
                    {
                      "$type": "Models.Functions.Constant, Models",
                      "FixedValue": 0.0,
                      "Units": null,
                      "Name": "Fraction",
                      "ResourceName": null,
                      "Children": [],
                      "Enabled": true,
                      "ReadOnly": false
                    }
                  ],
                  "Enabled": true,
                  "ReadOnly": false
                },
                {
                  "$type": "Models.Functions.PhaseLookupValue, Models",
                  "Start": "Flowering",
                  "End": "HarvestRipe",
                  "Name": "ReproductiveGrowth",
                  "ResourceName": null,
                  "Children": [
                    {
                      "$type": "Models.Functions.Constant, Models",
                      "FixedValue": 0.5,
                      "Units": null,
                      "Name": "Fraction",
                      "ResourceName": null,
                      "Children": [],
                      "Enabled": true,
                      "ReadOnly": false
                    }
                  ],
                  "Enabled": true,
                  "ReadOnly": false
                }
              ],
              "Enabled": true,
              "ReadOnly": false
            },
            {
              "$type": "Models.Functions.PhaseLookup, Models",
              "Name": "DMRetranslocationFactor",
              "ResourceName": null,
              "Children": [
                {
                  "$type": "Models.Functions.PhaseLookupValue, Models",
                  "Start": "Emergence",
                  "End": "StartGrainFill",
                  "Name": "VegetativeGrowth",
                  "ResourceName": null,
                  "Children": [
                    {
                      "$type": "Models.Functions.Constant, Models",
                      "FixedValue": 0.0,
                      "Units": null,
                      "Name": "DMRetranslocationFactor",
                      "ResourceName": null,
                      "Children": [],
                      "Enabled": true,
                      "ReadOnly": false
                    }
                  ],
                  "Enabled": true,
                  "ReadOnly": false
                },
                {
                  "$type": "Models.Functions.PhaseLookupValue, Models",
                  "Start": "StartGrainFill",
                  "End": "EndGrainFill",
                  "Name": "ReproductiveGrowth",
                  "ResourceName": null,
                  "Children": [
                    {
                      "$type": "Models.Functions.Constant, Models",
                      "FixedValue": 0.5,
                      "Units": null,
                      "Name": "DMRetranslocationFactor",
                      "ResourceName": null,
                      "Children": [],
                      "Enabled": true,
                      "ReadOnly": false
                    }
                  ],
                  "Enabled": true,
                  "ReadOnly": false
                }
              ],
              "Enabled": true,
              "ReadOnly": false
            },
            {
              "$type": "Models.PMF.Library.BiomassRemoval, Models",
              "Name": "BiomassRemovalDefaults",
              "ResourceName": null,
              "Children": [],
              "Enabled": true,
              "ReadOnly": false,
              "HarvestFractionLiveToRemove": 0.5,
              "HarvestFractionDeadToRemove": 0.0,
              "HarvestFractionLiveToResidue": 0.1,
              "HarvestFractionDeadToResidue": 0.0
            },
            {
              "$type": "Models.Functions.DivideFunction, Models",
              "Name": "PercentWSC",
              "ResourceName": null,
              "Children": [
                {
                  "$type": "Models.Functions.VariableReference, Models",
                  "VariableName": "[Stem].Live.StorageWt",
                  "Name": "WSC",
                  "ResourceName": null,
                  "Children": [],
                  "Enabled": true,
                  "ReadOnly": false
                },
                {
                  "$type": "Models.Functions.VariableReference, Models",
                  "VariableName": "[Stem].Live.Wt",
                  "Name": "StemWt",
                  "ResourceName": null,
                  "Children": [],
                  "Enabled": true,
                  "ReadOnly": false
                }
              ],
              "Enabled": true,
              "ReadOnly": false
            },
            {
              "$type": "Models.Functions.Constant, Models",
              "FixedValue": 0.0,
              "Units": "/d",
              "Name": "DetachmentRateFunction",
              "ResourceName": null,
              "Children": [],
              "Enabled": true,
              "ReadOnly": false
            },
            {
              "$type": "Models.Functions.Constant, Models",
              "FixedValue": 0.0,
              "Units": "0-1",
              "Name": "MaintenanceRespirationFunction",
              "ResourceName": null,
              "Children": [],
              "Enabled": true,
              "ReadOnly": false
            },
            {
              "$type": "Models.Functions.Constant, Models",
              "FixedValue": 1.0,
              "Units": "0-1",
              "Name": "DMConversionEfficiency",
              "ResourceName": null,
              "Children": [],
              "Enabled": true,
              "ReadOnly": false
            },
            {
              "$type": "Models.Functions.Constant, Models",
              "FixedValue": 0.0,
              "Units": null,
              "Name": "DMReallocationFactor",
              "ResourceName": null,
              "Children": [],
              "Enabled": true,
              "ReadOnly": false
            },
            {
              "$type": "Models.Functions.AddFunction, Models",
              "Name": "CriticalNConc",
              "ResourceName": null,
              "Children": [
                {
                  "$type": "Models.Functions.VariableReference, Models",
                  "VariableName": "[Stem].MinimumNConc",
                  "Name": "MinimumNConc",
                  "ResourceName": null,
                  "Children": [],
                  "Enabled": true,
                  "ReadOnly": false
                },
                {
                  "$type": "Models.Functions.MultiplyFunction, Models",
                  "Name": "MetabolicNconc",
                  "ResourceName": null,
                  "Children": [
                    {
                      "$type": "Models.Functions.SubtractFunction, Models",
                      "Name": "NonStructuralN",
                      "ResourceName": null,
                      "Children": [
                        {
                          "$type": "Models.Functions.VariableReference, Models",
                          "VariableName": "[Stem].MaximumNConc",
                          "Name": "MaximumNConc",
                          "ResourceName": null,
                          "Children": [],
                          "Enabled": true,
                          "ReadOnly": false
                        },
                        {
                          "$type": "Models.Functions.VariableReference, Models",
                          "VariableName": "[Stem].MinimumNConc",
                          "Name": "MinimumNConc",
                          "ResourceName": null,
                          "Children": [],
                          "Enabled": true,
                          "ReadOnly": false
                        }
                      ],
                      "Enabled": true,
                      "ReadOnly": false
                    },
                    {
                      "$type": "Models.Functions.Constant, Models",
                      "FixedValue": 0.5,
                      "Units": null,
                      "Name": "Proportion",
                      "ResourceName": null,
                      "Children": [],
                      "Enabled": true,
                      "ReadOnly": false
                    }
                  ],
                  "Enabled": true,
                  "ReadOnly": false
                }
              ],
              "Enabled": true,
              "ReadOnly": false
            },
            {
              "$type": "Models.Functions.Constant, Models",
              "FixedValue": 0.4,
              "Units": null,
              "Name": "CarbonConcentration",
              "ResourceName": null,
              "Children": [],
              "Enabled": true,
              "ReadOnly": false
            },
            {
              "$type": "Models.PMF.NutrientDemandFunctions, Models",
              "Name": "DMDemands",
              "ResourceName": null,
              "Children": [
                {
                  "$type": "Models.Functions.MultiplyFunction, Models",
                  "Name": "Structural",
                  "ResourceName": null,
                  "Children": [
                    {
                      "$type": "Models.Functions.DemandFunctions.PartitionFractionDemandFunction, Models",
                      "Name": "DMDemandFunction",
                      "ResourceName": null,
                      "Children": [
                        {
                          "$type": "Models.Functions.PhaseLookup, Models",
                          "Name": "PartitionFraction",
                          "ResourceName": null,
                          "Children": [
                            {
                              "$type": "Models.Memo, Models",
                              "Text": "",
                              "Name": "memo",
                              "ResourceName": null,
                              "Children": [],
                              "Enabled": true,
                              "ReadOnly": false
                            },
                            {
                              "$type": "Models.Functions.PhaseLookupValue, Models",
                              "Start": "Emergence",
                              "End": "TerminalSpikelet",
                              "Name": "PreStemElongation",
                              "ResourceName": null,
                              "Children": [
                                {
                                  "$type": "Models.Functions.Constant, Models",
                                  "FixedValue": 0.2,
                                  "Units": null,
                                  "Name": "StemFraction",
                                  "ResourceName": null,
                                  "Children": [],
                                  "Enabled": true,
                                  "ReadOnly": false
                                }
                              ],
                              "Enabled": true,
                              "ReadOnly": false
                            },
                            {
                              "$type": "Models.Functions.PhaseLookupValue, Models",
                              "Start": "TerminalSpikelet",
                              "End": "StartGrainFill",
                              "Name": "StemElongation",
                              "ResourceName": null,
                              "Children": [
                                {
                                  "$type": "Models.Functions.Constant, Models",
                                  "FixedValue": 0.7,
                                  "Units": "0",
                                  "Name": "StemFraction",
                                  "ResourceName": null,
                                  "Children": [],
                                  "Enabled": true,
                                  "ReadOnly": false
                                }
                              ],
                              "Enabled": true,
                              "ReadOnly": false
                            },
                            {
                              "$type": "Models.Functions.PhaseLookupValue, Models",
                              "Start": "StartGrainFill",
                              "End": "HarvestRipe",
                              "Name": "EarEmergence",
                              "ResourceName": null,
                              "Children": [
                                {
                                  "$type": "Models.Functions.Constant, Models",
                                  "FixedValue": 0.0,
                                  "Units": null,
                                  "Name": "StemFraction",
                                  "ResourceName": null,
                                  "Children": [],
                                  "Enabled": true,
                                  "ReadOnly": false
                                }
                              ],
                              "Enabled": true,
                              "ReadOnly": false
                            }
                          ],
                          "Enabled": true,
                          "ReadOnly": false
                        }
                      ],
                      "Enabled": true,
                      "ReadOnly": false
                    },
                    {
                      "$type": "Models.Functions.PhaseLookup, Models",
                      "Name": "StructuralFraction",
                      "ResourceName": null,
                      "Children": [
                        {
                          "$type": "Models.Functions.PhaseLookupValue, Models",
                          "Start": "Sowing",
                          "End": "StartGrainFill",
                          "Name": "VegetativeGrowth",
                          "ResourceName": null,
                          "Children": [
                            {
                              "$type": "Models.Functions.Constant, Models",
                              "FixedValue": 0.3,
                              "Units": null,
                              "Name": "Fraction",
                              "ResourceName": null,
                              "Children": [],
                              "Enabled": true,
                              "ReadOnly": false
                            }
                          ],
                          "Enabled": true,
                          "ReadOnly": false
                        },
                        {
                          "$type": "Models.Functions.PhaseLookupValue, Models",
                          "Start": "StartGrainFill",
                          "End": "HarvestRipe",
                          "Name": "ReproductiveGrowth",
                          "ResourceName": null,
                          "Children": [
                            {
                              "$type": "Models.Functions.Constant, Models",
                              "FixedValue": 0.01,
                              "Units": null,
                              "Name": "Fraction",
                              "ResourceName": null,
                              "Children": [],
                              "Enabled": true,
                              "ReadOnly": false
                            }
                          ],
                          "Enabled": true,
                          "ReadOnly": false
                        }
                      ],
                      "Enabled": true,
                      "ReadOnly": false
                    }
                  ],
                  "Enabled": true,
                  "ReadOnly": false
                },
                {
                  "$type": "Models.Functions.Constant, Models",
                  "FixedValue": 0.0,
                  "Units": null,
                  "Name": "Metabolic",
                  "ResourceName": null,
                  "Children": [],
                  "Enabled": true,
                  "ReadOnly": false
                },
                {
                  "$type": "Models.Functions.DemandFunctions.StorageDMDemandFunction, Models",
                  "Name": "Storage",
                  "ResourceName": null,
                  "Children": [
                    {
                      "$type": "Models.Functions.SubtractFunction, Models",
                      "Name": "StorageFraction",
                      "ResourceName": null,
                      "Children": [
                        {
                          "$type": "Models.Functions.Constant, Models",
                          "FixedValue": 1.0,
                          "Units": null,
                          "Name": "One",
                          "ResourceName": null,
                          "Children": [],
                          "Enabled": true,
                          "ReadOnly": false
                        },
                        {
                          "$type": "Models.Functions.VariableReference, Models",
                          "VariableName": "[Stem].DMDemands.Structural.StructuralFraction",
                          "Name": "StructuralFraction",
                          "ResourceName": null,
                          "Children": [],
                          "Enabled": true,
                          "ReadOnly": false
                        }
                      ],
                      "Enabled": true,
                      "ReadOnly": false
                    }
                  ],
                  "Enabled": true,
                  "ReadOnly": false
                },
                {
                  "$type": "Models.Functions.Constant, Models",
                  "FixedValue": 1.0,
                  "Units": null,
                  "Name": "QStructuralPriority",
                  "ResourceName": null,
                  "Children": [],
                  "Enabled": true,
                  "ReadOnly": false
                },
                {
                  "$type": "Models.Functions.Constant, Models",
                  "FixedValue": 1.0,
                  "Units": null,
                  "Name": "QMetabolicPriority",
                  "ResourceName": null,
                  "Children": [],
                  "Enabled": true,
                  "ReadOnly": false
                },
                {
                  "$type": "Models.Functions.Constant, Models",
                  "FixedValue": 1.0,
                  "Units": null,
                  "Name": "QStoragePriority",
                  "ResourceName": null,
                  "Children": [],
                  "Enabled": true,
                  "ReadOnly": false
                }
              ],
              "Enabled": true,
              "ReadOnly": false
            },
            {
              "$type": "Models.PMF.NutrientDemandFunctions, Models",
              "Name": "NDemands",
              "ResourceName": null,
              "Children": [
                {
                  "$type": "Models.Functions.MultiplyFunction, Models",
                  "Name": "Structural",
                  "ResourceName": null,
                  "Children": [
                    {
                      "$type": "Models.Functions.VariableReference, Models",
                      "VariableName": "[Stem].minimumNconc",
                      "Name": "MinNconc",
                      "ResourceName": null,
                      "Children": [],
                      "Enabled": true,
                      "ReadOnly": false
                    },
                    {
                      "$type": "Models.Functions.VariableReference, Models",
                      "VariableName": "[Stem].potentialDMAllocation.Structural",
                      "Name": "PotentialDMAllocation",
                      "ResourceName": null,
                      "Children": [],
                      "Enabled": true,
                      "ReadOnly": false
                    }
                  ],
                  "Enabled": true,
                  "ReadOnly": false
                },
                {
                  "$type": "Models.Functions.MultiplyFunction, Models",
                  "Name": "Metabolic",
                  "ResourceName": null,
                  "Children": [
                    {
                      "$type": "Models.Functions.SubtractFunction, Models",
                      "Name": "MetabolicNconc",
                      "ResourceName": null,
                      "Children": [
                        {
                          "$type": "Models.Functions.VariableReference, Models",
                          "VariableName": "[Stem].criticalNConc",
                          "Name": "CritNconc",
                          "ResourceName": null,
                          "Children": [],
                          "Enabled": true,
                          "ReadOnly": false
                        },
                        {
                          "$type": "Models.Functions.VariableReference, Models",
                          "VariableName": "[Stem].minimumNconc",
                          "Name": "MinNconc",
                          "ResourceName": null,
                          "Children": [],
                          "Enabled": true,
                          "ReadOnly": false
                        }
                      ],
                      "Enabled": true,
                      "ReadOnly": false
                    },
                    {
                      "$type": "Models.Functions.VariableReference, Models",
                      "VariableName": "[Stem].potentialDMAllocation.Structural",
                      "Name": "PotentialDMAllocation",
                      "ResourceName": null,
                      "Children": [],
                      "Enabled": true,
                      "ReadOnly": false
                    }
                  ],
                  "Enabled": true,
                  "ReadOnly": false
                },
                {
                  "$type": "Models.Functions.DemandFunctions.StorageNDemandFunction, Models",
                  "Name": "Storage",
                  "ResourceName": null,
                  "Children": [
                    {
                      "$type": "Models.Functions.VariableReference, Models",
                      "VariableName": "[Stem].nitrogenDemandSwitch",
                      "Name": "NitrogenDemandSwitch",
                      "ResourceName": null,
                      "Children": [],
                      "Enabled": true,
                      "ReadOnly": false
                    },
                    {
                      "$type": "Models.Functions.VariableReference, Models",
                      "VariableName": "[Stem].maximumNconc",
                      "Name": "MaxNconc",
                      "ResourceName": null,
                      "Children": [],
                      "Enabled": true,
                      "ReadOnly": false
                    }
                  ],
                  "Enabled": true,
                  "ReadOnly": false
                },
                {
                  "$type": "Models.Functions.Constant, Models",
                  "FixedValue": 1.0,
                  "Units": null,
                  "Name": "QStructuralPriority",
                  "ResourceName": null,
                  "Children": [],
                  "Enabled": true,
                  "ReadOnly": false
                },
                {
                  "$type": "Models.Functions.Constant, Models",
                  "FixedValue": 1.0,
                  "Units": null,
                  "Name": "QMetabolicPriority",
                  "ResourceName": null,
                  "Children": [],
                  "Enabled": true,
                  "ReadOnly": false
                },
                {
                  "$type": "Models.Functions.Constant, Models",
                  "FixedValue": 1.0,
                  "Units": null,
                  "Name": "QStoragePriority",
                  "ResourceName": null,
                  "Children": [],
                  "Enabled": true,
                  "ReadOnly": false
                }
              ],
              "Enabled": true,
              "ReadOnly": false
            },
            {
              "$type": "Models.PMF.RetranslocateNonStructural, Models",
              "Name": "RetranslocateNitrogen",
              "ResourceName": null,
              "Children": [],
              "Enabled": true,
              "ReadOnly": false
            },
            {
              "$type": "Models.PMF.NutrientPoolFunctions, Models",
              "Name": "InitialWt",
              "ResourceName": null,
              "Children": [
                {
                  "$type": "Models.Functions.Constant, Models",
                  "FixedValue": 0.0,
                  "Units": "g/m^2",
                  "Name": "Structural",
                  "ResourceName": null,
                  "Children": [],
                  "Enabled": true,
                  "ReadOnly": false
                },
                {
                  "$type": "Models.Functions.Constant, Models",
                  "FixedValue": 0.0,
                  "Units": null,
                  "Name": "Metabolic",
                  "ResourceName": null,
                  "Children": [],
                  "Enabled": true,
                  "ReadOnly": false
                },
                {
                  "$type": "Models.Functions.Constant, Models",
                  "FixedValue": 0.0,
                  "Units": null,
                  "Name": "Storage",
                  "ResourceName": null,
                  "Children": [],
                  "Enabled": true,
                  "ReadOnly": false
                }
              ],
              "Enabled": true,
              "ReadOnly": false
            },
            {
              "$type": "Models.Functions.Constant, Models",
              "FixedValue": 0.0,
              "Units": null,
              "Name": "Photosynthesis",
              "ResourceName": null,
              "Children": [],
              "Enabled": true,
              "ReadOnly": false
            },
            {
              "$type": "Models.Functions.VariableReference, Models",
              "VariableName": "[Stem].MinimumNConc",
              "Name": "initialNConcFunction",
              "ResourceName": null,
              "Children": [],
              "Enabled": true,
              "ReadOnly": false
            }
          ],
          "Enabled": true,
          "ReadOnly": false
        },
        {
          "$type": "Models.PMF.CompositeBiomass, Models",
          "OrganNames": [
            "Leaf",
            "Stem",
            "Spike",
            "Grain"
          ],
          "IncludeLive": true,
          "IncludeDead": true,
          "Name": "AboveGround",
          "ResourceName": null,
          "Children": [],
          "Enabled": true,
          "ReadOnly": false
        },
        {
          "$type": "Models.PMF.CompositeBiomass, Models",
          "OrganNames": [
            "Leaf",
            "Stem",
            "Spike",
            "Grain"
          ],
          "IncludeLive": true,
          "IncludeDead": false,
          "Name": "AboveGroundLive",
          "ResourceName": null,
          "Children": [],
          "Enabled": true,
          "ReadOnly": false
        },
        {
          "$type": "Models.PMF.CompositeBiomass, Models",
          "OrganNames": [
            "Leaf",
            "Stem",
            "Spike",
            "Grain"
          ],
          "IncludeLive": false,
          "IncludeDead": true,
          "Name": "AboveGroundDead",
          "ResourceName": null,
          "Children": [],
          "Enabled": true,
          "ReadOnly": false
        },
        {
          "$type": "Models.PMF.CompositeBiomass, Models",
          "OrganNames": [
            "Root"
          ],
          "IncludeLive": true,
          "IncludeDead": true,
          "Name": "BelowGround",
          "ResourceName": null,
          "Children": [],
          "Enabled": true,
          "ReadOnly": false
        },
        {
          "$type": "Models.PMF.CompositeBiomass, Models",
          "OrganNames": [
            "Leaf",
            "Stem",
            "Root",
            "Spike",
            "Grain"
          ],
          "IncludeLive": true,
          "IncludeDead": true,
          "Name": "Total",
          "ResourceName": null,
          "Children": [],
          "Enabled": true,
          "ReadOnly": false
        },
        {
          "$type": "Models.PMF.CompositeBiomass, Models",
          "OrganNames": [
            "Leaf",
            "Stem",
            "Root",
            "Spike",
            "Grain"
          ],
          "IncludeLive": true,
          "IncludeDead": false,
          "Name": "TotalLive",
          "ResourceName": null,
          "Children": [],
          "Enabled": true,
          "ReadOnly": false
        },
        {
          "$type": "Models.PMF.CompositeBiomass, Models",
          "OrganNames": [
            "Leaf",
            "Stem",
            "Root",
            "Spike",
            "Grain"
          ],
          "IncludeLive": false,
          "IncludeDead": true,
          "Name": "TotalDead",
          "ResourceName": null,
          "Children": [],
          "Enabled": true,
          "ReadOnly": false
        },
        {
          "$type": "Models.PMF.CompositeBiomass, Models",
          "OrganNames": [
            "Spike",
            "Grain"
          ],
          "IncludeLive": true,
          "IncludeDead": true,
          "Name": "Ear",
          "ResourceName": null,
          "Children": [
            {
              "$type": "Models.Memo, Models",
              "Text": "\nThe Ear composite biomass object includes the Live and dead pools of all organs within the Ear to allow output for total dry matter and Nutrient contents, including total structural, non-structural and metabolic pools.\n",
              "Name": "memo",
              "ResourceName": null,
              "Children": [],
              "Enabled": true,
              "ReadOnly": false
            }
          ],
          "Enabled": true,
          "ReadOnly": false
        },
        {
          "$type": "Models.PMF.CompositeBiomass, Models",
          "OrganNames": [
            "Stem",
            "Spike"
          ],
          "IncludeLive": true,
          "IncludeDead": true,
          "Name": "StemPlusSpike",
          "ResourceName": null,
          "Children": [],
          "Enabled": true,
          "ReadOnly": false
        },
        {
          "$type": "Models.Core.Folder, Models",
          "ShowInDocs": false,
          "GraphsPerPage": 6,
          "Name": "Cultivars",
          "ResourceName": null,
          "Children": [
            {
              "$type": "Models.Core.Folder, Models",
              "ShowInDocs": false,
              "GraphsPerPage": 6,
              "Name": "New Zealand",
              "ResourceName": null,
              "Children": [
                {
                  "$type": "Models.PMF.Cultivar, Models",
                  "Command": [
                    "[Phenology].HeadEmergencePpSensitivity.FixedValue = 3.0",
                    "[Leaf].Phyllochron.BasePhyllochron.FixedValue = 100.0",
                    "[Leaf].PhyllochronPpSensitivity.FixedValue = 0.6",
                    "[Phenology].CAMP.FLNparams.MinLN = 7.9",
                    "[Phenology].CAMP.FLNparams.PpLN = 3.0",
                    "[Phenology].CAMP.FLNparams.VrnLN = 5.499999999999998",
                    "[Phenology].CAMP.FLNparams.VxPLN = 3.900000000000002",
                    "[Phenology].HeadEmergenceLongDayBase.FixedValue = 122",
                    "[Phenology].CAMP.EnvData.VrnTreatTemp = 6",
                    "[Phenology].CAMP.EnvData.VrnTreatDuration = 60"
                  ],
                  "Name": "Amarok",
                  "ResourceName": null,
                  "Children": [],
                  "Enabled": true,
                  "ReadOnly": false
                },
                {
                  "$type": "Models.PMF.Cultivar, Models",
                  "Command": [
                    "[Phenology].HeadEmergencePpSensitivity.FixedValue = 4.5",
                    "[Leaf].Phyllochron.BasePhyllochron.FixedValue = 100.0",
                    "[Leaf].ExtinctionCoefficient.VegetativePhase.FixedValue = 0.7",
                    "[Grain].NumberFunction.GrainNumber.GrainsPerGramOfStem.FixedValue = 22",
                    "[Leaf].PhyllochronPpSensitivity.FixedValue = 0.6",
                    "[Phenology].CAMP.FLNparams.MinLN = 8.5",
                    "[Phenology].CAMP.FLNparams.PpLN = 7.0",
                    "[Phenology].CAMP.FLNparams.VrnLN = 6.199999999999999",
                    "[Phenology].CAMP.FLNparams.VxPLN = 4.0",
                    "[Phenology].HeadEmergenceLongDayBase.FixedValue = 120",
                    "[Phenology].CAMP.EnvData.VrnTreatTemp = 6",
                    "[Phenology].CAMP.EnvData.VrnTreatDuration = 60"
                  ],
                  "Name": "BattenWinter",
                  "ResourceName": null,
                  "Children": [],
                  "Enabled": true,
                  "ReadOnly": false
                },
                {
                  "$type": "Models.PMF.Cultivar, Models",
                  "Command": [
                    "[Phenology].HeadEmergencePpSensitivity.FixedValue = 1.5",
                    "[Leaf].Phyllochron.BasePhyllochron.FixedValue = 100.0",
                    "[Leaf].ExtinctionCoefficient.VegetativePhase.FixedValue = 0.7",
                    "[Grain].NumberFunction.GrainNumber.GrainsPerGramOfStem.FixedValue = 22",
                    "[Leaf].PhyllochronPpSensitivity.FixedValue = 0.6",
                    "[Phenology].CAMP.FLNparams.MinLN = 8.5",
                    "[Phenology].CAMP.FLNparams.PpLN = 7.0",
                    "[Phenology].CAMP.FLNparams.VrnLN = 1.8999999999999986",
                    "[Phenology].CAMP.FLNparams.VxPLN = -1.6999999999999993",
                    "[Phenology].HeadEmergenceLongDayBase.FixedValue = 120",
                    "[Phenology].CAMP.EnvData.VrnTreatTemp = 6",
                    "[Phenology].CAMP.EnvData.VrnTreatDuration = 60"
                  ],
                  "Name": "BattenSpring",
                  "ResourceName": null,
                  "Children": [],
                  "Enabled": true,
                  "ReadOnly": false
                },
                {
                  "$type": "Models.PMF.Cultivar, Models",
                  "Command": [
                    "[Phenology].HeadEmergencePpSensitivity.FixedValue = 0.0",
                    "[Leaf].Phyllochron.BasePhyllochron.FixedValue = 100",
                    "[Phenology].CAMP.FLNparams.MinLN = 9.3",
                    "[Phenology].CAMP.FLNparams.PpLN = 5.0",
                    "[Phenology].CAMP.FLNparams.VrnLN = 4.699999999999999",
                    "[Phenology].CAMP.FLNparams.VxPLN = 3.0",
                    "[Phenology].HeadEmergenceLongDayBase.FixedValue = 210",
                    "[Phenology].CAMP.EnvData.VrnTreatTemp = 6",
                    "[Phenology].CAMP.EnvData.VrnTreatDuration = 60"
                  ],
                  "Name": "Claire",
                  "ResourceName": null,
                  "Children": [],
                  "Enabled": true,
                  "ReadOnly": false
                },
                {
                  "$type": "Models.PMF.Cultivar, Models",
                  "Command": [
                    "[Leaf].Phyllochron.BasePhyllochron.FixedValue = 100",
                    "[Phenology].CAMP.FLNparams.MinLN = 7.5",
                    "[Phenology].CAMP.FLNparams.PpLN = 2.5",
                    "[Phenology].CAMP.FLNparams.VrnLN = 0.0",
                    "[Phenology].CAMP.FLNparams.VxPLN = 0.0",
                    "[Phenology].HeadEmergenceLongDayBase.FixedValue = 100",
                    "[Phenology].HeadEmergencePpSensitivity.FixedValue = 1.0",
                    "[Phenology].CAMP.EnvData.VrnTreatTemp = 6",
                    "[Phenology].CAMP.EnvData.VrnTreatDuration = 60"
                  ],
                  "Name": "Conquest",
                  "ResourceName": null,
                  "Children": [],
                  "Enabled": true,
                  "ReadOnly": false
                },
                {
                  "$type": "Models.PMF.Cultivar, Models",
                  "Command": [
                    "[Leaf].Phyllochron.BasePhyllochron.FixedValue = 100.0",
                    "[Leaf].PhyllochronPpSensitivity.FixedValue = 0.6",
                    "[Phenology].CAMP.FLNparams.MinLN = 14.27272727272727",
                    "[Phenology].CAMP.FLNparams.PpLN = -0.028282828282829797",
                    "[Phenology].CAMP.FLNparams.VrnLN = 2.6000000000000014",
                    "[Phenology].CAMP.FLNparams.VxPLN = -1.2477272727272712",
                    "[Phenology].HeadEmergenceLongDayBase.FixedValue = 200",
                    "[Phenology].HeadEmergencePpSensitivity.FixedValue = 2.3",
                    "[Phenology].CAMP.EnvData.VrnTreatTemp = 6",
                    "[Phenology].CAMP.EnvData.VrnTreatDuration = 60"
                  ],
                  "Name": "CRWT153",
                  "ResourceName": null,
                  "Children": [],
                  "Enabled": true,
                  "ReadOnly": false
                },
                {
                  "$type": "Models.PMF.Cultivar, Models",
                  "Command": [
                    "[Leaf].Phyllochron.BasePhyllochron.FixedValue = 80",
                    "[Grain].MaximumPotentialGrainSize.FixedValue = 0.051",
                    "[Grain].NumberFunction.GrainNumber.GrainsPerGramOfStem.FixedValue = 35",
                    "[Leaf].ExtinctionCoefficient.VegetativePhase.FixedValue = 0.5",
                    "[Grain].MaximumNConc.FixedValue = 0.025",
                    "[Grain].MaxNConcDailyGrowth.FixedValue = 0.025",
                    "[Leaf].ExtinctionCoefficient.DevelopmentFactor.XYPairs.Y = 1,1,1,1,1.4",
                    "[Leaf].MinimumNConc.XYPairs.Y = 0.01,0.008, 0.008,0.008, 0.008, 0.008",
                    "[Stem].MinimumNConc.FixedValue = 0.006",
                    "[Spike].DMRetranslocationFactor.ReproductiveGrowth.DMRetranslocationFactor.FixedValue = 0.05",
                    "[Phenology].CAMP.FLNparams.MinLN = 9.0",
                    "[Phenology].CAMP.FLNparams.PpLN = 0.0",
                    "[Phenology].CAMP.FLNparams.VrnLN = 0.0",
                    "[Phenology].CAMP.FLNparams.VxPLN = 0.0",
                    "[Phenology].HeadEmergenceLongDayBase.FixedValue = 100",
                    "[Phenology].HeadEmergencePpSensitivity.FixedValue = 1.0",
                    "[Phenology].CAMP.EnvData.VrnTreatTemp = 6",
                    "[Phenology].CAMP.EnvData.VrnTreatDuration = 60"
                  ],
                  "Name": "Discovery",
                  "ResourceName": null,
                  "Children": [
                    {
                      "$type": "Models.Memo, Models",
                      "Text": "This is a spring wheat with a high grain number and later tillering",
                      "Name": "Memo",
                      "ResourceName": null,
                      "Children": [],
                      "Enabled": true,
                      "ReadOnly": false
                    }
                  ],
                  "Enabled": true,
                  "ReadOnly": false
                },
                {
                  "$type": "Models.PMF.Cultivar, Models",
                  "Command": [
                    "[Phenology].CAMP.FLNparams.MinLN = 9",
                    "[Phenology].CAMP.FLNparams.PpLN = 3.0",
                    "[Phenology].CAMP.FLNparams.VrnLN = 7",
                    "[Phenology].CAMP.FLNparams.VxPLN = 0.0"
                  ],
                  "Name": "Exceed",
                  "ResourceName": null,
                  "Children": [],
                  "Enabled": true,
                  "ReadOnly": false
                },
                {
                  "$type": "Models.PMF.Cultivar, Models",
                  "Command": [
                    "[Phenology].CAMP.FLNparams.MinLN = 9",
                    "[Phenology].CAMP.FLNparams.PpLN = 3.0",
                    "[Phenology].CAMP.FLNparams.VrnLN = 7",
                    "[Phenology].CAMP.FLNparams.VxPLN = 0.0"
                  ],
                  "Name": "Option",
                  "ResourceName": null,
                  "Children": [],
                  "Enabled": true,
                  "ReadOnly": false
                },
                {
                  "$type": "Models.PMF.Cultivar, Models",
                  "Command": [
                    "[Phenology].HeadEmergencePpSensitivity.FixedValue = 7.6",
                    "[Leaf].Phyllochron.BasePhyllochron.FixedValue = 100.0",
                    "[Leaf].PhyllochronPpSensitivity.FixedValue = 0.6",
                    "[Phenology].CAMP.FLNparams.MinLN = 6.8",
                    "[Phenology].CAMP.FLNparams.PpLN = 3.8",
                    "[Phenology].CAMP.FLNparams.VrnLN = 0.0",
                    "[Phenology].CAMP.FLNparams.VxPLN = 0.0",
                    "[Phenology].HeadEmergenceLongDayBase.FixedValue = 90",
                    "[Phenology].CAMP.EnvData.VrnTreatTemp = 6",
                    "[Phenology].CAMP.EnvData.VrnTreatDuration = 60"
                  ],
                  "Name": "Otane",
                  "ResourceName": null,
                  "Children": [],
                  "Enabled": true,
                  "ReadOnly": false
                },
                {
                  "$type": "Models.PMF.Cultivar, Models",
                  "Command": [
                    "[Phenology].CAMP.FLNparams.MinLN = 9",
                    "[Phenology].CAMP.FLNparams.PpLN = 3.0",
                    "[Phenology].CAMP.FLNparams.VrnLN = 7",
                    "[Phenology].CAMP.FLNparams.VxPLN = 0.0"
                  ],
                  "Name": "Regency",
                  "ResourceName": null,
                  "Children": [],
                  "Enabled": true,
                  "ReadOnly": false
                },
                {
                  "$type": "Models.PMF.Cultivar, Models",
                  "Command": [
                    "[Phenology].CAMP.FLNparams.MinLN = 9",
                    "[Phenology].CAMP.FLNparams.PpLN = 3.0",
                    "[Phenology].CAMP.FLNparams.VrnLN = 7",
                    "[Phenology].CAMP.FLNparams.VxPLN = 0.0"
                  ],
                  "Name": "Robigus",
                  "ResourceName": null,
                  "Children": [],
                  "Enabled": true,
                  "ReadOnly": false
                },
                {
                  "$type": "Models.PMF.Cultivar, Models",
                  "Command": [
                    "[Phenology].HeadEmergencePpSensitivity.FixedValue = 2.3",
                    "[Leaf].Phyllochron.BasePhyllochron.FixedValue = 100",
                    "[Phenology].CAMP.FLNparams.MinLN = 7.5",
                    "[Phenology].CAMP.FLNparams.PpLN = 14.5",
                    "[Phenology].CAMP.FLNparams.VrnLN = 6.0",
                    "[Phenology].CAMP.FLNparams.VxPLN = -6.0",
                    "[Phenology].HeadEmergenceLongDayBase.FixedValue = 200",
                    "[Phenology].CAMP.EnvData.VrnTreatTemp = 6",
                    "[Phenology].CAMP.EnvData.VrnTreatDuration = 60"
                  ],
                  "Name": "Rongotea",
                  "ResourceName": null,
                  "Children": [],
                  "Enabled": true,
                  "ReadOnly": false
                },
                {
                  "$type": "Models.PMF.Cultivar, Models",
                  "Command": [
                    "[Phenology].CAMP.FLNparams.MinLN = 9",
                    "[Phenology].CAMP.FLNparams.PpLN = 3.0",
                    "[Phenology].CAMP.FLNparams.VrnLN = 7",
                    "[Phenology].CAMP.FLNparams.VxPLN = 0.0"
                  ],
                  "Name": "Sage",
                  "ResourceName": null,
                  "Children": [],
                  "Enabled": true,
                  "ReadOnly": false
                },
                {
                  "$type": "Models.PMF.Cultivar, Models",
                  "Command": [
                    "[Leaf].Phyllochron.BasePhyllochron.FixedValue = 100.0",
                    "[Leaf].PhyllochronPpSensitivity.FixedValue = 0.6",
                    "[Phenology].CAMP.FLNparams.MinLN = 7.545454545454546",
                    "[Phenology].CAMP.FLNparams.PpLN = 2.710955710955715",
                    "[Phenology].CAMP.FLNparams.VrnLN = 0.8769230769230685",
                    "[Phenology].CAMP.FLNparams.VxPLN = 2.2919080919080956",
                    "[Phenology].HeadEmergenceLongDayBase.FixedValue = 200",
                    "[Phenology].HeadEmergencePpSensitivity.FixedValue = 2.3",
                    "[Phenology].CAMP.EnvData.VrnTreatTemp = 6",
                    "[Phenology].CAMP.EnvData.VrnTreatDuration = 60"
                  ],
                  "Name": "Saracen",
                  "ResourceName": null,
                  "Children": [],
                  "Enabled": true,
                  "ReadOnly": false
                },
                {
                  "$type": "Models.PMF.Cultivar, Models",
                  "Command": [
                    "[Phenology].CAMP.FLNparams.MinLN = 9",
                    "[Phenology].CAMP.FLNparams.PpLN = 3.0",
                    "[Phenology].CAMP.FLNparams.VrnLN = 7",
                    "[Phenology].CAMP.FLNparams.VxPLN = 0.0"
                  ],
                  "Name": "Solstice",
                  "ResourceName": null,
                  "Children": [],
                  "Enabled": true,
                  "ReadOnly": false
                },
                {
                  "$type": "Models.PMF.Cultivar, Models",
                  "Command": [
                    "[Phenology].CAMP.FLNparams.MinLN = 9",
                    "[Phenology].CAMP.FLNparams.PpLN = 3.0",
                    "[Phenology].CAMP.FLNparams.VrnLN = 7",
                    "[Phenology].CAMP.FLNparams.VxPLN = 0.0"
                  ],
                  "Name": "Tribute",
                  "ResourceName": null,
                  "Children": [],
                  "Enabled": true,
                  "ReadOnly": false
                },
                {
                  "$type": "Models.PMF.Cultivar, Models",
                  "Command": [
                    "[Phenology].HeadEmergenceLongDayBase.FixedValue = 90",
                    "[Leaf].Phyllochron.BasePhyllochron.FixedValue = 105.0",
                    "[Leaf].ExtinctionCoefficient.VegetativePhase.FixedValue = 0.75",
                    "[Grain].NumberFunction.GrainNumber.GrainsPerGramOfStem.FixedValue = 22",
                    "[Grain].MaximumPotentialGrainSize.FixedValue = 0.045",
                    "[Leaf].PhyllochronPpSensitivity.FixedValue = 0.33",
                    "[Phenology].CAMP.FLNparams.MinLN = 11.0",
                    "[Phenology].CAMP.FLNparams.PpLN = 8.100000000000001",
                    "[Phenology].CAMP.FLNparams.VrnLN = 8.899999999999999",
                    "[Phenology].CAMP.FLNparams.VxPLN = -4.399999999999999",
                    "[Phenology].HeadEmergencePpSensitivity.FixedValue = 7.9",
                    "[Phenology].CAMP.EnvData.VrnTreatTemp = 6",
                    "[Phenology].CAMP.EnvData.VrnTreatDuration = 60"
                  ],
                  "Name": "Wakanui",
                  "ResourceName": null,
                  "Children": [],
                  "Enabled": true,
                  "ReadOnly": false
                }
              ],
              "Enabled": true,
              "ReadOnly": false
            },
            {
              "$type": "Models.Core.Folder, Models",
              "ShowInDocs": false,
              "GraphsPerPage": 6,
              "Name": "Australia",
              "ResourceName": null,
              "Children": [
                {
                  "$type": "Models.PMF.Cultivar, Models",
                  "Command": [
                    "[Phenology].HeadEmergencePpSensitivity.FixedValue = 0.0",
                    "[Leaf].Phyllochron.BasePhyllochron.FixedValue = 92.9812317822162",
                    "[Leaf].PhyllochronPpSensitivity.FixedValue = 0.268590208069814",
                    "[Phenology].CAMP.FLNparams.MinLN = 7.0",
                    "[Phenology].CAMP.FLNparams.PpLN = 0.5",
                    "[Phenology].CAMP.FLNparams.VrnLN = 1.0",
                    "[Phenology].CAMP.FLNparams.VxPLN = -1.0",
                    "[Phenology].CAMP.EnvData.VrnTreatTemp = 5.8",
                    "[Phenology].CAMP.EnvData.VrnTreatDuration = 60",
                    "[Phenology].HeadEmergenceLongDayBase.FixedValue = 210"
                  ],
                  "Name": "Axe",
                  "ResourceName": null,
                  "Children": [],
                  "Enabled": true,
                  "ReadOnly": false
                },
                {
                  "$type": "Models.PMF.Cultivar, Models",
                  "Command": [
                    "[Leaf].Phyllochron.BasePhyllochron.FixedValue = 99.3767047504637",
                    "[Leaf].PhyllochronPpSensitivity.FixedValue = 0.204801292585874",
                    "[Phenology].CAMP.FLNparams.MinLN = 7.0",
                    "[Phenology].CAMP.FLNparams.PpLN = 4.0",
                    "[Phenology].CAMP.FLNparams.VrnLN = 1.5",
                    "[Phenology].CAMP.FLNparams.VxPLN = -0.5",
                    "[Phenology].CAMP.EnvData.VrnTreatTemp = 5.8",
                    "[Phenology].CAMP.EnvData.VrnTreatDuration = 60",
                    "[Phenology].HeadEmergenceLongDayBase.FixedValue = 190",
                    "[Phenology].HeadEmergencePpSensitivity.FixedValue = 0.0"
                  ],
                  "Name": "Bolac",
                  "ResourceName": null,
                  "Children": [],
                  "Enabled": true,
                  "ReadOnly": false
                },
                {
                  "$type": "Models.PMF.Cultivar, Models",
                  "Command": [
                    "[Leaf].Phyllochron.BasePhyllochron.FixedValue = 100",
                    "[Phenology].CAMP.FLNparams.MinLN = 6",
                    "[Phenology].CAMP.FLNparams.PpLN = 4.0",
                    "[Phenology].CAMP.FLNparams.VrnLN = 0",
                    "[Phenology].CAMP.FLNparams.VxPLN = 0.0"
                  ],
                  "Name": "Cunningham",
                  "ResourceName": null,
                  "Children": [],
                  "Enabled": true,
                  "ReadOnly": false
                },
                {
                  "$type": "Models.PMF.Cultivar, Models",
                  "Command": [
                    "[Leaf].Phyllochron.BasePhyllochron.FixedValue = 94.7552823110091",
                    "[Leaf].PhyllochronPpSensitivity.FixedValue = 0.263180943521024",
                    "[Phenology].CAMP.FLNparams.MinLN = 7.0",
                    "[Phenology].CAMP.FLNparams.PpLN = 2.5",
                    "[Phenology].CAMP.FLNparams.VrnLN = 2.0",
                    "[Phenology].CAMP.FLNparams.VxPLN = -1.5",
                    "[Phenology].CAMP.EnvData.VrnTreatTemp = 5.8",
                    "[Phenology].CAMP.EnvData.VrnTreatDuration = 60",
                    "[Phenology].HeadEmergenceLongDayBase.FixedValue = 190",
                    "[Phenology].HeadEmergencePpSensitivity.FixedValue = 0.0"
                  ],
                  "Name": "Derrimut",
                  "ResourceName": null,
                  "Children": [],
                  "Enabled": true,
                  "ReadOnly": false
                },
                {
                  "$type": "Models.PMF.Cultivar, Models",
                  "Command": [
                    "[Leaf].Phyllochron.BasePhyllochron.FixedValue = 96.2227321902995",
                    "[Leaf].PhyllochronPpSensitivity.FixedValue = 0.199981872553676",
                    "[Phenology].CAMP.FLNparams.MinLN = 7.8",
                    "[Phenology].CAMP.FLNparams.PpLN = 2.6000000000000005",
                    "[Phenology].CAMP.FLNparams.VrnLN = 2.5",
                    "[Phenology].CAMP.FLNparams.VxPLN = -1.1000000000000005",
                    "[Phenology].CAMP.EnvData.VrnTreatTemp = 6",
                    "[Phenology].CAMP.EnvData.VrnTreatDuration = 60",
                    "[Phenology].HeadEmergenceLongDayBase.FixedValue = 84",
                    "[Phenology].HeadEmergencePpSensitivity.FixedValue = 1.6"
                  ],
                  "Name": "Gregory",
                  "ResourceName": null,
                  "Children": [
                    {
                      "$type": "Models.Core.Alias, Models",
                      "Name": "Suneca",
                      "ResourceName": null,
                      "Children": [],
                      "Enabled": true,
                      "ReadOnly": false
                    }
                  ],
                  "Enabled": true,
                  "ReadOnly": false
                },
                {
                  "$type": "Models.PMF.Cultivar, Models",
                  "Command": [
                    "[Leaf].Phyllochron.BasePhyllochron.FixedValue = 100",
                    "[Phenology].HeadEmergencePpSensitivity.FixedValue = 0.0",
                    "[Phenology].CAMP.FLNparams.MinLN = 9.5",
                    "[Phenology].CAMP.FLNparams.PpLN = 4.6",
                    "[Phenology].CAMP.FLNparams.VrnLN = -1.799999999999999",
                    "[Phenology].CAMP.FLNparams.VxPLN = 2.9999999999999982",
                    "[Phenology].HeadEmergenceLongDayBase.FixedValue = 195",
                    "[Phenology].CAMP.EnvData.VrnTreatTemp = 6",
                    "[Phenology].CAMP.EnvData.VrnTreatDuration = 60"
                  ],
                  "Name": "Gamenya",
                  "ResourceName": null,
                  "Children": [],
                  "Enabled": true,
                  "ReadOnly": false
                },
                {
                  "$type": "Models.PMF.Cultivar, Models",
                  "Command": [
                    "[Leaf].Phyllochron.BasePhyllochron.FixedValue = 91.4777217640106",
                    "[Leaf].PhyllochronPpSensitivity.FixedValue = 0.28135751778138",
                    "[Phenology].CAMP.FLNparams.MinLN = 7.5",
                    "[Phenology].CAMP.FLNparams.PpLN = 2.0",
                    "[Phenology].CAMP.FLNparams.VrnLN = 4.0",
                    "[Phenology].CAMP.FLNparams.VxPLN = -3.0",
                    "[Phenology].CAMP.EnvData.VrnTreatTemp = 5.8",
                    "[Phenology].CAMP.EnvData.VrnTreatDuration = 60",
                    "[Phenology].HeadEmergenceLongDayBase.FixedValue = 210",
                    "[Phenology].HeadEmergencePpSensitivity.FixedValue = 0.0"
                  ],
                  "Name": "Gauntlet",
                  "ResourceName": null,
                  "Children": [],
                  "Enabled": true,
                  "ReadOnly": false
                },
                {
                  "$type": "Models.PMF.Cultivar, Models",
                  "Command": [
                    "[Leaf].Phyllochron.BasePhyllochron.FixedValue = 100",
                    "[Phenology].CAMP.FLNparams.MinLN = 6",
                    "[Phenology].CAMP.FLNparams.PpLN = 5.0",
                    "[Phenology].CAMP.FLNparams.VrnLN = 0",
                    "[Phenology].CAMP.FLNparams.VxPLN = 0.0"
                  ],
                  "Name": "Gladius",
                  "ResourceName": null,
                  "Children": [],
                  "Enabled": true,
                  "ReadOnly": false
                },
                {
                  "$type": "Models.PMF.Cultivar, Models",
                  "Command": [
                    "[Leaf].Phyllochron.BasePhyllochron.FixedValue = 100",
                    "[Grain].MaximumPotentialGrainSize.FixedValue = 0.041",
                    "[Grain].NumberFunction.GrainNumber.GrainsPerGramOfStem.FixedValue = 17",
                    "[Phenology].CAMP.FLNparams.MinLN = 6",
                    "[Phenology].CAMP.FLNparams.PpLN = 5.0",
                    "[Phenology].CAMP.FLNparams.VrnLN = 0",
                    "[Phenology].CAMP.FLNparams.VxPLN = 0.0"
                  ],
                  "Name": "Gutha",
                  "ResourceName": null,
                  "Children": [],
                  "Enabled": true,
                  "ReadOnly": false
                },
                {
                  "$type": "Models.PMF.Cultivar, Models",
                  "Command": [
                    "[Leaf].Phyllochron.BasePhyllochron.FixedValue = 85.6989214218668",
                    "[Grain].NumberFunction.GrainNumber.GrainsPerGramOfStem.FixedValue = 20",
                    "[Leaf].PhyllochronPpSensitivity.FixedValue = 0.349562436956343",
                    "[Phenology].CAMP.FLNparams.MinLN = 9.5",
                    "[Phenology].CAMP.FLNparams.PpLN = 4.6",
                    "[Phenology].CAMP.FLNparams.VrnLN = -1.799999999999999",
                    "[Phenology].CAMP.FLNparams.VxPLN = 2.9999999999999982",
                    "[Phenology].CAMP.EnvData.VrnTreatTemp = 6",
                    "[Phenology].CAMP.EnvData.VrnTreatDuration = 60",
                    "[Phenology].HeadEmergenceLongDayBase.FixedValue = 195",
                    "[Phenology].HeadEmergencePpSensitivity.FixedValue = 0.0"
                  ],
                  "Name": "H45",
                  "ResourceName": null,
                  "Children": [],
                  "Enabled": true,
                  "ReadOnly": false
                },
                {
                  "$type": "Models.PMF.Cultivar, Models",
                  "Command": [
                    "[Leaf].Phyllochron.BasePhyllochron.FixedValue = 100",
                    "[Phenology].CAMP.FLNparams.MinLN = 8",
                    "[Phenology].CAMP.FLNparams.PpLN = 4.0",
                    "[Phenology].CAMP.FLNparams.VrnLN = 0",
                    "[Phenology].CAMP.FLNparams.VxPLN = 0.0"
                  ],
                  "Name": "H46",
                  "ResourceName": null,
                  "Children": [],
                  "Enabled": true,
                  "ReadOnly": false
                },
                {
                  "$type": "Models.PMF.Cultivar, Models",
                  "Command": [
                    "[Leaf].Phyllochron.BasePhyllochron.FixedValue = 107.48",
                    "[Grain].MaximumPotentialGrainSize.FixedValue = 0.041",
                    "[Leaf].PhyllochronPpSensitivity.FixedValue = 0.247",
                    "[Phenology].CAMP.FLNparams.MinLN = 6.5",
                    "[Phenology].CAMP.FLNparams.PpLN = 3.5",
                    "[Phenology].CAMP.FLNparams.VrnLN = 2.5",
                    "[Phenology].CAMP.FLNparams.VxPLN = 0.0",
                    "[Phenology].HeadEmergenceLongDayBase.FixedValue = 150",
                    "[Phenology].HeadEmergencePpSensitivity.FixedValue = 0.0",
                    "[Phenology].CAMP.EnvData.VrnTreatTemp = 6",
                    "[Phenology].CAMP.EnvData.VrnTreatDuration = 60"
                  ],
                  "Name": "Hartog",
                  "ResourceName": null,
                  "Children": [],
                  "Enabled": true,
                  "ReadOnly": false
                },
                {
                  "$type": "Models.PMF.Cultivar, Models",
                  "Command": [
                    "[Phenology].HeadEmergenceLongDayBase.FixedValue = 190",
                    "[Leaf].Phyllochron.BasePhyllochron.FixedValue = 94.9906866085437",
                    "[Leaf].PhyllochronPpSensitivity.FixedValue = 0.264808096779551",
                    "[Phenology].CAMP.FLNparams.MinLN = 7.0",
                    "[Phenology].CAMP.FLNparams.PpLN = 1.5",
                    "[Phenology].CAMP.FLNparams.VrnLN = 7.0",
                    "[Phenology].CAMP.FLNparams.VxPLN = -3.5",
                    "[Phenology].CAMP.EnvData.VrnTreatTemp = 5.8",
                    "[Phenology].CAMP.EnvData.VrnTreatDuration = 60",
                    "[Phenology].HeadEmergencePpSensitivity.FixedValue = 0.0"
                  ],
                  "Name": "Wills",
                  "ResourceName": null,
                  "Children": [],
                  "Enabled": true,
                  "ReadOnly": false
                },
                {
                  "$type": "Models.PMF.Cultivar, Models",
                  "Command": [
                    "[Phenology].HeadEmergenceLongDayBase.FixedValue = 200",
                    "[Leaf].Phyllochron.BasePhyllochron.FixedValue = 80",
                    "[Phenology].CAMP.FLNparams.MinLN = 9.0",
                    "[Phenology].CAMP.FLNparams.PpLN = 2.0",
                    "[Phenology].CAMP.FLNparams.VrnLN = 0.0",
                    "[Phenology].CAMP.FLNparams.VxPLN = 0.0",
                    "[Phenology].HeadEmergencePpSensitivity.FixedValue = 0.0",
                    "[Phenology].CAMP.EnvData.VrnTreatTemp = 6",
                    "[Phenology].CAMP.EnvData.VrnTreatDuration = 60"
                  ],
                  "Name": "Mercury",
                  "ResourceName": null,
                  "Children": [],
                  "Enabled": true,
                  "ReadOnly": false
                },
                {
                  "$type": "Models.PMF.Cultivar, Models",
                  "Command": [
                    "[Leaf].Phyllochron.BasePhyllochron.FixedValue = 100",
                    "[Phenology].CAMP.FLNparams.MinLN = 7",
                    "[Phenology].CAMP.FLNparams.PpLN = 5.0",
                    "[Phenology].CAMP.FLNparams.VrnLN = 0",
                    "[Phenology].CAMP.FLNparams.VxPLN = 0.0"
                  ],
                  "Name": "Batavia",
                  "ResourceName": null,
                  "Children": [],
                  "Enabled": true,
                  "ReadOnly": false
                },
                {
                  "$type": "Models.PMF.Cultivar, Models",
                  "Command": [
                    "[Leaf].Phyllochron.BasePhyllochron.FixedValue =80",
                    "[Phenology].CAMP.FLNparams.MinLN = 7.6",
                    "[Phenology].CAMP.FLNparams.PpLN = 4.300000000000001",
                    "[Phenology].CAMP.FLNparams.VrnLN = 2.5",
                    "[Phenology].CAMP.FLNparams.VxPLN = -1.5",
                    "[Phenology].HeadEmergenceLongDayBase.FixedValue = 50",
                    "[Phenology].HeadEmergencePpSensitivity.FixedValue = 3.0",
                    "[Phenology].CAMP.EnvData.VrnTreatTemp = 6",
                    "[Phenology].CAMP.EnvData.VrnTreatDuration = 60"
                  ],
                  "Name": "Egret",
                  "ResourceName": null,
                  "Children": [],
                  "Enabled": true,
                  "ReadOnly": false
                },
                {
                  "$type": "Models.PMF.Cultivar, Models",
                  "Command": [
                    "[Leaf].Phyllochron.BasePhyllochron.FixedValue = 91.4460925764448",
                    "[Leaf].PhyllochronPpSensitivity.FixedValue = 0.235020437209909",
                    "[Phenology].CAMP.FLNparams.MinLN = 7.5",
                    "[Phenology].CAMP.FLNparams.PpLN = 3.0",
                    "[Phenology].CAMP.FLNparams.VrnLN = 3.0",
                    "[Phenology].CAMP.FLNparams.VxPLN = -2.5",
                    "[Phenology].CAMP.EnvData.VrnTreatTemp = 5.8",
                    "[Phenology].CAMP.EnvData.VrnTreatDuration = 60",
                    "[Phenology].HeadEmergenceLongDayBase.FixedValue = 170",
                    "[Phenology].HeadEmergencePpSensitivity.FixedValue = 0.0"
                  ],
                  "Name": "Janz",
                  "ResourceName": null,
                  "Children": [],
                  "Enabled": true,
                  "ReadOnly": false
                },
                {
                  "$type": "Models.PMF.Cultivar, Models",
                  "Command": [
                    "[Leaf].Phyllochron.BasePhyllochron.FixedValue = 88.1945544451052",
                    "[Leaf].PhyllochronPpSensitivity.FixedValue = 0.350967201537242",
                    "[Phenology].CAMP.FLNparams.MinLN = 7.4",
                    "[Phenology].CAMP.FLNparams.PpLN = 2.299999999999999",
                    "[Phenology].CAMP.FLNparams.VrnLN = 4.700000000000001",
                    "[Phenology].CAMP.FLNparams.VxPLN = -3.700000000000001",
                    "[Phenology].CAMP.EnvData.VrnTreatTemp = 6",
                    "[Phenology].CAMP.EnvData.VrnTreatDuration = 60",
                    "[Phenology].HeadEmergenceLongDayBase.FixedValue = 249",
                    "[Phenology].HeadEmergencePpSensitivity.FixedValue = 1.9"
                  ],
                  "Name": "Kellalac",
                  "ResourceName": null,
                  "Children": [],
                  "Enabled": true,
                  "ReadOnly": false
                },
                {
                  "$type": "Models.PMF.Cultivar, Models",
                  "Command": [
                    "[Leaf].Phyllochron.BasePhyllochron.FixedValue = 100",
                    "[Phenology].CAMP.FLNparams.MinLN = 8",
                    "[Phenology].CAMP.FLNparams.PpLN = 4.0",
                    "[Phenology].CAMP.FLNparams.VrnLN = 0",
                    "[Phenology].CAMP.FLNparams.VxPLN = 0.0"
                  ],
                  "Name": "Kennedy",
                  "ResourceName": null,
                  "Children": [],
                  "Enabled": true,
                  "ReadOnly": false
                },
                {
                  "$type": "Models.PMF.Cultivar, Models",
                  "Command": [
                    "[Leaf].Phyllochron.BasePhyllochron.FixedValue = 100",
                    "[Phenology].CAMP.FLNparams.MinLN = 6.8",
                    "[Phenology].CAMP.FLNparams.PpLN = 6.500000000000001",
                    "[Phenology].CAMP.FLNparams.VrnLN = -0.5",
                    "[Phenology].CAMP.FLNparams.VxPLN = 0.5",
                    "[Phenology].HeadEmergenceLongDayBase.FixedValue = 50",
                    "[Phenology].HeadEmergencePpSensitivity.FixedValue = 9.0",
                    "[Phenology].CAMP.EnvData.VrnTreatTemp = 6",
                    "[Phenology].CAMP.EnvData.VrnTreatDuration = 60"
                  ],
                  "Name": "Lang",
                  "ResourceName": null,
                  "Children": [],
                  "Enabled": true,
                  "ReadOnly": false
                },
                {
                  "$type": "Models.PMF.Cultivar, Models",
                  "Command": [
                    "[Leaf].Phyllochron.BasePhyllochron.FixedValue = 100",
                    "[Phenology].CAMP.FLNparams.MinLN = 6.1",
                    "[Phenology].CAMP.FLNparams.PpLN = 3.0",
                    "[Phenology].CAMP.FLNparams.VrnLN = 1.8000000000000007",
                    "[Phenology].CAMP.FLNparams.VxPLN = 4.0",
                    "[Phenology].HeadEmergenceLongDayBase.FixedValue = 108",
                    "[Phenology].HeadEmergencePpSensitivity.FixedValue = 1.3",
                    "[Phenology].CAMP.EnvData.VrnTreatTemp = 6",
                    "[Phenology].CAMP.EnvData.VrnTreatDuration = 60"
                  ],
                  "Name": "Livingston",
                  "ResourceName": null,
                  "Children": [],
                  "Enabled": true,
                  "ReadOnly": false
                },
                {
                  "$type": "Models.PMF.Cultivar, Models",
                  "Command": [
                    "[Leaf].Phyllochron.BasePhyllochron.FixedValue = 100",
                    "[Phenology].CAMP.FLNparams.MinLN = 6",
                    "[Phenology].CAMP.FLNparams.PpLN = 4.0",
                    "[Phenology].CAMP.FLNparams.VrnLN = 0",
                    "[Phenology].CAMP.FLNparams.VxPLN = 0.0"
                  ],
                  "Name": "Lincoln",
                  "ResourceName": null,
                  "Children": [],
                  "Enabled": true,
                  "ReadOnly": false
                },
                {
                  "$type": "Models.PMF.Cultivar, Models",
                  "Command": [
                    "[Leaf].Phyllochron.BasePhyllochron.FixedValue = 106.268453805677",
                    "[Leaf].PhyllochronPpSensitivity.FixedValue = 0.137742329295879",
                    "[Phenology].CAMP.FLNparams.MinLN = 5.7",
                    "[Phenology].CAMP.FLNparams.PpLN = 4.2",
                    "[Phenology].CAMP.FLNparams.VrnLN = 1.6999999999999993",
                    "[Phenology].CAMP.FLNparams.VxPLN = 1.9000000000000012",
                    "[Phenology].CAMP.EnvData.VrnTreatTemp = 6",
                    "[Phenology].CAMP.EnvData.VrnTreatDuration = 60",
                    "[Phenology].HeadEmergenceLongDayBase.FixedValue = 74",
                    "[Phenology].HeadEmergencePpSensitivity.FixedValue = 1.7"
                  ],
                  "Name": "Mace",
                  "ResourceName": null,
                  "Children": [],
                  "Enabled": true,
                  "ReadOnly": false
                },
                {
                  "$type": "Models.PMF.Cultivar, Models",
                  "Command": [
                    "[Phenology].HeadEmergenceLongDayBase.FixedValue = 167",
                    "[Leaf].Phyllochron.BasePhyllochron.FixedValue = 100",
                    "[Phenology].CAMP.FLNparams.MinLN = 8.0",
                    "[Phenology].CAMP.FLNparams.PpLN = 2.4000000000000004",
                    "[Phenology].CAMP.FLNparams.VrnLN = 3.5",
                    "[Phenology].CAMP.FLNparams.VxPLN = 5.5",
                    "[Phenology].HeadEmergencePpSensitivity.FixedValue = 2.0",
                    "[Phenology].CAMP.EnvData.VrnTreatTemp = 6",
                    "[Phenology].CAMP.EnvData.VrnTreatDuration = 60"
                  ],
                  "Name": "MacKellar",
                  "ResourceName": null,
                  "Children": [],
                  "Enabled": true,
                  "ReadOnly": false
                },
                {
                  "$type": "Models.PMF.Cultivar, Models",
                  "Command": [
                    "[Leaf].Phyllochron.BasePhyllochron.FixedValue = 100",
                    "[Grain].NumberFunction.GrainNumber.GrainsPerGramOfStem.FixedValue = 22",
                    "[Phenology].CAMP.FLNparams.MinLN = 7",
                    "[Phenology].CAMP.FLNparams.PpLN = 4.0",
                    "[Phenology].CAMP.FLNparams.VrnLN = 1",
                    "[Phenology].CAMP.FLNparams.VxPLN = 0.0"
                  ],
                  "Name": "Matong",
                  "ResourceName": null,
                  "Children": [],
                  "Enabled": true,
                  "ReadOnly": false
                },
                {
                  "$type": "Models.PMF.Cultivar, Models",
                  "Command": [
                    "[Leaf].Phyllochron.BasePhyllochron.FixedValue = 90",
                    "[Phenology].CAMP.FLNparams.MinLN = 8.0",
                    "[Phenology].CAMP.FLNparams.PpLN = 10.0",
                    "[Phenology].CAMP.FLNparams.VrnLN = 5.0",
                    "[Phenology].CAMP.FLNparams.VxPLN = -5.0",
                    "[Phenology].HeadEmergenceLongDayBase.FixedValue = 200",
                    "[Phenology].HeadEmergencePpSensitivity.FixedValue = 2.3",
                    "[Phenology].CAMP.EnvData.VrnTreatTemp = 6",
                    "[Phenology].CAMP.EnvData.VrnTreatDuration = 60"
                  ],
                  "Name": "McCubbin",
                  "ResourceName": null,
                  "Children": [],
                  "Enabled": true,
                  "ReadOnly": false
                },
                {
                  "$type": "Models.PMF.Cultivar, Models",
                  "Command": [
                    "[Leaf].Phyllochron.BasePhyllochron.FixedValue = 100",
                    "[Phenology].CAMP.FLNparams.MinLN = 8",
                    "[Phenology].CAMP.FLNparams.PpLN = 4.0",
                    "[Phenology].CAMP.FLNparams.VrnLN = 0",
                    "[Phenology].CAMP.FLNparams.VxPLN = 0.0"
                  ],
                  "Name": "Ruby",
                  "ResourceName": null,
                  "Children": [],
                  "Enabled": true,
                  "ReadOnly": false
                },
                {
                  "$type": "Models.PMF.Cultivar, Models",
                  "Command": [
                    "[Leaf].Phyllochron.BasePhyllochron.FixedValue = 100",
                    "[Grain].MaximumPotentialGrainSize.FixedValue = 0.045",
                    "[Phenology].CAMP.FLNparams.MinLN = 6.5",
                    "[Phenology].CAMP.FLNparams.PpLN = 3.5",
                    "[Phenology].CAMP.FLNparams.VrnLN = 2.5",
                    "[Phenology].CAMP.FLNparams.VxPLN = 0.0",
                    "[Phenology].HeadEmergenceLongDayBase.FixedValue = 150",
                    "[Phenology].HeadEmergencePpSensitivity.FixedValue = 0.0",
                    "[Phenology].CAMP.EnvData.VrnTreatTemp = 6",
                    "[Phenology].CAMP.EnvData.VrnTreatDuration = 60"
                  ],
                  "Name": "Spear",
                  "ResourceName": null,
                  "Children": [],
                  "Enabled": true,
                  "ReadOnly": false
                },
                {
                  "$type": "Models.PMF.Cultivar, Models",
                  "Command": [
                    "[Leaf].Phyllochron.BasePhyllochron.FixedValue = 91.5032903672171",
                    "[Leaf].PhyllochronPpSensitivity.FixedValue = 0.207593313150283",
                    "[Phenology].CAMP.FLNparams.MinLN = 7.5",
                    "[Phenology].CAMP.FLNparams.PpLN = 4.0",
                    "[Phenology].CAMP.FLNparams.VrnLN = 2.5",
                    "[Phenology].CAMP.FLNparams.VxPLN = -0.5",
                    "[Phenology].CAMP.EnvData.VrnTreatTemp = 5.8",
                    "[Phenology].CAMP.EnvData.VrnTreatDuration = 60",
                    "[Phenology].HeadEmergenceLongDayBase.FixedValue = 190",
                    "[Phenology].HeadEmergencePpSensitivity.FixedValue = 1.0"
                  ],
                  "Name": "Sunbri",
                  "ResourceName": null,
                  "Children": [],
                  "Enabled": true,
                  "ReadOnly": false
                },
                {
                  "$type": "Models.PMF.Cultivar, Models",
                  "Command": [
                    "[Phenology].HeadEmergencePpSensitivity.FixedValue = 4",
                    "[Leaf].Phyllochron.BasePhyllochron.FixedValue = 100",
                    "[Phenology].CAMP.FLNparams.MinLN = 6.5",
                    "[Phenology].CAMP.FLNparams.PpLN = 3.5",
                    "[Phenology].CAMP.FLNparams.VrnLN = 0",
                    "[Phenology].CAMP.FLNparams.VxPLN = 0.0"
                  ],
                  "Name": "Sunco",
                  "ResourceName": null,
                  "Children": [],
                  "Enabled": true,
                  "ReadOnly": false
                },
                {
                  "$type": "Models.PMF.Cultivar, Models",
                  "Command": [
                    "[Leaf].Phyllochron.BasePhyllochron.FixedValue = 100",
                    "[Phenology].CAMP.FLNparams.MinLN = 8",
                    "[Phenology].CAMP.FLNparams.PpLN = 4.0",
                    "[Phenology].CAMP.FLNparams.VrnLN = 0",
                    "[Phenology].CAMP.FLNparams.VxPLN = 0.0"
                  ],
                  "Name": "Ventura",
                  "ResourceName": null,
                  "Children": [],
                  "Enabled": true,
                  "ReadOnly": false
                },
                {
                  "$type": "Models.PMF.Cultivar, Models",
                  "Command": [
                    "[Leaf].Phyllochron.BasePhyllochron.FixedValue = 122.758992485634",
                    "[Leaf].PhyllochronPpSensitivity.FixedValue = 0.119042603665788",
                    "[Phenology].CAMP.FLNparams.MinLN = 6.0",
                    "[Phenology].CAMP.FLNparams.PpLN = 3.0",
                    "[Phenology].CAMP.FLNparams.VrnLN = 2.5",
                    "[Phenology].CAMP.FLNparams.VxPLN = 1.5",
                    "[Phenology].CAMP.EnvData.VrnTreatTemp = 5.8",
                    "[Phenology].CAMP.EnvData.VrnTreatDuration = 60",
                    "[Phenology].HeadEmergenceLongDayBase.FixedValue = 270",
                    "[Phenology].HeadEmergencePpSensitivity.FixedValue = 1.0"
                  ],
                  "Name": "Eaglehawk",
                  "ResourceName": null,
                  "Children": [],
                  "Enabled": true,
                  "ReadOnly": false
                },
                {
                  "$type": "Models.PMF.Cultivar, Models",
                  "Command": [
                    "[Leaf].Phyllochron.BasePhyllochron.FixedValue = 111.579556421375",
                    "[Leaf].PhyllochronPpSensitivity.FixedValue = 0.217687425020179",
                    "[Phenology].CAMP.FLNparams.MinLN = 7.5",
                    "[Phenology].CAMP.FLNparams.PpLN = 2.5",
                    "[Phenology].CAMP.FLNparams.VrnLN = 7.5",
                    "[Phenology].CAMP.FLNparams.VxPLN = -0.5",
                    "[Phenology].CAMP.EnvData.VrnTreatTemp = 5.8",
                    "[Phenology].CAMP.EnvData.VrnTreatDuration = 60",
                    "[Phenology].HeadEmergenceLongDayBase.FixedValue = 190",
                    "[Phenology].HeadEmergencePpSensitivity.FixedValue = 0.0"
                  ],
                  "Name": "Wedgetail",
                  "ResourceName": null,
                  "Children": [],
                  "Enabled": true,
                  "ReadOnly": false
                },
                {
                  "$type": "Models.PMF.Cultivar, Models",
                  "Command": [
                    "[Leaf].Phyllochron.BasePhyllochron.FixedValue = 100",
                    "[Grain].NumberFunction.GrainNumber.GrainsPerGramOfStem.FixedValue = 20",
                    "[Grain].MaximumPotentialGrainSize.FixedValue = 0.045",
                    "[Phenology].CAMP.FLNparams.MinLN = 9.5",
                    "[Phenology].CAMP.FLNparams.PpLN = 4.6",
                    "[Phenology].CAMP.FLNparams.VrnLN = -1.799999999999999",
                    "[Phenology].CAMP.FLNparams.VxPLN = 2.9999999999999982",
                    "[Phenology].HeadEmergenceLongDayBase.FixedValue = 195",
                    "[Phenology].HeadEmergencePpSensitivity.FixedValue = 0.0",
                    "[Phenology].CAMP.EnvData.VrnTreatTemp = 6",
                    "[Phenology].CAMP.EnvData.VrnTreatDuration = 60"
                  ],
                  "Name": "Wilgoyne",
                  "ResourceName": null,
                  "Children": [],
                  "Enabled": true,
                  "ReadOnly": false
                },
                {
                  "$type": "Models.PMF.Cultivar, Models",
                  "Command": [
                    "[Leaf].Phyllochron.BasePhyllochron.FixedValue = 101.991162889267",
                    "[Leaf].PhyllochronPpSensitivity.FixedValue = 0.203541157884576",
                    "[Phenology].CAMP.FLNparams.MinLN = 7.0",
                    "[Phenology].CAMP.FLNparams.PpLN = 0.5",
                    "[Phenology].CAMP.FLNparams.VrnLN = 5.0",
                    "[Phenology].CAMP.FLNparams.VxPLN = -4.5",
                    "[Phenology].CAMP.EnvData.VrnTreatTemp = 5.8",
                    "[Phenology].CAMP.EnvData.VrnTreatDuration = 60",
                    "[Phenology].HeadEmergenceLongDayBase.FixedValue = 190",
                    "[Phenology].HeadEmergencePpSensitivity.FixedValue = 0.0"
                  ],
                  "Name": "Wyalkatchem",
                  "ResourceName": null,
                  "Children": [],
                  "Enabled": true,
                  "ReadOnly": false
                },
                {
                  "$type": "Models.PMF.Cultivar, Models",
                  "Command": [
                    "[Phenology].HeadEmergenceLongDayBase.FixedValue = 150",
                    "[Phenology].HeadEmergencePpSensitivity.FixedValue = 0.0",
                    "[Leaf].Phyllochron.BasePhyllochron.FixedValue = 107.48018743345",
                    "[Leaf].PhyllochronPpSensitivity.FixedValue = 0.247088996399892",
                    "[Phenology].CAMP.FLNparams.MinLN = 6.5",
                    "[Phenology].CAMP.FLNparams.PpLN = 3.5",
                    "[Phenology].CAMP.FLNparams.VrnLN = 2.5",
                    "[Phenology].CAMP.FLNparams.VxPLN = 0.0",
                    "[Phenology].CAMP.EnvData.VrnTreatTemp = 5.8",
                    "[Phenology].CAMP.EnvData.VrnTreatDuration = 60"
                  ],
                  "Name": "Yitpi",
                  "ResourceName": null,
                  "Children": [],
                  "Enabled": true,
                  "ReadOnly": false
                },
                {
                  "$type": "Models.PMF.Cultivar, Models",
                  "Command": [
                    "[Leaf].Phyllochron.BasePhyllochron.FixedValue = 86.0661362380018",
                    "[Leaf].PhyllochronPpSensitivity.FixedValue = 0.347762945437436",
                    "[Phenology].CAMP.FLNparams.MinLN = 8.0",
                    "[Phenology].CAMP.FLNparams.PpLN = 0.5",
                    "[Phenology].CAMP.FLNparams.VrnLN = 2.0",
                    "[Phenology].CAMP.FLNparams.VxPLN = -1.5",
                    "[Phenology].CAMP.EnvData.VrnTreatTemp = 5.8",
                    "[Phenology].CAMP.EnvData.VrnTreatDuration = 60",
                    "[Phenology].HeadEmergenceLongDayBase.FixedValue = 170",
                    "[Phenology].HeadEmergencePpSensitivity.FixedValue = 0.0"
                  ],
                  "Name": "Young",
                  "ResourceName": null,
                  "Children": [],
                  "Enabled": true,
                  "ReadOnly": false
                },
                {
                  "$type": "Models.PMF.Cultivar, Models",
                  "Command": [
                    "[Leaf].Phyllochron.BasePhyllochron.FixedValue = 107.602580952482",
                    "[Leaf].PhyllochronPpSensitivity.FixedValue = 0.23032920462638",
                    "[Phenology].CAMP.FLNparams.MinLN = 6.2",
                    "[Phenology].CAMP.FLNparams.PpLN = 1.7000000000000002",
                    "[Phenology].CAMP.FLNparams.VrnLN = 4.1",
                    "[Phenology].CAMP.FLNparams.VxPLN = -2.5999999999999996",
                    "[Phenology].CAMP.EnvData.VrnTreatTemp = 6",
                    "[Phenology].CAMP.EnvData.VrnTreatDuration = 60",
                    "[Phenology].HeadEmergenceLongDayBase.FixedValue = 172",
                    "[Phenology].HeadEmergencePpSensitivity.FixedValue = 0.5"
                  ],
                  "Name": "Scepter",
                  "ResourceName": null,
                  "Children": [],
                  "Enabled": true,
                  "ReadOnly": false
                },
                {
                  "$type": "Models.PMF.Cultivar, Models",
                  "Command": [
                    "[Leaf].Phyllochron.BasePhyllochron.FixedValue = 95.8008034182983",
                    "[Leaf].PhyllochronPpSensitivity.FixedValue = 0.352406544577556",
                    "[Phenology].CAMP.FLNparams.MinLN = 6.0",
                    "[Phenology].CAMP.FLNparams.PpLN = 4.5",
                    "[Phenology].CAMP.FLNparams.VrnLN = 2.5",
                    "[Phenology].CAMP.FLNparams.VxPLN = 0.0",
                    "[Phenology].CAMP.EnvData.VrnTreatTemp = 5.8",
                    "[Phenology].CAMP.EnvData.VrnTreatDuration = 60",
                    "[Phenology].HeadEmergenceLongDayBase.FixedValue = 230",
                    "[Phenology].HeadEmergencePpSensitivity.FixedValue = 0.5"
                  ],
                  "Name": "Cutlass",
                  "ResourceName": null,
                  "Children": [],
                  "Enabled": true,
                  "ReadOnly": false
                },
                {
                  "$type": "Models.PMF.Cultivar, Models",
                  "Command": [
                    "[Leaf].Phyllochron.BasePhyllochron.FixedValue = 100.389906627796",
                    "[Leaf].PhyllochronPpSensitivity.FixedValue = 0.205225247925933",
                    "[Phenology].CAMP.FLNparams.MinLN = 8.0",
                    "[Phenology].CAMP.FLNparams.PpLN = 1.0",
                    "[Phenology].CAMP.FLNparams.VrnLN = 8.0",
                    "[Phenology].CAMP.FLNparams.VxPLN = 0.5",
                    "[Phenology].CAMP.EnvData.VrnTreatTemp = 5.8",
                    "[Phenology].CAMP.EnvData.VrnTreatDuration = 60",
                    "[Phenology].HeadEmergenceLongDayBase.FixedValue = 150",
                    "[Phenology].HeadEmergencePpSensitivity.FixedValue = 0.5"
                  ],
                  "Name": "Longsword",
                  "ResourceName": null,
                  "Children": [],
                  "Enabled": true,
                  "ReadOnly": false
                },
                {
                  "$type": "Models.PMF.Cultivar, Models",
                  "Command": [
                    "[Leaf].Phyllochron.BasePhyllochron.FixedValue = 102.785879373288",
                    "[Leaf].PhyllochronPpSensitivity.FixedValue = 0.18434106648197",
                    "[Phenology].CAMP.FLNparams.MinLN = 8.0",
                    "[Phenology].CAMP.FLNparams.PpLN = 0.0",
                    "[Phenology].CAMP.FLNparams.VrnLN = 7.0",
                    "[Phenology].CAMP.FLNparams.VxPLN = -0.5",
                    "[Phenology].CAMP.EnvData.VrnTreatTemp = 5.8",
                    "[Phenology].CAMP.EnvData.VrnTreatDuration = 60",
                    "[Phenology].HeadEmergenceLongDayBase.FixedValue = 170",
                    "[Phenology].HeadEmergencePpSensitivity.FixedValue = 0.5"
                  ],
                  "Name": "CSIROW007",
                  "ResourceName": null,
                  "Children": [],
                  "Enabled": true,
                  "ReadOnly": false
                },
                {
                  "$type": "Models.PMF.Cultivar, Models",
                  "Command": [
                    "[Leaf].Phyllochron.BasePhyllochron.FixedValue = 102.809488116017",
                    "[Leaf].PhyllochronPpSensitivity.FixedValue = 0.218898108718466",
                    "[Phenology].CAMP.FLNparams.MinLN = 8.0",
                    "[Phenology].CAMP.FLNparams.PpLN = 0.5",
                    "[Phenology].CAMP.FLNparams.VrnLN = 4.5",
                    "[Phenology].CAMP.FLNparams.VxPLN = 0.0",
                    "[Phenology].CAMP.EnvData.VrnTreatTemp = 5.8",
                    "[Phenology].CAMP.EnvData.VrnTreatDuration = 60",
                    "[Phenology].HeadEmergenceLongDayBase.FixedValue = 170",
                    "[Phenology].HeadEmergencePpSensitivity.FixedValue = 0.0"
                  ],
                  "Name": "CSIROW023",
                  "ResourceName": null,
                  "Children": [],
                  "Enabled": true,
                  "ReadOnly": false
                },
                {
                  "$type": "Models.PMF.Cultivar, Models",
                  "Command": [
                    "[Leaf].Phyllochron.BasePhyllochron.FixedValue = 95.6693440169749",
                    "[Leaf].PhyllochronPpSensitivity.FixedValue = 0.226791235396558",
                    "[Phenology].CAMP.FLNparams.MinLN = 8.5",
                    "[Phenology].CAMP.FLNparams.PpLN = 0.5",
                    "[Phenology].CAMP.FLNparams.VrnLN = 7.5",
                    "[Phenology].CAMP.FLNparams.VxPLN = -1.0",
                    "[Phenology].CAMP.EnvData.VrnTreatTemp = 5.8",
                    "[Phenology].CAMP.EnvData.VrnTreatDuration = 60",
                    "[Phenology].HeadEmergenceLongDayBase.FixedValue = 170",
                    "[Phenology].HeadEmergencePpSensitivity.FixedValue = 1.0"
                  ],
                  "Name": "CSIROW073",
                  "ResourceName": null,
                  "Children": [],
                  "Enabled": true,
                  "ReadOnly": false
                }
              ],
              "Enabled": true,
              "ReadOnly": false
            },
            {
              "$type": "Models.Core.Folder, Models",
              "ShowInDocs": false,
              "GraphsPerPage": 6,
              "Name": "Turkey",
              "ResourceName": null,
              "Children": [
                {
                  "$type": "Models.PMF.Cultivar, Models",
                  "Command": [
                    "[Leaf].Phyllochron.BasePhyllochron.FixedValue = 100",
                    "[Grain].NumberFunction.GrainNumber.GrainsPerGramOfStem.FixedValue = 16",
                    "[Grain].MaximumPotentialGrainSize.FixedValue = 0.050",
                    "[Grain].MaximumNConc.FixedValue = 0.026",
                    "[Phenology].GrainFilling.Target.FixedValue = 450",
                    "[Stem].DMRetranslocationFactor.ReproductiveGrowth.DMRetranslocationFactor.FixedValue = 0.2",
                    "[Stem].DMDemands.Structural.StructuralFraction.VegetativeGrowth.Fraction.FixedValue = 0.6",
                    "[Leaf].ExtinctionCoefficient.VegetativePhase.FixedValue = 0.8",
                    "[Phenology].CAMP.FLNparams.MinLN = 7",
                    "[Phenology].CAMP.FLNparams.PpLN = 4.0",
                    "[Phenology].CAMP.FLNparams.VrnLN = 4",
                    "[Phenology].CAMP.FLNparams.VxPLN = 0.0"
                  ],
                  "Name": "Konya",
                  "ResourceName": null,
                  "Children": [],
                  "Enabled": true,
                  "ReadOnly": false
                }
              ],
              "Enabled": true,
              "ReadOnly": false
            },
            {
              "$type": "Models.Core.Folder, Models",
              "ShowInDocs": false,
              "GraphsPerPage": 6,
              "Name": "China",
              "ResourceName": null,
              "Children": [
                {
                  "$type": "Models.PMF.Cultivar, Models",
                  "Command": [
                    "[Leaf].Phyllochron.BasePhyllochron.FixedValue = 100",
                    "[Phenology].CAMP.FLNparams.MinLN = 7",
                    "[Phenology].CAMP.FLNparams.PpLN = 3.0",
                    "[Phenology].CAMP.FLNparams.VrnLN = 5",
                    "[Phenology].CAMP.FLNparams.VxPLN = 0.0"
                  ],
                  "Name": "Keyu13",
                  "ResourceName": null,
                  "Children": [],
                  "Enabled": true,
                  "ReadOnly": false
                }
              ],
              "Enabled": true,
              "ReadOnly": false
            },
            {
              "$type": "Models.Core.Folder, Models",
              "ShowInDocs": false,
              "GraphsPerPage": 6,
              "Name": "USA",
              "ResourceName": null,
              "Children": [
                {
                  "$type": "Models.PMF.Cultivar, Models",
                  "Command": [
                    "[Leaf].Phyllochron.BasePhyllochron.FixedValue = 90",
                    "[Leaf].MaxLeafArea.AreaLargestLeaf.FixedValue = .004",
                    "[Phenology].CAMP.FLNparams.MinLN = 8.4",
                    "[Phenology].CAMP.FLNparams.PpLN = 0.40000000000000036",
                    "[Phenology].CAMP.FLNparams.VrnLN = 1.1999999999999993",
                    "[Phenology].CAMP.FLNparams.VxPLN = 0.3000000000000007",
                    "[Phenology].HeadEmergenceLongDayBase.FixedValue = 150",
                    "[Phenology].HeadEmergencePpSensitivity.FixedValue = 0.0",
                    "[Phenology].CAMP.EnvData.VrnTreatTemp = 6",
                    "[Phenology].CAMP.EnvData.VrnTreatDuration = 60"
                  ],
                  "Name": "Yecora",
                  "ResourceName": null,
                  "Children": [],
                  "Enabled": true,
                  "ReadOnly": false
                },
                {
                  "$type": "Models.PMF.Cultivar, Models",
                  "Command": [
                    "[Grain].NumberFunction.GrainNumber.GrainsPerGramOfStem.FixedValue = 18",
                    "[Grain].MaximumNConc.FixedValue = 0.02",
                    "[Phenology].CAMP.FLNparams.MinLN = 7",
                    "[Phenology].CAMP.FLNparams.PpLN = 4.0",
                    "[Phenology].CAMP.FLNparams.VrnLN = 6",
                    "[Phenology].CAMP.FLNparams.VxPLN = 0.0"
                  ],
                  "Name": "Rex",
                  "ResourceName": null,
                  "Children": [],
                  "Enabled": true,
                  "ReadOnly": false
                },
                {
                  "$type": "Models.PMF.Cultivar, Models",
                  "Command": [
                    "[Grain].NumberFunction.GrainNumber.GrainsPerGramOfStem.FixedValue = 20",
                    "[Grain].MaximumNConc.FixedValue = 0.02",
                    "[Phenology].CAMP.FLNparams.MinLN = 7",
                    "[Phenology].CAMP.FLNparams.PpLN = 4.0",
                    "[Phenology].CAMP.FLNparams.VrnLN = 6",
                    "[Phenology].CAMP.FLNparams.VxPLN = 0.0"
                  ],
                  "Name": "Nugaines",
                  "ResourceName": null,
                  "Children": [],
                  "Enabled": true,
                  "ReadOnly": false
                },
                {
                  "$type": "Models.PMF.Cultivar, Models",
                  "Command": [
                    "[Grain].NumberFunction.GrainNumber.GrainsPerGramOfStem.FixedValue = 22",
                    "[Grain].MaximumNConc.FixedValue = 0.02",
                    "[Phenology].CAMP.FLNparams.MinLN = 7",
                    "[Phenology].CAMP.FLNparams.PpLN = 4.0",
                    "[Phenology].CAMP.FLNparams.VrnLN = 6",
                    "[Phenology].CAMP.FLNparams.VxPLN = 0.0"
                  ],
                  "Name": "Hyslop",
                  "ResourceName": null,
                  "Children": [],
                  "Enabled": true,
                  "ReadOnly": false
                },
                {
                  "$type": "Models.PMF.Cultivar, Models",
                  "Command": [
                    "[Grain].NumberFunction.GrainNumber.GrainsPerGramOfStem.FixedValue = 25",
                    "[Grain].MaximumNConc.FixedValue = 0.02",
                    "[Phenology].CAMP.FLNparams.MinLN = 7",
                    "[Phenology].CAMP.FLNparams.PpLN = 4.0",
                    "[Phenology].CAMP.FLNparams.VrnLN = 6",
                    "[Phenology].CAMP.FLNparams.VxPLN = 0.0"
                  ],
                  "Name": "Stephens",
                  "ResourceName": null,
                  "Children": [],
                  "Enabled": true,
                  "ReadOnly": false
                }
              ],
              "Enabled": true,
              "ReadOnly": false
            },
            {
              "$type": "Models.Core.Folder, Models",
              "ShowInDocs": false,
              "GraphsPerPage": 6,
              "Name": "Europe",
              "ResourceName": null,
              "Children": [
                {
                  "$type": "Models.PMF.Cultivar, Models",
                  "Command": [
                    "[Phenology].HeadEmergencePpSensitivity.FixedValue = 3",
                    "[Leaf].Phyllochron.BasePhyllochron.FixedValue = 100.0",
                    "[Leaf].ExtinctionCoefficient.VegetativePhase.FixedValue = 0.8",
                    "[Leaf].PhyllochronPpSensitivity.FixedValue = 0.6",
                    "[Phenology].CAMP.FLNparams.MinLN = 9",
                    "[Phenology].CAMP.FLNparams.PpLN = 3.0",
                    "[Phenology].CAMP.FLNparams.VrnLN = 7",
                    "[Phenology].CAMP.FLNparams.VxPLN = 0.0"
                  ],
                  "Name": "Dekan",
                  "ResourceName": null,
                  "Children": [],
                  "Enabled": true,
                  "ReadOnly": false
                },
                {
                  "$type": "Models.PMF.Cultivar, Models",
                  "Command": [
                    "[Phenology].HeadEmergencePpSensitivity.FixedValue = 3",
                    "[Leaf].Phyllochron.BasePhyllochron.FixedValue = 100.0",
                    "[Leaf].ExtinctionCoefficient.VegetativePhase.FixedValue = 0.8",
                    "[Leaf].PhyllochronPpSensitivity.FixedValue = 0.6",
                    "[Phenology].CAMP.FLNparams.MinLN = 9",
                    "[Phenology].CAMP.FLNparams.PpLN = 3.0",
                    "[Phenology].CAMP.FLNparams.VrnLN = 7",
                    "[Phenology].CAMP.FLNparams.VxPLN = 0.0"
                  ],
                  "Name": "Rosario",
                  "ResourceName": null,
                  "Children": [],
                  "Enabled": true,
                  "ReadOnly": false
                },
                {
                  "$type": "Models.PMF.Cultivar, Models",
                  "Command": [
                    "[Phenology].HeadEmergencePpSensitivity.FixedValue = 3",
                    "[Leaf].Phyllochron.BasePhyllochron.FixedValue = 100.0",
                    "[Leaf].ExtinctionCoefficient.VegetativePhase.FixedValue = 0.8",
                    "[Leaf].PhyllochronPpSensitivity.FixedValue = 0.6",
                    "[Phenology].CAMP.FLNparams.MinLN = 9",
                    "[Phenology].CAMP.FLNparams.PpLN = 3.0",
                    "[Phenology].CAMP.FLNparams.VrnLN = 7",
                    "[Phenology].CAMP.FLNparams.VxPLN = 0.0"
                  ],
                  "Name": "Ararat",
                  "ResourceName": null,
                  "Children": [],
                  "Enabled": true,
                  "ReadOnly": false
                },
                {
                  "$type": "Models.PMF.Cultivar, Models",
                  "Command": [
                    "[Leaf].Phyllochron.BasePhyllochron.FixedValue = 90.0",
                    "[Leaf].PhyllochronPpSensitivity.FixedValue = 0.6",
                    "[Phenology].CAMP.FLNparams.MinLN = 9.0",
                    "[Phenology].CAMP.FLNparams.PpLN = 0.0",
                    "[Phenology].CAMP.FLNparams.VrnLN = 0.0",
                    "[Phenology].CAMP.FLNparams.VxPLN = 0.0",
                    "[Phenology].HeadEmergenceLongDayBase.FixedValue = 145",
                    "[Phenology].HeadEmergencePpSensitivity.FixedValue = 0.0",
                    "[Phenology].CAMP.EnvData.VrnTreatTemp = 6",
                    "[Phenology].CAMP.EnvData.VrnTreatDuration = 60"
                  ],
                  "Name": "Tybalt",
                  "ResourceName": null,
                  "Children": [],
                  "Enabled": true,
                  "ReadOnly": false
                }
              ],
              "Enabled": true,
              "ReadOnly": false
            },
            {
              "$type": "Models.Core.Folder, Models",
              "ShowInDocs": false,
              "GraphsPerPage": 6,
              "Name": "Africa",
              "ResourceName": null,
              "Children": [
                {
                  "$type": "Models.PMF.Cultivar, Models",
                  "Command": [
                    "[Leaf].Phyllochron.BasePhyllochron.FixedValue = 100",
                    "[Grain].NumberFunction.GrainNumber.GrainsPerGramOfStem.FixedValue = 17",
                    "[Phenology].GrainFilling.Target.FixedValue = 350",
                    "[Phenology].CAMP.FLNparams.MinLN = 7",
                    "[Phenology].CAMP.FLNparams.PpLN = 3.0",
                    "[Phenology].CAMP.FLNparams.VrnLN = 0",
                    "[Phenology].CAMP.FLNparams.VxPLN = 0.0"
                  ],
                  "Name": "HAR1685",
                  "ResourceName": null,
                  "Children": [],
                  "Enabled": true,
                  "ReadOnly": false
                }
              ],
              "Enabled": true,
              "ReadOnly": false
            },
            {
              "$type": "Models.Core.Folder, Models",
              "ShowInDocs": false,
              "GraphsPerPage": 6,
              "Name": "Iran",
              "ResourceName": null,
              "Children": [
                {
                  "$type": "Models.PMF.Cultivar, Models",
                  "Command": [
                    "[Leaf].Phyllochron.BasePhyllochron.FixedValue = 100",
                    "[Phenology].CAMP.FLNparams.MinLN = 7",
                    "[Phenology].CAMP.FLNparams.PpLN = 4.0",
                    "[Phenology].CAMP.FLNparams.VrnLN = 0",
                    "[Phenology].CAMP.FLNparams.VxPLN = 0.0"
                  ],
                  "Name": "Gorgan",
                  "ResourceName": null,
                  "Children": [],
                  "Enabled": true,
                  "ReadOnly": false
                }
              ],
              "Enabled": true,
              "ReadOnly": false
            },
            {
              "$type": "Models.Core.Folder, Models",
              "ShowInDocs": false,
              "GraphsPerPage": 6,
              "Name": "Just Added",
              "ResourceName": null,
              "Children": [
                {
                  "$type": "Models.PMF.Cultivar, Models",
                  "Command": [
                    "[Leaf].Phyllochron.BasePhyllochron.FixedValue = 107.385378970476",
                    "[Leaf].PhyllochronPpSensitivity.FixedValue = 0.246728222459184",
                    "[Phenology].CAMP.FLNparams.MinLN = 8.0",
                    "[Phenology].CAMP.FLNparams.PpLN = 1.5",
                    "[Phenology].CAMP.FLNparams.VrnLN = 4.5",
                    "[Phenology].CAMP.FLNparams.VxPLN = 1.0",
                    "[Phenology].CAMP.EnvData.VrnTreatTemp = 5.8",
                    "[Phenology].CAMP.EnvData.VrnTreatDuration = 60",
                    "[Phenology].HeadEmergenceLongDayBase.FixedValue = 190",
                    "[Phenology].HeadEmergencePpSensitivity.FixedValue = 0.0"
                  ],
                  "Name": "Adv08_0008",
                  "ResourceName": null,
                  "Children": [],
                  "Enabled": true,
                  "ReadOnly": false
                },
                {
                  "$type": "Models.PMF.Cultivar, Models",
                  "Command": [
                    "[Leaf].Phyllochron.BasePhyllochron.FixedValue = 106.269847259128",
                    "[Leaf].PhyllochronPpSensitivity.FixedValue = 0.221423439420895",
                    "[Phenology].CAMP.FLNparams.MinLN = 8.5",
                    "[Phenology].CAMP.FLNparams.PpLN = 1.0",
                    "[Phenology].CAMP.FLNparams.VrnLN = 6.0",
                    "[Phenology].CAMP.FLNparams.VxPLN = -0.5",
                    "[Phenology].CAMP.EnvData.VrnTreatTemp = 5.8",
                    "[Phenology].CAMP.EnvData.VrnTreatDuration = 60",
                    "[Phenology].HeadEmergenceLongDayBase.FixedValue = 290",
                    "[Phenology].HeadEmergencePpSensitivity.FixedValue = 0.5"
                  ],
                  "Name": "Bennett",
                  "ResourceName": null,
                  "Children": [],
                  "Enabled": true,
                  "ReadOnly": false
                },
                {
                  "$type": "Models.PMF.Cultivar, Models",
                  "Command": [
                    "[Leaf].Phyllochron.BasePhyllochron.FixedValue = 106.486507449716",
                    "[Leaf].PhyllochronPpSensitivity.FixedValue = 0.22806739407445",
                    "[Phenology].CAMP.FLNparams.MinLN = 6.0",
                    "[Phenology].CAMP.FLNparams.PpLN = 3.0",
                    "[Phenology].CAMP.FLNparams.VrnLN = 4.0",
                    "[Phenology].CAMP.FLNparams.VxPLN = 1.5",
                    "[Phenology].CAMP.EnvData.VrnTreatTemp = 5.8",
                    "[Phenology].CAMP.EnvData.VrnTreatDuration = 60",
                    "[Phenology].HeadEmergenceLongDayBase.FixedValue = 170",
                    "[Phenology].HeadEmergencePpSensitivity.FixedValue = 0.0"
                  ],
                  "Name": "Scythe",
                  "ResourceName": null,
                  "Children": [],
                  "Enabled": true,
                  "ReadOnly": false
                },
                {
                  "$type": "Models.PMF.Cultivar, Models",
                  "Command": [
                    "[Leaf].Phyllochron.BasePhyllochron.FixedValue = 102.321288321408",
                    "[Leaf].PhyllochronPpSensitivity.FixedValue = 0.254667061341894",
                    "[Phenology].CAMP.FLNparams.MinLN = 7.9",
                    "[Phenology].CAMP.FLNparams.PpLN = 1.9000000000000004",
                    "[Phenology].CAMP.FLNparams.VrnLN = 4.399999999999999",
                    "[Phenology].CAMP.FLNparams.VxPLN = 1.5000000000000018",
                    "[Phenology].CAMP.EnvData.VrnTreatTemp = 6",
                    "[Phenology].CAMP.EnvData.VrnTreatDuration = 60",
                    "[Phenology].HeadEmergenceLongDayBase.FixedValue = 50",
                    "[Phenology].HeadEmergencePpSensitivity.FixedValue = 4.3"
                  ],
                  "Name": "Beaufort",
                  "ResourceName": null,
                  "Children": [],
                  "Enabled": true,
                  "ReadOnly": false
                },
                {
                  "$type": "Models.PMF.Cultivar, Models",
                  "Command": [
                    "[Leaf].Phyllochron.BasePhyllochron.FixedValue = 92.1177406284002",
                    "[Leaf].PhyllochronPpSensitivity.FixedValue = 0.269041869726177",
                    "[Phenology].CAMP.FLNparams.MinLN = 7.5",
                    "[Phenology].CAMP.FLNparams.PpLN = 3.5",
                    "[Phenology].CAMP.FLNparams.VrnLN = 2.5",
                    "[Phenology].CAMP.FLNparams.VxPLN = -1.5",
                    "[Phenology].CAMP.EnvData.VrnTreatTemp = 5.8",
                    "[Phenology].CAMP.EnvData.VrnTreatDuration = 60",
                    "[Phenology].HeadEmergenceLongDayBase.FixedValue = 190",
                    "[Phenology].HeadEmergencePpSensitivity.FixedValue = 0.5"
                  ],
                  "Name": "Braewood",
                  "ResourceName": null,
                  "Children": [],
                  "Enabled": true,
                  "ReadOnly": false
                },
                {
                  "$type": "Models.PMF.Cultivar, Models",
                  "Command": [
                    "[Leaf].Phyllochron.BasePhyllochron.FixedValue = 112.665706012865",
                    "[Leaf].PhyllochronPpSensitivity.FixedValue = 0.16928704526596",
                    "[Phenology].CAMP.FLNparams.MinLN = 6.5",
                    "[Phenology].CAMP.FLNparams.PpLN = 1.0",
                    "[Phenology].CAMP.FLNparams.VrnLN = 4.0",
                    "[Phenology].CAMP.FLNparams.VxPLN = 0.0",
                    "[Phenology].CAMP.EnvData.VrnTreatTemp = 5.8",
                    "[Phenology].CAMP.EnvData.VrnTreatDuration = 60",
                    "[Phenology].HeadEmergenceLongDayBase.FixedValue = 190",
                    "[Phenology].HeadEmergencePpSensitivity.FixedValue = 0.0"
                  ],
                  "Name": "Calingiri",
                  "ResourceName": null,
                  "Children": [],
                  "Enabled": true,
                  "ReadOnly": false
                },
                {
                  "$type": "Models.PMF.Cultivar, Models",
                  "Command": [
                    "[Leaf].Phyllochron.BasePhyllochron.FixedValue = 93.1373432728081",
                    "[Leaf].PhyllochronPpSensitivity.FixedValue = 0.403019826488085",
                    "[Phenology].CAMP.FLNparams.MinLN = 7.0",
                    "[Phenology].CAMP.FLNparams.PpLN = 1.5",
                    "[Phenology].CAMP.FLNparams.VrnLN = 1.5",
                    "[Phenology].CAMP.FLNparams.VxPLN = -1.5",
                    "[Phenology].CAMP.EnvData.VrnTreatTemp = 5.8",
                    "[Phenology].CAMP.EnvData.VrnTreatDuration = 60",
                    "[Phenology].HeadEmergenceLongDayBase.FixedValue = 270",
                    "[Phenology].HeadEmergencePpSensitivity.FixedValue = 0.0"
                  ],
                  "Name": "Catalina",
                  "ResourceName": null,
                  "Children": [],
                  "Enabled": true,
                  "ReadOnly": false
                },
                {
                  "$type": "Models.PMF.Cultivar, Models",
                  "Command": [
                    "[Leaf].Phyllochron.BasePhyllochron.FixedValue = 94.4306598856844",
                    "[Leaf].PhyllochronPpSensitivity.FixedValue = 0.179475706868039",
                    "[Phenology].CAMP.FLNparams.MinLN = 7.0",
                    "[Phenology].CAMP.FLNparams.PpLN = 1.5",
                    "[Phenology].CAMP.FLNparams.VrnLN = 4.0",
                    "[Phenology].CAMP.FLNparams.VxPLN = -1.0",
                    "[Phenology].CAMP.EnvData.VrnTreatTemp = 5.8",
                    "[Phenology].CAMP.EnvData.VrnTreatDuration = 60",
                    "[Phenology].HeadEmergenceLongDayBase.FixedValue = 150",
                    "[Phenology].HeadEmergencePpSensitivity.FixedValue = 0.0"
                  ],
                  "Name": "Condo",
                  "ResourceName": null,
                  "Children": [],
                  "Enabled": true,
                  "ReadOnly": false
                },
                {
                  "$type": "Models.PMF.Cultivar, Models",
                  "Command": [
                    "[Leaf].Phyllochron.BasePhyllochron.FixedValue = 100.832025052954",
                    "[Leaf].PhyllochronPpSensitivity.FixedValue = 0.199967770650946",
                    "[Phenology].CAMP.FLNparams.MinLN = 6.1",
                    "[Phenology].CAMP.FLNparams.PpLN = 3.0",
                    "[Phenology].CAMP.FLNparams.VrnLN = 1.8000000000000007",
                    "[Phenology].CAMP.FLNparams.VxPLN = 4.0",
                    "[Phenology].CAMP.EnvData.VrnTreatTemp = 6",
                    "[Phenology].CAMP.EnvData.VrnTreatDuration = 60",
                    "[Phenology].HeadEmergenceLongDayBase.FixedValue = 108",
                    "[Phenology].HeadEmergencePpSensitivity.FixedValue = 1.3"
                  ],
                  "Name": "Crusader",
                  "ResourceName": null,
                  "Children": [],
                  "Enabled": true,
                  "ReadOnly": false
                },
                {
                  "$type": "Models.PMF.Cultivar, Models",
                  "Command": [
                    "[Leaf].Phyllochron.BasePhyllochron.FixedValue = 97.1048561789481",
                    "[Leaf].PhyllochronPpSensitivity.FixedValue = 0.330486171103675",
                    "[Phenology].CAMP.FLNparams.MinLN = 7.0",
                    "[Phenology].CAMP.FLNparams.PpLN = 1.5",
                    "[Phenology].CAMP.FLNparams.VrnLN = 3.0",
                    "[Phenology].CAMP.FLNparams.VxPLN = 0.0",
                    "[Phenology].CAMP.EnvData.VrnTreatTemp = 5.8",
                    "[Phenology].CAMP.EnvData.VrnTreatDuration = 60",
                    "[Phenology].HeadEmergenceLongDayBase.FixedValue = 210",
                    "[Phenology].HeadEmergencePpSensitivity.FixedValue = 0.5"
                  ],
                  "Name": "CSIROW002",
                  "ResourceName": null,
                  "Children": [],
                  "Enabled": true,
                  "ReadOnly": false
                },
                {
                  "$type": "Models.PMF.Cultivar, Models",
                  "Command": [
                    "[Leaf].Phyllochron.BasePhyllochron.FixedValue = 97.9080402900587",
                    "[Leaf].PhyllochronPpSensitivity.FixedValue = 0.219427317086708",
                    "[Phenology].CAMP.FLNparams.MinLN = 7.0",
                    "[Phenology].CAMP.FLNparams.PpLN = 0.5",
                    "[Phenology].CAMP.FLNparams.VrnLN = 4.0",
                    "[Phenology].CAMP.FLNparams.VxPLN = -1.5",
                    "[Phenology].CAMP.EnvData.VrnTreatTemp = 5.8",
                    "[Phenology].CAMP.EnvData.VrnTreatDuration = 60",
                    "[Phenology].HeadEmergenceLongDayBase.FixedValue = 190",
                    "[Phenology].HeadEmergencePpSensitivity.FixedValue = 0.0"
                  ],
                  "Name": "CSIROW003",
                  "ResourceName": null,
                  "Children": [],
                  "Enabled": true,
                  "ReadOnly": false
                },
                {
                  "$type": "Models.PMF.Cultivar, Models",
                  "Command": [
                    "[Leaf].Phyllochron.BasePhyllochron.FixedValue = 100.324132823901",
                    "[Leaf].PhyllochronPpSensitivity.FixedValue = 0.16547784419225",
                    "[Phenology].CAMP.FLNparams.MinLN = 7.5",
                    "[Phenology].CAMP.FLNparams.PpLN = 0.0",
                    "[Phenology].CAMP.FLNparams.VrnLN = 5.0",
                    "[Phenology].CAMP.FLNparams.VxPLN = -2.0",
                    "[Phenology].CAMP.EnvData.VrnTreatTemp = 5.8",
                    "[Phenology].CAMP.EnvData.VrnTreatDuration = 60",
                    "[Phenology].HeadEmergenceLongDayBase.FixedValue = 170",
                    "[Phenology].HeadEmergencePpSensitivity.FixedValue = 0.0"
                  ],
                  "Name": "CSIROW005",
                  "ResourceName": null,
                  "Children": [],
                  "Enabled": true,
                  "ReadOnly": false
                },
                {
                  "$type": "Models.PMF.Cultivar, Models",
                  "Command": [
                    "[Leaf].Phyllochron.BasePhyllochron.FixedValue = 90.109466190558",
                    "[Leaf].PhyllochronPpSensitivity.FixedValue = 0.349636600984782",
                    "[Phenology].CAMP.FLNparams.MinLN = 6.5",
                    "[Phenology].CAMP.FLNparams.PpLN = 1.0",
                    "[Phenology].CAMP.FLNparams.VrnLN = 1.5",
                    "[Phenology].CAMP.FLNparams.VxPLN = -1.0",
                    "[Phenology].CAMP.EnvData.VrnTreatTemp = 5.8",
                    "[Phenology].CAMP.EnvData.VrnTreatDuration = 60",
                    "[Phenology].HeadEmergenceLongDayBase.FixedValue = 210",
                    "[Phenology].HeadEmergencePpSensitivity.FixedValue = 1.0"
                  ],
                  "Name": "CSIROW011",
                  "ResourceName": null,
                  "Children": [],
                  "Enabled": true,
                  "ReadOnly": false
                },
                {
                  "$type": "Models.PMF.Cultivar, Models",
                  "Command": [
                    "[Leaf].Phyllochron.BasePhyllochron.FixedValue = 100.218976921681",
                    "[Leaf].PhyllochronPpSensitivity.FixedValue = 0.305627551956816",
                    "[Phenology].CAMP.FLNparams.MinLN = 6.5",
                    "[Phenology].CAMP.FLNparams.PpLN = 2.0",
                    "[Phenology].CAMP.FLNparams.VrnLN = 3.0",
                    "[Phenology].CAMP.FLNparams.VxPLN = 0.5",
                    "[Phenology].CAMP.EnvData.VrnTreatTemp = 5.8",
                    "[Phenology].CAMP.EnvData.VrnTreatDuration = 60",
                    "[Phenology].HeadEmergenceLongDayBase.FixedValue = 210",
                    "[Phenology].HeadEmergencePpSensitivity.FixedValue = 0.5"
                  ],
                  "Name": "CSIROW018",
                  "ResourceName": null,
                  "Children": [],
                  "Enabled": true,
                  "ReadOnly": false
                },
                {
                  "$type": "Models.PMF.Cultivar, Models",
                  "Command": [
                    "[Leaf].Phyllochron.BasePhyllochron.FixedValue = 100.85898282236",
                    "[Leaf].PhyllochronPpSensitivity.FixedValue = 0.228645304743823",
                    "[Phenology].CAMP.FLNparams.MinLN = 7.5",
                    "[Phenology].CAMP.FLNparams.PpLN = 1.5",
                    "[Phenology].CAMP.FLNparams.VrnLN = 7.0",
                    "[Phenology].CAMP.FLNparams.VxPLN = -1.0",
                    "[Phenology].CAMP.EnvData.VrnTreatTemp = 5.8",
                    "[Phenology].CAMP.EnvData.VrnTreatDuration = 60",
                    "[Phenology].HeadEmergenceLongDayBase.FixedValue = 230",
                    "[Phenology].HeadEmergencePpSensitivity.FixedValue = 1.5"
                  ],
                  "Name": "CSIROW021",
                  "ResourceName": null,
                  "Children": [],
                  "Enabled": true,
                  "ReadOnly": false
                },
                {
                  "$type": "Models.PMF.Cultivar, Models",
                  "Command": [
                    "[Leaf].Phyllochron.BasePhyllochron.FixedValue = 91.9686702262851",
                    "[Leaf].PhyllochronPpSensitivity.FixedValue = 0.298865609355012",
                    "[Phenology].CAMP.FLNparams.MinLN = 6.0",
                    "[Phenology].CAMP.FLNparams.PpLN = 0.5",
                    "[Phenology].CAMP.FLNparams.VrnLN = 1.0",
                    "[Phenology].CAMP.FLNparams.VxPLN = 0.0",
                    "[Phenology].CAMP.EnvData.VrnTreatTemp = 5.8",
                    "[Phenology].CAMP.EnvData.VrnTreatDuration = 60",
                    "[Phenology].HeadEmergenceLongDayBase.FixedValue = 230",
                    "[Phenology].HeadEmergencePpSensitivity.FixedValue = 1.0"
                  ],
                  "Name": "CSIROW027",
                  "ResourceName": null,
                  "Children": [],
                  "Enabled": true,
                  "ReadOnly": false
                },
                {
                  "$type": "Models.PMF.Cultivar, Models",
                  "Command": [
                    "[Leaf].Phyllochron.BasePhyllochron.FixedValue = 98.5813007346922",
                    "[Leaf].PhyllochronPpSensitivity.FixedValue = 0.228833970802351",
                    "[Phenology].CAMP.FLNparams.MinLN = 6.5",
                    "[Phenology].CAMP.FLNparams.PpLN = 0.5",
                    "[Phenology].CAMP.FLNparams.VrnLN = 0.5",
                    "[Phenology].CAMP.FLNparams.VxPLN = 0.0",
                    "[Phenology].CAMP.EnvData.VrnTreatTemp = 5.8",
                    "[Phenology].CAMP.EnvData.VrnTreatDuration = 60",
                    "[Phenology].HeadEmergenceLongDayBase.FixedValue = 250",
                    "[Phenology].HeadEmergencePpSensitivity.FixedValue = 0.5"
                  ],
                  "Name": "CSIROW029",
                  "ResourceName": null,
                  "Children": [],
                  "Enabled": true,
                  "ReadOnly": false
                },
                {
                  "$type": "Models.PMF.Cultivar, Models",
                  "Command": [
                    "[Leaf].Phyllochron.BasePhyllochron.FixedValue = 89.0413135981221",
                    "[Leaf].PhyllochronPpSensitivity.FixedValue = 0.320389882541901",
                    "[Phenology].CAMP.FLNparams.MinLN = 6.0",
                    "[Phenology].CAMP.FLNparams.PpLN = 0.5",
                    "[Phenology].CAMP.FLNparams.VrnLN = 1.0",
                    "[Phenology].CAMP.FLNparams.VxPLN = -0.5",
                    "[Phenology].CAMP.EnvData.VrnTreatTemp = 5.8",
                    "[Phenology].CAMP.EnvData.VrnTreatDuration = 60",
                    "[Phenology].HeadEmergenceLongDayBase.FixedValue = 270",
                    "[Phenology].HeadEmergencePpSensitivity.FixedValue = 0.5"
                  ],
                  "Name": "CSIROW077",
                  "ResourceName": null,
                  "Children": [],
                  "Enabled": true,
                  "ReadOnly": false
                },
                {
                  "$type": "Models.PMF.Cultivar, Models",
                  "Command": [
                    "[Leaf].Phyllochron.BasePhyllochron.FixedValue = 95.8407854192227",
                    "[Leaf].PhyllochronPpSensitivity.FixedValue = 0.379363409943707",
                    "[Phenology].CAMP.FLNparams.MinLN = 6.0",
                    "[Phenology].CAMP.FLNparams.PpLN = 1.0",
                    "[Phenology].CAMP.FLNparams.VrnLN = 2.5",
                    "[Phenology].CAMP.FLNparams.VxPLN = -1.5",
                    "[Phenology].CAMP.EnvData.VrnTreatTemp = 5.8",
                    "[Phenology].CAMP.EnvData.VrnTreatDuration = 60",
                    "[Phenology].HeadEmergenceLongDayBase.FixedValue = 270",
                    "[Phenology].HeadEmergencePpSensitivity.FixedValue = 1.5"
                  ],
                  "Name": "CSIROW087",
                  "ResourceName": null,
                  "Children": [],
                  "Enabled": true,
                  "ReadOnly": false
                },
                {
                  "$type": "Models.PMF.Cultivar, Models",
                  "Command": [
                    "[Leaf].Phyllochron.BasePhyllochron.FixedValue = 88.798911538629",
                    "[Leaf].PhyllochronPpSensitivity.FixedValue = 0.366324783260731",
                    "[Phenology].CAMP.FLNparams.MinLN = 7.0",
                    "[Phenology].CAMP.FLNparams.PpLN = 1.0",
                    "[Phenology].CAMP.FLNparams.VrnLN = 2.5",
                    "[Phenology].CAMP.FLNparams.VxPLN = -1.5",
                    "[Phenology].CAMP.EnvData.VrnTreatTemp = 5.8",
                    "[Phenology].CAMP.EnvData.VrnTreatDuration = 60",
                    "[Phenology].HeadEmergenceLongDayBase.FixedValue = 230",
                    "[Phenology].HeadEmergencePpSensitivity.FixedValue = 0.5"
                  ],
                  "Name": "CSIROW102",
                  "ResourceName": null,
                  "Children": [],
                  "Enabled": true,
                  "ReadOnly": false
                },
                {
                  "$type": "Models.PMF.Cultivar, Models",
                  "Command": [
                    "[Leaf].Phyllochron.BasePhyllochron.FixedValue = 93.3581645003809",
                    "[Leaf].PhyllochronPpSensitivity.FixedValue = 0.233916879031932",
                    "[Phenology].CAMP.FLNparams.MinLN = 6.0",
                    "[Phenology].CAMP.FLNparams.PpLN = 0.5",
                    "[Phenology].CAMP.FLNparams.VrnLN = 1.0",
                    "[Phenology].CAMP.FLNparams.VxPLN = -0.5",
                    "[Phenology].CAMP.EnvData.VrnTreatTemp = 5.8",
                    "[Phenology].CAMP.EnvData.VrnTreatDuration = 60",
                    "[Phenology].HeadEmergenceLongDayBase.FixedValue = 230",
                    "[Phenology].HeadEmergencePpSensitivity.FixedValue = 1.0"
                  ],
                  "Name": "CSIROW105",
                  "ResourceName": null,
                  "Children": [],
                  "Enabled": true,
                  "ReadOnly": false
                },
                {
                  "$type": "Models.PMF.Cultivar, Models",
                  "Command": [
                    "[Leaf].Phyllochron.BasePhyllochron.FixedValue = 86.6877539944917",
                    "[Leaf].PhyllochronPpSensitivity.FixedValue = 0.340327517277635",
                    "[Phenology].CAMP.FLNparams.MinLN = 7.0",
                    "[Phenology].CAMP.FLNparams.PpLN = 2.5",
                    "[Phenology].CAMP.FLNparams.VrnLN = 1.5",
                    "[Phenology].CAMP.FLNparams.VxPLN = -1.0",
                    "[Phenology].CAMP.EnvData.VrnTreatTemp = 5.8",
                    "[Phenology].CAMP.EnvData.VrnTreatDuration = 60",
                    "[Phenology].HeadEmergenceLongDayBase.FixedValue = 230",
                    "[Phenology].HeadEmergencePpSensitivity.FixedValue = 0.0"
                  ],
                  "Name": "Hume",
                  "ResourceName": null,
                  "Children": [],
                  "Enabled": true,
                  "ReadOnly": false
                },
                {
                  "$type": "Models.PMF.Cultivar, Models",
                  "Command": [
                    "[Leaf].Phyllochron.BasePhyllochron.FixedValue = 110.512287746208",
                    "[Leaf].PhyllochronPpSensitivity.FixedValue = 0.282156394448543",
                    "[Phenology].CAMP.FLNparams.MinLN = 5.5",
                    "[Phenology].CAMP.FLNparams.PpLN = 4.5",
                    "[Phenology].CAMP.FLNparams.VrnLN = 3.0",
                    "[Phenology].CAMP.FLNparams.VxPLN = 2.0",
                    "[Phenology].CAMP.EnvData.VrnTreatTemp = 5.8",
                    "[Phenology].CAMP.EnvData.VrnTreatDuration = 60",
                    "[Phenology].HeadEmergenceLongDayBase.FixedValue = 210",
                    "[Phenology].HeadEmergencePpSensitivity.FixedValue = 0.5"
                  ],
                  "Name": "Ellison",
                  "ResourceName": null,
                  "Children": [],
                  "Enabled": true,
                  "ReadOnly": false
                },
                {
                  "$type": "Models.PMF.Cultivar, Models",
                  "Command": [
                    "[Leaf].Phyllochron.BasePhyllochron.FixedValue = 94.7698873180009",
                    "[Leaf].PhyllochronPpSensitivity.FixedValue = 0.358007951256312",
                    "[Phenology].CAMP.FLNparams.MinLN = 7.0",
                    "[Phenology].CAMP.FLNparams.PpLN = 1.5",
                    "[Phenology].CAMP.FLNparams.VrnLN = 0.5",
                    "[Phenology].CAMP.FLNparams.VxPLN = -0.5",
                    "[Phenology].CAMP.EnvData.VrnTreatTemp = 5.8",
                    "[Phenology].CAMP.EnvData.VrnTreatDuration = 60",
                    "[Phenology].HeadEmergenceLongDayBase.FixedValue = 230",
                    "[Phenology].HeadEmergencePpSensitivity.FixedValue = 0.0"
                  ],
                  "Name": "Emu_Rock",
                  "ResourceName": null,
                  "Children": [],
                  "Enabled": true,
                  "ReadOnly": false
                },
                {
                  "$type": "Models.PMF.Cultivar, Models",
                  "Command": [
                    "[Leaf].Phyllochron.BasePhyllochron.FixedValue = 99.8910902837222",
                    "[Leaf].PhyllochronPpSensitivity.FixedValue = 0.417874283738016",
                    "[Phenology].CAMP.FLNparams.MinLN = 6.5",
                    "[Phenology].CAMP.FLNparams.PpLN = 3.5",
                    "[Phenology].CAMP.FLNparams.VrnLN = 1.5",
                    "[Phenology].CAMP.FLNparams.VxPLN = 0.0",
                    "[Phenology].CAMP.EnvData.VrnTreatTemp = 5.8",
                    "[Phenology].CAMP.EnvData.VrnTreatDuration = 60",
                    "[Phenology].HeadEmergenceLongDayBase.FixedValue = 290",
                    "[Phenology].HeadEmergencePpSensitivity.FixedValue = 1.0"
                  ],
                  "Name": "Forrest",
                  "ResourceName": null,
                  "Children": [],
                  "Enabled": true,
                  "ReadOnly": false
                },
                {
                  "$type": "Models.PMF.Cultivar, Models",
                  "Command": [
                    "[Leaf].Phyllochron.BasePhyllochron.FixedValue = 96.8120116390919",
                    "[Leaf].PhyllochronPpSensitivity.FixedValue = 0.3478103654812",
                    "[Phenology].CAMP.FLNparams.MinLN = 6.5",
                    "[Phenology].CAMP.FLNparams.PpLN = 3.0",
                    "[Phenology].CAMP.FLNparams.VrnLN = 1.5",
                    "[Phenology].CAMP.FLNparams.VxPLN = 0.0",
                    "[Phenology].CAMP.EnvData.VrnTreatTemp = 5.8",
                    "[Phenology].CAMP.EnvData.VrnTreatDuration = 60",
                    "[Phenology].HeadEmergenceLongDayBase.FixedValue = 210",
                    "[Phenology].HeadEmergencePpSensitivity.FixedValue = 0.0"
                  ],
                  "Name": "Grenade",
                  "ResourceName": null,
                  "Children": [],
                  "Enabled": true,
                  "ReadOnly": false
                },
                {
                  "$type": "Models.PMF.Cultivar, Models",
                  "Command": [
                    "[Leaf].Phyllochron.BasePhyllochron.FixedValue = 93.7220123291132",
                    "[Leaf].PhyllochronPpSensitivity.FixedValue = 0.212225680614483",
                    "[Phenology].CAMP.FLNparams.MinLN = 8.5",
                    "[Phenology].CAMP.FLNparams.PpLN = 3.0",
                    "[Phenology].CAMP.FLNparams.VrnLN = 7.0",
                    "[Phenology].CAMP.FLNparams.VxPLN = 1.0",
                    "[Phenology].CAMP.EnvData.VrnTreatTemp = 5.8",
                    "[Phenology].CAMP.EnvData.VrnTreatDuration = 60",
                    "[Phenology].HeadEmergenceLongDayBase.FixedValue = 170",
                    "[Phenology].HeadEmergencePpSensitivity.FixedValue = 0.0"
                  ],
                  "Name": "Kittyhawk",
                  "ResourceName": null,
                  "Children": [],
                  "Enabled": true,
                  "ReadOnly": false
                },
                {
                  "$type": "Models.PMF.Cultivar, Models",
                  "Command": [
                    "[Leaf].Phyllochron.BasePhyllochron.FixedValue = 85.6623042725763",
                    "[Leaf].PhyllochronPpSensitivity.FixedValue = 0.324980109776406",
                    "[Phenology].CAMP.FLNparams.MinLN = 8.0",
                    "[Phenology].CAMP.FLNparams.PpLN = 3.5",
                    "[Phenology].CAMP.FLNparams.VrnLN = 3.5",
                    "[Phenology].CAMP.FLNparams.VxPLN = -3.5",
                    "[Phenology].CAMP.EnvData.VrnTreatTemp = 5.8",
                    "[Phenology].CAMP.EnvData.VrnTreatDuration = 60",
                    "[Phenology].HeadEmergenceLongDayBase.FixedValue = 170",
                    "[Phenology].HeadEmergencePpSensitivity.FixedValue = 0.0"
                  ],
                  "Name": "Lancer",
                  "ResourceName": null,
                  "Children": [],
                  "Enabled": true,
                  "ReadOnly": false
                },
                {
                  "$type": "Models.PMF.Cultivar, Models",
                  "Command": [
                    "[Leaf].Phyllochron.BasePhyllochron.FixedValue = 97.5749140549815",
                    "[Leaf].PhyllochronPpSensitivity.FixedValue = 0.234188946138953",
                    "[Phenology].CAMP.FLNparams.MinLN = 8.0",
                    "[Phenology].CAMP.FLNparams.PpLN = 2.5",
                    "[Phenology].CAMP.FLNparams.VrnLN = 4.0",
                    "[Phenology].CAMP.FLNparams.VxPLN = -1.0",
                    "[Phenology].CAMP.EnvData.VrnTreatTemp = 5.8",
                    "[Phenology].CAMP.EnvData.VrnTreatDuration = 60",
                    "[Phenology].HeadEmergenceLongDayBase.FixedValue = 250",
                    "[Phenology].HeadEmergencePpSensitivity.FixedValue = 1.0"
                  ],
                  "Name": "Nighthawk",
                  "ResourceName": null,
                  "Children": [],
                  "Enabled": true,
                  "ReadOnly": false
                },
                {
                  "$type": "Models.PMF.Cultivar, Models",
                  "Command": [
                    "[Leaf].Phyllochron.BasePhyllochron.FixedValue = 113.040956826707",
                    "[Leaf].PhyllochronPpSensitivity.FixedValue = 0.138444741551648",
                    "[Phenology].CAMP.FLNparams.MinLN = 5.5",
                    "[Phenology].CAMP.FLNparams.PpLN = 3.0",
                    "[Phenology].CAMP.FLNparams.VrnLN = 4.5",
                    "[Phenology].CAMP.FLNparams.VxPLN = 1.5",
                    "[Phenology].CAMP.EnvData.VrnTreatTemp = 5.8",
                    "[Phenology].CAMP.EnvData.VrnTreatDuration = 60",
                    "[Phenology].HeadEmergenceLongDayBase.FixedValue = 170",
                    "[Phenology].HeadEmergencePpSensitivity.FixedValue = 0.0"
                  ],
                  "Name": "Magenta",
                  "ResourceName": null,
                  "Children": [],
                  "Enabled": true,
                  "ReadOnly": false
                },
                {
                  "$type": "Models.PMF.Cultivar, Models",
                  "Command": [
                    "[Leaf].Phyllochron.BasePhyllochron.FixedValue = 104.816433323058",
                    "[Leaf].PhyllochronPpSensitivity.FixedValue = 0.253254338348875",
                    "[Phenology].CAMP.FLNparams.MinLN = 10.0",
                    "[Phenology].CAMP.FLNparams.PpLN = 5.0",
                    "[Phenology].CAMP.FLNparams.VrnLN = 9.899999999999999",
                    "[Phenology].CAMP.FLNparams.VxPLN = -3.299999999999997",
                    "[Phenology].CAMP.EnvData.VrnTreatTemp = 6",
                    "[Phenology].CAMP.EnvData.VrnTreatDuration = 60",
                    "[Phenology].HeadEmergenceLongDayBase.FixedValue = 85",
                    "[Phenology].HeadEmergencePpSensitivity.FixedValue = 3.3"
                  ],
                  "Name": "Manning",
                  "ResourceName": null,
                  "Children": [],
                  "Enabled": true,
                  "ReadOnly": false
                },
                {
                  "$type": "Models.PMF.Cultivar, Models",
                  "Command": [
                    "[Leaf].Phyllochron.BasePhyllochron.FixedValue = 98.5779272570712",
                    "[Leaf].PhyllochronPpSensitivity.FixedValue = 0.347160824156039",
                    "[Phenology].CAMP.FLNparams.MinLN = 7.0",
                    "[Phenology].CAMP.FLNparams.PpLN = 1.5",
                    "[Phenology].CAMP.FLNparams.VrnLN = 1.0",
                    "[Phenology].CAMP.FLNparams.VxPLN = -0.5",
                    "[Phenology].CAMP.EnvData.VrnTreatTemp = 5.8",
                    "[Phenology].CAMP.EnvData.VrnTreatDuration = 60",
                    "[Phenology].HeadEmergenceLongDayBase.FixedValue = 250",
                    "[Phenology].HeadEmergencePpSensitivity.FixedValue = 0.0"
                  ],
                  "Name": "Merinda",
                  "ResourceName": null,
                  "Children": [],
                  "Enabled": true,
                  "ReadOnly": false
                },
                {
                  "$type": "Models.PMF.Cultivar, Models",
                  "Command": [
                    "[Leaf].Phyllochron.BasePhyllochron.FixedValue = 90.7949886258521",
                    "[Leaf].PhyllochronPpSensitivity.FixedValue = 0.313387918745248",
                    "[Phenology].CAMP.FLNparams.MinLN = 8.0",
                    "[Phenology].CAMP.FLNparams.PpLN = 1.5",
                    "[Phenology].CAMP.FLNparams.VrnLN = 3.5",
                    "[Phenology].CAMP.FLNparams.VxPLN = -1.5",
                    "[Phenology].CAMP.EnvData.VrnTreatTemp = 5.8",
                    "[Phenology].CAMP.EnvData.VrnTreatDuration = 60",
                    "[Phenology].HeadEmergenceLongDayBase.FixedValue = 210",
                    "[Phenology].HeadEmergencePpSensitivity.FixedValue = 0.0"
                  ],
                  "Name": "Mitch",
                  "ResourceName": null,
                  "Children": [],
                  "Enabled": true,
                  "ReadOnly": false
                },
                {
                  "$type": "Models.PMF.Cultivar, Models",
                  "Command": [
                    "[Leaf].Phyllochron.BasePhyllochron.FixedValue = 84.1472430387947",
                    "[Leaf].PhyllochronPpSensitivity.FixedValue = 0.332456383177313",
                    "[Phenology].CAMP.FLNparams.MinLN = 7.5",
                    "[Phenology].CAMP.FLNparams.PpLN = 2.5",
                    "[Phenology].CAMP.FLNparams.VrnLN = 2.5",
                    "[Phenology].CAMP.FLNparams.VxPLN = -1.5",
                    "[Phenology].CAMP.EnvData.VrnTreatTemp = 5.8",
                    "[Phenology].CAMP.EnvData.VrnTreatDuration = 60",
                    "[Phenology].HeadEmergenceLongDayBase.FixedValue = 190",
                    "[Phenology].HeadEmergencePpSensitivity.FixedValue = 0.5"
                  ],
                  "Name": "Ouyen",
                  "ResourceName": null,
                  "Children": [],
                  "Enabled": true,
                  "ReadOnly": false
                },
                {
                  "$type": "Models.PMF.Cultivar, Models",
                  "Command": [
                    "[Leaf].Phyllochron.BasePhyllochron.FixedValue = 87.7433052533018",
                    "[Leaf].PhyllochronPpSensitivity.FixedValue = 0.44431162843274",
                    "[Phenology].CAMP.FLNparams.MinLN = 7.0",
                    "[Phenology].CAMP.FLNparams.PpLN = 1.5",
                    "[Phenology].CAMP.FLNparams.VrnLN = 1.0",
                    "[Phenology].CAMP.FLNparams.VxPLN = -0.5",
                    "[Phenology].CAMP.EnvData.VrnTreatTemp = 5.8",
                    "[Phenology].CAMP.EnvData.VrnTreatDuration = 60",
                    "[Phenology].HeadEmergenceLongDayBase.FixedValue = 210",
                    "[Phenology].HeadEmergencePpSensitivity.FixedValue = 0.5"
                  ],
                  "Name": "Peake",
                  "ResourceName": null,
                  "Children": [],
                  "Enabled": true,
                  "ReadOnly": false
                },
                {
                  "$type": "Models.PMF.Cultivar, Models",
                  "Command": [
                    "[Leaf].Phyllochron.BasePhyllochron.FixedValue = 113.782112306367",
                    "[Leaf].PhyllochronPpSensitivity.FixedValue = 0.155926785053575",
                    "[Phenology].CAMP.FLNparams.MinLN = 8.5",
                    "[Phenology].CAMP.FLNparams.PpLN = 3.0",
                    "[Phenology].CAMP.FLNparams.VrnLN = 6.0",
                    "[Phenology].CAMP.FLNparams.VxPLN = 2.5",
                    "[Phenology].CAMP.EnvData.VrnTreatTemp = 5.8",
                    "[Phenology].CAMP.EnvData.VrnTreatDuration = 60",
                    "[Phenology].HeadEmergenceLongDayBase.FixedValue = 250",
                    "[Phenology].HeadEmergencePpSensitivity.FixedValue = 0.0"
                  ],
                  "Name": "Revenue",
                  "ResourceName": null,
                  "Children": [],
                  "Enabled": true,
                  "ReadOnly": false
                },
                {
                  "$type": "Models.PMF.Cultivar, Models",
                  "Command": [
                    "[Leaf].Phyllochron.BasePhyllochron.FixedValue = 96.7111881914136",
                    "[Leaf].PhyllochronPpSensitivity.FixedValue = 0.209478791477046",
                    "[Phenology].CAMP.FLNparams.MinLN = 8.0",
                    "[Phenology].CAMP.FLNparams.PpLN = 4.5",
                    "[Phenology].CAMP.FLNparams.VrnLN = 6.0",
                    "[Phenology].CAMP.FLNparams.VxPLN = 2.5",
                    "[Phenology].CAMP.EnvData.VrnTreatTemp = 5.8",
                    "[Phenology].CAMP.EnvData.VrnTreatDuration = 60",
                    "[Phenology].HeadEmergenceLongDayBase.FixedValue = 150",
                    "[Phenology].HeadEmergencePpSensitivity.FixedValue = 0.0"
                  ],
                  "Name": "Rosella",
                  "ResourceName": null,
                  "Children": [],
                  "Enabled": true,
                  "ReadOnly": false
                },
                {
                  "$type": "Models.PMF.Cultivar, Models",
                  "Command": [
                    "[Leaf].Phyllochron.BasePhyllochron.FixedValue = 102.794916048683",
                    "[Leaf].PhyllochronPpSensitivity.FixedValue = 0.192036818570067",
                    "[Phenology].CAMP.FLNparams.MinLN = 6.0",
                    "[Phenology].CAMP.FLNparams.PpLN = 5.699999999999999",
                    "[Phenology].CAMP.FLNparams.VrnLN = 2.5",
                    "[Phenology].CAMP.FLNparams.VxPLN = 1.4000000000000004",
                    "[Phenology].CAMP.EnvData.VrnTreatTemp = 6",
                    "[Phenology].CAMP.EnvData.VrnTreatDuration = 60",
                    "[Phenology].HeadEmergenceLongDayBase.FixedValue = 189",
                    "[Phenology].HeadEmergencePpSensitivity.FixedValue = 0.0"
                  ],
                  "Name": "Scout",
                  "ResourceName": null,
                  "Children": [],
                  "Enabled": true,
                  "ReadOnly": false
                },
                {
                  "$type": "Models.PMF.Cultivar, Models",
                  "Command": [
                    "[Leaf].Phyllochron.BasePhyllochron.FixedValue = 87.8426291924597",
                    "[Leaf].PhyllochronPpSensitivity.FixedValue = 0.226170449889058",
                    "[Phenology].CAMP.FLNparams.MinLN = 6.5",
                    "[Phenology].CAMP.FLNparams.PpLN = 2.0",
                    "[Phenology].CAMP.FLNparams.VrnLN = 3.5",
                    "[Phenology].CAMP.FLNparams.VxPLN = 0.0",
                    "[Phenology].CAMP.EnvData.VrnTreatTemp = 5.8",
                    "[Phenology].CAMP.EnvData.VrnTreatDuration = 60",
                    "[Phenology].HeadEmergenceLongDayBase.FixedValue = 170",
                    "[Phenology].HeadEmergencePpSensitivity.FixedValue = 0.0"
                  ],
                  "Name": "Spitfire",
                  "ResourceName": null,
                  "Children": [],
                  "Enabled": true,
                  "ReadOnly": false
                },
                {
                  "$type": "Models.PMF.Cultivar, Models",
                  "Command": [
                    "[Leaf].Phyllochron.BasePhyllochron.FixedValue = 96.5633530493006",
                    "[Leaf].PhyllochronPpSensitivity.FixedValue = 0.245575047413057",
                    "[Phenology].CAMP.FLNparams.MinLN = 7.5",
                    "[Phenology].CAMP.FLNparams.PpLN = 1.0",
                    "[Phenology].CAMP.FLNparams.VrnLN = 5.5",
                    "[Phenology].CAMP.FLNparams.VxPLN = -1.5",
                    "[Phenology].CAMP.EnvData.VrnTreatTemp = 5.8",
                    "[Phenology].CAMP.EnvData.VrnTreatDuration = 60",
                    "[Phenology].HeadEmergenceLongDayBase.FixedValue = 190",
                    "[Phenology].HeadEmergencePpSensitivity.FixedValue = 0.0"
                  ],
                  "Name": "Strzelecki",
                  "ResourceName": null,
                  "Children": [],
                  "Enabled": true,
                  "ReadOnly": false
                },
                {
                  "$type": "Models.PMF.Cultivar, Models",
                  "Command": [
                    "[Leaf].Phyllochron.BasePhyllochron.FixedValue = 97.2940011008473",
                    "[Leaf].PhyllochronPpSensitivity.FixedValue = 0.185142054210791",
                    "[Phenology].CAMP.FLNparams.MinLN = 7.0",
                    "[Phenology].CAMP.FLNparams.PpLN = 1.0",
                    "[Phenology].CAMP.FLNparams.VrnLN = 3.5",
                    "[Phenology].CAMP.FLNparams.VxPLN = -1.5",
                    "[Phenology].CAMP.EnvData.VrnTreatTemp = 5.8",
                    "[Phenology].CAMP.EnvData.VrnTreatDuration = 60",
                    "[Phenology].HeadEmergenceLongDayBase.FixedValue = 170",
                    "[Phenology].HeadEmergencePpSensitivity.FixedValue = 0.0"
                  ],
                  "Name": "Sunbee",
                  "ResourceName": null,
                  "Children": [],
                  "Enabled": true,
                  "ReadOnly": false
                },
                {
                  "$type": "Models.PMF.Cultivar, Models",
                  "Command": [
                    "[Leaf].Phyllochron.BasePhyllochron.FixedValue = 100.382265746297",
                    "[Leaf].PhyllochronPpSensitivity.FixedValue = 0.154235967458266",
                    "[Phenology].CAMP.FLNparams.MinLN = 7.5",
                    "[Phenology].CAMP.FLNparams.PpLN = 2.5",
                    "[Phenology].CAMP.FLNparams.VrnLN = 3.5",
                    "[Phenology].CAMP.FLNparams.VxPLN = 2.0",
                    "[Phenology].CAMP.EnvData.VrnTreatTemp = 5.8",
                    "[Phenology].CAMP.EnvData.VrnTreatDuration = 60",
                    "[Phenology].HeadEmergenceLongDayBase.FixedValue = 230",
                    "[Phenology].HeadEmergencePpSensitivity.FixedValue = 2.0"
                  ],
                  "Name": "Sunlamb",
                  "ResourceName": null,
                  "Children": [],
                  "Enabled": true,
                  "ReadOnly": false
                },
                {
                  "$type": "Models.PMF.Cultivar, Models",
                  "Command": [
                    "[Leaf].Phyllochron.BasePhyllochron.FixedValue = 95.0758950229683",
                    "[Leaf].PhyllochronPpSensitivity.FixedValue = 0.225986092694718",
                    "[Phenology].CAMP.FLNparams.MinLN = 5.1",
                    "[Phenology].CAMP.FLNparams.PpLN = 4.6",
                    "[Phenology].CAMP.FLNparams.VrnLN = 0.0",
                    "[Phenology].CAMP.FLNparams.VxPLN = 1.7000000000000002",
                    "[Phenology].CAMP.EnvData.VrnTreatTemp = 6",
                    "[Phenology].CAMP.EnvData.VrnTreatDuration = 60",
                    "[Phenology].HeadEmergenceLongDayBase.FixedValue = 95",
                    "[Phenology].HeadEmergencePpSensitivity.FixedValue = 6.7"
                  ],
                  "Name": "Sunstate",
                  "ResourceName": null,
                  "Children": [],
                  "Enabled": true,
                  "ReadOnly": false
                },
                {
                  "$type": "Models.PMF.Cultivar, Models",
                  "Command": [
                    "[Leaf].Phyllochron.BasePhyllochron.FixedValue = 93.1036394598307",
                    "[Leaf].PhyllochronPpSensitivity.FixedValue = 0.335203758711104",
                    "[Phenology].CAMP.FLNparams.MinLN = 8.0",
                    "[Phenology].CAMP.FLNparams.PpLN = 1.0",
                    "[Phenology].CAMP.FLNparams.VrnLN = 1.0",
                    "[Phenology].CAMP.FLNparams.VxPLN = -0.5",
                    "[Phenology].CAMP.EnvData.VrnTreatTemp = 5.8",
                    "[Phenology].CAMP.EnvData.VrnTreatDuration = 60",
                    "[Phenology].HeadEmergenceLongDayBase.FixedValue = 170",
                    "[Phenology].HeadEmergencePpSensitivity.FixedValue = 0.0"
                  ],
                  "Name": "Suntop",
                  "ResourceName": null,
                  "Children": [],
                  "Enabled": true,
                  "ReadOnly": false
                },
                {
                  "$type": "Models.PMF.Cultivar, Models",
                  "Command": [
                    "[Leaf].Phyllochron.BasePhyllochron.FixedValue = 99.1351271229079",
                    "[Leaf].PhyllochronPpSensitivity.FixedValue = 0.35511766231399",
                    "[Phenology].CAMP.FLNparams.MinLN = 6.0",
                    "[Phenology].CAMP.FLNparams.PpLN = 8.4",
                    "[Phenology].CAMP.FLNparams.VrnLN = 3.200000000000001",
                    "[Phenology].CAMP.FLNparams.VxPLN = -1.200000000000001",
                    "[Phenology].CAMP.EnvData.VrnTreatTemp = 6",
                    "[Phenology].CAMP.EnvData.VrnTreatDuration = 60",
                    "[Phenology].HeadEmergenceLongDayBase.FixedValue = 50",
                    "[Phenology].HeadEmergencePpSensitivity.FixedValue = 3.8"
                  ],
                  "Name": "Trojan",
                  "ResourceName": null,
                  "Children": [],
                  "Enabled": true,
                  "ReadOnly": false
                },
                {
                  "$type": "Models.PMF.Cultivar, Models",
                  "Command": [
                    "[Leaf].Phyllochron.BasePhyllochron.FixedValue = 100.550798402656",
                    "[Leaf].PhyllochronPpSensitivity.FixedValue = 0.238435422022958",
                    "[Phenology].CAMP.FLNparams.MinLN = 7.5",
                    "[Phenology].CAMP.FLNparams.PpLN = 1.0",
                    "[Phenology].CAMP.FLNparams.VrnLN = 7.0",
                    "[Phenology].CAMP.FLNparams.VxPLN = -0.5",
                    "[Phenology].CAMP.EnvData.VrnTreatTemp = 5.8",
                    "[Phenology].CAMP.EnvData.VrnTreatDuration = 60",
                    "[Phenology].HeadEmergenceLongDayBase.FixedValue = 170",
                    "[Phenology].HeadEmergencePpSensitivity.FixedValue = 0.0"
                  ],
                  "Name": "Illabo",
                  "ResourceName": null,
                  "Children": [],
                  "Enabled": true,
                  "ReadOnly": false
                },
                {
                  "$type": "Models.PMF.Cultivar, Models",
                  "Command": [
                    "[Leaf].Phyllochron.BasePhyllochron.FixedValue = 101.152462224521",
                    "[Leaf].PhyllochronPpSensitivity.FixedValue = 0.160519169483945",
                    "[Phenology].CAMP.FLNparams.MinLN = 8.0",
                    "[Phenology].CAMP.FLNparams.PpLN = 2.0",
                    "[Phenology].CAMP.FLNparams.VrnLN = 7.0",
                    "[Phenology].CAMP.FLNparams.VxPLN = 0.0",
                    "[Phenology].CAMP.EnvData.VrnTreatTemp = 5.8",
                    "[Phenology].CAMP.EnvData.VrnTreatDuration = 60",
                    "[Phenology].HeadEmergenceLongDayBase.FixedValue = 170",
                    "[Phenology].HeadEmergencePpSensitivity.FixedValue = 0.0"
                  ],
                  "Name": "Whistler",
                  "ResourceName": null,
                  "Children": [],
                  "Enabled": true,
                  "ReadOnly": false
                },
                {
                  "$type": "Models.PMF.Cultivar, Models",
                  "Command": [
                    "[Phenology].CAMP.FLNparams.MinLN = 5.0",
                    "[Phenology].CAMP.FLNparams.PpLN = 4.5",
                    "[Phenology].CAMP.FLNparams.VrnLN = 4.199999999999999",
                    "[Phenology].CAMP.FLNparams.VxPLN = -4.199999999999999",
                    "[Phenology].HeadEmergenceLongDayBase.FixedValue = 50",
                    "[Phenology].HeadEmergencePpSensitivity.FixedValue = 0.0",
                    "[Phenology].CAMP.EnvData.VrnTreatTemp = 6",
                    "[Phenology].CAMP.EnvData.VrnTreatDuration = 60"
                  ],
                  "Name": "Drysdale",
                  "ResourceName": null,
                  "Children": [],
                  "Enabled": true,
                  "ReadOnly": false
                }
              ],
              "Enabled": true,
              "ReadOnly": false
            }
          ],
          "Enabled": true,
          "ReadOnly": false
        },
        {
          "$type": "Models.Functions.Constant, Models",
          "FixedValue": 0.0,
          "Units": null,
          "Name": "MortalityRate",
          "ResourceName": null,
          "Children": [],
          "Enabled": true,
          "ReadOnly": false
        },
        {
          "$type": "Models.Functions.Constant, Models",
          "FixedValue": 0.0,
          "Units": null,
          "Name": "SeedMortalityRate",
          "ResourceName": null,
          "Children": [],
          "Enabled": true,
          "ReadOnly": false
        }
      ],
      "Enabled": true,
      "ReadOnly": false
    }
  ],
  "Enabled": true,
  "ReadOnly": false
}<|MERGE_RESOLUTION|>--- conflicted
+++ resolved
@@ -1,12 +1,7 @@
 {
   "$type": "Models.Core.Simulations, Models",
-<<<<<<< HEAD
-  "ExplorerWidth": 420,
-  "Version": 159,
-=======
   "ExplorerWidth": 0,
   "Version": 164,
->>>>>>> 49ce7cd2
   "Name": "Simulations",
   "ResourceName": null,
   "Children": [
@@ -1672,65 +1667,8 @@
               "$type": "Models.PMF.Library.BiomassRemoval, Models",
               "Name": "BiomassRemovalDefaults",
               "ResourceName": null,
-              "Children": [
-                {
-                  "$type": "Models.PMF.OrganBiomassRemovalType, Models",
-                  "FractionLiveToRemove": 1.0,
-                  "FractionDeadToRemove": 0.0,
-                  "FractionLiveToResidue": 0.0,
-                  "FractionDeadToResidue": 0.0,
-                  "Name": "Harvest",
-                  "ResourceName": null,
-                  "Children": [],
-                  "Enabled": true,
-                  "ReadOnly": false
-                },
-                {
-                  "$type": "Models.PMF.OrganBiomassRemovalType, Models",
-                  "FractionLiveToRemove": 1.0,
-                  "FractionDeadToRemove": 0.0,
-                  "FractionLiveToResidue": 0.0,
-                  "FractionDeadToResidue": 0.0,
-                  "Name": "Cut",
-                  "ResourceName": null,
-                  "Children": [],
-                  "Enabled": true,
-                  "ReadOnly": false
-                },
-                {
-                  "$type": "Models.PMF.OrganBiomassRemovalType, Models",
-                  "FractionLiveToRemove": 0.0,
-                  "FractionDeadToRemove": 0.0,
-                  "FractionLiveToResidue": 0.8,
-                  "FractionDeadToResidue": 0.0,
-                  "Name": "Prune",
-                  "ResourceName": null,
-                  "Children": [],
-                  "Enabled": true,
-                  "ReadOnly": false
-                },
-                {
-                  "$type": "Models.PMF.OrganBiomassRemovalType, Models",
-                  "FractionLiveToRemove": 0.6,
-                  "FractionDeadToRemove": 0.0,
-                  "FractionLiveToResidue": 0.2,
-                  "FractionDeadToResidue": 0.0,
-                  "Name": "Graze",
-                  "ResourceName": null,
-                  "Children": [],
-                  "Enabled": true,
-                  "ReadOnly": false
-                },
-                {
-                  "$type": "Models.PMF.OrganBiomassRemovalType, Models",
-                  "FractionLiveToRemove": 0.0,
-                  "FractionDeadToRemove": 0.0,
-                  "FractionLiveToResidue": 0.05,
-                  "FractionDeadToResidue": 0.0,
-                  "Name": "Thin",
-                  "ResourceName": null,
-                  "Children": [],
-                  "Enabled": true,
+              "Children": [],
+              "Enabled": true,
                   "ReadOnly": false
                 }
               ],
@@ -1890,524 +1828,6 @@
               "ReadOnly": false
             },
             {
-<<<<<<< HEAD
-=======
-              "$type": "Models.Functions.PhaseLookup, Models",
-              "Name": "DMDemandFunction",
-              "ResourceName": null,
-              "Children": [
-                {
-                  "$type": "Models.Functions.PhaseLookupValue, Models",
-                  "Start": "Flowering",
-                  "End": "StartGrainFill",
-                  "Name": "InitialPhase",
-                  "ResourceName": null,
-                  "Children": [
-                    {
-                      "$type": "Models.Functions.DemandFunctions.FillingRateFunction, Models",
-                      "Name": "FillingRateFunction",
-                      "ResourceName": null,
-                      "Children": [
-                        {
-                          "$type": "Models.Functions.VariableReference, Models",
-                          "VariableName": "[Grain].NumberFunction",
-                          "Name": "NumberFunction",
-                          "ResourceName": null,
-                          "Children": [],
-                          "Enabled": true,
-                          "ReadOnly": false
-                        },
-                        {
-                          "$type": "Models.Functions.VariableReference, Models",
-                          "VariableName": "[Phenology].GrainDevelopment.Target",
-                          "Name": "FillingDuration",
-                          "ResourceName": null,
-                          "Children": [],
-                          "Enabled": true,
-                          "ReadOnly": false
-                        },
-                        {
-                          "$type": "Models.Functions.VariableReference, Models",
-                          "VariableName": "[Phenology].ThermalTime",
-                          "Name": "ThermalTime",
-                          "ResourceName": null,
-                          "Children": [],
-                          "Enabled": true,
-                          "ReadOnly": false
-                        },
-                        {
-                          "$type": "Models.Functions.MultiplyFunction, Models",
-                          "Name": "PotentialSizeIncrement",
-                          "ResourceName": null,
-                          "Children": [
-                            {
-                              "$type": "Models.Functions.VariableReference, Models",
-                              "VariableName": "[Grain].InitialGrainProportion",
-                              "Name": "InitialProportion",
-                              "ResourceName": null,
-                              "Children": [],
-                              "Enabled": true,
-                              "ReadOnly": false
-                            },
-                            {
-                              "$type": "Models.Functions.VariableReference, Models",
-                              "VariableName": "[Grain].MaximumPotentialGrainSize",
-                              "Name": "MaximumSize",
-                              "ResourceName": null,
-                              "Children": [],
-                              "Enabled": true,
-                              "ReadOnly": false
-                            }
-                          ],
-                          "Enabled": true,
-                          "ReadOnly": false
-                        }
-                      ],
-                      "Enabled": true,
-                      "ReadOnly": false
-                    }
-                  ],
-                  "Enabled": true,
-                  "ReadOnly": false
-                },
-                {
-                  "$type": "Models.Functions.PhaseLookupValue, Models",
-                  "Start": "StartGrainFill",
-                  "End": "EndGrainFill",
-                  "Name": "LinearPhase",
-                  "ResourceName": null,
-                  "Children": [
-                    {
-                      "$type": "Models.Functions.DemandFunctions.FillingRateFunction, Models",
-                      "Name": "FillingRateFunction",
-                      "ResourceName": null,
-                      "Children": [
-                        {
-                          "$type": "Models.Functions.VariableReference, Models",
-                          "VariableName": "[Grain].NumberFunction",
-                          "Name": "NumberFunction",
-                          "ResourceName": null,
-                          "Children": [],
-                          "Enabled": true,
-                          "ReadOnly": false
-                        },
-                        {
-                          "$type": "Models.Functions.VariableReference, Models",
-                          "VariableName": "[Phenology].GrainFilling.Target",
-                          "Name": "FillingDuration",
-                          "ResourceName": null,
-                          "Children": [],
-                          "Enabled": true,
-                          "ReadOnly": false
-                        },
-                        {
-                          "$type": "Models.Functions.VariableReference, Models",
-                          "VariableName": "[Phenology].ThermalTime",
-                          "Name": "ThermalTime",
-                          "ResourceName": null,
-                          "Children": [],
-                          "Enabled": true,
-                          "ReadOnly": false
-                        },
-                        {
-                          "$type": "Models.Functions.MultiplyFunction, Models",
-                          "Name": "PotentialSizeIncrement",
-                          "ResourceName": null,
-                          "Children": [
-                            {
-                              "$type": "Models.Functions.SubtractFunction, Models",
-                              "Name": "ProportionLinearPhase",
-                              "ResourceName": null,
-                              "Children": [
-                                {
-                                  "$type": "Models.Functions.Constant, Models",
-                                  "FixedValue": 1.0,
-                                  "Units": null,
-                                  "Name": "One",
-                                  "ResourceName": null,
-                                  "Children": [],
-                                  "Enabled": true,
-                                  "ReadOnly": false
-                                },
-                                {
-                                  "$type": "Models.Functions.VariableReference, Models",
-                                  "VariableName": "[Grain].InitialGrainProportion",
-                                  "Name": "InitialProportion",
-                                  "ResourceName": null,
-                                  "Children": [],
-                                  "Enabled": true,
-                                  "ReadOnly": false
-                                }
-                              ],
-                              "Enabled": true,
-                              "ReadOnly": false
-                            },
-                            {
-                              "$type": "Models.Functions.VariableReference, Models",
-                              "VariableName": "[Grain].MaximumPotentialGrainSize",
-                              "Name": "MaximumSize",
-                              "ResourceName": null,
-                              "Children": [],
-                              "Enabled": true,
-                              "ReadOnly": false
-                            }
-                          ],
-                          "Enabled": true,
-                          "ReadOnly": false
-                        }
-                      ],
-                      "Enabled": true,
-                      "ReadOnly": false
-                    }
-                  ],
-                  "Enabled": true,
-                  "ReadOnly": false
-                }
-              ],
-              "Enabled": true,
-              "ReadOnly": false
-            },
-            {
-              "$type": "Models.Functions.Constant, Models",
-              "FixedValue": 0.0123,
-              "Units": null,
-              "Name": "MinimumNConc",
-              "ResourceName": null,
-              "Children": [],
-              "Enabled": true,
-              "ReadOnly": false
-            },
-            {
-              "$type": "Models.Functions.Constant, Models",
-              "FixedValue": 0.03,
-              "Units": null,
-              "Name": "MaxNConcDailyGrowth",
-              "ResourceName": null,
-              "Children": [],
-              "Enabled": true,
-              "ReadOnly": false
-            },
-            {
-              "$type": "Models.Functions.Constant, Models",
-              "FixedValue": 0.03,
-              "Units": null,
-              "Name": "MaximumNConc",
-              "ResourceName": null,
-              "Children": [],
-              "Enabled": true,
-              "ReadOnly": false
-            },
-            {
-              "$type": "Models.Functions.PhaseLookup, Models",
-              "Name": "NFillingRate",
-              "ResourceName": null,
-              "Children": [
-                {
-                  "$type": "Models.Functions.PhaseLookupValue, Models",
-                  "Start": "Flowering",
-                  "End": "EndGrainFill",
-                  "Name": "GrainFilling",
-                  "ResourceName": null,
-                  "Children": [
-                    {
-                      "$type": "Models.Functions.DemandFunctions.FillingRateFunction, Models",
-                      "Name": "FillingRateFunction",
-                      "ResourceName": null,
-                      "Children": [
-                        {
-                          "$type": "Models.Functions.VariableReference, Models",
-                          "VariableName": "[Grain].NumberFunction",
-                          "Name": "NumberFunction",
-                          "ResourceName": null,
-                          "Children": [],
-                          "Enabled": true,
-                          "ReadOnly": false
-                        },
-                        {
-                          "$type": "Models.Functions.AddFunction, Models",
-                          "Name": "FillingDuration",
-                          "ResourceName": null,
-                          "Children": [
-                            {
-                              "$type": "Models.Functions.VariableReference, Models",
-                              "VariableName": "[Phenology].GrainDevelopment.Target",
-                              "Name": "FloweringToGrainFilling",
-                              "ResourceName": null,
-                              "Children": [],
-                              "Enabled": true,
-                              "ReadOnly": false
-                            },
-                            {
-                              "$type": "Models.Functions.VariableReference, Models",
-                              "VariableName": "[Phenology].GrainFilling.Target",
-                              "Name": "GrainFilling",
-                              "ResourceName": null,
-                              "Children": [],
-                              "Enabled": true,
-                              "ReadOnly": false
-                            }
-                          ],
-                          "Enabled": true,
-                          "ReadOnly": false
-                        },
-                        {
-                          "$type": "Models.Functions.VariableReference, Models",
-                          "VariableName": "[Phenology].ThermalTime",
-                          "Name": "ThermalTime",
-                          "ResourceName": null,
-                          "Children": [],
-                          "Enabled": true,
-                          "ReadOnly": false
-                        },
-                        {
-                          "$type": "Models.Functions.MultiplyFunction, Models",
-                          "Name": "PotentialSizeIncrement",
-                          "ResourceName": null,
-                          "Children": [
-                            {
-                              "$type": "Models.Functions.VariableReference, Models",
-                              "VariableName": "[Grain].MaximumPotentialGrainSize",
-                              "Name": "MaximumSize",
-                              "ResourceName": null,
-                              "Children": [],
-                              "Enabled": true,
-                              "ReadOnly": false
-                            },
-                            {
-                              "$type": "Models.Functions.VariableReference, Models",
-                              "VariableName": "[Grain].MaximumNConc",
-                              "Name": "MaximumNConc",
-                              "ResourceName": null,
-                              "Children": [],
-                              "Enabled": true,
-                              "ReadOnly": false
-                            }
-                          ],
-                          "Enabled": true,
-                          "ReadOnly": false
-                        }
-                      ],
-                      "Enabled": true,
-                      "ReadOnly": false
-                    }
-                  ],
-                  "Enabled": true,
-                  "ReadOnly": false
-                }
-              ],
-              "Enabled": true,
-              "ReadOnly": false
-            },
-            {
-              "$type": "Models.Functions.Constant, Models",
-              "FixedValue": 0.12,
-              "Units": null,
-              "Name": "WaterContent",
-              "ResourceName": null,
-              "Children": [],
-              "Enabled": true,
-              "ReadOnly": false
-            },
-            {
-              "$type": "Models.Functions.AccumulateFunction, Models",
-              "StartStageName": "Flowering",
-              "EndStageName": "Maturity",
-              "ResetStageName": null,
-              "FractionRemovedOnCut": 0.0,
-              "FractionRemovedOnHarvest": 0.0,
-              "FractionRemovedOnGraze": 0.0,
-              "FractionRemovedOnPrune": 0.0,
-              "Name": "AccumThermalTime",
-              "ResourceName": null,
-              "Children": [
-                {
-                  "$type": "Models.Functions.VariableReference, Models",
-                  "VariableName": "[Phenology].ThermalTime",
-                  "Name": "DailyThermalTimeValue",
-                  "ResourceName": null,
-                  "Children": [],
-                  "Enabled": true,
-                  "ReadOnly": false
-                }
-              ],
-              "Enabled": true,
-              "ReadOnly": false
-            },
-            {
-              "$type": "Models.Functions.ExpressionFunction, Models",
-              "Expression": "divide(([Grain].Live.N + [Grain].Dead.N),([Grain].Live.Wt + [Grain].Dead.Wt)) * 100 * 5.71",
-              "Name": "Protein",
-              "ResourceName": null,
-              "Children": [],
-              "Enabled": true,
-              "ReadOnly": false
-            },
-            {
-              "$type": "Models.PMF.Library.BiomassRemoval, Models",
-              "Name": "BiomassRemovalDefaults",
-              "ResourceName": null,
-              "Children": [],
-              "Enabled": true,
-              "ReadOnly": false,
-              "HarvestFractionLiveToRemove": 1.0,
-              "HarvestFractionDeadToRemove": 0.0,
-              "HarvestFractionLiveToResidue": 0.0,
-              "HarvestFractionDeadToResidue": 0.0
-            },
-            {
-              "$type": "Models.Functions.Constant, Models",
-              "FixedValue": 0.4,
-              "Units": null,
-              "Name": "CarbonConcentration",
-              "ResourceName": null,
-              "Children": [],
-              "Enabled": true,
-              "ReadOnly": false
-            },
-            {
-              "$type": "Models.PMF.NutrientPoolFunctions, Models",
-              "Name": "DMDemandPriorityFactors",
-              "ResourceName": null,
-              "Children": [
-                {
-                  "$type": "Models.Functions.Constant, Models",
-                  "FixedValue": 1.0,
-                  "Units": null,
-                  "Name": "Structural",
-                  "ResourceName": null,
-                  "Children": [],
-                  "Enabled": true,
-                  "ReadOnly": false
-                },
-                {
-                  "$type": "Models.Functions.Constant, Models",
-                  "FixedValue": 1.0,
-                  "Units": null,
-                  "Name": "Metabolic",
-                  "ResourceName": null,
-                  "Children": [],
-                  "Enabled": true,
-                  "ReadOnly": false
-                },
-                {
-                  "$type": "Models.Functions.Constant, Models",
-                  "FixedValue": 1.0,
-                  "Units": null,
-                  "Name": "Storage",
-                  "ResourceName": null,
-                  "Children": [],
-                  "Enabled": true,
-                  "ReadOnly": false
-                }
-              ],
-              "Enabled": true,
-              "ReadOnly": false
-            },
-            {
-              "$type": "Models.PMF.NutrientPoolFunctions, Models",
-              "Name": "NDemandPriorityFactors",
-              "ResourceName": null,
-              "Children": [
-                {
-                  "$type": "Models.Functions.Constant, Models",
-                  "FixedValue": 1.0,
-                  "Units": null,
-                  "Name": "Structural",
-                  "ResourceName": null,
-                  "Children": [],
-                  "Enabled": true,
-                  "ReadOnly": false
-                },
-                {
-                  "$type": "Models.Functions.Constant, Models",
-                  "FixedValue": 1.0,
-                  "Units": null,
-                  "Name": "Metabolic",
-                  "ResourceName": null,
-                  "Children": [],
-                  "Enabled": true,
-                  "ReadOnly": false
-                },
-                {
-                  "$type": "Models.Functions.Constant, Models",
-                  "FixedValue": 1.0,
-                  "Units": null,
-                  "Name": "Storage",
-                  "ResourceName": null,
-                  "Children": [],
-                  "Enabled": true,
-                  "ReadOnly": false
-                }
-              ],
-              "Enabled": true,
-              "ReadOnly": false
-            }
-          ],
-          "Enabled": true,
-          "ReadOnly": false
-        },
-        {
-          "$type": "Models.PMF.Organs.Root, Models",
-          "DMSupply": null,
-          "NSupply": null,
-          "DMDemand": null,
-          "NDemand": null,
-          "potentialDMAllocation": null,
-          "GrowthRespiration": 0.0,
-          "MaintenanceRespiration": 0.0,
-          "Name": "Root",
-          "ResourceName": null,
-          "Children": [
-            {
-              "$type": "Models.Functions.RootShape.RootShapeCylinder, Models",
-              "Name": "RootShape",
-              "ResourceName": null,
-              "Children": [],
-              "Enabled": true,
-              "ReadOnly": false
-            },
-            {
-              "$type": "Models.Functions.Constant, Models",
-              "FixedValue": 1.0,
-              "Units": null,
-              "Name": "DMConversionEfficiency",
-              "ResourceName": null,
-              "Children": [],
-              "Enabled": true,
-              "ReadOnly": false
-            },
-            {
-              "$type": "Models.Functions.Constant, Models",
-              "FixedValue": 0.0,
-              "Units": null,
-              "Name": "RemobilisationCost",
-              "ResourceName": null,
-              "Children": [],
-              "Enabled": true,
-              "ReadOnly": false
-            },
-            {
-              "$type": "Models.Functions.Constant, Models",
-              "FixedValue": 1.0,
-              "Units": null,
-              "Name": "KLModifier",
-              "ResourceName": null,
-              "Children": [],
-              "Enabled": true,
-              "ReadOnly": false
-            },
-            {
-              "$type": "Models.Functions.Constant, Models",
-              "FixedValue": 1.0,
-              "Units": null,
-              "Name": "SoilWaterEffect",
-              "ResourceName": null,
-              "Children": [],
-              "Enabled": true,
-              "ReadOnly": false
-            },
-            {
->>>>>>> 49ce7cd2
               "$type": "Models.Functions.Constant, Models",
               "FixedValue": 20.0,
               "Units": null,
@@ -2482,13 +1902,70 @@
               "$type": "Models.PMF.Library.BiomassRemoval, Models",
               "Name": "BiomassRemovalDefaults",
               "ResourceName": null,
-              "Children": [],
-              "Enabled": true,
-              "ReadOnly": false,
-              "HarvestFractionLiveToRemove": 0.0,
-              "HarvestFractionDeadToRemove": 0.0,
-              "HarvestFractionLiveToResidue": 0.2,
-              "HarvestFractionDeadToResidue": 0.0
+              "Children": [
+                {
+                  "$type": "Models.PMF.OrganBiomassRemovalType, Models",
+                  "FractionLiveToRemove": 0.0,
+                  "FractionDeadToRemove": 0.0,
+                  "FractionLiveToResidue": 0.2,
+                  "FractionDeadToResidue": 0.0,
+                  "Name": "Harvest",
+                  "ResourceName": null,
+                  "Children": [],
+                  "Enabled": true,
+                  "ReadOnly": false
+                },
+                {
+                  "$type": "Models.PMF.OrganBiomassRemovalType, Models",
+                  "FractionLiveToRemove": 0.0,
+                  "FractionDeadToRemove": 0.0,
+                  "FractionLiveToResidue": 0.3,
+                  "FractionDeadToResidue": 0.0,
+                  "Name": "Cut",
+                  "ResourceName": null,
+                  "Children": [],
+                  "Enabled": true,
+                  "ReadOnly": false
+                },
+                {
+                  "$type": "Models.PMF.OrganBiomassRemovalType, Models",
+                  "FractionLiveToRemove": 0.0,
+                  "FractionDeadToRemove": 0.0,
+                  "FractionLiveToResidue": 0.1,
+                  "FractionDeadToResidue": 0.0,
+                  "Name": "Prune",
+                  "ResourceName": null,
+                  "Children": [],
+                  "Enabled": true,
+                  "ReadOnly": false
+                },
+                {
+                  "$type": "Models.PMF.OrganBiomassRemovalType, Models",
+                  "FractionLiveToRemove": 0.0,
+                  "FractionDeadToRemove": 0.0,
+                  "FractionLiveToResidue": 0.15,
+                  "FractionDeadToResidue": 0.0,
+                  "Name": "Graze",
+                  "ResourceName": null,
+                  "Children": [],
+                  "Enabled": true,
+                  "ReadOnly": false
+                },
+                {
+                  "$type": "Models.PMF.OrganBiomassRemovalType, Models",
+                  "FractionLiveToRemove": 0.0,
+                  "FractionDeadToRemove": 0.0,
+                  "FractionLiveToResidue": 0.05,
+                  "FractionDeadToResidue": 0.0,
+                  "Name": "Thin",
+                  "ResourceName": null,
+                  "Children": [],
+                  "Enabled": true,
+                  "ReadOnly": false
+                }
+              ],
+              "Enabled": true,
+              "ReadOnly": false
             },
             {
               "$type": "Models.Functions.Constant, Models",
@@ -5257,7 +4734,6 @@
               "$type": "Models.Functions.LinearInterpolationFunction, Models",
               "Name": "TillerAbortionRate",
               "ResourceName": null,
-<<<<<<< HEAD
               "Children": [
                 {
                   "$type": "Models.Functions.XYPairs, Models",
@@ -5333,15 +4809,8 @@
                   "ReadOnly": false
                 }
               ],
-=======
-              "Children": [],
->>>>>>> 49ce7cd2
-              "Enabled": true,
-              "ReadOnly": false,
-              "HarvestFractionLiveToRemove": 0.0,
-              "HarvestFractionDeadToRemove": 0.0,
-              "HarvestFractionLiveToResidue": 0.3,
-              "HarvestFractionDeadToResidue": 0.3
+              "Enabled": true,
+              "ReadOnly": false
             },
             {
               "$type": "Models.Functions.VariableReference, Models",
