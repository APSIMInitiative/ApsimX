--- conflicted
+++ resolved
@@ -10,11 +10,7 @@
     <AppDesignerFolder>Properties</AppDesignerFolder>
     <RootNamespace>SWIMFrame</RootNamespace>
     <AssemblyName>SWIMFrame</AssemblyName>
-<<<<<<< HEAD
-    <TargetFrameworkVersion>v4.5</TargetFrameworkVersion>
-=======
     <TargetFrameworkVersion>v4.6</TargetFrameworkVersion>
->>>>>>> a6f38064
     <TargetFrameworkProfile>
     </TargetFrameworkProfile>
     <FileAlignment>512</FileAlignment>
