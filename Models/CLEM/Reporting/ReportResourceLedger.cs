using Models.CLEM.Interfaces;
using Models.CLEM.Resources;
using Models.Core;
using Models.Core.Attributes;
using Newtonsoft.Json;
using System;
using System.Collections.Generic;
using System.ComponentModel.DataAnnotations;
using System.Data;
using System.Linq;

namespace Models.CLEM.Reporting
{
    /// <summary>
    /// A report class for writing resource ledger output to the data store.
    /// </summary>
    [Serializable]
    [ViewName("UserInterface.Views.ReportView")]
    [PresenterName("UserInterface.Presenters.CLEMReportResultsPresenter")]
    [ValidParent(ParentType = typeof(ZoneCLEM))]
    [ValidParent(ParentType = typeof(CLEMFolder))]
    [ValidParent(ParentType = typeof(Folder))]
    [Description("This report automatically generates a ledger of resource transactions")]
    [Version(1, 0, 4, "Report style property allows Type and Amount transaction reporting")]
    [Version(1, 0, 3, "Now includes Category and RelatesTo fields for grouping in analysis.")]
    [Version(1, 0, 2, "Updated to enable ResourceUnitsConverter to be used.")]
    [Version(1, 0, 1, "")]
    [HelpUri(@"Content/Features/Reporting/Ledgers.htm")]
    [MinimumTimeStepPermitted(TimeStepTypes.Daily)]
    public class ReportResourceLedger : Report, ICLEMUI
    {
        [Link(IsOptional = true)]
        private ResourcesHolder resources = null;
        [Link]
        private ISummary summary = null;

        /// <summary>
        /// Gets or sets report groups for outputting
        /// </summary>
        [Description("Resource group")]
        [Category("General", "Resources")]
        [Core.Display(Type = DisplayType.DropDown, Values = "GetResourceGroupsAvailable")]
        [Required(AllowEmptyStrings = false, ErrorMessage = "A single Resource group must be provided for the Ledger Report")]
        public string ResourceGroupsToReport { get; set; }

        /// <summary>
        /// Style of transaction report to use
        /// </summary>
        [Description("Style of report")]
        [Category("General", "Resources")]
        public ReportTransactionStyle ReportStyle { get; set; }

        /// <summary>
        /// Report all losses as -ve values
        /// </summary>
        [Summary]
        [Description("Report losses as negative")]
        [Category("General", "Extras")]
        public bool ReportLossesAsNegative { get; set; }

        /// <summary>
        /// Include price conversion if available
        /// </summary>
        [Summary]
        [Description("Include resource pricing")]
        [Category("Financial", "Properties")]
        public bool IncludePrice { get; set; }

        /// <summary>
        /// Include financial year
        /// </summary>
        [Summary]
        [Description("Include financial year")]
        [Category("Financial", "Properties")]
        public bool IncludeFinancialYear { get; set; }

        /// <summary>
        /// Include unit conversion if available
        /// </summary>
        [Summary]
        [Description("Include all unit conversions")]
        [Category("General", "Extras")]
        public bool IncludeConversions { get; set; }

        /// <summary>
        /// Transaction category levels to include
        /// </summary>
        [Summary]
        [Description("Number of TransactionCategory levels to include as columns")]
        [Category("Transactions", "Categories")]
        public int TransactionCategoryLevels { get; set; }

        /// <summary>
        /// Names of Transaction category levels columns
        /// </summary>
        [Summary]
        [Description("List of TransactionCategory level column names")]
        [Category("Transactions", "Categories")]
        public string TransactionCategoryLevelColumnNames { get; set; }

        /// <summary>
        /// Custom variables to add
        /// </summary>
        [Summary]
        [Description("Custom variables")]
        [Category("General", "Extras")]
        [Core.Display(Type = DisplayType.MultiLineText)]
        public string[] CustomVariableNames { get; set; }


        /// <summary>
        /// Include herd ledger property: Age
        /// </summary>
        [Summary]
        [Description("Style of reporting animal age")]
        [Category("Ruminant", "Report properties")]
        [System.ComponentModel.DefaultValueAttribute(ReportAgeType.Months)]
        [Core.Display(VisibleCallback = "RuminantPropertiesVisible")]
        public ReportAgeType ReportRuminantAge { get; set; }

        /// <summary>
        /// Include herd ledger property: adult equivalents
        /// </summary>
        [Summary]
        [Description("Include Adult Equivalent")]
        [Category("Ruminant", "Report properties")]
        [System.ComponentModel.DefaultValueAttribute(false)]
        [Core.Display(VisibleCallback = "RuminantPropertiesVisible")]
        public bool IncludeRuminantAE { get; set; }

        /// <summary>
        /// Include herd ledger property: Breed
        /// </summary>
        [Summary]
        [Description("Include Ruminant.Breed")]
        [Category("Ruminant", "Report properties")]
        [System.ComponentModel.DefaultValueAttribute(false)]
        [Core.Display(VisibleCallback = "RuminantPropertiesVisible")]
        public bool IncludeRuminantBreed { get; set; }

        /// <summary>
        /// Include herd ledger property: category
        /// </summary>
        [Summary]
        [Description("Include category (sale flag)")]
        [Category("Ruminant", "Report properties")]
        [System.ComponentModel.DefaultValueAttribute(true)]
        [Core.Display(VisibleCallback = "RuminantPropertiesVisible")]
        public bool IncludeRuminantCategory { get; set; }

        /// <summary>
        /// Include herd ledger property: change direction
        /// </summary>
        [Summary]
        [Description("Include change direction")]
        [Category("Ruminant", "Report properties")]
        [System.ComponentModel.DefaultValueAttribute(true)]
        [Core.Display(VisibleCallback = "RuminantPropertiesVisible")]
        public bool IncludeRuminantChangeDirection { get; set; }

        /// <summary>
        /// Include herd ledger property: class
        /// </summary>
        [Summary]
        [Description("Include Ruminant.Class")]
        [Category("Ruminant", "Report properties")]
        [System.ComponentModel.DefaultValueAttribute(true)]
        [Core.Display(VisibleCallback = "RuminantPropertiesVisible")]
        public bool IncludeRuminantClass { get; set; }

        /// <summary>
        /// Include herd ledger property: ID
        /// </summary>
        [Summary]
        [Description("Include Ruminant.ID")]
        [Category("Ruminant", "Report properties")]
        [System.ComponentModel.DefaultValueAttribute(false)]
        [Core.Display(EnabledCallback = "RuminantPropertiesVisible")]
        public bool IncludeRuminantID { get; set; }

        /// <summary>
        /// Include herd ledger property: Location
        /// </summary>
        [Summary]
        [Description("Include Ruminant.Location")]
        [Category("Ruminant", "Report properties")]
        [System.ComponentModel.DefaultValueAttribute(false)]
        [Core.Display(EnabledCallback = "RuminantPropertiesVisible")]
        public bool IncludeRuminantLocation { get; set; }

        /// <summary>
        /// Include herd ledger property: herdname as relates to
        /// </summary>
        [Summary]
        [Description("Include herd name as RelatesTo")]
        [Category("Ruminant", "Report properties")]
        [System.ComponentModel.DefaultValueAttribute(false)]
        [Core.Display(VisibleCallback = "RuminantPropertiesVisible")]
        public bool IncludeRuminantRelatesTo { get; set; }

        /// <summary>
        /// Include herd ledger property: Sex
        /// </summary>
        [Summary]
        [Description("Include sex of animal")]
        [Category("Ruminant", "Report properties")]
        [System.ComponentModel.DefaultValueAttribute(true)]
        [Core.Display(VisibleCallback = "RuminantOrOtherAnimalPropertiesVisible")]
        public bool IncludeRuminantSex { get; set; }

        /// <summary>
        /// Include herd ledger property: weight
        /// </summary>
        [Summary]
        [Description("Include weight of animal")]
        [Category("Ruminant", "Report properties")]
        [System.ComponentModel.DefaultValueAttribute(false)]
        [Core.Display(VisibleCallback = "RuminantOrOtherAnimalPropertiesVisible")]
        public bool IncludeRuminantWeight { get; set; }

<<<<<<< HEAD
=======
        /// <summary>
        /// Include daily growth rate from birth
        /// </summary>
        [Summary]
        [Description("Include daily growth rate from birth")]
        [Category("Ruminant", "Report properties")]
        [System.ComponentModel.DefaultValueAttribute(false)]
        [Core.Display(VisibleCallback = "RuminantPropertiesVisible")]
        public bool IncludeRuminantGrowthRate { get; set; }


>>>>>>> 8b91a209
        /// <inheritdoc/>
        public string SelectedTab { get; set; }

        /// <summary>An event handler to allow us to initialize ourselves.</summary>
        /// <param name="sender">Event sender</param>
        /// <param name="e">Event arguments</param>
        [EventSubscribe("Commencing")]
        private void OnCommencing(object sender, EventArgs e)
        {
            int lossModifier = -1;
            if (ReportLossesAsNegative)
                lossModifier = 1;

            // check if running from a CLEM.Market
            bool market = (FindAncestor<Zone>().GetType() == typeof(Market));

            List<string> variableNames = new()
            {
                "[Clock].Today as Date"
            };
            if (IncludeFinancialYear)
            {
                Finance financeStore = resources.FindResourceGroup<Finance>();
                if (financeStore != null)
                    variableNames.Add($"[Resources].{financeStore.Name}.FinancialYear as FY");
            }

            List<string> eventNames = new();

            if (ResourceGroupsToReport != null && ResourceGroupsToReport.Trim() != "")
            {
                // check it is a ResourceGroup
                CLEMModel model = resources.FindResource<ResourceBaseWithTransactions>(ResourceGroupsToReport);
                if (model == null)
                {
                    summary.WriteMessage(this, String.Format("Invalid resource group [{0}] in ReportResourceBalances [{1}]\r\nEntry has been ignored", this.ResourceGroupsToReport, this.Name), MessageType.Warning);
                }
                else
                {
                    bool pricingIncluded = false;
                    if (model.GetType() == typeof(RuminantHerd))
                    {
                        pricingIncluded = model.FindAllDescendants<AnimalPricing>().Where(a => a.Enabled).Count() > 0;

                        if (IncludeRuminantID)
                            variableNames.Add($"[Resources].{this.ResourceGroupsToReport}.LastIndividualChanged.ID as uID");
                        if (IncludeRuminantBreed)
                            variableNames.Add($"[Resources].{this.ResourceGroupsToReport}.LastIndividualChanged.Breed as Breed");
                        if (IncludeRuminantSex)
                            variableNames.Add($"[Resources].{this.ResourceGroupsToReport}.LastIndividualChanged.Sex as Sex");
                        switch (ReportRuminantAge)
                        {
                            case ReportAgeType.None:
                                break;
                            case ReportAgeType.Months:
                                variableNames.Add($"[Resources].{this.ResourceGroupsToReport}.LastIndividualChanged.Age as Age");
                                break;
                            case ReportAgeType.FractionOfYears:
                                variableNames.Add($"[Resources].{this.ResourceGroupsToReport}.LastIndividualChanged.AgeInYears as Age");
                                break;
                            case ReportAgeType.WholeYears:
                                variableNames.Add($"[Resources].{this.ResourceGroupsToReport}.LastIndividualChanged.AgeinWholeYears as Age");
                                break;
                            default:
                                break;
                        }
                        if (IncludeRuminantWeight)
                            variableNames.Add($"[Resources].{this.ResourceGroupsToReport}.LastIndividualChanged.Weight.Live as LiveWeight");
                        if (IncludeRuminantAE)
                            variableNames.Add($"[Resources].{this.ResourceGroupsToReport}.LastIndividualChanged.AdultEquivalent as AE");
                        if (IncludeRuminantLocation)
                            variableNames.Add($"[Resources].{this.ResourceGroupsToReport}.LastIndividualChanged.Location as Location");
                        if (IncludeRuminantCategory)
                            variableNames.Add($"[Resources].{this.ResourceGroupsToReport}.LastIndividualChanged.SaleFlag as Category");
                        if (IncludeRuminantClass)
                            variableNames.Add($"[Resources].{this.ResourceGroupsToReport}.LastIndividualChanged.Class as Class");
                        if (IncludeRuminantRelatesTo)
                            variableNames.Add($"[Resources].{this.ResourceGroupsToReport}.LastIndividualChanged.HerdName as RelatesTo");
                        if (IncludeRuminantChangeDirection)
                            variableNames.Add($"[Resources].{this.ResourceGroupsToReport}.LastIndividualChanged.PopulationChangeDirection as Change");
                        if (IncludeRuminantGrowthRate)
                            variableNames.Add($"[Resources].{this.ResourceGroupsToReport}.LastIndividualChanged.GrowthRate as GrowthRate");
                        // ToDo: add pricing for ruminants including buy and sell pricing
                        // Needs update in CLEMResourceTypeBase and link between ResourcePricing and AnimalPricing.
                    }
                    else
                    {
                        if (model.GetType() == typeof(OtherAnimals))
                        {
                            variableNames.Add($"[Resources].{this.ResourceGroupsToReport}.LastCohortChanged.Sex as Sex");
                            variableNames.Add($"[Resources].{this.ResourceGroupsToReport}.LastCohortChanged.Age as Age");
                        }

                        pricingIncluded = model.FindAllDescendants<ResourcePricing>().Where(a => a.Enabled).Count() > 0;

                        if (ReportStyle == ReportTransactionStyle.GainAndLossColumns)
                        {
                            variableNames.Add($"[Resources].{this.ResourceGroupsToReport}.LastTransaction.Gain as Gain");
                            variableNames.Add($"[Resources].{this.ResourceGroupsToReport}.LastTransaction.Loss * {lossModifier} as Loss");
                        }
                        else
                        {
                            variableNames.Add($"[Resources].{this.ResourceGroupsToReport}.LastTransaction.TransactionType as Type");
                            variableNames.Add($"[Resources].{this.ResourceGroupsToReport}.LastTransaction.AmountModifiedForLoss({ReportLossesAsNegative}) as Amount");
                        }

                        // get all converters for this type of resource
                        if (IncludeConversions)
                        {
                            var converterList = model.FindAllDescendants<ResourceUnitsConverter>().Select(a => a.Name).Distinct();
                            if (converterList != null)
                            {
                                foreach (var item in converterList)
                                {
                                    if (ReportStyle == ReportTransactionStyle.GainAndLossColumns)
                                    {
                                        variableNames.Add($@"[Resources].{this.ResourceGroupsToReport}.LastTransaction.ConvertTo(""{item}"",""gain"",{ReportLossesAsNegative}) as {item}_Gain");
                                        variableNames.Add($@"[Resources].{this.ResourceGroupsToReport}.LastTransaction.ConvertTo(""{item}"",""loss"",{ReportLossesAsNegative}) as {item}_Loss");
                                    }
                                    else
                                    {
                                        variableNames.Add($@"[Resources].{this.ResourceGroupsToReport}.LastTransaction.ConvertTo(""{item}"", {ReportLossesAsNegative}) as {item}_Amount");
                                    }
                                }
                            }
                        }

                        // add pricing
                        if (IncludePrice && pricingIncluded)
                        {
                            if (ReportStyle == ReportTransactionStyle.GainAndLossColumns)
                            {
                                variableNames.Add($@"[Resources].{this.ResourceGroupsToReport}.LastTransaction.ConvertTo(""$gain"",""gain"", {ReportLossesAsNegative}) as Price_Gain");
                                variableNames.Add($@"[Resources].{this.ResourceGroupsToReport}.LastTransaction.ConvertTo(""$loss"",""loss"", {ReportLossesAsNegative}) as Price_Loss");
                            }
                            else
                            {
                                variableNames.Add($@"[Resources].{this.ResourceGroupsToReport}.LastTransaction.ConvertTo(""$gain"", {ReportLossesAsNegative}) as Price_Amount");
                            }
                        }

                        variableNames.Add($"[Resources].{this.ResourceGroupsToReport}.LastTransaction.ResourceType.Name as Resource");
                        // if this is a multi CLEM model simulation then add a new column with the parent Zone name
                        if (FindAncestor<Simulation>().FindChild<Market>() != null)
                        {
                            variableNames.Add($"[Resources].{this.ResourceGroupsToReport}.LastTransaction.Activity.CLEMParentName as Source");
                        }
                        variableNames.Add($"[Resources].{this.ResourceGroupsToReport}.LastTransaction.Activity.Name as Activity");
                        variableNames.Add($"[Resources].{this.ResourceGroupsToReport}.LastTransaction.RelatesToResource as RelatesTo");
                        if (TransactionCategoryLevels == 0)
                            variableNames.Add($"[Resources].{this.ResourceGroupsToReport}.LastTransaction.Category as Category");
                        else
                        {
                            for (int i = 1; i <= TransactionCategoryLevels; i++)
                            {
                                string colname = $"Category{i}";
                                string[] parts = TransactionCategoryLevelColumnNames.Split(',').Distinct().ToArray();
                                if (parts.Length >= i && parts[i - 1].Trim() != "")
                                    colname = parts[i - 1].Replace(" ", "");
                                variableNames.Add($"[Resources].{this.ResourceGroupsToReport}.LastTransaction.CategoryByLevel({i}) as {colname}");
                            }
                        }
                    }
                }
                eventNames.Add($"[Resources].{this.ResourceGroupsToReport}.TransactionOccurred");
            }

            if (CustomVariableNames != null)
                variableNames.AddRange(CustomVariableNames);

            VariableNames = variableNames.ToArray();
            EventNames = eventNames.ToArray();
            SubscribeToEvents();
        }

        /// <summary>
        /// return a list of resource group cpmponents available
        /// </summary>
        /// <returns>A list of names of components</returns>
        public IEnumerable<string> GetResourceGroupsAvailable()
        {
            List<string> results = new List<string>();
            Zone zone = this.FindAncestor<Zone>();
            if (!(zone is null))
            {
                ResourcesHolder resources = zone.FindChild<ResourcesHolder>();
                if (!(resources is null))
                {
                    foreach (var model in resources.FindAllChildren<ResourceBaseWithTransactions>())
                    {
                        results.Add(model.Name);
                    }
                }
            }
            return results.AsEnumerable();
        }

        /// <summary>
        /// Determines if a ruminant type has been selected
        /// </summary>
        /// <returns>True if ledger reports ruminant</returns>
        public bool RuminantPropertiesVisible()
        {
            return FindInScope<RuminantHerd>((ResourceGroupsToReport ?? "").Split(".").FirstOrDefault()) != null;
        }

        /// <summary>
        /// Determines if a ruminant or other animal type has been selected
        /// </summary>
        /// <returns>True if ledger reports ruminant</returns>
        public bool RuminantOrOtherAnimalPropertiesVisible()
        {
            return RuminantPropertiesVisible() || FindInScope<OtherAnimals>((ResourceGroupsToReport ?? "").Split(".").FirstOrDefault()) != null;
        }
    }
}<|MERGE_RESOLUTION|>--- conflicted
+++ resolved
@@ -218,8 +218,6 @@
         [Core.Display(VisibleCallback = "RuminantOrOtherAnimalPropertiesVisible")]
         public bool IncludeRuminantWeight { get; set; }
 
-<<<<<<< HEAD
-=======
         /// <summary>
         /// Include daily growth rate from birth
         /// </summary>
@@ -230,8 +228,6 @@
         [Core.Display(VisibleCallback = "RuminantPropertiesVisible")]
         public bool IncludeRuminantGrowthRate { get; set; }
 
-
->>>>>>> 8b91a209
         /// <inheritdoc/>
         public string SelectedTab { get; set; }
 
