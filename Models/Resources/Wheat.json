--- conflicted
+++ resolved
@@ -4,12 +4,8 @@
   "Version": 173,
   "Name": "Simulations",
   "Children": [
-<<<<<<< HEAD
 
     {
-=======
-    { 
->>>>>>> f8305b77
       "$type": "Models.PMF.Plant, Models",
       "PlantType": "Wheat",
       "Name": "Wheat",
