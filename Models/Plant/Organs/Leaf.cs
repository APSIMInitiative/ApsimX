using System;
using System.Collections.Generic;
using System.Linq;
using Models.Core;
using Models.Functions;
using System.Xml.Serialization;
using Models.PMF.Interfaces;
using Models.Interfaces;
using APSIM.Shared.Utilities;
using Models.PMF.Library;
using Models.PMF.Struct;

namespace Models.PMF.Organs
{
    /// <summary>
    /// # [Name]
    /// The leaves are modelled as a set of leaf cohorts and the properties of each of these cohorts are summed to give overall values for the leaf organ.  
    ///   A cohort represents all the leaves of a given main- stem node position including all of the branch leaves appearing at the same time as the given main-stem leaf ([lawless2005wheat]).  
    ///   The number of leaves in each cohort is the product of the number of plants per m<sup>2</sup> and the number of branches per plant.  
    ///   The *Structure* class models the appearance of main-stem leaves and branches.  Once cohorts are initiated the *Leaf* class models the area and biomass dynamics of each.  
    ///   It is assumed all the leaves in each cohort have the same size and biomass properties.  The modelling of the status and function of individual cohorts is delegated to *LeafCohort* classes.  
    /// 
    /// ## Dry Matter Fixation
    /// The most important DM supply from leaf is the photosynthetic fixation supply.  Radiation interception is calculated from
    ///   LAI using an extinction coefficient of:
    /// [Document ExtinctionCoeff]
    /// [Document Photosynthesis]
    /// 
    /// </summary>
    [Serializable]
    [Description("Leaf Class")]
    [ViewName("UserInterface.Views.GridView")]
    [PresenterName("UserInterface.Presenters.PropertyPresenter")]
    [ValidParent(ParentType = typeof(Plant))]
    public class Leaf : Model, IOrgan, ICanopy, ILeaf, IHasWaterDemand, IArbitration, IRemovableBiomass
    {

        /// <summary>The surface organic matter model</summary>
        [Link]
        public ISurfaceOrganicMatter SurfaceOrganicMatter = null;

        /// <summary>The plant</summary>
        [Link]
        protected Plant parentPlant = null;

        /// <summary>The summary</summary>
        [Link]
        public ISummary Summary = null;

        /// <summary>The met data</summary>
        [Link]
        public IWeather MetData = null;


        /// <summary>Growth Respiration</summary>
        /// [Units("CO_2")]
        public double GrowthRespiration { get; set; }


        /// <summary>Gets the biomass allocated (represented actual growth)</summary>
        [XmlIgnore]
        public Biomass Allocated { get; set; }

        /// <summary>Gets the biomass senesced (transferred from live to dead material)</summary>
        [XmlIgnore]
        public Biomass Senesced { get; set; }

        /// <summary>Gets the DM amount detached (sent to soil/surface organic matter) (g/m2)</summary>
        [XmlIgnore]
        public Biomass Detached { get; set; }

        /// <summary>Gets the DM amount removed from the system (harvested, grazed, etc) (g/m2)</summary>
        [XmlIgnore]
        public Biomass Removed { get; set; }

        /// <summary>Gets the dm supply photosynthesis.</summary>
        [Units("g/m^2")]
        public double DMSupplyPhotosynthesis { get { return DMSupply.Fixation; } }

        /// <summary>The dry matter supply</summary>
        public BiomassSupplyType DMSupply { get; set; }

        /// <summary>The nitrogen supply</summary>
        public BiomassSupplyType NSupply { get;  set; }

        /// <summary>The dry matter demand</summary>
        public BiomassPoolType DMDemand { get; set; }

        /// <summary>Structural nitrogen demand</summary>
        public BiomassPoolType NDemand { get; set; }

        /// <summary>Gets or sets the n fixation cost.</summary>
        public double NFixationCost { get { return 0; } }

        /// <summary>The dry matter potentially being allocated</summary>
        public BiomassPoolType potentialDMAllocation { get; set; }

        #region Canopy interface
        /// <summary>Gets the canopy. Should return null if no canopy present.</summary>
        public string CanopyType { get { return parentPlant.CropType; } }

        /// <summary>Albedo.</summary>
        [Description("Canopy Albedo")]
        public double Albedo { get; set; }

        /// <summary>Gets or sets the gsmax.</summary>
        [Description("Daily maximum stomatal conductance(m/s)")]
        public double Gsmax {
            get
            {
                return Gsmax350*FRGR*StomatalConductanceCO2Modifier.Value();
            }
        }

        /// <summary>Gets or sets the gsmax.</summary>
        [Description("Maximum stomatal conductance at CO2 concentration of 350 ppm (m/s)")]
        public double Gsmax350 { get; set; }

        /// <summary>Gets or sets the R50.</summary>
        [Description("R50: solar radiation at which stomatal conductance decreases to 50% (W/m^2)")]
        public double R50 { get; set; }

        /// <summary>Gets the LAI</summary>
        [Units("m^2/m^2")]
        public double LAI
        {
            get
            {
                int MM2ToM2 = 1000000; // Conversion of mm2 to m2
                foreach (LeafCohort L in Leaves)
                    if (Double.IsNaN(L.LiveArea))
                        throw new Exception("LiveArea of leaf cohort " + L.Name + " is Nan");
                return Leaves.Sum(x => x.LiveArea) / MM2ToM2;
            }
        }

        /// <summary>Gets the LAI live + dead (m^2/m^2)</summary>
        public double LAITotal { get { return LAI + LAIDead; } }

        /// <summary>Gets the cover green.</summary>
        [Units("0-1")]
        public double CoverGreen
        {
            get
            {
                if (parentPlant != null && parentPlant.IsAlive)
                    return Math.Min(MaxCover * (1.0 - Math.Exp(-ExtinctionCoeff.Value() * LAI / MaxCover)), 0.999999999);
                return 0;
            }
        }

        /// <summary>Gets the cover total.</summary>
        [Units("0-1")]
        public double CoverTotal
        {
            get
            {
                if (parentPlant != null && parentPlant.IsAlive)
                    return 1.0 - (1 - CoverGreen) * (1 - CoverDead);
                return 0;
            }
        }

        /// <summary>Gets the height.</summary>
        [Units("mm")]
        public double Height { get { return Structure.Height; } }

        /// <summary>Gets the depth.</summary>
        [Units("mm")]
        public double Depth { get { return Structure.Height; } }

        /// <summary>Gets  FRGR.</summary>
        [Description("Relative growth rate for calculating stomata conductance which fed the Penman-Monteith function")]
        [Units("0-1")]
        public double FRGR { get; set; }

        private double _PotentialEP;
        /// <summary>Sets the potential evapotranspiration. Set by MICROCLIMATE.</summary>
        [Units("mm")]
        public double PotentialEP
        {
            get { return _PotentialEP; }
            set
            {
                _PotentialEP = value;
                MicroClimatePresent = true;
            }
        }

        /// <summary>Sets the actual water demand.</summary>
        [Units("mm")]
        public double WaterDemand { get; set; }

        /// <summary>Sets the light profile. Set by MICROCLIMATE.</summary>
        public CanopyEnergyBalanceInterceptionlayerType[] LightProfile { get; set; }
        #endregion

        #region Has Water Demand Interface
        /// <summary>
        /// Flag to test if Microclimate is present
        /// </summary>
        public bool MicroClimatePresent { get; set; }

        /// <summary>Calculates the water demand.</summary>
        public double CalculateWaterDemand()
        {
            return WaterDemand;
        }

        /// <summary>Gets or sets the water allocation.</summary>
        [XmlIgnore]
        public double WaterAllocation { get; set; }

        #endregion

        #region Links
        /// <summary>The structure</summary>
        [Link]
        public Structure Structure = null;
        #endregion

        #region Structures
        /// <summary>
        /// # Potential Leaf Area index
        /// Leaf area index is calculated as the sum of the area of each cohort of leaves 
        /// The appearance of a new cohort of leaves occurs each time Structure.LeafTipsAppeared increases by one.
        /// From tip appearance the area of each cohort will increase for a certian number of degree days defined by the <i>GrowthDuration</i>
        /// [Document GrowthDuration]
        /// 
        /// If no stress occurs the leaves will reach a Maximum area (<i>MaxArea</i>) at the end of the <i>GrowthDuration</i>.
        /// The <i>MaxArea</i> is defined by:
        /// [Document MaxArea]
        /// 
        /// In the absence of stress the leaf will remain at <i>MaxArea</i> for a number of degree days
        /// set by the <i>LagDuration</i> and then area will senesce to zero at the end of the <i>SenescenceDuration</i>
        /// [Document LagDuration]
        /// [Document SenescenceDuration]
        /// 
        /// Mutual shading can cause premature senescence of cohorts if the leaf area above them becomes too great.
        /// Each cohort models the proportion of its area that is lost to shade induced senescence each day as:
        /// [Document ShadeInducedSenescenceRate]
        /// 
        /// # Stress effects on Leaf Area Index
        /// Stress reduces leaf area in a number of ways.
        /// Firstly, stress occuring prior to the appearance of the cohort can reduce cell division, so reducing the maximum leaf size.
        /// Leaf captures this by multiplying the <i>MaxSize</i> of each cohort by a <i>CellDivisionStress</i> factor which is calculated as:
        /// [Document CellDivisionStress]
        /// 
        /// Leaf.FN quantifys the N stress status of the plant and represents the concentration of metabolic N relative the maximum potentil metabolic N content of the leaf
        /// calculated as (<i>Leaf.NConc - MinimumNConc</i>)/(<i>CriticalNConc - MinimumNConc</i>).
        /// 
        /// Leaf.FW quantifies water stress and is
        /// calculated as <i>Leaf.Transpiration</i>/<i>Leaf.WaterDemand</i>, where <i>Leaf.Transpiration</i> is the minimum of <i>Leaf.WaterDemand</i> and <i>Root.WaterUptake</i>
        ///
        /// Stress during the <i>GrowthDuration</i> of the cohort reduces the size increase of the cohort by
        /// multiplying the potential increase by a <i>ExpansionStress</i> factor:
        /// [Document ExpansionStress]
        /// 
        /// Stresses can also acellerate the onset and rate of senescence in a number of ways.
        /// Nitrogen shortage will cause N to be retranslocated out of lower order leaves to support the expansion of higher order leaves and other organs
        /// When this happens the lower order cohorts will have their area reduced in proportion to the amount of N that is remobilised out of them.
        ///
        /// Water stress hastens senescence by increasing the rate of thermal time accumulation in the lag and senescence phases.
        /// This is done by multiplying thermal time accumulation by <i>DroughtInducedLagAcceleration</i> and <i>DroughtInducedSenescenceAcceleration</i> factors, respectively:
        /// [Document DroughtInducedLagAcceleration]
        /// [Document DroughtInducedSenAcceleration]
        /// 
        /// # Dry matter Demand
        /// Leaf calculates the DM demand from each cohort as a function of the potential size increment (DeltaPotentialArea) an specific leaf area bounds.
        /// Under non stressed conditions the demand for non-storage DM is calculated as <i>DeltaPotentialArea</i> divided by the mean of <i>SpecificLeafAreaMax</i> and <i>SpecificLeafAreaMin</i>.
        /// Under stressed conditions it is calculated as <i>DeltaWaterConstrainedArea</i> divided by <i>SpecificLeafAreaMin</i>.
        /// [Document SpecificLeafAreaMax]
        /// [Document SpecificLeafAreaMin]
        /// 
        /// Non-storage DM Demand is then seperated into structural and metabolic DM demands using the <i>StructuralFraction</i>:
        /// [Document StructuralFraction]
        /// 
        /// The storage DM demand is calculated from the sum of metabolic and structural DM (including todays demands)
        /// multiplied by a <i>NonStructuralFraction</i>:
        /// [Document NonStructuralFraction]
        /// 
        /// # Nitrogen Demand
        /// 
        /// Leaf calculates the N demand from each cohort as a function of the potential DM increment and N concentration bounds.
        /// Structural N demand = <i>PotentialStructuralDMAllocation</i> * <i>MinimumNConc</i> where:
        /// [Document MinimumNConc]
        /// 
        /// Metabolic N demand is calculated as <i>PotentialMetabolicDMAllocation</i> * (<i>CriticalNConc</i> - <i>MinimumNConc</i>) where:
        /// [Document CriticalNConc]
        /// 
        /// Storage N demand is calculated as the sum of metabolic and structural wt (including todays demands)
        /// multiplied by <i>LuxaryNconc</i> (<i>MaximumNConc</i> - <i>CriticalNConc</i>) less the amount of storage N already present.  <i>MaximumNConc</i> is given by:
        /// [Document MaximumNConc]
        ///
        /// # Drymatter supply
        /// In additon to photosynthesis, the leaf can also supply DM by reallocation of senescing DM and retranslocation of storgage DM:
        /// Reallocation supply is a proportion of the metabolic and non-structural DM that would be senesced each day where the proportion is set by:
        /// [Document DMReallocationFactor]
        /// Retranslocation supply is calculated as a proportion of the amount of storage DM in each cohort where the proportion is set by :
        /// [Document DMRetranslocationFactor]
        ///
        /// # Nitrogen supply
        /// Nitrogen supply from the leaf comes from the reallocation of metabolic and storage N in senescing material
        /// and the retranslocation of metabolic and storage N.  Reallocation supply is a proportion of the Metabolic and Storage DM that would be senesced each day where the proportion is set by:
        /// [Document NReallocationFactor]
        /// Retranslocation supply is calculated as a proportion of the amount of storage and metabolic N in each cohort where the proportion is set by :
        /// [Document NRetranslocationFactor]
        /// </summary>
        [Serializable]
        public class LeafCohortParameters : Model
        {
            /// <summary>The maximum area</summary>
            [Link]
            [Units("mm2")]
            public IFunction MaxArea = null;
            /// <summary>The growth duration</summary>
            [Link]
            [Units("deg day")]
            public IFunction GrowthDuration = null;
            /// <summary>The lag duration</summary>
            [Link]
            [Units("deg day")]
            public IFunction LagDuration = null;
            /// <summary>The senescence duration</summary>
            [Link]
            [Units("deg day")]
            public IFunction SenescenceDuration = null;
            /// <summary>The detachment lag duration</summary>
            [Link]
            [Units("deg day")]
            public IFunction DetachmentLagDuration = null;
            /// <summary>The detachment duration</summary>
            [Link]
            [Units("deg day")]
            public IFunction DetachmentDuration = null;
            /// <summary>The specific leaf area maximum</summary>
            [Link]
            public IFunction SpecificLeafAreaMax = null;
            /// <summary>The specific leaf area minimum</summary>
            [Link]
            public IFunction SpecificLeafAreaMin = null;
            /// <summary>The structural fraction</summary>
            [Link]
            public IFunction StructuralFraction = null;
            /// <summary>The maximum n conc</summary>
            [Link]
            public IFunction MaximumNConc = null;
            /// <summary>The minimum n conc</summary>
            [Link]
            public IFunction MinimumNConc = null;
            /// <summary>The initial n conc</summary>
            [Link]
            public IFunction InitialNConc = null;
            /// <summary>The n reallocation factor</summary>
            [Link]
            public IFunction NReallocationFactor = null;
            /// <summary>The dm reallocation factor</summary>
            [Link]
            public IFunction DMReallocationFactor = null;
            /// <summary>The n retranslocation factor</summary>
            [Link]
            public IFunction NRetranslocationFactor = null;
            /// <summary>The expansion stress</summary>
            [Link]
            public IFunction ExpansionStress = null;

            /// <summary>The expansion stress</summary>
            public double ExpansionStressValue { get; set; }

            /// <summary>The critical n conc</summary>
            [Link]
            public IFunction CriticalNConc = null;
            /// <summary>The dm retranslocation factor</summary>
            [Link]
            public IFunction DMRetranslocationFactor = null;
            /// <summary>The shade induced senescence rate</summary>
            [Link]
            public IFunction ShadeInducedSenescenceRate = null;
            /// <summary>The drought induced reduction of lag phase through acceleration of tt accumulation by the cohort during this phase</summary>
            [Link]
            public IFunction DroughtInducedLagAcceleration = null;
            /// <summary>The drought induced reduction of senescence phase through acceleration of tt accumulation by the cohort during this phase</summary>
            [Link]
            public IFunction DroughtInducedSenAcceleration = null;
            /// <summary>The non structural fraction</summary>
            [Link]
            public IFunction StorageFraction = null;
            /// <summary>The cell division stress</summary>
            [Link]
            public IFunction CellDivisionStress = null;
            /// <summary>The Shape of the sigmoidal function of leaf area increase</summary>
            [Link]
            public IFunction LeafSizeShapeParameter = null;
            /// <summary>The size of leaves on senessing tillers relative to the dominant tillers in that cohort</summary>
            [Link]
            public IFunction SenessingLeafRelativeSize = null;
            /// <summary>The proportion of mass that is respired each day</summary>
            [Link]
            public IFunction MaintenanceRespirationFunction = null;
            /// <summary>Modify leaf size by age</summary>
            [Link]
            public IFunction LeafSizeAgeMultiplier = null;
            /// <summary>Modify lag duration by age</summary>
            [Link]
            public IFunction LagDurationAgeMultiplier = null;
            /// <summary>Modify senescence duration by age</summary>
            [Link]
            public IFunction SenescenceDurationAgeMultiplier = null;
            /// <summary>The cost for remobilisation</summary>
            [Link]
            public IFunction RemobilisationCost = null;
        }
        #endregion

        #region Parameters

        /// <summary>The initial leaves</summary>
        [DoNotDocument]
        private LeafCohort[] InitialLeaves;
        /// <summary>The leaf cohort parameters</summary>
        [Link] LeafCohortParameters CohortParameters = null;
        /// <summary>The photosynthesis</summary>
        [Link] IFunction Photosynthesis = null;
        /// <summary>The Fractional Growth Rate</summary>
        [Link]
        IFunction FRGRFunction = null;
        /// <summary>The effect of CO2 on stomatal conductance</summary>
        [Link]
        IFunction StomatalConductanceCO2Modifier = null;

        /// <summary>The thermal time</summary>
        [Link]
        public IFunction ThermalTime = null;
        /// <summary>The extinction coeff</summary>
        [Link]
        IFunction ExtinctionCoeff = null;
        /// <summary>The frost fraction</summary>
        [Link]
        IFunction FrostFraction = null;

        /// <summary>The structural fraction</summary>
        [Link]
        IFunction StructuralFraction = null;
        /// <summary>The dm demand function</summary>
        [Link(IsOptional = true)]
        IFunction DMDemandFunction = null;
        /// <summary>The dm demand function</summary>
        [Link]
        IFunction DMConversionEfficiency = null;

        /// <summary>Carbon concentration</summary>
        /// [Units("-")]
        [Link]
        IFunction CarbonConcentration = null;

        /// <summary>Link to biomass removal model</summary>
        [ChildLink]
        public BiomassRemoval biomassRemovalModel = null;

        /// <summary>Gets or sets the k dead.</summary>
        [Description("Extinction Coefficient (Dead)")]
        public double KDead { get; set; }

        /// <summary>Gets or sets the maximum number of leaves on the main stem</summary>
        [Description("Maximum number of Main-Stem leaves")]
        public int MaximumMainStemLeafNumber { get; set; }

        /// <summary>Do we need to recalculate (expensive operation) live and dead</summary>
        private bool needToRecalculateLiveDead = true;
        private Biomass liveBiomass = new Biomass();
        private Biomass deadBiomass = new Biomass();
        #endregion

        #region States

        /// <summary>The leaves</summary>
        public List<LeafCohort> Leaves = new List<LeafCohort>();

        /// <summary>Initialise all state variables.</summary>
        public double CurrentExpandingLeaf = 0;
        /// <summary>The start fraction expanded</summary>
        public double StartFractionExpanded = 0;
        /// <summary>The fraction nextleaf expanded</summary>
        public double FractionNextleafExpanded = 0;
        /// <summary>The dead nodes yesterday</summary>
        public double DeadNodesYesterday = 0;//Fixme This needs to be set somewhere
        #endregion

        #region Outputs
        //Note on naming convention.  
        //Variables that represent the number of units per meter of area these are called population (Popn suffix) variables 
        //Variables that represent the number of leaf cohorts (integer) in a particular state on an individual main-stem are cohort variables (CohortNo suffix)
        //Variables that represent the number of primordia or nodes (double) in a particular state on an individual mainstem are called number variables (e.g NodeNo or PrimordiaNo suffix)
        //Variables that the number of leaves on a plant or a primary bud have Plant or Primary bud prefixes
        
        /// <summary>Gets a value indicating whether the biomass is above ground or not</summary>
        public bool IsAboveGround { get { return true; } }

        /// <summary>Gets the total (live + dead) N concentration (g/g)</summary>
        [XmlIgnore]
        public double Nconc
        {
            get
            {
                if (Wt > 0.0)
                    return N / Wt;
                else
                    return 0.0;
            }
        }


        /// <summary>Return the</summary>
        public double CohortCurrentRankCoverAbove
        {
            get
            {
                if (CurrentRank > Leaves.Count)
                    throw new ApsimXException(this, "Curent Rank is greater than the number of leaves appeared when trying to determine CoverAbove this cohort");
                if (CurrentRank <= 0)
                    return 0;
                return Leaves[CurrentRank - 1].CoverAbove;
            }
        }

        /// <summary>
        /// The number of leaves that have visiable tips on the day of emergence
        /// </summary>
        public int TipsAtEmergence { get; set; }

        /// <summary>
        /// The number of leaf cohorts to initialised
        /// </summary>
        public int CohortsAtInitialisation { get; set; }

        /// <Summary>Spcific leaf nitrogen</Summary>
        [Description("Specific leaf nitrogen")]
        [Units("g/m2")]
        public double SpecificNitrogen
        {
            get
            {
                if (Math.Abs(LAI) < double.Epsilon)
                {
                    return 0;
                }
                return (Live.N / LAI);
            }
        }
        /// <summary>Gets or sets the fraction died.</summary>
        public double FractionDied { get; set; }
        /// <summary>
        /// Gets a value indicating whether [cohorts initialised].
        /// </summary>
        public bool CohortsInitialised { get { return Leaves.Count > 0; } }

        /// <summary>The maximum cover</summary>
        [Description("Max cover")]
        [Units("max units")]
        public double MaxCover;

        /// <summary>The number of cohorts initiated that have not yet emerged</summary>
        [Description("The number of cohorts initiated that have not yet emerged")]
        public int ApicalCohortNo { get { return InitialisedCohortNo - AppearedCohortNo; } }
        
        /// <summary>Gets the initialised cohort no.</summary>
        [Description("Number of leaf cohort objects that have been initialised")]
        public int InitialisedCohortNo { get { return Leaves.Count(l => l.IsInitialised);} }

        /// <summary>Gets the appeared cohort no.</summary>
        [Description("Number of leaf cohort that have appeared")]
        public int AppearedCohortNo { get { return Leaves.Count(l => l.IsAppeared); } }

        /// <summary>Gets the expanding cohort no.</summary>
        [Description("Number of leaf cohorts that have appeared but not yet fully expanded")]
        public int ExpandingCohortNo { get { return Leaves.Count(l => l.IsGrowing); } }

        /// <summary>Gets the expanded cohort no.</summary>
        [Description("Number of leaf cohorts that are fully expanded")]
        public int ExpandedCohortNo { get { return Leaves.Count(l => l.IsFullyExpanded); } }

        /// <summary>Gets the green cohort no.</summary>
        [Description("Number of leaf cohorts that are have expanded but not yet fully senesced")]
        public int GreenCohortNo { get { return Leaves.Count(l => l.IsGreen); } }

        /// <summary>Gets the green cohort no.</summary>
        [Description("Number of leaf cohorts that are have expanded but 50% fully senesced")]
        public int GreenCohortNoHalfSenescence { get {
                int count = 0;
                foreach (LeafCohort l in Leaves)
                {
                    if (l.Age >= 0 && l.Age < l.LagDuration + l.GrowthDuration + l.SenescenceDuration / 2)
                        count++;
                }
                return count;
            } }

        /// <summary>Gets the senescing cohort no.</summary>
        [Description("Number of leaf cohorts that are Senescing")]
        public int SenescingCohortNo { get { return Leaves.Count(l => l.IsSenescing); } }

        /// <summary>Gets the dead cohort no.</summary>
        [Description("Number of leaf cohorts that have fully Senesced")]
        public double DeadCohortNo { get { return Math.Min(Leaves.Count(l => l.IsDead), Structure.finalLeafNumber.Value()); } }

        /// <summary>Gets the plant appeared green leaf no.</summary>
        [Units("/plant")]
        [Description("Number of appeared leaves per plant that have appeared but not yet fully senesced on each plant")]
        public double PlantAppearedGreenLeafNo
        {
            get
            {
                return Leaves.Where(l => l.IsAppeared && !l.Finished).Sum(l => l.CohortPopulation) / parentPlant.Population;
            }
        }

        /// <summary>Gets the plant appeared green leaf no. (matching with observation)</summary>
        [Units("/plant")]
        [Description("Number of appeared leaves per plant that have appeared but 50% senesced on each plant")]
        public double PlantAppearedGreenLeafNoHalfSenescence
        {
            get
            {
                return Leaves.Where(l => l.Age >= 0 && l.Age < l.LagDuration + l.GrowthDuration + l.SenescenceDuration / 2).Sum(l => l.CohortPopulation) / parentPlant.Population;
            }
        }

        /// <summary>Gets the plant appeared leaf no.</summary>
        [Units("/plant")]
        [Description("Number of leaves per plant that have appeared")]
        public double PlantAppearedLeafNo
        {
            get { return Leaves.Where(l => l.IsAppeared).Sum(l => l.CohortPopulation); }
        }

        /// <summary>Gets the plant senesced leaf no.</summary>
        [Units("/plant")]
        [Description("Number of leaves per plant that have senesced")]
        public double PlantsenescedLeafNo
        {
            get { return PlantAppearedLeafNo / parentPlant.Population - PlantAppearedGreenLeafNo; }
        }

        /// <summary>Gets the lai dead.</summary>
        [Units("m^2/m^2")]
        public double LAIDead
        {
            get { return Leaves.Sum(l => l.DeadArea) / 1000000; }
        }

        /// <summary>Gets the cohort live.</summary>
        [XmlIgnore]
        [Units("g/m^2")]
        public Biomass Live
        {
            get
            {
                RecalculateLiveDead();
                return liveBiomass;
            }

        }

        /// <summary>Gets the cohort dead.</summary>
        [XmlIgnore]
        [Units("g/m^2")]
        public Biomass Dead
        {
            get
            {
                RecalculateLiveDead();
                return deadBiomass;
            }
        }

        /// <summary>Recalculate live and dead biomass if necessary</summary>
        private void RecalculateLiveDead()
        {
            if (needToRecalculateLiveDead)
            {
                needToRecalculateLiveDead = false;
                liveBiomass.Clear();
                deadBiomass.Clear();
                foreach (LeafCohort L in Leaves)
                {
                    liveBiomass.Add(L.Live);
                    deadBiomass.Add(L.Dead);
                }
            }
        }

        /// <summary>Gets the cover dead.</summary>
        [Units("0-1")]
        public double CoverDead { get { return 1.0 - Math.Exp(-KDead * LAIDead); } }

        /// <summary>Gets the RAD int tot.</summary>
        [Units("MJ/m^2/day")]
        [Description("This is the intercepted radiation value that is passed to the RUE class to calculate DM supply")]
        public double RadIntTot
        {
            get
            {
                if (MicroClimatePresent)
                {
                    double TotalRadn = 0;
                    for (int i = 0; i < LightProfile.Length; i++)
                        TotalRadn += LightProfile[i].amount;
                    return TotalRadn;                    
                }
                else
                    return CoverGreen * MetData.Radn;
            }
        }

        /// <summary>Gets the specific area.</summary>
        [Units("mm^2/g")]
        public double SpecificArea { get { return MathUtilities.Divide(LAI * 1000000, Live.Wt, 0); } }

        /// <summary>
        /// Returns the relative expansion of the next leaf to produce its ligule
        /// </summary>
        public double NextExpandingLeafProportion
        {
            get
            {
                if (parentPlant.IsEmerged)
                    if (ExpandedCohortNo < InitialisedCohortNo)
                        if (Leaves[(int)ExpandedCohortNo].Age > 0)
                            if (AppearedCohortNo < InitialisedCohortNo)
                                return Math.Min(1,
                                    Leaves[(int)ExpandedCohortNo].Age / Leaves[(int)ExpandedCohortNo].GrowthDuration);
                            else
                                return Math.Min(1,
                                    Leaves[(int)ExpandedCohortNo].Age / Leaves[(int)ExpandedCohortNo].GrowthDuration *
                                    Structure.NextLeafProportion);
                        else
                            return 0;
                    else
                        return Structure.NextLeafProportion - 1;
                return 0;
            }
        }
        
        /// <summary>Gets the DeltaPotentialArea</summary>
        [XmlIgnore]
        [Units("mm2")]
        public double[] DeltaPotentialArea
        {
            get
            {
                int i = 0;
                double[] values = new double[MaximumMainStemLeafNumber];
                foreach (LeafCohort L in Leaves)
                {
                    if (L.IsGrowing)
                        values[i] = L.DeltaPotentialArea;
                    else values[i] = 0;
                    i++;
                }
                return values;
            }
        }


        /// <summary>Gets the DeltaStressConstrainedArea</summary>
        [XmlIgnore]
        [Units("mm2")]
        public double [] DeltaStressConstrainedArea
        {
            get
            {
                int i = 0;
                double[] values = new double[MaximumMainStemLeafNumber];
                foreach (LeafCohort L in Leaves)
                {
                    if (L.IsGrowing)
                        values[i] += L.DeltaStressConstrainedArea;
                    else values[i] = 0;
                    i++;
                }
                return values;
            }
        }

        /// <summary>Gets the DeltaCarbonConstrainedArea</summary>
        [XmlIgnore]
        [Units("mm2")]
        public double [] DeltaCarbonConstrainedArea
        {
            get
            {
                int i = 0;
                double[] values = new double[MaximumMainStemLeafNumber];
                foreach (LeafCohort L in Leaves)
                {
                    if (L.IsGrowing)
                        values[i] += L.DeltaCarbonConstrainedArea;
                    else values[i] = 0;
                    i++;
                }
                return values;
            }
        }




        /// <summary>Gets the DeltaCarbonConstrainedArea</summary>
        [XmlIgnore]
        [Units("mm2")]
        public double[] CohortStructuralDMDemand
        {
            get
            {
                int i = 0;
                double[] values = new double[MaximumMainStemLeafNumber];
                foreach (LeafCohort L in Leaves)
                {
                    if (L.IsGrowing)
                        values[i] += L.StructuralDMDemand;
                    else values[i] = 0;
                    i++;
                }
                return values;
            }
        }


        /// <summary>Gets the DeltaCarbonConstrainedArea</summary>
        [XmlIgnore]
        [Units("mm2")]
        public double[] CohortMetabolicDMDemand
        {
            get
            {
                int i = 0;
                double[] values = new double[MaximumMainStemLeafNumber];
                foreach (LeafCohort L in Leaves)
                {
                    if (L.IsGrowing)
                        values[i] += L.MetabolicDMDemand;
                    else values[i] = 0;
                    i++;
                }
                return values;
            }
        }

        /// <summary>Gets the DeltaCarbonConstrainedArea</summary>
        [XmlIgnore]
        [Units("mm2")]
        public double[] CohortStorageDMDemand
        {
            get
            {
                int i = 0;
                double[] values = new double[MaximumMainStemLeafNumber];
                foreach (LeafCohort L in Leaves)
                {
                    if (L.IsGrowing)
                        values[i] += L.StorageDMDemand;
                    else values[i] = 0;
                    i++;
                }
                return values;
            }
        }

        /// <summary>Gets the cohort population.</summary>
        [XmlIgnore]
        [Units("mm3")]
        public double[] CohortPopulation
        {
            get
            {
                int i = 0;
                double[] values = new double[MaximumMainStemLeafNumber];

                foreach (LeafCohort L in Leaves)
                {
                    if (L.IsAppeared)
                        values[i] = L.CohortPopulation;
                    else values[i] = 0;
                    i++;
                }
                return values;
            }
        }


        /// <summary>Gets the size of the cohort.</summary>
        [XmlIgnore]
        [Units("mm3")]
        public double[] CohortSize
        {
            get
            {
                int i = 0;
                double[] values = new double[MaximumMainStemLeafNumber];

                foreach (LeafCohort L in Leaves)
                {
                    if (L.IsAppeared)
                        values[i] = L.LiveArea / L.CohortPopulation;
                    else values[i] = 0;
                    i++;
                }
                return values;
            }
        }

        /// <summary>Gets the cohort area.</summary>
        [Units("mm2")]
        public double[] CohortArea
        {
            get
            {
                int i = 0;
                double[] values = new double[MaximumMainStemLeafNumber];

                foreach (LeafCohort L in Leaves)
                {
                    values[i] = L.LiveArea;
                    i++;
                }
                return values;
            }
        }

        /// <summary>Gets the maximum size of the cohort.</summary>
        [Units("mm2")]
        public double[] CohortMaxSize
        {
            get
            {
                int i = 0;
                double[] values = new double[MaximumMainStemLeafNumber];

                foreach (LeafCohort L in Leaves)
                {
                    values[i] = L.MaxLiveArea / L.MaxCohortPopulation;
                    i++;
                }
                return values;
            }
        }

        /// <summary>Gets lag duration</summary>
        [Units("oCd")]
        public double[] CohortLagDuration
        {
            get
            {
                int i = 0;
                double[] values = new double[MaximumMainStemLeafNumber];

                foreach (LeafCohort L in Leaves)
                {
                    values[i] = L.LagDuration;
                    ;
                    i++;
                }
                return values;
            }
        }


        /// <summary>Gets fraction of leaf senescence.</summary>
        [Units("")]
        public double[] CohortSenescedFrac
        {
            get
            {
                int i = 0;
                double[] values = new double[MaximumMainStemLeafNumber];

                foreach (LeafCohort L in Leaves)
                {
                    values[i] = L.SenescedFrac;
                    ;
                    i++;
                }
                return values;
            }
        }


        /// <summary>Gets the cohort sla.</summary>
        [Units("mm2/g")]
        public double[] CohortSLA
        {
            get
            {
                int i = 0;
                double[] values = new double[MaximumMainStemLeafNumber];

                foreach (LeafCohort L in Leaves)
                {
                    values[i] = L.SpecificArea;
                    i++;
                }
                return values;
            }
        }
        /// <summary>Gets the cohort MaxArea.</summary> 
        [Units("mm2")]
        public double[] CohortMaxArea
        {
            get
            {
                int i = 0;
                double[] values = new double[MaximumMainStemLeafNumber];

                foreach (LeafCohort L in Leaves)
                {
                    values[i] = L.MaxArea;
                    i++;
                }
                return values;
            }
        }

        
        /// <summary>Gets the cohort Wt.</summary> 
        [Units("mm2")]
        public double[] CohortLiveWt
        {
            get
            {
                int i = 0;
                double[] values = new double[MaximumMainStemLeafNumber];

                foreach (LeafCohort L in Leaves)
                {
                    values[i] = L.Live.Wt;
                    i++;
                }
                return values;
            }
        }
        //General Leaf State variables
        /// <summary>Returns the area of the largest leaf.</summary>
        /// <value>The area of the largest leaf</value>
        [Units("mm2")]
        public double AreaLargestLeaf
        {
            get
            {
                double LLA = 0;
                foreach (LeafCohort L in Leaves)
                {
                    LLA = Math.Max(LLA, L.MaxArea);
                }

                return LLA;
            }
        }

        /// <summary>Gets the live stem  number to represent the observed stem numbers in an experiment.</summary>
        /// <value>Stem number.</value>
        [Units("0-1")]
        [XmlIgnore]
        [Description("In the field experiment, we count stem number according whether a stem number has a green leaf. A green leaf is definied as a leaf has more than half green part.")]
        public double LiveStemNumber
        {
            get
            {
                double sn = 0;

                foreach (LeafCohort L in Leaves)
                {
                    sn = Math.Max(sn, L.LiveStemNumber(CohortParameters));
                }
                return sn;

            }
        }

        /// <summary>Gets the live n conc.</summary>
        [Units("g/g")]
        public double LiveNConc { get { return Live.NConc; } }

        /// <summary>Gets the potential growth.</summary>
        [Units("g/m^2")]
        public double PotentialGrowth { get { return DMDemand.Structural; } }

        /// <summary>Gets the transpiration.</summary>
        [Units("mm")]
        public double Transpiration { get { return WaterAllocation; } }
        /// <summary>
        /// The amount of mass lost to maintenance respiration
        /// </summary>
        public double MaintenanceRespiration
        {
            get { return Leaves.Sum(l => l.MaintenanceRespiration); }
        }

        /// <summary>Gets the fw.</summary>
        [Units("0-1")]
        public double Fw { get { return MathUtilities.Divide(WaterAllocation, PotentialEP, 1); } }

        /// <summary>Gets the function.</summary>
        [Units("0-1")]
        public double Fn
        {
            get
            {
                if (CohortParameters == null)
                    return 1;

                double f;
                double functionalNConc = (CohortParameters.CriticalNConc.Value() -
                                          CohortParameters.MinimumNConc.Value() * CohortParameters.StructuralFraction.Value()) *
                                         (1 / (1 - CohortParameters.StructuralFraction.Value()));
                if (functionalNConc <= 0)
                    f = 1;
                else
                    f = Math.Max(0.0, Math.Min(Live.MetabolicNConc / functionalNConc, 1.0));

                return f;
            }
        }

        /// <summary>Total apex number in plant.</summary>
        [Description("Total apex number in plant")]
        public double ApexNum
        {
            get
            {
                if (Leaves.Count == 0 || Leaves.Last().Apex == null)
                    return 0;
                else
                    return Leaves.Last().Apex.Number;
            }
        }
         
        /// <summary>Apex group size in plant</summary>
        [Description("Apex group size in plant")]
        public double[] ApexGroupSize
        {
            get
            {
                if (Leaves.Count == 0 || Leaves.Last().Apex == null)
                    return new double[0];
                else
                    return Leaves.Last().Apex.GroupSize;
            }
        }

        /// <summary>Apex group age in plant</summary>
        [Description("Apex group age in plant")]
        public double[] ApexGroupAge
        {
            get
            {
                if (Leaves.Count == 0 || Leaves.Last().Apex == null)
                    return new double[0];
                else
                    return Leaves.Last().Apex.GroupAge;
            }
        }

        #endregion

        #region Functions

        /// <summary>1 based rank of the current leaf.</summary>
        private int CurrentRank { get; set; }

        /// <summary>Event from sequencer telling us to do our potential growth.</summary>
        /// <param name="sender">The sender.</param>
        /// <param name="e">The <see cref="EventArgs"/> instance containing the event data.</param>
        [EventSubscribe("DoPotentialPlantGrowth")]
        private void OnDoPotentialPlantGrowth(object sender, EventArgs e)
        {
            if (!parentPlant.IsEmerged)
                return;

            if (MicroClimatePresent == false)
                throw new Exception(Name + " is trying to calculate water demand but no MicroClimate module is present.  Include a microclimate node in your zone");

            if (FrostFraction.Value() > 0)
                foreach (LeafCohort l in Leaves)
                    l.DoFrost(FrostFraction.Value());

            CohortParameters.ExpansionStressValue = CohortParameters.ExpansionStress.Value();
            bool nextExpandingLeaf = false;
            double thermalTime = ThermalTime.Value();

            foreach (LeafCohort L in Leaves)
            {
                CurrentRank = L.Rank;
                L.DoPotentialGrowth(thermalTime, CohortParameters);
                needToRecalculateLiveDead = true;
                if ((L.IsFullyExpanded == false) && (nextExpandingLeaf == false))
                {
                    nextExpandingLeaf = true;
                    if (CurrentExpandingLeaf != L.Rank)
                    {
                        CurrentExpandingLeaf = L.Rank;
                        StartFractionExpanded = L.FractionExpanded;
                    }
                    FractionNextleafExpanded = (L.FractionExpanded - StartFractionExpanded) / (1 - StartFractionExpanded);
                }
            }
            FRGR = FRGRFunction.Value();
        }

        /// <summary>Clears this instance.</summary>
        public void Reset()
        {
            Leaves = new List<LeafCohort>();
            needToRecalculateLiveDead = true;
            WaterAllocation = 0;
            CohortsAtInitialisation = 0;
            TipsAtEmergence = 0;
            Structure.TipToAppear = 0;
            DMSupply.Clear();
            DMDemand.Clear();
            NSupply.Clear();
            NDemand.Clear();
        }
        /// <summary>Initialises the cohorts.</summary>
        [EventSubscribe("InitialiseLeafCohorts")]
        private void OnInitialiseLeafCohorts(object sender, EventArgs e) //This sets up cohorts (eg at germination)
        {
            Leaves = new List<LeafCohort>();
            foreach (LeafCohort Leaf in InitialLeaves)
            {
                LeafCohort NewLeaf = Leaf.Clone();
                Leaves.Add(NewLeaf);
                needToRecalculateLiveDead = true;
            }

            foreach (LeafCohort Leaf in Leaves)
            {
                CohortsAtInitialisation += 1;
                if (Leaf.Area > 0)
                    TipsAtEmergence += 1;
                Leaf.DoInitialisation();
            }
        }

        /// <summary>Method to initialise new cohorts</summary>
        [EventSubscribe("AddLeafCohort")]
        private void OnAddLeafCohort(object sender, CohortInitParams InitParams)
        {
            if (CohortsInitialised == false)
                throw new Exception("Trying to initialse new cohorts prior to InitialStage.  Check the InitialStage parameter on the leaf object and the parameterisation of NodeInitiationRate.  Your NodeInitiationRate is triggering a new leaf cohort before leaves have been initialised.");

            LeafCohort NewLeaf = InitialLeaves[0].Clone();
            NewLeaf.CohortPopulation = 0;
            NewLeaf.Age = 0;
            NewLeaf.Rank = InitParams.Rank;
            NewLeaf.Area = 0.0;
            NewLeaf.DoInitialisation();
            Leaves.Add(NewLeaf);
            needToRecalculateLiveDead = true;
        }

        /// <summary>Method to make leaf cohort appear and start expansion</summary>
        [EventSubscribe("LeafTipAppearance")]
        private void OnLeafTipAppearance(object sender, ApparingLeafParams CohortParams)
        {
            if (CohortsInitialised == false)
                throw new Exception("Trying to initialse new cohorts prior to InitialStage.  Check the InitialStage parameter on the leaf object and the parameterisation of NodeAppearanceRate.  Your NodeAppearanceRate is triggering a new leaf cohort before the initial leaves have been triggered.");
            if (CohortParams.CohortToAppear > InitialisedCohortNo)
                throw new Exception("MainStemNodeNumber exceeds the number of leaf cohorts initialised.  Check primordia parameters to make sure primordia are being initiated fast enough and for long enough");
            int i = CohortParams.CohortToAppear - 1;

            Leaves[i].DoAppearance(CohortParams, CohortParameters);
            needToRecalculateLiveDead = true;
            if (NewLeaf != null)
                NewLeaf.Invoke();
        }

        /// <summary>Does the nutrient allocations.</summary>
        /// <param name="sender">The sender.</param>
        /// <param name="e">The <see cref="EventArgs"/> instance containing the event data.</param>
        [EventSubscribe("DoActualPlantGrowth")]
        private void OnDoActualPlantGrowth(object sender, EventArgs e)
        {
            if (parentPlant.IsAlive)
            {
                double thermalTime = ThermalTime.Value();
                foreach (LeafCohort L in Leaves)
                {
                    L.DoActualGrowth(thermalTime, CohortParameters);
                    needToRecalculateLiveDead = true;
                }

                Structure.UpdateHeight();

                //Work out what proportion of the canopy has died today.  This variable is addressed by other classes that need to perform senescence proces at the same rate as leaf senescnce
                FractionDied = 0;
                if (DeadCohortNo > 0 && GreenCohortNo > 0)
                {
                    double deltaDeadLeaves = DeadCohortNo - DeadNodesYesterday; //Fixme.  DeadNodesYesterday is never given a value as far as I can see.
                    FractionDied = deltaDeadLeaves / GreenCohortNo;
                    DeadNodesYesterday = DeadCohortNo;
                }
            }
        }
        /// <summary>Zeroes the leaves.</summary>
        public virtual void ZeroLeaves()
        {
            Structure.LeafTipsAppeared = 0;
            Structure.Clear();
            Leaves.Clear();
            needToRecalculateLiveDead = true;
            Summary.WriteMessage(this, "Removing leaves from plant");
        }

        /// <summary>Fractional interception "above" a given node position</summary>
        /// <param name="cohortno">cohort position</param>
        /// <returns>fractional interception (0-1)</returns>
        public double CoverAboveCohort(double cohortno)
        {
            int MM2ToM2 = 1000000; // Conversion of mm2 to m2
            double LAIabove = 0;
            for (int i = Leaves.Count - 1; i > cohortno - 1; i--)
                LAIabove += Leaves[i].LiveArea / MM2ToM2;
            return 1 - Math.Exp(-ExtinctionCoeff.Value() * LAIabove);
        }

        /// <summary>
        /// remove biomass from the leaf.
        /// </summary>
        /// <param name="biomassRemoveType">Name of event that triggered this biomass remove call.</param>
        /// <param name="amountToRemove">The frations of biomass to remove</param>
        public void RemoveBiomass(string biomassRemoveType, OrganBiomassRemovalType amountToRemove)
        {
            bool writeToSummary = true;
            foreach (LeafCohort leaf in Leaves)
            {
                if (leaf.IsInitialised)
                {
                    double remainingLiveFraction = biomassRemovalModel.RemoveBiomass(biomassRemoveType, amountToRemove, leaf.Live, leaf.Dead, leaf.Removed, leaf.Detached, writeToSummary);
                    leaf.LiveArea *= remainingLiveFraction;
                    //writeToSummary = false; // only want it written once.
                    Detached.Add(leaf.Detached);
                    Removed.Add(leaf.Removed);
                }

                needToRecalculateLiveDead = true;
            }
        }

        /// <summary>
        /// remove population elements from the leaf.
        /// </summary>
        /// <param name="ProportionRemoved">The proportion of stems removed by thinning</param>
        public void DoThin(double ProportionRemoved)
        {
            foreach (LeafCohort leaf in Leaves)
                leaf.CohortPopulation *= 1 - ProportionRemoved;
        }

        /// <summary>
        /// Called when defoliation calls for removal of main-stem nodes
        /// </summary>
        public void RemoveHighestLeaf()
        {
            Leaves.RemoveAt(InitialisedCohortNo-1);
            needToRecalculateLiveDead = true;
            
            
        }
        #endregion

        #region Arbitrator methods

        /// <summary>Calculate and return the dry matter supply (g/m2)</summary>
        [EventSubscribe("SetDMSupply")]
        private void SetDMSupply(object sender, EventArgs e)
        {
            // Daily photosynthetic "net" supply of dry matter for the whole plant (g DM/m2/day)
            double Retranslocation = 0;
            double Reallocation = 0;

            foreach (LeafCohort L in Leaves)
            {
                Retranslocation += L.LeafStartDMRetranslocationSupply;
                Reallocation += L.LeafStartDMReallocationSupply;
            }

            DMSupply.Fixation = Photosynthesis.Value();
            DMSupply.Retranslocation = Retranslocation;
            DMSupply.Reallocation = Reallocation;
        }

        /// <summary>Calculate and return the nitrogen supply (g/m2)</summary>
        [EventSubscribe("SetNSupply")]
        private void SetNSupply(object sender, EventArgs e)
        {
            double RetransSupply = 0;
            double ReallocationSupply = 0;
            foreach (LeafCohort L in Leaves)
            {
                RetransSupply += Math.Max(0, L.LeafStartNRetranslocationSupply);
                ReallocationSupply += L.LeafStartNReallocationSupply;
            }
            NSupply.Retranslocation = RetransSupply;
            NSupply.Reallocation = ReallocationSupply;
        }

        /// <summary>Calculate and return the dry matter demand (g/m2)</summary>
        [EventSubscribe("SetDMDemand")]
        private void SetDMDemand(object sender, EventArgs e)
        {
            double StructuralDemand = 0.0;
            double StorageDemand = 0.0;
            double MetabolicDemand = 0.0;

            if (DMDemandFunction != null)
            {
                StructuralDemand = DMDemandFunction.Value() * StructuralFraction.Value();
                StorageDemand = DMDemandFunction.Value() * (1 - StructuralFraction.Value());
            }
            else
            {
                double dMConversionEfficiency = DMConversionEfficiency.Value();
                foreach (LeafCohort L in Leaves)
                {
                    StructuralDemand += L.StructuralDMDemand / dMConversionEfficiency;
                    MetabolicDemand += L.MetabolicDMDemand / dMConversionEfficiency;
                    StorageDemand += L.StorageDMDemand / dMConversionEfficiency;
                }
            }
            DMDemand.Structural = StructuralDemand;
            DMDemand.Metabolic = MetabolicDemand;
            DMDemand.Storage = StorageDemand;
        }

        /// <summary>Calculate and return the nitrogen demand (g/m2)</summary>
        [EventSubscribe("SetNDemand")]
        private void SetNDemand(object sender, EventArgs e)
        {
            double StructuralDemand = 0.0;
            double MetabolicDemand = 0.0;
            double StorageDemand = 0.0;
            foreach (LeafCohort L in Leaves)
            {
                StructuralDemand += L.StructuralNDemand;
                MetabolicDemand += L.MetabolicNDemand;
                StorageDemand += L.StorageNDemand;
            }
            NDemand.Structural = StructuralDemand;
            NDemand.Metabolic = MetabolicDemand;
            NDemand.Storage = StorageDemand;
        }

        /// <summary>Sets the dry matter potential allocation.</summary>
        public void SetDryMatterPotentialAllocation(BiomassPoolType dryMatter)
        {
            //Allocate Potential Structural DM
            if (DMDemand.Structural == 0 && dryMatter.Structural > 0.000000000001)
                throw new Exception("Invalid allocation of potential DM in" + Name);

            double[] CohortPotentialStructualDMAllocation = new double[Leaves.Count + 2];

            if (dryMatter.Structural != 0.0)
            {
                double DMPotentialsupply = dryMatter.Structural * DMConversionEfficiency.Value();
                double DMPotentialallocated = 0;
                double TotalPotentialDemand = Leaves.Sum(l => l.StructuralDMDemand);
                int i = 0;
                foreach (LeafCohort L in Leaves)
                {
                    i++;
                    double PotentialAllocation = Math.Min(L.StructuralDMDemand,
                        DMPotentialsupply * (L.StructuralDMDemand / TotalPotentialDemand));
                    CohortPotentialStructualDMAllocation[i] = PotentialAllocation;
                    DMPotentialallocated += PotentialAllocation;
                }
                if (DMPotentialallocated - dryMatter.Structural > 0.000000001)
                    throw new Exception("the sum of poteitial DM allocation to leaf cohorts is more that that allocated to leaf organ");
            }

            //Allocate Metabolic DM
            if (DMDemand.Metabolic == 0 && dryMatter.Metabolic > 0.000000000001)
                throw new Exception("Invalid allocation of potential DM in" + Name);

            double[] CohortPotentialMetabolicDMAllocation = new double[Leaves.Count + 2];

            if (dryMatter.Metabolic != 0.0)
            {
                double DMPotentialsupply = dryMatter.Metabolic * DMConversionEfficiency.Value();
                double DMPotentialallocated = 0;
                double TotalPotentialDemand = Leaves.Sum(l => l.MetabolicDMDemand);
                int i = 0;
                foreach (LeafCohort L in Leaves)
                {
                    i++;
                    double PotentialAllocation = Math.Min(L.MetabolicDMDemand,
                        DMPotentialsupply * L.MetabolicDMDemand / TotalPotentialDemand);
                    CohortPotentialMetabolicDMAllocation[i] = PotentialAllocation;
                    DMPotentialallocated += PotentialAllocation;
                }
                if (DMPotentialallocated - dryMatter.Metabolic > 0.000000001)
                    throw new Exception(
                        "the sum of poteitial DM allocation to leaf cohorts is more that that allocated to leaf organ");
            }

            //Send allocations to cohorts
            int a = 0;
            foreach (LeafCohort L in Leaves)
            {
                a++;
                L.DMPotentialAllocation = new BiomassPoolType
                {
                    Structural = CohortPotentialStructualDMAllocation[a],
                    Metabolic = CohortPotentialMetabolicDMAllocation[a],
                };
            }
        }

        /// <summary>Sets the dry matter allocation.</summary>
        public void SetDryMatterAllocation(BiomassAllocationType value)
        {
            // get DM lost by respiration (growth respiration)
            // GrowthRespiration with unit CO2 
            // GrowthRespiration is calculated as 
            // Allocated CH2O from photosynthesis "1 / DMConversionEfficiency.Value()", converted 
            // into carbon through (12 / 30), then minus the carbon in the biomass, finally converted into 
            // CO2 (44/12).
            double growthRespFactor = ((1 / DMConversionEfficiency.Value()) * (12.0 / 30.0) - 1 * CarbonConcentration.Value()) * 44.0 / 12.0;
            GrowthRespiration = (value.Structural + value.Storage + value.Metabolic) * growthRespFactor;
            
            double[] StructuralDMAllocationCohort = new double[Leaves.Count + 2];
            double StartWt = Live.StructuralWt + Live.MetabolicWt + Live.StorageWt;
            //Structural DM allocation
            if (DMDemand.Structural <= 0 && value.Structural > 0.000000000001)
                throw new Exception("Invalid allocation of DM in Leaf");
            if (value.Structural > 0.0)
            {
                double DMsupply = value.Structural * DMConversionEfficiency.Value();
                double DMallocated = 0;
                double TotalDemand = Leaves.Sum(l => l.StructuralDMDemand);
                double DemandFraction = value.Structural * DMConversionEfficiency.Value() / TotalDemand;
                int i = 0;
                foreach (LeafCohort L in Leaves)
                {
                    i++;
                    double Allocation = Math.Min(L.StructuralDMDemand * DemandFraction, DMsupply);
                    StructuralDMAllocationCohort[i] = Allocation;
                    DMallocated += Allocation;
                    Allocated.StructuralWt += Allocation;
                    DMsupply -= Allocation;
                }
                if (DMsupply > 0.0000000001)
                    throw new Exception("DM allocated to Leaf left over after allocation to leaf cohorts");
                if (DMallocated - value.Structural * DMConversionEfficiency.Value() > 0.000000001)
                    throw new Exception("the sum of DM allocation to leaf cohorts is more than that available to leaf organ");
            }

            //Metabolic DM allocation
            double[] MetabolicDMAllocationCohort = new double[Leaves.Count + 2];

            if (DMDemand.Metabolic <= 0 && value.Metabolic > 0.000000000001)
                throw new Exception("Invalid allocation of DM in Leaf");
            if (value.Metabolic > 0.0)
            {
                double DMsupply = value.Metabolic * DMConversionEfficiency.Value();
                double DMallocated = 0;
                double TotalDemand = Leaves.Sum(l => l.MetabolicDMDemand);
                double DemandFraction = value.Metabolic * DMConversionEfficiency.Value() / TotalDemand;
                int i = 0;
                foreach (LeafCohort L in Leaves)
                {
                    i++;
                    double Allocation = Math.Min(L.MetabolicDMDemand * DemandFraction, DMsupply);
                    MetabolicDMAllocationCohort[i] = Allocation;
                    DMallocated += Allocation;
                    Allocated.MetabolicWt += Allocation;
                    DMsupply -= Allocation;
                }
                if (DMsupply > 0.0000000001)
                    throw new Exception("Metabolic DM allocated to Leaf left over after allocation to leaf cohorts");
                if (DMallocated - value.Metabolic * DMConversionEfficiency.Value() > 0.000000001)
                    throw new Exception("the sum of Metabolic DM allocation to leaf cohorts is more that that allocated to leaf organ");
            }

            // excess allocation
            double[] StorageDMAllocationCohort = new double[Leaves.Count + 2];
            double TotalSinkCapacity = 0;
            foreach (LeafCohort L in Leaves)
                TotalSinkCapacity += L.StorageDMDemand;
            if (value.Storage * DMConversionEfficiency.Value() > TotalSinkCapacity)
            //Fixme, this exception needs to be turned on again
            { }
            //throw new Exception("Allocating more excess DM to Leaves then they are capable of storing");
            if (TotalSinkCapacity > 0.0)
            {
                double SinkFraction = (value.Storage * DMConversionEfficiency.Value()) / TotalSinkCapacity;
                int i = 0;
                foreach (LeafCohort L in Leaves)
                {
                    i++;
                    double allocation = Math.Min(L.StorageDMDemand * SinkFraction, value.Storage * DMConversionEfficiency.Value());
                    StorageDMAllocationCohort[i] = allocation;
                }
            }

            // retranslocation
            double[] DMRetranslocationCohort = new double[Leaves.Count + 2];

            if (value.Retranslocation - DMSupply.Retranslocation > 0.0000000001)
                throw new Exception(Name + " cannot supply that amount for DM retranslocation");
            if (value.Retranslocation > 0)
            {
                double remainder = value.Retranslocation;
                int i = 0;
                foreach (LeafCohort L in Leaves)
                {
                    i++;
                    double Supply = Math.Min(remainder, L.LeafStartDMRetranslocationSupply);
                    DMRetranslocationCohort[i] = Supply;
                    remainder -= Supply;
                }
                if (remainder > 0.0000000001)
                    throw new Exception(Name + " DM Retranslocation demand left over after processing.");
            }

            // Reallocation
            double[] DMReAllocationCohort = new double[Leaves.Count + 2];
            if (value.Reallocation - DMSupply.Reallocation > 0.000000001)
                throw new Exception(Name + " cannot supply that amount for DM Reallocation");
            if (value.Reallocation < -0.000000001)
                throw new Exception(Name + " recieved -ve DM reallocation");
            if (value.Reallocation > 0)
            {
                double remainder = value.Reallocation;
                int i = 0;
                foreach (LeafCohort L in Leaves)
                {
                    i++;
                    double ReAlloc = Math.Min(remainder, L.LeafStartDMReallocationSupply);
                    remainder = Math.Max(0.0, remainder - ReAlloc);
                    DMReAllocationCohort[i] = ReAlloc;
                }
                if (!MathUtilities.FloatsAreEqual(remainder, 0.0))
                   throw new Exception(Name + " DM Reallocation demand left over after processing.");

            }

            //Send allocations to cohorts
            int a = 0;
            foreach (LeafCohort L in Leaves)
            {
                a++;
                L.DMAllocation = new BiomassAllocationType
                {
                    Structural = StructuralDMAllocationCohort[a],
                    Metabolic = MetabolicDMAllocationCohort[a],
                    Storage = StorageDMAllocationCohort[a],
                    Retranslocation = DMRetranslocationCohort[a],
                    Reallocation = DMReAllocationCohort[a],
                };
                needToRecalculateLiveDead = true;
            }

            double EndWt = Live.StructuralWt + Live.MetabolicWt + Live.StorageWt;
            double CheckValue = StartWt + (value.Structural + value.Metabolic + value.Storage) * DMConversionEfficiency.Value() - value.Reallocation - value.Retranslocation - value.Respired;
            double ExtentOfError = Math.Abs(EndWt - CheckValue);
            double FloatingPointError = 0.00000001;
            if (ExtentOfError > FloatingPointError)
                throw new Exception(Name + ": " + ExtentOfError.ToString() + " of DM allocation was not used");
        }

        /// <summary>Sets the n allocation.</summary>
        public void SetNitrogenAllocation(BiomassAllocationType nitrogen)
        {
            if (NDemand.Structural == 0 && nitrogen.Structural > 0) //FIXME this needs to be seperated into compoents
                throw new Exception("Invalid allocation of N");

            double StartN = Live.StructuralN + Live.MetabolicN + Live.StorageN;

            double[] StructuralNAllocationCohort = new double[Leaves.Count + 2];
            double[] MetabolicNAllocationCohort = new double[Leaves.Count + 2];
            double[] StorageNAllocationCohort = new double[Leaves.Count + 2];
            double[] NReallocationCohort = new double[Leaves.Count + 2];
            double[] NRetranslocationCohort = new double[Leaves.Count + 2];

            if (nitrogen.Structural + nitrogen.Metabolic + nitrogen.Storage > 0.0)
            {
                //setup allocation variables
                double[] CohortNAllocation = new double[Leaves.Count + 2];
                double[] StructuralNDemand = new double[Leaves.Count + 2];
                double[] MetabolicNDemand = new double[Leaves.Count + 2];
                double[] StorageNDemand = new double[Leaves.Count + 2];
                double TotalStructuralNDemand = 0;
                double TotalMetabolicNDemand = 0;
                double TotalStorageNDemand = 0;

                int i = 0;
                foreach (LeafCohort L in Leaves)
                {
                    i++;
                    CohortNAllocation[i] = 0;
                    StructuralNDemand[i] = L.StructuralNDemand;
                    TotalStructuralNDemand += L.StructuralNDemand;
                    MetabolicNDemand[i] = L.MetabolicNDemand;
                    TotalMetabolicNDemand += L.MetabolicNDemand;
                    StorageNDemand[i] = L.StorageNDemand;
                    TotalStorageNDemand += L.StorageNDemand;
                }
                double NSupplyValue = nitrogen.Structural;

                // first make sure each cohort gets the structural N requirement for growth (includes MinNconc for structural growth and MinNconc for Storage growth)
                if (NSupplyValue > 0 && TotalStructuralNDemand > 0)
                {
                    i = 0;
                    foreach (LeafCohort L in Leaves)
                    {
                        i++;
                        StructuralNAllocationCohort[i] = Math.Min(StructuralNDemand[i], NSupplyValue * (StructuralNDemand[i] / TotalStructuralNDemand));
                    }

                }
                // then allocate additional N relative to leaves metabolic demands
                NSupplyValue = nitrogen.Metabolic;
                if (NSupplyValue > 0 && TotalMetabolicNDemand > 0)
                {
                    i = 0;
                    foreach (LeafCohort L in Leaves)
                    {
                        i++;
                        MetabolicNAllocationCohort[i] = Math.Min(MetabolicNDemand[i],
                            NSupplyValue * (MetabolicNDemand[i] / TotalMetabolicNDemand));
                    }
                }
                // then allocate excess N relative to leaves N sink capacity
                NSupplyValue = nitrogen.Storage;
                if (NSupplyValue > 0 && TotalStorageNDemand > 0)
                {
                    i = 0;
                    foreach (LeafCohort L in Leaves)
                    {
                        i++;
                        StorageNAllocationCohort[i] += Math.Min(StorageNDemand[i], NSupplyValue * (StorageNDemand[i] / TotalStorageNDemand));
                    }
                }
            }

            // Retranslocation
            if (nitrogen.Retranslocation - NSupply.Retranslocation > 0.000000001)
                throw new Exception(Name + " cannot supply that amount for N retranslocation");
            if (nitrogen.Retranslocation < -0.000000001)
                throw new Exception(Name + " recieved -ve N retranslocation");
            if (nitrogen.Retranslocation > 0)
            {
                int i = 0;
                double remainder = nitrogen.Retranslocation;
                foreach (LeafCohort L in Leaves)
                {
                    i++;
                    double Retrans = Math.Min(remainder, L.LeafStartNRetranslocationSupply);
                    NRetranslocationCohort[i] = Retrans;
                    remainder = Math.Max(0.0, remainder - Retrans);
                }
                if (!MathUtilities.FloatsAreEqual(remainder, 0.0))
                    throw new Exception(Name + " N Retranslocation demand left over after processing.");
            }

            // Reallocation
            if (nitrogen.Reallocation - NSupply.Reallocation > 0.000000001)
                throw new Exception(Name + " cannot supply that amount for N Reallocation");
            if (nitrogen.Reallocation < -0.000000001)
                throw new Exception(Name + " recieved -ve N reallocation");
            if (nitrogen.Reallocation > 0)
            {
                int i = 0;
                double remainder = nitrogen.Reallocation;
                foreach (LeafCohort L in Leaves)
                {
                    i++;
                    double ReAlloc = Math.Min(remainder, L.LeafStartNReallocationSupply);
                    NReallocationCohort[i] = ReAlloc;
                    remainder = Math.Max(0.0, remainder - ReAlloc);
                }
                if (!MathUtilities.FloatsAreEqual(remainder, 0.0))
                    throw new Exception(Name + " N Reallocation demand left over after processing.");
            }

            //Send allocations to cohorts
            int a = 0;
            foreach (LeafCohort L in Leaves)
            {
                a++;
                L.NAllocation = new BiomassAllocationType
                {
                    Structural = StructuralNAllocationCohort[a],
                    Metabolic = MetabolicNAllocationCohort[a],
                    Storage = StorageNAllocationCohort[a],
                    Retranslocation = NRetranslocationCohort[a],
                    Reallocation = NReallocationCohort[a],
                };
            }
            needToRecalculateLiveDead = true;

            double endN = Live.StructuralN + Live.MetabolicN + Live.StorageN;
            double checkValue = StartN + nitrogen.Structural + nitrogen.Metabolic + nitrogen.Storage -
                                nitrogen.Reallocation - nitrogen.Retranslocation - nitrogen.Respired;
            double extentOfError = Math.Abs(endN - checkValue);
            if (extentOfError > 0.00000001)
                throw new Exception(Name + "Some Leaf N was not allocated.");
        }

        /// <summary>Remove maintenance respiration from live component of organs.</summary>
        /// <param name="respiration">The respiration to remove</param>
        public virtual void RemoveMaintenanceRespiration(double respiration)
        {
            double totalResLeaf = MaintenanceRespiration;

            foreach (LeafCohort L in Leaves)
            {
                double totalBMLeafCohort = L.Live.MetabolicWt + L.Live.StorageWt;
                double resLeafCohort = respiration * L.MaintenanceRespiration / totalResLeaf;

<<<<<<< HEAD
                if (totalBMLeafCohort > 0 && resLeafCohort > totalBMLeafCohort)
=======
                if (resLeafCohort - totalBMLeafCohort > 0.00001)
>>>>>>> dc41bf44
                    throw new Exception("Respiration is more than total biomass of metabolic and storage in live component.");

                if (resLeafCohort > 0 && (L.Live.MetabolicWt + L.Live.StorageWt) > 0)
                {
                    L.Live.MetabolicWt -= (resLeafCohort * L.Live.MetabolicWt / totalBMLeafCohort);
                    L.Live.StorageWt -= (resLeafCohort * L.Live.StorageWt / totalBMLeafCohort);
                    needToRecalculateLiveDead = true;
                }
            }
        }


        /// <summary>Gets or sets the minimum nconc.</summary>
        public double MinNconc
        {
            get
            {
                return CohortParameters.CriticalNConc.Value();
            }
        }

        /// <summary>Gets the total biomass</summary>
        public Biomass Total { get { return Live + Dead; } }

        /// <summary>Gets the total grain weight</summary>
        [Units("g/m2")]
        public double Wt { get { return Total.Wt; } }

        /// <summary>Gets the total grain N</summary>
        [Units("g/m2")]
        public double N { get { return Total.N; } }

        #endregion

        #region Event handlers

        /// <summary>Occurs when [new leaf].</summary>
        public event NullTypeDelegate NewLeaf;

        /// <summary>Called when [remove lowest leaf].</summary>
        [EventSubscribe("RemoveLowestLeaf")]
        private void OnRemoveLowestLeaf()
        {
            Summary.WriteMessage(this, "Removing lowest Leaf");
            Leaves.RemoveAt(0);
            needToRecalculateLiveDead = true;
        }

        /// <summary>Called when crop is ending</summary>
        /// <param name="sender">The sender.</param>
        /// <param name="data">The <see cref="EventArgs"/> instance containing the event data.</param>
        [EventSubscribe("PlantSowing")]
        private void OnPlantSowing(object sender, SowPlant2Type data)
        {
            if (data.Plant == parentPlant)
            {
                MicroClimatePresent = false;
                Reset();
                if (data.MaxCover <= 0.0)
                    throw new Exception("MaxCover must exceed zero in a Sow event.");
                MaxCover = data.MaxCover;
            }
        }

        /// <summary>Called when [kill leaf].</summary>
        /// <param name="KillLeaf">The kill leaf.</param>
        [EventSubscribe("KillLeaf")]
        private void OnKillLeaf(KillLeafType KillLeaf)
        {
            Summary.WriteMessage(this, "Killing " + KillLeaf.KillFraction + " of leaves on plant");
            foreach (LeafCohort L in Leaves)
            {
                L.DoKill(KillLeaf.KillFraction);
                needToRecalculateLiveDead = true;
            }
        }


        /// <summary>Called when crop is being prunned.</summary>
        /// <param name="sender">The sender.</param>
        /// <param name="e">The <see cref="EventArgs"/> instance containing the event data.</param>
        [EventSubscribe("Pruning")]
        private void OnPruning(object sender, EventArgs e)
        {
            Structure.CohortToInitialise = 0;
            Structure.TipToAppear =  0;
            Structure.Clear();
            Structure.ResetStemPopn();
            Structure.NextLeafProportion = 1.0;

            Leaves.Clear();
            needToRecalculateLiveDead = true;
            CohortsAtInitialisation = 0;
            TipsAtEmergence = 0;
        }

        /// <summary>Called when [simulation commencing].</summary>
        /// <param name="sender">The sender.</param>
        /// <param name="e">The <see cref="EventArgs"/> instance containing the event data.</param>
        [EventSubscribe("Commencing")]
        private void OnSimulationCommencing(object sender, EventArgs e)
        {
            DMDemand = new BiomassPoolType();
            NDemand = new BiomassPoolType();
            DMSupply = new BiomassSupplyType();
            NSupply = new BiomassSupplyType();
            Allocated = new Biomass();
            Senesced = new Biomass();
            Detached = new Biomass();
            Removed = new Biomass();
            List<LeafCohort> initialLeaves = new List<LeafCohort>();
            foreach (LeafCohort initialLeaf in Apsim.Children(this, typeof(LeafCohort)))
                initialLeaves.Add(initialLeaf);
            InitialLeaves = initialLeaves.ToArray();
        }

        /// <summary>Called when crop is ending</summary>
        /// <param name="sender">The sender.</param>
        /// <param name="e">The <see cref="EventArgs"/> instance containing the event data.</param>
        [EventSubscribe("PlantEnding")]
        private void OnPlantEnding(object sender, EventArgs e)
        {
            if (Wt > 0.0)
            {
                Detached.Add(Live);
                Detached.Add(Dead);
                SurfaceOrganicMatter.Add(Wt * 10, N * 10, 0, parentPlant.CropType, Name);
            }

            Reset();
            CohortsAtInitialisation = 0;
        }

        /// <summary>Called when crop is being cut.</summary>
        /// <param name="sender">The sender.</param>
        /// <param name="e">The <see cref="EventArgs"/> instance containing the event data.</param>
        [EventSubscribe("Harvesting")]
        private void OnHarvesting(object sender, EventArgs e)
        {
            CohortsAtInitialisation = 0;
        }

        /// <summary>Called when [do daily initialisation].</summary>
        /// <param name="sender">The sender.</param>
        /// <param name="e">The <see cref="EventArgs"/> instance containing the event data.</param>
        [EventSubscribe("DoDailyInitialisation")]
         protected void OnDoDailyInitialisation(object sender, EventArgs e)
        {
            if (parentPlant.IsAlive || parentPlant.IsEnding)
            {
                ClearBiomassFlows();
                foreach (LeafCohort leaf in Leaves)
                    leaf.DoDailyCleanup();
            }
        }

        /// <summary>Clears the transferring biomass amounts.</summary>
        private void ClearBiomassFlows()
        {
            Allocated.Clear();
            Senesced.Clear();
            Detached.Clear();
            Removed.Clear();
        }
        #endregion

    }
}<|MERGE_RESOLUTION|>--- conflicted
+++ resolved
@@ -1818,11 +1818,7 @@
                 double totalBMLeafCohort = L.Live.MetabolicWt + L.Live.StorageWt;
                 double resLeafCohort = respiration * L.MaintenanceRespiration / totalResLeaf;
 
-<<<<<<< HEAD
-                if (totalBMLeafCohort > 0 && resLeafCohort > totalBMLeafCohort)
-=======
                 if (resLeafCohort - totalBMLeafCohort > 0.00001)
->>>>>>> dc41bf44
                     throw new Exception("Respiration is more than total biomass of metabolic and storage in live component.");
 
                 if (resLeafCohort > 0 && (L.Live.MetabolicWt + L.Live.StorageWt) > 0)
