--- conflicted
+++ resolved
@@ -28,26 +28,6 @@
         [Display]
         public double[] Y { get; set; }
 
-<<<<<<< HEAD
-        /// <summary>Tabular data. Called by GUI.</summary>
-        [JsonIgnore]
-        public List<GridTable> Tables
-        {
-            get
-            {
-                var columns = new List<GridTableColumn>();
-                columns.Add(new GridTableColumn("X", new VariableProperty(this, GetType().GetProperty("X"))));
-                columns.Add(new GridTableColumn("Y", new VariableProperty(this, GetType().GetProperty("Y"))));
-                List<GridTable> tables = new List<GridTable>();
-                tables.Add(new GridTable(Name, columns, this));
-                return tables;
-            }
-        }
-=======
-        /// <summary>The name of the x variable. Used in documentation.</summary>
-        [Description("Name of X variable (for documentation)")]
-        public string XVariableName { get; set; }
->>>>>>> d62f3717
 
         /// <summary>Gets the value.</summary>
         /// <value>The value.</value>
