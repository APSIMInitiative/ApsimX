--- conflicted
+++ resolved
@@ -425,35 +425,23 @@
                 potentialDecomposition = GetPotentialDecomposition();
             }
 
-<<<<<<< HEAD
-            surfaceResidue.LayerFraction[0] = Math.Max(Math.Min(1.0, 100 / soilPhysical.Thickness[0]), 0.0);
-            double totalC = 0;
-            double totalN = 0;
-            for (int i = 0; i < potentialDecomposition.Pool.Length; i++)
-            {
-                totalC += potentialDecomposition.Pool[i].FOM.C;
-                totalN += potentialDecomposition.Pool[i].FOM.N;
-=======
             for (int i = 0; i < soilPhysical.Thickness.Length; i++)
             {
                 surfaceResidue.LayerFraction[i] = SoilUtilities.ProportionThroughLayer(soilPhysical.Thickness, i, depthOfDecomposition);
             }
 
-            Array.Clear(surfaceResidue.C);
-            Array.Clear(surfaceResidue.N);
+            surfaceResidue.Clear();
 
             double totalLayerFraction = surfaceResidue.LayerFraction.Sum();
             double totalC = potentialDecomposition.Pool.Select(p => p.FOM.C).Sum();
             double totalN = potentialDecomposition.Pool.Select(p => p.FOM.N).Sum();
 
-            for (int i = 0; i < surfaceResidue.C.Length; i++)
-            {
-                surfaceResidue.C[i] = totalC * (surfaceResidue.LayerFraction[i] / totalLayerFraction);
-                surfaceResidue.N[i] = totalN * (surfaceResidue.LayerFraction[i] / totalLayerFraction);
->>>>>>> 26fc4ce0
-            }
-            surfaceResidue.Clear();
-            surfaceResidue.Add(0, totalC, totalN, 0);
+            for (int i = 0; i < surfaceResidue.C.Count; i++)
+            {
+                surfaceResidue.Add(i, c: totalC * (surfaceResidue.LayerFraction[i] / totalLayerFraction),
+                                      n: totalN * (surfaceResidue.LayerFraction[i] / totalLayerFraction),
+                                      p: 0);
+            }
             surfaceResidue.DoFlow();
         }
 
