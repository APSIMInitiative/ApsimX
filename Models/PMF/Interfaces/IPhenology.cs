﻿using Models.Core;
using Models.PMF.Phen;
using System.Globalization;

namespace Models.PMF.Interfaces
{
    /// <summary>
    /// An interface for a phenology model.
    /// </summary>
    /// <remarks>
    /// fixme - there's a lot of baggage here which should be removed.
    /// </remarks>
    public interface IPhenology : IModel
    {
        /// <summary>
        /// The current phenological phase.
        /// </summary>
        IPhase CurrentPhase { get; }

        /// <summary>
        /// A one based stage number.
        /// </summary>
        double Stage { get; set; }

        /// <summary>
        /// Gets the current zadok stage number. Used in manager scripts.
        /// </summary>
        double Zadok { get; }

        /// <summary>
<<<<<<< HEAD
        /// Gets and sets the Emerged state of the crop.
        /// </summary>
        bool Emerged { get; set; }
=======
        /// Force emergence on the date called if emergence has not occurred already
        /// </summary>
        /// <param name="emergenceDate">Emergence date (dd-mmm)</param>
        public void SetEmergenceDate(string emergenceDate);

        /// <summary>
        /// Force germination on the date called if germination has not occurred already
        /// </summary>
        /// <param name="germinationDate">Germination date (dd-mmm).</param>
        public void SetGerminationDate(string germinationDate);
>>>>>>> 5045ce00
    }
}<|MERGE_RESOLUTION|>--- conflicted
+++ resolved
@@ -28,11 +28,9 @@
         double Zadok { get; }
 
         /// <summary>
-<<<<<<< HEAD
         /// Gets and sets the Emerged state of the crop.
         /// </summary>
         bool Emerged { get; set; }
-=======
         /// Force emergence on the date called if emergence has not occurred already
         /// </summary>
         /// <param name="emergenceDate">Emergence date (dd-mmm)</param>
@@ -43,6 +41,5 @@
         /// </summary>
         /// <param name="germinationDate">Germination date (dd-mmm).</param>
         public void SetGerminationDate(string germinationDate);
->>>>>>> 5045ce00
     }
 }