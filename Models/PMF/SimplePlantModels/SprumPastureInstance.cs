--- conflicted
+++ resolved
@@ -417,10 +417,7 @@
         /// <summary>KL in top soil layer (0.01 - 0.2)</summary>
         [Description("KL in top soil layer (0.01 - 0.2)")]
         [Bounds(Lower = 0.01, Upper = 0.2)]
-<<<<<<< HEAD
-=======
-        [Units("0-1")]
->>>>>>> 2eff66a9
+        [Units("0-1")]
         public double SurfaceKL
         {
             get { return _surfaceKL; }
