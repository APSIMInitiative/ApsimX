--- conflicted
+++ resolved
@@ -1688,28 +1688,22 @@
         }
 
         /// <summary>
-<<<<<<< HEAD
+        /// Renames the Input.FileName property to FileNames and makes it an array.
         /// Replace PhaseBasedSwitch with phaseBasedLookup.
         /// Change ExcelInput.FileName from a string into a string[].
-=======
-        /// Renames the Input.FileName property to FileNames and makes it an array.
->>>>>>> 63cc76b3
         /// </summary>
         /// <param name="root"></param>
         /// <param name="fileName"></param>
         private static void UpgradeToVersion84(JObject root, string fileName)
         {
-<<<<<<< HEAD
-            // Rename ExcelInput.FileName to FileNames and make it an array.
-            foreach (JObject PBS in JsonUtilities.ChildrenRecursively(root, "PhaseBasedSwitch"))
-            {
-                PBS["$type"] = "Models.Functions.PhaseLookupValue, Models";
-            }
-=======
             foreach (JObject input in JsonUtilities.ChildrenRecursively(root, "Input"))
                 if (input["FileName"] != null)
                     input["FileNames"] = new JArray(input["FileName"]);
->>>>>>> 63cc76b3
+            // Rename ExcelInput.FileName to FileNames and make it an array.
+            foreach (JObject PBS in JsonUtilities.ChildrenRecursively(root, "PhaseBasedSwitch"))
+            {
+                PBS["$type"] = "Models.Functions.PhaseLookupValue, Models";
+            }
         }
 
         /// <summary>
