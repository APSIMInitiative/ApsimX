--- conflicted
+++ resolved
@@ -52,11 +52,7 @@
         [Link]
         private IClock clock = null;
 
-<<<<<<< HEAD
-        [Link(IsOptional = true)]   // Simulations without plants don't have a micro climate instance.
-=======
-        [Link(IsOptional = true)]   // Simulations without plants don't have a micro climate instance
->>>>>>> 53d9abc3
+        [Link]
         private MicroClimate microClimate = null;
 
         [Link]
@@ -467,16 +463,8 @@
         /// <summary>Volumetric fraction of silt in each soil layer (%)</summary>
         private double[] silt;
 
-<<<<<<< HEAD
-        /// <summary>
-        /// Depth to the constant temperature lower boundary condition (m)
-        /// </summary>
-        [JsonIgnore]
-        public double CONSTANT_TEMPdepth { get; set; } = 10.0;    // Metres. Depth to constant temperature zone
-=======
         /// <summary>Volumetric fraction of clay in each soil layer (%)</summary>
         private double[] clay;
->>>>>>> 53d9abc3
 
         /// <summary>Height of soil roughness (mm)</summary>
         private double soilRoughnessHeight = 0.0;
@@ -526,12 +514,22 @@
         /// <summary>Flag whether net radiation is calculated or gotten from input</summary>
         private string netRadiationSource = "calc";
 
-        #endregion  - - - - - - - - - - - - - - - - - - - - - - - - - - - - - - - - - - - - - - - -
-
-        #region Input for this model  - - - - - - - - - - - - - - - - - - - - - - - - - - - - - - -
-
-        /// <summary>Depth strings. Wrapper around Thickness</summary>
-        /// <remarks>Use for display only, values taken from thickness</remarks>
+        // from met
+        private double defaultWindSpeed = 3;      // default wind speed (m/s)
+
+        private const double defaultAltitude = 18;    // default altitude (m)
+
+        private const double defaultInstrumentHeight = 1.2;  // default instrument height (m)
+
+        private const double bareSoilHeight = 57;        // roughness element height of bare soil (mm)
+
+        /// <summary>
+        /// Depth to the constant temperature lower boundary condition (m)
+        /// </summary>
+        public double CONSTANT_TEMPdepth { get; set; } = 10.0;    // Metres. Depth to constant temperature zone
+
+
+        /// <summary>Depth strings. Wrapper around Thickness.</summary>
         [Display]
         [Summary]
         [Units("mm")]
@@ -749,7 +747,6 @@
             doProcess();
 
             SoilTemperatureChanged?.Invoke(this, EventArgs.Empty);
-<<<<<<< HEAD
         } // OnProcess
 
 
@@ -761,7 +758,6 @@
         private void OnStartOfSimulation(object sender, EventArgs e)            // JNGH - changed this from Init1.
         {
             doInit1Stuff = true;
-            InitialValues = null;
             getIniVariables();
             getProfileVariables();
             readParam();
@@ -776,14 +772,9 @@
         public void Standardise(double[] targetThickness)
         {
             InitialValues = SoilUtilities.MapInterpolation(InitialValues, Thickness, targetThickness, allowMissingValues:true);
-=======
->>>>>>> 53d9abc3
-        }
-
-        #endregion  - - - - - - - - - - - - - - - - - - - - - - - - - - - - - - - - - - - - - - - -
-
-        /// <summary>Performs the tasks to reset the model</summary>
-        /// <param name="values">The value of soil temperature to set the model (optional)</param>
+        }
+
+        /// <summary>Perform a reset.</summary>
         public void Reset(double[] values = null)
         {
             if (values == null)
@@ -816,12 +807,8 @@
         /// <remarks></remarks>
         private void getIniVariables()
         {
-<<<<<<< HEAD
-            BoundCheck(weather.Tav, -30.0, 50.0, "tav (oC)");
+            BoundCheck(weather.Tav, -30.0, 40.0, "tav (oC)");
             // 'gTAve = tav
-=======
-            boundCheck(weather.Tav, -30.0, 50.0, "tav (oC)");
->>>>>>> 53d9abc3
 
             if ((instrumHeight > 0.00001))
                 instrumentHeight = instrumHeight;
@@ -844,14 +831,12 @@
             // set internal thickness array, add layers for zone below bottom layer plus one for surface
             thickness = new double[numLayers + numPhantomNodes + 1];
             physical.Thickness.CopyTo(thickness, 1);
-<<<<<<< HEAD
+            BoundCheckArray(thickness, 0.0, 1000.0, "thickness");
 
             // mapping of layers to nodes -
             // layer - air surface 1 2 ... NumLayers NumLayers+1
             // node  - 0   1       2 3 ... Nz        Nz+1
             // thus the node 1 is at the soil surface and Nz = NumLayers + 1.
-=======
->>>>>>> 53d9abc3
 
             // add enough to make last node at 9-10 meters - should always be enough to assume constant temperature
             // Depth added below profile to take last node to constant temperature zone (m)
@@ -887,23 +872,11 @@
             var oldSoilWater = soilWater;
             soilWater = new double[numLayers + 1 + numPhantomNodes];
             if (oldSoilWater != null)
-<<<<<<< HEAD
                 Array.Copy(oldSoilWater, soilWater, Math.Min(numLayers + 1 + NUM_PHANTOM_NODES, oldSoilWater.Length));     // SW dimensioned for layers 1 to gNumlayers + extra for zone below bottom layer
-=======
-                Array.Copy(oldSoilWater, soilWater, Math.Min(numLayers + 1 + numPhantomNodes, oldSoilWater.Length));     // SW dimensioned for layers 1 to gNumlayers + extra for zone below bottom layer
->>>>>>> 53d9abc3
-            if (waterBalance.SW != null)
-            {
-                for (int layer = 1; layer <= numLayers; layer++)
-                    soilWater[layer] = MathUtilities.Divide(waterBalance.SWmm[layer - 1], thickness[layer], 0);
-<<<<<<< HEAD
-                for (int layer = numLayers+1; layer <= numLayers + NUM_PHANTOM_NODES; layer++)
-                    soilWater[layer] = soilWater[numLayers]; 
-=======
-                for (int layer = numLayers + 1; layer <= numLayers + numPhantomNodes; layer++)
-                    soilWater[layer] = soilWater[numLayers];
->>>>>>> 53d9abc3
-            }
+            for (int layer = 1; layer <= numLayers; layer++)
+                soilWater[layer] = MathUtilities.Divide(waterBalance.SWmm[layer - 1], thickness[layer], 0);
+            for (int layer = numLayers+1; layer <= numLayers + NUM_PHANTOM_NODES; layer++)
+                soilWater[layer] = soilWater[numLayers];
 
             // Carbon
             carbon = new double[numLayers + 1 + numPhantomNodes];
@@ -1006,33 +979,34 @@
         /// <remarks></remarks>
         private void getOtherVariables()
         {
-<<<<<<< HEAD
+            BoundCheck(weather.MaxT, weather.MinT, 100.0, "maxt");
+            BoundCheck(weather.MinT, -100.0, weather.MaxT, "mint");
             maxAirTemp = weather.MaxT;
             minAirTemp = weather.MinT;
-            tempStepSec = Convert.ToDouble(timestep) * MIN2SEC;
+            tempStepSec = System.Convert.ToDouble(timestep) * MIN2SEC;
             waterBalance.SW.CopyTo(soilWater, 1);
             soilWater[numNodes] = soilWater[numLayers];
+            // Debug(test): multiplyArray(gSW, 0.1)
+
+            BoundCheck(waterBalance.Eo, -30.0, 40.0, "eo");
             potEvapotrans = waterBalance.Eo;
+
+            BoundCheck(waterBalance.Eos, -30.0, 40.0, "eos");
             potSoilEvap = waterBalance.Eos;
+
+            BoundCheck(waterBalance.Es, -30.0, 40.0, "es");
             actualSoilEvap = waterBalance.Es;
+            // BoundCheck(cover_tot, 0.0, 1.0, "cover_tot")
+
+            //if ((weather.Wind > 0.0))
+            //    gWindSpeed = weather.Wind * KM2M / (DAY2HR * HR2SEC);
+            //else
             windSpeed = defaultWindSpeed;
-
-            if (microClimate != null)
-                canopyHeight = Math.Max(microClimate.CanopyHeight, soilRoughnessHeight) * MM2M;
-            else
-                canopyHeight = 0;
-=======
-            waterBalance.SW.CopyTo(soilWater, 1);
-            soilWater[numNodes] = soilWater[numLayers];
-            if (microClimate != null)
-            {
-                canopyHeight = Math.Max(microClimate.CanopyHeight, soilRoughnessHeight) / 1000.0;
-            }
-            else
-            {
-                canopyHeight = 0.0;
-            }
->>>>>>> 53d9abc3
+            BoundCheck(windSpeed, 0.0, 1000.0, "wind");
+
+            canopyHeight = Math.Max(microClimate.CanopyHeight, soilRoughnessHeight) * MM2M;
+            BoundCheck(canopyHeight, 0.0, 20.0, "Height");
+
 
             // Vals HACK. Should be recalculating wind profile.
             instrumentHeight = Math.Max(instrumentHeight, canopyHeight + 0.5);
