using System;
using Models.Core;
using APSIM.Shared.Utilities;
using Newtonsoft.Json;
using APSIM.Core;

namespace Models.AgPasture;

/// <summary>
/// A simple cow intake and N partitioning model.
/// </summary>
[Serializable]
[ViewName("UserInterface.Views.PropertyView")]
[PresenterName("UserInterface.Presenters.PropertyPresenter")]
[ValidParent(ParentType = typeof(Zone))]
[ValidParent(ParentType = typeof(Simulation))]
public class SimpleCow : Model, IStructureDependency
{
    /// <summary>Structure instance supplied by APSIM.core.</summary>
    [field: NonSerialized]
    public IStructure Structure { private get; set; }


    [Link] IClock clock = null;

    // Farm context

    /// <summary></summary>
    [Separator("Farm context")]

    [Description("Stocking rate based on effective hectarage (cows/ha)")]
    [Units("cows/ha")]
    public double StockingRate { get; set; }

    /// <summary></summary>
    [Description("Number of paddocks on the farm (sets the stocking density)")]
    [Units("-")]
    public int Num1HaPaddocks { get; set; }

    /// <summary></summary>
    [Description("Number of days over which a grazing event takes place when the cows are milking")]
    [Units("days")]
    public int DaysPerGrazeWhenMilking{ get; set; }

    /// <summary></summary>
    [Description("Number of days over which a grazing event takes place when the cows are dry")]
    [Units("days")]
    public int DaysPerGrazeWhenDry{ get; set; }

    /// <summary></summary>
    [Description("N concentration of the supplements fed out")]
    [Units("%N in DM")]
    public double SilageNConc { get; set; }

    /// <summary></summary>
    [Description("ME concentration of the supplements fed out")]
    [Units("MJME/kgDM")]
    public double SilageMEConc { get; set; }


    // Cow characteristics
    /// <summary></summary>
    [Separator("Cow characteristics")]

    [Description("Cow mature live weight (kg)")]
    [Units("kg")]
    public double CowBodyWeight  { get; set; }

    /// <summary></summary>
    [Description("Calf birth weight as a percentage of cow liveweight - try 7% (%)")]
    [Units("%")]
    public double CalfBirthWeightPercent  { get; set; }

    /// <summary></summary>
    [Description("Season milk solids production as a percentage of cow live weight")]
    [Units("%")]
    public double MilkSolidsAsPercentOfCowBodyWeight  { get; set; }

    /// <summary></summary>
    [Description("Calving date (dd-mmm)")]
    [Units("dd-mmm")]
    public string CowDateCalving { get; set; }

    /// <summary></summary>
    [Description("Days from calving to in-calf")]
    [Units("days")]
    public int DaysFromCalvingToInCalf  { get; set; }

    /// <summary></summary>
    [Description("Lactation duration")]
    [Units("days")]
    public int LactationDuration  { get; set; }

    /// <summary></summary>
    [Description("Cow walking distance - assumes flat land, user should add 50% for rolling land (km /day)")]
    [Units("km /day")]
    public double CowWalkingDist { get; set; }


    /// <summary></summary>
    [Description("Number of urinations per cow per day")]
    [Units("Urinations /cow /day")]
    public double CowNumUrinations { get; set; }





    // calculated variables related to the cow

    /// <summary>Date that the cows get in-calf</summary>
    //[Description("In-calf date (dd-mmm-yyyy)")]
    [Units("dd-mmm-yyyy")]
    [JsonIgnore] public DateTime CowDateInCalf{ get; set; }  // calculated from CowDateCalving and DaysFromCalvingToInCalf

    /// <summary></summary>
    //[Description("Date cows dried off (dd-mmm-yyyy)")]
    [Units("dd-mmm-yyyy")]
    [JsonIgnore] public DateTime CowDateDryOff{ get; set; }  // calculated from CowDateCalving and LactationDuration


    // Internal parameters

    /// <summary>Lactation curve parameters from Woods</summary>
    //[Description("Lactation curve parameters")]
    [Units("-")]
    [JsonIgnore] public double[] LactationCurveParam = { 20.0, 0.2, -0.04, 0.0 };         // will calculate the last value at Init based on CowBodyWeight and MilkSolidsAsPercentOfCowBodyWeight

    /// <summary>Energy contained in a kg of milk solids</summary>
    //[Description("Milk solids energy content")]
    [Units("MJ ME / kg MS")]
    [JsonIgnore] public double CowMSEnergyPerKg{ get; set; }  = 80.0;         // MJME/kg MS

    /// <summary>Energy required per kilometer of walking</summary>
    //[Description("Energy to walk one km")]
    [Units("MJ ME / km")]
    [JsonIgnore] public double CowWalkingEnergyPerKm = 2.0;         // MJME/km

    /// <summary>Birth weight of the calf</summary>
    //[Description("Calf birth weight")]
    [Units("kg")]
    [JsonIgnore] public double CalfBirthWeight { get; set; }   // birthweight - calulated as a percentage of liveweight at Init

    /// <summary>Cow energy demand (all purposes)</summary>
    //[Description("Cow energy demand")]
    [Units("MJ ME /cow /day")]
    [JsonIgnore] public double CowMEDemand { get; set; } // ME required for maintenance

    /// <summary>Cow energy demand for maintenance</summary>
    //[Description("Cow energy demand for maintenance")]
    [Units("MJ ME /cow /day")]
    [JsonIgnore] public double CowMaintME { get; set; } // ME required for maintenance

    /// <summary>Physiological state of the cow</summary>
    //[Description("Physiological state of the cow")]
    [Units("-")]
    [JsonIgnore] public string CowState { get; set; }

    /// <summary>Weeks before calving</summary>
    //[Description("Weeks before calving")]
    [Units("weeks")]
    [JsonIgnore] public double WeeksBeforeCalving { get; set; }

    /// <summary>Weeks since the start of lactation</summary>
    //[Description("Weeks since the start of lactation")]
    [Units("weeks")]
    [JsonIgnore] public double LactationWeek { get; set; }

    /// <summary>Milk solids production</summary>
    //[Description("Milk solids production")]
    [Units("kg MS /cow /day")]
    [JsonIgnore] public double CowMSPerDay { get; set; } = 0.0;         // kgMS/day/head - calculated, initialising here

    /// <summary>Cow dry matter intake</summary>
    [Units("kg DM /cow /day")]
    [JsonIgnore] public double CowDMIntake { get; set; }

    /// <summary>Cow dry matter intake from pasture</summary>
    [Units("kg DM /cow /day")]
    [JsonIgnore] public double CowPastureIntake { get; set; }

    /// <summary>Cow dry matter intake from silage</summary>
    [Units("kg DM /cow /day")]
    [JsonIgnore] public double CowSilageIntake { get; set; }

    /// <summary>Cow N intake</summary>
    [Units("kg N /cow /day")]
    [JsonIgnore] public double CowNIntake { get; set; }

    /// <summary>Parameters used in the calculation of pregnancy energy demand</summary>
    //[Description("Energy for pregnancy parameters")]
    [Units("-")]
    [JsonIgnore] public double[] CowPregnancyParam { get; set; } = { 0.0, 0.0 }; // multiplier and exponential parameters for pregnancy energy - values calculated at Init

    // Herd characteristics

    /// <summary>Herd stocking density</summary>
    //[Description("Herd stocking density")]
    [Units("head /ha /day")]
    [JsonIgnore] public double StockingDensity { get; set; }

    /// <summary>Energy demand of the herd</summary>
    //[Description("Herd energy demand")]
    [Units("MJ ME /ha /day")]
    [JsonIgnore] public double HerdMEDemand { get; set; }

    /// <summary></summary>
    //[Description("Herd N intake")]
    [Units("kg N /ha /day")]
    [JsonIgnore] public double HerdNIntake { get; set; }

    /// <summary>Herd dry matter intake</summary>
    //[Description("Herd dry matter intake")]
    [Units("kg DM /ha /day")]
    [JsonIgnore] public double HerdDMIntake { get; set; }

    /// <summary>Herd metabolisable energy intake</summary>
    //[Description("Herd ME intake")]
    [Units("MJ ME /ha /day")]
    [JsonIgnore] public double HerdMEConcIntake { get; set; }

    /// <summary>Digestibility of the herd intake</summary>
    //[Description("Digestibility of the herd intake")]
    [Units("kg DM / kg DM")]
    [JsonIgnore] public double HerdDigesitbilityIntake { get; set; }

    /// <summary>Herd N retuned to pasture in dung</summary>
    //[Description("Herd N retuned to pasture in dung")]
    [Units("kg N /ha /day")]
    [JsonIgnore] public double HerdDungNReturned { get; set; }

    /// <summary>Herd weight of dung returned to pasture</summary>
    //[Description("Herd weight of dung returned to pasture")]
    [Units("kg DM /ha /day")]
    [JsonIgnore] public double HerdDungWtReturned { get; set; }

    /// <summary>Herd N returned to pasture in urine</summary>
    //[Description("Herd N returned to pasture in urine")]
    [Units("kg N /ha /day")]
    [JsonIgnore] public double HerdUrineNReturned { get; set; }
<<<<<<< HEAD
    /// <summary></summary>
    [JsonIgnore] public int HerdNumUrinations { get; set; }
=======

    /// <summary>Herd N partitioned to milk</summary>
    //[Description("Herd N partitioned to milk")]
    [Units("kg N /ha /day")]
    [JsonIgnore] public double HerdNToMilk { get; set; }

    /// <summary>Herd N partitioned to pregnancy</summary>
    //[Description("Herd N partitioned to pregnancy")]
    [Units("kg N /ha /day")]
    [JsonIgnore] public double HerdNToPregnancy { get; set; }

    /// <summary>Herd number of urinations Summary</summary>
    //[Description("Herd number of urinations Description")]
    [Units("-")]
    [JsonIgnore] public double HerdNumUrinations { get; set; }
>>>>>>> 844e0b3e




    /// <summary>Amount of silage made on the paddock</summary>
    //[Description("Amount of silage made")]
    [Units("kg DM/ha")]
    [JsonIgnore] public double SilageMade { get; set; }

    /// <summary>Amount of silage fed out to the cows</summary>
    //[Description("Amount of silage fed out")]
    [Units("kg DM/ha")]
    [JsonIgnore] public double SilageFed { get; set; }

    /// <summary>Amount of N in the silage fed out to the cows</summary>
    //[Description("Amount of N in the silage fed out")]
    [Units("kg N/ha")]
    [JsonIgnore] public double SilageNFed { get; set; }

    /// <summary>Metabolisable energy in SilageFed</summary>
    //[Description("Amount of ME in the silage fed out")]
    [Units("MJ ME/ha")]
    [JsonIgnore] public double SilageMEFed { get; set; }

    /// <summary>Digestibility of the silage</summary>
    //[Description("Digestibility of the silage")]
    [Units("kg DM / kg DM")]
    [JsonIgnore] public double SilageDigestibility { get; set; }





    [EventSubscribe("StartOfSimulation")]
    private void OnStartOfSimulation(object sender, EventArgs e)
    {
        if (Structure.Find<SimpleGrazing>(relativeTo: this) == null)
            throw new Exception("SimpleCow needs SimpleGrazing. Please add it to your simulation");

        DateTime tempdate = DateUtilities.GetDate(CowDateCalving, clock.Today.Year);
        CowDateInCalf = tempdate.AddDays(DaysFromCalvingToInCalf);
        CowDateDryOff = tempdate.AddDays(LactationDuration);

        CalfBirthWeight = CowBodyWeight * CalfBirthWeightPercent / 100.0;

        // MJME/day https://www.dairynz.co.nz/media/5789573/facts_and_figures_web_chapter4_cow_feed_requirements.pdf page 4 and Excel regression on table "Maintenance MJ ME/day"
        CowMaintME = CowBodyWeight * 0.0942 + 11.507;

		CowState = "Dry-Pregnant";  // initial state - make sure this updated on day 1

		// First three terms (define above) give the target milk solids production in kg MS /cow /season
		// Last value (here, below) obtained by fitting the final term of the Woods curve to various target milk solids production values - fitted value
		LactationCurveParam[3] = CowBodyWeight * MilkSolidsAsPercentOfCowBodyWeight / 100.0 / 4542.2;

        // Parameter values fitted from (DairyNZ, 2017, p. 49) with the equation fitted to the values in the table.
        CowPregnancyParam[0] = 1.35 * CalfBirthWeight + 22.41;
        CowPregnancyParam[1] = -0.14;

        SilageDigestibility = SilageMEConc / 16;
    }

    /// <summary>
    /// Perform daily calculations
    /// </summary>
    /// <param name="sender"></param>
    /// <param name="e"></param>
    [EventSubscribe("DoDailyInitialisation")]
    private void OnDoDailyInitialisation(object sender, EventArgs e)
    {
        // zero out the supplementary feeding data etc from yesterday - only really need to do this the day after a grazing
        SilageMade = 0.0;

        SilageFed = 0.0;
        SilageNFed = 0.0;
        SilageMEFed = 0.0;
        HerdUrineNReturned = 0.0;

        // zero out the daily intake etc. values - these should only hold non-zero values on a grazing day
        StockingDensity = 0.0;
        HerdMEDemand = 0.0;

        HerdDMIntake = 0.0;
        HerdNIntake = 0.0;
        HerdMEConcIntake = 0.0;
        HerdDigesitbilityIntake = 0.0;

        HerdUrineNReturned = 0.0;
        HerdDungNReturned = 0.0;
        HerdDungWtReturned = 0.0;
        HerdNToPregnancy = 0.0;
        HerdNToMilk = 0.0;

        CowMEDemand = 0.0;
        CowMSPerDay = 0.0;
        CowDMIntake = 0.0;
        CowPastureIntake = 0.0;
        CowSilageIntake = 0.0;
        CowNIntake = 0.0;
        WeeksBeforeCalving = 0.0;
        LactationWeek = 0.0;

        // update the cow physiological state
        CowPhysiologicalState();
    }

    /// <summary>
    /// Called by SimpleGrazing component.
    /// </summary>
<<<<<<< HEAD
    /// <param name="grazedDM">The amount of grazed dry matter (kg/ha)</param>
    /// <param name="grazedME">The amount of grazed metabolisable energy (MJ ME/ha)</param>
    /// <param name="grazedN">The amount of grazed nitrogen (kgN/ha)</param>
    public (int numUrinations, double urineN, double dungN) OnGrazed(double grazedDM, double grazedME, double grazedN)
=======
    /// <param name="pastureRemovedDM">The amount of grazed dry matter (kg/ha)</param>
    /// <param name="pastureRemovedME">The amount of grazed metabolisable energy (MJ ME/ha)</param>
    /// <param name="pastureRemovedN">The amount of grazed nitrogen (kgN/ha)</param>
    public (double urineN, double dungN) OnGrazed(double pastureRemovedDM, double pastureRemovedME, double pastureRemovedN)
>>>>>>> 844e0b3e
    {
		double pastureRemovedMEConc = pastureRemovedME / pastureRemovedDM;
        double pastureRemovedDigestibility = pastureRemovedMEConc / 16.0;

        // now do the ME and N demand calculations
        CowEnergyAndNDemand();

        // could replace this with looking at milk and pregnancy
        // calculate the stocking density and herd ME demand
        if (CowState == "Dry-Pregnant")
            StockingDensity = DaysPerGrazeWhenDry * Num1HaPaddocks * StockingRate;
        else
            StockingDensity = DaysPerGrazeWhenMilking * Num1HaPaddocks * StockingRate;

        HerdMEDemand = CowMEDemand * StockingDensity;  // in SimpleCow the Demand is also the Intake - not that this is ME /ha (not per cow)

        double pastureGrazedME = Math.Min(pastureRemovedME, HerdMEDemand);
        double pastureGrazedDM = Math.Min(pastureGrazedME / pastureRemovedME, 1.0) * pastureRemovedDM;
        double pastureGrazedN = Math.Min(pastureGrazedME / pastureRemovedME, 1.0) * pastureRemovedN;

        if ((HerdMEDemand - pastureGrazedME) > 0.05 * HerdMEDemand) // feed/energy shortfall, need to feed out some silage
        {
            SilageMEFed = HerdMEDemand - pastureGrazedME;
            SilageFed = SilageMEFed / SilageMEConc;
            SilageNFed = SilageFed * SilageNConc / 100.0;
        }
        else if ((pastureRemovedME - pastureGrazedME) < 0.05 * HerdMEDemand) // excess feed, need to make some silage
            SilageMade = (pastureRemovedDM - pastureGrazedDM);

        HerdNIntake = pastureGrazedN + SilageNFed;
        HerdDMIntake = pastureGrazedDM + SilageFed;
        HerdMEConcIntake = pastureRemovedMEConc * pastureGrazedDM / HerdDMIntake + SilageMEConc * SilageFed / HerdDMIntake;
        HerdDigesitbilityIntake = pastureRemovedDigestibility * pastureGrazedDM / HerdDMIntake + SilageDigestibility * SilageFed / HerdDMIntake;

        CowDMIntake = HerdDMIntake / StockingDensity;
        CowPastureIntake = pastureGrazedDM / StockingDensity;
        CowSilageIntake = SilageFed / StockingDensity;
        CowNIntake = HerdNIntake / StockingDensity;

        // N to body assume zero for now

        // N to milk based on: 
        //          CowMSPerDay calculated 'above'
        //          New Zealand Dairy Statistics 2022-23 page 29 table 4.3 gives 3.94 / (3.94 + 4.90) = 0.445 of MS is protein
        //          N is then protein * 6.25/100
        HerdNToMilk = CowMSPerDay  * 0.445 / 6.25 * StockingDensity;                  // milk solids to protein to N

        // N to pregnancy from ARC 1980
        //      Standard birth weight - 40 kg
        //              A        B       C
        //      Calf    5.358	15.229	0.00538
        //      Uterus  8.536	13.12	0.00262

        double cumPrCalf = CalfBirthWeight / 40.0 * Math.Exp(5.358 - 15.229 * Math.Exp(-1.0 * 0.00538 * (283 - WeeksBeforeCalving * 7.0)));
        double cumPrUterus = CalfBirthWeight / 40.0 * Math.Exp(8.536 - 13.12 * Math.Exp(-1.0 * 0.00262 * (283 - WeeksBeforeCalving * 7.0)));

        double CalfToday = cumPrCalf * (15.229 * 0.00538 * Math.Exp(-1.0 * 0.00538 * (283 - WeeksBeforeCalving * 7.0)));
        double UrterusToday = cumPrUterus * (13.12 * 0.00262 * Math.Exp(-1.0 * 0.00262 * (283 - WeeksBeforeCalving * 7.0)));

        HerdNToPregnancy = (CalfToday + UrterusToday ) / 6.25 * StockingDensity;

        double herdNForExcretion = HerdNIntake                                   // intake N
                                 - HerdNToMilk                                   // milk solids N 
                                 - HerdNToPregnancy;                             // subtract the N to foetus and uterus
                                                                                 // ****  if ever do LW changes then also needs adding in

        // N to dung based on digestibility and 2.6% N in dung but maximum 90% of N intake
        double herdDungWt = HerdDMIntake * (1.0 - HerdDigesitbilityIntake);
        HerdDungNReturned = Math.Min(herdDungWt * 0.026, 0.9 * herdNForExcretion);

        // N to urine based on difference
        HerdUrineNReturned = herdNForExcretion - HerdDungNReturned;

        HerdNumUrinations = CowNumUrinations * StockingDensity;
        // for patching will need to figure out (including where/who)
        //      selecting from the binomial distribution - did the difference in mean get sorted out?
        //      sort in order of amount of N
        //      calculate area
        //      accumulate area into a grid's worth
        //      apply and repeat until all urine added

        // ******** check that when patches are enabled that the amount of N being applied is from the model not from the testing monthly amounts

<<<<<<< HEAD
        HerdUrineNReturned = (grazedN + SilageFed * SilageNConc / 100.0) * CowN2UrinePerc[Index] / 100.0;
        HerdDungNReturned = (grazedN + SilageFed * SilageNConc / 100.0) * CowN2DungPerc[Index] / 100.0;
        return (HerdNumUrinations, HerdUrineNReturned, HerdDungNReturned);
=======
        return (HerdUrineNReturned, HerdDungNReturned);
>>>>>>> 844e0b3e
    }

    private void CowPhysiologicalState()
    {
        if (DateUtilities.WithinDates(CowDateCalving, clock.Today, CowDateInCalf.ToString("dd-MMM")))
            CowState = "Milking-Notpreg";
        else if (DateUtilities.WithinDates(CowDateInCalf.ToString("dd-MMM"), clock.Today, CowDateDryOff.ToString("dd-MMM")))
            CowState = "Milking-Pregnant";
        else if (DateUtilities.WithinDates(CowDateDryOff.ToString("dd-MMM"), clock.Today, CowDateCalving))
            CowState = "Dry-Pregnant";
        else
            throw new Exception("Error in calculating CowState");


        // where are we right now?
        if (DateUtilities.CompareDates(CowDateCalving, clock.Today) > 0)
            WeeksBeforeCalving = (DateUtilities.GetDate(CowDateCalving, (clock.Today.Year + 1)) - clock.Today).TotalDays / 7.0;
        else
            WeeksBeforeCalving = (DateUtilities.GetDate(CowDateCalving, clock.Today.Year) - clock.Today).TotalDays / 7.0;

        if (DateUtilities.CompareDates(CowDateCalving, clock.Today) <= 0)
            LactationWeek = (clock.Today - DateUtilities.GetDate(CowDateCalving, (clock.Today.Year - 1))).TotalDays / 7.0;
        else
            LactationWeek = (clock.Today - DateUtilities.GetDate(CowDateCalving, (clock.Today.Year))).TotalDays / 7.0;


        if (LactationWeek <= LactationDuration / 7.0)
            CowMSPerDay = LactationCurveParam[0] * Math.Pow(LactationWeek, LactationCurveParam[1]) * Math.Exp(LactationCurveParam[2] * LactationWeek) * LactationCurveParam[3];
        else
        {
            CowMSPerDay = 0.0;
            LactationWeek = -1;   // not lactating
        }
    }

    private void CowEnergyAndNDemand()
    {
        double energyPregnancy = 0.0;
        if (WeeksBeforeCalving <= 40.0)
            energyPregnancy = CowPregnancyParam[0] * Math.Exp(CowPregnancyParam[1] * WeeksBeforeCalving);
        else
        {
            energyPregnancy = 0.0;
            WeeksBeforeCalving = -1;   // not pregnant
        }

        CowMEDemand = CowMaintME
                    + energyPregnancy
                    + CowWalkingDist * CowWalkingEnergyPerKm
                    + CowMSPerDay * CowMSEnergyPerKg;  //=72.154*EXP(-0.143*L3)
    }
}<|MERGE_RESOLUTION|>--- conflicted
+++ resolved
@@ -238,10 +238,6 @@
     //[Description("Herd N returned to pasture in urine")]
     [Units("kg N /ha /day")]
     [JsonIgnore] public double HerdUrineNReturned { get; set; }
-<<<<<<< HEAD
-    /// <summary></summary>
-    [JsonIgnore] public int HerdNumUrinations { get; set; }
-=======
 
     /// <summary>Herd N partitioned to milk</summary>
     //[Description("Herd N partitioned to milk")]
@@ -257,7 +253,6 @@
     //[Description("Herd number of urinations Description")]
     [Units("-")]
     [JsonIgnore] public double HerdNumUrinations { get; set; }
->>>>>>> 844e0b3e
 
 
 
@@ -366,17 +361,10 @@
     /// <summary>
     /// Called by SimpleGrazing component.
     /// </summary>
-<<<<<<< HEAD
-    /// <param name="grazedDM">The amount of grazed dry matter (kg/ha)</param>
-    /// <param name="grazedME">The amount of grazed metabolisable energy (MJ ME/ha)</param>
-    /// <param name="grazedN">The amount of grazed nitrogen (kgN/ha)</param>
-    public (int numUrinations, double urineN, double dungN) OnGrazed(double grazedDM, double grazedME, double grazedN)
-=======
     /// <param name="pastureRemovedDM">The amount of grazed dry matter (kg/ha)</param>
     /// <param name="pastureRemovedME">The amount of grazed metabolisable energy (MJ ME/ha)</param>
     /// <param name="pastureRemovedN">The amount of grazed nitrogen (kgN/ha)</param>
-    public (double urineN, double dungN) OnGrazed(double pastureRemovedDM, double pastureRemovedME, double pastureRemovedN)
->>>>>>> 844e0b3e
+    public (double numUrinations, double urineN, double dungN) OnGrazed(double pastureRemovedDM, double pastureRemovedME, double pastureRemovedN)
     {
 		double pastureRemovedMEConc = pastureRemovedME / pastureRemovedDM;
         double pastureRemovedDigestibility = pastureRemovedMEConc / 16.0;
@@ -418,7 +406,7 @@
 
         // N to body assume zero for now
 
-        // N to milk based on: 
+        // N to milk based on:
         //          CowMSPerDay calculated 'above'
         //          New Zealand Dairy Statistics 2022-23 page 29 table 4.3 gives 3.94 / (3.94 + 4.90) = 0.445 of MS is protein
         //          N is then protein * 6.25/100
@@ -439,7 +427,7 @@
         HerdNToPregnancy = (CalfToday + UrterusToday ) / 6.25 * StockingDensity;
 
         double herdNForExcretion = HerdNIntake                                   // intake N
-                                 - HerdNToMilk                                   // milk solids N 
+                                 - HerdNToMilk                                   // milk solids N
                                  - HerdNToPregnancy;                             // subtract the N to foetus and uterus
                                                                                  // ****  if ever do LW changes then also needs adding in
 
@@ -460,13 +448,7 @@
 
         // ******** check that when patches are enabled that the amount of N being applied is from the model not from the testing monthly amounts
 
-<<<<<<< HEAD
-        HerdUrineNReturned = (grazedN + SilageFed * SilageNConc / 100.0) * CowN2UrinePerc[Index] / 100.0;
-        HerdDungNReturned = (grazedN + SilageFed * SilageNConc / 100.0) * CowN2DungPerc[Index] / 100.0;
         return (HerdNumUrinations, HerdUrineNReturned, HerdDungNReturned);
-=======
-        return (HerdUrineNReturned, HerdDungNReturned);
->>>>>>> 844e0b3e
     }
 
     private void CowPhysiologicalState()
