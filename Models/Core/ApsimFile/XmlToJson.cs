﻿namespace Models.Core.ApsimFile
{
    using APSIM.Shared.Utilities;
    using Newtonsoft.Json;
    using Newtonsoft.Json.Linq;
    using System;
    using System.Collections.Generic;
    using System.Globalization;
    using System.Linq;
    using System.Xml;

    /// <summary>
    /// XML to JSON converter
    /// </summary>
    public class XmlToJson
    {
        private static string[] builtinTypeNames = new string[] { "string", "int", "double", "dateTime", "ArrayOfString" };
        private static string[] arrayVariableNames = new string[] { "AcceptedStats", "Operation", "Parameters", "cultivars", "Nodes", "Stores", "PaddockList" };
        private static string[] arrayVariables = new[] { "Command", "Alias", "Leaves", "ZoneNamesToGrowRootsIn", "ZoneRootDepths", "ZoneInitialDM" };
        private static string[] propertiesToIgnore = new[] { "ParameterValues", "Nodes", "Arcs", "Weirdo" };
        private static string[] modelTypes = new string[]
        {
            "Models.Sobol","Models.Morris",
            "Models.Map","Models.MicroClimate",
            "Models.Memo","Models.Sugarcane",
            "Models.Fertiliser","Models.Irrigation",
            "Models.Log","Models.Manager",
            "Models.Operations","Models.Summary",
            "Models.Tests","Models.Clock",
            "Models.ControlledEnvironment","Models.Weather",
            "Models.WaterModel.CNReductionForCover","Models.WaterModel.CNReductionForTillage",
            "Models.WaterModel.EvaporationModel","Models.WaterModel.LateralFlowModel",
            "Models.WaterModel.RunoffModel","Models.WaterModel.SaturatedFlowModel",
            "Models.WaterModel.WaterBalance","Models.WaterModel.UnsaturatedFlowModel",
            "Models.WaterModel.WaterTableModel","Models.Surface.SurfaceOrganicMatterCollectionFromResource",
            "Models.Surface.ResidueTypes","Models.Report",
            "Models.PostSimulationTools.Probability","Models.PostSimulationTools.ExcelInput",
            "Models.PostSimulationTools.TimeSeriesStats","Models.PostSimulationTools.PredictedObserved",
            "Models.PostSimulationTools.Input","Models.GrazPlan.Supplement",
            "Models.GrazPlan.Stock","Models.LifeCycle.LifeStageImmigrationProcess",
            "Models.LifeCycle.LifeCycle","Models.LifeCycle.LifeStage",
            "Models.LifeCycle.LifeStageProcess","Models.LifeCycle.LifeStageReproductionProcess",
            "Models.Storage.DataStore","Models.Soils.SoilNitrogenPlantAvailableNH4",
            "Models.Soils.SoilNitrogenPlantAvailableNO3","Models.Soils.SoilNitrogenUrea",
            "Models.Soils.SoilNitrogenNH4","Models.Soils.SoilNitrogenNO3",
            "Models.Soils.HydraulicProperties","Models.Soils.OutputLayers",
            "Models.Soils.Evapotranspiration","Models.Soils.MRSpline",
            "Models.Soils.HourlyData","Models.Soils.WEIRDO",
            "Models.Soils.Pore","Models.Soils.SoilNitrogen",
            "Models.Soils.Analysis","Models.Soils.InitialWater",
            "Models.Soils.LayerStructure","Models.Soils.Phosphorus",
            "Models.Soils.Sample","Models.Soils.CERESSoilTemperature",
            "Models.Soils.Soil","Models.Soils.SoilCrop",
            "Models.Soils.SoilOrganicMatter","Models.Soils.Swim3",
            "Models.Soils.SwimSoluteParameters","Models.Soils.SwimSubsurfaceDrain",
            "Models.Soils.SwimWaterTable","Models.Soils.TillageType",
            "Models.Soils.Water","Models.Soils.SoilWater",
            "Models.Soils.Arbitrator.SoilArbitrator","Models.Soils.SoilTemp.SoilTemperature",
            "Models.Soils.Nutrients.Chloride","Models.Soils.Nutrients.NFlow",
            "Models.Soils.Nutrients.CarbonFlow","Models.Soils.Nutrients.NutrientPool",
            "Models.Soils.Nutrients.NutrientCollectionFromResource","Models.Soils.Nutrients.Solute",
            "Models.Factorial.CompositeFactor","Models.Factorial.Factor",
            "Models.Factorial.Experiment","Models.Factorial.Factors",
            "Models.PMF.RetranslocateAvailableN","Models.PMF.BaseArbitrator",
            "Models.PMF.RetranslocateNonStructural","Models.PMF.SorghumArbitratorN",
            "Models.PMF.BiomassDemand","Models.PMF.PrioritythenRelativeAllocation",
            "Models.PMF.PriorityAllocation","Models.PMF.RelativeAllocationSinglePass",
            "Models.PMF.RelativeAllocation","Models.PMF.CultivarFolder",
            "Models.PMF.OrganBiomassRemovalType","Models.PMF.Cultivar",
            "Models.PMF.SimpleTree","Models.PMF.ArrayBiomass",
            "Models.PMF.Biomass","Models.PMF.PlantCollectionFromResource",
            "Models.PMF.OilPalm.OilPalmCollectionFromResource","Models.PMF.Library.BiomassRemoval",
            "Models.PMF.Struct.CulmStructure","Models.PMF.Struct.BudNumberFunction",
            "Models.PMF.Struct.ApexBase","Models.PMF.Struct.HeightFunction",
            "Models.PMF.Struct.Structure","Models.PMF.Organs.Culm",
            "Models.PMF.Organs.EnergyBalance","Models.PMF.Organs.SorghumLeaf",
            "Models.PMF.Organs.PerennialLeaf","Models.PMF.Organs.GenericOrgan",
            "Models.PMF.Organs.HIReproductiveOrgan","Models.PMF.Organs.Leaf",
            "Models.PMF.Organs.LeafCohort","Models.PMF.Organs.Nodule",
            "Models.PMF.Organs.ReproductiveOrgan","Models.PMF.Organs.Root",
            "Models.PMF.Organs.SimpleLeaf","Models.PMF.Phen.DAWSPhase",
            "Models.PMF.Phen.Age","Models.PMF.Phen.PhotoperiodPhase",
            "Models.PMF.Phen.Vernalisation","Models.PMF.Phen.BBCH",
            "Models.PMF.Phen.NodeNumberPhase","Models.PMF.Phen.ZadokPMF",
            "Models.PMF.Phen.EmergingPhase","Models.PMF.Phen.EndPhase",
            "Models.PMF.Phen.GenericPhase","Models.PMF.Phen.GerminatingPhase",
            "Models.PMF.Phen.GotoPhase","Models.PMF.Phen.LeafAppearancePhase",
            "Models.PMF.Phen.LeafDeathPhase","Models.PMF.Phen.Phenology",
            "Models.EventNamesOnGraph","Models.Regression",
            "Models.Surface.SurfaceOrganicMatter",
    		"Models.Soils.Nutrients.Nutrient,",
    		"Models.PMF.Plant",
    		"Models.PMF.OilPalm.OilPalm,",
            "Models.Series","Models.Graph",
            "Models.Functions.DecumulateFunction","Models.Functions.EndOfDayFunction",
            "Models.Functions.AccumulateAtEvent","Models.Functions.DailyMeanVPD",
            "Models.Functions.CERESDenitrificationWaterFactor","Models.Functions.CERESDenitrificationTemperatureFactor",
            "Models.Functions.CERESMineralisationFOMCNRFactor","Models.Functions.DayCentN2OFractionModel",
            "Models.Functions.CERESNitrificationpHFactor","Models.Functions.CERESNitrificationWaterFactor",
            "Models.Functions.CERESUreaHydrolysisModel","Models.Functions.CERESMineralisationWaterFactor",
            "Models.Functions.CERESMineralisationTemperatureFactor","Models.Functions.CERESNitrificationModel","Models.Functions.CERESDenitrificationModel",
            "Models.Functions.StringComparisonFunction","Models.Functions.AccumulateByDate",
            "Models.Functions.AccumulateByNumericPhase","Models.Functions.TrackerFunction",
            "Models.Functions.ArrayFunction","Models.Functions.WangEngelTempFunction",
            "Models.Functions.BoundFunction","Models.Functions.LinearAfterThresholdFunction",
            "Models.Functions.SoilWaterScale","Models.Functions.MovingAverageFunction",
            "Models.Functions.HoldFunction","Models.Functions.DeltaFunction","Models.Functions.CalculateOnceFunction",
            "Models.Functions.MovingSumFunction","Models.Functions.QualitativePPEffect",
            "Models.Functions.AccumulateFunction","Models.Functions.AddFunction",
            "Models.Functions.AgeCalculatorFunction","Models.Functions.AirTemperatureFunction",
            "Models.Functions.BellCurveFunction","Models.Functions.Constant",
            "Models.Functions.DivideFunction","Models.Functions.ExponentialFunction",
            "Models.Functions.ExpressionFunction","Models.Functions.ExternalVariable",
            "Models.Functions.LessThanFunction","Models.Functions.LinearInterpolationFunction",
            "Models.Functions.MaximumFunction","Models.Functions.MinimumFunction",
            "Models.Functions.MultiplyFunction","Models.Functions.OnEventFunction",
            "Models.Functions.PhaseBasedSwitch","Models.Functions.PhaseLookup",
            "Models.Functions.PhaseLookupValue","Models.Functions.PhotoperiodDeltaFunction",
            "Models.Functions.PhotoperiodFunction","Models.Functions.PowerFunction",
            "Models.Functions.SigmoidFunction","Models.Functions.SoilTemperatureDepthFunction",
            "Models.Functions.SoilTemperatureFunction","Models.Functions.SoilTemperatureWeightedFunction",
            "Models.Functions.SplineInterpolationFunction","Models.Functions.StageBasedInterpolation",
            "Models.Functions.SubtractFunction","Models.Functions.VariableReference",
            "Models.Functions.WeightedTemperatureFunction","Models.Functions.XYPairs",
            "Models.Functions.SupplyFunctions.LeafLightUseEfficiency","Models.Functions.SupplyFunctions.LeafMaxGrossPhotosynthesis",
            "Models.Functions.SupplyFunctions.CanopyGrossPhotosynthesisHourly","Models.Functions.SupplyFunctions.CanopyPhotosynthesis",
            "Models.Functions.SupplyFunctions.RUECO2Function","Models.Functions.SupplyFunctions.RUEModel","Models.Functions.SupplyFunctions.StomatalConductanceCO2Modifier",
            "Models.Functions.DemandFunctions.StorageDMDemandFunction","Models.Functions.DemandFunctions.StorageNDemandFunction",
            "Models.Functions.DemandFunctions.InternodeCohortDemandFunction","Models.Functions.DemandFunctions.BerryFillingRateFunction",
            "Models.Functions.DemandFunctions.TEWaterDemandFunction","Models.Functions.DemandFunctions.FillingRateFunction",
            "Models.Functions.DemandFunctions.AllometricDemandFunction","Models.Functions.DemandFunctions.InternodeDemandFunction",
            "Models.Functions.DemandFunctions.PartitionFractionDemandFunction","Models.Functions.DemandFunctions.PopulationBasedDemandFunction",
            "Models.Functions.DemandFunctions.PotentialSizeDemandFunction","Models.Functions.DemandFunctions.RelativeGrowthRateDemandFunction",
            "Models.Core.Alias","Models.Core.Replacements",
            "Models.Core.ModelCollectionFromResource","Models.Core.Folder",
            "Models.Core.Zone","Models.Core.Simulations",
            "Models.Core.Simulation","Models.CLEM.CLEMModel",
            "Models.CLEM.Reporting.CustomQuery","Models.CLEM.Reporting.PivotTable",
            "Models.CLEM.Reporting.ReportLabourRequirements","Models.CLEM.Activities.Relationship",
            "Models.Aqua.FoodInPond","Models.Aqua.PondWater",
            "Models.Aqua.Prawns","Models.Agroforestry.LocalMicroClimate",
            "Models.Agroforestry.TreeProxy","Models.AgPasture.PastureSpecies",
            "Models.AgPasture.PastureAboveGroundOrgan","Models.AgPasture.GenericTissue",
            "Models.AgPasture.Sward","Models.Soils.SoilWater+TillageTypesList",
            "Models.PMF.Organs.Leaf+LeafCohortParameters",
            "Models.Zones.CircularZone",
            "Models.Zones.RectangularZone",
            "Models.CLEM.ZoneCLEM",
            "Models.Agroforestry.AgroforestrySystem",
            "Models.PMF.OrganArbitrator"
        };

        /// <summary>
        /// Convert APSIM Next Generation xml to json.
        /// </summary>
        /// <param name="xml">XML string to convert.</param>
        /// <returns>The equivalent JSON.</returns>
        public static string Convert(string xml)
        {
            XmlDocument doc = new XmlDocument();
            doc.LoadXml(xml);
            string json = JsonConvert.SerializeXmlNode(doc);
            var settings = new JsonSerializerSettings()
            {
                // This will tell the serializer not to attempt to localise dates.
                DateParseHandling = DateParseHandling.None
            };
            JObject root = (JObject)JsonConvert.DeserializeObject(json, settings);

            JToken newRoot = CreateObject(root[doc.DocumentElement.Name]);

            // The order of child nodes can be wrong. Newtonsoft XML to JSON will
            // group child nodes of the same type into an array. This alters the
            // order of children. Need to reorder children.
            ReorderChildren(newRoot, doc.DocumentElement);

            json = newRoot.ToString();

            return json;
        }

        /// <summary>
        /// Create an object (or an array)
        /// </summary>
        /// <param name="root"></param>
        /// <returns></returns>
        private static JToken CreateObject(JToken root)
        {
            JObject newRoot = new JObject();
            if (root.Parent != null)
                AddTypeToObject(root, newRoot);

            JToken child = root.First;
            while (child != null)
            {
                JProperty property = child as JProperty;
                if (property != null && !propertiesToIgnore.Contains(property.Name))
                {
                    if (property.Value is JArray)
                    {
                        if (builtinTypeNames.Contains(property.Name))
                        {
                            // array of string / double etc/
                            return CreateArray(property.Name, property.Value as JArray, newRoot);
                        }
                        else
                        {
                            // array of models.
                            JArray arrayOfModels = CreateArray(property.Name, property.Value as JArray, newRoot);
                            if (arrayOfModels.Count > 0)
                                newRoot[property.Name] = arrayOfModels;
                        }
                    }
                    else if (property.Value is JValue)
                    {
                        if (builtinTypeNames.Contains(property.Name))
                        {
                            // Should be treated as an array. e.g report event names are often
                            // only one element. The NewtonSoft JSON converter treats this as
                            // a normal property. We need to convert the property into an array
                            // with one element.
                            return CreateArray(property.Name, property.Value, newRoot);
                        }
                        else if (GetModelFullName(property.Name) != null && 
                            property.Name != "Parameter")  // CLEM.LabourFilter has a Parameter property.
                        {
                            // a model without any child nodes.
                            AddNewChild(property, newRoot);
                        }
                        else if (arrayVariables.Contains(property.Name))
                        {
                            JArray arrayOfModels = CreateArray(property.Name, property.Value, newRoot);
                            if (arrayOfModels.Count > 0)
                                newRoot[property.Name] = arrayOfModels;
                        }
                        else 
                            WriteProperty(property, newRoot);
                    }
                    else if (property.Value is JObject)
                        ProcessObject(property.Name, property.Value, newRoot);
                }

                child = child.Next;
            }

            return newRoot;
        }

        private static void AddTypeToObject(JToken root, JToken newRoot)
        {
            string modelType;
            if (root["@xsi:type"] != null)
                modelType = root["@xsi:type"].ToString();
            else
                modelType = root.Parent.Path;

            Type fullNameType = GetTypeFromName(modelType);
            string fullName;
            if (fullNameType == null)
                fullName = GetModelFullName(modelType);
            else
                fullName = fullNameType.FullName;
            if (fullName != null)
                newRoot["$type"] = fullName + ", Models";
        }

        private static void ProcessObject(string name, JToken obj, JObject newRoot)
        {
            // Look for an array of something e.g. variable names in report.
            if (name == "Code")
            {
                JValue childAsValue = obj.First.First as JValue;
                newRoot["Code"] = childAsValue.Value.ToString();
            }
            else if (name == "MemoText")
            {
                JValue childAsValue = obj.First.First as JValue;
                newRoot["Text"] = childAsValue.Value.ToString();
            }
            else if (name.Equals("Script", StringComparison.CurrentCultureIgnoreCase))
            {
                // manager parameters.
                JArray parameters = new JArray();
                foreach (JProperty parameter in obj.Children())
                {
                    JObject newParameter = new JObject();
                    newParameter["Key"] = parameter.Name;
                    newParameter["Value"] = parameter.Value.ToString();
                    parameters.Add(newParameter);
                }
                newRoot["Parameters"] = parameters;
            }
            else if (name.Equals("PaddockList", StringComparison.CurrentCultureIgnoreCase))
            {
                // manager parameters.
                JArray values = new JArray();
                foreach (var child in obj.Children())
                {
                    var newObject = CreateObject(child.First);
                    values.Add(newObject);
                }
                newRoot[name] = values;
            }
            else
            {
                if (GetModelFullName(name) == null)
                {
                    var modelType = GetTypeFromName(JsonUtilities.Type(newRoot));
                    var property = modelType?.GetProperty(name);
                    var newObject = CreateObject(obj);
                    // If the new obejct is NOT a JArray, and this object is supposed to be an array...
                    if (!(newObject is JArray) && (arrayVariableNames.Contains(name) || (property != null && property.PropertyType.IsArray)))
                    {
                        // Should be an array of objects.
                        if (newObject.First.First is JArray)
                            newObject = newObject.First.First;
                        else
                        {
                            JArray array = new JArray();
                            if (newObject.Count() == 1 && newObject.First is JProperty)
                                array.Add(newObject.First.First);
                            else
                                array.Add(newObject);
                            newObject = array;
                        }
                    }

                    if (!(newObject is JArray) && newObject["$type"] != null && 
                        GetModelFullName(newObject["$type"].ToString()) != null)
                        AddNewChild(newObject, newRoot);
                    else if (newObject.Children().Count() == 1 && newObject.First.Path == "#text")
                        newRoot[name] = newObject.First.First;
                    else
                        newRoot[name] = newObject;
                }
                else
                    AddNewChild(obj, newRoot);
            }
        }

        private static JArray CreateArray(string name, JToken array, JObject newRoot)
        {
            JArray newArray = new JArray();
            if (array is JArray)
            {
                // Array of non models. e.g. array of Axis.
                foreach (var element in array.Children())
                {
                    var modelType = GetModelFullName(name);
                    if (name == "string" || name == "Command")
                        newArray.Add(new JValue(element.ToString()));
                    else if (name == "double")
                        newArray.Add(new JValue(double.Parse(element.ToString(), CultureInfo.InvariantCulture)));
                    else if (name == "int")
                        newArray.Add(new JValue(int.Parse(element.ToString(), CultureInfo.InvariantCulture)));
                    else if (name == "dateTime")
                        newArray.Add(new JValue(DateTime.Parse(element.ToString(), CultureInfo.InvariantCulture)));
                    else if (name == "ArrayOfString")
                    {
                        JArray nestedArray = new JArray();
                        foreach (var value in element.First.Values<JArray>())
                            newArray.Add(value);
                        //newArray.Add(nestedArray);
                    }
                    else if (element is JValue)
                        newArray.Add(element);
                    else if (modelType == null)
                        newArray.Add(CreateObject(element));
                    else
                        AddNewChild(element, newRoot);
                }
            }
            else if (array is JValue)
            {
                // Simply put the single property into the array. e.g. report event names
                JValue value = array as JValue;
                if (name == "string" || name == "Command" || name == "Alias")
                    newArray.Add(new JValue(value.ToString()));
                else if (name == "double")
                    newArray.Add(new JValue(double.Parse(value.ToString(), CultureInfo.InvariantCulture)));
            }

            return newArray;
        }

        private static void AddNewChild(JToken element, JObject newRoot)
        {
            JToken newChild;
            if (element is JProperty)
            {
                newChild = new JObject();
                var fullName = GetModelFullName((element as JProperty).Name);
                if (fullName != null)
                    newChild["$type"] = fullName + ", Models";

                if (newChild["Name"] == null)
                    newChild["Name"] = (element as JProperty).Name;
            }
            else
            {
                newChild = CreateObject(element as JObject);
                if (newChild["Name"] == null && newChild["$type"] != null)
                {
                    string type = newChild["$type"].Value<string>().Replace(", Models", "");
                    string[] words = type.Split(".".ToCharArray());
                    newChild["Name"] = words.Last();
                }
            }


            if (newRoot["Children"] == null)
                newRoot["Children"] = new JArray();

            (newRoot["Children"] as JArray).Add(newChild);
        }

        private static void WriteProperty(JProperty property, JObject toObject)
        {
            string propertyName = property.Name;
            if (propertyName == "@Version")
                propertyName = "Version";
            if (propertyName == "#text" && property.Path.Contains("Memo"))
                return; // Old memo have #text, we don't want them.

            if (!propertyName.StartsWith("@"))
            {
                JToken valueToken = property.Value;
                if (valueToken.HasValues)
                {
                    if (property.First.First.First is JValue)
                    {
                        JValue value = property.First.First.First as JValue;
                        string elementType = (value.Parent as JProperty).Name;
                        JArray newArray = new JArray();
                        newArray.Add(new JValue(value.ToString()));
                        toObject[propertyName] = newArray;
                    }
                    else if (property.First.First.First is JArray)
                    {
                        JArray array = property.First.First.First as JArray;

                        string elementType = (array.Parent as JProperty).Name;
                        JArray newArray = new JArray();
                        foreach (var value in array.Values())
                        {
                            if (elementType == "string")
                                newArray.Add(new JValue(value.ToString()));
                            else if (elementType == "double")
                                newArray.Add(new JValue(double.Parse(value.ToString(), CultureInfo.InvariantCulture)));
                        }
                        toObject[propertyName] = newArray;
                    }
                }
                else
                {
                    string value = valueToken.Value<string>();
                    int intValue;
                    double doubleValue;
                    bool boolValue;
                    DateTime dateValue;
                    if (property.Name == "Name")
                    {
                        if (JsonUtilities.Type(toObject) == "SoilCrop")
                            toObject["Name"] = GetSoilCropName(property.Value.ToString());
                        else
                            toObject[propertyName] = value;
                    }
                    else if (int.TryParse(value, NumberStyles.Any, CultureInfo.InvariantCulture, out intValue))
                        toObject[propertyName] = intValue;
                    else if (double.TryParse(value, NumberStyles.Any, CultureInfo.InvariantCulture, out doubleValue))
                        toObject[propertyName] = doubleValue;
                    else if (value == "-INF")
                        toObject[propertyName] = double.NaN;
                    else if (bool.TryParse(value, out boolValue))
                        toObject[propertyName] = boolValue;
                    else if (DateTime.TryParseExact(value, "MM/dd/yyyy hh:mm:ss", CultureInfo.InvariantCulture, DateTimeStyles.None, out dateValue))
                        toObject[propertyName] = dateValue.ToString("yyyy-MM-dd");
                    else
                        toObject[propertyName] = value;
                }
            }
            else if (propertyName == "@name") // Name attribute.
            {
                // SoilCrops copied from Apsim classic need to be renamed to CropNameSoil e.g. WheatSoil.
                if (toObject["$type"]?.ToString() == "Models.Soils.SoilCrop, Models")
                    toObject["Name"] = property.Value.ToString() + "Soil";
                else if (toObject["Name"] == null)
                    toObject["Name"] = property.Value;
            }
        }

        private static string GetModelFullName(string modelNameToFind)
        {
            if (modelNameToFind == null)
                return null;

            string[] modelWords = modelNameToFind.Replace(", Models", "").Split(".".ToCharArray());
            string m = modelWords[modelWords.Length - 1];

            return modelTypes.FirstOrDefault(t => t.EndsWith("." + m));
         }

        private static Type GetTypeFromName(string modelNameToFind)
        {
            if (modelNameToFind == null)
                return null;

            string[] modelWords = modelNameToFind.Split(".".ToCharArray());
            string m = modelWords[modelWords.Length - 1];

            Type[] types = System.Reflection.Assembly.GetExecutingAssembly().GetTypes();

            foreach (var type in types)
            {
                if (type.Name == m)
                {
                    return type;
                }
            }
            return null;
        }

        /// <summary>
        /// Make sure the child nodes of JToken are the same as for the original XML document.
        /// Do this recursively.
        /// </summary>
        /// <param name="jsonNode">The JSON node.</param>
        /// <param name="xmlNode">The XML node.</param>
        private static void ReorderChildren(JToken jsonNode, XmlNode xmlNode)
        {
            if (jsonNode["Children"] != null)
            {
                JArray newArray = new JArray();

                // Some simulations can have a 2 child models with same name.
                List<string> childNamesDone = new List<string>();

                JArray children = jsonNode["Children"] as JArray;
                foreach (var childXmlNode in XmlUtilities.ChildNodes(xmlNode, null))
                {
                    string childXmlName = XmlUtilities.Value(childXmlNode, "Name");

                    if (!childNamesDone.Contains(childXmlName))
                    {
                        if (childXmlName == string.Empty)
                        {
                            string nameAttribute = XmlUtilities.NameAttr(childXmlNode);
                            if (nameAttribute != null)
                                childXmlName = nameAttribute;
                            else if (GetModelFullName(childXmlNode.Name) != null)
                                childXmlName = childXmlNode.Name;
                        }
                        if (childXmlName != string.Empty || GetTypeFromName(childXmlNode.Name) != null)
                        {
                            int i = 1;
<<<<<<< HEAD
                            foreach (var childJsonNode in children.Where(c => !(c is JArray) && (c["Name"].ToString() == childXmlName || (c["$type"].ToString().Contains("SoilCrop") && c["Name"].ToString() == GetSoilCropName(childXmlName)))))
=======
                            foreach (var childJsonNode in children.Where(c => !(c is JArray) && c["Name"].ToString().Equals(childXmlName, StringComparison.InvariantCultureIgnoreCase) || 
                                                                               (c["$type"].ToString().Contains("SoilCrop") && c["Name"].ToString().Equals(GetSoilCropName(childXmlName), StringComparison.InvariantCultureIgnoreCase))))
>>>>>>> cd479c1e
                            {
                                bool alreadyAdded = newArray.FirstOrDefault(c => c["Name"].ToString() == childXmlName) != null;

                                if (childJsonNode != null)
                                {
                                    if (alreadyAdded)
                                    {
                                        string name = childJsonNode["Name"].ToString();
                                        string newName = name + i.ToString();
                                        childJsonNode["Name"] = newName;
                                        i++;
                                    }

                                    ReorderChildren(childJsonNode, childXmlNode);
                                    newArray.Add(childJsonNode);
                                }
                            }
                            childNamesDone.Add(childXmlName);
                        }
                    }
                }

                jsonNode["Children"] = newArray;
            }
        }

        /// <summary>
        /// Gets the name of a SoilCrop. This should start with an upper case
        /// letter and end with "Soil". e.g. WheatSoil.
        /// </summary>
        /// <param name="name">Name of the crop.</param>
        /// <returns></returns>
        /// <remarks>
        /// todo: rework the SoilCrop class so that this isn't necessary?
        /// </remarks>
        private static string GetSoilCropName(string name)
        {
            name = name.First().ToString().ToUpper() + name.Substring(1);
            if (!name.EndsWith("Soil"))
                name += "Soil";
            return name;
        }
    }
}<|MERGE_RESOLUTION|>--- conflicted
+++ resolved
@@ -553,12 +553,8 @@
                         if (childXmlName != string.Empty || GetTypeFromName(childXmlNode.Name) != null)
                         {
                             int i = 1;
-<<<<<<< HEAD
-                            foreach (var childJsonNode in children.Where(c => !(c is JArray) && (c["Name"].ToString() == childXmlName || (c["$type"].ToString().Contains("SoilCrop") && c["Name"].ToString() == GetSoilCropName(childXmlName)))))
-=======
                             foreach (var childJsonNode in children.Where(c => !(c is JArray) && c["Name"].ToString().Equals(childXmlName, StringComparison.InvariantCultureIgnoreCase) || 
                                                                                (c["$type"].ToString().Contains("SoilCrop") && c["Name"].ToString().Equals(GetSoilCropName(childXmlName), StringComparison.InvariantCultureIgnoreCase))))
->>>>>>> cd479c1e
                             {
                                 bool alreadyAdded = newArray.FirstOrDefault(c => c["Name"].ToString() == childXmlName) != null;
 
