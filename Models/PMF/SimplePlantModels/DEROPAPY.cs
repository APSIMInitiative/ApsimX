﻿using APSIM.Numerics;
using APSIM.Shared.Utilities;
using Models.Climate;
using Models.Core;
using Models.Functions;
using Models.Interfaces;
using Models.PMF.Phen;
using Models.Soils;
using Models.Utilities;
using Newtonsoft.Json;
using System;
using System.Collections.Generic;
using System.Data;
using System.IO;
using System.Linq;
using System.Text.RegularExpressions;

namespace Models.PMF.SimplePlantModels
{
    /// <summary>
    /// Dynamic Environmental Response Of Phenology And Potential Yield
    /// </summary>
    [ValidParent(ParentType = typeof(Zone))]
    [Serializable]
    [ViewName("UserInterface.Views.PropertyAndGridView")]
    [PresenterName("UserInterface.Presenters.PropertyAndGridPresenter")]
    public class DEROPAPY : Model
    {
        /// <summary>Location of file with crop specific coefficients</summary>
        [Description("File path for coefficient file")]
        [Display(Type = DisplayType.FileName)]
        public string CoefficientFile { get; set ; }


        /// <summary>
        /// Gets or sets the full file name (with path). The user interface uses this.
        /// </summary>
        [JsonIgnore]
        public string FullFileName
        {
            get
            {
                Simulation simulation = FindAncestor<Simulation>();
                if (simulation != null)
                    return PathUtilities.GetAbsolutePath(this.CoefficientFile, simulation.FileName);
                else
                {
                    Simulations simulations = FindAncestor<Simulations>();
                    if (simulations != null)
                        return PathUtilities.GetAbsolutePath(this.CoefficientFile, simulations.FileName);
                    else
                        return this.CoefficientFile;
                }
            }
            set
            {
                Simulations simulations = FindAncestor<Simulations>();
                if (simulations != null)
                    this.CoefficientFile = PathUtilities.GetRelativePath(value, simulations.FileName);
                else
                    this.CoefficientFile = value;
                readCSVandUpdateProperties();
            }
        }

        /// <summary>
        /// The Name of the crop from the CSV table to be grown in this simulation
        /// </summary>
        [Description("The Name of the crop from the CSV table to be grown in this simulation")]
        [Display(Type = DisplayType.CSVCrops)]
        public string CurrentCropName { get; set; }

        ///<summary></summary>
        [JsonIgnore] public string[] ParamName { get; set; }

        /// <summary>
        /// List of crops specified in the CoefficientFile
        /// </summary>
        [JsonIgnore] public string[] CropNames { get; set; }

        ///<summary></summary>
        [JsonIgnore] public Dictionary<string, string> CurrentCropParams { get; set; }

        ///<summary>The days after the winter solstice when the crop must end and rewind to the start of its cycle for next season</summary>
        private int EndSeasonDAWS { get; set; }

        ///<summary>bool to indicate if crop has already done a phenology rewind this season</summary>
        private bool HasRewondThisSeason { get; set; }

        ///<summary>bool to indicate if crop started growth this season</summary>
        private bool HasStartedGrowthhisSeason { get; set; } = false;

        /// <summary>The plant</summary>
        [Link(Type = LinkType.Scoped, ByName = true)]
        private Plant deropapy = null;

        /// <summary>
        /// clock
        /// </summary>
        [Link]
        public Clock clock = null;

        [Link(Type = LinkType.Scoped, ByName = true)]
        private Phenology phenology = null;

        [Link(Type = LinkType.Scoped)]
        private Soil soil = null;

        [Link(Type = LinkType.Scoped)]
        private Weather weather = null;

        [Link]
        private ISummary summary = null;

        [Link(Type = LinkType.Scoped)]
        private RootNetwork root = null;

        [Link(Type = LinkType.Scoped)]
        private EnergyBalance canopy = null;

        [Link(Type = LinkType.Scoped, ByName = true)]
        private Organ leaf = null;

        [Link(Type = LinkType.Ancestor)]
        private Zone zone = null;

        [Link(Type = LinkType.Ancestor)]
        private Simulation simulation = null;

        /// <summary>The cultivar object representing the current instance of the SCRUM crop/// </summary>
        private Cultivar derochild = null;

        private DataTable readData;

        ////// This secton contains the components that get values from the csv coefficient file to    !!!!!!!!!!!!!!!!!!!!!!!!!!!!!!!!!!!!!!!!!!!!!!!!!!!!!!!
        ////// display in the grid view and set them back to the csv when they are changed in the grid !!!!!!!!!!!!!!!!!!!!!!!!!!!!!!!!!!!!!!!!!!!!!!!!!!!!!!!

        private DataTable readCSVandUpdateProperties()
        {
            readData = new DataTable();
            readData = ApsimTextFile.ToTable(FullFileName);

            foreach (DataColumn column in readData.Columns)
                column.ReadOnly = true;

            if (readData.Rows.Count == 0)
                throw new Exception("Failed to read any rows of data from " + FullFileName);
            if ((CurrentCropName != null)&&(CurrentCropName != ""))
            {
                CurrentCropParams = getCurrentParams(readData, CurrentCropName);
            }
            CropNames = readData.Columns.Cast<DataColumn>().Select(x => x.ColumnName).ToArray().Skip(3).ToArray();
            return readData;
        }

        /// <summary>Gets or sets the table of values.</summary>
        [Display]
        public DataTable Data
        {
            get
            {
                readCSVandUpdateProperties();
                return readData;
            }
        }

        /// <summary>
        /// Gets the parameter set from the CoeffientFile for the CropName specified and returns in a dictionary maped to paramter names.
        /// </summary>
        /// <param name="tab"></param>
        /// <param name="cropName"></param>
        /// <returns></returns>
        private Dictionary<string, string> getCurrentParams(DataTable tab, string cropName)
        {
            Dictionary<string, string> ret = new Dictionary<string, string>();
            for (int i = 0; i < tab.Rows.Count; i++)
            {
                ret.Add(tab.Rows[i]["ParamName"].ToString(), tab.Rows[i][cropName].ToString());
            }
            return ret;
        }

        ////// This secton contains the components take the coeffcient values and write them into the DEROPAPY !!!!!!!!!!!!!!!!!!!!!!!!!!!!!!!!!!!!!!!!!!!!!!!!!!!!!!!
        ////// instance to give a model parameterised with the values in the grid for the current simulation   !!!!!!!!!!!!!!!!!!!!!!!!!!!!!!!!!!!!!!!!!!!!!!!!!!!!!!!

        [EventSubscribe("StartOfDay")]
        private void OnStartOfDay(object sender, EventArgs e)
        {
            if ((!deropapy.IsAlive) &&(CurrentCropName!="None"))
            {
                readCSVandUpdateProperties();
                Establish();
            }

            if ((weather.DaysSinceWinterSolstice==EndSeasonDAWS)&&(HasRewondThisSeason==false)&&(HasStartedGrowthhisSeason==true))
            {
                phenology.SetToStage((double)phenology.IndexFromPhaseName("EndOrHarvest")+1);
            }
        }

        /// <summary> Method that sets DEROPAPY running</summary>
        public void Establish()
        {
            EndSeasonDAWS = (int)Double.Parse(CurrentCropParams["D_EndGrowth"]);
            HasRewondThisSeason = false;

            double soilDepthMax = 0;

            var soilCrop = soil.FindDescendant<SoilCrop>(deropapy.Name + "Soil");
            var physical = soil.FindDescendant<Physical>("Physical");
            if (soilCrop == null)
                throw new Exception($"Cannot find a soil crop parameterisation called {deropapy.Name}Soil");

            double[] xf = soilCrop.XF;

            // Limit root depth for impeded layers
            for (int i = 0; i < physical.Thickness.Length; i++)
            {
                if (xf[i] > 0)
                    soilDepthMax += physical.Thickness[i];
                else
                    break;
            }

            double rootDepth = Math.Min(Double.Parse(CurrentCropParams["MaxRootDepth"]), soilDepthMax);

            bool RootsInNeighbourZone = bool.Parse(CurrentCropParams["RootsInNeighbourZone"]);
            if (RootsInNeighbourZone)
            {  //Must add root zone prior to sowing the crop.  For some reason they (silently) dont add if you try to do so after the crop is established
                string neighbour = "";
                List<Zone> zones = simulation.FindAllChildren<Zone>().ToList();
                if (zones.Count > 2)
                    throw new Exception("Strip crop logic only set up for 2 zones, your simulation has more than this");
                if (zones.Count > 1)
                {
                    foreach (Zone z in zones)
                    {
                        if (z.Name != zone.Name)
                            neighbour = z.Name;
                    }
                    root.ZoneNamesToGrowRootsIn.Add(neighbour);
                    root.ZoneRootDepths.Add(rootDepth);
                    NutrientPoolFunctions InitialDM = new NutrientPoolFunctions();
                    Constant InitStruct = new Constant();
                    InitStruct.FixedValue = 10;
                    InitialDM.Structural = InitStruct;
                    Constant InitMetab = new Constant();
                    InitMetab.FixedValue = 0;
                    InitialDM.Metabolic = InitMetab;
                    Constant InitStor = new Constant();
                    InitStor.FixedValue = 0;
                    InitialDM.Storage = InitStor;
<<<<<<< HEAD
                //    root.ZoneInitialDM.Add(InitialDM);
=======
                    //root.ZoneInitialDM.Add(InitialDM);
>>>>>>> 2eff66a9
                }
            }

            double AgeAtSimulationStart = Double.Parse(CurrentCropParams["AgeAtStartSimulation"]);
            string cropName = this.Name;
            double depth = Math.Min(Double.Parse(CurrentCropParams["MaxRootDepth"]) * (AgeAtSimulationStart) / Double.Parse(CurrentCropParams["AgeToMaxDimension"]), rootDepth);
            double population = 1.0;
            double rowWidth = 0.0;

            derochild = coeffCalc();
            deropapy.Children.Add(derochild);
            deropapy.Sow(cropName, population, depth, rowWidth);
            phenology.SetAge(AgeAtSimulationStart);
            summary.WriteMessage(this, "Some of the message above is not relevent as DEROPAPY has no notion of population, bud number or row spacing." +
                " Additional info that may be useful.  " + this.Name + " is established as " + AgeAtSimulationStart.ToString() + " Year old plant "
                , MessageType.Information);
        }


        /// <summary>
        /// Procedures that occur for crops that go into the EndCrop Phase
        /// </summary>
        /// <param name="e"></param>
        /// <param name="sender"></param>
        [EventSubscribe("EndCrop")]
        private void onEndCrop(object sender, EventArgs e)
        {
            HasRewondThisSeason = true;
        }

        /// <summary>
        /// Procedures that occur for crops that go into the HarvestAndPrune Phase
        /// </summary>
        /// <param name="e"></param>
        /// <param name="sender"></param>
        [EventSubscribe("Harvesting")]
        private void onHarvesting(object sender, EventArgs e)
        {
            canopy.resetCanopy();
            HasRewondThisSeason = true;
            HasStartedGrowthhisSeason = false;
        }

        /// <summary>
        /// Procedures that occur when new growth cycle starts.  initial biomass etc
        /// </summary>
        /// <param name="sender"></param>
        /// <param name="e"></param>
        [EventSubscribe("NewGrowthPhaseStarting")]
        private void onStartNewGrowthCycle(object sender, EventArgs e)
        {
            //Reset leaf biomass so it is ready for new growth
            if (CurrentCropParams["DefoliateOrDevelop"] == "FullCover")
            {
                leaf.initialiseBiomass();
                HasRewondThisSeason = false;
                HasStartedGrowthhisSeason = true;
            }
        }

        /// <summary>
        /// Procedures that occur for crops that go into the Graze Phase
        /// </summary>
        /// <param name="e"></param>
        /// <param name="sender"></param>
        [EventSubscribe("Grazing")]
        private void onGrazing(object sender, EventArgs e)
        {

        }



        /// <summary>
        /// Data structure that appends a parameter value to each address in the base deroParams dictionary
        /// then writes them into a commands property in a Cultivar object.
        /// </summary>
        /// <returns>a Cultivar object with the overwrites set for the CropName selected using the parameters displayed
        /// in the grid view that come from the CoeffientFile selected
        /// </returns>
        public Cultivar coeffCalc()
        {
            Dictionary<string, string> thisDero = new Dictionary<string, string>(deroParams);

            thisDero["CropType"] += clean(CurrentCropParams["CropType"]);
            thisDero["TT_Temp_X"] += clean(CurrentCropParams["TT_Temp_X"]);
            thisDero["TT_Acc_Y"] += clean(CurrentCropParams["TT_Acc_Y"]);
            thisDero["D_StartGrowth_00"] += clean(CurrentCropParams["D_StartGrowth_00"]);
            thisDero["T_StartGrowth_00"] += clean(CurrentCropParams["T_StartGrowth_00"]);
            thisDero["Tt_Growing_01"] += clean(CurrentCropParams["Tt_Growing_01"]);
            thisDero["DefoliateOrDevelop"] += clean(CurrentCropParams["DefoliateOrDevelop"]);
            thisDero["Pp_FullCover_02"] += clean(CurrentCropParams["Pp_FullCover_02"]);
            thisDero["Tt_FullCover_02"] += clean(CurrentCropParams["Tt_FullCover_02"]);
            thisDero["Tt_Senescent_03"] += clean(CurrentCropParams["Tt_Senescent_03"]);
            thisDero["Tt_Mature_04"] += clean(CurrentCropParams["Tt_Mature_04"]);
            thisDero["EndOrHarvest"] += clean(CurrentCropParams["EndOrHarvest"]);
            thisDero["Chill_Temp_X"] += clean(CurrentCropParams["Chill_Temp_X"]);
            thisDero["Chill_Acc_Y"] += clean(CurrentCropParams["Chill_Acc_Y"]);
            thisDero["AC_Dormant_05"] += clean(CurrentCropParams["AC_Dormant_05"]);
            thisDero["Tt_Dormant_05"] += clean(CurrentCropParams["Tt_Dormant_05"]);
            thisDero["Pp_Vegetative"] += clean(CurrentCropParams["Pp_Vegetative"]);
            thisDero["VegetativeStartStage"] += clean(CurrentCropParams["VegetativeStartStage"]);
            thisDero["Tt_Vegetative"] += clean(CurrentCropParams["Tt_Vegetative"]);
            thisDero["Tt_Flowering"] += clean(CurrentCropParams["Tt_Flowering"]);
            thisDero["Tt_Reproductive"] += clean(CurrentCropParams["Tt_Reproductive"]);
            thisDero["MaxCanopyBaseHeight"] += clean(CurrentCropParams["MaxCanopyBaseHeight"]);
            thisDero["MaxCanopyPrunedHeight"] += clean(CurrentCropParams["MaxCanopyPrunedHeight"]);
            thisDero["MaxCanopyHeight"] += clean(CurrentCropParams["MaxCanopyHeight"]);
            thisDero["MaxCanopyPrunedWidth"] += clean(CurrentCropParams["MaxCanopyPrunedWidth"]);
            thisDero["MaxCanopyWidth"] += clean(CurrentCropParams["MaxCanopyWidth"]);
            thisDero["AgeToMaxDimension"] += clean(CurrentCropParams["AgeToMaxDimension"]);
            thisDero["SeasonalDimensionPattern"] += clean(CurrentCropParams["SeasonalDimensionPattern"]);
            thisDero["Gsmax350"] += clean(CurrentCropParams["Gsmax350"]);
            thisDero["R50"] += clean(CurrentCropParams["R50"]);
            thisDero["RelSlowLAI"] += clean(CurrentCropParams["RelSlowLAI"]);
            thisDero["LAIbase"] += clean(CurrentCropParams["LAIbase"]);
            thisDero["LAIbaseInitial"] += clean(CurrentCropParams["LAIbase"]);
            thisDero["LAIAnnualGrowth"] += clean(CurrentCropParams["LAIAnnualGrowth"]);
            thisDero["ExtCoeff"] += clean(CurrentCropParams["ExtCoeff"]);
            thisDero["RUEtotal"] += clean(CurrentCropParams["RUEtotal"]);
            thisDero["RUETempThresholds"] += clean(CurrentCropParams["RUETempThresholds"]);
            thisDero["PhotosynthesisType"] += clean(CurrentCropParams["PhotosynthesisType"]);
            thisDero["LeafPartitionFrac"] += clean(CurrentCropParams["LeafPartitionFrac"]);
            thisDero["ProductPartitionFrac"] += clean(CurrentCropParams["ProductPartitionFrac"]);
            thisDero["RootPartitionFrac"] += clean(CurrentCropParams["RootPartitionFrac"]);
            thisDero["TrunkWtAtMaxDimension"] += clean(CurrentCropParams["TrunkWtAtMaxDimension"]);
            double relativeAge = MathUtilities.Divide(Double.Parse(clean(CurrentCropParams["AgeAtStartSimulation"])),
                                                     Double.Parse(clean(CurrentCropParams["AgeToMaxDimension"])), 0);
            double initialTrunkwt = Double.Parse(clean(CurrentCropParams["TrunkWtAtMaxDimension"])) * relativeAge;
            thisDero["InitialTrunkWt"] += initialTrunkwt.ToString();
            thisDero["InitialRootWt"] += (50 * relativeAge).ToString();
            thisDero["LeafMaxNConc"] += clean(CurrentCropParams["LeafMaxNConc"]);
            thisDero["LeafMinNConc"] += clean(CurrentCropParams["LeafMinNConc"]);
            thisDero["ProductMaxNConc"] += clean(CurrentCropParams["ProductMaxNConc"]);
            thisDero["ProductMinNConc"] += clean(CurrentCropParams["ProductMinNConc"]);
            thisDero["RootMaxNConc"] += clean(CurrentCropParams["RootMaxNConc"]);
            thisDero["RootMinNConc"] += clean(CurrentCropParams["RootMinNConc"]);
            thisDero["TrunkMaxNConc"] += clean(CurrentCropParams["TrunkMaxNConc"]);
            thisDero["TrunkMinNConc"] += clean(CurrentCropParams["TrunkMinNConc"]);
            thisDero["MaxRootDepth"] += clean(CurrentCropParams["MaxRootDepth"]);
            thisDero["Frost_Temp_X"] += clean(CurrentCropParams["Frost_Temp_X"]);
            thisDero["Frost_Frac_Y"] += clean(CurrentCropParams["Frost_Frac_Y"]);
            thisDero["WaterStressLAI_Fw_X"] += clean(CurrentCropParams["WaterStressLAI_Fw_X"]);
            thisDero["WaterStressLAI_Frac_Y"] += clean(CurrentCropParams["WaterStressLAI_Frac_Y"]);
            thisDero["WaterStressExtCoeff_Fw_X"] += clean(CurrentCropParams["WaterStressExtCoeff_Fw_X"]);
            thisDero["WaterStressExtCoeff_Frac_Y"] += clean(CurrentCropParams["WaterStressExtCoeff_Frac_Y"]);
            thisDero["WaterStressRUE_Fw_X"] += clean(CurrentCropParams["WaterStressRUE_Fw_X"]);
            thisDero["WaterStressRUE_Fract_Y"] += clean(CurrentCropParams["WaterStressRUE_Fract_Y"]);
            thisDero["WaterStressLAISenes_X"] += clean(CurrentCropParams["WaterStressLAISenes_X"]);
            thisDero["WaterStressLAISenes_Y"] += clean(CurrentCropParams["WaterStressLAISenes_Y"]);
            thisDero["FlowerNumberMax"] += clean(CurrentCropParams["FlowerNumberMax"]);
            thisDero["FlowerMaxTempStress_Temp_X"] += clean(CurrentCropParams["FlowerMaxTempStress_Temp_X"]);
            thisDero["FlowerMaxTempStress_Factor_Y"] += clean(CurrentCropParams["FlowerMaxTempStress_Factor_Y"]);
            thisDero["FlowerMinTempStress_Temp_X"] += clean(CurrentCropParams["FlowerMinTempStress_Temp_X"]);
            thisDero["FlowerMinTempStress_Factor_Y"] += clean(CurrentCropParams["FlowerMinTempStress_Factor_Y"]);
            thisDero["ProduceDryMatterFrac"] += clean(CurrentCropParams["ProduceDryMatterFrac"]);
            thisDero["FruitWeightPotential"] += clean(CurrentCropParams["FruitWeightPotential"]);
            thisDero["RainfallExcessDamage_mm_X"] += clean(CurrentCropParams["RainfallExcessDamage_mm_X"]);
            thisDero["RainfallExcessDamage_Fract_Y"] += clean(CurrentCropParams["RainfallExcessDamage_Fract_Y"]);

            string[] commands = new string[deroParams.Count];
            thisDero.Values.CopyTo(commands, 0);
            Cultivar deroValues = new Cultivar(this.Name, commands);
            return deroValues;
        }

        /// <summary>
        /// Helper method that takes data from cs and gets into format needed to be a for Cultivar overwrite
        /// </summary>
        /// <param name="dirty"></param>
        /// <returns></returns>
        private string clean(string dirty)
        {
            string ret = dirty.Replace("(", "").Replace(")", "");
            Regex sWhitespace = new Regex(@"\s+");
            return sWhitespace.Replace(ret, ",");
        }

        /// <summary>
        /// Method to extract a value from an array of parameter inputs for DEROPAPY.  Inputs as comma seperated string
        /// </summary>
        /// <param name="vect"></param>
        /// <param name="pos"></param>
        /// <returns>The number you want</returns>
        public double GetValueFromStringVector(string vect, int pos)
        {
            string cleaned = clean(vect);
            string[] strung = cleaned.Split(',');
            double[] doubles = new double[strung.Length];
            for (int i = 0; i < strung.Length; i++)
            {
                doubles[i] = Double.Parse(strung[i]);
            }
            return doubles[pos];
        }

        /// <summary>
        /// Base dictionary with DEROPAPY parameters and the locations they map to in the DEROPAPY.json model.
        /// </summary>
        [JsonIgnore]
        private Dictionary<string, string> deroParams = new Dictionary<string, string>()
        {
            {"CropType","[DEROPAPY].PlantType = " },
            {"TT_Temp_X","[DEROPAPY].Phenology.ThermalTime.XYPairs.X = " },
            {"TT_Acc_Y","[DEROPAPY].Phenology.ThermalTime.XYPairs.Y = " },
            {"D_StartGrowth_00","[DEROPAPY].Phenology.Waiting.DOYtoProgress = " },
            {"T_StartGrowth_00","[DEROPAPY].Phenology.Waiting.TemptoProgress = " },
            {"Tt_Growing_01","[DEROPAPY].Phenology.Growing.Target.FixedValue = " },
            {"DefoliateOrDevelop","[DEROPAPY].Phenology.DefoliateOrDevelop.PhaseNameToGoto = "},
            {"Pp_FullCover_02","[DEROPAPY].Phenology.FullCover.Target.XYPairs.X = " },
            {"Tt_FullCover_02","[DEROPAPY].Phenology.FullCover.Target.XYPairs.Y = " },
            {"Tt_Senescent_03","[DEROPAPY].Phenology.Senescent.Target.FixedValue = " },
            {"Tt_Mature_04","[DEROPAPY].Phenology.Mature.Target.FixedValue = " },
            {"EndOrHarvest"," [DEROPAPY].Phenology.EndOrHarvest.PhaseNameToGoto = " },
            {"Chill_Temp_X","[DEROPAPY].Phenology.DailyChill.XYPairs.X = " },
            {"Chill_Acc_Y","[DEROPAPY].Phenology.DailyChill.XYPairs.Y = "},
            {"AC_Dormant_05","[DEROPAPY].Phenology.Dormant.Target.XYPairs.X = " },
            {"Tt_Dormant_05","[DEROPAPY].Phenology.Dormant.Target.XYPairs.Y = " },
            {"VegetativeStartStage","[DEROPAPY].Phenology.Vegetative.StartStage = "},
            {"Pp_Vegetative","[DEROPAPY].Phenology.Vegetative.Target.XYPairs.X = " },
            {"Tt_Vegetative","[DEROPAPY].Phenology.Vegetative.Target.XYPairs.Y = " },
            {"Tt_Flowering","[DEROPAPY].Phenology.Flowering.Target.FixedValue = " },
            {"Tt_Reproductive","[DEROPAPY].Phenology.Reproductive.Target.FixedValue = " },
            {"MaxCanopyBaseHeight","[DEROPAPY].Height.CanopyBaseHeight.Maximum.FixedValue = " },
            {"MaxCanopyPrunedHeight","[DEROPAPY].Height.PrunedCanopyDepth.Maximum.MaxPrunedHeight.FixedValue = " },
            {"MaxCanopyHeight","[DEROPAPY].Height.SeasonalGrowth.Maximum.MaxHeight.FixedValue = " },
            {"MaxCanopyPrunedWidth","[DEROPAPY].Width.PrunedWidth.Maximum.FixedValue = " },
            {"MaxCanopyWidth","[DEROPAPY].Width.SeasonalGrowth.Maximum.MaxWidth.FixedValue = " },
            {"AgeToMaxDimension","[DEROPAPY].RelativeAnnualDimension.XYPairs.X[2] = " },
            {"SeasonalDimensionPattern","[DEROPAPY].RelativeSeasonalDimension.XYPairs.Y = " },
            {"Gsmax350", "[DEROPAPY].Leaf.Canopy.Gsmax350 = " },
            {"R50", "[DEROPAPY].Leaf.Canopy.R50 = " },
            {"RelSlowLAI",  "[DEROPAPY].Leaf.Canopy.ExpandedGreenArea.Expansion.Delta.Integral.GrowthPattern.XYPairs.X[2] = "},
            {"LAIbase","[DEROPAPY].Leaf.Canopy.GreenAreaIndex.WinterBase.PrunThreshold.FixedValue = " },
            {"LAIbaseInitial", "[DEROPAPY].Leaf.Canopy.GreenAreaIndex.WinterBase.GAICarryover.PreEventValue.FixedValue = "},
            {"LAIAnnualGrowth","[DEROPAPY].Leaf.Canopy.ExpandedGreenArea.Expansion.Delta.Integral.LAIAnnualGrowth.FixedValue = " },
            {"ExtCoeff","[DEROPAPY].Leaf.Canopy.GreenExtinctionCoefficient.PotentialExtinctionCoeff.FixedValue = " },
            {"RUEtotal","[DEROPAPY].Leaf.Photosynthesis.RUE.FixedValue = " },
            {"RUETempThresholds","[DEROPAPY].Leaf.Photosynthesis.FT.XYPairs.X = " },
            {"PhotosynthesisType","[DEROPAPY].Leaf.Photosynthesis.FCO2.PhotosyntheticPathway = " },
            {"LeafPartitionFrac","[DEROPAPY].Leaf.TotalCarbonDemand.TotalDMDemand.PartitionFraction.FixedValue = " },
            {"ProductPartitionFrac","[DEROPAPY].Product.TotalCarbonDemand.TotalDMDemand.AllometricDemand.AllometricDemand.Const = " },
            {"RootPartitionFrac","[DEROPAPY].Root.TotalCarbonDemand.TotalDMDemand.PartitionFraction.FixedValue = " },
            {"TrunkWtAtMaxDimension","[DEROPAPY].Trunk.MatureWt.FixedValue = "},
            {"InitialTrunkWt","[DEROPAPY].Trunk.InitialWt.FixedValue = "},
            {"InitialRootWt","[DEROPAPY].Root.InitialWt.FixedValue = "},
            {"LeafMaxNConc","[DEROPAPY].Leaf.Nitrogen.ConcFunctions.Maximum.FixedValue = " },
            {"LeafMinNConc","[DEROPAPY].Leaf.Nitrogen.ConcFunctions.Minimum.FixedValue = " },
            {"ProductMaxNConc","[DEROPAPY].Product.Nitrogen.ConcFunctions.Maximum.FixedValue = " },
            {"ProductMinNConc","[DEROPAPY].Product.Nitrogen.ConcFunctions.Minimum.FixedValue = " },
            {"RootMaxNConc","[DEROPAPY].Root.Nitrogen.ConcFunctions.Maximum.FixedValue = " },
            {"RootMinNConc","[DEROPAPY].Root.Nitrogen.ConcFunctions.Minimum.FixedValue = " },
            {"TrunkMaxNConc","[DEROPAPY].Trunk.Nitrogen.ConcFunctions.Maximum.FixedValue = " },
            {"TrunkMinNConc","[DEROPAPY].Trunk.Nitrogen.ConcFunctions.Minimum.FixedValue = " },
            {"MaxRootDepth","[DEROPAPY].Root.Network.MaximumRootDepth.FixedValue = " },
            {"Frost_Temp_X","[DEROPAPY].Leaf.FrostFraction.XYPairs.X = " },
            {"Frost_Frac_Y","[DEROPAPY].Leaf.FrostFraction.XYPairs.Y = " },
            {"WaterStressLAI_Fw_X","[DEROPAPY].Leaf.Canopy.ExpandedGreenArea.Expansion.WaterStressFactor.XYPairs.X = " },
            {"WaterStressLAI_Frac_Y","[DEROPAPY].Leaf.Canopy.ExpandedGreenArea.Expansion.WaterStressFactor.XYPairs.Y = " },
            {"WaterStressExtCoeff_Fw_X","[DEROPAPY].Leaf.Canopy.GreenExtinctionCoefficient.WaterStress.XYPairs.X = " },
            {"WaterStressExtCoeff_Frac_Y","[DEROPAPY].Leaf.Canopy.GreenExtinctionCoefficient.WaterStress.XYPairs.Y = " },
            {"WaterStressRUE_Fw_X","[DEROPAPY].Leaf.Photosynthesis.FW.XYPairs.X = " },
            {"WaterStressRUE_Fract_Y","[DEROPAPY].Leaf.Photosynthesis.FW.XYPairs.Y = " },
            {"WaterStressLAISenes_X", "[DEROPAPY].Leaf.Canopy.DeadAreaIndex.DroughtedLAI.DailyDroughtSenescence.WaterStressFactor.XYPairs.X = " },
            {"WaterStressLAISenes_Y", "[DEROPAPY].Leaf.Canopy.DeadAreaIndex.DroughtedLAI.DailyDroughtSenescence.WaterStressFactor.XYPairs.Y = " },
            {"FlowerNumberMax","[DEROPAPY].Product.FlowerNumber.Maximum.FixedValue = " },
            {"FlowerMaxTempStress_Temp_X","[DEROPAPY].Product.FlowerNumber.StressDuringFlowering.MaxTempStress.XYPairs.X = " },
            {"FlowerMaxTempStress_Factor_Y","[DEROPAPY].Product.FlowerNumber.StressDuringFlowering.MaxTempStress.XYPairs.Y = " },
            {"FlowerMinTempStress_Temp_X","[DEROPAPY].Product.FlowerNumber.StressDuringFlowering.MinTempStress.XYPairs.X = " },
            {"FlowerMinTempStress_Factor_Y","[DEROPAPY].Product.FlowerNumber.StressDuringFlowering.MinTempStress.XYPairs.Y = " },
            {"ProduceDryMatterFrac","[DEROPAPY].Product.FreshWeight.DryMatterProportion.FixedValue = " },
            {"FruitWeightPotential","[DEROPAPY].Product.PotentialFruitDryWt.FixedValue = " },
            {"RainfallExcessDamage_mm_X","[DEROPAPY].Product.RainfallExcessFactor.XYPairs.X = " },
            {"RainfallExcessDamage_Fract_Y","[DEROPAPY].Product.RainfallExcessFactor.XYPairs.Y = " },
    };
    }
}<|MERGE_RESOLUTION|>--- conflicted
+++ resolved
@@ -250,11 +250,7 @@
                     Constant InitStor = new Constant();
                     InitStor.FixedValue = 0;
                     InitialDM.Storage = InitStor;
-<<<<<<< HEAD
-                //    root.ZoneInitialDM.Add(InitialDM);
-=======
                     //root.ZoneInitialDM.Add(InitialDM);
->>>>>>> 2eff66a9
                 }
             }
 
