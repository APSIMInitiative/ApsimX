--- conflicted
+++ resolved
@@ -11,16 +11,8 @@
 /// contains the child nodes and a _Parent_ property that links to the parent node.
 /// There are also methods for adding, removing and replace child nodes and for walking the node tree.
 /// </summary>
-<<<<<<< HEAD
-public class Node : ILocator, IScope, IModelStructure
-{
-    /// <summary>A collection of method names that are 'special' i.e. are used to satisfy dependencies.</summary>
-    private static string[] dependencyMethodNames = ["SetLocator", "SetScope", "SetStructure"];
-
-=======
 public class Node : IStructure
 {
->>>>>>> 586efe61
     private readonly List<Node> children = [];
     private ScopingRules scope;
     private Locator locator;
@@ -308,7 +300,6 @@
     /// <returns>Parent or null if not found.</returns>
     public T FindParent<T>(string name = null, bool recurse = false, INodeModel relativeTo = null)
     {
-<<<<<<< HEAD
         Node relativeToNode = this;
         if (relativeTo != null)
             relativeToNode = relativeTo.Node;
@@ -337,12 +328,51 @@
 
         scope?.Clear();
         locator?.Clear();
-=======
+        return childNode;
+    }
+
+    /// <summary>Add child model but don't initialise it.</summary>
+    /// <param name="childModel">The child node to add.</param>
+    public Node AddChildDontInitialise(INodeModel childModel)
+    {
+        // Create a child node to contain the child model.
+        var childNode = new Node(childModel, FullNameAndPath);
+        childNode.Parent = this;
+        childNode.FileName = childNode.Parent.FileName;
+        childNode.Compiler = childNode.Parent.Compiler;
+        children.Add(childNode);
+
+        // Give the child our services.
+        childNode.FileName = FileName;
+        childNode.Compiler = Compiler;
+        childNode.scope = scope;
+        childNode.locator = locator;
+        childModel.Node = childNode;
+
+        // Resolves child dependencies.
+        ResolvesDependencies(childNode);
+
+        // Ensure the model is inserted into parent model.
+        childNode.Model.SetParent(Model);
+        if (!Model.GetChildren().Contains(childModel))
+            Model.AddChild(childModel);
+
+        // Recurse through all children.
+        foreach (var c in childNode.Model.GetChildren())
+            childNode.AddChildDontInitialise(c);
+
+        return childNode;
+    }
+
+    /// <summary>
+    /// Resolve dependencies.
+    /// </summary>
+    /// <param name="node">Node to resolve dependencies in.</param>
+    private static void ResolvesDependencies(Node node)
+    {
         if (node.Model is IStructureDependency structureDependency)
             structureDependency.Structure = node;
->>>>>>> 586efe61
-    }
-
+    }
 
     /// <summary>Remove a child model.</summary>
     /// <param name="childModel">The child model to remove.</param>
