namespace APSIM.Core;

public static class NodeExtensions
{
    /// <summary>Walk nodes in scope (depth first), returing each node</summary>
    public static IEnumerable<T> WalkScopedModels<T>(this Node node)
    {
        return node.WalkScoped().Select(n => (T)n.Model);
    }

    public static IEnumerable<Node> FindAllInScope(this Node node, string name) => node.WalkScoped().Where(n => n.Name.Equals(name, StringComparison.InvariantCultureIgnoreCase));

    public static Node FindInScope(this Node node, string name) => node.WalkScoped().FirstOrDefault(n => n.Name.Equals(name, StringComparison.InvariantCultureIgnoreCase));

<<<<<<< HEAD
    public static T FindInScope<T>(this Node node, string name = null)
    {
        return (T)node.WalkScoped().FirstOrDefault(n =>
        {
            if (name == null)
                return n.Model is T;
            else
                return n.Model is T && n.Name.Equals(name, StringComparison.InvariantCultureIgnoreCase);
        })?.Model;
=======
    public static IEnumerable<Node> Siblings(this Node node)
    {
        if (node.Parent != null)
            return node.Parent.Children.Where(child => child != node);
        else
            return Enumerable.Empty<Node>();
>>>>>>> 2f47e9d4
    }
}<|MERGE_RESOLUTION|>--- conflicted
+++ resolved
@@ -12,7 +12,6 @@
 
     public static Node FindInScope(this Node node, string name) => node.WalkScoped().FirstOrDefault(n => n.Name.Equals(name, StringComparison.InvariantCultureIgnoreCase));
 
-<<<<<<< HEAD
     public static T FindInScope<T>(this Node node, string name = null)
     {
         return (T)node.WalkScoped().FirstOrDefault(n =>
@@ -22,13 +21,13 @@
             else
                 return n.Model is T && n.Name.Equals(name, StringComparison.InvariantCultureIgnoreCase);
         })?.Model;
-=======
+    }
+
     public static IEnumerable<Node> Siblings(this Node node)
     {
         if (node.Parent != null)
             return node.Parent.Children.Where(child => child != node);
         else
             return Enumerable.Empty<Node>();
->>>>>>> 2f47e9d4
     }
 }