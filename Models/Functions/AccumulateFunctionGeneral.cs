﻿using System;
using System.Collections.Generic;
using Models.Core;
using Models.PMF.Phen;
using System.Linq;
using APSIM.Shared.Utilities;
using Models.PMF;
using System.Data;
using APSIM.Core;


namespace Models.Functions
{
    /// <summary>Accumulates a child function between a start and end stage or start and end events.
    /// </summary>
    [Serializable]
    [Description("Adds the value of all children functions to the previous accumulation each time the Specified Accumulate Event occurs.  " +
        "Option for crop models is to specify start and end stages for accumulation.  " +
        "Option for all models is to specify start and end events for accumulation.  " +
        "Option for all models is to specify start and end dates for accumulation.  " +
        "If none are specified will accumulate every time the accumulate event occurs.  " +
        "Optional full or partial removal of accumulated values can occur on specified events, stages or dates")]
    [ViewName("UserInterface.Views.PropertyView")]
    [PresenterName("UserInterface.Presenters.PropertyPresenter")]
    public class AccumulateFunctionGeneral : Model, IFunction
    {
        ///Links
        /// -----------------------------------------------------------------------------------------------------------

        /// <summary>Link to an event service.</summary>
        [Link]
        private IEvent events = null;

        [Link]
        private Clock clock = null;

        
        /// Private class members
        /// -----------------------------------------------------------------------------------------------------------
     
        private double AccumulatedValue = 0;
        /// <summary>
        /// will accumulate today
        /// </summary>
        public bool AccumulateToday { get; set; } = false;

        private IEnumerable<IFunction> ChildFunctions;

        private Phenology parentPhenology = null;

        ///Public Properties
        /// -----------------------------------------------------------------------------------------------------------
        /// <summary>The event that accumulation happens on</summary>
        [Separator("Event to accumulate on.  ([Clock].DoReportCalculations by default. Type valid event to overwrite default)")]
        [Description("Event to accumulate on")]
        public string AccumulateEventName { get; set; }

        /// <summary>Name of crop to remove biomass from.</summary>
        [Separator("Crop to Link to.  Optional parameter if crop stages are used to start, stop or reduce.  Not needed if this function is a child of plant model)")]
        [Description("Crop to link to.  (Not needed is function is child of plant model)")]
        [Display(Type = DisplayType.PlantName)]
        public string NameOfPlantToLink { get; set; }

        /// <summary>The start stage name</summary>
        [Separator("Optional, specify stages or events to accumulate between, accumulates for duration of simulation if all are blank")]
        [Description("(optional for plant models) Stage name to start accumulation")]
        [Display(Type = DisplayType.CropStageName)]
        public string StartStageName { get; set; }

        /// <summary>The end stage name</summary>
        [Description("(optional for plant models) Stage name to stop accumulation")]
        [Display(Type = DisplayType.CropStageName)]
        public string EndStageName { get; set; }

        /// <summary>The start event</summary>
        [Description("(optional for any model) Event name to start accumulation")]
        public string StartEventName { get; set; }

        /// <summary>The end event</summary>
        [Description("(optional for any model) Event name to stop accumulation")]
        public string EndEventName { get; set; }

        /// <summary>The start event</summary>
        [Description("(optional for any model) Date (d-mmm) to start accumulation")]
        public string StartDate { get; set; }

        /// <summary>The end event</summary>
        [Description("(optional for any model) Date (d-mmm) to stop accumulation")]
        public string EndDate { get; set; }

        /// <summary>The reset stage name</summary>
        [Separator("Optional, reduce accumulation at specific crop stage")]
        [Description("(optional for plant models) Stage name to reduce accumulation")]
        [Display(Type = DisplayType.CropStageName)]
        public string ReduceStageName { get; set; }

        /// <summary>Fraction to reduce accumalation to</summary>
        [Description("Fraction to remove on stage specified above")]
        [Units("0-1")]
        public double FractionRemovedOnStage { get; set; }

        /// <summary>The end event</summary>
        [Separator("Optional, reduce accumulation on specified event")]
        [Description("(optional for any model)  Event name to reduce accumulation.")]
        public string ReduceEventName { get; set; }

        /// <summary>Fraction to reduce accumalation to</summary>
        [Description("Fraction to remove on event specified above")]
        [Units("0-1")]
        public double FractionRemovedOnEvent { get; set; }

        /// <summary>The end event</summary>
        [Separator("Optional, reduce accumulation on specified date or dates")]
        [Description("List of dates for removal events (comma separated, dd/mm/yyyy or dd-mmm):")]
        public string[] ReduceDates { get; set; }

        /// <summary>Fraction to reduce accumalation to</summary>
        [Description("Fraction to remove on date specified above")]
        [Units("0-1")]
        public double FractionRemovedOnDate { get; set; }

        /// <summary>The fraction removed on Cut event</summary>
        [Separator("Optional, for plant models, fractions to remove on defoliation events")]
        [Description("(optional) Fraction to remove on Cut")]
        public double FractionRemovedOnCut { get; set; }

        /// <summary>The fraction removed on Harvest event</summary>
        [Description("(optional) Fraction to remove on Harvest")]
        public double FractionRemovedOnHarvest { get; set; }

        /// <summary>The fraction removed on Graze event</summary>
        [Description("(optional) Fraction to remove on Graze")]
        public double FractionRemovedOnGraze { get; set; }

        /// <summary>The fraction removed on Prune event</summary>
        [Description("(optional) Fraction to remove on Prune")]
        public double FractionRemovedOnPrune { get; set; }

        /// <summary>Called when [simulation commencing].</summary>
        /// <param name="sender">The sender.</param>
        /// <param name="e">The <see cref="EventArgs"/> instance containing the event data.</param>
        [EventSubscribe("Commencing")]
        private void OnSimulationCommencing(object sender, EventArgs e)
        {
            AccumulatedValue = 0;
            AccumulateToday = true;
            if (!String.IsNullOrEmpty(NameOfPlantToLink))
            {
                parentPhenology = FindInScope<Plant>(NameOfPlantToLink).Phenology;
            }
            else
            {
                parentPhenology = FindAllAncestors<Plant>().FirstOrDefault()?.Phenology;
            }

            if ((!String.IsNullOrEmpty(StartEventName))||(!String.IsNullOrEmpty(StartDate))||(!String.IsNullOrEmpty(StartStageName)))
            {
                AccumulateToday = false;
            }

            if(Convert.ToInt32(!String.IsNullOrEmpty(StartEventName)) + Convert.ToInt32(!String.IsNullOrEmpty(StartStageName)) + Convert.ToInt32(!String.IsNullOrEmpty(StartDate)) > 1)
            {
                throw new Exception("Can only select one option for starting accumulation, Stage, Date or Event.  Currently more than one are specified for " + this.Name);
            }

            if (Convert.ToInt32(!String.IsNullOrEmpty(EndEventName)) + Convert.ToInt32(!String.IsNullOrEmpty(EndStageName)) + Convert.ToInt32(!String.IsNullOrEmpty(EndDate)) > 1)
            {
                throw new Exception("Can only select one option for stoping accumulation, Stage, Date or Event.  Currently more than one are specified for " + this.Name);
            }
        }

        /// <summary>
        /// Connect event handlers.
        /// </summary>
        /// <param name="sender">Sender object..</param>
        /// <param name="args">Event data.</param>
        [EventSubscribe("SubscribeToEvents")]
        private void OnConnectToEvents(object sender, EventArgs args)
        {
            if (!String.IsNullOrEmpty(AccumulateEventName))
            {
                if (AccumulateEventName == "[Clock].EndOfDay")
                    throw new Exception(this.Name + " cannot use [Clock].EndOfDay for accumulate event as this is reserved for doing removals on the final event of the day to ensure it happens after accmulation.  Choose another option for Event to accumulate on");
                events.Subscribe(AccumulateEventName, OnAccumulateEvent);
            }
            else
            {
                events.Subscribe("[Clock].DoReportCalculations", OnAccumulateEvent);
            }

            if (!String.IsNullOrEmpty(StartEventName))
            { 
                events.Subscribe(StartEventName, OnStartEvent); 
            }
            if (!String.IsNullOrEmpty(EndEventName))
            { 
                events.Subscribe(EndEventName, OnEndEvent); 
            }

            if (!String.IsNullOrEmpty(ReduceEventName))
            {
                events.Subscribe(ReduceEventName, OnRemoveEvent);
            }
        }

        /// <summary>Called by Plant.cs when phenology routines are complete.</summary>
        /// <param name="sender">Plant.cs</param>
        /// <param name="e">Event arguments</param>
        private void OnAccumulateEvent(object sender, EventArgs e)
        {

            if (!String.IsNullOrEmpty(StartDate) && (AccumulateToday == false))
            {
                DateTime startDate = DateUtilities.GetDate(StartDate, clock.Today.Year);
                if (clock.Today == startDate)
                {
                    AccumulateToday = true;
<<<<<<< HEAD
                    
=======
>>>>>>> 250ec278
                }
            }

            if (!String.IsNullOrEmpty(EndDate) && (AccumulateToday == true))
            {
                DateTime endDate = DateUtilities.GetDate(EndDate, clock.Today.Year);
                if (clock.Today == endDate)
                {
                    AccumulateToday = false;
                }
            }
            
            if (ChildFunctions == null)
                ChildFunctions = FindAllChildren<IFunction>().ToList();

            if (AccumulateToday)
            {
                double DailyIncrement = 0.0;
                foreach (IFunction function in ChildFunctions)
                {
                    DailyIncrement += function.Value();
                }
                AccumulatedValue += DailyIncrement;
            }

            if ((ReduceDates!=null)&&(!String.IsNullOrEmpty(ReduceDates[0])))
            {
                foreach (string date in ReduceDates)
                {
                    DateTime reduceDate = DateUtilities.GetDate(date, clock.Today.Year);
                    if (clock.Today == reduceDate)
                    {
                        if (!Double.IsNaN(FractionRemovedOnDate))
                        {
                            reduceDateToday = true;
                        }
                    }
                }
            }

        }

        /// <summary>Called when [phase changed].</summary>
        /// <param name="phaseChange">The phase change.</param>
        /// <param name="sender">Sender plant.</param>
        [EventSubscribe("PhaseChanged")]
        private void OnPhaseChanged(object sender, PhaseChangedType phaseChange)
        {
            if (!String.IsNullOrEmpty(StartStageName))
<<<<<<< HEAD
            {
                if (phaseChange.StageName == StartStageName)
                    {
                        AccumulateToday = true;
                    }
            }

            if (!String.IsNullOrEmpty(EndStageName))
            {
                if (phaseChange.StageName == EndStageName)
                {
                    AccumulateToday = false;
                }
            }

            if (!String.IsNullOrEmpty(ReduceStageName))
=======
>>>>>>> 250ec278
            {
                if (phaseChange.StageName == StartStageName)
                    {
<<<<<<< HEAD
                        reduceStageToday = true; 
=======
                        AccumulateToday = true;
>>>>>>> 250ec278
                    }
            }

            if (!String.IsNullOrEmpty(EndStageName))
            {
                if (phaseChange.StageName == EndStageName)
                {
                    AccumulateToday = false;
                }
            }

            if (!String.IsNullOrEmpty(StartStageName) && !String.IsNullOrEmpty(EndStageName))
                if (parentPhenology.Between(StartStageName, EndStageName))
                {
                    AccumulateToday = true;
                }
                else
                {
                    AccumulateToday = false;
                }



            if (!String.IsNullOrEmpty(ReduceStageName))
                {
                    if (phaseChange.StageName == ReduceStageName)
                        if (!Double.IsNaN(FractionRemovedOnStage))
                        {
                            reduceStageToday = true;
                        }
                }
        }

        private void OnStartEvent(object sender, EventArgs args)
        {
            AccumulateToday = true;
        }

        private void OnEndEvent(object sender, EventArgs args)
        {
            AccumulateToday = false;
        }

        private void OnRemoveEvent(object sender, EventArgs args)
        {
            if (!Double.IsNaN(FractionRemovedOnEvent))
            {
                reduceEventToday = true;
            }
        }

        /// <summary>Gets the value.</summary>
        /// <value>The value.</value>
        public double Value(int arrayIndex = -1)
        {
            return AccumulatedValue;
        }

        /// <summary>Called when [cut].</summary>
        /// <param name="sender">The sender.</param>
        /// <param name="e">The <see cref="EventArgs"/> instance containing the event data.</param>
        [EventSubscribe("Cutting")]
        private void OnCut(object sender, EventArgs e)
        {
            if (!Double.IsNaN(FractionRemovedOnCut))
            {
                cutToday = true;
            }
        }

        /// <summary>Called when harvest.</summary>
        /// <param name="sender">The sender.</param>
        /// <param name="e">The <see cref="EventArgs"/> instance containing the event data.</param>
        [EventSubscribe("Harvesting")]
        private void OnHarvest(object sender, EventArgs e)
        {
            if (!Double.IsNaN(FractionRemovedOnHarvest))
            {
                harvestToday = true;
            }
        }
        /// <summary>Called when Graze.</summary>
        /// <param name="sender">The sender.</param>
        /// <param name="e">The <see cref="EventArgs"/> instance containing the event data.</param>
        [EventSubscribe("Grazing")]
        private void OnGraze(object sender, EventArgs e)
        {
            if (!Double.IsNaN(FractionRemovedOnGraze))
            {
                grazeToday = true;
            }
        }

        /// <summary>Called when winter pruning.</summary>
        /// <param name="sender">The sender.</param>
        /// <param name="e">The <see cref="EventArgs"/> instance containing the event data.</param>
        [EventSubscribe("Pruning")]
        private void OnPrune(object sender, EventArgs e)
        {
            if (!Double.IsNaN(FractionRemovedOnPrune))
            {
                pruneToday = true;                
            }
        }

        /// <summary>Called when [EndCrop].</summary>
        /// <param name="sender">The sender.</param>
        /// <param name="e">The <see cref="EventArgs"/> instance containing the event data.</param>
        [EventSubscribe("PlantEnding")]
        private void OnPlantEnding(object sender, EventArgs e)
        {
            if ((parentPhenology != null)&&String.IsNullOrEmpty(NameOfPlantToLink))
            {
                AccumulatedValue = 0;
                AccumulateToday = false;
            }
        }

        private bool harvestToday = false;
        private bool cutToday = false;
        private bool grazeToday = false;
        private bool pruneToday = false;
        private bool reduceDateToday = false;
        private bool reduceEventToday = false;
        private bool reduceStageToday = false;

        [EventSubscribe("EndOfDay")]
        private void OnEndOfDay(object sender, EventArgs e)
        {
            if (pruneToday) { reduce(FractionRemovedOnPrune, ref pruneToday); }
            if (grazeToday) { reduce(FractionRemovedOnGraze, ref grazeToday); }
            if (cutToday) { reduce(FractionRemovedOnCut, ref cutToday); }
            if (harvestToday) { reduce(FractionRemovedOnHarvest, ref harvestToday); }
            if (reduceDateToday) { reduce(FractionRemovedOnDate, ref reduceDateToday); }
            if (reduceEventToday) { reduce(FractionRemovedOnEvent, ref reduceEventToday); }
            if (reduceStageToday) { reduce(FractionRemovedOnStage, ref reduceStageToday); }
        }

        private void reduce(double fractionRemoved, ref bool reduceFlag)
        {
            AccumulatedValue -= fractionRemoved * AccumulatedValue;
            reduceFlag = false;
        }
    }
}<|MERGE_RESOLUTION|>--- conflicted
+++ resolved
@@ -215,10 +215,6 @@
                 if (clock.Today == startDate)
                 {
                     AccumulateToday = true;
-<<<<<<< HEAD
-                    
-=======
->>>>>>> 250ec278
                 }
             }
 
@@ -268,33 +264,10 @@
         private void OnPhaseChanged(object sender, PhaseChangedType phaseChange)
         {
             if (!String.IsNullOrEmpty(StartStageName))
-<<<<<<< HEAD
             {
                 if (phaseChange.StageName == StartStageName)
                     {
                         AccumulateToday = true;
-                    }
-            }
-
-            if (!String.IsNullOrEmpty(EndStageName))
-            {
-                if (phaseChange.StageName == EndStageName)
-                {
-                    AccumulateToday = false;
-                }
-            }
-
-            if (!String.IsNullOrEmpty(ReduceStageName))
-=======
->>>>>>> 250ec278
-            {
-                if (phaseChange.StageName == StartStageName)
-                    {
-<<<<<<< HEAD
-                        reduceStageToday = true; 
-=======
-                        AccumulateToday = true;
->>>>>>> 250ec278
                     }
             }
 
