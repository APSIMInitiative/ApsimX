--- conflicted
+++ resolved
@@ -8,192 +8,188 @@
     using System;
     using System.Collections.Generic;
     using System.Runtime.Serialization;
-    using System.Windows.Forms;
-    using EventArguments;
-
+    using System.Windows.Forms;
+    using EventArguments;
+
     /// <summary>A structure for holding info about an item in the treeview.</summary>
     public class NodeDescriptionArgs : EventArgs
-    {
-        /// <summary>The name</summary>
-        public string Name;
-<<<<<<< HEAD
-        /// <summary>The name displayed on hover</summary>
-=======
-        /// <summary>The type(name) displayed on hover</summary>
->>>>>>> 459749e4
-        public string ToolTip = "";
-        /// <summary>
-        /// The resource name for image
-        /// </summary>
-        public string ResourceNameForImage;
-        /// <summary>The children</summary>
+    {
+        /// <summary>The name</summary>
+        public string Name;
+        /// <summary>The type(name) displayed on hover</summary>
+        public string ToolTip = "";
+        /// <summary>
+        /// The resource name for image
+        /// </summary>
+        public string ResourceNameForImage;
+        /// <summary>The children</summary>
         public List<NodeDescriptionArgs> Children = new List<NodeDescriptionArgs>();
-    }
-
+    }
+
     /// <summary>A class for holding info about a collection of menu items.</summary>
     public class MenuDescriptionArgs : EventArgs
-    {
-        /// <summary>The name</summary>
-        public string Name;
-        /// <summary>
-        /// The resource name for image
-        /// </summary>
-        public string ResourceNameForImage;
-        /// <summary>The on click</summary>
-        public EventHandler OnClick;
-        /// <summary>The checked</summary>
-        public bool Checked;
-        /// <summary>The shortcut key</summary>
-        public Keys ShortcutKey;
-        /// <summary>The enabled</summary>
+    {
+        /// <summary>The name</summary>
+        public string Name;
+        /// <summary>
+        /// The resource name for image
+        /// </summary>
+        public string ResourceNameForImage;
+        /// <summary>The on click</summary>
+        public EventHandler OnClick;
+        /// <summary>The checked</summary>
+        public bool Checked;
+        /// <summary>The shortcut key</summary>
+        public Keys ShortcutKey;
+        /// <summary>The enabled</summary>
         public bool Enabled;
-    }
-
+    }
+
     /// <summary>A class for holding info about a node selection event.</summary>
     public class NodeSelectedArgs : EventArgs
-    {
-        /// <summary>The old node path</summary>
-        public string OldNodePath;
-        /// <summary>The new node path</summary>
+    {
+        /// <summary>The old node path</summary>
+        public string OldNodePath;
+        /// <summary>The new node path</summary>
         public string NewNodePath;
-    }
-
+    }
+
     /// <summary>A clas for holding info about a node rename event.</summary>
     public class NodeRenameArgs : EventArgs
-    {
-        /// <summary>The node path</summary>
-        public string NodePath;
-        /// <summary>The new name</summary>
-        public string NewName;
-        /// <summary>The cancel edit</summary>
+    {
+        /// <summary>The node path</summary>
+        public string NodePath;
+        /// <summary>The new name</summary>
+        public string NewName;
+        /// <summary>The cancel edit</summary>
         public bool CancelEdit;
-    }
-
+    }
+
     /// <summary>A class for holding info about a begin drag event.</summary>
     public class DragStartArgs : EventArgs
-    {
-        /// <summary>The node path</summary>
-        public string NodePath;
-        /// <summary>The drag object</summary>
+    {
+        /// <summary>The node path</summary>
+        public string NodePath;
+        /// <summary>The drag object</summary>
         public ISerializable DragObject;
-    }
-
+    }
+
     /// <summary>A class for holding info about a begin drag event.</summary>
     public class AllowDropArgs : EventArgs
-    {
-        /// <summary>The node path</summary>
-        public string NodePath;
-        /// <summary>The drag object</summary>
-        public ISerializable DragObject;
-        /// <summary>The allow</summary>
+    {
+        /// <summary>The node path</summary>
+        public string NodePath;
+        /// <summary>The drag object</summary>
+        public ISerializable DragObject;
+        /// <summary>The allow</summary>
         public bool Allow;
-    }
-
+    }
+
     /// <summary>A class for holding info about a begin drag event.</summary>
     public class DropArgs : EventArgs
-    {
-        /// <summary>The node path</summary>
-        public string NodePath;
-        /// <summary>The copied</summary>
-        public bool Copied;
-        /// <summary>The moved</summary>
-        public bool Moved;
-        /// <summary>The linked</summary>
-        public bool Linked;
-        /// <summary>The drag object</summary>
+    {
+        /// <summary>The node path</summary>
+        public string NodePath;
+        /// <summary>The copied</summary>
+        public bool Copied;
+        /// <summary>The moved</summary>
+        public bool Moved;
+        /// <summary>The linked</summary>
+        public bool Linked;
+        /// <summary>The drag object</summary>
         public ISerializable DragObject;
-    }
-
-    /// <summary>
-    /// The interface for an explorer view.
-    /// NB: All node paths are compatible with XmlHelper node paths.
-    /// e.g.  /simulations/test/clock
+    }
+
+    /// <summary>
+    /// The interface for an explorer view.
+    /// NB: All node paths are compatible with XmlHelper node paths.
+    /// e.g.  /simulations/test/clock
     /// </summary>
     public interface IExplorerView
-    {
-        /// <summary>
-        /// This event will be invoked when a node is selected not by the user
-        /// but by an Undo command.
-        /// </summary>
-        event EventHandler<NodeSelectedArgs> SelectedNodeChanged;
-
-        /// <summary>
-        /// Invoked when a drag operation has commenced. Need to create a DragObject.
-        /// </summary>
-        event EventHandler<DragStartArgs> DragStarted;
-
-        /// <summary>
-        /// Invoked when the view wants to know if a drop is allowed on the specified Node.
-        /// </summary>
-        event EventHandler<AllowDropArgs> AllowDrop;
-
+    {
+        /// <summary>
+        /// This event will be invoked when a node is selected not by the user
+        /// but by an Undo command.
+        /// </summary>
+        event EventHandler<NodeSelectedArgs> SelectedNodeChanged;
+
+        /// <summary>
+        /// Invoked when a drag operation has commenced. Need to create a DragObject.
+        /// </summary>
+        event EventHandler<DragStartArgs> DragStarted;
+
+        /// <summary>
+        /// Invoked when the view wants to know if a drop is allowed on the specified Node.
+        /// </summary>
+        event EventHandler<AllowDropArgs> AllowDrop;
+
         /// <summary>Invoked when a drop has occurred.</summary>
-        event EventHandler<DropArgs> Droped;
-
+        event EventHandler<DropArgs> Droped;
+
         /// <summary>Invoked then a node is renamed.</summary>
-        event EventHandler<NodeRenameArgs> Renamed;
-
-        /// <summary>Invoked when a shortcut key is pressed.</summary>
-        event EventHandler<KeysArgs> ShortcutKeyPressed;
-
-        /// <summary>Refreshes the entire tree from the specified descriptions.</summary>
-        /// <param name="nodeDescriptions">The nodes descriptions.</param>
-        void Refresh(NodeDescriptionArgs nodeDescriptions);
-
-        /// <summary>Moves the specified node up 1 position.</summary>
-        /// <param name="nodePath">The path of the node to move.</param>
-        void MoveUp(string nodePath);
-
-        /// <summary>Moves the specified node down 1 position.</summary>
-        /// <param name="nodePath">The path of the node to move.</param>
-        void MoveDown(string nodePath);
-
-        /// <summary>Renames the specified node path.</summary>
-        /// <param name="nodePath">The node path.</param>
-        /// <param name="newName">The new name for the node.</param>
-        void Rename(string nodePath, string newName);
-
-        /// <summary>Puts the current node into edit mode so user can rename it.</summary>
-        void BeginRenamingCurrentNode();
-
-        /// <summary>Deletes the specified node.</summary>
-        /// <param name="nodePath">The node path.</param>
-        void Delete(string nodePath);
-
-        /// <summary>Adds a child node.</summary>
-        /// <param name="parentNodePath">The parent node path.</param>
-        /// <param name="nodeDescription">The node description.</param>
-        /// <param name="position">The position.</param>
-        void AddChild(string parentNodePath, NodeDescriptionArgs nodeDescription, int position = -1);
-
-        /// <summary>Gets or sets the currently selected node.</summary>
+        event EventHandler<NodeRenameArgs> Renamed;
+
+        /// <summary>Invoked when a shortcut key is pressed.</summary>
+        event EventHandler<KeysArgs> ShortcutKeyPressed;
+
+        /// <summary>Refreshes the entire tree from the specified descriptions.</summary>
+        /// <param name="nodeDescriptions">The nodes descriptions.</param>
+        void Refresh(NodeDescriptionArgs nodeDescriptions);
+
+        /// <summary>Moves the specified node up 1 position.</summary>
+        /// <param name="nodePath">The path of the node to move.</param>
+        void MoveUp(string nodePath);
+
+        /// <summary>Moves the specified node down 1 position.</summary>
+        /// <param name="nodePath">The path of the node to move.</param>
+        void MoveDown(string nodePath);
+
+        /// <summary>Renames the specified node path.</summary>
+        /// <param name="nodePath">The node path.</param>
+        /// <param name="newName">The new name for the node.</param>
+        void Rename(string nodePath, string newName);
+
+        /// <summary>Puts the current node into edit mode so user can rename it.</summary>
+        void BeginRenamingCurrentNode();
+
+        /// <summary>Deletes the specified node.</summary>
+        /// <param name="nodePath">The node path.</param>
+        void Delete(string nodePath);
+
+        /// <summary>Adds a child node.</summary>
+        /// <param name="parentNodePath">The parent node path.</param>
+        /// <param name="nodeDescription">The node description.</param>
+        /// <param name="position">The position.</param>
+        void AddChild(string parentNodePath, NodeDescriptionArgs nodeDescription, int position = -1);
+
+        /// <summary>Gets or sets the currently selected node.</summary>
         /// <value>The selected node.</value>
-        string SelectedNode { get; set; }
-
-        /// <summary>Gets or sets the shortcut keys.</summary>
-        /// <value>The shortcut keys.</value>
-        Keys[] ShortcutKeys { get; set; }
-
-        /// <summary>Populate the main menu tool strip.</summary>
-        /// <param name="menuDescriptions">Menu descriptions for each menu item.</param>
-        void PopulateMainToolStrip(List<MenuDescriptionArgs> menuDescriptions);
-
-        /// <summary>Populates the label.</summary>
-        /// <param name="labelText">The label text.</param>
-        /// <param name="labelToolTip">The label tool tip.</param>
-        void PopulateLabel(string labelText, string labelToolTip);
-
-        /// <summary>
-        /// Populate the context menu from the descriptions passed in.
-        /// </summary>
-        /// <param name="menuDescriptions">Menu descriptions for each menu item.</param>
-        void PopulateContextMenu(List<MenuDescriptionArgs> menuDescriptions);
+        string SelectedNode { get; set; }
+
+        /// <summary>Gets or sets the shortcut keys.</summary>
+        /// <value>The shortcut keys.</value>
+        Keys[] ShortcutKeys { get; set; }
+
+        /// <summary>Populate the main menu tool strip.</summary>
+        /// <param name="menuDescriptions">Menu descriptions for each menu item.</param>
+        void PopulateMainToolStrip(List<MenuDescriptionArgs> menuDescriptions);
+
+        /// <summary>Populates the label.</summary>
+        /// <param name="labelText">The label text.</param>
+        /// <param name="labelToolTip">The label tool tip.</param>
+        void PopulateLabel(string labelText, string labelToolTip);
+
+        /// <summary>
+        /// Populate the context menu from the descriptions passed in.
+        /// </summary>
+        /// <param name="menuDescriptions">Menu descriptions for each menu item.</param>
+        void PopulateContextMenu(List<MenuDescriptionArgs> menuDescriptions);
         
         /// <summary>
         /// Add a view to the right hand panel.
         /// </summary>
-        void AddRightHandView(UserControl Control);
-
+        void AddRightHandView(UserControl Control);
+
         /// <summary>
         /// Ask about saving.
         /// </summary>
@@ -225,11 +221,11 @@
         /// <summary>
         /// Turn on or off the 2nd explorer view.
         /// </summary>
-        void ToggleSecondExplorerViewVisible();
-
-        /// <summary>
-        /// Gets or sets the width of the tree view.
-        /// </summary>
+        void ToggleSecondExplorerViewVisible();
+
+        /// <summary>
+        /// Gets or sets the width of the tree view.
+        /// </summary>
         Int32 TreeWidth { get; set; }
     }
 
