<?xml version="1.0" encoding="UTF-8"?>
<!-- Generated with glade 3.40.0 -->
<interface>
  <requires lib="gtk+" version="3.24"/>
  <object class="GtkScrolledWindow" id="scrolledwindow1">
    <property name="visible">True</property>
    <property name="can-focus">True</property>
<<<<<<< HEAD
=======
    <child>
      <object class="GtkViewport">
        <property name="visible">True</property>
        <property name="can-focus">False</property>
        <child>
          <object class="GtkPaned" id="vpaned1">
            <property name="visible">True</property>
            <property name="can-focus">False</property>
            <property name="orientation">vertical</property>
            <child>
              <object class="GtkLabel" id="label1">
                <property name="visible">True</property>
                <property name="can-focus">False</property>
                <property name="xpad">2</property>
                <property name="ypad">2</property>
                <property name="xalign">0</property>
                <property name="yalign">0</property>
              </object>
              <packing>
                <property name="resize">False</property>
                <property name="shrink">True</property>
              </packing>
            </child>
            <child>
              <object class="GtkPaned" id="vpaned2">
                <property name="visible">True</property>
                <property name="can-focus">True</property>
                <child>
                  <object class="GtkPaned" id="vpaned3">
                    <property name="can-focus">False</property>
                    <property name="orientation">vertical</property>
                  </object>
                  <packing>
                    <property name="resize">False</property>
                    <property name="shrink">True</property>
                  </packing>
                </child>
                <child>
                  <object class="GtkPaned" id="vpaned4">
                    <property name="can-focus">False</property>
                    <property name="orientation">vertical</property>
                  </object>
                  <packing>
                    <property name="resize">True</property>
                    <property name="shrink">True</property>
                  </packing>
                </child>
              </object>
              <packing>
                <property name="resize">True</property>
                <property name="shrink">True</property>
              </packing>
            </child>
          </object>
        </child>
      </object>
    </child>
>>>>>>> 015be423
  </object>
</interface><|MERGE_RESOLUTION|>--- conflicted
+++ resolved
@@ -5,8 +5,6 @@
   <object class="GtkScrolledWindow" id="scrolledwindow1">
     <property name="visible">True</property>
     <property name="can-focus">True</property>
-<<<<<<< HEAD
-=======
     <child>
       <object class="GtkViewport">
         <property name="visible">True</property>
@@ -64,6 +62,5 @@
         </child>
       </object>
     </child>
->>>>>>> 015be423
   </object>
 </interface>