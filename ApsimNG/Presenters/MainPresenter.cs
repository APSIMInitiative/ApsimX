--- conflicted
+++ resolved
@@ -1252,13 +1252,8 @@
             {
                 int version = Models.Core.ApsimFile.Converter.LatestVersion;
                 ClearStatusPanel();
-<<<<<<< HEAD
-                string bin = Path.GetDirectoryName(Assembly.GetExecutingAssembly().Location);
-                string resources = Path.Combine(bin, "..", "..", "..", "Models", "Resources");
-=======
                 string apsimx = PathUtilities.GetAbsolutePath("%root%", null);
                 string resources = Path.Combine(apsimx, "Models", "Resources");
->>>>>>> 609fe12a
                 if (!Directory.Exists(resources))
                     throw new Exception("Unable to locate resources directory");
                 IEnumerable<string> files = Directory.EnumerateFiles(resources, "*.json", SearchOption.AllDirectories);
