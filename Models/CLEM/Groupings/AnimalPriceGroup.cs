--- conflicted
+++ resolved
@@ -23,13 +23,8 @@
     [Description("This ruminant price group sets the sale and purchase price for a set group of individuals.")]
     [Version(1, 0, 1, "")]
     [Version(1, 0, 2, "Purchase and sales identifier used")]
-<<<<<<< HEAD
-    [HelpUri(@"Content/Features/Filters/AnimalPriceGroup.htm")]
+    [HelpUri(@"Content/Features/Filters/Groups/AnimalPriceGroup.htm")]
     public class AnimalPriceGroup : RuminantFilterGroup, IResourcePricing, IReportPricingChange
-=======
-    [HelpUri(@"Content/Features/Filters/Groups/AnimalPriceGroup.htm")]
-    public class AnimalPriceGroup: CLEMModel, IFilterGroup, IResourcePricing, IReportPricingChange
->>>>>>> d8a787eb
     {
         /// <summary>
         /// Style of pricing animals
