﻿using Models.Core;
using Models.CLEM.Activities;
using Models.CLEM.Reporting;
using System;
using System.Collections.Generic;
using System.Linq;
using System.Text;
using Models.Core.Attributes;
using Newtonsoft.Json;
using Models.CLEM.Resources;
using System.ComponentModel.DataAnnotations;
using System.IO;
using Models.CLEM.Interfaces;

namespace Models.CLEM.Groupings
{
    ///<summary>
    /// Contains a group of filters and sorters to identify individual ruminants
    ///</summary> 
    [Serializable]
    [ViewName("UserInterface.Views.PropertyView")]
    [PresenterName("UserInterface.Presenters.PropertyPresenter")]
    [ValidParent(ParentType = typeof(ReportRuminantHerd))]
    [ValidParent(ParentType = typeof(SummariseRuminantHerd))]
    [ValidParent(ParentType = typeof(RuminantActivityManage))]
    [ValidParent(ParentType = typeof(RuminantActivityPredictiveStocking))]
    [ValidParent(ParentType = typeof(RuminantActivityPredictiveStockingENSO))]
    [ValidParent(ParentType = typeof(RuminantActivityMove))]
    [ValidParent(ParentType = typeof(RuminantActivityMarkForSale))]
    [ValidParent(ParentType = typeof(RuminantActivityWean))]
    [ValidParent(ParentType = typeof(RuminantActivityTag))]
    [ValidParent(ParentType = typeof(TransmuteRuminant))]
    [ValidParent(ParentType = typeof(ReportRuminantAttributeSummary))]
    [Description("Selects specific individuals ruminants from the herd")]
    [Version(1, 0, 1, "Added ability to select random proportion of the group to use")]
    [HelpUri(@"Content/Features/Filters/Groups/RuminantGroup.htm")]
    public class RuminantGroup : FilterGroup<Ruminant>, IValidatableObject, IIdentifiableComponent
    {
        /// <summary>
        /// An identifier for this FilterGroup based on parent requirements
        /// </summary>
        [Description("Group identifier")]
        [Core.Display(Type = DisplayType.DropDown, Values = "ParentSuppliedIdentifiers")]
        public string Identifier { get; set; }

        /// <summary>
        /// Constructor to apply defaults
        /// </summary>
        public RuminantGroup()
        {
            base.ModelSummaryStyle = HTMLSummaryStyle.SubActivity;
            this.SetDefaults();
            if (!ParentSuppliedIdentifiers().Contains(Identifier))
                Identifier = "";
        }


        /// <inheritdoc/>
        public override string ModelSummary()
        {
            return "";
        }

        /// <inheritdoc/>
        public override string ModelSummaryClosingTags()
        {
            return "";
        }

        /// <summary>
        /// A method to return the list of identifiers relavent to this ruminant group
        /// </summary>
        /// <returns>A list of identifiers as stings</returns>
        public List<string> ParentSuppliedIdentifiers()
        {
            if(Parent is CLEMRuminantActivityBase)
                return (Parent as CLEMRuminantActivityBase).GetChildComponentIdentifiers<RuminantGroup>();
            else
                return new List<string>();
        }

        /// <inheritdoc/>
        public override string ModelSummaryOpeningTags()
        {
            using StringWriter htmlWriter = new StringWriter();
            htmlWriter.Write("<div class=\"filtername\">");
            if (!this.Name.Contains(this.GetType().Name.Split('.').Last()))
                htmlWriter.Write($"{Name}");
            htmlWriter.Write($"</div>");
            return htmlWriter.ToString();
        }

        #endregion

<<<<<<< HEAD
=======
        #region validation
        /// <summary>
        /// Validate model
        /// </summary>
        /// <param name="validationContext"></param>
        /// <returns></returns>
        public IEnumerable<ValidationResult> Validate(ValidationContext validationContext)
        {
            var results = new List<ValidationResult>();
            var identifiers = ParentSuppliedIdentifiers();
            if(identifiers.Any() & Identifier == "")
            {
                string[] memberNames = new string[] { "Ruminant group" };
                results.Add(new ValidationResult($"The group identifier [BLANK] in [f={this.Name}] is not valid for the parent activity [a={Parent.Name}].{Environment.NewLine}Select an option from the list or provide an empty value for the property if no entries are provided", memberNames));
            }
            if (identifiers.Any() & !ParentSuppliedIdentifiers().Contains(Identifier))
            {
                string[] memberNames = new string[] { "Ruminant group" };
                results.Add(new ValidationResult($"The group identifier [{Identifier}] in [f={this.Name}] is not valid for the parent activity [a={Parent.Name}].{Environment.NewLine}Select an option from the list or provide an empty value for the property if no entries are provided", memberNames));
            }
            return results;
        }
        #endregion
>>>>>>> cd479c1e

    }
}<|MERGE_RESOLUTION|>--- conflicted
+++ resolved
@@ -92,8 +92,6 @@
 
         #endregion
 
-<<<<<<< HEAD
-=======
         #region validation
         /// <summary>
         /// Validate model
@@ -117,7 +115,6 @@
             return results;
         }
         #endregion
->>>>>>> cd479c1e
 
     }
 }