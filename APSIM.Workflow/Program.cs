--- conflicted
+++ resolved
@@ -1,30 +1,5 @@
 ﻿using CommandLine;
 using System.Diagnostics;
-<<<<<<< HEAD
-
-namespace APSIM.Workflow;
-
-/// <summary>
-/// Main program class for the APSIM.Workflow application.
-/// </summary>
-public class Program
-{
-    private static int exitCode = 0;
-    public static List<string> apsimFilePaths = [];
-
-=======
-using Models.Core;
-using Models.Core.ApsimFile;
-using Models.Climate;
-using APSIM.Shared.Utilities;
-using System.IO.Compression;
-using System.Net;
-using System.Collections.Generic;
-using System;
-using System.Threading.Tasks;
-using System.Net.Http;
-using System.IO;
-using System.Linq;
 
 namespace APSIM.Workflow
 {
@@ -37,44 +12,19 @@
         private static int exitCode = 0;
         public static List<string> apsimFilePaths = [];
 
-        /// <summary>
-        /// Production token URL
-        /// </summary>
-        public static string WORKFLO_API_TOKEN_URL = "https://digitalag.csiro.au/workflo/antiforgery/token";
-        
-        // // Development token URL
-        // public static WORKFLO_API_TOKEN_URL = "http://localhost:8040/antiforgery/token";
 
-        /// <summary>
-        /// Production submit azure URL
-        /// </summary>
-        public static string WORKFLO_API_SUBMIT_AZURE_URL = "https://digitalag.csiro.au/workflo/submit-azure";
-        // // Development submit azure URL
-        // public static WORKFLO_API_SUBMIT_AZURE_URL = "http://localhost:8040/submit-azure";
->>>>>>> e2529b22
+    public static int Main(string[] args)
+    {
+        Parser.Default.ParseArguments<Options>(args).WithParsed(RunOptions).WithNotParsed(HandleParseError);
+        return exitCode;
+    }
 
-        public static int Main(string[] args)
-        {
-            Parser.Default.ParseArguments<Options>(args).WithParsed(RunOptions).WithNotParsed(HandleParseError);
-            return exitCode;
-        }
 
-<<<<<<< HEAD
-
-    /// <summary>
-    /// Runs the application with the specified options.
-    /// </summary>
-    /// <param name="options"></param>
-    private static void RunOptions(Options options)
-    {
-        try
-=======
         /// <summary>
         /// Runs the application with the specified options.
         /// </summary>
         /// <param name="options"></param>
         private static void RunOptions(Options options)
->>>>>>> e2529b22
         {
             try
             {
@@ -83,7 +33,15 @@
                     FileSplitter.Run(options.DirectoryPath, options.SplitFiles);
                     return;
                 }
-<<<<<<< HEAD
+                else if (options.ValidationLocations)
+                {
+                    if (options.Verbose)
+                        Console.WriteLine("Validation locations:");
+
+                foreach(string dir in ValidationLocationUtility.GetDirectoryPaths())
+                {
+                    Console.WriteLine(dir);
+                }
             }
             if (!string.IsNullOrWhiteSpace(options.DirectoryPath))
             {
@@ -100,6 +58,8 @@
                         throw new Exception("Error: Failed to create validation workflow file.");
                     }
 
+                    if(options.Verbose)
+                        Console.WriteLine("Validation workflow file created.");
                     if(options.Verbose)
                         Console.WriteLine("Validation workflow file created.");
 
@@ -126,49 +86,10 @@
                         PayloadUtilities.SubmitWorkFloJob(options.DirectoryPath).Wait();
                     }
                     else throw new Exception("There was an issue organising the files for submittal to Azure.\n");
-=======
-                else if (options.ValidationLocations)
-                {
-                    if (options.Verbose)
-                        Console.WriteLine("Validation locations:");
-
-                    foreach(string dir in ValidationLocationUtility.GetDirectoryPaths())
-                    {
-                        Console.WriteLine(dir);
-                    }
-                }
-                if (!string.IsNullOrWhiteSpace(options.DirectoryPath))
-                {
-                    Program.apsimFilePaths = StandardiseFilePaths(Directory.GetFiles(options.DirectoryPath, "*.apsimx").ToList());
-                    Console.WriteLine("Processing file: " + options.DirectoryPath);
-                    bool weatherFilesCopied = CopyWeatherFiles(options, Program.apsimFilePaths );
-
-                    WorkFloFileUtilities.CreateValidationWorkFloFile(options.DirectoryPath, apsimFilePaths);                
-                    if (!File.Exists(Path.Combine(options.DirectoryPath, "workflow.yml")))
-                        throw new Exception("Error: Failed to create validation workflow file.");
-
-                    if(options.Verbose)
-                        Console.WriteLine("Validation workflow file created.");
-
-                    bool zipFileCreated = CreateZipFile(options.DirectoryPath);
-
-                    if(options.Verbose && zipFileCreated)
-                        Console.WriteLine("Zip file created.");
-                        
-                    if(weatherFilesCopied & zipFileCreated)
-                    {
-                        SubmitWorkFloJob(options.DirectoryPath).Wait();
-                    }
-                    else
-                    {
-                        throw new Exception("There was an issue organising the files for submittal to Azure.\n");
-                    }
->>>>>>> e2529b22
 
                     if (options.Verbose)
                         Console.WriteLine("Finished with exit code " + exitCode);
                 }
-<<<<<<< HEAD
                 catch (Exception ex)
                 {
                     Console.WriteLine("Validation workflow error: " + ex.Message);
@@ -193,289 +114,18 @@
     {
         // To help with Jenkins only errors.
         foreach (var error in errors)
-=======
-            }
-            catch (Exception ex)
+        {
+            //We need to exclude these as the nuget package has a bug that causes them to appear even if there is no error.
+            if (error as VersionRequestedError == null && error as HelpRequestedError == null && error as MissingRequiredOptionError == null)
             {
-                Console.WriteLine("Error: " + ex.Message);
-                exitCode = 1;
+                Console.WriteLine("Console error output: " + error.ToString());
+                Trace.WriteLine("Trace error output: " + error.ToString());
             }
         }
 
-        private static async Task SubmitWorkFloJob(string directoryPath)
-        {
-
-            // Setup HTTP client with cookie container.
-            CookieContainer cookieContainer = new();
-            HttpClientHandler httpClientHandler = new()
-            {
-                CookieContainer = cookieContainer,
-                UseCookies = true,
-            };
-
-            // Get Token for subsequent request.
-            using HttpClient httpClient = new(httpClientHandler);
-            Uri tokenUri = new(Program.WORKFLO_API_TOKEN_URL);
-            var response = await httpClient.GetAsync(tokenUri);
-            var token = await httpClient.GetStringAsync(tokenUri);
-            CookieCollection responseCookies = cookieContainer.GetCookies(tokenUri);
-            
-            // Submit Azure job.
-            HttpResponseMessage submitAzureRequest = await SendSubmitAzureJobRequest(directoryPath, httpClient, token);
-            if (submitAzureRequest.IsSuccessStatusCode)
-            {
-                Console.WriteLine("WorkFlo job submitted successfully.");
-            }
-            else
-            {
-                var responseContentJson = submitAzureRequest.Content.ReadAsStringAsync().Result;
-                Console.WriteLine("Error: Failed to submit WorkFlo job. Reason:\n" + responseContentJson);
-                exitCode = 1;
-            }
-        }
-
-        private static async Task<HttpResponseMessage> SendSubmitAzureJobRequest(string directoryPath, HttpClient httpClient, string token)
-        {
-            Uri azureSubmitJobUri = new(Program.WORKFLO_API_SUBMIT_AZURE_URL);
-            var content = new MultipartFormDataContent
-            {
-                { new StreamContent(File.OpenRead(Path.Combine(directoryPath, "payload.zip")), 8192), "file", "payload.zip" }
-            };
-            content.Headers.Add("X-XSRF-TOKEN", token);
-            HttpRequestMessage request = new(HttpMethod.Post, azureSubmitJobUri) { Content = content };
-            HttpResponseMessage message = await httpClient.SendAsync(request);
-            return message;
-        }
-
-        /// <summary>
-        /// Creates a zip file from the specified directory.
-        /// </summary>
-        /// <param name="directoryPath">directory where payload files can be found.</param>
-        private static bool CreateZipFile(string directoryPath)
-        {
-            if (directoryPath == null)
-                throw new Exception("Error: Directory path is null while trying to create zip file.");
-
-            var parentDirectory = Directory.GetParent(directoryPath);
-            if (parentDirectory == null || parentDirectory.Parent == null)
-                throw new Exception("Error: Directory path is invalid while trying to create zip file.");
-            string directoryParentPath = parentDirectory.Parent.FullName;
-            string zipFilePath = Path.Combine(directoryParentPath, "payload.zip");
-
-            if (File.Exists(zipFilePath))
-                File.Delete(zipFilePath);
-
-            RemoveDatabaseFiles(directoryPath);
-
-            ZipFile.CreateFromDirectory(directoryPath, zipFilePath, CompressionLevel.SmallestSize, false);
-
-            if (!File.Exists(zipFilePath))
-                throw new Exception("Error: Failed to create zip file.");
-
-            string finalZipFilePath = Path.Combine(directoryPath, "payload.zip");
-            if(File.Exists(finalZipFilePath))
-                File.Delete(finalZipFilePath);
-
-            File.Move(zipFilePath, finalZipFilePath);
-            return true;
-        }
-
-        /// <summary>
-        /// Removes the database files from Directory to reduce request entity size for WorkFlo API.
-        /// </summary>
-        /// <remarks>The db files are not needed as they will be regenerated on Azure.</remarks>
-        /// <param name="directoryPath"></param>
-        private static void RemoveDatabaseFiles(string directoryPath)
->>>>>>> e2529b22
-        {
-            foreach(string dbFilePath in Directory.GetFiles(directoryPath,"*.db"))
-            {
-                File.Delete(dbFilePath);
-            }
-        }
-
-<<<<<<< HEAD
         if (!(errors.IsHelp() || errors.IsVersion() || errors.Any(e => e is MissingRequiredOptionError)))
             exitCode = 1;
     }
 
-}
-=======
-        /// <summary>
-        /// Handles parser errors to ensure that a non-zero exit code
-        /// is returned when parse errors are encountered.
-        /// </summary>
-        /// <param name="errors">Parse errors.</param>
-        private static void HandleParseError(IEnumerable<Error> errors)
-        {
-            // To help with Jenkins only errors.
-            foreach (var error in errors)
-            {
-                //We need to exclude these as the nuget package has a bug that causes them to appear even if there is no error.
-                if (error as VersionRequestedError == null && error as HelpRequestedError == null && error as MissingRequiredOptionError == null)
-                {
-                    Console.WriteLine("Console error output: " + error.ToString());
-                    Trace.WriteLine("Trace error output: " + error.ToString());
-                }
-            }
-
-            if (!(errors.IsHelp() || errors.IsVersion() || errors.Any(e => e is MissingRequiredOptionError)))
-                exitCode = 1;
-        }
-
-        /// <summary>
-        /// Copies the weather files from the specified directories in the apsimx file to the directory.
-        /// </summary>
-        /// <param name="zipFile"></param>
-        private static bool CopyWeatherFiles(Options options, List<string> apsimFilePaths)
-        {
-            try
-            {
-                foreach (string apsimFilePath in apsimFilePaths)
-                {
-                    string apsimxFileText = GetApsimXFileTextFromFile(apsimFilePath);
-                    if (string.IsNullOrWhiteSpace(apsimxFileText))
-                    {
-                        throw new Exception("Error: Failed to get APSIMX file text.");
-                    }
-
-                    var simulations = FileFormat.ReadFromString<Simulations>(apsimxFileText, e => throw e, false).NewModel as Simulations;
-
-                    if (simulations == null)
-                    {
-                        throw new Exception("Error: Failed to read simulations from APSIMX file.");
-                    }
-
-                    List<Weather> weatherModels = simulations.FindAllDescendants<Weather>().ToList();
-
-                    if (weatherModels.Count != 0)
-                    {
-                        if (options.Verbose)
-                        {
-                            Console.WriteLine("Weather files found");
-                        }
-                    }
-                    else
-                    {
-                        Console.WriteLine("No weather files found");
-                        return true;
-                    }
-
-                    foreach (Weather weather in weatherModels)
-                    {
-                        string oldPath = weather.FileName;
-                        string source = PathUtilities.GetAbsolutePath(weather.FileName, "").Replace("\\", "/").Replace("APSIM.Workflow/", "");
-                        string destination = Path.Combine(options.DirectoryPath, Path.GetFileName(source)).Replace("\\", "/");
-                        string containerWorkingDirPath = "/wd";
-                        string newPath = Path.Combine(containerWorkingDirPath, Path.GetFileName(source)).Replace("\\", "/");
-
-                        try
-                        {
-                            // only copies if the file is in a directory other than the current one.
-                            if (oldPath.Contains("\\") || oldPath.Contains("/"))
-                                File.Copy(source, destination, true);
-                        }
-                        catch (Exception ex)
-                        {
-                            throw new Exception($"Unable to copy weather file from {source} to {destination}. Exception:\n {ex}");
-                        }
-
-                        if (options.Verbose)
-                        {
-                            Console.WriteLine($"Copied weather file: " + "'" + source + "'" + " to " + "'" + destination + "'");
-                        }
-                        UpdateWeatherFileNamePathInApsimXFile(apsimxFileText, oldPath, newPath, options, apsimFilePath);
-                    }
-                }
-            }
-            catch (Exception ex)
-            {
-                Console.WriteLine("Error: " + ex.Message);
-                exitCode = 1;
-            }
-            return true;
-        }
-
-        /// <summary>
-        /// Standardises the file paths to use forward slashes.
-        /// </summary>
-        /// <param name="apsimFilePaths"></param>
-        /// <returns></returns>
-        private static List<string> StandardiseFilePaths(List<string> apsimFilePaths)
-        {
-            List<string> fixedPaths = new();
-            foreach (string path in apsimFilePaths)
-            {
-                string newPath = path.Replace("\\", "/");
-                fixedPaths.Add(newPath);
-            }
-            return fixedPaths;
-        }
-
-        /// <summary>
-        /// Gets the path of the apsimx file from the directory.
-        /// </summary>
-        /// <param name="zipFile"></param>
-        /// <returns>a string</returns>
-        /// <exception cref="Exception"></exception>
-        public static string GetApsimXFileTextFromFile(string apsimFilePath)
-        {
-            string apsimxFileText = string.Empty;
-            try
-            {
-            
-                if (string.IsNullOrWhiteSpace(apsimFilePath))
-                {
-                    throw new Exception("Error: APSIMX file not found while searching the directory.");
-                }
-
-                apsimxFileText = File.ReadAllText(apsimFilePath);
-
-                if (string.IsNullOrWhiteSpace(apsimxFileText))
-                {
-                    throw new Exception("Error: While getting apsimx file text, it was found to be null.");
-                }
-            }
-            catch (Exception ex)
-            {
-                Console.WriteLine("Error: " + ex.Message);
-                exitCode = 1;
-            }
-
-            return apsimxFileText;
-        }
-
-            /// <summary>
-            /// Updates the weather file name path in the APSIMX file.
-            /// </summary>
-            /// <param name="apsimxFileText">The APSIMX file text.</param>
-            /// <param name="oldPath">The old path of the weather file.</param>
-            /// <param name="newPath">The new path of the weather file.</param>
-            /// <param name="directoryPath">The directory path.</param>
-            public static void UpdateWeatherFileNamePathInApsimXFile(string apsimxFileText, string oldPath, string newPath, Options options, string apsimFilePath)
-            {
-                string newApsimxFileText = apsimxFileText.Replace("\\\\", "\\").Replace(oldPath, newPath);
-
-                if (string.IsNullOrWhiteSpace(options.DirectoryPath))
-                    throw new Exception("Error: Directory path is null while trying to update weather file path in APSIMX file.");
->>>>>>> e2529b22
-
-                string savePath = Path.Combine(options.DirectoryPath, Path.GetFileName(apsimFilePath)).Replace("\\", "/");
-
-                try
-                {
-                    File.WriteAllText(savePath, newApsimxFileText);
-                }
-                catch (Exception)
-                {
-                    throw new Exception($"Unable to save new weather file path to weather file at :{savePath}");
-                }
-
-                if(options.Verbose)
-                {
-                    Console.WriteLine("Successfully updated weather file path in " + savePath);
-                }
-            }
-
     }
 }