--- conflicted
+++ resolved
@@ -209,13 +209,8 @@
         {
             int top = GtkUtilities.GetPositionOfWidget(explorerView.MainWidget).Y;
             int bottom = (explorerView.Owner as MainView).StatusPanelPosition;
-<<<<<<< HEAD
-            int left = explorerView.DividerPosition;
-            int right = explorerView.MainWidget.AllocatedWidth;
-=======
             int left = GtkUtilities.GetPositionOfWidget(explorerView.MainWidget).X;
             int right = explorerView.MainWidget.AllocatedWidth + left;
->>>>>>> 762952a1
 
             int width = right - left;
             int height = bottom - top;
