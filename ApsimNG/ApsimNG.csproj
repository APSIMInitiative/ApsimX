﻿<Project Sdk="Microsoft.NET.Sdk">

  <PropertyGroup>
    <OutputType>Exe</OutputType>
    <TargetFrameworks>net472;netcoreapp3.0</TargetFrameworks>
    <GenerateAssemblyInfo>false</GenerateAssemblyInfo>
    <ApplicationIcon>ApsimLogo.ico</ApplicationIcon>
	<AppendTargetFrameworkToOutputPath>false</AppendTargetFrameworkToOutputPath>
    <TreatWarningsAsErrors>false</TreatWarningsAsErrors>
    <Configuration Condition="'$(Configuration)'==''">Debug</Configuration>
    <Platform Condition="'$(Platform)'==''">Any CPU</Platform>
	<GenerateDocumentationFile>true</GenerateDocumentationFile>
	<IntermediateOutputPath>$(BaseIntermediateOutputPath)\$(Configuration)\$(TargetFramework.ToLowerInvariant())\</IntermediateOutputPath>
    <WarningsAsErrors />
    <NoWarn />
	<GenerateResourceUsePreserializedResources>true</GenerateResourceUsePreserializedResources>
  </PropertyGroup>

  <PropertyGroup Condition="'$(Configuration)'=='Debug'">
    <DefineConstants>DEBUG;TRACE</DefineConstants>
    <DebugType>full</DebugType>
    <DebugSymbols>true</DebugSymbols>
  </PropertyGroup>
  
  <PropertyGroup Condition="'$(TargetFramework)'=='net472'">
    <OutputPath>..\Bin\</OutputPath>
	<LangVersion>8.0</LangVersion>
	
	<!-- HTMLView requires WinForms -->
	<UseWindowsForms>true</UseWindowsForms>
  </PropertyGroup>
  
  <PropertyGroup Condition="'$(TargetFramework)'=='netcoreapp3.0'">
    <OutputPath>..\NetCoreBin\</OutputPath>
  </PropertyGroup>
<<<<<<< HEAD
  <ItemGroup>
    <EmbeddedResource Include="Properties\Resources.resx">
      <Generator>ResXFileCodeGenerator</Generator>
      <SubType>Designer</SubType>
      <LastGenOutput>Resources.Designer.cs</LastGenOutput>
    </EmbeddedResource>
    <None Include="App.config" />
    <EmbeddedResource Include="Resources\Glade\ExplorerView.glade">
      <SubType>Designer</SubType>
    </EmbeddedResource>
    <None Include="Cloud\Azure\AzureSettings.settings">
      <Generator>SettingsSingleFileGenerator</Generator>
      <LastGenOutput>AzureSettings.Designer.cs</LastGenOutput>
    </None>
    <None Include="packages.config" />
    <EmbeddedResource Include="Resources\Glade\GridView.glade" />
    <EmbeddedResource Include="Resources\Glade\TabbedMetDataView.glade" />
    <EmbeddedResource Include="Resources\Glade\GraphView.glade" />
    <EmbeddedResource Include="Resources\Glade\HTMLView.glade">
      <SubType>Designer</SubType>
    </EmbeddedResource>
    <EmbeddedResource Include="Resources\Glade\DataStoreView.glade" />
    <EmbeddedResource Include="Resources\Glade\ProfileView.glade" />
    <EmbeddedResource Include="Resources\Glade\AxisView.glade">
      <SubType>Designer</SubType>
    </EmbeddedResource>
    <EmbeddedResource Include="Resources\Glade\TitleView.glade" />
    <EmbeddedResource Include="Resources\Glade\LegendView.glade" />
    <EmbeddedResource Include="Resources\Glade\MemoView.glade">
      <SubType>Designer</SubType>
    </EmbeddedResource>
    <EmbeddedResource Include="Resources\Glade\InitialWaterView.glade" />
    <EmbeddedResource Include="Resources\Glade\SeriesView.glade" />
    <EmbeddedResource Include="Resources\Glade\SupplementView.glade">
      <SubType>Designer</SubType>
    </EmbeddedResource>
    <EmbeddedResource Include="Resources\Glade\InputView.glade" />
    <EmbeddedResource Include="Resources\Glade\ReportView.glade" />
    <EmbeddedResource Include="Resources\Fonts\arial.ttf" />
    <EmbeddedResource Include="Resources\Fonts\arialbd.ttf" />
    <EmbeddedResource Include="Resources\Fonts\arialbi.ttf" />
    <EmbeddedResource Include="Resources\Fonts\ariali.ttf" />
    <EmbeddedResource Include="Resources\Fonts\cour.ttf" />
    <EmbeddedResource Include="Resources\Glade\FindAndReplace.glade" />
    <EmbeddedResource Include="Resources\Glade\MainView.glade" />
    <EmbeddedResource Include="Resources\Glade\UpgradeView.glade" />
    <EmbeddedResource Include="Resources\Glade\TreeProxyView.glade" />
    <EmbeddedResource Include="Resources\Glade\ModelDetailsWrapperView.glade" />
    <EmbeddedResource Include="Resources\Glade\ReportActivityLedgerView.glade" />
    <EmbeddedResource Include="Resources\Glade\InputNextBackView.glade" />
    <EmbeddedResource Include="Resources\Glade\BrowserFind.glade" />
    <EmbeddedResource Include="Resources\Glade\DualGridView.glade" />
    <EmbeddedResource Include="Resources\dark.gtkrc" />
    <EmbeddedResource Include="Resources\Glade\CustomQueryView.glade" />
    <EmbeddedResource Include="Resources\Glade\PivotTableView.glade" />
    <EmbeddedResource Include="Resources\Glade\SoilDownload.glade" />
    <EmbeddedResource Include="Resources\Glade\ExperimentView.glade" />
    <EmbeddedResource Include="Resources\Glade\FactorView.glade" />
    <EmbeddedResource Include="Resources\Glade\WeatherDownload.glade" />
    <EmbeddedResource Include="Resources\Glade\AddModelView.glade" />
    <EmbeddedResource Include="Resources\Glade\CheckpointView.glade" />
    <None Include="Resources\InputNextBackView.glade" />
    <EmbeddedResource Include="Resources\Glade\StringEntryForm.glade" />
    <None Include="Resources\Report.xshd" />
    <None Include="Resources\SyntaxHighlighting\Report.xshd" />
    <None Include="Resources\SyntaxHighlighting\Test.xshd" />
    <EmbeddedResource Include="Resources\Toolboxes\ManagementToolbox.apsimx" />
    <EmbeddedResource Include="Resources\Toolboxes\StandardToolbox.apsimx">
      <SubType>Designer</SubType>
    </EmbeddedResource>
    <EmbeddedResource Include="Resources\Toolboxes\TrainingToolbox.apsimx">
      <SubType>Designer</SubType>
    </EmbeddedResource>
    <None Include="Resources\Test.xshd" />
  </ItemGroup>
  <ItemGroup>
    <Compile Include="..\Models\Properties\AssemblyVersion.cs">
      <Link>Properties\AssemblyVersion.cs</Link>
    </Compile>
    <Compile Include="Attributes\ContextMenuAttribute.cs" />
    <Compile Include="Attributes\MainMenuAttribute.cs" />
    <Compile Include="Classes\CustomMenuToolButton.cs" />
    <Compile Include="Classes\PDFWriter.cs" />
    <Compile Include="Classes\Grid\CellRendererActiveButton.cs" />
    <Compile Include="Classes\Grid\CellRendererDropDown.cs" />
    <Compile Include="Classes\Grid\ColRenderAttributes.cs" />
    <Compile Include="Classes\CustomButton.cs" />
    <Compile Include="Classes\DirectedGraph\BezierCurve.cs" />
    <Compile Include="Classes\DirectedGraph\DGArc.cs" />
    <Compile Include="Classes\DirectedGraph\DGNode.cs" />
    <Compile Include="Classes\DirectedGraph\DGObject.cs" />
    <Compile Include="Classes\Grid\GridCell.cs" />
    <Compile Include="Classes\HtmlToMigraDoc.cs" />
    <Compile Include="Classes\Intellisense\CodeCompletionResult.cs" />
    <Compile Include="Classes\Intellisense\CompletionData.cs" />
    <Compile Include="Classes\Intellisense\CompletionImage.cs" />
    <Compile Include="Classes\Intellisense\CSharpCompletion.cs" />
    <Compile Include="Classes\Intellisense\CSharpCompletionContext.cs" />
    <Compile Include="Classes\Intellisense\CSharpCompletionDataFactory.cs" />
    <Compile Include="Classes\Intellisense\CSharpInsightItem.cs" />
    <Compile Include="Classes\Intellisense\CSharpOverloadProvier.cs" />
    <Compile Include="Classes\Intellisense\EntityCompletionData.cs" />
    <Compile Include="Classes\Intellisense\ImportCompletionData.cs" />
    <Compile Include="Classes\Intellisense\IOverloadProvider.cs" />
    <Compile Include="Classes\Intellisense\IScriptProvider.cs" />
    <Compile Include="Classes\Intellisense\MethodCompletion.cs" />
    <Compile Include="Classes\Intellisense\OverrideCompletionData.cs" />
    <Compile Include="Classes\Intellisense\ScriptProvider.cs" />
    <Compile Include="Classes\Intellisense\VariableCompletionData.cs" />
    <Compile Include="Cloud\Azure\AzureCredentialsSetup.cs" />
    <Compile Include="Cloud\Azure\AzureExtensions.cs" />
    <Compile Include="Cloud\Azure\AzureSettings.Designer.cs">
      <AutoGen>True</AutoGen>
      <DesignTimeSharedInput>True</DesignTimeSharedInput>
      <DependentUpon>AzureSettings.settings</DependentUpon>
    </Compile>
    <Compile Include="Cloud\Azure\AzureInterface.cs" />
    <Compile Include="Cloud\Azure\BatchConstants.cs" />
    <Compile Include="Cloud\Azure\Licence.cs" />
    <Compile Include="Cloud\DownloadOptions.cs" />
    <Compile Include="EventArguments\CustomDataEventArgs.cs" />
    <Compile Include="Presenters\DocumentationPresenter.cs" />
    <Compile Include="Views\CloudDownloadView.cs" />
    <Compile Include="Cloud\ICloudInterface.cs" />
    <Compile Include="Cloud\JobDetails.cs" />
    <Compile Include="Cloud\JobParameters.cs" />
    <Compile Include="Cloud\Azure\StorageConstants.cs" />
    <Compile Include="CommandHistory.cs" />
    <Compile Include="Commands\AddModelCommand.cs" />
    <Compile Include="Commands\BibTeX.cs" />
    <Compile Include="Commands\ChangeProperty.cs" />
    <Compile Include="Commands\CreateParamsInputsOutputsDocCommand.cs" />
    <Compile Include="Commands\DeleteModelCommand.cs" />
    <Compile Include="Commands\CreateFileDocumentationCommand.cs" />
    <Compile Include="Commands\IExplorerPresenter.cs" />
    <Compile Include="Commands\MoveModelCommand.cs" />
    <Compile Include="Commands\MoveModelUpDownCommand.cs" />
    <Compile Include="Commands\RenameModelCommand.cs" />
    <Compile Include="Commands\ReplaceModelCommand.cs" />
    <Compile Include="Commands\RunCommand.cs" />
    <Compile Include="Commands\SelectNodeCommand.cs" />
    <Compile Include="Commands\SupplementCommands.cs" />
    <Compile Include="EventArguments\AsyncEventHandler.cs" />
    <Compile Include="EventArguments\ErrorArgs.cs" />
    <Compile Include="EventArguments\FileActionArgs.cs" />
    <Compile Include="EventArguments\GridCellChangedArgs.cs" />
    <Compile Include="EventArguments\GridCellPasteArgs.cs" />
    <Compile Include="EventArguments\CopyEventArgs.cs" />
    <Compile Include="EventArguments\GridCellsChangedArgs.cs" />
    <Compile Include="EventArguments\GridCellActionArgs.cs" />
    <Compile Include="EventArguments\GridHeaderClickedArgs.cs" />
    <Compile Include="EventArguments\HoverPointArgs.cs" />
    <Compile Include="EventArguments\IntellisenseItemSelectedArgs.cs" />
    <Compile Include="EventArguments\KeysArgs.cs" />
    <Compile Include="EventArguments\LegendClickArgs.cs" />
    <Compile Include="EventArguments\NeedContextItemsArgs.cs" />
    <Compile Include="Interfaces\ICloudJobView.cs" />
    <Compile Include="Interfaces\IGraphPanelView.cs" />
    <Compile Include="Interfaces\IMethodCompletionView.cs" />
    <Compile Include="Interfaces\IPropertyTreeView.cs" />
    <Compile Include="Interfaces\ITernaryGraphView.cs" />
    <Compile Include="Presenters\BiomassRemovalPresenter.cs" />
    <Compile Include="Presenters\CLEM\ActivityLedgerGridPresenter.cs" />
    <Compile Include="Presenters\CLEM\CLEMPresenter.cs" />
    <Compile Include="Presenters\CLEM\CLEMSummaryPresenter.cs" />
    <Compile Include="Presenters\CLEM\CustomQueryPresenter.cs" />
    <Compile Include="Presenters\CLEM\LabourAllocationPresenter.cs" />
    <Compile Include="Presenters\CLEM\MessagePresenter.cs" />
    <Compile Include="Presenters\CLEM\ModelDetailsWrapperPresenter.cs" />
    <Compile Include="Presenters\CLEM\PivotTablePresenter.cs" />
    <Compile Include="Presenters\CLEM\PropertyTablePresenter.cs" />
    <Compile Include="Presenters\CLEM\PropertyTreePresenter.cs" />
    <Compile Include="Presenters\CLEM\PropertyTreeTablePresenter.cs" />
    <Compile Include="Presenters\CLEM\ReportActivityLedgerPresenter.cs" />
    <Compile Include="Presenters\CLEM\VersionsPresenter.cs" />
    <Compile Include="Presenters\GraphPanelPresenter.cs" />
    <Compile Include="Presenters\ProfileGridPresenter.cs" />
    <Compile Include="Presenters\PropertyAndTablePresenter.cs" />
    <Compile Include="Properties\Resources.Designer.cs">
      <AutoGen>True</AutoGen>
      <DesignTime>True</DesignTime>
      <DependentUpon>Resources.resx</DependentUpon>
    </Compile>
    <Compile Include="Utility\ApsimFileMetadata.cs" />
    <Compile Include="Presenters\TernaryGraphPresenter.cs" />
    <Compile Include="Utility\Colour.cs" />
    <Compile Include="Presenters\CompositeFactorPresenter.cs" />
    <Compile Include="Utility\ConfigurationConverter.cs" />
    <Compile Include="Utility\FindAllReferencesDialog.cs" />
    <Compile Include="Utility\WeatherDownloadDialog.cs" />
    <Compile Include="Views\CLEM\ActivityLedgerGridView.cs" />
    <Compile Include="Views\CLEM\CLEMView.cs" />
    <Compile Include="Views\CLEM\CustomQueryView.cs" />
    <Compile Include="Views\CLEM\ModelDetailsWrapperView.cs" />
    <Compile Include="Views\CLEM\PivotTableView.cs" />
    <Compile Include="Views\CLEM\PropertyTreeView.cs" />
    <Compile Include="Views\CLEM\ReportActivityLedgerView.cs" />
    <Compile Include="Views\DualGridView.cs" />
    <Compile Include="Views\FactorView.cs" />
    <Compile Include="Views\GraphPanelView.cs" />
    <Compile Include="Views\HelpView.cs" />
    <Compile Include="Views\LabelView.cs" />
    <Compile Include="Views\ListView.cs" />
    <Compile Include="Views\MenuItemView.cs" />
    <Compile Include="Views\MethodCompletionView.cs" />
    <Compile Include="Views\TernaryGraphView.cs" />
    <Compile Include="Views\UpgradeView.cs" />
    <Compile Include="Classes\Grid\GridColumn.cs" />
    <Compile Include="Interfaces\IAxisView.cs" />
    <Compile Include="Interfaces\IButtonView.cs" />
    <Compile Include="Interfaces\ICommand.cs" />
    <Compile Include="Interfaces\ICultivarView.cs" />
    <Compile Include="Interfaces\IFileConverterView.cs" />
    <Compile Include="Interfaces\IFileDialog.cs" />
    <Compile Include="Interfaces\IExperimentView.cs" />
    <Compile Include="Interfaces\IMainView.cs" />
    <Compile Include="Interfaces\IMenuView.cs" />
    <Compile Include="Interfaces\IToolStripView.cs" />
    <Compile Include="Interfaces\ITreeView.cs" />
    <Compile Include="Interfaces\IExplorerView.cs" />
    <Compile Include="Interfaces\IGraphView.cs" />
    <Compile Include="Interfaces\IGridCell.cs" />
    <Compile Include="Interfaces\IGridColumn.cs" />
    <Compile Include="Interfaces\IGridView.cs" />
    <Compile Include="Interfaces\IInitialWaterView.cs" />
    <Compile Include="Interfaces\IModelDetailsWrapperView.cs" />
    <Compile Include="Interfaces\ISeriesView.cs" />
    <Compile Include="Interfaces\ISummaryView.cs" />
    <Compile Include="Interfaces\ISupplementView.cs" />
    <Compile Include="Interfaces\ITestView.cs" />
    <Compile Include="Main.cs" />
    <Compile Include="Menus\ContextMenu.cs" />
    <Compile Include="Menus\MainMenu.cs" />
    <Compile Include="Presenters\CheckpointsPresenter.cs" />
    <Compile Include="Presenters\AddModelPresenter.cs" />
    <Compile Include="Presenters\AxisPresenter.cs" />
    <Compile Include="Presenters\CloudJobPresenter.cs" />
    <Compile Include="Presenters\CultivarPresenter.cs" />
    <Compile Include="Presenters\DataStorePresenter.cs" />
    <Compile Include="Presenters\ExplorerPresenter.cs" />
    <Compile Include="Presenters\ExperimentPresenter.cs" />
    <Compile Include="Presenters\FactorPresenter.cs" />
    <Compile Include="Presenters\FolderPresenter.cs" />
    <Compile Include="Presenters\GenericPresenter.cs" />
    <Compile Include="Presenters\GraphPresenter.cs" />
    <Compile Include="Presenters\IExportable.cs" />
    <Compile Include="Presenters\InitialWaterPresenter.cs" />
    <Compile Include="Presenters\InputPresenter.cs" />
    <Compile Include="Presenters\IntellisensePresenter.cs" />
    <Compile Include="Presenters\IPresenter.cs" />
    <Compile Include="Presenters\LegendPresenter.cs" />
    <Compile Include="Presenters\LinearAfterThresholdPresenter.cs" />
    <Compile Include="Presenters\MainPresenter.cs" />
    <Compile Include="Presenters\ManagerPresenter.cs" />
    <Compile Include="Presenters\MapPresenter.cs" />
    <Compile Include="Presenters\MemoPresenter.cs" />
    <Compile Include="Presenters\MetDataPresenter.cs" />
    <Compile Include="Presenters\TablePresenter.cs" />
    <Compile Include="Presenters\RunOnCloudPresenter.cs" />
    <Compile Include="Presenters\OperationsPresenter.cs" />
    <Compile Include="Presenters\ProfilePresenter.cs" />
    <Compile Include="Presenters\GridPresenter.cs" />
    <Compile Include="Presenters\PropertyPresenter.cs" />
    <Compile Include="Presenters\ReportPresenter.cs" />
    <Compile Include="Presenters\SeriesPresenter.cs" />
    <Compile Include="Presenters\SummaryPresenter.cs" />
    <Compile Include="Presenters\SupplementPresenter.cs" />
    <Compile Include="Presenters\DirectedGraphPresenter.cs" />
    <Compile Include="Presenters\TitlePresenter.cs" />
    <Compile Include="Presenters\TreeProxyPresenter.cs" />
    <Compile Include="Presenters\XYPairsPresenter.cs" />
    <Compile Include="Properties\AssemblyInfo.cs" />
    <Compile Include="Utility\ColumnXYSeries.cs" />
    <Compile Include="Utility\Configuration.cs" />
    <Compile Include="Utility\Excel.cs" />
    <Compile Include="Utility\FileDialog.cs" />
    <Compile Include="Utility\FindInBrowserForm.cs" />
    <Compile Include="Utility\FindAndReplaceForm.cs" />
    <Compile Include="Utility\Graph.cs" />
    <Compile Include="Utility\LineSeriesWithTracker.cs" />
    <Compile Include="Utility\SoilDownloadDialog.cs" />
    <Compile Include="Utility\StringEntryForm.cs" />
    <Compile Include="Views\AxisView.cs" />
    <Compile Include="Views\ButtonView.cs" />
    <Compile Include="Views\CheckBoxView.cs" />
    <Compile Include="Views\CloudJobView.cs" />
    <Compile Include="Views\ColourDropDownView.cs" />
    <Compile Include="Views\DoubleEditView.cs" />
    <Compile Include="Views\DropDownView.cs" />
    <Compile Include="Views\EditBoxView.cs" />
    <Compile Include="Views\EditorView.cs" />
    <Compile Include="Views\ErrorView.cs" />
    <Compile Include="Views\FileConverterView.cs" />
    <Compile Include="Views\MenuView.cs" />
    <Compile Include="Views\ToolStripView.cs" />
    <Compile Include="Views\TreeView.cs" />
    <Compile Include="Views\ExplorerView.cs" />
    <Compile Include="Views\ExperimentView.cs" />
    <Compile Include="Views\FolderView.cs" />
    <Compile Include="Views\GeneralView.cs" />
    <Compile Include="Views\DirectedGraphView.cs" />
    <Compile Include="Views\GraphView.cs" />
    <Compile Include="Views\GridView.cs" />
    <Compile Include="Views\HTMLView.cs" />
    <Compile Include="Views\InitialWaterView.cs" />
    <Compile Include="Views\InputView.cs" />
    <Compile Include="Views\IntellisenseView.cs" />
    <Compile Include="Views\LegendView.cs" />
    <Compile Include="Views\ListBoxView.cs" />
    <Compile Include="Views\ListButtonView.cs" />
    <Compile Include="Views\MainView.cs" />
    <Compile Include="Views\ManagerView.cs" />
    <Compile Include="Views\MapView.cs" />
    <Compile Include="Views\MemoView.cs" />
    <Compile Include="Views\RunOnCloudView.cs" />
    <Compile Include="Views\ProfileView.cs" />
    <Compile Include="Views\ReportView.cs" />
    <Compile Include="Views\SeriesView.cs" />
    <Compile Include="Views\SummaryView.cs" />
    <Compile Include="Views\SupplementView.cs" />
    <Compile Include="Views\TabbedMetDataView.cs" />
    <Compile Include="Views\TitleView.cs" />
    <Compile Include="Views\TreeProxyView.cs" />
    <Compile Include="Views\ViewBase.cs" />
    <Compile Include="Views\WindowView.cs" />
    <Compile Include="Views\XYPairsView.cs" />
    <Compile Include="Utility\MacUtilities.cs" />
  </ItemGroup>
  <ItemGroup>
    <None Include="Resources\Apsim.png" />
  </ItemGroup>
  <ItemGroup>
    <EmbeddedResource Include="Resources\apsim_logo.png" />
  </ItemGroup>
  <ItemGroup>
    <EmbeddedResource Include="Resources\AutoDocumentation.css" />
  </ItemGroup>
  <ItemGroup>
    <EmbeddedResource Include="Resources\Close.png" />
  </ItemGroup>
  <ItemGroup>
    <None Include="Resources\GraphData.png" />
  </ItemGroup>
  <ItemGroup>
    <EmbeddedResource Include="Resources\hd_bg.png" />
  </ItemGroup>
  <ItemGroup>
    <None Include="Resources\InitialWaterGraph.xml" />
  </ItemGroup>
  <ItemGroup>
    <EmbeddedResource Include="Resources\MenuImages\Check Soil.png" />
  </ItemGroup>
  <ItemGroup>
    <EmbeddedResource Include="Resources\MenuImages\Copy.png" />
  </ItemGroup>
  <ItemGroup>
    <EmbeddedResource Include="Resources\MenuImages\Delete.png" />
  </ItemGroup>
  <ItemGroup>
    <EmbeddedResource Include="Resources\MenuImages\Export to CSV.png" />
  </ItemGroup>
  <ItemGroup>
    <EmbeddedResource Include="Resources\MenuImages\Export to EXCEL.png" />
  </ItemGroup>
  <ItemGroup>
    <EmbeddedResource Include="Resources\MenuImages\Export to HTML.png" />
  </ItemGroup>
  <ItemGroup>
    <EmbeddedResource Include="Resources\MenuImages\Help.png" />
  </ItemGroup>
  <ItemGroup>
    <EmbeddedResource Include="Resources\MenuImages\Paste.png" />
  </ItemGroup>
  <ItemGroup>
    <EmbeddedResource Include="Resources\MenuImages\Redo.png" />
  </ItemGroup>
  <ItemGroup>
    <EmbeddedResource Include="Resources\MenuImages\Refresh.png" />
  </ItemGroup>
  <ItemGroup>
    <EmbeddedResource Include="Resources\MenuImages\Run APSIM.png" />
  </ItemGroup>
  <ItemGroup>
    <EmbeddedResource Include="Resources\MenuImages\Save As.png" />
  </ItemGroup>
  <ItemGroup>
    <EmbeddedResource Include="Resources\MenuImages\Save.png" />
  </ItemGroup>
  <ItemGroup>
    <EmbeddedResource Include="Resources\MenuImages\Split screen.png" />
  </ItemGroup>
  <ItemGroup>
    <EmbeddedResource Include="Resources\MenuImages\Undo.png" />
  </ItemGroup>
  <ItemGroup>
    <EmbeddedResource Include="Resources\MenuImages\Upgrade.png" />
  </ItemGroup>
  <ItemGroup>
    <EmbeddedResource Include="Resources\PresenterPictures\CircularZone.png" />
  </ItemGroup>
  <ItemGroup>
    <EmbeddedResource Include="Resources\PresenterPictures\RectangularZone.png" />
  </ItemGroup>
  <ItemGroup>
    <EmbeddedResource Include="Resources\TreeViewImages\Filter.png" />
    <EmbeddedResource Include="Resources\TreeViewImages\TableExpression.png" />
    <EmbeddedResource Include="Resources\TreeViewImages\SolutePatch.png" />
    <EmbeddedResource Include="Resources\TreeViewImages\NutrientPatchManager.png" />
    <EmbeddedResource Include="Resources\TreeViewImages\CLEM\RelationshipRunningValue.png" />
    <EmbeddedResource Include="Resources\TreeViewImages\CLEM\GrazeFoodStoreFertilityLimiter.png" />
    <EmbeddedResource Include="Resources\TreeViewImages\HourlyInterpolation.png" />
    <EmbeddedResource Include="Resources\TreeViewImages\ColdUpRegVrn1.png" />
    <EmbeddedResource Include="Resources\TreeViewImages\Stics.png" />
    <EmbeddedResource Include="Resources\TreeViewImages\SimulationStats.png" />
    <EmbeddedResource Include="Resources\TreeViewImages\Draft.png" />
    <EmbeddedResource Include="Resources\TreeViewImages\Grapevine.png" />
    <EmbeddedResource Include="Resources\TreeViewImages\HourlySinPpAdjusted.png" />
    <EmbeddedResource Include="Resources\TreeViewImages\ThreeHourSin.png" />
    <EmbeddedResource Include="Resources\TreeViewImages\GenotypeCross.png" />
    <EmbeddedResource Include="Resources\TreeViewImages\CLEM\RelationshipTracker.png" />
    <EmbeddedResource Include="Resources\TreeViewImages\CalcCAMPVrnRates.png" />
    <EmbeddedResource Include="Resources\TreeViewImages\FinalLeafNumberSet.png" />
    <EmbeddedResource Include="Resources\TreeViewImages\VernalisationPhase.png" />
    <EmbeddedResource Include="Resources\TreeViewImages\CAMP.png" />
    <EmbeddedResource Include="Resources\TreeViewImages\MigrantDestinationPhase.png" />
    <EmbeddedResource Include="Resources\TreeViewImages\ProgenyDestinationPhase.png" />
    <EmbeddedResource Include="Resources\TreeViewImages\Infestation.png" />
    <EmbeddedResource Include="Resources\TreeViewImages\LifeCyclePhase.png" />
    <EmbeddedResource Include="Resources\TreeViewImages\WeatherSampler.png" />
    <EmbeddedResource Include="Resources\TreeViewImages\WaterBalance.png" />
    <EmbeddedResource Include="Resources\TreeViewImages\SimpleLeafAppearancePhase.png" />
    <EmbeddedResource Include="Resources\TreeViewImages\DocumentCheck.png" />
    <EmbeddedResource Include="Resources\TreeViewImages\Document.png" />
    <EmbeddedResource Include="Resources\TreeViewImages\CLEM\RainfallShuffler.png" />
    <EmbeddedResource Include="Resources\TreeViewImages\CLEM\LabourAERelationship.png" />
    <EmbeddedResource Include="Resources\TreeViewImages\CLEM\RandomNumberGenerator.png" />
    <EmbeddedResource Include="Resources\TreeViewImages\CLEM\LabourActivityFeedTargetPurchase.png" />
    <EmbeddedResource Include="Resources\TreeViewImages\CLEM\Market.png" />
    <EmbeddedResource Include="Resources\TreeViewImages\ProtectedDivideFunction.png" />
    <EmbeddedResource Include="Resources\TreeViewImages\StorageNDemandFunction.png" />
    <EmbeddedResource Include="Resources\TreeViewImages\ShadedBarsOnGraph.png" />
    <EmbeddedResource Include="Resources\TreeViewImages\GraphPanel.png" />
    <EmbeddedResource Include="Resources\TreeViewImages\AGPWhiteClover.png" />
    <EmbeddedResource Include="Resources\TreeViewImages\AGPRyegrass.png" />
    <EmbeddedResource Include="Resources\TreeViewImages\SlopeEffectsOnWeather.png" />
    <EmbeddedResource Include="Resources\TreeViewImages\CLEM\LabourActivityFeedTarget.png" />
    <EmbeddedResource Include="Resources\TreeViewImages\CLEM\LabourActivityFeedToTargets.png" />
    <EmbeddedResource Include="Resources\TreeViewImages\CLEM\RuminantActivityMarkForSale.png" />
    <EmbeddedResource Include="Resources\TreeViewImages\CLEM\CommonLandFoodStoreType.png" />
    <EmbeddedResource Include="Resources\TreeViewImages\Permutation.png" />
    <EmbeddedResource Include="Resources\TreeViewImages\CLEM\TransmutationCostUsePricing.png" />
    <EmbeddedResource Include="Resources\TreeViewImages\CLEM\LabourFeedGroup.png" />
    <EmbeddedResource Include="Resources\TreeViewImages\CLEM\LabourActivityFeed.png" />
    <EmbeddedResource Include="Resources\TreeViewImages\CLEM\RuminantActivityShear.png" />
    <EmbeddedResource Include="Resources\TreeViewImages\CLEM\ResourceUnitsConverter.png" />
    <EmbeddedResource Include="Resources\TreeViewImages\DecumulateFunction.png" />
    <EmbeddedResource Include="Resources\TreeViewImages\CLEM\FileSQLiteCrop.png" />
    <EmbeddedResource Include="Resources\TreeViewImages\WhiteClover.png" />
    <EmbeddedResource Include="Resources\TreeViewImages\CompositeFactor.png" />
    <EmbeddedResource Include="Resources\TreeViewImages\CLEM\PivotTable.png" />
    <EmbeddedResource Include="Resources\TreeViewImages\CLEM\LabourPriceGroup.png" />
    <EmbeddedResource Include="Resources\TreeViewImages\CLEM\LabourPricing.png" />
    <EmbeddedResource Include="Resources\TreeViewImages\CLEM\LabourActivityPayHired.png" />
    <EmbeddedResource Include="Resources\TreeViewImages\CLEM\RuminantConceptionByCondition.png" />
    <EmbeddedResource Include="Resources\TreeViewImages\CLEM\RuminantConceptionCurve.png" />
    <EmbeddedResource Include="Resources\TreeViewImages\CLEM\FinanceActivityIncome.png" />
    <EmbeddedResource Include="Resources\TreeViewImages\CLEM\ResourceActivityFee.png" />
    <EmbeddedResource Include="Resources\TreeViewImages\CLEM\TransmutationCostLabour.png" />
    <EmbeddedResource Include="Resources\TreeViewImages\FactorialAnova.png" />
    <EmbeddedResource Include="Resources\TreeViewImages\SoilNitrogenPlantAvailableNH4.png" />
    <EmbeddedResource Include="Resources\TreeViewImages\SoilNitrogenPlantAvailableNO3.png" />
    <EmbeddedResource Include="Resources\TreeViewImages\SoilNitrogenUrea.png" />
    <EmbeddedResource Include="Resources\TreeViewImages\SoilNitrogenNH4.png" />
    <EmbeddedResource Include="Resources\TreeViewImages\SoilNitrogenNO3.png" />
    <EmbeddedResource Include="Resources\TreeViewImages\CLEM\RuminantConceptionAdvanced.png" />
    <EmbeddedResource Include="Resources\TreeViewImages\CLEM\ResourcePricing.png" />
    <EmbeddedResource Include="Resources\TreeViewImages\CLEM\LabourAvailabilityItem.png" />
    <EmbeddedResource Include="Resources\TreeViewImages\CLEM\LabourAvailabilityItemMonthly.png" />
    <EmbeddedResource Include="Resources\TreeViewImages\CLEM\LabourAvailabilityList.png" />
    <EmbeddedResource Include="Resources\TreeViewImages\CLEM\CustomQuery.png" />
    <EmbeddedResource Include="Resources\TreeViewImages\CLEM\ActivityCutAndCarryLimiter.png" />
    <EmbeddedResource Include="Resources\TreeViewImages\CLEM\ActivityTimerPastureLevel.png" />
    <EmbeddedResource Include="Resources\TreeViewImages\CLEM\ActivityTimerResourceLevel.png" />
    <EmbeddedResource Include="Resources\TreeViewImages\CLEM\CLEMFolder.png" />
    <EmbeddedResource Include="Resources\TreeViewImages\CLEM\LabourActivityOffFarm.png" />
    <EmbeddedResource Include="Resources\TreeViewImages\CLEM\LabourActivityTask.png" />
    <EmbeddedResource Include="Resources\TreeViewImages\CLEM\LabourFilterGroup.png" />
    <EmbeddedResource Include="Resources\TreeViewImages\CLEM\LabourRequirement.png" />
    <EmbeddedResource Include="Resources\TreeViewImages\CLEM\LabourRequirementNoUnitSize.png" />
    <EmbeddedResource Include="Resources\TreeViewImages\CLEM\LabourRequirementSimple.png" />
    <EmbeddedResource Include="Resources\TreeViewImages\CLEM\ManureActivityCollectAll.png" />
    <EmbeddedResource Include="Resources\TreeViewImages\CLEM\ManureActivityCollectPaddock.png" />
    <EmbeddedResource Include="Resources\TreeViewImages\CLEM\PastureActivityBurn.png" />
    <EmbeddedResource Include="Resources\TreeViewImages\CLEM\PastureActivityCutAndCarry.png" />
    <EmbeddedResource Include="Resources\TreeViewImages\CLEM\ReportLabourRequirements.png" />
    <EmbeddedResource Include="Resources\TreeViewImages\CLEM\ReportResourceLedger.png" />
    <EmbeddedResource Include="Resources\TreeViewImages\CLEM\ResourceActivityBuy.png" />
    <EmbeddedResource Include="Resources\TreeViewImages\CLEM\ResourceActivityProcess.png" />
    <EmbeddedResource Include="Resources\TreeViewImages\CLEM\RuminantDestockGroup.png" />
    <EmbeddedResource Include="Resources\TreeViewImages\CLEM\RuminantFeedGroupMonthly.png" />
    <EmbeddedResource Include="Resources\TreeViewImages\GenericOrgan.png" />
    <EmbeddedResource Include="Resources\TreeViewImages\Sobol.png" />
    <EmbeddedResource Include="Resources\TreeViewImages\Fodderbeet.png" />
    <EmbeddedResource Include="Resources\TreeViewImages\HIReproductiveOrgan.png" />
    <EmbeddedResource Include="Resources\TreeViewImages\SwimSoluteParameters.png" />
    <EmbeddedResource Include="Resources\TreeViewImages\Swim3.png" />
    <EmbeddedResource Include="Resources\TreeViewImages\Morris.png" />
    <EmbeddedResource Include="Resources\TreeViewImages\Plantain.png" />
    <EmbeddedResource Include="Resources\TwoStageEvaporation.png" />
    <EmbeddedResource Include="Resources\TreeViewImages\CLEM\ReportPasturePoolDetails.png" />
    <EmbeddedResource Include="Resources\TreeViewImages\CLEM\RuminantActivityGrazeAll.png" />
    <EmbeddedResource Include="Resources\TreeViewImages\CLEM\RuminantActivityGrazePasture.png" />
    <EmbeddedResource Include="Resources\TreeViewImages\CLEM\RuminantActivityGrazePastureHerd.png" />
    <EmbeddedResource Include="Resources\TreeViewImages\CLEM\FileSQLitePasture.png" />
    <EmbeddedResource Include="Resources\TreeViewImages\CLEM\Equipment.png" />
    <EmbeddedResource Include="Resources\TreeViewImages\CLEM\EquipmentType.png" />
    <EmbeddedResource Include="Resources\TreeViewImages\CLEM\WaterStore.png" />
    <EmbeddedResource Include="Resources\TreeViewImages\CLEM\WaterType.png" />
    <EmbeddedResource Include="Resources\TreeViewImages\CLEM\ReportResourceShortfalls.png" />
    <EmbeddedResource Include="Resources\TreeViewImages\CLEM\ReportActivitiesPerformed.png" />
    <EmbeddedResource Include="Resources\TreeViewImages\CLEM\PastureActivityManage.png" />
    <EmbeddedResource Include="Resources\TreeViewImages\CLEM\FileCrop.png" />
    <EmbeddedResource Include="Resources\TreeViewImages\CLEM\ReportResourceBalances.png" />
    <EmbeddedResource Include="Resources\TreeViewImages\CLEM\ResourcesHolder.png" />
    <EmbeddedResource Include="Resources\TreeViewImages\CLEM\ActivitiesHolder.png" />
    <EmbeddedResource Include="Resources\TreeViewImages\CLEM\ActivityFolder.png" />
    <EmbeddedResource Include="Resources\TreeViewImages\CLEM\ActivityTimerCropHarvest.png" />
    <EmbeddedResource Include="Resources\TreeViewImages\CLEM\ActivityTimerDateRange.png" />
    <EmbeddedResource Include="Resources\TreeViewImages\CLEM\ActivityTimerInterval.png" />
    <EmbeddedResource Include="Resources\TreeViewImages\CLEM\ActivityTimerMonthRange.png" />
    <EmbeddedResource Include="Resources\TreeViewImages\CLEM\AnimalFoodStore.png" />
    <EmbeddedResource Include="Resources\TreeViewImages\CLEM\AnimalFoodStoreType.png" />
    <EmbeddedResource Include="Resources\TreeViewImages\CLEM\AnimalPriceGroup.png" />
    <EmbeddedResource Include="Resources\TreeViewImages\CLEM\AnimalPricing.png" />
    <EmbeddedResource Include="Resources\TreeViewImages\CLEM\CropActivityFee.png" />
    <EmbeddedResource Include="Resources\TreeViewImages\CLEM\CropActivityManageCrop.png" />
    <EmbeddedResource Include="Resources\TreeViewImages\CLEM\CropActivityManageProduct.png" />
    <EmbeddedResource Include="Resources\TreeViewImages\CLEM\CropActivityTask.png" />
    <EmbeddedResource Include="Resources\TreeViewImages\CLEM\FilePasture.png" />
    <EmbeddedResource Include="Resources\TreeViewImages\CLEM\Finance.png" />
    <EmbeddedResource Include="Resources\TreeViewImages\CLEM\FinanceActivityCalculateInterest.png" />
    <EmbeddedResource Include="Resources\TreeViewImages\CLEM\FinanceActivityPayExpense.png" />
    <EmbeddedResource Include="Resources\TreeViewImages\CLEM\FinanceType.png" />
    <EmbeddedResource Include="Resources\TreeViewImages\CLEM\GrazeFoodStore.png" />
    <EmbeddedResource Include="Resources\TreeViewImages\CLEM\GrazeFoodStoreType.png" />
    <EmbeddedResource Include="Resources\TreeViewImages\CLEM\GreenhouseGases.png" />
    <EmbeddedResource Include="Resources\TreeViewImages\CLEM\GreenhouseGasesType.png" />
    <EmbeddedResource Include="Resources\TreeViewImages\CLEM\HumanFoodStore.png" />
    <EmbeddedResource Include="Resources\TreeViewImages\CLEM\HumanFoodStoreType.png" />
    <EmbeddedResource Include="Resources\TreeViewImages\CLEM\Labour.png" />
    <EmbeddedResource Include="Resources\TreeViewImages\CLEM\LabourFilter.png" />
    <EmbeddedResource Include="Resources\TreeViewImages\CLEM\LabourFilterGroupSpecified.png" />
    <EmbeddedResource Include="Resources\TreeViewImages\CLEM\LabourFilterGroupUnit.png" />
    <EmbeddedResource Include="Resources\TreeViewImages\CLEM\LabourType.png" />
    <EmbeddedResource Include="Resources\TreeViewImages\CLEM\Land.png" />
    <EmbeddedResource Include="Resources\TreeViewImages\CLEM\LandType.png" />
    <EmbeddedResource Include="Resources\TreeViewImages\CLEM\OtherAnimals.png" />
    <EmbeddedResource Include="Resources\TreeViewImages\CLEM\OtherAnimalsType.png" />
    <EmbeddedResource Include="Resources\TreeViewImages\CLEM\ProductStore.png" />
    <EmbeddedResource Include="Resources\TreeViewImages\CLEM\ProductStoreType.png" />
    <EmbeddedResource Include="Resources\TreeViewImages\CLEM\ProductStoreTypeManure.png" />
    <EmbeddedResource Include="Resources\TreeViewImages\CLEM\Relationship.png" />
    <EmbeddedResource Include="Resources\TreeViewImages\CLEM\ReportRuminantHerd.png" />
    <EmbeddedResource Include="Resources\TreeViewImages\CLEM\ResourceActivitySell.png" />
    <EmbeddedResource Include="Resources\TreeViewImages\CLEM\RuminantActivityBreed.png" />
    <EmbeddedResource Include="Resources\TreeViewImages\CLEM\RuminantActivityBuySell.png" />
    <EmbeddedResource Include="Resources\TreeViewImages\CLEM\RuminantActivityCollectManureAll.png" />
    <EmbeddedResource Include="Resources\TreeViewImages\CLEM\RuminantActivityCollectManurePaddock.png" />
    <EmbeddedResource Include="Resources\TreeViewImages\CLEM\RuminantActivityFee.png" />
    <EmbeddedResource Include="Resources\TreeViewImages\CLEM\RuminantActivityFeed.png" />
    <EmbeddedResource Include="Resources\TreeViewImages\CLEM\RuminantActivityGrow.png" />
    <EmbeddedResource Include="Resources\TreeViewImages\CLEM\RuminantActivityHerdCost.png" />
    <EmbeddedResource Include="Resources\TreeViewImages\CLEM\RuminantActivityManage.png" />
    <EmbeddedResource Include="Resources\TreeViewImages\CLEM\RuminantActivityMilking.png" />
    <EmbeddedResource Include="Resources\TreeViewImages\CLEM\RuminantActivityMuster.png" />
    <EmbeddedResource Include="Resources\TreeViewImages\CLEM\RuminantActivityPredictiveStocking.png" />
    <EmbeddedResource Include="Resources\TreeViewImages\CLEM\RuminantActivityPredictiveStockingENSO.png" />
    <EmbeddedResource Include="Resources\TreeViewImages\CLEM\RuminantActivitySellDryBreeders.png" />
    <EmbeddedResource Include="Resources\TreeViewImages\CLEM\RuminantActivityTrade.png" />
    <EmbeddedResource Include="Resources\TreeViewImages\CLEM\RuminantActivityWean.png" />
    <EmbeddedResource Include="Resources\TreeViewImages\CLEM\RuminantFeedGroup.png" />
    <EmbeddedResource Include="Resources\TreeViewImages\CLEM\RuminantFilter.png" />
    <EmbeddedResource Include="Resources\TreeViewImages\CLEM\RuminantFilterGroup.png" />
    <EmbeddedResource Include="Resources\TreeViewImages\CLEM\RuminantHerd.png" />
    <EmbeddedResource Include="Resources\TreeViewImages\CLEM\RuminantInitialCohorts.png" />
    <EmbeddedResource Include="Resources\TreeViewImages\CLEM\RuminantType.png" />
    <EmbeddedResource Include="Resources\TreeViewImages\CLEM\RuminantTypeCohort.png" />
    <EmbeddedResource Include="Resources\TreeViewImages\CLEM\SummariseRuminantHerd.png" />
    <EmbeddedResource Include="Resources\TreeViewImages\CLEM\Transmutation.png" />
    <EmbeddedResource Include="Resources\TreeViewImages\CLEM\TransmutationCost.png" />
    <EmbeddedResource Include="Resources\TreeViewImages\CLEM\TruckingSettings.png" />
    <EmbeddedResource Include="Resources\TreeViewImages\CLEM\ZoneCLEM.png" />
    <EmbeddedResource Include="Resources\TreeViewImages\CFlow.png" />
    <EmbeddedResource Include="Resources\TreeViewImages\NFlow.png" />
    <EmbeddedResource Include="Resources\TreeViewImages\Solute.png" />
    <EmbeddedResource Include="Resources\TreeViewImages\LinearAfterThresholdFunction.png" />
    <EmbeddedResource Include="Resources\TreeViewImages\Evapotranspiration.png" />
    <EmbeddedResource Include="Resources\TreeViewImages\LayerStructure.png" />
    <EmbeddedResource Include="Resources\TreeViewImages\MRSpline.png" />
    <EmbeddedResource Include="Resources\TreeViewImages\OutputLayers.png" />
    <EmbeddedResource Include="Resources\TreeViewImages\WEIRDO.png" />
    <EmbeddedResource Include="Resources\TreeViewImages\CERESSoilTemperature.png" />
    <EmbeddedResource Include="Resources\TreeViewImages\SoluteManager.png" />
    <EmbeddedResource Include="Resources\TreeViewImages\Flow.png" />
    <EmbeddedResource Include="Resources\TreeViewImages\NutrientPool.png" />
    <EmbeddedResource Include="Resources\TreeViewImages\Nutrient.png" />
    <EmbeddedResource Include="Resources\TreeViewImages\LifeCycle.png" />
    <EmbeddedResource Include="Resources\TreeViewImages\EventNamesOnGraph.png" />
    <EmbeddedResource Include="Resources\TreeViewImages\Chicory.png" />
    <EmbeddedResource Include="Resources\TreeViewImages\GenericBelowGroundOrgan.png" />
    <EmbeddedResource Include="Resources\TreeViewImages\SimpleLeaf.png" />
    <EmbeddedResource Include="Resources\TreeViewImages\Stock.png" />
    <EmbeddedResource Include="Resources\TreeViewImages\Supplement.png" />
    <EmbeddedResource Include="Resources\TreeViewImages\Chickpea.png" />
    <EmbeddedResource Include="Resources\TreeViewImages\CultivarFolder.png" />
    <EmbeddedResource Include="Resources\TreeViewImages\Map.png" />
    <EmbeddedResource Include="Resources\TreeViewImages\MovingAverageFunction.png" />
    <EmbeddedResource Include="Resources\TreeViewImages\OrganBiomassRemovalType.png" />
    <EmbeddedResource Include="Resources\TreeViewImages\SCRUM.png" />
    <EmbeddedResource Include="Resources\apsim logo32.png" />
    <EmbeddedResource Include="Resources\AIBanner.png" />
    <EmbeddedResource Include="Resources\LargeImages\Arbitrator.png" />
    <EmbeddedResource Include="Resources\LargeImages\Bean.png" />
    <EmbeddedResource Include="Resources\LargeImages\BiomassRemoval.png" />
    <EmbeddedResource Include="Resources\LargeImages\Canola.png" />
    <EmbeddedResource Include="Resources\LargeImages\Canopy.png" />
    <EmbeddedResource Include="Resources\LargeImages\Chickpea.png" />
    <EmbeddedResource Include="Resources\LargeImages\Cotton.png" />
    <EmbeddedResource Include="Resources\LargeImages\EGrandis.png" />
    <EmbeddedResource Include="Resources\LargeImages\Fieldpea.png" />
    <EmbeddedResource Include="Resources\LargeImages\forestry.png" />
    <EmbeddedResource Include="Resources\LargeImages\Grass.png" />
    <EmbeddedResource Include="Resources\LargeImages\Horsegram.png" />
    <EmbeddedResource Include="Resources\LargeImages\Lucerne.png" />
    <EmbeddedResource Include="Resources\LargeImages\Lupin.png" />
    <EmbeddedResource Include="Resources\LargeImages\Maize.png" />
    <EmbeddedResource Include="Resources\LargeImages\Millet.png" />
    <EmbeddedResource Include="Resources\LargeImages\Oats.png" />
    <EmbeddedResource Include="Resources\LargeImages\Oilpalm.png" />
    <EmbeddedResource Include="Resources\LargeImages\Pasture.png" />
    <EmbeddedResource Include="Resources\LargeImages\Peanut.png" />
    <EmbeddedResource Include="Resources\LargeImages\Potato.png" />
    <EmbeddedResource Include="Resources\LargeImages\Rice.png" />
    <EmbeddedResource Include="Resources\LargeImages\Slurp.png" />
    <EmbeddedResource Include="Resources\LargeImages\Sorghum.png" />
    <EmbeddedResource Include="Resources\LargeImages\Soybean.png" />
    <EmbeddedResource Include="Resources\LargeImages\Sugar.png" />
    <EmbeddedResource Include="Resources\LargeImages\Swim.png" />
    <EmbeddedResource Include="Resources\LargeImages\Wheat.png" />
    <EmbeddedResource Include="Resources\LargeImages\Chicory.png" />
    <EmbeddedResource Include="Resources\Function.png" />
    <EmbeddedResource Include="Resources\Property.png" />
    <EmbeddedResource Include="Resources\help.png" />
    <EmbeddedResource Include="Resources\DebugDoc.xsl" />
    <Content Include="ApsimLogo.ico" />
    <EmbeddedResource Include="Resources\MenuImages\Critical.png" />
    <EmbeddedResource Include="Resources\MenuImages\Ignored.png" />
    <EmbeddedResource Include="Resources\MenuImages\Partial.png" />
    <EmbeddedResource Include="Resources\MenuImages\Success.png" />
    <EmbeddedResource Include="Resources\MenuImages\Timer.png" />
    <EmbeddedResource Include="Resources\MenuImages\blank.png" />
    <EmbeddedResource Include="Resources\MenuImages\Calculation.png" />
    <EmbeddedResource Include="Resources\MenuImages\NotNeeded.png" />
    <EmbeddedResource Include="Resources\Download.png" />
    <EmbeddedResource Include="Resources\Delete.png" />
    <EmbeddedResource Include="Resources\Delete16.png" />
    <EmbeddedResource Include="Resources\Cloud.png" />
    <EmbeddedResource Include="Resources\CurveNumberCover.png" />
    <EmbeddedResource Include="Resources\Jigsaw.jpg" />
    <EmbeddedResource Include="Resources\RunoffRainfallCurves.png" />
    <EmbeddedResource Include="Resources\RunoffResponseCurve.png" />
    <EmbeddedResource Include="Resources\CompletionImages\Class.png" />
    <EmbeddedResource Include="Resources\CompletionImages\Constructor.png" />
    <EmbeddedResource Include="Resources\CompletionImages\Delegate.png" />
    <EmbeddedResource Include="Resources\CompletionImages\Enum.png" />
    <EmbeddedResource Include="Resources\CompletionImages\EnumValue.png" />
    <EmbeddedResource Include="Resources\CompletionImages\Event.png" />
    <EmbeddedResource Include="Resources\CompletionImages\ExtensionMethod.png" />
    <EmbeddedResource Include="Resources\CompletionImages\Field.png" />
    <EmbeddedResource Include="Resources\CompletionImages\FieldReadOnly.png" />
    <EmbeddedResource Include="Resources\CompletionImages\Indexer.png" />
    <EmbeddedResource Include="Resources\CompletionImages\Interface.png" />
    <EmbeddedResource Include="Resources\CompletionImages\Literal.png" />
    <EmbeddedResource Include="Resources\CompletionImages\Method.png" />
    <EmbeddedResource Include="Resources\CompletionImages\NameSpace.png" />
    <EmbeddedResource Include="Resources\CompletionImages\Operator.png" />
    <EmbeddedResource Include="Resources\CompletionImages\OverlayInternal.png" />
    <EmbeddedResource Include="Resources\CompletionImages\OverlayPrivate.png" />
    <EmbeddedResource Include="Resources\CompletionImages\OverlayProtected.png" />
    <EmbeddedResource Include="Resources\CompletionImages\OverlayProtectedInternal.png" />
    <EmbeddedResource Include="Resources\CompletionImages\OverlayStatic.png" />
    <EmbeddedResource Include="Resources\CompletionImages\PInvokeMethod.png" />
    <EmbeddedResource Include="Resources\CompletionImages\Property.png" />
    <EmbeddedResource Include="Resources\CompletionImages\StaticClass.png" />
    <EmbeddedResource Include="Resources\CompletionImages\Struct.png" />
    <EmbeddedResource Include="Resources\CompletionImages\VirtualMethod.png" />
    <EmbeddedResource Include="Resources\StockGroupsExample.png" />
    <EmbeddedResource Include="Resources\LargeImages\Plantain.png" />
    <EmbeddedResource Include="Resources\MenuImages\Clear Status.png">
      <CopyToOutputDirectory>PreserveNewest</CopyToOutputDirectory>
    </EmbeddedResource>
    <EmbeddedResource Include="Resources\SoltaniChickpeaPhenology.png" />
    <EmbeddedResource Include="Resources\MenuImages\NoTask.png" />
    <EmbeddedResource Include="Resources\LargeImages\FodderBeet.png" />
    <EmbeddedResource Include="Resources\MenuImages\Moon.png" />
    <EmbeddedResource Include="Resources\MenuImages\Sun.png" />
    <EmbeddedResource Include="Resources\ElementaryEffectEquation.png" />
    <EmbeddedResource Include="Resources\MorrisGrid1.png" />
    <EmbeddedResource Include="Resources\MorrisGrid2.png" />
    <EmbeddedResource Include="Resources\MorrisGrid3.png" />
    <EmbeddedResource Include="Resources\MorrisGrid4.png" />
    <EmbeddedResource Include="Resources\SobolParameterDistributions.png" />
    <EmbeddedResource Include="Resources\AnovaSampleGrid.png" />
    <EmbeddedResource Include="Resources\ArbitratorSequenceDiagram.png" />
    <EmbeddedResource Include="Resources\AgPastureBalance.png" />
    <EmbeddedResource Include="Resources\AgPastureGraze.png" />
    <EmbeddedResource Include="Resources\AgPastureGrowth.png" />
    <EmbeddedResource Include="Resources\AgPasturePlantSpecies.png" />
    <EmbeddedResource Include="Resources\AgPastureRemoveBiomass.png" />
    <EmbeddedResource Include="Resources\AgPastureRootDistribution.png" />
    <EmbeddedResource Include="Resources\AgPastureTissueDynamics.png" />
    <EmbeddedResource Include="Resources\MenuImages\Settings.png" />
    <EmbeddedResource Include="Resources\LargeImages\WhiteClover.png" />
    <EmbeddedResource Include="Resources\TreeViewImages\G_Range.png" />
    <EmbeddedResource Include="Resources\RadInt.jpg" />
    <EmbeddedResource Include="Resources\SyntaxHighlighting\Report.xml" />
    <EmbeddedResource Include="Resources\TreeViewImages\AGPBrowntop.png" />
    <EmbeddedResource Include="Resources\TreeViewImages\AGPCocksfoot.png" />
    <EmbeddedResource Include="Resources\TreeViewImages\AGPKikuyu.png" />
    <EmbeddedResource Include="Resources\TreeViewImages\AGPPaspalum.png" />
    <EmbeddedResource Include="Resources\TreeViewImages\AGPPhalaris.png" />
    <EmbeddedResource Include="Resources\TreeViewImages\AGPRedClover.png" />
    <EmbeddedResource Include="Resources\TreeViewImages\AGPRhodes.png" />
    <EmbeddedResource Include="Resources\TreeViewImages\AGPTallFescue.png" />
    <EmbeddedResource Include="Resources\TreeViewImages\AGPLucerne.png" />
    <EmbeddedResource Include="Resources\Sounds\Fail.wav" />
    <EmbeddedResource Include="Resources\TreeViewImages\SimpleGrazing.png" />
    <EmbeddedResource Include="Presenters\CLEM\Chart.min.js" />
    <EmbeddedResource Include="Resources\TreeViewImages\AccumulateCohortExpression.png" />
    <EmbeddedResource Include="Resources\TreeViewImages\Genotype.png" />
    <EmbeddedResource Include="Resources\TreeViewImages\Animals.png" />
    <Content Include="Resources\TreeViewImages\apsim logo32.png" />
    <None Include="Resources\window_delete1.png" />
    <None Include="Resources\Close1.png" />
    <None Include="Resources\Apsim1.png" />
    <EmbeddedResource Include="Resources\Sounds\Success.wav" />
    <None Include="Resources\XYPairsGraph.xml" />
    <None Include="Resources\window_delete.png" />
    <None Include="Resources\WaterGraph.xml" />
    <EmbeddedResource Include="Resources\TreeViewImages\Zone.png" />
    <EmbeddedResource Include="Resources\TreeViewImages\Zadok.png" />
    <EmbeddedResource Include="Resources\TreeViewImages\XYPairs.png" />
    <EmbeddedResource Include="Resources\TreeViewImages\Wheat.png" />
    <EmbeddedResource Include="Resources\TreeViewImages\WeightedTemperatureFunction.png" />
    <EmbeddedResource Include="Resources\TreeViewImages\Weather.png" />
    <EmbeddedResource Include="Resources\TreeViewImages\Physical.png" />
    <EmbeddedResource Include="Resources\TreeViewImages\VariableReference.png" />
    <EmbeddedResource Include="Resources\TreeViewImages\TreeProxy.png" />
    <EmbeddedResource Include="Resources\TreeViewImages\TimeSeriesStats.png" />
    <EmbeddedResource Include="Resources\TreeViewImages\Tests.png" />
    <EmbeddedResource Include="Resources\TreeViewImages\SurfaceOrganicMatter.png" />
    <EmbeddedResource Include="Resources\TreeViewImages\SummaryFile.png" />
    <EmbeddedResource Include="Resources\TreeViewImages\Summary.png" />
    <EmbeddedResource Include="Resources\TreeViewImages\Summariser.png" />
    <EmbeddedResource Include="Resources\TreeViewImages\Sugarcane.png" />
    <EmbeddedResource Include="Resources\TreeViewImages\SubtractFunction.png" />
    <EmbeddedResource Include="Resources\TreeViewImages\Structure.png" />
    <EmbeddedResource Include="Resources\TreeViewImages\StageBasedInterpolation.png" />
    <EmbeddedResource Include="Resources\TreeViewImages\SplineInterpolationFunction.png" />
    <EmbeddedResource Include="Resources\TreeViewImages\SoilWater.png" />
    <EmbeddedResource Include="Resources\TreeViewImages\SoilTemperatureWeightedFunction.png" />
    <EmbeddedResource Include="Resources\TreeViewImages\SoilTemperatureFunction.png" />
    <EmbeddedResource Include="Resources\TreeViewImages\SoilTemperatureDepthFunction.png" />
    <EmbeddedResource Include="Resources\TreeViewImages\Organic.png" />
    <EmbeddedResource Include="Resources\TreeViewImages\SoilNitrogen.png" />
    <EmbeddedResource Include="Resources\TreeViewImages\SoilCropOilPalm.png" />
    <EmbeddedResource Include="Resources\TreeViewImages\SoilCrop.png" />
    <EmbeddedResource Include="Resources\TreeViewImages\SoilArbitrator.png" />
    <EmbeddedResource Include="Resources\TreeViewImages\Soil.png" />
    <EmbeddedResource Include="Resources\TreeViewImages\Slurp.png" />
    <EmbeddedResource Include="Resources\TreeViewImages\Simulations.png" />
    <EmbeddedResource Include="Resources\TreeViewImages\Simulation.png" />
    <EmbeddedResource Include="Resources\TreeViewImages\SigmoidFunction2.png" />
    <EmbeddedResource Include="Resources\TreeViewImages\SigmoidFunction.png" />
    <EmbeddedResource Include="Resources\TreeViewImages\Series.png" />
    <EmbeddedResource Include="Resources\TreeViewImages\Sample.png" />
    <EmbeddedResource Include="Resources\TreeViewImages\RUEModel.png" />
    <EmbeddedResource Include="Resources\TreeViewImages\Root.png" />
    <EmbeddedResource Include="Resources\TreeViewImages\ReproductiveOrgan.png" />
    <EmbeddedResource Include="Resources\TreeViewImages\Report.png" />
    <EmbeddedResource Include="Resources\TreeViewImages\Replacements.png" />
    <EmbeddedResource Include="Resources\TreeViewImages\Regression.png" />
    <EmbeddedResource Include="Resources\TreeViewImages\RectangularZone.png" />
    <EmbeddedResource Include="Resources\TreeViewImages\Probability.png" />
    <EmbeddedResource Include="Resources\TreeViewImages\PredictedObserved.png" />
    <EmbeddedResource Include="Resources\TreeViewImages\PowerFunction.png" />
    <EmbeddedResource Include="Resources\TreeViewImages\Potato.png" />
    <EmbeddedResource Include="Resources\TreeViewImages\Plant.png" />
    <EmbeddedResource Include="Resources\TreeViewImages\PhotoperiodFunction.png" />
    <EmbeddedResource Include="Resources\TreeViewImages\PhotoperiodDeltaFunction.png" />
    <EmbeddedResource Include="Resources\TreeViewImages\Phenology.png" />
    <EmbeddedResource Include="Resources\TreeViewImages\PhaseLookupValue.png" />
    <EmbeddedResource Include="Resources\TreeViewImages\PhaseLookup.png" />
    <EmbeddedResource Include="Resources\TreeViewImages\PhaseBasedSwitch.png" />
    <EmbeddedResource Include="Resources\TreeViewImages\OrganArbitrator.png" />
    <EmbeddedResource Include="Resources\TreeViewImages\Operations.png" />
    <EmbeddedResource Include="Resources\TreeViewImages\OnEventFunction.png" />
    <EmbeddedResource Include="Resources\TreeViewImages\OilPalm.png" />
    <EmbeddedResource Include="Resources\TreeViewImages\NodeNumberPhase.png" />
    <EmbeddedResource Include="Resources\TreeViewImages\MultiplyFunction.png" />
    <EmbeddedResource Include="Resources\TreeViewImages\MinimumFunction.png" />
    <EmbeddedResource Include="Resources\TreeViewImages\MicroClimate.png" />
    <EmbeddedResource Include="Resources\TreeViewImages\Memo.png" />
    <EmbeddedResource Include="Resources\TreeViewImages\MaximumFunction.png" />
    <EmbeddedResource Include="Resources\TreeViewImages\Manager.png" />
    <EmbeddedResource Include="Resources\TreeViewImages\Maize.png" />
    <EmbeddedResource Include="Resources\TreeViewImages\Log.png" />
    <EmbeddedResource Include="Resources\TreeViewImages\LocalMicroClimate.png" />
    <EmbeddedResource Include="Resources\TreeViewImages\LinearInterpolationFunction.png" />
    <EmbeddedResource Include="Resources\TreeViewImages\LessThanFunction.png" />
    <EmbeddedResource Include="Resources\TreeViewImages\LeafCohort.png" />
    <EmbeddedResource Include="Resources\TreeViewImages\LeafAppearancePhase.png" />
    <EmbeddedResource Include="Resources\TreeViewImages\Leaf.png" />
    <EmbeddedResource Include="Resources\TreeViewImages\Irrigation.png" />
    <EmbeddedResource Include="Resources\TreeViewImages\Input.png" />
    <EmbeddedResource Include="Resources\TreeViewImages\InPhaseTtFunction.png" />
    <EmbeddedResource Include="Resources\TreeViewImages\InitialWater.png" />
    <EmbeddedResource Include="Resources\TreeViewImages\HeightFunction.png" />
    <EmbeddedResource Include="Resources\TreeViewImages\Graph.png" />
    <EmbeddedResource Include="Resources\TreeViewImages\Grain.png" />
    <EmbeddedResource Include="Resources\TreeViewImages\GerminatingPhase.png" />
    <EmbeddedResource Include="Resources\TreeViewImages\GenericPhase.png" />
    <EmbeddedResource Include="Resources\TreeViewImages\GenericAboveGroundOrgan.png" />
    <EmbeddedResource Include="Resources\TreeViewImages\Folder.png" />
    <EmbeddedResource Include="Resources\TreeViewImages\FieldPea.png" />
    <EmbeddedResource Include="Resources\TreeViewImages\Fertiliser.png" />
    <EmbeddedResource Include="Resources\TreeViewImages\FactorValue.png" />
    <EmbeddedResource Include="Resources\TreeViewImages\Factors.png" />
    <EmbeddedResource Include="Resources\TreeViewImages\Factor.png" />
    <EmbeddedResource Include="Resources\TreeViewImages\ExternalVariable.png" />
    <EmbeddedResource Include="Resources\TreeViewImages\ExpressionFunction.png" />
    <EmbeddedResource Include="Resources\TreeViewImages\ExponentialFunction.png" />
    <EmbeddedResource Include="Resources\TreeViewImages\Experiment.png" />
    <EmbeddedResource Include="Resources\TreeViewImages\ExcelInput.png" />
    <EmbeddedResource Include="Resources\TreeViewImages\EndPhase.png" />
    <EmbeddedResource Include="Resources\TreeViewImages\EmergingPhase.png" />
    <EmbeddedResource Include="Resources\TreeViewImages\DivideFunction.png" />
    <EmbeddedResource Include="Resources\TreeViewImages\DeltaFunction.png" />
    <EmbeddedResource Include="Resources\TreeViewImages\DataStore.png" />
    <EmbeddedResource Include="Resources\TreeViewImages\Cultivar.png" />
    <EmbeddedResource Include="Resources\TreeViewImages\Constant.png" />
    <EmbeddedResource Include="Resources\TreeViewImages\CompositeBiomass.png" />
    <EmbeddedResource Include="Resources\TreeViewImages\Clock.png" />
    <EmbeddedResource Include="Resources\TreeViewImages\CircularZone.png" />
    <EmbeddedResource Include="Resources\TreeViewImages\Biomass.png" />
    <EmbeddedResource Include="Resources\TreeViewImages\BellCurveFunction.png" />
    <EmbeddedResource Include="Resources\TreeViewImages\Axis.png" />
    <EmbeddedResource Include="Resources\TreeViewImages\ArrayBiomass.png" />
    <EmbeddedResource Include="Resources\TreeViewImages\Chemical.png" />
    <EmbeddedResource Include="Resources\TreeViewImages\Alias.png" />
    <EmbeddedResource Include="Resources\TreeViewImages\AirTemperatureFunction.png" />
    <EmbeddedResource Include="Resources\TreeViewImages\AgroforestrySystem.png" />
    <EmbeddedResource Include="Resources\TreeViewImages\AgPasture.png" />
    <EmbeddedResource Include="Resources\TreeViewImages\AgeCalculatorFunction.png" />
    <EmbeddedResource Include="Resources\TreeViewImages\AddFunction.png" />
    <EmbeddedResource Include="Resources\TreeViewImages\AccumulateFunction.png" />
    <EmbeddedResource Include="Resources\Toolboxes\Toolbox.png" />
    <EmbeddedResource Include="Resources\Toolboxes\OpenFile.png" />
    <EmbeddedResource Include="Resources\Toolboxes\OpenExample.png" />
    <EmbeddedResource Include="Resources\Toolboxes\Import.png" />
  </ItemGroup>
  <ItemGroup>
    <ProjectReference Include="..\APSIM.Shared\APSIM.Shared.csproj">
      <Project>{e243ae8d-35e3-4397-b180-ef1e8a91ae8c}</Project>
      <Name>APSIM.Shared</Name>
    </ProjectReference>
    <ProjectReference Include="..\Models\Models.csproj">
      <Project>{a3e10705-f2bb-4182-a19c-7f63222584df}</Project>
      <Name>Models</Name>
    </ProjectReference>
  </ItemGroup>
  <ItemGroup>
    <Reference Include="atk-sharp, Version=2.12.0.0, Culture=neutral, PublicKeyToken=35e10195dab3c99f, processorArchitecture=MSIL">
=======
  
  <ItemGroup>
    <!-- Nothing under Resources directory should be included in compilation -->
    <None Remove="Resources\**\*" />
    <EmbeddedResource Include="Resources\**" />
	
	<!-- Shared project references -->
    <ProjectReference Include="..\APSIM.Shared\APSIM.Shared.csproj" />
    <ProjectReference Include="..\Models\Models.csproj" />
	
	<!-- Shared package references -->
    <PackageReference Include="ClosedXML" Version="0.95.0-beta2" />
    <PackageReference Include="Microsoft.Azure.Batch" Version="13.0.0" />
    <PackageReference Include="Microsoft.Azure.Storage.Blob" Version="11.1.3" />
    <PackageReference Include="Microsoft.Azure.Storage.Common" Version="11.1.3" />
    <PackageReference Include="Microsoft.CodeAnalysis" Version="3.7.0-1.final" />
    <PackageReference Include="Microsoft.CodeAnalysis.CSharp" Version="3.7.0-1.final" />
    <PackageReference Include="Microsoft.CodeAnalysis.CSharp.Features" Version="3.7.0-1.final" />
    <PackageReference Include="Microsoft.CodeAnalysis.CSharp.Workspaces" Version="3.7.0-1.final" />
    <PackageReference Include="System.Configuration.ConfigurationManager" Version="5.0.0-preview.1.20120.5" />
    <PackageReference Include="System.Resources.Extensions" Version="5.0.0-preview.1.20120.5" />
    <PackageReference Include="Webview.Core" Version="0.0.3" />
	
	<!-- this actually appears to support net472 as well as netcore -->
    <PackageReference Include="MarkdownDeep.NET.Core" Version="1.5.0.4" />
  </ItemGroup>
  
  <!-- .NET Core-specific references -->
  <ItemGroup Condition="'$(TargetFramework)'=='netcoreapp3.0'">
    <PackageReference Include="GtkSharp" Version="3.22.25.98" />
    <PackageReference Include="OxyPlot.GtkSharp3" Version="1.0.0" />
    <PackageReference Include="MigraDoc.Rendering.Core" Version="1.0.0" />
    <PackageReference Include="HtmlAgilityPack" Version="1.11.23" />
	<PackageReference Include="SourceView" Version="1.0.0" />
	
	<!-- Remove ICSharpCode.NRefactory intellisense implementation -->
	<Compile Remove="Classes\Intellisense\*" />
  </ItemGroup>
  
  <!-- .NET Framework-specific references -->
  <ItemGroup Condition="'$(TargetFramework)'=='net472'">
	<Reference Include="atk-sharp, Version=2.12.0.0, Culture=neutral, PublicKeyToken=35e10195dab3c99f, processorArchitecture=MSIL">
>>>>>>> 80f6133f
      <SpecificVersion>False</SpecificVersion>
      <HintPath>..\DeploymentSupport\Windows\Bin64\atk-sharp.dll</HintPath>
      <Private>False</Private>
    </Reference>
	<Reference Include="gdk-sharp, Version=2.12.0.0, Culture=neutral, PublicKeyToken=35e10195dab3c99f, processorArchitecture=MSIL">
      <SpecificVersion>False</SpecificVersion>
      <HintPath>..\DeploymentSupport\Windows\Bin64\gdk-sharp.dll</HintPath>
      <Private>False</Private>
    </Reference>
    <Reference Include="glib-sharp, Version=2.12.0.0, Culture=neutral, PublicKeyToken=35e10195dab3c99f, processorArchitecture=MSIL">
      <SpecificVersion>False</SpecificVersion>
      <HintPath>..\DeploymentSupport\Windows\Bin64\glib-sharp.dll</HintPath>
      <Private>False</Private>
    </Reference>
    <Reference Include="gtk-sharp, Version=2.12.0.0, Culture=neutral, PublicKeyToken=35e10195dab3c99f, processorArchitecture=MSIL">
      <SpecificVersion>False</SpecificVersion>
      <HintPath>..\DeploymentSupport\Windows\Bin64\gtk-sharp.dll</HintPath>
      <Private>False</Private>
    </Reference>
    <Reference Include="gtkdotnet, Version=2.12.0.0, Culture=neutral, PublicKeyToken=35e10195dab3c99f, processorArchitecture=MSIL">
      <SpecificVersion>False</SpecificVersion>
      <HintPath>..\DeploymentSupport\Windows\Bin64\gtkdotnet.dll</HintPath>
      <Private>False</Private>
    </Reference>
	<Reference Include="pango-sharp, Version=2.12.0.0, Culture=neutral, PublicKeyToken=35e10195dab3c99f, processorArchitecture=MSIL">
      <SpecificVersion>False</SpecificVersion>
      <HintPath>..\DeploymentSupport\Windows\Bin64\pango-sharp.dll</HintPath>
      <Private>False</Private>
    </Reference>
	<Reference Include="Mono.Cairo, Version=4.0.0.0, Culture=neutral, PublicKeyToken=0738eb9f132ed756, processorArchitecture=MSIL">
      <SpecificVersion>False</SpecificVersion>
      <HintPath>..\DeploymentSupport\Windows\Bin64\Mono.Cairo.dll</HintPath>
      <Private>False</Private>
    </Reference>
	<PackageReference Include="Mono.Cecil" Version="0.9.6.0" />
	<Reference Include="MonoMac, Version=0.0.0.0, Culture=neutral, processorArchitecture=MSIL">
      <SpecificVersion>False</SpecificVersion>
      <HintPath>Assemblies\MonoMac.dll</HintPath>
      <Private>True</Private>
    </Reference>
	<Reference Include="Mono.TextEditor, Version=1.0.0.0, Culture=neutral, processorArchitecture=MSIL">
      <SpecificVersion>False</SpecificVersion>
      <HintPath>Assemblies\Mono.TextEditor.dll</HintPath>
      <Private>True</Private>
    </Reference>
	<Reference Include="webkit-sharp, Version=1.1.15.0, Culture=neutral, PublicKeyToken=eaa1d335d2e19745, processorArchitecture=MSIL">
      <SpecificVersion>False</SpecificVersion>
      <HintPath>Assemblies\webkit-sharp.dll</HintPath>
      <Private>False</Private>
    </Reference>
	<Reference Include="System.Windows.Forms" />
	<Reference Include="System.Linq" />
	<Reference Include="System.Data.DataSetExtensions" />
	<Reference Include="System.ComponentModel.DataAnnotations" />
	<PackageReference Include="PDFsharp-MigraDoc" Version="1.51.5186-beta" />
	<PackageReference Include="ICSharpCode.NRefactory" Version="5.5.1" />
	<PackageReference Include="OxyPlot.Core" Version="2.0.0-unstable0956" />
	<PackageReference Include="OxyPlot.GtkSharp" Version="2.0.0-unstable0956" />
	<PackageReference Include="HtmlAgilityPack" Version="1.6.17" />
	<PackageReference Include="System.ComponentModel" Version="4.3.0" />
  </ItemGroup>
  
  <Target Name="PreBuild" BeforeTargets="PreBuildEvent">
    <Exec Condition="'$(OS)' == 'Windows_NT'" ContinueOnError="WarnAndContinue" command="copy ..\DeploymentSupport\Windows\Bin64\*.dll ..\Bin\* &gt;nul" />
    <Exec Condition="'$(OS)' == 'Windows_NT'" ContinueOnError="WarnAndContinue" command="xcopy /y /s /e ..\DeploymentSupport\Windows\Bin64\lib ..\lib\ &gt;nul" />
  </Target>
</Project><|MERGE_RESOLUTION|>--- conflicted
+++ resolved
@@ -33,891 +33,6 @@
   <PropertyGroup Condition="'$(TargetFramework)'=='netcoreapp3.0'">
     <OutputPath>..\NetCoreBin\</OutputPath>
   </PropertyGroup>
-<<<<<<< HEAD
-  <ItemGroup>
-    <EmbeddedResource Include="Properties\Resources.resx">
-      <Generator>ResXFileCodeGenerator</Generator>
-      <SubType>Designer</SubType>
-      <LastGenOutput>Resources.Designer.cs</LastGenOutput>
-    </EmbeddedResource>
-    <None Include="App.config" />
-    <EmbeddedResource Include="Resources\Glade\ExplorerView.glade">
-      <SubType>Designer</SubType>
-    </EmbeddedResource>
-    <None Include="Cloud\Azure\AzureSettings.settings">
-      <Generator>SettingsSingleFileGenerator</Generator>
-      <LastGenOutput>AzureSettings.Designer.cs</LastGenOutput>
-    </None>
-    <None Include="packages.config" />
-    <EmbeddedResource Include="Resources\Glade\GridView.glade" />
-    <EmbeddedResource Include="Resources\Glade\TabbedMetDataView.glade" />
-    <EmbeddedResource Include="Resources\Glade\GraphView.glade" />
-    <EmbeddedResource Include="Resources\Glade\HTMLView.glade">
-      <SubType>Designer</SubType>
-    </EmbeddedResource>
-    <EmbeddedResource Include="Resources\Glade\DataStoreView.glade" />
-    <EmbeddedResource Include="Resources\Glade\ProfileView.glade" />
-    <EmbeddedResource Include="Resources\Glade\AxisView.glade">
-      <SubType>Designer</SubType>
-    </EmbeddedResource>
-    <EmbeddedResource Include="Resources\Glade\TitleView.glade" />
-    <EmbeddedResource Include="Resources\Glade\LegendView.glade" />
-    <EmbeddedResource Include="Resources\Glade\MemoView.glade">
-      <SubType>Designer</SubType>
-    </EmbeddedResource>
-    <EmbeddedResource Include="Resources\Glade\InitialWaterView.glade" />
-    <EmbeddedResource Include="Resources\Glade\SeriesView.glade" />
-    <EmbeddedResource Include="Resources\Glade\SupplementView.glade">
-      <SubType>Designer</SubType>
-    </EmbeddedResource>
-    <EmbeddedResource Include="Resources\Glade\InputView.glade" />
-    <EmbeddedResource Include="Resources\Glade\ReportView.glade" />
-    <EmbeddedResource Include="Resources\Fonts\arial.ttf" />
-    <EmbeddedResource Include="Resources\Fonts\arialbd.ttf" />
-    <EmbeddedResource Include="Resources\Fonts\arialbi.ttf" />
-    <EmbeddedResource Include="Resources\Fonts\ariali.ttf" />
-    <EmbeddedResource Include="Resources\Fonts\cour.ttf" />
-    <EmbeddedResource Include="Resources\Glade\FindAndReplace.glade" />
-    <EmbeddedResource Include="Resources\Glade\MainView.glade" />
-    <EmbeddedResource Include="Resources\Glade\UpgradeView.glade" />
-    <EmbeddedResource Include="Resources\Glade\TreeProxyView.glade" />
-    <EmbeddedResource Include="Resources\Glade\ModelDetailsWrapperView.glade" />
-    <EmbeddedResource Include="Resources\Glade\ReportActivityLedgerView.glade" />
-    <EmbeddedResource Include="Resources\Glade\InputNextBackView.glade" />
-    <EmbeddedResource Include="Resources\Glade\BrowserFind.glade" />
-    <EmbeddedResource Include="Resources\Glade\DualGridView.glade" />
-    <EmbeddedResource Include="Resources\dark.gtkrc" />
-    <EmbeddedResource Include="Resources\Glade\CustomQueryView.glade" />
-    <EmbeddedResource Include="Resources\Glade\PivotTableView.glade" />
-    <EmbeddedResource Include="Resources\Glade\SoilDownload.glade" />
-    <EmbeddedResource Include="Resources\Glade\ExperimentView.glade" />
-    <EmbeddedResource Include="Resources\Glade\FactorView.glade" />
-    <EmbeddedResource Include="Resources\Glade\WeatherDownload.glade" />
-    <EmbeddedResource Include="Resources\Glade\AddModelView.glade" />
-    <EmbeddedResource Include="Resources\Glade\CheckpointView.glade" />
-    <None Include="Resources\InputNextBackView.glade" />
-    <EmbeddedResource Include="Resources\Glade\StringEntryForm.glade" />
-    <None Include="Resources\Report.xshd" />
-    <None Include="Resources\SyntaxHighlighting\Report.xshd" />
-    <None Include="Resources\SyntaxHighlighting\Test.xshd" />
-    <EmbeddedResource Include="Resources\Toolboxes\ManagementToolbox.apsimx" />
-    <EmbeddedResource Include="Resources\Toolboxes\StandardToolbox.apsimx">
-      <SubType>Designer</SubType>
-    </EmbeddedResource>
-    <EmbeddedResource Include="Resources\Toolboxes\TrainingToolbox.apsimx">
-      <SubType>Designer</SubType>
-    </EmbeddedResource>
-    <None Include="Resources\Test.xshd" />
-  </ItemGroup>
-  <ItemGroup>
-    <Compile Include="..\Models\Properties\AssemblyVersion.cs">
-      <Link>Properties\AssemblyVersion.cs</Link>
-    </Compile>
-    <Compile Include="Attributes\ContextMenuAttribute.cs" />
-    <Compile Include="Attributes\MainMenuAttribute.cs" />
-    <Compile Include="Classes\CustomMenuToolButton.cs" />
-    <Compile Include="Classes\PDFWriter.cs" />
-    <Compile Include="Classes\Grid\CellRendererActiveButton.cs" />
-    <Compile Include="Classes\Grid\CellRendererDropDown.cs" />
-    <Compile Include="Classes\Grid\ColRenderAttributes.cs" />
-    <Compile Include="Classes\CustomButton.cs" />
-    <Compile Include="Classes\DirectedGraph\BezierCurve.cs" />
-    <Compile Include="Classes\DirectedGraph\DGArc.cs" />
-    <Compile Include="Classes\DirectedGraph\DGNode.cs" />
-    <Compile Include="Classes\DirectedGraph\DGObject.cs" />
-    <Compile Include="Classes\Grid\GridCell.cs" />
-    <Compile Include="Classes\HtmlToMigraDoc.cs" />
-    <Compile Include="Classes\Intellisense\CodeCompletionResult.cs" />
-    <Compile Include="Classes\Intellisense\CompletionData.cs" />
-    <Compile Include="Classes\Intellisense\CompletionImage.cs" />
-    <Compile Include="Classes\Intellisense\CSharpCompletion.cs" />
-    <Compile Include="Classes\Intellisense\CSharpCompletionContext.cs" />
-    <Compile Include="Classes\Intellisense\CSharpCompletionDataFactory.cs" />
-    <Compile Include="Classes\Intellisense\CSharpInsightItem.cs" />
-    <Compile Include="Classes\Intellisense\CSharpOverloadProvier.cs" />
-    <Compile Include="Classes\Intellisense\EntityCompletionData.cs" />
-    <Compile Include="Classes\Intellisense\ImportCompletionData.cs" />
-    <Compile Include="Classes\Intellisense\IOverloadProvider.cs" />
-    <Compile Include="Classes\Intellisense\IScriptProvider.cs" />
-    <Compile Include="Classes\Intellisense\MethodCompletion.cs" />
-    <Compile Include="Classes\Intellisense\OverrideCompletionData.cs" />
-    <Compile Include="Classes\Intellisense\ScriptProvider.cs" />
-    <Compile Include="Classes\Intellisense\VariableCompletionData.cs" />
-    <Compile Include="Cloud\Azure\AzureCredentialsSetup.cs" />
-    <Compile Include="Cloud\Azure\AzureExtensions.cs" />
-    <Compile Include="Cloud\Azure\AzureSettings.Designer.cs">
-      <AutoGen>True</AutoGen>
-      <DesignTimeSharedInput>True</DesignTimeSharedInput>
-      <DependentUpon>AzureSettings.settings</DependentUpon>
-    </Compile>
-    <Compile Include="Cloud\Azure\AzureInterface.cs" />
-    <Compile Include="Cloud\Azure\BatchConstants.cs" />
-    <Compile Include="Cloud\Azure\Licence.cs" />
-    <Compile Include="Cloud\DownloadOptions.cs" />
-    <Compile Include="EventArguments\CustomDataEventArgs.cs" />
-    <Compile Include="Presenters\DocumentationPresenter.cs" />
-    <Compile Include="Views\CloudDownloadView.cs" />
-    <Compile Include="Cloud\ICloudInterface.cs" />
-    <Compile Include="Cloud\JobDetails.cs" />
-    <Compile Include="Cloud\JobParameters.cs" />
-    <Compile Include="Cloud\Azure\StorageConstants.cs" />
-    <Compile Include="CommandHistory.cs" />
-    <Compile Include="Commands\AddModelCommand.cs" />
-    <Compile Include="Commands\BibTeX.cs" />
-    <Compile Include="Commands\ChangeProperty.cs" />
-    <Compile Include="Commands\CreateParamsInputsOutputsDocCommand.cs" />
-    <Compile Include="Commands\DeleteModelCommand.cs" />
-    <Compile Include="Commands\CreateFileDocumentationCommand.cs" />
-    <Compile Include="Commands\IExplorerPresenter.cs" />
-    <Compile Include="Commands\MoveModelCommand.cs" />
-    <Compile Include="Commands\MoveModelUpDownCommand.cs" />
-    <Compile Include="Commands\RenameModelCommand.cs" />
-    <Compile Include="Commands\ReplaceModelCommand.cs" />
-    <Compile Include="Commands\RunCommand.cs" />
-    <Compile Include="Commands\SelectNodeCommand.cs" />
-    <Compile Include="Commands\SupplementCommands.cs" />
-    <Compile Include="EventArguments\AsyncEventHandler.cs" />
-    <Compile Include="EventArguments\ErrorArgs.cs" />
-    <Compile Include="EventArguments\FileActionArgs.cs" />
-    <Compile Include="EventArguments\GridCellChangedArgs.cs" />
-    <Compile Include="EventArguments\GridCellPasteArgs.cs" />
-    <Compile Include="EventArguments\CopyEventArgs.cs" />
-    <Compile Include="EventArguments\GridCellsChangedArgs.cs" />
-    <Compile Include="EventArguments\GridCellActionArgs.cs" />
-    <Compile Include="EventArguments\GridHeaderClickedArgs.cs" />
-    <Compile Include="EventArguments\HoverPointArgs.cs" />
-    <Compile Include="EventArguments\IntellisenseItemSelectedArgs.cs" />
-    <Compile Include="EventArguments\KeysArgs.cs" />
-    <Compile Include="EventArguments\LegendClickArgs.cs" />
-    <Compile Include="EventArguments\NeedContextItemsArgs.cs" />
-    <Compile Include="Interfaces\ICloudJobView.cs" />
-    <Compile Include="Interfaces\IGraphPanelView.cs" />
-    <Compile Include="Interfaces\IMethodCompletionView.cs" />
-    <Compile Include="Interfaces\IPropertyTreeView.cs" />
-    <Compile Include="Interfaces\ITernaryGraphView.cs" />
-    <Compile Include="Presenters\BiomassRemovalPresenter.cs" />
-    <Compile Include="Presenters\CLEM\ActivityLedgerGridPresenter.cs" />
-    <Compile Include="Presenters\CLEM\CLEMPresenter.cs" />
-    <Compile Include="Presenters\CLEM\CLEMSummaryPresenter.cs" />
-    <Compile Include="Presenters\CLEM\CustomQueryPresenter.cs" />
-    <Compile Include="Presenters\CLEM\LabourAllocationPresenter.cs" />
-    <Compile Include="Presenters\CLEM\MessagePresenter.cs" />
-    <Compile Include="Presenters\CLEM\ModelDetailsWrapperPresenter.cs" />
-    <Compile Include="Presenters\CLEM\PivotTablePresenter.cs" />
-    <Compile Include="Presenters\CLEM\PropertyTablePresenter.cs" />
-    <Compile Include="Presenters\CLEM\PropertyTreePresenter.cs" />
-    <Compile Include="Presenters\CLEM\PropertyTreeTablePresenter.cs" />
-    <Compile Include="Presenters\CLEM\ReportActivityLedgerPresenter.cs" />
-    <Compile Include="Presenters\CLEM\VersionsPresenter.cs" />
-    <Compile Include="Presenters\GraphPanelPresenter.cs" />
-    <Compile Include="Presenters\ProfileGridPresenter.cs" />
-    <Compile Include="Presenters\PropertyAndTablePresenter.cs" />
-    <Compile Include="Properties\Resources.Designer.cs">
-      <AutoGen>True</AutoGen>
-      <DesignTime>True</DesignTime>
-      <DependentUpon>Resources.resx</DependentUpon>
-    </Compile>
-    <Compile Include="Utility\ApsimFileMetadata.cs" />
-    <Compile Include="Presenters\TernaryGraphPresenter.cs" />
-    <Compile Include="Utility\Colour.cs" />
-    <Compile Include="Presenters\CompositeFactorPresenter.cs" />
-    <Compile Include="Utility\ConfigurationConverter.cs" />
-    <Compile Include="Utility\FindAllReferencesDialog.cs" />
-    <Compile Include="Utility\WeatherDownloadDialog.cs" />
-    <Compile Include="Views\CLEM\ActivityLedgerGridView.cs" />
-    <Compile Include="Views\CLEM\CLEMView.cs" />
-    <Compile Include="Views\CLEM\CustomQueryView.cs" />
-    <Compile Include="Views\CLEM\ModelDetailsWrapperView.cs" />
-    <Compile Include="Views\CLEM\PivotTableView.cs" />
-    <Compile Include="Views\CLEM\PropertyTreeView.cs" />
-    <Compile Include="Views\CLEM\ReportActivityLedgerView.cs" />
-    <Compile Include="Views\DualGridView.cs" />
-    <Compile Include="Views\FactorView.cs" />
-    <Compile Include="Views\GraphPanelView.cs" />
-    <Compile Include="Views\HelpView.cs" />
-    <Compile Include="Views\LabelView.cs" />
-    <Compile Include="Views\ListView.cs" />
-    <Compile Include="Views\MenuItemView.cs" />
-    <Compile Include="Views\MethodCompletionView.cs" />
-    <Compile Include="Views\TernaryGraphView.cs" />
-    <Compile Include="Views\UpgradeView.cs" />
-    <Compile Include="Classes\Grid\GridColumn.cs" />
-    <Compile Include="Interfaces\IAxisView.cs" />
-    <Compile Include="Interfaces\IButtonView.cs" />
-    <Compile Include="Interfaces\ICommand.cs" />
-    <Compile Include="Interfaces\ICultivarView.cs" />
-    <Compile Include="Interfaces\IFileConverterView.cs" />
-    <Compile Include="Interfaces\IFileDialog.cs" />
-    <Compile Include="Interfaces\IExperimentView.cs" />
-    <Compile Include="Interfaces\IMainView.cs" />
-    <Compile Include="Interfaces\IMenuView.cs" />
-    <Compile Include="Interfaces\IToolStripView.cs" />
-    <Compile Include="Interfaces\ITreeView.cs" />
-    <Compile Include="Interfaces\IExplorerView.cs" />
-    <Compile Include="Interfaces\IGraphView.cs" />
-    <Compile Include="Interfaces\IGridCell.cs" />
-    <Compile Include="Interfaces\IGridColumn.cs" />
-    <Compile Include="Interfaces\IGridView.cs" />
-    <Compile Include="Interfaces\IInitialWaterView.cs" />
-    <Compile Include="Interfaces\IModelDetailsWrapperView.cs" />
-    <Compile Include="Interfaces\ISeriesView.cs" />
-    <Compile Include="Interfaces\ISummaryView.cs" />
-    <Compile Include="Interfaces\ISupplementView.cs" />
-    <Compile Include="Interfaces\ITestView.cs" />
-    <Compile Include="Main.cs" />
-    <Compile Include="Menus\ContextMenu.cs" />
-    <Compile Include="Menus\MainMenu.cs" />
-    <Compile Include="Presenters\CheckpointsPresenter.cs" />
-    <Compile Include="Presenters\AddModelPresenter.cs" />
-    <Compile Include="Presenters\AxisPresenter.cs" />
-    <Compile Include="Presenters\CloudJobPresenter.cs" />
-    <Compile Include="Presenters\CultivarPresenter.cs" />
-    <Compile Include="Presenters\DataStorePresenter.cs" />
-    <Compile Include="Presenters\ExplorerPresenter.cs" />
-    <Compile Include="Presenters\ExperimentPresenter.cs" />
-    <Compile Include="Presenters\FactorPresenter.cs" />
-    <Compile Include="Presenters\FolderPresenter.cs" />
-    <Compile Include="Presenters\GenericPresenter.cs" />
-    <Compile Include="Presenters\GraphPresenter.cs" />
-    <Compile Include="Presenters\IExportable.cs" />
-    <Compile Include="Presenters\InitialWaterPresenter.cs" />
-    <Compile Include="Presenters\InputPresenter.cs" />
-    <Compile Include="Presenters\IntellisensePresenter.cs" />
-    <Compile Include="Presenters\IPresenter.cs" />
-    <Compile Include="Presenters\LegendPresenter.cs" />
-    <Compile Include="Presenters\LinearAfterThresholdPresenter.cs" />
-    <Compile Include="Presenters\MainPresenter.cs" />
-    <Compile Include="Presenters\ManagerPresenter.cs" />
-    <Compile Include="Presenters\MapPresenter.cs" />
-    <Compile Include="Presenters\MemoPresenter.cs" />
-    <Compile Include="Presenters\MetDataPresenter.cs" />
-    <Compile Include="Presenters\TablePresenter.cs" />
-    <Compile Include="Presenters\RunOnCloudPresenter.cs" />
-    <Compile Include="Presenters\OperationsPresenter.cs" />
-    <Compile Include="Presenters\ProfilePresenter.cs" />
-    <Compile Include="Presenters\GridPresenter.cs" />
-    <Compile Include="Presenters\PropertyPresenter.cs" />
-    <Compile Include="Presenters\ReportPresenter.cs" />
-    <Compile Include="Presenters\SeriesPresenter.cs" />
-    <Compile Include="Presenters\SummaryPresenter.cs" />
-    <Compile Include="Presenters\SupplementPresenter.cs" />
-    <Compile Include="Presenters\DirectedGraphPresenter.cs" />
-    <Compile Include="Presenters\TitlePresenter.cs" />
-    <Compile Include="Presenters\TreeProxyPresenter.cs" />
-    <Compile Include="Presenters\XYPairsPresenter.cs" />
-    <Compile Include="Properties\AssemblyInfo.cs" />
-    <Compile Include="Utility\ColumnXYSeries.cs" />
-    <Compile Include="Utility\Configuration.cs" />
-    <Compile Include="Utility\Excel.cs" />
-    <Compile Include="Utility\FileDialog.cs" />
-    <Compile Include="Utility\FindInBrowserForm.cs" />
-    <Compile Include="Utility\FindAndReplaceForm.cs" />
-    <Compile Include="Utility\Graph.cs" />
-    <Compile Include="Utility\LineSeriesWithTracker.cs" />
-    <Compile Include="Utility\SoilDownloadDialog.cs" />
-    <Compile Include="Utility\StringEntryForm.cs" />
-    <Compile Include="Views\AxisView.cs" />
-    <Compile Include="Views\ButtonView.cs" />
-    <Compile Include="Views\CheckBoxView.cs" />
-    <Compile Include="Views\CloudJobView.cs" />
-    <Compile Include="Views\ColourDropDownView.cs" />
-    <Compile Include="Views\DoubleEditView.cs" />
-    <Compile Include="Views\DropDownView.cs" />
-    <Compile Include="Views\EditBoxView.cs" />
-    <Compile Include="Views\EditorView.cs" />
-    <Compile Include="Views\ErrorView.cs" />
-    <Compile Include="Views\FileConverterView.cs" />
-    <Compile Include="Views\MenuView.cs" />
-    <Compile Include="Views\ToolStripView.cs" />
-    <Compile Include="Views\TreeView.cs" />
-    <Compile Include="Views\ExplorerView.cs" />
-    <Compile Include="Views\ExperimentView.cs" />
-    <Compile Include="Views\FolderView.cs" />
-    <Compile Include="Views\GeneralView.cs" />
-    <Compile Include="Views\DirectedGraphView.cs" />
-    <Compile Include="Views\GraphView.cs" />
-    <Compile Include="Views\GridView.cs" />
-    <Compile Include="Views\HTMLView.cs" />
-    <Compile Include="Views\InitialWaterView.cs" />
-    <Compile Include="Views\InputView.cs" />
-    <Compile Include="Views\IntellisenseView.cs" />
-    <Compile Include="Views\LegendView.cs" />
-    <Compile Include="Views\ListBoxView.cs" />
-    <Compile Include="Views\ListButtonView.cs" />
-    <Compile Include="Views\MainView.cs" />
-    <Compile Include="Views\ManagerView.cs" />
-    <Compile Include="Views\MapView.cs" />
-    <Compile Include="Views\MemoView.cs" />
-    <Compile Include="Views\RunOnCloudView.cs" />
-    <Compile Include="Views\ProfileView.cs" />
-    <Compile Include="Views\ReportView.cs" />
-    <Compile Include="Views\SeriesView.cs" />
-    <Compile Include="Views\SummaryView.cs" />
-    <Compile Include="Views\SupplementView.cs" />
-    <Compile Include="Views\TabbedMetDataView.cs" />
-    <Compile Include="Views\TitleView.cs" />
-    <Compile Include="Views\TreeProxyView.cs" />
-    <Compile Include="Views\ViewBase.cs" />
-    <Compile Include="Views\WindowView.cs" />
-    <Compile Include="Views\XYPairsView.cs" />
-    <Compile Include="Utility\MacUtilities.cs" />
-  </ItemGroup>
-  <ItemGroup>
-    <None Include="Resources\Apsim.png" />
-  </ItemGroup>
-  <ItemGroup>
-    <EmbeddedResource Include="Resources\apsim_logo.png" />
-  </ItemGroup>
-  <ItemGroup>
-    <EmbeddedResource Include="Resources\AutoDocumentation.css" />
-  </ItemGroup>
-  <ItemGroup>
-    <EmbeddedResource Include="Resources\Close.png" />
-  </ItemGroup>
-  <ItemGroup>
-    <None Include="Resources\GraphData.png" />
-  </ItemGroup>
-  <ItemGroup>
-    <EmbeddedResource Include="Resources\hd_bg.png" />
-  </ItemGroup>
-  <ItemGroup>
-    <None Include="Resources\InitialWaterGraph.xml" />
-  </ItemGroup>
-  <ItemGroup>
-    <EmbeddedResource Include="Resources\MenuImages\Check Soil.png" />
-  </ItemGroup>
-  <ItemGroup>
-    <EmbeddedResource Include="Resources\MenuImages\Copy.png" />
-  </ItemGroup>
-  <ItemGroup>
-    <EmbeddedResource Include="Resources\MenuImages\Delete.png" />
-  </ItemGroup>
-  <ItemGroup>
-    <EmbeddedResource Include="Resources\MenuImages\Export to CSV.png" />
-  </ItemGroup>
-  <ItemGroup>
-    <EmbeddedResource Include="Resources\MenuImages\Export to EXCEL.png" />
-  </ItemGroup>
-  <ItemGroup>
-    <EmbeddedResource Include="Resources\MenuImages\Export to HTML.png" />
-  </ItemGroup>
-  <ItemGroup>
-    <EmbeddedResource Include="Resources\MenuImages\Help.png" />
-  </ItemGroup>
-  <ItemGroup>
-    <EmbeddedResource Include="Resources\MenuImages\Paste.png" />
-  </ItemGroup>
-  <ItemGroup>
-    <EmbeddedResource Include="Resources\MenuImages\Redo.png" />
-  </ItemGroup>
-  <ItemGroup>
-    <EmbeddedResource Include="Resources\MenuImages\Refresh.png" />
-  </ItemGroup>
-  <ItemGroup>
-    <EmbeddedResource Include="Resources\MenuImages\Run APSIM.png" />
-  </ItemGroup>
-  <ItemGroup>
-    <EmbeddedResource Include="Resources\MenuImages\Save As.png" />
-  </ItemGroup>
-  <ItemGroup>
-    <EmbeddedResource Include="Resources\MenuImages\Save.png" />
-  </ItemGroup>
-  <ItemGroup>
-    <EmbeddedResource Include="Resources\MenuImages\Split screen.png" />
-  </ItemGroup>
-  <ItemGroup>
-    <EmbeddedResource Include="Resources\MenuImages\Undo.png" />
-  </ItemGroup>
-  <ItemGroup>
-    <EmbeddedResource Include="Resources\MenuImages\Upgrade.png" />
-  </ItemGroup>
-  <ItemGroup>
-    <EmbeddedResource Include="Resources\PresenterPictures\CircularZone.png" />
-  </ItemGroup>
-  <ItemGroup>
-    <EmbeddedResource Include="Resources\PresenterPictures\RectangularZone.png" />
-  </ItemGroup>
-  <ItemGroup>
-    <EmbeddedResource Include="Resources\TreeViewImages\Filter.png" />
-    <EmbeddedResource Include="Resources\TreeViewImages\TableExpression.png" />
-    <EmbeddedResource Include="Resources\TreeViewImages\SolutePatch.png" />
-    <EmbeddedResource Include="Resources\TreeViewImages\NutrientPatchManager.png" />
-    <EmbeddedResource Include="Resources\TreeViewImages\CLEM\RelationshipRunningValue.png" />
-    <EmbeddedResource Include="Resources\TreeViewImages\CLEM\GrazeFoodStoreFertilityLimiter.png" />
-    <EmbeddedResource Include="Resources\TreeViewImages\HourlyInterpolation.png" />
-    <EmbeddedResource Include="Resources\TreeViewImages\ColdUpRegVrn1.png" />
-    <EmbeddedResource Include="Resources\TreeViewImages\Stics.png" />
-    <EmbeddedResource Include="Resources\TreeViewImages\SimulationStats.png" />
-    <EmbeddedResource Include="Resources\TreeViewImages\Draft.png" />
-    <EmbeddedResource Include="Resources\TreeViewImages\Grapevine.png" />
-    <EmbeddedResource Include="Resources\TreeViewImages\HourlySinPpAdjusted.png" />
-    <EmbeddedResource Include="Resources\TreeViewImages\ThreeHourSin.png" />
-    <EmbeddedResource Include="Resources\TreeViewImages\GenotypeCross.png" />
-    <EmbeddedResource Include="Resources\TreeViewImages\CLEM\RelationshipTracker.png" />
-    <EmbeddedResource Include="Resources\TreeViewImages\CalcCAMPVrnRates.png" />
-    <EmbeddedResource Include="Resources\TreeViewImages\FinalLeafNumberSet.png" />
-    <EmbeddedResource Include="Resources\TreeViewImages\VernalisationPhase.png" />
-    <EmbeddedResource Include="Resources\TreeViewImages\CAMP.png" />
-    <EmbeddedResource Include="Resources\TreeViewImages\MigrantDestinationPhase.png" />
-    <EmbeddedResource Include="Resources\TreeViewImages\ProgenyDestinationPhase.png" />
-    <EmbeddedResource Include="Resources\TreeViewImages\Infestation.png" />
-    <EmbeddedResource Include="Resources\TreeViewImages\LifeCyclePhase.png" />
-    <EmbeddedResource Include="Resources\TreeViewImages\WeatherSampler.png" />
-    <EmbeddedResource Include="Resources\TreeViewImages\WaterBalance.png" />
-    <EmbeddedResource Include="Resources\TreeViewImages\SimpleLeafAppearancePhase.png" />
-    <EmbeddedResource Include="Resources\TreeViewImages\DocumentCheck.png" />
-    <EmbeddedResource Include="Resources\TreeViewImages\Document.png" />
-    <EmbeddedResource Include="Resources\TreeViewImages\CLEM\RainfallShuffler.png" />
-    <EmbeddedResource Include="Resources\TreeViewImages\CLEM\LabourAERelationship.png" />
-    <EmbeddedResource Include="Resources\TreeViewImages\CLEM\RandomNumberGenerator.png" />
-    <EmbeddedResource Include="Resources\TreeViewImages\CLEM\LabourActivityFeedTargetPurchase.png" />
-    <EmbeddedResource Include="Resources\TreeViewImages\CLEM\Market.png" />
-    <EmbeddedResource Include="Resources\TreeViewImages\ProtectedDivideFunction.png" />
-    <EmbeddedResource Include="Resources\TreeViewImages\StorageNDemandFunction.png" />
-    <EmbeddedResource Include="Resources\TreeViewImages\ShadedBarsOnGraph.png" />
-    <EmbeddedResource Include="Resources\TreeViewImages\GraphPanel.png" />
-    <EmbeddedResource Include="Resources\TreeViewImages\AGPWhiteClover.png" />
-    <EmbeddedResource Include="Resources\TreeViewImages\AGPRyegrass.png" />
-    <EmbeddedResource Include="Resources\TreeViewImages\SlopeEffectsOnWeather.png" />
-    <EmbeddedResource Include="Resources\TreeViewImages\CLEM\LabourActivityFeedTarget.png" />
-    <EmbeddedResource Include="Resources\TreeViewImages\CLEM\LabourActivityFeedToTargets.png" />
-    <EmbeddedResource Include="Resources\TreeViewImages\CLEM\RuminantActivityMarkForSale.png" />
-    <EmbeddedResource Include="Resources\TreeViewImages\CLEM\CommonLandFoodStoreType.png" />
-    <EmbeddedResource Include="Resources\TreeViewImages\Permutation.png" />
-    <EmbeddedResource Include="Resources\TreeViewImages\CLEM\TransmutationCostUsePricing.png" />
-    <EmbeddedResource Include="Resources\TreeViewImages\CLEM\LabourFeedGroup.png" />
-    <EmbeddedResource Include="Resources\TreeViewImages\CLEM\LabourActivityFeed.png" />
-    <EmbeddedResource Include="Resources\TreeViewImages\CLEM\RuminantActivityShear.png" />
-    <EmbeddedResource Include="Resources\TreeViewImages\CLEM\ResourceUnitsConverter.png" />
-    <EmbeddedResource Include="Resources\TreeViewImages\DecumulateFunction.png" />
-    <EmbeddedResource Include="Resources\TreeViewImages\CLEM\FileSQLiteCrop.png" />
-    <EmbeddedResource Include="Resources\TreeViewImages\WhiteClover.png" />
-    <EmbeddedResource Include="Resources\TreeViewImages\CompositeFactor.png" />
-    <EmbeddedResource Include="Resources\TreeViewImages\CLEM\PivotTable.png" />
-    <EmbeddedResource Include="Resources\TreeViewImages\CLEM\LabourPriceGroup.png" />
-    <EmbeddedResource Include="Resources\TreeViewImages\CLEM\LabourPricing.png" />
-    <EmbeddedResource Include="Resources\TreeViewImages\CLEM\LabourActivityPayHired.png" />
-    <EmbeddedResource Include="Resources\TreeViewImages\CLEM\RuminantConceptionByCondition.png" />
-    <EmbeddedResource Include="Resources\TreeViewImages\CLEM\RuminantConceptionCurve.png" />
-    <EmbeddedResource Include="Resources\TreeViewImages\CLEM\FinanceActivityIncome.png" />
-    <EmbeddedResource Include="Resources\TreeViewImages\CLEM\ResourceActivityFee.png" />
-    <EmbeddedResource Include="Resources\TreeViewImages\CLEM\TransmutationCostLabour.png" />
-    <EmbeddedResource Include="Resources\TreeViewImages\FactorialAnova.png" />
-    <EmbeddedResource Include="Resources\TreeViewImages\SoilNitrogenPlantAvailableNH4.png" />
-    <EmbeddedResource Include="Resources\TreeViewImages\SoilNitrogenPlantAvailableNO3.png" />
-    <EmbeddedResource Include="Resources\TreeViewImages\SoilNitrogenUrea.png" />
-    <EmbeddedResource Include="Resources\TreeViewImages\SoilNitrogenNH4.png" />
-    <EmbeddedResource Include="Resources\TreeViewImages\SoilNitrogenNO3.png" />
-    <EmbeddedResource Include="Resources\TreeViewImages\CLEM\RuminantConceptionAdvanced.png" />
-    <EmbeddedResource Include="Resources\TreeViewImages\CLEM\ResourcePricing.png" />
-    <EmbeddedResource Include="Resources\TreeViewImages\CLEM\LabourAvailabilityItem.png" />
-    <EmbeddedResource Include="Resources\TreeViewImages\CLEM\LabourAvailabilityItemMonthly.png" />
-    <EmbeddedResource Include="Resources\TreeViewImages\CLEM\LabourAvailabilityList.png" />
-    <EmbeddedResource Include="Resources\TreeViewImages\CLEM\CustomQuery.png" />
-    <EmbeddedResource Include="Resources\TreeViewImages\CLEM\ActivityCutAndCarryLimiter.png" />
-    <EmbeddedResource Include="Resources\TreeViewImages\CLEM\ActivityTimerPastureLevel.png" />
-    <EmbeddedResource Include="Resources\TreeViewImages\CLEM\ActivityTimerResourceLevel.png" />
-    <EmbeddedResource Include="Resources\TreeViewImages\CLEM\CLEMFolder.png" />
-    <EmbeddedResource Include="Resources\TreeViewImages\CLEM\LabourActivityOffFarm.png" />
-    <EmbeddedResource Include="Resources\TreeViewImages\CLEM\LabourActivityTask.png" />
-    <EmbeddedResource Include="Resources\TreeViewImages\CLEM\LabourFilterGroup.png" />
-    <EmbeddedResource Include="Resources\TreeViewImages\CLEM\LabourRequirement.png" />
-    <EmbeddedResource Include="Resources\TreeViewImages\CLEM\LabourRequirementNoUnitSize.png" />
-    <EmbeddedResource Include="Resources\TreeViewImages\CLEM\LabourRequirementSimple.png" />
-    <EmbeddedResource Include="Resources\TreeViewImages\CLEM\ManureActivityCollectAll.png" />
-    <EmbeddedResource Include="Resources\TreeViewImages\CLEM\ManureActivityCollectPaddock.png" />
-    <EmbeddedResource Include="Resources\TreeViewImages\CLEM\PastureActivityBurn.png" />
-    <EmbeddedResource Include="Resources\TreeViewImages\CLEM\PastureActivityCutAndCarry.png" />
-    <EmbeddedResource Include="Resources\TreeViewImages\CLEM\ReportLabourRequirements.png" />
-    <EmbeddedResource Include="Resources\TreeViewImages\CLEM\ReportResourceLedger.png" />
-    <EmbeddedResource Include="Resources\TreeViewImages\CLEM\ResourceActivityBuy.png" />
-    <EmbeddedResource Include="Resources\TreeViewImages\CLEM\ResourceActivityProcess.png" />
-    <EmbeddedResource Include="Resources\TreeViewImages\CLEM\RuminantDestockGroup.png" />
-    <EmbeddedResource Include="Resources\TreeViewImages\CLEM\RuminantFeedGroupMonthly.png" />
-    <EmbeddedResource Include="Resources\TreeViewImages\GenericOrgan.png" />
-    <EmbeddedResource Include="Resources\TreeViewImages\Sobol.png" />
-    <EmbeddedResource Include="Resources\TreeViewImages\Fodderbeet.png" />
-    <EmbeddedResource Include="Resources\TreeViewImages\HIReproductiveOrgan.png" />
-    <EmbeddedResource Include="Resources\TreeViewImages\SwimSoluteParameters.png" />
-    <EmbeddedResource Include="Resources\TreeViewImages\Swim3.png" />
-    <EmbeddedResource Include="Resources\TreeViewImages\Morris.png" />
-    <EmbeddedResource Include="Resources\TreeViewImages\Plantain.png" />
-    <EmbeddedResource Include="Resources\TwoStageEvaporation.png" />
-    <EmbeddedResource Include="Resources\TreeViewImages\CLEM\ReportPasturePoolDetails.png" />
-    <EmbeddedResource Include="Resources\TreeViewImages\CLEM\RuminantActivityGrazeAll.png" />
-    <EmbeddedResource Include="Resources\TreeViewImages\CLEM\RuminantActivityGrazePasture.png" />
-    <EmbeddedResource Include="Resources\TreeViewImages\CLEM\RuminantActivityGrazePastureHerd.png" />
-    <EmbeddedResource Include="Resources\TreeViewImages\CLEM\FileSQLitePasture.png" />
-    <EmbeddedResource Include="Resources\TreeViewImages\CLEM\Equipment.png" />
-    <EmbeddedResource Include="Resources\TreeViewImages\CLEM\EquipmentType.png" />
-    <EmbeddedResource Include="Resources\TreeViewImages\CLEM\WaterStore.png" />
-    <EmbeddedResource Include="Resources\TreeViewImages\CLEM\WaterType.png" />
-    <EmbeddedResource Include="Resources\TreeViewImages\CLEM\ReportResourceShortfalls.png" />
-    <EmbeddedResource Include="Resources\TreeViewImages\CLEM\ReportActivitiesPerformed.png" />
-    <EmbeddedResource Include="Resources\TreeViewImages\CLEM\PastureActivityManage.png" />
-    <EmbeddedResource Include="Resources\TreeViewImages\CLEM\FileCrop.png" />
-    <EmbeddedResource Include="Resources\TreeViewImages\CLEM\ReportResourceBalances.png" />
-    <EmbeddedResource Include="Resources\TreeViewImages\CLEM\ResourcesHolder.png" />
-    <EmbeddedResource Include="Resources\TreeViewImages\CLEM\ActivitiesHolder.png" />
-    <EmbeddedResource Include="Resources\TreeViewImages\CLEM\ActivityFolder.png" />
-    <EmbeddedResource Include="Resources\TreeViewImages\CLEM\ActivityTimerCropHarvest.png" />
-    <EmbeddedResource Include="Resources\TreeViewImages\CLEM\ActivityTimerDateRange.png" />
-    <EmbeddedResource Include="Resources\TreeViewImages\CLEM\ActivityTimerInterval.png" />
-    <EmbeddedResource Include="Resources\TreeViewImages\CLEM\ActivityTimerMonthRange.png" />
-    <EmbeddedResource Include="Resources\TreeViewImages\CLEM\AnimalFoodStore.png" />
-    <EmbeddedResource Include="Resources\TreeViewImages\CLEM\AnimalFoodStoreType.png" />
-    <EmbeddedResource Include="Resources\TreeViewImages\CLEM\AnimalPriceGroup.png" />
-    <EmbeddedResource Include="Resources\TreeViewImages\CLEM\AnimalPricing.png" />
-    <EmbeddedResource Include="Resources\TreeViewImages\CLEM\CropActivityFee.png" />
-    <EmbeddedResource Include="Resources\TreeViewImages\CLEM\CropActivityManageCrop.png" />
-    <EmbeddedResource Include="Resources\TreeViewImages\CLEM\CropActivityManageProduct.png" />
-    <EmbeddedResource Include="Resources\TreeViewImages\CLEM\CropActivityTask.png" />
-    <EmbeddedResource Include="Resources\TreeViewImages\CLEM\FilePasture.png" />
-    <EmbeddedResource Include="Resources\TreeViewImages\CLEM\Finance.png" />
-    <EmbeddedResource Include="Resources\TreeViewImages\CLEM\FinanceActivityCalculateInterest.png" />
-    <EmbeddedResource Include="Resources\TreeViewImages\CLEM\FinanceActivityPayExpense.png" />
-    <EmbeddedResource Include="Resources\TreeViewImages\CLEM\FinanceType.png" />
-    <EmbeddedResource Include="Resources\TreeViewImages\CLEM\GrazeFoodStore.png" />
-    <EmbeddedResource Include="Resources\TreeViewImages\CLEM\GrazeFoodStoreType.png" />
-    <EmbeddedResource Include="Resources\TreeViewImages\CLEM\GreenhouseGases.png" />
-    <EmbeddedResource Include="Resources\TreeViewImages\CLEM\GreenhouseGasesType.png" />
-    <EmbeddedResource Include="Resources\TreeViewImages\CLEM\HumanFoodStore.png" />
-    <EmbeddedResource Include="Resources\TreeViewImages\CLEM\HumanFoodStoreType.png" />
-    <EmbeddedResource Include="Resources\TreeViewImages\CLEM\Labour.png" />
-    <EmbeddedResource Include="Resources\TreeViewImages\CLEM\LabourFilter.png" />
-    <EmbeddedResource Include="Resources\TreeViewImages\CLEM\LabourFilterGroupSpecified.png" />
-    <EmbeddedResource Include="Resources\TreeViewImages\CLEM\LabourFilterGroupUnit.png" />
-    <EmbeddedResource Include="Resources\TreeViewImages\CLEM\LabourType.png" />
-    <EmbeddedResource Include="Resources\TreeViewImages\CLEM\Land.png" />
-    <EmbeddedResource Include="Resources\TreeViewImages\CLEM\LandType.png" />
-    <EmbeddedResource Include="Resources\TreeViewImages\CLEM\OtherAnimals.png" />
-    <EmbeddedResource Include="Resources\TreeViewImages\CLEM\OtherAnimalsType.png" />
-    <EmbeddedResource Include="Resources\TreeViewImages\CLEM\ProductStore.png" />
-    <EmbeddedResource Include="Resources\TreeViewImages\CLEM\ProductStoreType.png" />
-    <EmbeddedResource Include="Resources\TreeViewImages\CLEM\ProductStoreTypeManure.png" />
-    <EmbeddedResource Include="Resources\TreeViewImages\CLEM\Relationship.png" />
-    <EmbeddedResource Include="Resources\TreeViewImages\CLEM\ReportRuminantHerd.png" />
-    <EmbeddedResource Include="Resources\TreeViewImages\CLEM\ResourceActivitySell.png" />
-    <EmbeddedResource Include="Resources\TreeViewImages\CLEM\RuminantActivityBreed.png" />
-    <EmbeddedResource Include="Resources\TreeViewImages\CLEM\RuminantActivityBuySell.png" />
-    <EmbeddedResource Include="Resources\TreeViewImages\CLEM\RuminantActivityCollectManureAll.png" />
-    <EmbeddedResource Include="Resources\TreeViewImages\CLEM\RuminantActivityCollectManurePaddock.png" />
-    <EmbeddedResource Include="Resources\TreeViewImages\CLEM\RuminantActivityFee.png" />
-    <EmbeddedResource Include="Resources\TreeViewImages\CLEM\RuminantActivityFeed.png" />
-    <EmbeddedResource Include="Resources\TreeViewImages\CLEM\RuminantActivityGrow.png" />
-    <EmbeddedResource Include="Resources\TreeViewImages\CLEM\RuminantActivityHerdCost.png" />
-    <EmbeddedResource Include="Resources\TreeViewImages\CLEM\RuminantActivityManage.png" />
-    <EmbeddedResource Include="Resources\TreeViewImages\CLEM\RuminantActivityMilking.png" />
-    <EmbeddedResource Include="Resources\TreeViewImages\CLEM\RuminantActivityMuster.png" />
-    <EmbeddedResource Include="Resources\TreeViewImages\CLEM\RuminantActivityPredictiveStocking.png" />
-    <EmbeddedResource Include="Resources\TreeViewImages\CLEM\RuminantActivityPredictiveStockingENSO.png" />
-    <EmbeddedResource Include="Resources\TreeViewImages\CLEM\RuminantActivitySellDryBreeders.png" />
-    <EmbeddedResource Include="Resources\TreeViewImages\CLEM\RuminantActivityTrade.png" />
-    <EmbeddedResource Include="Resources\TreeViewImages\CLEM\RuminantActivityWean.png" />
-    <EmbeddedResource Include="Resources\TreeViewImages\CLEM\RuminantFeedGroup.png" />
-    <EmbeddedResource Include="Resources\TreeViewImages\CLEM\RuminantFilter.png" />
-    <EmbeddedResource Include="Resources\TreeViewImages\CLEM\RuminantFilterGroup.png" />
-    <EmbeddedResource Include="Resources\TreeViewImages\CLEM\RuminantHerd.png" />
-    <EmbeddedResource Include="Resources\TreeViewImages\CLEM\RuminantInitialCohorts.png" />
-    <EmbeddedResource Include="Resources\TreeViewImages\CLEM\RuminantType.png" />
-    <EmbeddedResource Include="Resources\TreeViewImages\CLEM\RuminantTypeCohort.png" />
-    <EmbeddedResource Include="Resources\TreeViewImages\CLEM\SummariseRuminantHerd.png" />
-    <EmbeddedResource Include="Resources\TreeViewImages\CLEM\Transmutation.png" />
-    <EmbeddedResource Include="Resources\TreeViewImages\CLEM\TransmutationCost.png" />
-    <EmbeddedResource Include="Resources\TreeViewImages\CLEM\TruckingSettings.png" />
-    <EmbeddedResource Include="Resources\TreeViewImages\CLEM\ZoneCLEM.png" />
-    <EmbeddedResource Include="Resources\TreeViewImages\CFlow.png" />
-    <EmbeddedResource Include="Resources\TreeViewImages\NFlow.png" />
-    <EmbeddedResource Include="Resources\TreeViewImages\Solute.png" />
-    <EmbeddedResource Include="Resources\TreeViewImages\LinearAfterThresholdFunction.png" />
-    <EmbeddedResource Include="Resources\TreeViewImages\Evapotranspiration.png" />
-    <EmbeddedResource Include="Resources\TreeViewImages\LayerStructure.png" />
-    <EmbeddedResource Include="Resources\TreeViewImages\MRSpline.png" />
-    <EmbeddedResource Include="Resources\TreeViewImages\OutputLayers.png" />
-    <EmbeddedResource Include="Resources\TreeViewImages\WEIRDO.png" />
-    <EmbeddedResource Include="Resources\TreeViewImages\CERESSoilTemperature.png" />
-    <EmbeddedResource Include="Resources\TreeViewImages\SoluteManager.png" />
-    <EmbeddedResource Include="Resources\TreeViewImages\Flow.png" />
-    <EmbeddedResource Include="Resources\TreeViewImages\NutrientPool.png" />
-    <EmbeddedResource Include="Resources\TreeViewImages\Nutrient.png" />
-    <EmbeddedResource Include="Resources\TreeViewImages\LifeCycle.png" />
-    <EmbeddedResource Include="Resources\TreeViewImages\EventNamesOnGraph.png" />
-    <EmbeddedResource Include="Resources\TreeViewImages\Chicory.png" />
-    <EmbeddedResource Include="Resources\TreeViewImages\GenericBelowGroundOrgan.png" />
-    <EmbeddedResource Include="Resources\TreeViewImages\SimpleLeaf.png" />
-    <EmbeddedResource Include="Resources\TreeViewImages\Stock.png" />
-    <EmbeddedResource Include="Resources\TreeViewImages\Supplement.png" />
-    <EmbeddedResource Include="Resources\TreeViewImages\Chickpea.png" />
-    <EmbeddedResource Include="Resources\TreeViewImages\CultivarFolder.png" />
-    <EmbeddedResource Include="Resources\TreeViewImages\Map.png" />
-    <EmbeddedResource Include="Resources\TreeViewImages\MovingAverageFunction.png" />
-    <EmbeddedResource Include="Resources\TreeViewImages\OrganBiomassRemovalType.png" />
-    <EmbeddedResource Include="Resources\TreeViewImages\SCRUM.png" />
-    <EmbeddedResource Include="Resources\apsim logo32.png" />
-    <EmbeddedResource Include="Resources\AIBanner.png" />
-    <EmbeddedResource Include="Resources\LargeImages\Arbitrator.png" />
-    <EmbeddedResource Include="Resources\LargeImages\Bean.png" />
-    <EmbeddedResource Include="Resources\LargeImages\BiomassRemoval.png" />
-    <EmbeddedResource Include="Resources\LargeImages\Canola.png" />
-    <EmbeddedResource Include="Resources\LargeImages\Canopy.png" />
-    <EmbeddedResource Include="Resources\LargeImages\Chickpea.png" />
-    <EmbeddedResource Include="Resources\LargeImages\Cotton.png" />
-    <EmbeddedResource Include="Resources\LargeImages\EGrandis.png" />
-    <EmbeddedResource Include="Resources\LargeImages\Fieldpea.png" />
-    <EmbeddedResource Include="Resources\LargeImages\forestry.png" />
-    <EmbeddedResource Include="Resources\LargeImages\Grass.png" />
-    <EmbeddedResource Include="Resources\LargeImages\Horsegram.png" />
-    <EmbeddedResource Include="Resources\LargeImages\Lucerne.png" />
-    <EmbeddedResource Include="Resources\LargeImages\Lupin.png" />
-    <EmbeddedResource Include="Resources\LargeImages\Maize.png" />
-    <EmbeddedResource Include="Resources\LargeImages\Millet.png" />
-    <EmbeddedResource Include="Resources\LargeImages\Oats.png" />
-    <EmbeddedResource Include="Resources\LargeImages\Oilpalm.png" />
-    <EmbeddedResource Include="Resources\LargeImages\Pasture.png" />
-    <EmbeddedResource Include="Resources\LargeImages\Peanut.png" />
-    <EmbeddedResource Include="Resources\LargeImages\Potato.png" />
-    <EmbeddedResource Include="Resources\LargeImages\Rice.png" />
-    <EmbeddedResource Include="Resources\LargeImages\Slurp.png" />
-    <EmbeddedResource Include="Resources\LargeImages\Sorghum.png" />
-    <EmbeddedResource Include="Resources\LargeImages\Soybean.png" />
-    <EmbeddedResource Include="Resources\LargeImages\Sugar.png" />
-    <EmbeddedResource Include="Resources\LargeImages\Swim.png" />
-    <EmbeddedResource Include="Resources\LargeImages\Wheat.png" />
-    <EmbeddedResource Include="Resources\LargeImages\Chicory.png" />
-    <EmbeddedResource Include="Resources\Function.png" />
-    <EmbeddedResource Include="Resources\Property.png" />
-    <EmbeddedResource Include="Resources\help.png" />
-    <EmbeddedResource Include="Resources\DebugDoc.xsl" />
-    <Content Include="ApsimLogo.ico" />
-    <EmbeddedResource Include="Resources\MenuImages\Critical.png" />
-    <EmbeddedResource Include="Resources\MenuImages\Ignored.png" />
-    <EmbeddedResource Include="Resources\MenuImages\Partial.png" />
-    <EmbeddedResource Include="Resources\MenuImages\Success.png" />
-    <EmbeddedResource Include="Resources\MenuImages\Timer.png" />
-    <EmbeddedResource Include="Resources\MenuImages\blank.png" />
-    <EmbeddedResource Include="Resources\MenuImages\Calculation.png" />
-    <EmbeddedResource Include="Resources\MenuImages\NotNeeded.png" />
-    <EmbeddedResource Include="Resources\Download.png" />
-    <EmbeddedResource Include="Resources\Delete.png" />
-    <EmbeddedResource Include="Resources\Delete16.png" />
-    <EmbeddedResource Include="Resources\Cloud.png" />
-    <EmbeddedResource Include="Resources\CurveNumberCover.png" />
-    <EmbeddedResource Include="Resources\Jigsaw.jpg" />
-    <EmbeddedResource Include="Resources\RunoffRainfallCurves.png" />
-    <EmbeddedResource Include="Resources\RunoffResponseCurve.png" />
-    <EmbeddedResource Include="Resources\CompletionImages\Class.png" />
-    <EmbeddedResource Include="Resources\CompletionImages\Constructor.png" />
-    <EmbeddedResource Include="Resources\CompletionImages\Delegate.png" />
-    <EmbeddedResource Include="Resources\CompletionImages\Enum.png" />
-    <EmbeddedResource Include="Resources\CompletionImages\EnumValue.png" />
-    <EmbeddedResource Include="Resources\CompletionImages\Event.png" />
-    <EmbeddedResource Include="Resources\CompletionImages\ExtensionMethod.png" />
-    <EmbeddedResource Include="Resources\CompletionImages\Field.png" />
-    <EmbeddedResource Include="Resources\CompletionImages\FieldReadOnly.png" />
-    <EmbeddedResource Include="Resources\CompletionImages\Indexer.png" />
-    <EmbeddedResource Include="Resources\CompletionImages\Interface.png" />
-    <EmbeddedResource Include="Resources\CompletionImages\Literal.png" />
-    <EmbeddedResource Include="Resources\CompletionImages\Method.png" />
-    <EmbeddedResource Include="Resources\CompletionImages\NameSpace.png" />
-    <EmbeddedResource Include="Resources\CompletionImages\Operator.png" />
-    <EmbeddedResource Include="Resources\CompletionImages\OverlayInternal.png" />
-    <EmbeddedResource Include="Resources\CompletionImages\OverlayPrivate.png" />
-    <EmbeddedResource Include="Resources\CompletionImages\OverlayProtected.png" />
-    <EmbeddedResource Include="Resources\CompletionImages\OverlayProtectedInternal.png" />
-    <EmbeddedResource Include="Resources\CompletionImages\OverlayStatic.png" />
-    <EmbeddedResource Include="Resources\CompletionImages\PInvokeMethod.png" />
-    <EmbeddedResource Include="Resources\CompletionImages\Property.png" />
-    <EmbeddedResource Include="Resources\CompletionImages\StaticClass.png" />
-    <EmbeddedResource Include="Resources\CompletionImages\Struct.png" />
-    <EmbeddedResource Include="Resources\CompletionImages\VirtualMethod.png" />
-    <EmbeddedResource Include="Resources\StockGroupsExample.png" />
-    <EmbeddedResource Include="Resources\LargeImages\Plantain.png" />
-    <EmbeddedResource Include="Resources\MenuImages\Clear Status.png">
-      <CopyToOutputDirectory>PreserveNewest</CopyToOutputDirectory>
-    </EmbeddedResource>
-    <EmbeddedResource Include="Resources\SoltaniChickpeaPhenology.png" />
-    <EmbeddedResource Include="Resources\MenuImages\NoTask.png" />
-    <EmbeddedResource Include="Resources\LargeImages\FodderBeet.png" />
-    <EmbeddedResource Include="Resources\MenuImages\Moon.png" />
-    <EmbeddedResource Include="Resources\MenuImages\Sun.png" />
-    <EmbeddedResource Include="Resources\ElementaryEffectEquation.png" />
-    <EmbeddedResource Include="Resources\MorrisGrid1.png" />
-    <EmbeddedResource Include="Resources\MorrisGrid2.png" />
-    <EmbeddedResource Include="Resources\MorrisGrid3.png" />
-    <EmbeddedResource Include="Resources\MorrisGrid4.png" />
-    <EmbeddedResource Include="Resources\SobolParameterDistributions.png" />
-    <EmbeddedResource Include="Resources\AnovaSampleGrid.png" />
-    <EmbeddedResource Include="Resources\ArbitratorSequenceDiagram.png" />
-    <EmbeddedResource Include="Resources\AgPastureBalance.png" />
-    <EmbeddedResource Include="Resources\AgPastureGraze.png" />
-    <EmbeddedResource Include="Resources\AgPastureGrowth.png" />
-    <EmbeddedResource Include="Resources\AgPasturePlantSpecies.png" />
-    <EmbeddedResource Include="Resources\AgPastureRemoveBiomass.png" />
-    <EmbeddedResource Include="Resources\AgPastureRootDistribution.png" />
-    <EmbeddedResource Include="Resources\AgPastureTissueDynamics.png" />
-    <EmbeddedResource Include="Resources\MenuImages\Settings.png" />
-    <EmbeddedResource Include="Resources\LargeImages\WhiteClover.png" />
-    <EmbeddedResource Include="Resources\TreeViewImages\G_Range.png" />
-    <EmbeddedResource Include="Resources\RadInt.jpg" />
-    <EmbeddedResource Include="Resources\SyntaxHighlighting\Report.xml" />
-    <EmbeddedResource Include="Resources\TreeViewImages\AGPBrowntop.png" />
-    <EmbeddedResource Include="Resources\TreeViewImages\AGPCocksfoot.png" />
-    <EmbeddedResource Include="Resources\TreeViewImages\AGPKikuyu.png" />
-    <EmbeddedResource Include="Resources\TreeViewImages\AGPPaspalum.png" />
-    <EmbeddedResource Include="Resources\TreeViewImages\AGPPhalaris.png" />
-    <EmbeddedResource Include="Resources\TreeViewImages\AGPRedClover.png" />
-    <EmbeddedResource Include="Resources\TreeViewImages\AGPRhodes.png" />
-    <EmbeddedResource Include="Resources\TreeViewImages\AGPTallFescue.png" />
-    <EmbeddedResource Include="Resources\TreeViewImages\AGPLucerne.png" />
-    <EmbeddedResource Include="Resources\Sounds\Fail.wav" />
-    <EmbeddedResource Include="Resources\TreeViewImages\SimpleGrazing.png" />
-    <EmbeddedResource Include="Presenters\CLEM\Chart.min.js" />
-    <EmbeddedResource Include="Resources\TreeViewImages\AccumulateCohortExpression.png" />
-    <EmbeddedResource Include="Resources\TreeViewImages\Genotype.png" />
-    <EmbeddedResource Include="Resources\TreeViewImages\Animals.png" />
-    <Content Include="Resources\TreeViewImages\apsim logo32.png" />
-    <None Include="Resources\window_delete1.png" />
-    <None Include="Resources\Close1.png" />
-    <None Include="Resources\Apsim1.png" />
-    <EmbeddedResource Include="Resources\Sounds\Success.wav" />
-    <None Include="Resources\XYPairsGraph.xml" />
-    <None Include="Resources\window_delete.png" />
-    <None Include="Resources\WaterGraph.xml" />
-    <EmbeddedResource Include="Resources\TreeViewImages\Zone.png" />
-    <EmbeddedResource Include="Resources\TreeViewImages\Zadok.png" />
-    <EmbeddedResource Include="Resources\TreeViewImages\XYPairs.png" />
-    <EmbeddedResource Include="Resources\TreeViewImages\Wheat.png" />
-    <EmbeddedResource Include="Resources\TreeViewImages\WeightedTemperatureFunction.png" />
-    <EmbeddedResource Include="Resources\TreeViewImages\Weather.png" />
-    <EmbeddedResource Include="Resources\TreeViewImages\Physical.png" />
-    <EmbeddedResource Include="Resources\TreeViewImages\VariableReference.png" />
-    <EmbeddedResource Include="Resources\TreeViewImages\TreeProxy.png" />
-    <EmbeddedResource Include="Resources\TreeViewImages\TimeSeriesStats.png" />
-    <EmbeddedResource Include="Resources\TreeViewImages\Tests.png" />
-    <EmbeddedResource Include="Resources\TreeViewImages\SurfaceOrganicMatter.png" />
-    <EmbeddedResource Include="Resources\TreeViewImages\SummaryFile.png" />
-    <EmbeddedResource Include="Resources\TreeViewImages\Summary.png" />
-    <EmbeddedResource Include="Resources\TreeViewImages\Summariser.png" />
-    <EmbeddedResource Include="Resources\TreeViewImages\Sugarcane.png" />
-    <EmbeddedResource Include="Resources\TreeViewImages\SubtractFunction.png" />
-    <EmbeddedResource Include="Resources\TreeViewImages\Structure.png" />
-    <EmbeddedResource Include="Resources\TreeViewImages\StageBasedInterpolation.png" />
-    <EmbeddedResource Include="Resources\TreeViewImages\SplineInterpolationFunction.png" />
-    <EmbeddedResource Include="Resources\TreeViewImages\SoilWater.png" />
-    <EmbeddedResource Include="Resources\TreeViewImages\SoilTemperatureWeightedFunction.png" />
-    <EmbeddedResource Include="Resources\TreeViewImages\SoilTemperatureFunction.png" />
-    <EmbeddedResource Include="Resources\TreeViewImages\SoilTemperatureDepthFunction.png" />
-    <EmbeddedResource Include="Resources\TreeViewImages\Organic.png" />
-    <EmbeddedResource Include="Resources\TreeViewImages\SoilNitrogen.png" />
-    <EmbeddedResource Include="Resources\TreeViewImages\SoilCropOilPalm.png" />
-    <EmbeddedResource Include="Resources\TreeViewImages\SoilCrop.png" />
-    <EmbeddedResource Include="Resources\TreeViewImages\SoilArbitrator.png" />
-    <EmbeddedResource Include="Resources\TreeViewImages\Soil.png" />
-    <EmbeddedResource Include="Resources\TreeViewImages\Slurp.png" />
-    <EmbeddedResource Include="Resources\TreeViewImages\Simulations.png" />
-    <EmbeddedResource Include="Resources\TreeViewImages\Simulation.png" />
-    <EmbeddedResource Include="Resources\TreeViewImages\SigmoidFunction2.png" />
-    <EmbeddedResource Include="Resources\TreeViewImages\SigmoidFunction.png" />
-    <EmbeddedResource Include="Resources\TreeViewImages\Series.png" />
-    <EmbeddedResource Include="Resources\TreeViewImages\Sample.png" />
-    <EmbeddedResource Include="Resources\TreeViewImages\RUEModel.png" />
-    <EmbeddedResource Include="Resources\TreeViewImages\Root.png" />
-    <EmbeddedResource Include="Resources\TreeViewImages\ReproductiveOrgan.png" />
-    <EmbeddedResource Include="Resources\TreeViewImages\Report.png" />
-    <EmbeddedResource Include="Resources\TreeViewImages\Replacements.png" />
-    <EmbeddedResource Include="Resources\TreeViewImages\Regression.png" />
-    <EmbeddedResource Include="Resources\TreeViewImages\RectangularZone.png" />
-    <EmbeddedResource Include="Resources\TreeViewImages\Probability.png" />
-    <EmbeddedResource Include="Resources\TreeViewImages\PredictedObserved.png" />
-    <EmbeddedResource Include="Resources\TreeViewImages\PowerFunction.png" />
-    <EmbeddedResource Include="Resources\TreeViewImages\Potato.png" />
-    <EmbeddedResource Include="Resources\TreeViewImages\Plant.png" />
-    <EmbeddedResource Include="Resources\TreeViewImages\PhotoperiodFunction.png" />
-    <EmbeddedResource Include="Resources\TreeViewImages\PhotoperiodDeltaFunction.png" />
-    <EmbeddedResource Include="Resources\TreeViewImages\Phenology.png" />
-    <EmbeddedResource Include="Resources\TreeViewImages\PhaseLookupValue.png" />
-    <EmbeddedResource Include="Resources\TreeViewImages\PhaseLookup.png" />
-    <EmbeddedResource Include="Resources\TreeViewImages\PhaseBasedSwitch.png" />
-    <EmbeddedResource Include="Resources\TreeViewImages\OrganArbitrator.png" />
-    <EmbeddedResource Include="Resources\TreeViewImages\Operations.png" />
-    <EmbeddedResource Include="Resources\TreeViewImages\OnEventFunction.png" />
-    <EmbeddedResource Include="Resources\TreeViewImages\OilPalm.png" />
-    <EmbeddedResource Include="Resources\TreeViewImages\NodeNumberPhase.png" />
-    <EmbeddedResource Include="Resources\TreeViewImages\MultiplyFunction.png" />
-    <EmbeddedResource Include="Resources\TreeViewImages\MinimumFunction.png" />
-    <EmbeddedResource Include="Resources\TreeViewImages\MicroClimate.png" />
-    <EmbeddedResource Include="Resources\TreeViewImages\Memo.png" />
-    <EmbeddedResource Include="Resources\TreeViewImages\MaximumFunction.png" />
-    <EmbeddedResource Include="Resources\TreeViewImages\Manager.png" />
-    <EmbeddedResource Include="Resources\TreeViewImages\Maize.png" />
-    <EmbeddedResource Include="Resources\TreeViewImages\Log.png" />
-    <EmbeddedResource Include="Resources\TreeViewImages\LocalMicroClimate.png" />
-    <EmbeddedResource Include="Resources\TreeViewImages\LinearInterpolationFunction.png" />
-    <EmbeddedResource Include="Resources\TreeViewImages\LessThanFunction.png" />
-    <EmbeddedResource Include="Resources\TreeViewImages\LeafCohort.png" />
-    <EmbeddedResource Include="Resources\TreeViewImages\LeafAppearancePhase.png" />
-    <EmbeddedResource Include="Resources\TreeViewImages\Leaf.png" />
-    <EmbeddedResource Include="Resources\TreeViewImages\Irrigation.png" />
-    <EmbeddedResource Include="Resources\TreeViewImages\Input.png" />
-    <EmbeddedResource Include="Resources\TreeViewImages\InPhaseTtFunction.png" />
-    <EmbeddedResource Include="Resources\TreeViewImages\InitialWater.png" />
-    <EmbeddedResource Include="Resources\TreeViewImages\HeightFunction.png" />
-    <EmbeddedResource Include="Resources\TreeViewImages\Graph.png" />
-    <EmbeddedResource Include="Resources\TreeViewImages\Grain.png" />
-    <EmbeddedResource Include="Resources\TreeViewImages\GerminatingPhase.png" />
-    <EmbeddedResource Include="Resources\TreeViewImages\GenericPhase.png" />
-    <EmbeddedResource Include="Resources\TreeViewImages\GenericAboveGroundOrgan.png" />
-    <EmbeddedResource Include="Resources\TreeViewImages\Folder.png" />
-    <EmbeddedResource Include="Resources\TreeViewImages\FieldPea.png" />
-    <EmbeddedResource Include="Resources\TreeViewImages\Fertiliser.png" />
-    <EmbeddedResource Include="Resources\TreeViewImages\FactorValue.png" />
-    <EmbeddedResource Include="Resources\TreeViewImages\Factors.png" />
-    <EmbeddedResource Include="Resources\TreeViewImages\Factor.png" />
-    <EmbeddedResource Include="Resources\TreeViewImages\ExternalVariable.png" />
-    <EmbeddedResource Include="Resources\TreeViewImages\ExpressionFunction.png" />
-    <EmbeddedResource Include="Resources\TreeViewImages\ExponentialFunction.png" />
-    <EmbeddedResource Include="Resources\TreeViewImages\Experiment.png" />
-    <EmbeddedResource Include="Resources\TreeViewImages\ExcelInput.png" />
-    <EmbeddedResource Include="Resources\TreeViewImages\EndPhase.png" />
-    <EmbeddedResource Include="Resources\TreeViewImages\EmergingPhase.png" />
-    <EmbeddedResource Include="Resources\TreeViewImages\DivideFunction.png" />
-    <EmbeddedResource Include="Resources\TreeViewImages\DeltaFunction.png" />
-    <EmbeddedResource Include="Resources\TreeViewImages\DataStore.png" />
-    <EmbeddedResource Include="Resources\TreeViewImages\Cultivar.png" />
-    <EmbeddedResource Include="Resources\TreeViewImages\Constant.png" />
-    <EmbeddedResource Include="Resources\TreeViewImages\CompositeBiomass.png" />
-    <EmbeddedResource Include="Resources\TreeViewImages\Clock.png" />
-    <EmbeddedResource Include="Resources\TreeViewImages\CircularZone.png" />
-    <EmbeddedResource Include="Resources\TreeViewImages\Biomass.png" />
-    <EmbeddedResource Include="Resources\TreeViewImages\BellCurveFunction.png" />
-    <EmbeddedResource Include="Resources\TreeViewImages\Axis.png" />
-    <EmbeddedResource Include="Resources\TreeViewImages\ArrayBiomass.png" />
-    <EmbeddedResource Include="Resources\TreeViewImages\Chemical.png" />
-    <EmbeddedResource Include="Resources\TreeViewImages\Alias.png" />
-    <EmbeddedResource Include="Resources\TreeViewImages\AirTemperatureFunction.png" />
-    <EmbeddedResource Include="Resources\TreeViewImages\AgroforestrySystem.png" />
-    <EmbeddedResource Include="Resources\TreeViewImages\AgPasture.png" />
-    <EmbeddedResource Include="Resources\TreeViewImages\AgeCalculatorFunction.png" />
-    <EmbeddedResource Include="Resources\TreeViewImages\AddFunction.png" />
-    <EmbeddedResource Include="Resources\TreeViewImages\AccumulateFunction.png" />
-    <EmbeddedResource Include="Resources\Toolboxes\Toolbox.png" />
-    <EmbeddedResource Include="Resources\Toolboxes\OpenFile.png" />
-    <EmbeddedResource Include="Resources\Toolboxes\OpenExample.png" />
-    <EmbeddedResource Include="Resources\Toolboxes\Import.png" />
-  </ItemGroup>
-  <ItemGroup>
-    <ProjectReference Include="..\APSIM.Shared\APSIM.Shared.csproj">
-      <Project>{e243ae8d-35e3-4397-b180-ef1e8a91ae8c}</Project>
-      <Name>APSIM.Shared</Name>
-    </ProjectReference>
-    <ProjectReference Include="..\Models\Models.csproj">
-      <Project>{a3e10705-f2bb-4182-a19c-7f63222584df}</Project>
-      <Name>Models</Name>
-    </ProjectReference>
-  </ItemGroup>
-  <ItemGroup>
-    <Reference Include="atk-sharp, Version=2.12.0.0, Culture=neutral, PublicKeyToken=35e10195dab3c99f, processorArchitecture=MSIL">
-=======
   
   <ItemGroup>
     <!-- Nothing under Resources directory should be included in compilation -->
@@ -960,7 +75,6 @@
   <!-- .NET Framework-specific references -->
   <ItemGroup Condition="'$(TargetFramework)'=='net472'">
 	<Reference Include="atk-sharp, Version=2.12.0.0, Culture=neutral, PublicKeyToken=35e10195dab3c99f, processorArchitecture=MSIL">
->>>>>>> 80f6133f
       <SpecificVersion>False</SpecificVersion>
       <HintPath>..\DeploymentSupport\Windows\Bin64\atk-sharp.dll</HintPath>
       <Private>False</Private>
