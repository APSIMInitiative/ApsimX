﻿namespace UserInterface.Presenters
{
    using System;
    using System.Collections.Generic;
    using System.Data;
    using System.Diagnostics;
    using System.IO;
    using Commands;
    using Models;
    using Models.Core;
    using Models.Factorial;
    using Models.Soils;
    using APSIM.Shared.Utilities;
    using Models.Storage;
    using Utility;
    using Models.Core.ApsimFile;
    using Models.Core.Run;
    using System.Reflection;
    using System.Linq;
    using System.Text;
    using Models.Functions;
    using Models.GrazPlan;
    using Models.Climate;
    using APSIM.Interop.Markdown.Renderers;
    using APSIM.Interop.Documentation;
    using System.Threading.Tasks;
    using System.Threading;
    using APSIM.Server.Sensibility;

    /// <summary>
    /// This class contains methods for all context menu items that the ExplorerView exposes to the user.
    /// </summary>
    public class ContextMenu
    {
        [Link(IsOptional = true)]
        IDataStore storage = null;

        /// <summary>
        /// Reference to the ExplorerPresenter.
        /// </summary>
        private ExplorerPresenter explorerPresenter;

        /// <summary>
        /// The command that is currently being run.
        /// </summary>
        private RunCommand command = null;

        /// <summary>
        /// Maps a type to an array of fields/properties which are links.
        /// </summary>
        private static Dictionary<Type, MemberInfo[]> links = new Dictionary<Type, MemberInfo[]>();

        /// <summary>
        /// Maps a type to a list of public string properties.
        /// </summary>
        private static Dictionary<Type, PropertyInfo[]> stringProperties = new Dictionary<Type, PropertyInfo[]>();

        /// <summary>
        /// Initializes a new instance of the <see cref="ContextMenu" /> class.
        /// </summary>
        /// <param name="explorerPresenter">The explorer presenter to work with</param>
        public ContextMenu(ExplorerPresenter explorerPresenter)
        {
            this.explorerPresenter = explorerPresenter;
        }

        /// <summary>
        /// Empty the data store
        /// </summary>
        /// <param name="sender">Sender of the event</param>
        /// <param name="e">Event arguments</param>
        [ContextMenu(MenuName = "Empty the data store",
                     AppliesTo = new Type[] { typeof(DataStore) })]
        public void EmptyDataStore(object sender, EventArgs e)
        {
            explorerPresenter.MainPresenter.ShowWaitCursor(true);
            explorerPresenter.MainPresenter.ShowMessage("Emptying datastore...", Simulation.MessageType.Information);
            try
            {
                storage.Writer.Empty();
                explorerPresenter.HideRightHandPanel();
                explorerPresenter.ShowRightHandPanel();
            }
            catch (Exception err)
            {
                explorerPresenter.MainPresenter.ShowError(err);
            }
            explorerPresenter.MainPresenter.ShowMessage("Empty datastore complete", Simulation.MessageType.Information);
            explorerPresenter.MainPresenter.ShowWaitCursor(false);
        }

        /// <summary>
        /// Run post simulation models.
        /// </summary>
        /// <param name="sender">Sender of the event</param>
        /// <param name="e">Event arguments</param>
        [ContextMenu(MenuName = "Refresh",
                     AppliesTo = new Type[] { typeof(DataStore) })]
        public void RunPostSimulationModels(object sender, EventArgs e)
        {
            try
            {
                Runner runner = new Runner(explorerPresenter.ApsimXFile, runSimulations: false, wait: false);
                RunCommand command = new RunCommand("Post-simulation tools", runner, explorerPresenter);
                runner.AllSimulationsCompleted += RefreshRightHandPanel;
                command.Do();
            }
            catch (Exception err)
            {
                explorerPresenter.MainPresenter.ShowError(err);
            }
        }

        /// <summary>
        /// Refresh the right-hand panel of the UI.
        /// </summary>
        /// <param name="sender">Sender object.</param>
        /// <param name="args">Event data.</param>
        private void RefreshRightHandPanel(object sender, object args)
        {
            if (sender is Runner runner)
                runner.AllSimulationsCompleted -= RefreshRightHandPanel;

            // This can be called on the runner thread. The UI actions
            // need to occur on the main thread.
            Gtk.Application.Invoke(delegate
            {
                explorerPresenter.HideRightHandPanel();
                explorerPresenter.ShowRightHandPanel();
            });
        }

        /// <summary>
        /// Clear graph panel cache.
        /// </summary>
        /// <param name="sender">Sender of the event</param>
        /// <param name="e">Event arguments</param>
        [ContextMenu(MenuName = "Clear Cache",
                     AppliesTo = new Type[] { typeof(GraphPanel) })]
        public void ClearGraphPanelCache(object sender, EventArgs e)
        {
            try
            {
                GraphPanel panel = explorerPresenter.CurrentNode as GraphPanel;
                panel.Cache.Clear();
                explorerPresenter.HideRightHandPanel();
                explorerPresenter.ShowRightHandPanel();
            }
            catch (Exception err)
            {
                explorerPresenter.MainPresenter.ShowError(err);
            }
        }

        /// <summary>
        /// Event handler for a User interface "Run APSIM" action
        /// </summary>
        /// <param name="sender">Sender of the event</param>
        /// <param name="e">Event arguments</param>
        [ContextMenu(MenuName = "Run APSIM",
                     AppliesTo = new Type[] { typeof(Simulation),
                                              typeof(Simulations),
                                              typeof(Experiment),
                                              typeof(Folder),
                                              typeof(Morris),
                                              typeof(Sobol),
                                              typeof(APSIM.Shared.JobRunning.IRunnable)},
                     ShortcutKey = "F5")]
        public void RunAPSIM(object sender, EventArgs e)
        {
            try
            {
                if (!Configuration.Settings.AutoSave || this.explorerPresenter.Save())
                {
                    IModel model = MainMenu.FindRunnable(explorerPresenter.CurrentNode);
                    var runner = new Runner(model, runType: Runner.RunTypeEnum.MultiThreaded, wait: false);
                    this.command = new RunCommand(model.Name, runner, this.explorerPresenter);
                    this.command.Do();
                }
            }
            catch (Exception err)
            {
                explorerPresenter.MainPresenter.ShowError(err);
            }
        }

        /// <summary>
        /// Event handler for the run on cloud action
        /// </summary>        
        /// <param name="sender">Sender of the event</param>
        /// <param name="e">Event arguments</param>
        [ContextMenu(MenuName = "Run on cloud",
                     AppliesTo = new Type[] { typeof(Simulation),
                                              typeof(Simulations),
                                              typeof(Experiment),
                                              typeof(Folder)
                                            }
                    )
        ]
        public void RunOnCloud(object sender, EventArgs e)
        {
            try
            {
                object model = explorerPresenter.CurrentNode;
                explorerPresenter.HideRightHandPanel();
                explorerPresenter.ShowInRightHandPanel(model,
                                    "ApsimNG.Resources.Glade.RunOnCloudView.glade",
                                    new RunOnCloudPresenter());
            }
            catch (Exception err)
            {
                explorerPresenter.MainPresenter.ShowError(err);
            }
        }

        /// <summary>
        /// Event handler for generate .apsimx files option.
        /// </summary>
        /// <param name="sender">Sender of the event</param>
        /// <param name="e">Event arguments</param>
        [ContextMenu(MenuName = "Generate .apsimx files",
             AppliesTo = new Type[] {   typeof(Folder),
                                        typeof(Simulations),
                                        typeof(Simulation),
                                        typeof(Experiment),
                                    }
            )
        ]
        public async void OnGenerateApsimXFiles(object sender, EventArgs e)
        {
            try
            {
                await explorerPresenter.GenerateApsimXFiles(explorerPresenter.CurrentNode as IModel);
            }
            catch (Exception err)
            {
                explorerPresenter.MainPresenter.ShowError(err);
            }
        }

        /// <summary>
        /// User has clicked rename
        /// </summary>
        /// <param name="sender">Sender of the event</param>
        /// <param name="e">Event arguments</param>
        [ContextMenu(MenuName = "Rename", ShortcutKey = "F2", FollowsSeparator = true)]
        public void OnRename(object sender, EventArgs e)
        {
            try
            {
                this.explorerPresenter.Rename();
            }
            catch (Exception err)
            {
                explorerPresenter.MainPresenter.ShowError(err);
            }
        }

        /// <summary>
        /// User has clicked Copy
        /// </summary>
        /// <param name="sender">Sender of the event</param>
        /// <param name="e">Event arguments</param>
        [ContextMenu(MenuName = "Copy", ShortcutKey = "Ctrl+C")]
        public void OnCopyClick(object sender, EventArgs e)
        {
            try
            {
                Model model = this.explorerPresenter.ApsimXFile.FindByPath(this.explorerPresenter.CurrentNodePath)?.Value as Model;
                if (model != null)
                {
                    // Set the clipboard text.
                    string st = FileFormat.WriteToString(model);
                    this.explorerPresenter.SetClipboardText(st, "_APSIM_MODEL");
                    this.explorerPresenter.SetClipboardText(st, "CLIPBOARD");
                }
            }
            catch (Exception err)
            {
                explorerPresenter.MainPresenter.ShowError(err);
            }
        }

        /// <summary>
        /// User has clicked Paste
        /// </summary>
        /// <param name="sender">Sender of the event</param>
        /// <param name="e">Event arguments</param>
        [ContextMenu(MenuName = "Paste", ShortcutKey = "Ctrl+V")]
        public void OnPasteClick(object sender, EventArgs e)
        {
            try
            {
                string internalCBText = this.explorerPresenter.GetClipboardText("_APSIM_MODEL");
                string externalCBText = this.explorerPresenter.GetClipboardText("CLIPBOARD");

                string text = string.IsNullOrEmpty(externalCBText) ? internalCBText : externalCBText;
                if (!string.IsNullOrEmpty(text))
                {

                    IModel currentNode = explorerPresenter.CurrentNode as IModel;
                    if (currentNode != null)
                    {
                        ICommand command = new AddModelCommand(currentNode, text, explorerPresenter.GetNodeDescription);
                        explorerPresenter.CommandHistory.Add(command, true);
                    }
                }
            }
            catch (Exception err)
            {
                explorerPresenter.MainPresenter.ShowError(err);
            }
        }

        /// <summary>
        /// User has clicked Delete
        /// </summary>
        /// <param name="sender">Sender of the event</param>
        /// <param name="e">Event arguments</param>
        [ContextMenu(MenuName = "Delete", ShortcutKey = "Del")]
        public void OnDeleteClick(object sender, EventArgs e)
        {
            try
            {
                IModel model = this.explorerPresenter.ApsimXFile.FindByPath(this.explorerPresenter.CurrentNodePath)?.Value as IModel;
                if (model != null && model.GetType().Name != "Simulations")
                    this.explorerPresenter.Delete(model);
            }
            catch (Exception err)
            {
                explorerPresenter.MainPresenter.ShowError(err);
            }
        }

        /// <summary>
        /// Move up
        /// </summary>
        /// <param name="sender">Sender of the event</param>
        /// <param name="e">Event arguments</param>
        [ContextMenu(MenuName = "Move up", ShortcutKey = "Ctrl+Up", FollowsSeparator = true)]
        public void OnMoveUpClick(object sender, EventArgs e)
        {
            try
            {
                IModel model = this.explorerPresenter.ApsimXFile.FindByPath(this.explorerPresenter.CurrentNodePath)?.Value as IModel;
                if (model != null && model.GetType().Name != "Simulations")
                    this.explorerPresenter.MoveUp(model);
            }
            catch (Exception err)
            {
                explorerPresenter.MainPresenter.ShowError(err);
            }
        }

        /// <summary>
        /// Move down
        /// </summary>
        /// <param name="sender">Sender of the event</param>
        /// <param name="e">Event arguments</param>
        [ContextMenu(MenuName = "Move down", ShortcutKey = "Ctrl+Down")]
        public void OnMoveDownClick(object sender, EventArgs e)
        {
            try
            {
                IModel model = explorerPresenter.CurrentNode;
                if (model != null && model.GetType().Name != "Simulations")
                    this.explorerPresenter.MoveDown(model);
            }
            catch (Exception err)
            {
                explorerPresenter.MainPresenter.ShowError(err);
            }
        }

        /// <summary>
        /// Move up
        /// </summary>
        /// <param name="sender">Sender of the event</param>
        /// <param name="e">Event arguments</param>
        [ContextMenu(MenuName = "Collapse Children", ShortcutKey = "Ctrl+Left", FollowsSeparator = true)]
        public void OnCollapseChildren(object sender, EventArgs e)
        {
            try
            {
                explorerPresenter.CollapseChildren(explorerPresenter.CurrentNodePath);
            }
            catch (Exception err)
            {
                explorerPresenter.MainPresenter.ShowError(err);
            }
        }

        /// <summary>
        /// Move down
        /// </summary>
        /// <param name="sender">Sender of the event</param>
        /// <param name="e">Event arguments</param>
        [ContextMenu(MenuName = "Expand Children", ShortcutKey = "Ctrl+Right")]
        public void OnExpandChildren(object sender, EventArgs e)
        {
            try
            {
                explorerPresenter.ExpandChildren(explorerPresenter.CurrentNodePath);
            }
            catch (Exception err)
            {
                explorerPresenter.MainPresenter.ShowError(err);
            }
        }

        [ContextMenu(MenuName = "Copy path to node",
                     ShortcutKey = "Ctrl+Shift+C",
                     FollowsSeparator = true)]
        public void CopyPathToNode(object sender, EventArgs e)
        {
            try
            {
                explorerPresenter.SetClipboardText(explorerPresenter.CurrentNodePath, "CLIPBOARD");
            }
            catch (Exception err)
            {
                explorerPresenter.MainPresenter.ShowError(err);
            }
        }

        [ContextMenu(MenuName = "Copy manager snippet",
                     FollowsSeparator = true)]
        public void CopyManagerSnippet(object sender, EventArgs e)
        {
            try
            {
                string path = explorerPresenter.CurrentNodePath;
                string modelType = explorerPresenter.CurrentNode.GetType().Name;
                string namesp = explorerPresenter.CurrentNode.GetType().Namespace;

                string snippet = $"using {namesp};{Environment.NewLine}{Environment.NewLine}" +
                                 $"[Link(ByName=true)] private {modelType} {explorerPresenter.CurrentNode.Name};";

                explorerPresenter.SetClipboardText(snippet, "CLIPBOARD");
            }
            catch (Exception err)
            {
                explorerPresenter.MainPresenter.ShowError(err);
            }
        }

        [ContextMenu(MenuName = "Copy manager snippet (full path)",
                     FollowsSeparator = true)]
        public void CopyManagerSnippetFullPath(object sender, EventArgs e)
        {
            try
            {
                string path = explorerPresenter.CurrentNodePath;
                string modelType = explorerPresenter.CurrentNode.GetType().Name;
                string namesp = explorerPresenter.CurrentNode.GetType().Namespace;

                string snippet = $"using {namesp};{Environment.NewLine}{Environment.NewLine}" +
                                 $"[Link(Path=\"{path}\")] private {modelType} {explorerPresenter.CurrentNode.Name};";

                explorerPresenter.SetClipboardText(snippet, "CLIPBOARD");
            }
            catch (Exception err)
            {
                explorerPresenter.MainPresenter.ShowError(err);
            }
        }


        /// <summary>
        /// A run has completed so re-enable the run button.
        /// </summary>
        /// <returns>True when APSIM is not running</returns>
        public bool RunAPSIMEnabled()
        {
            bool isRunning = this.command != null && this.command.IsRunning;
            if (!isRunning)
            {
                this.command = null;
            }

            return !isRunning;
        }

        /// <summary>
        /// Event handler for a User interface "Check Soil" action
        /// </summary>
        /// <param name="sender">Sender of the event</param>
        /// <param name="e">Event arguments</param>
        [ContextMenu(MenuName = "Check Soil", AppliesTo = new Type[] { typeof(Soil) })]
        public void CheckSoil(object sender, EventArgs e)
        {
            try
            {
                Soil currentSoil = this.explorerPresenter.ApsimXFile.FindByPath(this.explorerPresenter.CurrentNodePath)?.Value as Soil;
                if (currentSoil != null)
                {
                    ISummary summary = currentSoil.FindInScope<ISummary>(this.explorerPresenter.CurrentNodePath);
                    currentSoil.CheckWithStandardisation(summary);
                    explorerPresenter.MainPresenter.ShowMessage("Soil water parameters are valid.", Simulation.MessageType.Information);
                }
            }
            catch (Exception err)
            {
                explorerPresenter.MainPresenter.ShowError(err);
            }
        }

        /// <summary>
        /// Event handler for a User interface "Download Soil" action
        /// </summary>
        /// <param name="sender">Sender of the event</param>
        /// <param name="e">Event arguments</param>
        [ContextMenu(MenuName = "Download Soil...", AppliesTo = new Type[] { typeof(Folder), typeof(Zone) })]
        public void DownloadSoil(object sender, EventArgs e)
        {
            try
            {
                object model = explorerPresenter.CurrentNode;
                explorerPresenter.HideRightHandPanel();
                explorerPresenter.ShowInRightHandPanel(model,
                                                       "ApsimNG.Resources.Glade.DownloadSoilView.glade",
                                                       new SoilDownloadPresenter());
            }
            catch (Exception err)
            {
                explorerPresenter.MainPresenter.ShowError(err);
            }
        }

        /// <summary>
        /// Event handler for a User interface "Download Weather" action
        /// </summary>
        /// <param name="sender">Sender of the event</param>
        /// <param name="e">Event arguments</param>
        [ContextMenu(MenuName = "Download Weather...", AppliesTo = new Type[] { typeof(Weather), typeof(Simulation) })]
        public void DownloadWeather(object sender, EventArgs e)
        {
            try
            {
                this.explorerPresenter.DownloadWeather();
            }
            catch (Exception err)
            {
                explorerPresenter.MainPresenter.ShowError(err);
            }
        }

        /// <summary>
        /// Accept the current test output as the official baseline for future comparison. 
        /// </summary>
        /// <param name="sender">Sender of the event</param>
        /// <param name="e">Event arguments</param>
        [ContextMenu(MenuName = "Accept Tests", AppliesTo = new Type[] { typeof(Tests) })]
        public void AcceptTests(object sender, EventArgs e)
        {
            try
            {
                int result = explorerPresenter.MainPresenter.ShowMsgDialog("You are about to change the officially accepted stats for this model. Are you sure?", "Replace official stats?", Gtk.MessageType.Question, Gtk.ButtonsType.YesNo);
                if ((Gtk.ResponseType)result != Gtk.ResponseType.Yes)
                {
                    return;
                }

                Tests test = this.explorerPresenter.ApsimXFile.FindByPath(this.explorerPresenter.CurrentNodePath)?.Value as Tests;
                try
                {
                    test.Test(true);
                }
                catch (ApsimXException ex)
                {
                    explorerPresenter.MainPresenter.ShowError(ex);
                }
                finally
                {
                    this.explorerPresenter.HideRightHandPanel();
                    this.explorerPresenter.ShowRightHandPanel();
                }
            }
            catch (Exception err)
            {
                explorerPresenter.MainPresenter.ShowError(err);
            }
        }

        /// <summary>
        /// Export the data store to EXCEL format
        /// </summary>
        /// <param name="sender">Sender of the event</param>
        /// <param name="e">Event arguments</param>
        [ContextMenu(MenuName = "Export to EXCEL",
                     AppliesTo = new Type[] { typeof(DataStore) }, FollowsSeparator = true)]
        public async void ExportDataStoreToEXCEL(object sender, EventArgs e)
        {
            List<DataTable> tables = new List<DataTable>();
            try
            {
                string fileName = Path.ChangeExtension(storage.FileName, ".xlsx");

                // Show a message in the GUI.
                explorerPresenter.MainPresenter.ShowMessage("Exporting to excel...", Simulation.MessageType.Information);

                // Show a progress bar - this is currently the only way to get the stop/cancel button to appear.
                explorerPresenter.MainPresenter.ShowProgress(0, true);

                CancellationTokenSource cts = new CancellationTokenSource();

                // Read data from database (in the background).
                Task readTask = Task.Run(() =>
                {
                    ushort i = 0;
                    foreach (string tableName in storage.Reader.TableNames)
                    {
                        cts.Token.ThrowIfCancellationRequested();
                        DataTable table = storage.Reader.GetData(tableName);
                        table.TableName = tableName;
                        tables.Add(table);

                        double progress = 0.5 * (i + 1) / storage.Reader.TableNames.Count;
                        explorerPresenter.MainPresenter.ShowProgress(progress);

                        i++;
                    }
                }, cts.Token);

                // Add a handler to the stop button which cancels the excel export..
                EventHandler<EventArgs> stopHandler = (_, __) =>
                {
                    cts.Cancel();
                    explorerPresenter.MainPresenter.HideProgressBar();
                    explorerPresenter.MainPresenter.ShowMessage("Export to excel was cancelled.", Simulation.MessageType.Information, true);
                };
                explorerPresenter.MainPresenter.AddStopHandler(stopHandler);

                try
                {
                    // Wait for data to be read.
                    await readTask;

                    if (readTask.IsFaulted)
                        throw new Exception("Failed to read data from datastore", readTask.Exception);

                    if (readTask.IsCanceled || cts.Token.IsCancellationRequested)
                        return;

                    // Start the excel export as a task.
                    // todo: progress reporting and proper cancellation would be nice.
                    Task exportTask = Task.Run(() => Utility.Excel.WriteToEXCEL(tables.ToArray(), fileName), cts.Token);

                    // Wait for the excel file to be generated.
                    await exportTask;

                    if (exportTask.IsFaulted)
                        throw new Exception($"Failed to export to excel", exportTask.Exception);

                    if (exportTask.IsCanceled || cts.Token.IsCancellationRequested)
                        return;

                    // Show a success message.
                    explorerPresenter.MainPresenter.ShowMessage($"Excel successfully created: {fileName}", Simulation.MessageType.Information);

                    try
                    {
                        // Attempt to open the file - but don't display any errors if it doesn't work.
                        ProcessUtilities.ProcessStart(fileName);
                    }
                    catch
                    {
                    }
                }
                finally
                {
                    // Remove callback from the stop button.
                    explorerPresenter.MainPresenter.RemoveStopHandler(stopHandler);

                    // Remove the progress bar and stop button.
                    explorerPresenter.MainPresenter.HideProgressBar();
                }
            }
            catch (Exception err)
            {
                explorerPresenter.MainPresenter.ShowError(err);
            }
            finally
            {
                // Disposing of datatables isn't strictly necessary, but if we don't,
                // it could be a while before the memory is reclaimed.
                tables.ForEach(t => t.Dispose());
            }
        }

        /// <summary>
        /// Export output in the data store to text files
        /// </summary>
        /// <param name="sender">Sender of the event</param>
        /// <param name="e">Event arguments</param>
        [ContextMenu(MenuName = "Export output to text files",
                     AppliesTo = new Type[] { typeof(DataStore) })]
        public void ExportOutputToTextFiles(object sender, EventArgs e)
        {
            try
            {
                explorerPresenter.MainPresenter.ShowWaitCursor(true);
                Report.WriteAllTables(storage, explorerPresenter.ApsimXFile.FileName);
                string folder = Path.GetDirectoryName(explorerPresenter.ApsimXFile.FileName);
                explorerPresenter.MainPresenter.ShowMessage("Text files have been written to " + folder, Simulation.MessageType.Information);
            }
            catch (Exception err)
            {
                explorerPresenter.MainPresenter.ShowError(err);
            }
            finally
            {
                explorerPresenter.MainPresenter.ShowWaitCursor(false);
            }
        }

        /// <summary>
        /// Export summary in the data store to text files
        /// </summary>
        /// <param name="sender">Sender of the event</param>
        /// <param name="e">Event arguments</param>
        [ContextMenu(MenuName = "Export summary to text files",
                     AppliesTo = new Type[] { typeof(DataStore) })]
        public void ExportSummaryToTextFiles(object sender, EventArgs e)
        {
            try
            {
                explorerPresenter.MainPresenter.ShowWaitCursor(true);
                string summaryFleName = Path.ChangeExtension(explorerPresenter.ApsimXFile.FileName, ".sum");
                Summary.WriteSummaryToTextFiles(storage, summaryFleName, Configuration.Settings.DarkTheme);
                explorerPresenter.MainPresenter.ShowMessage("Summary file written: " + summaryFleName, Simulation.MessageType.Information);
            }
            catch (Exception err)
            {
                explorerPresenter.MainPresenter.ShowError(err);
            }
            finally
            {
                explorerPresenter.MainPresenter.ShowWaitCursor(false);
            }
        }

        /// <summary>
        /// Event handler for a Add model action
        /// </summary>
        /// <param name="sender">Sender of the event</param>
        /// <param name="e">Event arguments</param>
        [ContextMenu(MenuName = "Add model...", FollowsSeparator = true, ShortcutKey = "Ctrl+N")]
        public void AddModel(object sender, EventArgs e)
        {
            try
            {
                object model = explorerPresenter.CurrentNode;
                explorerPresenter.HideRightHandPanel();
                explorerPresenter.ShowInRightHandPanel(model,
                                                       "ApsimNG.Resources.Glade.AddModelView.glade",
                                                       new AddModelPresenter());
            }
            catch (Exception err)
            {
                explorerPresenter.MainPresenter.ShowError(err);
            }
        }

        /// <summary>
        /// Event handler for checkbox for 'Include in documentation' menu item.
        /// </summary>
        public bool ShowPageOfGraphsChecked()
        {
            Folder folder = explorerPresenter.CurrentNode as Folder;
            return (folder != null) ? folder.ShowInDocs : false;
        }

        /// <summary>
        /// Event handler for 'Checkpoints' menu item
        /// </summary>
        /// <param name="sender">Sender of the event</param>
        /// <param name="e">Event arguments</param>
        [ContextMenu(MenuName = "Checkpoints", IsToggle = true,
                     AppliesTo = new Type[] { typeof(DataStore) })]
        public void ShowCheckpoints(object sender, EventArgs e)
        {
            try
            {
                explorerPresenter.HideRightHandPanel();
                explorerPresenter.ShowInRightHandPanel(explorerPresenter.ApsimXFile,
                                                       "ApsimNG.Resources.Glade.CheckpointView.glade",
                                                       new CheckpointsPresenter());
            }
            catch (Exception err)
            {
                explorerPresenter.MainPresenter.ShowError(err);
            }
        }

        /// <summary>
        /// Event handler for 'Show Model Structure' menu item.
        /// </summary>
        /// <param name="sender">Sender object.</param>
        /// <param name="e">Event arguments.</param>
        [ContextMenu(MenuName = "Show Model Structure",
                     IsToggle = true)]
        public void ShowModelStructure(object sender, EventArgs e)
        {
            try
            {
                IModel model = explorerPresenter.CurrentNode;
                if (model != null)
                {
                    var hidden = model.Children.Count == 0 || model.Children.First().IsHidden;
                    hidden = !hidden; // toggle
                    foreach (IModel child in model.FindAllDescendants())
<<<<<<< HEAD
                        child.IsHidden = hidden; 
=======
                    {
                        child.IsHidden = hidden;
                        if (isResource && !(child is Models.PMF.Cultivar))
                            child.ReadOnly = true;
                    }
>>>>>>> 68c337be
                    foreach (IModel child in model.Children)
                        if (child.IsHidden)
                            explorerPresenter.Tree.Delete(child.FullPath);
                    explorerPresenter.PopulateContextMenu(model.FullPath);
                    explorerPresenter.RefreshNode(model);
                }
            }
            catch (Exception err)
            {
                explorerPresenter.MainPresenter.ShowError(err);
            }
        }

        public bool ShowModelStructureChecked()
        {
            IModel model = explorerPresenter.CurrentNode as IModel;
            if (model != null && model.Children.Count < 1)
                return true;
            return !model.Children[0].IsHidden;
        }

        /// <summary>
        /// Event handler for 'Enabled' menu item.
        /// </summary>
        [ContextMenu(MenuName = "Enabled", IsToggle = true)]
        public void Enabled(object sender, EventArgs e)
        {
            try
            {
                IModel model = explorerPresenter.CurrentNode as IModel;
                if (model != null)
                {
                    // Toggle the enabled property on the model, and change the enabled property
                    // on all descendants to the new value of the model's enabled property.
                    List<ChangeProperty.Property> changes = new List<ChangeProperty.Property>();
                    changes.Add(new ChangeProperty.Property(model, nameof(model.Enabled), !model.Enabled));
                    foreach (IModel child in model.FindAllDescendants())
                        changes.Add(new ChangeProperty.Property(child, nameof(model.Enabled), !model.Enabled));

                    ChangeProperty command = new ChangeProperty(changes);
                    explorerPresenter.CommandHistory.Add(command);

                    explorerPresenter.PopulateContextMenu(explorerPresenter.CurrentNodePath);
                    explorerPresenter.RefreshNode(model);
                    explorerPresenter.HideRightHandPanel();
                    explorerPresenter.ShowRightHandPanel();

                    if (model.Enabled)
                    {
                        if (model is Manager manager)
                            manager.RebuildScriptModel();
                        foreach (Manager m in model.FindAllDescendants<Manager>())
                            m.RebuildScriptModel();
                    }
                }
            }
            catch (Exception err)
            {
                explorerPresenter.MainPresenter.ShowError(err);
            }
        }

        /// <summary>
        /// Event handler for 'Enabled' menu item.
        /// </summary>
        [ContextMenu(MenuName = "Read-only", IsToggle = true)]
        public void ReadOnly(object sender, EventArgs e)
        {
            try
            {
                IModel model = explorerPresenter.CurrentNode as IModel;
                if (model == null)
                    return;

                // Don't allow users to change read-only status of released models.
                if (!string.IsNullOrEmpty(model.ResourceName))
                    return;

                // Don't allow users to change read-only status resource children, except for Cultivars
                if ((model.FindAllAncestors().Any(a => !string.IsNullOrEmpty(a.ResourceName))) && !(model is Models.PMF.Cultivar))
                    return;
                    

                bool readOnly = !model.ReadOnly;
                List<ChangeProperty.Property> changes = new List<ChangeProperty.Property>();
                
                // Toggle read-only on the model and all descendants.
                changes.Add(new ChangeProperty.Property(model, nameof(model.ReadOnly), readOnly));
                foreach (IModel child in model.FindAllDescendants())
                    changes.Add(new ChangeProperty.Property(child, nameof(child.ReadOnly), readOnly));

                // Apply changes.
                ChangeProperty command = new ChangeProperty(changes);
                explorerPresenter.CommandHistory.Add(command);

                // Refresh the context menu.
                explorerPresenter.PopulateContextMenu(explorerPresenter.CurrentNodePath);
                explorerPresenter.RefreshNode(explorerPresenter.CurrentNode);
            }
            catch (Exception err)
            {
                explorerPresenter.MainPresenter.ShowError(err);
            }
        }

        /// <summary>
        /// Event handler for checkbox for 'Enabled' menu item.
        /// </summary>
        public bool EnabledChecked()
        {
            IModel model = explorerPresenter.CurrentNode as IModel;
            return model.Enabled;
        }

        /// <summary>
        /// Event handler for checkbox for 'ReadOnly' menu item.
        /// </summary>
        /// <returns></returns>
        public bool ReadOnlyChecked()
        {
            IModel model = explorerPresenter.CurrentNode as IModel;
            return model.ReadOnly;
        }

        /// <summary>
        /// Ensure that the selected simulation will reset its state correctly
        /// when used by an apsim server.
        /// </summary>
        /// <param name="sender">Sender object.</param>
        /// <param name="args">Event arguments.</param>
        [ContextMenu(MenuName = "Verify Server Compatibility", FollowsSeparator = true)]
        public void CheckServerCompatibility(object sender, EventArgs args)
        {
            try
            {
                SimulationChecker checker = new SimulationChecker(explorerPresenter.CurrentNode, false);
                RunCommand command = new RunCommand("State validation", checker, explorerPresenter);
                command.Do();
            }
            catch (Exception error)
            {
                explorerPresenter.MainPresenter.ShowError(error);
            }
        }

        /// <summary>
        /// Event handler for a User interface "Create documentation from simulations" action
        /// </summary>
        /// <param name="sender">Sender of the event</param>
        /// <param name="e">Event arguments</param>
        [ContextMenu(MenuName = "Create documentation",
                     FollowsSeparator = true)]
        public void CreateFileDocumentation(object sender, EventArgs e)
        {
            try
            {
                explorerPresenter.MainPresenter.ShowMessage("Creating documentation...", Simulation.MessageType.Information);
                explorerPresenter.MainPresenter.ShowWaitCursor(true);

                IModel currentN = explorerPresenter.CurrentNode;
                IModel modelToDocument;

                if (currentN is Models.Graph || currentN is Simulation)
                    modelToDocument = currentN;
                else
                {
                    modelToDocument = currentN.Clone();
                    explorerPresenter.ApsimXFile.Links.Resolve(modelToDocument, true, true, false);
                }               

                PdfWriter pdf = new PdfWriter();
                string fileNameWritten = Path.ChangeExtension(explorerPresenter.ApsimXFile.FileName, ".pdf");

                //if filename is null, prompt user to save the file
                if (fileNameWritten == null)
                {
                    explorerPresenter.Save();
                    fileNameWritten = Path.ChangeExtension(explorerPresenter.ApsimXFile.FileName, ".pdf");
                }
                //check if filename is still null (user didn't save) and throw a useful exception
                if (fileNameWritten == null)
                {
                    throw new Exception("You must save this file before documentation can be created");
                }

                pdf.Write(fileNameWritten, modelToDocument.Document());

                explorerPresenter.MainPresenter.ShowMessage($"Written {fileNameWritten}", Simulation.MessageType.Information);

                // Open the document.
                ProcessUtilities.ProcessStart(fileNameWritten);
            }
            catch (Exception err)
            {
                explorerPresenter.MainPresenter.ShowError(err);
            }
            finally 
            {
                explorerPresenter.MainPresenter.ShowWaitCursor(false);
            }
        }

        /// <summary>
        /// Event handler for 'Include in documentation'
        /// </summary>
        /// <param name="sender">Sender of the event</param>
        /// <param name="e">Event arguments</param>
        [ContextMenu(MenuName = "Show page of graphs in documentation", IsToggle = true,
                     AppliesTo = new Type[] { typeof(Folder) },
                     FollowsSeparator = true)]
        public void ShowPageOfGraphs(object sender, EventArgs e)
        {
            try
            {
                Folder folder = explorerPresenter.CurrentNode as Folder;
                folder.ShowInDocs = !folder.ShowInDocs;
                explorerPresenter.PopulateContextMenu(explorerPresenter.CurrentNodePath);
            }
            catch (Exception err)
            {
                explorerPresenter.MainPresenter.ShowError(err);
            }
        }

        [ContextMenu(MenuName = "Find All References",
                     ShortcutKey = "Shift + F12",
                     AppliesTo = new[] { typeof(IFunction) })]
        public void OnFindReferences(object sender, EventArgs e)
        {
            try
            {
                IModel model = this.explorerPresenter.ApsimXFile.FindByPath(this.explorerPresenter.CurrentNodePath)?.Value as IModel;
                if (model != null)
                {
                    string modelPath = model.FullPath;
                    StringBuilder message = new StringBuilder($"Searching for references to model {model.FullPath}...");
                    List<Reference> references = new List<Reference>();
                    message.AppendLine();
                    message.AppendLine();
                    Stopwatch timer = Stopwatch.StartNew();

                    foreach (VariableReference reference in model.FindAllInScope<VariableReference>())
                    {
                        try
                        {
                            if (reference.FindByPath(reference.VariableName.Replace(".Value()", ""))?.Value == model)
                                references.Add(new Reference() { Member = typeof(VariableReference).GetProperty("VariableName"), Model = reference, Target = model });
                        }
                        catch
                        {

                        }
                    }
                    timer.Stop();
                    message.AppendLine();
                    message.AppendLine($"Finished. Elapsed time: {timer.Elapsed.TotalSeconds.ToString("#.00")} seconds");
                    explorerPresenter.MainPresenter.ShowMessage(message.ToString(), Simulation.MessageType.Information);
                    var dialog = new Utility.FindAllReferencesDialog(model, references, explorerPresenter);
                }
            }
            catch (Exception err)
            {
                explorerPresenter.MainPresenter.ShowError(err);
            }
        }
    }
}<|MERGE_RESOLUTION|>--- conflicted
+++ resolved
@@ -810,15 +810,11 @@
                     var hidden = model.Children.Count == 0 || model.Children.First().IsHidden;
                     hidden = !hidden; // toggle
                     foreach (IModel child in model.FindAllDescendants())
-<<<<<<< HEAD
-                        child.IsHidden = hidden; 
-=======
                     {
                         child.IsHidden = hidden;
                         if (isResource && !(child is Models.PMF.Cultivar))
                             child.ReadOnly = true;
                     }
->>>>>>> 68c337be
                     foreach (IModel child in model.Children)
                         if (child.IsHidden)
                             explorerPresenter.Tree.Delete(child.FullPath);
