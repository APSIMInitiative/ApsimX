--- conflicted
+++ resolved
@@ -1124,7 +1124,6 @@
             Live.MetabolicN -= Math.Max(0, nitrogen.Reallocation - storageNReallocation);
             Allocated.StorageN -= nitrogen.Reallocation;
 
-<<<<<<< HEAD
             double endN = Live.StructuralN + Live.MetabolicN + Live.StorageN;
             double checkValue = StartN + nitrogen.Structural + nitrogen.Metabolic + nitrogen.Storage -
                                 nitrogen.Reallocation - nitrogen.Retranslocation - nitrogen.Respired;
@@ -1132,111 +1131,5 @@
             if (extentOfError > 0.00000001)
                 throw new Exception(Name + "Some Leaf N was not allocated.");
         }
-
-        /// <summary>Writes documentation for this function by adding to the list of documentation tags.</summary>
-        public override IEnumerable<ITag> Document()
-        {
-            foreach (var tag in GetModelDescription())
-                yield return tag;
-
-            // Document memos.
-            foreach (var memo in FindAllChildren<Memo>())
-                foreach (var tag in memo.Document())
-                    yield return tag;
-
-            // List the parameters, properties, and processes from this organ that need to be documented:
-
-            yield return new Section("Initial Dry Matter", initialWt.Document());
-
-            // document DM demands
-            var dmDemandTags = new List<ITag>();
-            dmDemandTags.Add(new Paragraph("The dry matter demand for the organ is calculated as defined in DMDemands, based on the DMDemandFunction and partition fractions for each biomass pool."));
-            dmDemandTags.AddRange(dmDemands.Document());
-            yield return new Section("Dry Matter Demand", dmDemandTags);
-
-            // document N demands
-            var nDemandTags = new List<ITag>();
-            nDemandTags.Add(new Paragraph("The N demand is calculated as defined in NDemands, based on DM demand the N concentration of each biomass pool."));
-            nDemandTags.AddRange(nDemands.Document());
-            yield return new Section("Nitrogen Demand", nDemandTags);
-
-            // document N demands
-            var nConcTags = new List<ITag>();
-            nConcTags.AddRange(minimumNConc.Document());
-            nConcTags.AddRange(criticalNConc.Document());
-            nConcTags.AddRange(maximumNConc.Document());
-            yield return new Section("Nitrogen Concentration Thresholds", nDemandTags);
-
-            // document DM supplies
-            var dmSupplyTags = new List<ITag>();
-            dmSupplyTags.AddRange(dmReallocationFactor.Document());
-            dmSupplyTags.AddRange(dmRetranslocationFactor.Document());
-            yield return new Section("Dry Matter Supply", dmSupplyTags);
-
-            // document photosynthesis
-            yield return new Section("Photosynthesis", photosynthesis.Document());
-
-            // document N supplies
-            var nSupplyTags = new List<ITag>();
-            nSupplyTags.AddRange(nReallocationFactor.Document());
-            nSupplyTags.AddRange(nRetranslocationFactor.Document());
-            yield return new Section("Nitrogen Supply", nSupplyTags);
-
-            // document canopy
-            var canopyTags = new List<ITag>();
-            if (area != null)
-            {
-                canopyTags.Add(new Paragraph(Name + " has been defined with a LAIFunction, cover is calculated using the Beer-Lambert equation."));
-                canopyTags.AddRange(area.Document());
-            }
-            if (cover != null)
-            {
-                canopyTags.Add(new Paragraph(Name + " has been defined with a CoverFunction. LAI is calculated using an inverted Beer-Lambert equation"));
-                canopyTags.AddRange(cover.Document());
-            }
-            canopyTags.AddRange(extinctionCoefficient.Document());
-            canopyTags.AddRange(heightFunction.Document());
-            yield return new Section("Canopy Properties", canopyTags);
-
-            var stomatalConductanceTags = new List<ITag>();
-            stomatalConductanceTags.Add(new Paragraph("Stomatal Conductance (gs) is calculated for use within the micromet model by adjusting a value provided for an atmospheric CO2 concentration of 350 ppm. The impact of other stresses  (e.g. Temperature, N) are captured through the modifier, Frgr."));
-            stomatalConductanceTags.Add(new Paragraph("  gs = Gsmax350 x FRGR x stomatalConductanceCO2Modifier"));
-            stomatalConductanceTags.AddRange(stomatalConductanceCO2Modifier.Document());
-            yield return new Section("StomatalConductance", stomatalConductanceTags);
-
-            // document senescence and detachment
-            var senescenceTags = new List<ITag>();
-            if (senescenceRate is Constant senescenceRateConstant)
-            {
-                if (senescenceRateConstant.Value() == 0)
-                    senescenceTags.Add(new Paragraph(Name + " has senescence parameterised to zero so all biomass in this organ will remain alive."));
-                else
-                    senescenceTags.Add(new Paragraph(Name + " senesces " + senescenceRateConstant.Value() * 100 + "% of its live biomass each day, moving the corresponding amount of biomass from the live to the dead biomass pool."));
-            }
-            else
-            {
-                senescenceTags.Add(new Paragraph("The proportion of live biomass that senesces and moves into the dead pool each day is quantified by the SenescenceRate."));
-                senescenceTags.AddRange(senescenceRate.Document());
-            }
-
-            if (detachmentRate is Constant detachmentRateConstant)
-            {
-                if (detachmentRateConstant.Value() == 0)
-                    senescenceTags.Add(new Paragraph(Name + " has detachment parameterised to zero so all biomass in this organ will remain with the plant until a defoliation or harvest event occurs."));
-                else
-                    senescenceTags.Add(new Paragraph(Name + " detaches " + detachmentRateConstant.Value() * 100 + "% of its dead biomass each day, passing it to the surface organic matter model for decomposition."));
-            }
-            else
-            {
-                senescenceTags.Add(new Paragraph("The proportion of Biomass that detaches and is passed to the surface organic matter model for decomposition is quantified by the DetachmentRateFunction."));
-                senescenceTags.AddRange(detachmentRate.Document());
-            }
-            yield return new Section("Senescence and Detachment", senescenceTags);
-
-            if (biomassRemovalModel != null)
-                yield return new Section("Biomass removal", biomassRemovalModel.Document());
-        }
-=======
->>>>>>> bbccafdf
     }
 }