namespace Models.PMF
{
    using Models.Core;
    using Models.Functions;
    using Models.Interfaces;
    using Models.PMF.Interfaces;
    using Models.PMF.Organs;
    using Models.PMF.Phen;
    using Models.PMF.Struct;
    using System;
    using System.Collections.Generic;
    using System.Data;
    using System.Xml.Serialization;

    ///<summary>
    /// # [Name]
    /// The generic plant model
    /// </summary>
    [ValidParent(ParentType = typeof(Zone))]
    [Serializable]
    [ScopedModel]
    public class Plant : ModelCollectionFromResource, IPlant, ICustomDocumentation
    {
        #region Class links
        /// <summary>The summary</summary>
        [Link]
        ISummary Summary = null;

        /// <summary> The plant's zone</summary>
        [Link]
        public Zone Zone = null;

        /// <summary>The phenology</summary>
        [Link]
        public Phenology Phenology = null;
        /// <summary>The arbitrator</summary>
        [Link(IsOptional = true)]
        public OrganArbitrator Arbitrator = null;
        /// <summary>The structure</summary>
        [Link(IsOptional = true)]
        public Structure Structure = null;
        /// <summary>The Canopy</summary>
        [Link(IsOptional = true)]
        public ICanopy Canopy = null;
        /// <summary>The leaf</summary>
        [Link(IsOptional = true)]
        public Leaf Leaf = null;
        /// <summary>The root</summary>
        [Link(IsOptional = true)]
        public Root Root = null;

        /// <summary>Above ground weight</summary>
        [Link(IsOptional = true)]
        public Biomass AboveGround { get; set; }

       /// <summary> Clock </summary>
        [Link]
        public Clock Clock = null;

        #endregion

        #region Class properties and fields
        /// <summary>Used by several organs to determine the type of crop.</summary>
        public string CropType { get; set; }

        /// <summary>Gets a value indicating how leguminous a plant is</summary>
        [XmlIgnore]
        public double Legumosity { get; }

        /// <summary>Gets a value indicating whether the biomass is from a c4 plant or not</summary>
        [XmlIgnore]
        public bool IsC4 { get; }

        /// <summary>The sowing data</summary>
        [XmlIgnore]
        public SowPlant2Type SowingData { get; set; }

        /// <summary>Gets the organs.</summary>
        [XmlIgnore]
        public IOrgan[] Organs { get; private set; }
 
        /// <summary>Gets a list of cultivar names</summary>
        public string[] CultivarNames
        {
            get
            {
                SortedSet<string> cultivarNames = new SortedSet<string>();
                foreach (Cultivar cultivar in this.Cultivars)
                {
                    string name = cultivar.Name;
                    List<IModel> memos = Apsim.Children(cultivar, typeof(Memo));
                    foreach (IModel memo in memos)
                    {
                        name += '|' + ((Memo)memo).Text;
                    }

                    cultivarNames.Add(name);
                    if (cultivar.Alias != null)
                    {
                        foreach (string alias in cultivar.Alias)
                            cultivarNames.Add(alias + "|Alias for " + cultivar.Name);
                    }
                }

                return new List<string>(cultivarNames).ToArray();
            }
        }
        
        /// <summary>A property to return all cultivar definitions.</summary>
        private List<Cultivar> Cultivars
        {
            get
            {
                List<Cultivar> cultivars = new List<Cultivar>();
                foreach (Model model in Apsim.ChildrenRecursively(this, typeof(Cultivar)))
                    cultivars.Add(model as Cultivar);
                return cultivars;
            }
        }

        /// <summary>The current cultivar definition.</summary>
        private Cultivar cultivarDefinition;

        /// <summary>
        /// Constructor
        /// </summary>
        public Plant()
        {
            string photosyntheticPathway = (string) Apsim.Get(this, "Leaf.Photosynthesis.FCO2.PhotosyntheticPathway");
            IsC4 = photosyntheticPathway != null && photosyntheticPathway == "C4";
            Legumosity = 0;
        }

        /// <summary>Holds the number of plants.</summary>
        private double plantPopulation = 0.0;
        /// <summary>
        /// Holds the date of sowing
        /// </summary>
        [XmlIgnore]
        public DateTime SowingDate { get; set; }

        /// <summary>Gets or sets the plant population.</summary>
        [XmlIgnore]
        [Description("Number of plants per meter2")]
        [Units("/m2")]
        public double Population
        {
            get { return plantPopulation; }
            set
            {
                double InitialPopn = plantPopulation;
                if (IsAlive && value <= 0.01)                    
                    EndCrop();  // the plant is dying due to population decline
                else
                {
                    plantPopulation = value;
                    if (Structure != null)
                    {
                        Structure.DeltaPlantPopulation = InitialPopn - value;
                        Structure.ProportionPlantMortality = 1 - (value / InitialPopn);
                    }
                }
            }
        }

        /// <summary>Return true if plant is alive and in the ground.</summary>
        public bool IsAlive { get { return SowingData != null; } }

        /// <summary>Return true if plant has emerged</summary>
        public bool IsEmerged
        {
            get
            {
                if (Phenology != null)
                    return Phenology.Emerged;
                return false;
            }
        }

        /// <summary>Returns true if the crop is ready for harvesting</summary>
        public bool IsReadyForHarvesting
        {
            get
            {
                return Phenology.CurrentPhaseName == "ReadyForHarvesting";
            }
        }

        /// <summary>Returns true if the crop is being ended.</summary>
        /// <remarks>Used to clean up data the day after an EndCrop, enabling some reporting.</remarks>
        public bool IsEnding { get; set; }

        /// <summary>Counter for the number of days after corp being ended.</summary>
        /// <remarks>USed to clean up data the day after an EndCrop, enabling some reporting.</remarks>
        public int DaysAfterEnding { get; set; }

        /// <summary>Harvest the crop</summary>
        public void Harvest() { Harvest(null); }

        /// <summary>The plant mortality rate</summary>
        [Link(IsOptional = true)]
        [Units("")]
        IFunction MortalityRate = null;
        #endregion

        #region Class Events
        /// <summary>Occurs when a plant is about to be sown.</summary>
        public event EventHandler Sowing;
        /// <summary>Occurs when a plant is sown.</summary>
        public event EventHandler<SowPlant2Type> PlantSowing;
        /// <summary>Occurs when a plant is about to be harvested.</summary>
        public event EventHandler Harvesting;
        /// <summary>Occurs when a plant is ended via EndCrop.</summary>
        public event EventHandler PlantEnding;
        /// <summary>Occurs when a plant is about to be pruned.</summary>
        public event EventHandler Pruning;
        /// <summary>Occurs when a plant is about to be pruned.</summary>
        public event EventHandler Cutting;
        /// <summary>Occurs when a plant is about to be pruned.</summary>
        public event EventHandler Grazing;
        /// <summary>Occurs when a plant is about to flower</summary>
        public event EventHandler Flowering;
        #endregion

        #region External Communications.  Method calls and EventHandlers
        /// <summary>Things the plant model does when the simulation starts</summary>
        /// <param name="sender">The sender.</param>
        /// <param name="e">The <see cref="EventArgs"/> instance containing the event data.</param>
        [EventSubscribe("Commencing")]
        private void OnSimulationCommencing(object sender, EventArgs e)
        {
            List<IOrgan> organs = new List<IOrgan>();          
            foreach (IOrgan organ in Apsim.Children(this, typeof(IOrgan)))
                organs.Add(organ);

            Organs = organs.ToArray();
            IsEnding = false;
            DaysAfterEnding = 0;
            Clear();
        }

        /// <summary>Called when [phase changed].</summary>
        /// <param name="phaseChange">The phase change.</param>
        /// <param name="sender">Sender plant.</param>
        [EventSubscribe("PhaseChanged")]
        private void OnPhaseChanged(object sender, PhaseChangedType phaseChange)
        {
<<<<<<< HEAD
            if (IsAlive && Canopy != null && AboveGround != null)
=======
            if (sender == this && Canopy != null && AboveGround != null)
>>>>>>> cbc43027
            {
                string message = Phenology.CurrentPhase.Start + "\r\n";
                if (Canopy != null)
                {
                    message += "  LAI = " + Canopy.LAI.ToString("f2") + " (m^2/m^2)" + "\r\n";
                    message += "  Above Ground Biomass = " + AboveGround.Wt.ToString("f2") + " (g/m^2)" + "\r\n";
                }
                Summary.WriteMessage(this, message);
                if (Phenology.CurrentPhase.Start == "Flowering" && Flowering != null)
                    Flowering.Invoke(this, null);
            }
        }

        /// <summary>Event from sequencer telling us to do our potential growth.</summary>
        /// <param name="sender">The sender.</param>
        /// <param name="e">The <see cref="EventArgs"/> instance containing the event data.</param>
        [EventSubscribe("DoPotentialPlantGrowth")]
        private void OnDoPotentialPlantGrowth(object sender, EventArgs e)
        {
            //Reduce plant population in case of mortality
            if (Population > 0.0 && MortalityRate != null)
                Population -= Population * MortalityRate.Value();
        }

        /// <summary>Called at the end of the day.</summary>
        /// <param name="sender">The sender.</param>
        /// <param name="e">The <see cref="EventArgs"/> instance containing the event data.</param>
        [EventSubscribe("EndOfDay")]
        private void EndOfDay(object sender, EventArgs e)
        {
            // Check whether the plant was terminated (yesterday), complete termination
            if (IsEnding)
                if (DaysAfterEnding > 0)
                    IsEnding = false;
                else
                    DaysAfterEnding += 1;
        }

        /// <summary>Sow the crop with the specified parameters.</summary>
        /// <param name="cultivar">The cultivar.</param>
        /// <param name="population">The population.</param>
        /// <param name="depth">The depth.</param>
        /// <param name="rowSpacing">The row spacing.</param>
        /// <param name="maxCover">The maximum cover.</param>
        /// <param name="budNumber">The bud number.</param>
        /// <param name="rowConfig">SkipRow configuration.</param>
        public void Sow(string cultivar, double population, double depth, double rowSpacing, double maxCover = 1, double budNumber = 1, double rowConfig = 1)
        {
            SowingDate = Clock.Today;

            SowingData = new SowPlant2Type();
            SowingData.Plant = this;
            SowingData.Population = population;
            SowingData.Depth = depth;
            SowingData.Cultivar = cultivar;
            SowingData.MaxCover = maxCover;
            SowingData.BudNumber = budNumber;
            SowingData.RowSpacing = rowSpacing;
            SowingData.SkipRow = rowConfig;
            this.Population = population;

            // Find cultivar and apply cultivar overrides.
            cultivarDefinition = PMF.Cultivar.Find(Cultivars, SowingData.Cultivar);
            cultivarDefinition.Apply(this);


            // Invoke an AboutToSow event.
            if (Sowing != null)
                Sowing.Invoke(this, new EventArgs());

            // Invoke a sowing event.
            if (PlantSowing != null)
                PlantSowing.Invoke(this, SowingData);

            Summary.WriteMessage(this, string.Format("A crop of " + CropType + " (cultivar = " + cultivar + ") was sown today at a population of " + Population + " plants/m2 with " + budNumber + " buds per plant at a row spacing of " + rowSpacing + " and a depth of " + depth + " mm"));
        }

        /// <summary>Harvest the crop.</summary>
        public void Harvest(RemovalFractions removalData)
        {
            RemoveBiomass("Harvest", removalData);
        }

        /// <summary>Harvest the crop.</summary>
        public void RemoveBiomass(string biomassRemoveType, RemovalFractions removalData = null)
        {
            Summary.WriteMessage(this, string.Format("Biomass removed from crop " + Name + " by " + biomassRemoveType.TrimEnd('e') + "ing"));

            // Invoke specific defoliation events.
            if (biomassRemoveType == "Harvest" && Harvesting != null)
                Harvesting.Invoke(this, new EventArgs());
            
            if (biomassRemoveType == "Prune" && Pruning != null)
                Pruning.Invoke(this, new EventArgs());

            if (biomassRemoveType == "Cut" && Cutting != null)
                Cutting.Invoke(this, new EventArgs());

            if (biomassRemoveType == "Graze" && Grazing != null)
                Grazing.Invoke(this, new EventArgs());

            // Set up the default BiomassRemovalData values
            foreach (IOrgan organ in Organs)
            {
                // Get the default removal fractions
                OrganBiomassRemovalType biomassRemoval = null;
                if (removalData != null)
                    biomassRemoval = removalData.GetFractionsForOrgan(organ.Name);
                (organ as IRemovableBiomass).RemoveBiomass(biomassRemoveType, biomassRemoval);
            }

            // Reset the phenology if SetPhenologyStage specified.
            if (removalData != null && removalData.SetPhenologyStage != 0)
                Phenology.SetToStage(removalData.SetPhenologyStage);

            // Reduce plant and stem population if thinning proportion specified
            if (removalData != null && removalData.SetThinningProportion != 0 && Structure != null)
                Structure.doThin(removalData.SetThinningProportion);

            // Remove nodes from the main-stem
            if (removalData != null && removalData.NodesToRemove > 0)
                Structure.doNodeRemoval(removalData.NodesToRemove);
        }

        /// <summary>End the crop.</summary>
        public void EndCrop()
        {
            if (IsAlive == false)
                throw new Exception("EndCrop method called when no crop is planted.  Either your planting rule is not working or your end crop is happening at the wrong time");
            Summary.WriteMessage(this, "Crop ending");

            // Invoke a plant ending event.
            if (PlantEnding != null)
                PlantEnding.Invoke(this, new EventArgs());

            Clear();
            IsEnding = true;
            if (cultivarDefinition != null)
                cultivarDefinition.Unapply();
        }
        #endregion

        #region Private methods
        /// <summary>Clears this instance.</summary>
        private void Clear()
        {
            SowingData = null;
            plantPopulation = 0.0;
        }
        #endregion
        
        /// <summary>Writes documentation for this function by adding to the list of documentation tags.</summary>
        /// <param name="tags">The list of tags to add to.</param>
        /// <param name="headingLevel">The level (e.g. H2) of the headings.</param>
        /// <param name="indent">The level of indentation 1, 2, 3 etc.</param>
        public void Document(List<AutoDocumentation.ITag> tags, int headingLevel, int indent)
        {
            if (IncludeInDocumentation)
            {
                tags.Add(new AutoDocumentation.Paragraph("The " + this.Name + " model is constructed from the following list of software components.  Details of the implementation and model parameterisation are provided in the following sections.", indent));
                // Write Plant Model Table
                tags.Add(new AutoDocumentation.Paragraph("**List of Plant Model Components.**", indent));
                DataTable tableData = new DataTable();
                tableData.Columns.Add("Component Name", typeof(string));
                tableData.Columns.Add("Component Type", typeof(string));

                foreach (IModel child in Apsim.Children(this, typeof(IModel)))
                {
                    if (child.GetType() != typeof(Memo) && child.GetType() != typeof(Cultivar) && child.GetType() != typeof(CultivarFolder) && child.GetType() != typeof(CompositeBiomass))
                    {
                        DataRow row = tableData.NewRow();
                        row[0] = child.Name;
                        row[1] = child.GetType().ToString();
                        tableData.Rows.Add(row);
                    }
                }
                tags.Add(new AutoDocumentation.Table(tableData, indent));

                foreach (IModel child in Apsim.Children(this, typeof(IModel)))
                    AutoDocumentation.DocumentModel(child, tags, headingLevel + 1, indent, true);
            }
        }
    }
}<|MERGE_RESOLUTION|>--- conflicted
+++ resolved
@@ -245,11 +245,7 @@
         [EventSubscribe("PhaseChanged")]
         private void OnPhaseChanged(object sender, PhaseChangedType phaseChange)
         {
-<<<<<<< HEAD
-            if (IsAlive && Canopy != null && AboveGround != null)
-=======
             if (sender == this && Canopy != null && AboveGround != null)
->>>>>>> cbc43027
             {
                 string message = Phenology.CurrentPhase.Start + "\r\n";
                 if (Canopy != null)
