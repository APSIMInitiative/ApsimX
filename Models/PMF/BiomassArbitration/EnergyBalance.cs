﻿using System;
using System.Collections.Generic;
using APSIM.Shared.Documentation;
using APSIM.Shared.Utilities;
using Models.Core;
using Models.Functions;
using Models.Interfaces;
using Models.PMF.Interfaces;
using Models.PMF.Organs;
using Newtonsoft.Json;

namespace Models.PMF
{

    /// <summary>
    /// This organ is simulated using a  organ type.  It provides the core functions of intercepting radiation
    /// </summary>
    [Serializable]
    [ViewName("UserInterface.Views.PropertyView")]
    [PresenterName("UserInterface.Presenters.PropertyPresenter")]
    [ValidParent(ParentType = typeof(GenericOrgan))]
    [ValidParent(ParentType = typeof(Organ))]
    public class EnergyBalance : Model, ICanopy, IHasWaterDemand
    {
        /// <summary>The plant</summary>
        [Link]
        private Plant Plant = null;

        /// <summary>The met data</summary>
        [Link]
        public IWeather MetData = null;

        /// <summary>The parent plant</summary>
        [Link]
        private Plant parentPlant = null;

        /// <summary>The FRGR function</summary>
        [Link(Type = LinkType.Child, ByName = true)]
        IFunction FRGRer = null;

        /// <summary>The effect of CO2 on stomatal conductance</summary>
        [Link(Type = LinkType.Child, ByName = true)]
        IFunction StomatalConductanceCO2Modifier = null;

        /// <summary>The green area index</summary>
        [Link(Type = LinkType.Child, ByName = true)]
        IFunction GreenAreaIndex = null;

        /// <summary>The extinction coefficient of green material</summary>
        [Link(Type = LinkType.Child, ByName = true)]
        IFunction GreenExtinctionCoefficient = null;

        /// <summary>The extinction coefficient of dead material function</summary>
        [Link(Type = LinkType.Child, ByName = true)]
        IFunction DeadExtinctionCoefficient = null;

        /// <summary>The height of the top of the canopy</summary>
        [Link(Type = LinkType.Child, ByName = true)]
        IFunction Tallness = null;

        /// <summary>TThe depth of canopy which organ resides in</summary>
        [Link(Type = LinkType.Child, ByName = true)]
        IFunction Deepness = null;

        /// <summary>The width of canopy which organ resides in</summary>
        [Link(Type = LinkType.Child, ByName = true)]
        IFunction Wideness = null;

        /// <summary>The area index of dead material</summary>
        [Link(Type = LinkType.Child, ByName = true)]
        IFunction DeadAreaIndex = null;

        /// <summary>The water demanded by the canopy</summary>
        [Link(Type = LinkType.Child, ByName = true)]
        IFunction WaterDemandFunction = null;

        /// <summary>Gets the canopy. Should return null if no canopy present.</summary>
        public string CanopyType { get { return Plant.PlantType + "_" + this.Parent.Name; } }

        /// <summary>Albedo.</summary>
        [Description("Albedo")]
        public double Albedo { get; set; }

        /// <summary>Gets or sets the gsmax.</summary>
        [Description("Daily maximum stomatal conductance(m/s)")]
        public double Gsmax { get { return Gsmax350 * FRGR * StomatalConductanceCO2Modifier.Value(); } }

        /// <summary>Gets or sets the gsmax.</summary>
        [Description("Maximum stomatal conductance at CO2 concentration of 350 ppm (m/s)")]
        public double Gsmax350 { get; set; }

        /// <summary>Gets or sets the R50.</summary>
        [Description("R50")]
        public double R50 { get; set; }

        /// <summary>Gets the LAI</summary>
        [JsonIgnore]
        [Units("m^2/m^2")]
        public double LAI { get; set; }

        /// <summary>Gets the LAI live + dead (m^2/m^2)</summary>
        public double LAITotal { get { return LAI + LAIDead; } }

        /// <summary>Gets the cover green.</summary>
        [Units("0-1")]
        public double CoverGreen { get { return 1.0 - Math.Exp(-GreenExtinctionCoefficient.Value() * LAI); } }

        /// <summary>Gets the cover total.</summary>
        [Units("0-1")]
        public double CoverTotal { get { return 1.0 - (1 - CoverGreen) * (1 - CoverDead); } }

        /// <summary>Gets or sets the height.</summary>
        [JsonIgnore]
        [Units("mm")]
        public double Height { get; set; }
        /// <summary>Gets the depth.</summary>
        [Units("mm")]
        [JsonIgnore]
        public double Depth { get; set; }

        /// <summary>Gets the width of the canopy (mm).</summary>
        [Units("mm")]
        [JsonIgnore]
        public double Width { get; set; }

        /// <summary>Gets or sets the FRGR.</summary>
        [Units("mm")]
        [JsonIgnore]
        public double FRGR { get; set; }

        private double _PotentialEP = 0;
        /// <summary>Sets the potential evapotranspiration. Set by MICROCLIMATE.</summary>
        [Units("mm")]
        [JsonIgnore]
        public double PotentialEP
        {
            get { return _PotentialEP; }
            set
            {
                _PotentialEP = value;
            }
        }

        /// <summary>Sets the actual water demand.</summary>
        [Units("mm")]
        [JsonIgnore]
        public double WaterDemand { get; set; }

        private double waterAllocation = 0;
        /// <summary>Gets or sets the water allocation.</summary>
        [JsonIgnore]
        public double WaterAllocation
        {
            get { return waterAllocation; }
            set { waterAllocation = value; AllocationMade(); }
        }

        private void AllocationMade()
        {
            Fw = MathUtilities.Divide(WaterAllocation, PotentialEP, 1);
        }

        /// <summary>Sets the light profile. Set by MICROCLIMATE.</summary>
        [JsonIgnore]
        public CanopyEnergyBalanceInterceptionlayerType[] LightProfile { get; set; }

        /// <summary>Gets or sets the k dead.</summary>
        public double KDead { get; set; }                  // Extinction Coefficient (Dead)
        /// <summary>Calculates the water demand.</summary>
        public double CalculateWaterDemand()
        {
<<<<<<< HEAD
            if (WaterDemandFunction != null)
                return WaterDemandFunction.Value();
            return WaterDemand;
=======

            return WaterDemand;

>>>>>>> ab964c8b
        }
        /// <summary>Gets the transpiration.</summary>
        public double Transpiration { get { return WaterAllocation; } }




        /// <summary>Gets or sets the lai dead.</summary>
        public double LAIDead { get; set; }


        /// <summary>Gets the cover dead.</summary>
        public double CoverDead { get { return 1.0 - Math.Exp(-KDead * LAIDead); } }

        /// <summary>Gets the total radiation intercepted.</summary>
        [Units("MJ/m^2/day")]
        [Description("This is the intercepted radiation value that is passed to the RUE class to calculate DM supply")]
        public double RadiationIntercepted
        {
            get
            {
                double TotalRadn = 0;
                if (LightProfile != null)
                    for (int i = 0; i < LightProfile.Length; i++)
                        TotalRadn += LightProfile[i].AmountOnGreen;
                return TotalRadn;
            }
        }

        /// <summary>
        /// Radiation intercepted by the dead components of the canopy.
        /// </summary>
        [Units("MJ/m^2/day")]
        public double RadiationInterceptedByDead
        {
            get
            {
                if (LightProfile == null)
                    return 0;

                double totalRadn = 0;
                for (int i = 0; i < LightProfile.Length; i++)
                    totalRadn += LightProfile[i].AmountOnDead;
                return totalRadn;
            }
        }


        /// <summary>
        /// Water stress factor.
        /// </summary>
        public double Fw { get; private set; }


        /// <summary>Clears this instance.</summary>
        private void Clear()
        {
            FRGR = 0.0;
            Height = 0;
            Depth = 0;
            Width = 0.0;
            LAI = 0;
            LAIDead = 0.0;
            KDead = 0.0;
            WaterAllocation = 0.0;
            WaterDemand = 0.0;
            _PotentialEP = 0.0;
        }

        /// <summary>Event from sequencer telling us to do our potential growth.</summary>
        /// <param name="sender">The sender.</param>
        /// <param name="e">The <see cref="EventArgs"/> instance containing the event data.</param>
        [EventSubscribe("DoPotentialPlantGrowth")]
        private void OnDoPotentialPlantGrowth(object sender, EventArgs e)
        {
            // save current state
            if (parentPlant.IsAlive)
            {
                FRGR = FRGRer.Value();
                Height = Tallness.Value();
                Depth = Deepness.Value();
                Width = Wideness.Value();
<<<<<<< HEAD
             }
        }

        /// <summary>Event from sequencer telling us to do our potential growth.</summary>
        /// <param name="sender">The sender.</param>
        /// <param name="e">The <see cref="EventArgs"/> instance containing the event data.</param>
        [EventSubscribe("DoActualPlantGrowth")]
        private void OnDoActualPlantGrowth(object sender, EventArgs e)
        {
            LAI = GreenAreaIndex.Value();
            LAIDead = DeadAreaIndex.Value();
            KDead = DeadExtinctionCoefficient.Value();
        }

=======
                LAI = GreenAreaIndex.Value();
                LAIDead = DeadAreaIndex.Value();
                KDead = DeadExtinctionCoefficient.Value();
            }
        }

>>>>>>> ab964c8b
        /// <summary>Constructor</summary>
        public EnergyBalance()
        {
        }

        /// <summary>Writes documentation for this function by adding to the list of documentation tags.</summary>
        public override IEnumerable<ITag> Document()
        {
            foreach (var tag in GetModelDescription())
                yield return tag;

            // Document everything else.
            foreach (var child in Children)
                yield return new Section(child.Name, child.Document());
        }


        /// <summary>Called when [simulation commencing].</summary>
        /// <param name="sender">The sender.</param>
        /// <param name="e">The <see cref="EventArgs"/> instance containing the event data.</param>
        [EventSubscribe("Commencing")]
        protected void OnSimulationCommencing(object sender, EventArgs e)
        {
            Height = 0.0;
            LAI = 0.0;
            Depth = 0.0;
            Width = 0.0;
            LAIDead = 0.0;
        }

        /// <summary>Called when crop is sowed</summary>
        /// <param name="sender">The sender.</param>
        /// <param name="data">The <see cref="EventArgs"/> instance containing the event data.</param>
        [EventSubscribe("PlantSowing")]
        protected void OnPlantSowing(object sender, SowingParameters data)
        {
            if (data.Plant == parentPlant)
                Clear();
        }

        /// <summary>Called when crop is ending</summary>
        /// <param name="sender">The sender.</param>
        /// <param name="e">The <see cref="EventArgs"/> instance containing the event data.</param>
        [EventSubscribe("PlantEnding")]
        protected void OnPlantEnding(object sender, EventArgs e)
        {
            Clear();
        }

    }
}<|MERGE_RESOLUTION|>--- conflicted
+++ resolved
@@ -169,15 +169,9 @@
         /// <summary>Calculates the water demand.</summary>
         public double CalculateWaterDemand()
         {
-<<<<<<< HEAD
             if (WaterDemandFunction != null)
                 return WaterDemandFunction.Value();
             return WaterDemand;
-=======
-
-            return WaterDemand;
-
->>>>>>> ab964c8b
         }
         /// <summary>Gets the transpiration.</summary>
         public double Transpiration { get { return WaterAllocation; } }
@@ -260,7 +254,6 @@
                 Height = Tallness.Value();
                 Depth = Deepness.Value();
                 Width = Wideness.Value();
-<<<<<<< HEAD
              }
         }
 
@@ -275,14 +268,6 @@
             KDead = DeadExtinctionCoefficient.Value();
         }
 
-=======
-                LAI = GreenAreaIndex.Value();
-                LAIDead = DeadAreaIndex.Value();
-                KDead = DeadExtinctionCoefficient.Value();
-            }
-        }
-
->>>>>>> ab964c8b
         /// <summary>Constructor</summary>
         public EnergyBalance()
         {
