--- conflicted
+++ resolved
@@ -5398,23 +5398,6 @@
             }
         }
 
-<<<<<<< HEAD
-        /// <summary>
-        /// Change references to ScriptModel to Script in manager scripts
-        /// </summary>
-        /// <param name="root">The root JSON token.</param>
-        /// <param name="fileName">The name of the apsimx file.</param>
-        private static void UpgradeToVersion172(JObject root, string fileName)
-        {
-            foreach (var manager in JsonUtilities.ChildManagers(root))
-            {
-                //rename uses of ScriptModel to Script
-                bool changeMade = manager.Replace(".ScriptModel as ", ".Script as ", true);
-                if (changeMade)
-                    manager.Save();
-            }
-        }
-=======
 		/// <summary>
 		/// Changes example met file names in Weather.FileName to conform to new naming.
 		/// </summary>
@@ -5461,6 +5444,5 @@
 				}
 			}
 		}
->>>>>>> 8fef2190
     }
 }
